--- conflicted
+++ resolved
@@ -46,12 +46,6 @@
 
 ---
 "Basic test":
-<<<<<<< HEAD
-  - skip:
-      version: " - 8.8.99"
-      reason: t-digest forked in 8.9.0
-=======
->>>>>>> b13fccb0
   - do:
       search:
         rest_total_hits_as_int: true
@@ -67,21 +61,21 @@
   - match:  { hits.total: 4 }
   - length: { hits.hits: 4 }
 
-  - match:  { aggregations.percentiles_int.values.1\.0: 2.5 }
-  - match:  { aggregations.percentiles_int.values.5\.0: 8.5 }
-  - match:  { aggregations.percentiles_int.values.25\.0: 38.5 }
+  - match:  { aggregations.percentiles_int.values.1\.0: 1.0 }
+  - match:  { aggregations.percentiles_int.values.5\.0: 1.0 }
+  - match:  { aggregations.percentiles_int.values.25\.0: 26.0 }
   - match:  { aggregations.percentiles_int.values.50\.0: 76.0 }
-  - match:  { aggregations.percentiles_int.values.75\.0: 113.5 }
-  - match:  { aggregations.percentiles_int.values.95\.0: 143.49999999999997 }
-  - match:  { aggregations.percentiles_int.values.99\.0: 149.5 }
-
-  - match:  { aggregations.percentiles_double.values.1\.0: 2.5 }
-  - match:  { aggregations.percentiles_double.values.5\.0: 8.5 }
-  - match:  { aggregations.percentiles_double.values.25\.0: 38.5 }
+  - match:  { aggregations.percentiles_int.values.75\.0: 126.0 }
+  - match:  { aggregations.percentiles_int.values.95\.0: 151.0 }
+  - match:  { aggregations.percentiles_int.values.99\.0: 151.0 }
+
+  - match:  { aggregations.percentiles_double.values.1\.0: 1.0 }
+  - match:  { aggregations.percentiles_double.values.5\.0: 1.0 }
+  - match:  { aggregations.percentiles_double.values.25\.0: 26.0 }
   - match:  { aggregations.percentiles_double.values.50\.0: 76.0 }
-  - match:  { aggregations.percentiles_double.values.75\.0: 113.5 }
-  - match:  { aggregations.percentiles_double.values.95\.0: 143.49999999999997 }
-  - match:  { aggregations.percentiles_double.values.99\.0: 149.5 }
+  - match:  { aggregations.percentiles_double.values.75\.0: 126.0 }
+  - match:  { aggregations.percentiles_double.values.95\.0: 151.0 }
+  - match:  { aggregations.percentiles_double.values.99\.0: 151.0 }
 
   - do:
       search:
@@ -103,21 +97,21 @@
   - match: { hits.total: 4 }
   - length: { hits.hits: 4 }
 
-  - match:  { aggregations.percentiles_int.values.1\.0: 2.5 }
-  - match:  { aggregations.percentiles_int.values.5\.0: 8.5 }
-  - match:  { aggregations.percentiles_int.values.25\.0: 38.5 }
+  - match:  { aggregations.percentiles_int.values.1\.0: 1.0 }
+  - match:  { aggregations.percentiles_int.values.5\.0: 1.0 }
+  - match:  { aggregations.percentiles_int.values.25\.0: 26.0 }
   - match:  { aggregations.percentiles_int.values.50\.0: 76.0 }
-  - match:  { aggregations.percentiles_int.values.75\.0: 113.5 }
-  - match:  { aggregations.percentiles_int.values.95\.0: 143.49999999999997 }
-  - match:  { aggregations.percentiles_int.values.99\.0: 149.5 }
-
-  - match:  { aggregations.percentiles_double.values.1\.0: 2.5 }
-  - match:  { aggregations.percentiles_double.values.5\.0: 8.5 }
-  - match:  { aggregations.percentiles_double.values.25\.0: 38.5 }
+  - match:  { aggregations.percentiles_int.values.75\.0: 126.0 }
+  - match:  { aggregations.percentiles_int.values.95\.0: 151.0 }
+  - match:  { aggregations.percentiles_int.values.99\.0: 151.0 }
+
+  - match:  { aggregations.percentiles_double.values.1\.0: 1.0 }
+  - match:  { aggregations.percentiles_double.values.5\.0: 1.0 }
+  - match:  { aggregations.percentiles_double.values.25\.0: 26.0 }
   - match:  { aggregations.percentiles_double.values.50\.0: 76.0 }
-  - match:  { aggregations.percentiles_double.values.75\.0: 113.5 }
-  - match:  { aggregations.percentiles_double.values.95\.0: 143.49999999999997 }
-  - match:  { aggregations.percentiles_double.values.99\.0: 149.5 }
+  - match:  { aggregations.percentiles_double.values.75\.0: 126.0 }
+  - match:  { aggregations.percentiles_double.values.95\.0: 151.0 }
+  - match:  { aggregations.percentiles_double.values.99\.0: 151.0 }
 
 
 ---
