--- conflicted
+++ resolved
@@ -13,13 +13,9 @@
     requires org.elasticsearch.xcontent;
     requires org.apache.lucene.core;
 
-<<<<<<< HEAD
-    exports org.elasticsearch.aggregations.bucket;
-    exports org.elasticsearch.aggregations.pipeline;
-=======
     exports org.elasticsearch.aggregations.bucket.histogram;
     exports org.elasticsearch.aggregations.bucket.adjacency;
->>>>>>> fe93b816
+    exports org.elasticsearch.aggregations.pipeline;
 
     opens org.elasticsearch.aggregations to org.elasticsearch.painless.spi; // whitelist resource access
 
