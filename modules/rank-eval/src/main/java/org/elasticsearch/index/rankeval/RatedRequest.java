/*
 * Licensed to Elasticsearch under one or more contributor
 * license agreements. See the NOTICE file distributed with
 * this work for additional information regarding copyright
 * ownership. Elasticsearch licenses this file to you under
 * the Apache License, Version 2.0 (the "License"); you may
 * not use this file except in compliance with the License.
 * You may obtain a copy of the License at
 *
 *    http://www.apache.org/licenses/LICENSE-2.0
 *
 * Unless required by applicable law or agreed to in writing,
 * software distributed under the License is distributed on an
 * "AS IS" BASIS, WITHOUT WARRANTIES OR CONDITIONS OF ANY
 * KIND, either express or implied.  See the License for the
 * specific language governing permissions and limitations
 * under the License.
 */

package org.elasticsearch.index.rankeval;

import org.elasticsearch.action.support.ToXContentToBytes;
import org.elasticsearch.common.Nullable;
import org.elasticsearch.common.ParseField;
import org.elasticsearch.common.ParsingException;
import org.elasticsearch.common.io.stream.StreamInput;
import org.elasticsearch.common.io.stream.StreamOutput;
import org.elasticsearch.common.io.stream.Writeable;
import org.elasticsearch.common.xcontent.ConstructingObjectParser;
import org.elasticsearch.common.xcontent.XContentBuilder;
import org.elasticsearch.common.xcontent.XContentParser;
import org.elasticsearch.search.builder.SearchSourceBuilder;

import java.io.IOException;
import java.util.ArrayList;
import java.util.HashMap;
import java.util.HashSet;
import java.util.List;
import java.util.Map;
import java.util.Map.Entry;
import java.util.Objects;
import java.util.Set;

/**
 * Defines a QA specification: All end user supplied query intents will be mapped to the search request specified in this search request
 * template and executed against the targetIndex given. Any filters that should be applied in the target system can be specified as well.
 *
 * The resulting document lists can then be compared against what was specified in the set of rated documents as part of a QAQuery.
 * */
@SuppressWarnings("unchecked")
public class RatedRequest extends ToXContentToBytes implements Writeable {
    private String id;
    private List<String> indices;
    private List<String> types;
    private List<String> summaryFields = new ArrayList<>();
    /** Collection of rated queries for this query QA specification.*/
    private List<RatedDocument> ratedDocs = new ArrayList<>();
    /** Search request to execute for this rated request, can be null, if template and corresponding params are supplied. */
    @Nullable
    private SearchSourceBuilder testRequest;
    /** Map of parameters to use for filling a query template, can be used instead of providing testRequest. */
    @Nullable
    private Map<String, Object> params = new HashMap<>();

    public RatedRequest(String id, List<String> summaryFields, List<RatedDocument> ratedDocs,
            SearchSourceBuilder testRequest, Map<String, Object> params) {
        if (params != null && (params.size() > 0 && testRequest != null)) {
            throw new IllegalArgumentException(
                    "Ambiguous rated request: Set both, verbatim test request and test request template parameters.");
        }
        // No documents with same _index/_type/id allowed.
        Set<DocumentKey> docKeys = new HashSet<>();
        for (RatedDocument doc : ratedDocs) {
            if (docKeys.add(doc.getKey()) == false) {
                String docKeyToString = doc.getKey().toString().replaceAll("\n", "").replaceAll("  ", " ");
                throw new IllegalArgumentException(
                        "Found duplicate rated document key [" + docKeyToString + "]");
            }
        }

        this.id = id;
        this.testRequest = testRequest;
        if (summaryFields != null) {
            this.summaryFields = summaryFields;
        }
        this.ratedDocs = ratedDocs;
        if (params != null) {
            this.params = params;
        }
    }
    
    public RatedRequest(String id, List<String> summaryFields, List<RatedDocument> ratedDocs, Map<String, Object> params) {
        this(id, summaryFields, ratedDocs, null, params);
    }

    public RatedRequest(String id, List<RatedDocument> ratedDocs, Map<String, Object> params) {
        this(id, new ArrayList<>(), ratedDocs, null, params);
    }

    public RatedRequest(String id,List<String> summaryFields, List<RatedDocument> ratedDocs, SearchSourceBuilder testRequest) {
        this(id, summaryFields, ratedDocs, testRequest, new HashMap<>());
    }

    public RatedRequest(String id, List<RatedDocument> ratedDocs, SearchSourceBuilder testRequest) {
        this(id, new ArrayList<>(), ratedDocs, testRequest, new HashMap<>());
    }

    public RatedRequest(StreamInput in) throws IOException {
        this.id = in.readString();
        testRequest = in.readOptionalWriteable(SearchSourceBuilder::new);

        int indicesSize = in.readInt();
        indices = new ArrayList<>(indicesSize);
        for (int i = 0; i < indicesSize; i++) {
            this.indices.add(in.readString());
        }
        int typesSize = in.readInt();
        types = new ArrayList<>(typesSize);
        for (int i = 0; i < typesSize; i++) {
            this.types.add(in.readString());
        }
        int intentSize = in.readInt();
        ratedDocs = new ArrayList<>(intentSize);
        for (int i = 0; i < intentSize; i++) {
            ratedDocs.add(new RatedDocument(in));
        }
        this.params = in.readMap();
        int summaryFieldsSize = in.readInt();
        summaryFields = new ArrayList<>(summaryFieldsSize);
        for (int i = 0; i < summaryFieldsSize; i++) {
            this.summaryFields.add(in.readString());
        }
    }

    @Override
    public void writeTo(StreamOutput out) throws IOException {
        out.writeString(id);
        out.writeOptionalWriteable(testRequest);

        out.writeInt(indices.size());
        for (String index : indices) {
            out.writeString(index);
        }
        out.writeInt(types.size());
        for (String type : types) {
            out.writeString(type);
        }
        out.writeInt(ratedDocs.size());
        for (RatedDocument ratedDoc : ratedDocs) {
            ratedDoc.writeTo(out);
        }
        out.writeMap(params);
        out.writeInt(summaryFields.size());
        for (String fieldName : summaryFields) {
            out.writeString(fieldName);
        }
    }

    public SearchSourceBuilder getTestRequest() {
        return testRequest;
    }

    public void setIndices(List<String> indices) {
        this.indices = indices;
    }

    public List<String> getIndices() {
        return indices;
    }

    public void setTypes(List<String> types) {
        this.types = types;
    }

    public List<String> getTypes() {
        return types;
    }

    /** Returns a user supplied spec id for easier referencing. */
    public String getId() {
        return id;
    }

    /** Returns a list of rated documents to evaluate. */
    public List<RatedDocument> getRatedDocs() {
        return ratedDocs;
    }

    public Map<String, Object> getParams() {
        return this.params;
    }

    /** Returns a list of fields that are included in the docs summary of matched documents. */
    public List<String> getSummaryFields() {
        return summaryFields;
    }

    private static final ParseField ID_FIELD = new ParseField("id");
    private static final ParseField REQUEST_FIELD = new ParseField("request");
    private static final ParseField RATINGS_FIELD = new ParseField("ratings");
    private static final ParseField PARAMS_FIELD = new ParseField("params");
    private static final ParseField FIELDS_FIELD = new ParseField("summary_fields");

    private static final ConstructingObjectParser<RatedRequest, RankEvalContext> PARSER = 
            new ConstructingObjectParser<>("requests", a -> new RatedRequest(
                    (String) a[0], (List<String>) a[1], (List<RatedDocument>) a[2],
                    (SearchSourceBuilder) a[3], (Map<String, Object>) a[4]));

    static {
        PARSER.declareString(ConstructingObjectParser.constructorArg(), ID_FIELD);
        PARSER.declareStringArray(ConstructingObjectParser.optionalConstructorArg(), FIELDS_FIELD);
        PARSER.declareObjectArray(ConstructingObjectParser.constructorArg(), (p, c) -> {
            try {
                return RatedDocument.fromXContent(p, c);
            } catch (IOException ex) {
                throw new ParsingException(p.getTokenLocation(), "error parsing ratings", ex);
            }
        }, RATINGS_FIELD);
        PARSER.declareObject(ConstructingObjectParser.optionalConstructorArg(), (p, c) -> {
            try {
                return SearchSourceBuilder.fromXContent(c.getParseContext(), c.getAggs(),  c.getSuggesters(), c.getSearchExtParsers());
            } catch (IOException ex) {
                throw new ParsingException(p.getTokenLocation(), "error parsing request", ex);
            }
        } , REQUEST_FIELD);
        PARSER.declareObject(ConstructingObjectParser.optionalConstructorArg(), (p, c) -> {
            try {
                return (Map) p.map();
            } catch (IOException ex) {
                throw new ParsingException(p.getTokenLocation(), "error parsing ratings", ex);
            }
        }, PARAMS_FIELD);
    }

    /**
     * Parses {@link RatedRequest} from rest representation:
     *
     * Example:
     *  {
     *   "id": "coffee_query",
     *   "request": {
     *           "query": {
     *               "bool": {
     *                   "must": [
     *                       {"match": {"beverage": "coffee"}},
     *                       {"term": {"browser": {"value": "safari"}}},
     *                       {"term": {"time_of_day": {"value": "morning","boost": 2}}},
     *                       {"term": {"ip_location": {"value": "ams","boost": 10}}}]}
     *           },
     *           "size": 10
     *   },
     *   "summary_fields" : ["body"],
     *   "ratings": [{ "1": 1 }, { "2": 0 }, { "3": 1 } ]
     *  }
     */
    public static RatedRequest fromXContent(XContentParser parser, RankEvalContext context) throws IOException {
        return PARSER.apply(parser, context);
    }

    @Override
    public XContentBuilder toXContent(XContentBuilder builder, Params params) throws IOException {
        builder.startObject();
        builder.field(ID_FIELD.getPreferredName(), this.id);
        if (testRequest != null) {
            builder.field(REQUEST_FIELD.getPreferredName(), this.testRequest);
        }
        builder.startObject(PARAMS_FIELD.getPreferredName());
        for (Entry<String, Object> entry : this.params.entrySet()) {
            builder.field(entry.getKey(), entry.getValue());
        }
        builder.endObject();
        builder.startArray(RATINGS_FIELD.getPreferredName());
        for (RatedDocument doc : this.ratedDocs) {
            doc.toXContent(builder, params);
        }
        builder.endArray();
        if (this.summaryFields.isEmpty() == false) {
            builder.startArray(FIELDS_FIELD.getPreferredName());
            for (String field : this.summaryFields) {
                builder.value(field);
            }
            builder.endArray();
        }
        builder.endObject();
        return builder;
    }

    @Override
    public final boolean equals(Object obj) {
        if (this == obj) {
            return true;
        }
        if (obj == null || getClass() != obj.getClass()) {
            return false;
        }

        RatedRequest other = (RatedRequest) obj;
        
<<<<<<< HEAD
        return Objects.equals(id, other.id) &&
=======
        return Objects.equals(specId, other.specId) &&
>>>>>>> 165cec27
                Objects.equals(testRequest, other.testRequest) &&
                Objects.equals(indices, other.indices) &&
                Objects.equals(types, other.types) &&
                Objects.equals(summaryFields, other.summaryFields) &&
                Objects.equals(ratedDocs, other.ratedDocs) &&
                Objects.equals(params, other.params);
    }

    @Override
    public final int hashCode() {
        return Objects.hash(id, testRequest, indices, types, summaryFields, ratedDocs, params);
    }
}<|MERGE_RESOLUTION|>--- conflicted
+++ resolved
@@ -296,11 +296,7 @@
 
         RatedRequest other = (RatedRequest) obj;
         
-<<<<<<< HEAD
         return Objects.equals(id, other.id) &&
-=======
-        return Objects.equals(specId, other.specId) &&
->>>>>>> 165cec27
                 Objects.equals(testRequest, other.testRequest) &&
                 Objects.equals(indices, other.indices) &&
                 Objects.equals(types, other.types) &&
