--- conflicted
+++ resolved
@@ -333,15 +333,6 @@
         assertThat(result.verified, is(false));
         assertThat(result.minimumShouldMatch, equalTo(0));
         assertTermsEqual(result.extractions);
-<<<<<<< HEAD
-=======
-
-        result = analyze(booleanQuery, Version.CURRENT);
-        assertThat(result.matchAllDocs, is(true));
-        assertThat(result.verified, is(false));
-        assertThat(result.minimumShouldMatch, equalTo(0));
-        assertTermsEqual(result.extractions);
->>>>>>> 70eb812f
     }
 
     public void testExactMatch_booleanQuery() {
@@ -1004,56 +995,6 @@
         assertEquals(new Term("field", "value"), result.extractions.toArray(new QueryExtraction[0])[0].term);
     }
 
-<<<<<<< HEAD
-        public void testPointRangeQuerySelectShortestRange() {
-        BooleanQuery.Builder boolQuery = new BooleanQuery.Builder();
-        boolQuery.add(LongPoint.newRangeQuery("_field1", 10, 20), BooleanClause.Occur.FILTER);
-        boolQuery.add(LongPoint.newRangeQuery("_field2", 10, 15), BooleanClause.Occur.FILTER);
-        Result result = analyze(boolQuery.build(), Version.CURRENT);
-        assertFalse(result.verified);
-        assertThat(result.minimumShouldMatch, equalTo(1));
-        assertEquals(1, result.extractions.size());
-        assertEquals("_field2", new ArrayList<>(result.extractions).get(0).range.fieldName);
-
-        boolQuery = new BooleanQuery.Builder();
-        boolQuery.add(LongPoint.newRangeQuery("_field1", 10, 20), BooleanClause.Occur.FILTER);
-        boolQuery.add(IntPoint.newRangeQuery("_field2", 10, 15), BooleanClause.Occur.FILTER);
-        result = analyze(boolQuery.build(), Version.CURRENT);
-        assertFalse(result.verified);
-        assertThat(result.minimumShouldMatch, equalTo(1));
-        assertEquals(1, result.extractions.size());
-        assertEquals("_field2", new ArrayList<>(result.extractions).get(0).range.fieldName);
-
-        boolQuery = new BooleanQuery.Builder();
-        boolQuery.add(DoublePoint.newRangeQuery("_field1", 10, 20), BooleanClause.Occur.FILTER);
-        boolQuery.add(DoublePoint.newRangeQuery("_field2", 10, 15), BooleanClause.Occur.FILTER);
-        result = analyze(boolQuery.build(), Version.CURRENT);
-        assertFalse(result.verified);
-        assertThat(result.minimumShouldMatch, equalTo(1));
-        assertEquals(1, result.extractions.size());
-        assertEquals("_field2", new ArrayList<>(result.extractions).get(0).range.fieldName);
-
-        boolQuery = new BooleanQuery.Builder();
-        boolQuery.add(DoublePoint.newRangeQuery("_field1", 10, 20), BooleanClause.Occur.FILTER);
-        boolQuery.add(FloatPoint.newRangeQuery("_field2", 10, 15), BooleanClause.Occur.FILTER);
-        result = analyze(boolQuery.build(), Version.CURRENT);
-        assertFalse(result.verified);
-        assertThat(result.minimumShouldMatch, equalTo(1));
-        assertEquals(1, result.extractions.size());
-        assertEquals("_field2", new ArrayList<>(result.extractions).get(0).range.fieldName);
-
-        boolQuery = new BooleanQuery.Builder();
-        boolQuery.add(HalfFloatPoint.newRangeQuery("_field1", 10, 20), BooleanClause.Occur.FILTER);
-        boolQuery.add(HalfFloatPoint.newRangeQuery("_field2", 10, 15), BooleanClause.Occur.FILTER);
-        result = analyze(boolQuery.build(), Version.CURRENT);
-        assertFalse(result.verified);
-        assertThat(result.minimumShouldMatch, equalTo(1));
-        assertEquals(1, result.extractions.size());
-        assertEquals("_field2", new ArrayList<>(result.extractions).get(0).range.fieldName);
-    }
-
-=======
->>>>>>> 70eb812f
     public void testPointRangeQuerySelectRanges() {
         BooleanQuery.Builder boolQuery = new BooleanQuery.Builder();
         boolQuery.add(LongPoint.newRangeQuery("_field1", 10, 20), BooleanClause.Occur.SHOULD);
