--- conflicted
+++ resolved
@@ -7,12 +7,8 @@
  */
 
 module org.elasticsearch.module.percolator {
-<<<<<<< HEAD
-    requires org.elasticsearch.core;
+    requires org.elasticsearch.base;
     requires org.elasticsearch.logging;
-=======
-    requires org.elasticsearch.base;
->>>>>>> 1a3d8bd1
     requires org.elasticsearch.server;
     requires org.elasticsearch.xcontent;
     requires org.apache.lucene.core;
