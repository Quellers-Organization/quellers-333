/*
 * Copyright Elasticsearch B.V. and/or licensed to Elasticsearch B.V. under one
 * or more contributor license agreements. Licensed under the Elastic License
 * 2.0 and the Server Side Public License, v 1; you may not use this file except
 * in compliance with, at your election, the Elastic License 2.0 or the Server
 * Side Public License, v 1.
 */

package org.elasticsearch.repositories.s3;

import org.apache.logging.log4j.LogManager;
import org.apache.logging.log4j.Logger;
import org.elasticsearch.action.ActionListener;
import org.elasticsearch.action.ActionRunnable;
import org.elasticsearch.cluster.metadata.RepositoryMetadata;
import org.elasticsearch.cluster.service.ClusterService;
import org.elasticsearch.common.Strings;
import org.elasticsearch.common.blobstore.BlobPath;
import org.elasticsearch.common.blobstore.BlobStore;
import org.elasticsearch.common.logging.DeprecationCategory;
import org.elasticsearch.common.logging.DeprecationLogger;
import org.elasticsearch.common.settings.SecureSetting;
import org.elasticsearch.common.settings.SecureString;
import org.elasticsearch.common.settings.Setting;
import org.elasticsearch.common.unit.ByteSizeUnit;
import org.elasticsearch.common.unit.ByteSizeValue;
import org.elasticsearch.common.util.BigArrays;
import org.elasticsearch.common.util.concurrent.ListenableFuture;
import org.elasticsearch.core.TimeValue;
import org.elasticsearch.index.IndexVersions;
import org.elasticsearch.indices.recovery.RecoverySettings;
import org.elasticsearch.monitor.jvm.JvmInfo;
import org.elasticsearch.repositories.FinalizeSnapshotContext;
import org.elasticsearch.repositories.RepositoryData;
import org.elasticsearch.repositories.RepositoryException;
import org.elasticsearch.repositories.blobstore.MeteredBlobStoreRepository;
import org.elasticsearch.snapshots.SnapshotDeleteListener;
import org.elasticsearch.snapshots.SnapshotsService;
import org.elasticsearch.telemetry.metric.MeterRegistry;
import org.elasticsearch.threadpool.Scheduler;
import org.elasticsearch.threadpool.ThreadPool;
import org.elasticsearch.xcontent.NamedXContentRegistry;

import java.util.Map;
import java.util.concurrent.Executor;
import java.util.concurrent.TimeUnit;
import java.util.concurrent.atomic.AtomicReference;
import java.util.function.Function;

/**
 * Shared file system implementation of the BlobStoreRepository
 * <p>
 * Shared file system repository supports the following settings
 * <dl>
 * <dt>{@code bucket}</dt><dd>S3 bucket</dd>
 * <dt>{@code base_path}</dt><dd>Specifies the path within bucket to repository data. Defaults to root directory.</dd>
 * <dt>{@code concurrent_streams}</dt><dd>Number of concurrent read/write stream (per repository on each node). Defaults to 5.</dd>
 * <dt>{@code chunk_size}</dt>
 * <dd>Large file can be divided into chunks. This parameter specifies the chunk size. Defaults to not chucked.</dd>
 * <dt>{@code compress}</dt><dd>If set to true metadata files will be stored compressed. Defaults to false.</dd>
 * </dl>
 */
class S3Repository extends MeteredBlobStoreRepository {
    private static final Logger logger = LogManager.getLogger(S3Repository.class);
    private static final DeprecationLogger deprecationLogger = DeprecationLogger.getLogger(logger.getName());

    static final String TYPE = "s3";

    /** The access key to authenticate with s3. This setting is insecure because cluster settings are stored in cluster state */
    static final Setting<SecureString> ACCESS_KEY_SETTING = SecureSetting.insecureString("access_key");

    /** The secret key to authenticate with s3. This setting is insecure because cluster settings are stored in cluster state */
    static final Setting<SecureString> SECRET_KEY_SETTING = SecureSetting.insecureString("secret_key");

    /**
     * Default is to use 100MB (S3 defaults) for heaps above 2GB and 5% of
     * the available memory for smaller heaps.
     */
    private static final ByteSizeValue DEFAULT_BUFFER_SIZE = ByteSizeValue.ofBytes(
        Math.max(
            ByteSizeUnit.MB.toBytes(5), // minimum value
            Math.min(ByteSizeUnit.MB.toBytes(100), JvmInfo.jvmInfo().getMem().getHeapMax().getBytes() / 20)
        )
    );

    static final Setting<String> BUCKET_SETTING = Setting.simpleString("bucket");

    /**
     * When set to true files are encrypted on server side using AES256 algorithm.
     * Defaults to false.
     */
    static final Setting<Boolean> SERVER_SIDE_ENCRYPTION_SETTING = Setting.boolSetting("server_side_encryption", false);

    /**
     * Maximum size of files that can be uploaded using a single upload request.
     */
    static final ByteSizeValue MAX_FILE_SIZE = new ByteSizeValue(5, ByteSizeUnit.GB);

    /**
     * Minimum size of parts that can be uploaded using the Multipart Upload API.
     * (see http://docs.aws.amazon.com/AmazonS3/latest/dev/qfacts.html)
     */
    static final ByteSizeValue MIN_PART_SIZE_USING_MULTIPART = new ByteSizeValue(5, ByteSizeUnit.MB);

    /**
     * Maximum size of parts that can be uploaded using the Multipart Upload API.
     * (see http://docs.aws.amazon.com/AmazonS3/latest/dev/qfacts.html)
     */
    static final ByteSizeValue MAX_PART_SIZE_USING_MULTIPART = MAX_FILE_SIZE;

    /**
     * Maximum size of files that can be uploaded using the Multipart Upload API.
     */
    static final ByteSizeValue MAX_FILE_SIZE_USING_MULTIPART = new ByteSizeValue(5, ByteSizeUnit.TB);

    /**
     * Minimum threshold below which the chunk is uploaded using a single request. Beyond this threshold,
     * the S3 repository will use the AWS Multipart Upload API to split the chunk into several parts, each of buffer_size length, and
     * to upload each part in its own request. Note that setting a buffer size lower than 5mb is not allowed since it will prevents the
     * use of the Multipart API and may result in upload errors. Defaults to the minimum between 100MB and 5% of the heap size.
     */
    static final Setting<ByteSizeValue> BUFFER_SIZE_SETTING = Setting.byteSizeSetting(
        "buffer_size",
        DEFAULT_BUFFER_SIZE,
        MIN_PART_SIZE_USING_MULTIPART,
        MAX_PART_SIZE_USING_MULTIPART
    );

    /**
     * Big files can be broken down into chunks during snapshotting if needed. Defaults to 5tb.
     */
    static final Setting<ByteSizeValue> CHUNK_SIZE_SETTING = Setting.byteSizeSetting(
        "chunk_size",
        MAX_FILE_SIZE_USING_MULTIPART,
        new ByteSizeValue(5, ByteSizeUnit.MB),
        MAX_FILE_SIZE_USING_MULTIPART
    );

    /**
     * Sets the S3 storage class type for the backup files. Values may be standard, reduced_redundancy,
     * standard_ia, onezone_ia and intelligent_tiering. Defaults to standard.
     */
    static final Setting<String> STORAGE_CLASS_SETTING = Setting.simpleString("storage_class");

    /**
     * The S3 repository supports all S3 canned ACLs : private, public-read, public-read-write,
     * authenticated-read, log-delivery-write, bucket-owner-read, bucket-owner-full-control. Defaults to private.
     */
    static final Setting<String> CANNED_ACL_SETTING = Setting.simpleString("canned_acl");

    static final Setting<String> CLIENT_NAME = new Setting<>("client", "default", Function.identity());

    /**
     * Artificial delay to introduce after a snapshot finalization or delete has finished so long as the repository is still using the
     * backwards compatible snapshot format from before
     * {@link org.elasticsearch.snapshots.SnapshotsService#SHARD_GEN_IN_REPO_DATA_VERSION} ({@link IndexVersions#V_7_6_0}).
     * This delay is necessary so that the eventually consistent nature of AWS S3 does not randomly result in repository corruption when
     * doing repository operations in rapid succession on a repository in the old metadata format.
     * This setting should not be adjusted in production when working with an AWS S3 backed repository. Doing so risks the repository
     * becoming silently corrupted. To get rid of this waiting period, either create a new S3 repository or remove all snapshots older than
     * {@link IndexVersions#V_7_6_0} from the repository which will trigger an upgrade of the repository metadata to the new
     * format and disable the cooldown period.
     */
    static final Setting<TimeValue> COOLDOWN_PERIOD = Setting.timeSetting(
        "cooldown_period",
        new TimeValue(3, TimeUnit.MINUTES),
        new TimeValue(0, TimeUnit.MILLISECONDS),
        Setting.Property.Dynamic
    );

    /**
     * Specifies the path within bucket to repository data. Defaults to root directory.
     */
    static final Setting<String> BASE_PATH_SETTING = Setting.simpleString("base_path");

    private final S3Service service;

    private final String bucket;

    private final ByteSizeValue bufferSize;

    private final ByteSizeValue chunkSize;

    private final boolean serverSideEncryption;

    private final String storageClass;

    private final String cannedACL;

    /**
     * Time period to delay repository operations by after finalizing or deleting a snapshot.
     * See {@link #COOLDOWN_PERIOD} for details.
     */
    private final TimeValue coolDown;

    private final Executor snapshotExecutor;

    /**
     * Constructs an s3 backed repository
     */
    S3Repository(
        final RepositoryMetadata metadata,
        final NamedXContentRegistry namedXContentRegistry,
        final S3Service service,
        final ClusterService clusterService,
        final BigArrays bigArrays,
        final RecoverySettings recoverySettings,
<<<<<<< HEAD
        final MeterRegistry meter
=======
        final MeterRegistry meterRegistry
>>>>>>> d8b2c52c
    ) {
        super(
            metadata,
            namedXContentRegistry,
            clusterService,
            bigArrays,
            recoverySettings,
            buildBasePath(metadata),
            buildLocation(metadata),
            meterRegistry
        );
        this.service = service;
        this.snapshotExecutor = threadPool().executor(ThreadPool.Names.SNAPSHOT);

        // Parse and validate the user's S3 Storage Class setting
        this.bucket = BUCKET_SETTING.get(metadata.settings());
        if (bucket == null) {
            throw new RepositoryException(metadata.name(), "No bucket defined for s3 repository");
        }

        this.bufferSize = BUFFER_SIZE_SETTING.get(metadata.settings());
        this.chunkSize = CHUNK_SIZE_SETTING.get(metadata.settings());

        // We make sure that chunkSize is bigger or equal than/to bufferSize
        if (this.chunkSize.getBytes() < bufferSize.getBytes()) {
            throw new RepositoryException(
                metadata.name(),
                CHUNK_SIZE_SETTING.getKey()
                    + " ("
                    + this.chunkSize
                    + ") can't be lower than "
                    + BUFFER_SIZE_SETTING.getKey()
                    + " ("
                    + bufferSize
                    + ")."
            );
        }

        this.serverSideEncryption = SERVER_SIDE_ENCRYPTION_SETTING.get(metadata.settings());

        this.storageClass = STORAGE_CLASS_SETTING.get(metadata.settings());
        this.cannedACL = CANNED_ACL_SETTING.get(metadata.settings());

        if (S3ClientSettings.checkDeprecatedCredentials(metadata.settings())) {
            // provided repository settings
            deprecationLogger.critical(
                DeprecationCategory.SECURITY,
                "s3_repository_secret_settings",
                "Using s3 access/secret key from repository settings. Instead "
                    + "store these in named clients and the elasticsearch keystore for secure settings."
            );
        }

        coolDown = COOLDOWN_PERIOD.get(metadata.settings());

        logger.debug(
            "using bucket [{}], chunk_size [{}], server_side_encryption [{}], buffer_size [{}], cannedACL [{}], storageClass [{}]",
            bucket,
            chunkSize,
            serverSideEncryption,
            bufferSize,
            cannedACL,
            storageClass
        );
    }

    private static Map<String, String> buildLocation(RepositoryMetadata metadata) {
        return Map.of("base_path", BASE_PATH_SETTING.get(metadata.settings()), "bucket", BUCKET_SETTING.get(metadata.settings()));
    }

    /**
     * Holds a reference to delayed repository operation {@link Scheduler.Cancellable} so it can be cancelled should the repository be
     * closed concurrently.
     */
    private final AtomicReference<Scheduler.Cancellable> finalizationFuture = new AtomicReference<>();

    @Override
    public void finalizeSnapshot(final FinalizeSnapshotContext finalizeSnapshotContext) {
        final FinalizeSnapshotContext wrappedFinalizeContext;
        if (SnapshotsService.useShardGenerations(finalizeSnapshotContext.repositoryMetaVersion()) == false) {
            final ListenableFuture<Void> metadataDone = new ListenableFuture<>();
            wrappedFinalizeContext = new FinalizeSnapshotContext(
                finalizeSnapshotContext.updatedShardGenerations(),
                finalizeSnapshotContext.repositoryStateId(),
                finalizeSnapshotContext.clusterMetadata(),
                finalizeSnapshotContext.snapshotInfo(),
                finalizeSnapshotContext.repositoryMetaVersion(),
                delayedListener(ActionListener.runAfter(finalizeSnapshotContext, () -> metadataDone.onResponse(null))),
                info -> metadataDone.addListener(new ActionListener<>() {
                    @Override
                    public void onResponse(Void unused) {
                        finalizeSnapshotContext.onDone(info);
                    }

                    @Override
                    public void onFailure(Exception e) {
                        assert false : e; // never fails
                    }
                })
            );
        } else {
            wrappedFinalizeContext = finalizeSnapshotContext;
        }
        super.finalizeSnapshot(wrappedFinalizeContext);
    }

    @Override
    protected SnapshotDeleteListener wrapWithWeakConsistencyProtection(SnapshotDeleteListener listener) {
        return new SnapshotDeleteListener() {
            @Override
            public void onDone() {
                listener.onDone();
            }

            @Override
            public void onRepositoryDataWritten(RepositoryData repositoryData) {
                logCooldownInfo();
                final Scheduler.Cancellable existing = finalizationFuture.getAndSet(threadPool.schedule(() -> {
                    final Scheduler.Cancellable cancellable = finalizationFuture.getAndSet(null);
                    assert cancellable != null;
                    listener.onRepositoryDataWritten(repositoryData);
                }, coolDown, snapshotExecutor));
                assert existing == null : "Already have an ongoing finalization " + finalizationFuture;
            }

            @Override
            public void onFailure(Exception e) {
                logCooldownInfo();
                final Scheduler.Cancellable existing = finalizationFuture.getAndSet(threadPool.schedule(() -> {
                    final Scheduler.Cancellable cancellable = finalizationFuture.getAndSet(null);
                    assert cancellable != null;
                    listener.onFailure(e);
                }, coolDown, snapshotExecutor));
                assert existing == null : "Already have an ongoing finalization " + finalizationFuture;
            }
        };
    }

    /**
     * Wraps given listener such that it is executed with a delay of {@link #coolDown} on the snapshot thread-pool after being invoked.
     * See {@link #COOLDOWN_PERIOD} for details.
     */
    private <T> ActionListener<T> delayedListener(ActionListener<T> listener) {
        final ActionListener<T> wrappedListener = ActionListener.runBefore(listener, () -> {
            final Scheduler.Cancellable cancellable = finalizationFuture.getAndSet(null);
            assert cancellable != null;
        });
        return new ActionListener<>() {
            @Override
            public void onResponse(T response) {
                logCooldownInfo();
                final Scheduler.Cancellable existing = finalizationFuture.getAndSet(
                    threadPool.schedule(ActionRunnable.wrap(wrappedListener, l -> l.onResponse(response)), coolDown, snapshotExecutor)
                );
                assert existing == null : "Already have an ongoing finalization " + finalizationFuture;
            }

            @Override
            public void onFailure(Exception e) {
                logCooldownInfo();
                final Scheduler.Cancellable existing = finalizationFuture.getAndSet(
                    threadPool.schedule(ActionRunnable.wrap(wrappedListener, l -> l.onFailure(e)), coolDown, snapshotExecutor)
                );
                assert existing == null : "Already have an ongoing finalization " + finalizationFuture;
            }
        };
    }

    private void logCooldownInfo() {
        logger.info(
            "Sleeping for [{}] after modifying repository [{}] because it contains snapshots older than version [{}]"
                + " and therefore is using a backwards compatible metadata format that requires this cooldown period to avoid "
                + "repository corruption. To get rid of this message and move to the new repository metadata format, either remove "
                + "all snapshots older than version [{}] from the repository or create a new repository at an empty location.",
            coolDown,
            metadata.name(),
            SnapshotsService.SHARD_GEN_IN_REPO_DATA_VERSION,
            SnapshotsService.SHARD_GEN_IN_REPO_DATA_VERSION
        );
    }

    private static BlobPath buildBasePath(RepositoryMetadata metadata) {
        final String basePath = BASE_PATH_SETTING.get(metadata.settings());
        if (Strings.hasLength(basePath)) {
            return BlobPath.EMPTY.add(basePath);
        } else {
            return BlobPath.EMPTY;
        }
    }

    @Override
    protected S3BlobStore createBlobStore() {
        return new S3BlobStore(
            service,
            bucket,
            serverSideEncryption,
            bufferSize,
            cannedACL,
            storageClass,
            metadata,
            bigArrays,
            threadPool,
            meterRegistry
        );
    }

    // only use for testing
    @Override
    protected BlobStore getBlobStore() {
        return super.getBlobStore();
    }

    @Override
    protected ByteSizeValue chunkSize() {
        return chunkSize;
    }

    @Override
    protected void doClose() {
        final Scheduler.Cancellable cancellable = finalizationFuture.getAndSet(null);
        if (cancellable != null) {
            logger.debug("Repository [{}] closed during cool-down period", metadata.name());
            cancellable.cancel();
        }
        super.doClose();
    }
}<|MERGE_RESOLUTION|>--- conflicted
+++ resolved
@@ -205,11 +205,7 @@
         final ClusterService clusterService,
         final BigArrays bigArrays,
         final RecoverySettings recoverySettings,
-<<<<<<< HEAD
-        final MeterRegistry meter
-=======
         final MeterRegistry meterRegistry
->>>>>>> d8b2c52c
     ) {
         super(
             metadata,
