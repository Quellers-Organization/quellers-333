/*
 * Copyright Elasticsearch B.V. and/or licensed to Elasticsearch B.V. under one
 * or more contributor license agreements. Licensed under the Elastic License
 * 2.0 and the Server Side Public License, v 1; you may not use this file except
 * in compliance with, at your election, the Elastic License 2.0 or the Server
 * Side Public License, v 1.
 */

package org.elasticsearch.repositories.s3;

import com.amazonaws.AmazonClientException;
import com.amazonaws.Request;
import com.amazonaws.Response;
import com.amazonaws.metrics.RequestMetricCollector;
import com.amazonaws.services.s3.model.CannedAccessControlList;
import com.amazonaws.services.s3.model.DeleteObjectsRequest;
import com.amazonaws.services.s3.model.MultiObjectDeleteException;
import com.amazonaws.services.s3.model.StorageClass;
import com.amazonaws.util.AWSRequestMetrics;

import org.apache.logging.log4j.LogManager;
import org.apache.logging.log4j.Logger;
import org.elasticsearch.ExceptionsHelper;
import org.elasticsearch.cluster.metadata.RepositoryMetadata;
import org.elasticsearch.common.Strings;
import org.elasticsearch.common.blobstore.BlobContainer;
import org.elasticsearch.common.blobstore.BlobPath;
import org.elasticsearch.common.blobstore.BlobStore;
import org.elasticsearch.common.blobstore.BlobStoreException;
import org.elasticsearch.common.blobstore.OperationPurpose;
import org.elasticsearch.common.unit.ByteSizeValue;
import org.elasticsearch.common.util.BigArrays;
import org.elasticsearch.core.TimeValue;
import org.elasticsearch.telemetry.metric.Meter;
import org.elasticsearch.threadpool.ThreadPool;

import java.io.IOException;
import java.util.ArrayList;
import java.util.Arrays;
import java.util.Iterator;
import java.util.List;
import java.util.Locale;
import java.util.Map;
import java.util.Objects;
import java.util.concurrent.ConcurrentHashMap;
import java.util.concurrent.Executor;
import java.util.concurrent.atomic.AtomicReference;
import java.util.concurrent.atomic.LongAdder;
import java.util.stream.Collectors;

import static org.elasticsearch.core.Strings.format;

class S3BlobStore implements BlobStore {

    /**
     * Maximum number of deletes in a {@link DeleteObjectsRequest}.
     * @see <a href="https://docs.aws.amazon.com/AmazonS3/latest/API/multiobjectdeleteapi.html">S3 Documentation</a>.
     */
    private static final int MAX_BULK_DELETES = 1000;

    private static final Logger logger = LogManager.getLogger(S3BlobStore.class);

    private final S3Service service;

    private final BigArrays bigArrays;

    private final String bucket;

    private final ByteSizeValue bufferSize;

    private final boolean serverSideEncryption;

    private final CannedAccessControlList cannedACL;

    private final StorageClass storageClass;

    private final RepositoryMetadata repositoryMetadata;

    private final ThreadPool threadPool;
    private final Executor snapshotExecutor;
    private final Meter meter;

    private final StatsCollectors statsCollectors = new StatsCollectors();

    S3BlobStore(
        S3Service service,
        String bucket,
        boolean serverSideEncryption,
        ByteSizeValue bufferSize,
        String cannedACL,
        String storageClass,
        RepositoryMetadata repositoryMetadata,
        BigArrays bigArrays,
        ThreadPool threadPool,
        Meter meter
    ) {
        this.service = service;
        this.bigArrays = bigArrays;
        this.bucket = bucket;
        this.serverSideEncryption = serverSideEncryption;
        this.bufferSize = bufferSize;
        this.cannedACL = initCannedACL(cannedACL);
        this.storageClass = initStorageClass(storageClass);
        this.repositoryMetadata = repositoryMetadata;
        this.threadPool = threadPool;
        this.snapshotExecutor = threadPool.executor(ThreadPool.Names.SNAPSHOT);
<<<<<<< HEAD
        this.meter = meter;

        this.getMetricCollector = new IgnoreNoResponseMetricsCollector() {
            @Override
            public void collectMetrics(Request<?> request) {
                assert request.getHttpMethod().name().equals("GET");
                stats.getCount.addAndGet(getRequestCount(request));
            }
        };
        this.listMetricCollector = new IgnoreNoResponseMetricsCollector() {
            @Override
            public void collectMetrics(Request<?> request) {
                assert request.getHttpMethod().name().equals("GET");
                stats.listCount.addAndGet(getRequestCount(request));
            }
        };
        this.putMetricCollector = new IgnoreNoResponseMetricsCollector() {
            @Override
            public void collectMetrics(Request<?> request) {
                assert request.getHttpMethod().name().equals("PUT");
                stats.putCount.addAndGet(getRequestCount(request));
            }
        };
        this.multiPartUploadMetricCollector = new IgnoreNoResponseMetricsCollector() {
            @Override
            public void collectMetrics(Request<?> request) {
                assert request.getHttpMethod().name().equals("PUT") || request.getHttpMethod().name().equals("POST");
                stats.postCount.addAndGet(getRequestCount(request));
            }
        };
        this.deleteMetricCollector = new IgnoreNoResponseMetricsCollector() {
            @Override
            public void collectMetrics(Request<?> request) {
                assert request.getHttpMethod().name().equals("POST");
                stats.deleteCount.addAndGet(getRequestCount(request));
            }
        };
        this.abortPartUploadMetricCollector = new IgnoreNoResponseMetricsCollector() {
            @Override
            public void collectMetrics(Request<?> request) {
                assert request.getHttpMethod().name().equals("DELETE");
                stats.abortCount.addAndGet(getRequestCount(request));
            }
        };
=======
    }

    RequestMetricCollector getMetricCollector(Operation operation, OperationPurpose purpose) {
        return statsCollectors.getMetricCollector(operation, purpose);
>>>>>>> a4db40d8
    }

    public Executor getSnapshotExecutor() {
        return snapshotExecutor;
    }

    public TimeValue getCompareAndExchangeTimeToLive() {
        return service.compareAndExchangeTimeToLive;
    }

    // metrics collector that ignores null responses that we interpret as the request not reaching the S3 endpoint due to a network
    // issue
    private static class IgnoreNoResponseMetricsCollector extends RequestMetricCollector {

        private final LongAdder counter = new LongAdder();
        private final Operation operation;

        private IgnoreNoResponseMetricsCollector(Operation operation) {
            this.operation = operation;
        }

        @Override
        public final void collectMetrics(Request<?> request, Response<?> response) {
            if (response != null) {
                assert assertConsistencyBetweenHttpRequestAndOperation(request, operation);
                counter.add(getRequestCount(request));
            }
        }

        private boolean assertConsistencyBetweenHttpRequestAndOperation(Request<?> request, Operation operation) {
            switch (operation) {
                case GET_OBJECT, LIST_OBJECTS -> {
                    return request.getHttpMethod().name().equals("GET");
                }
                case PUT_OBJECT -> {
                    return request.getHttpMethod().name().equals("PUT");
                }
                case PUT_MULTIPART_OBJECT -> {
                    return request.getHttpMethod().name().equals("PUT") || request.getHttpMethod().name().equals("POST");
                }
                case DELETE_OBJECTS -> {
                    return request.getHttpMethod().name().equals("POST");
                }
                case ABORT_MULTIPART_OBJECT -> {
                    return request.getHttpMethod().name().equals("DELETE");
                }
                default -> throw new AssertionError("unknown operation [" + operation + "]");
            }
        }
    }

    private static long getRequestCount(Request<?> request) {
        Number requestCount = request.getAWSRequestMetrics().getTimingInfo().getCounter(AWSRequestMetrics.Field.RequestCount.name());
        if (requestCount == null) {
            logger.warn("Expected request count to be tracked for request [{}] but found not count.", request);
            return 0L;
        }
        return requestCount.longValue();
    }

    @Override
    public String toString() {
        return bucket;
    }

    public AmazonS3Reference clientReference() {
        return service.client(repositoryMetadata);
    }

    int getMaxRetries() {
        return service.settings(repositoryMetadata).maxRetries;
    }

    public String bucket() {
        return bucket;
    }

    public BigArrays bigArrays() {
        return bigArrays;
    }

    public boolean serverSideEncryption() {
        return serverSideEncryption;
    }

    public long bufferSizeInBytes() {
        return bufferSize.getBytes();
    }

    @Override
    public BlobContainer blobContainer(BlobPath path) {
        return new S3BlobContainer(path, this);
    }

    @Override
    public void deleteBlobsIgnoringIfNotExists(OperationPurpose purpose, Iterator<String> blobNames) throws IOException {
        if (blobNames.hasNext() == false) {
            return;
        }

        final List<String> partition = new ArrayList<>();
        try (AmazonS3Reference clientReference = clientReference()) {
            // S3 API only allows 1k blobs per delete so we split up the given blobs into requests of max. 1k deletes
            final AtomicReference<Exception> aex = new AtomicReference<>();
            SocketAccess.doPrivilegedVoid(() -> {
                blobNames.forEachRemaining(key -> {
                    partition.add(key);
                    if (partition.size() == MAX_BULK_DELETES) {
                        deletePartition(purpose, clientReference, partition, aex);
                        partition.clear();
                    }
                });
                if (partition.isEmpty() == false) {
                    deletePartition(purpose, clientReference, partition, aex);
                }
            });
            if (aex.get() != null) {
                throw aex.get();
            }
        } catch (Exception e) {
            throw new IOException("Failed to delete blobs " + partition.stream().limit(10).toList(), e);
        }
    }

    private void deletePartition(
        OperationPurpose purpose,
        AmazonS3Reference clientReference,
        List<String> partition,
        AtomicReference<Exception> aex
    ) {
        try {
            clientReference.client().deleteObjects(bulkDelete(purpose, this, partition));
        } catch (MultiObjectDeleteException e) {
            // We are sending quiet mode requests so we can't use the deleted keys entry on the exception and instead
            // first remove all keys that were sent in the request and then add back those that ran into an exception.
            logger.warn(
                () -> format(
                    "Failed to delete some blobs %s",
                    e.getErrors().stream().map(err -> "[" + err.getKey() + "][" + err.getCode() + "][" + err.getMessage() + "]").toList()
                ),
                e
            );
            aex.set(ExceptionsHelper.useOrSuppress(aex.get(), e));
        } catch (AmazonClientException e) {
            // The AWS client threw any unexpected exception and did not execute the request at all so we do not
            // remove any keys from the outstanding deletes set.
            aex.set(ExceptionsHelper.useOrSuppress(aex.get(), e));
        }
    }

    private static DeleteObjectsRequest bulkDelete(OperationPurpose purpose, S3BlobStore blobStore, List<String> blobs) {
        return new DeleteObjectsRequest(blobStore.bucket()).withKeys(blobs.toArray(Strings.EMPTY_ARRAY))
            .withQuiet(true)
            .withRequestMetricCollector(blobStore.getMetricCollector(Operation.DELETE_OBJECTS, purpose));
    }

    @Override
    public void close() throws IOException {
        this.service.close();
    }

    @Override
    public Map<String, Long> stats() {
        return statsCollectors.statsMap();
    }

    // Package private for testing
    StatsCollectors getStatsCollectors() {
        return statsCollectors;
    }

    public CannedAccessControlList getCannedACL() {
        return cannedACL;
    }

    public StorageClass getStorageClass() {
        return storageClass;
    }

    public static StorageClass initStorageClass(String storageClass) {
        if ((storageClass == null) || storageClass.equals("")) {
            return StorageClass.Standard;
        }

        try {
            final StorageClass _storageClass = StorageClass.fromValue(storageClass.toUpperCase(Locale.ENGLISH));
            if (_storageClass.equals(StorageClass.Glacier)) {
                throw new BlobStoreException("Glacier storage class is not supported");
            }

            return _storageClass;
        } catch (final IllegalArgumentException illegalArgumentException) {
            throw new BlobStoreException("`" + storageClass + "` is not a valid S3 Storage Class.");
        }
    }

    /**
     * Constructs canned acl from string
     */
    public static CannedAccessControlList initCannedACL(String cannedACL) {
        if ((cannedACL == null) || cannedACL.equals("")) {
            return CannedAccessControlList.Private;
        }

        for (final CannedAccessControlList cur : CannedAccessControlList.values()) {
            if (cur.toString().equalsIgnoreCase(cannedACL)) {
                return cur;
            }
        }

        throw new BlobStoreException("cannedACL is not valid: [" + cannedACL + "]");
    }

    ThreadPool getThreadPool() {
        return threadPool;
    }

    enum Operation {
        GET_OBJECT("GetObject"),
        LIST_OBJECTS("ListObjects"),
        PUT_OBJECT("PutObject"),
        PUT_MULTIPART_OBJECT("PutMultipartObject"),
        DELETE_OBJECTS("DeleteObjects"),
        ABORT_MULTIPART_OBJECT("AbortMultipartObject");

        private final String key;

        String getKey() {
            return key;
        }

        Operation(String key) {
            this.key = key;
        }
    }

    record StatsKey(Operation operation, OperationPurpose purpose) {}

    static class StatsCollectors {
        final Map<StatsKey, IgnoreNoResponseMetricsCollector> collectors = new ConcurrentHashMap<>();

        RequestMetricCollector getMetricCollector(Operation operation, OperationPurpose purpose) {
            return collectors.computeIfAbsent(new StatsKey(operation, purpose), k -> buildMetricCollector(k.operation()));
        }

        Map<String, Long> statsMap() {
            final Map<String, Long> m = Arrays.stream(Operation.values()).collect(Collectors.toMap(Operation::getKey, e -> 0L));
            collectors.forEach((sk, v) -> m.compute(sk.operation().getKey(), (k, c) -> Objects.requireNonNull(c) + v.counter.sum()));
            return Map.copyOf(m);
        }

        IgnoreNoResponseMetricsCollector buildMetricCollector(Operation operation) {
            return new IgnoreNoResponseMetricsCollector(operation);
        }
    }
}<|MERGE_RESOLUTION|>--- conflicted
+++ resolved
@@ -104,57 +104,11 @@
         this.repositoryMetadata = repositoryMetadata;
         this.threadPool = threadPool;
         this.snapshotExecutor = threadPool.executor(ThreadPool.Names.SNAPSHOT);
-<<<<<<< HEAD
         this.meter = meter;
-
-        this.getMetricCollector = new IgnoreNoResponseMetricsCollector() {
-            @Override
-            public void collectMetrics(Request<?> request) {
-                assert request.getHttpMethod().name().equals("GET");
-                stats.getCount.addAndGet(getRequestCount(request));
-            }
-        };
-        this.listMetricCollector = new IgnoreNoResponseMetricsCollector() {
-            @Override
-            public void collectMetrics(Request<?> request) {
-                assert request.getHttpMethod().name().equals("GET");
-                stats.listCount.addAndGet(getRequestCount(request));
-            }
-        };
-        this.putMetricCollector = new IgnoreNoResponseMetricsCollector() {
-            @Override
-            public void collectMetrics(Request<?> request) {
-                assert request.getHttpMethod().name().equals("PUT");
-                stats.putCount.addAndGet(getRequestCount(request));
-            }
-        };
-        this.multiPartUploadMetricCollector = new IgnoreNoResponseMetricsCollector() {
-            @Override
-            public void collectMetrics(Request<?> request) {
-                assert request.getHttpMethod().name().equals("PUT") || request.getHttpMethod().name().equals("POST");
-                stats.postCount.addAndGet(getRequestCount(request));
-            }
-        };
-        this.deleteMetricCollector = new IgnoreNoResponseMetricsCollector() {
-            @Override
-            public void collectMetrics(Request<?> request) {
-                assert request.getHttpMethod().name().equals("POST");
-                stats.deleteCount.addAndGet(getRequestCount(request));
-            }
-        };
-        this.abortPartUploadMetricCollector = new IgnoreNoResponseMetricsCollector() {
-            @Override
-            public void collectMetrics(Request<?> request) {
-                assert request.getHttpMethod().name().equals("DELETE");
-                stats.abortCount.addAndGet(getRequestCount(request));
-            }
-        };
-=======
     }
 
     RequestMetricCollector getMetricCollector(Operation operation, OperationPurpose purpose) {
         return statsCollectors.getMetricCollector(operation, purpose);
->>>>>>> a4db40d8
     }
 
     public Executor getSnapshotExecutor() {
