/*
 * Copyright Elasticsearch B.V. and/or licensed to Elasticsearch B.V. under one
 * or more contributor license agreements. Licensed under the Elastic License
 * 2.0 and the Server Side Public License, v 1; you may not use this file except
 * in compliance with, at your election, the Elastic License 2.0 or the Server
 * Side Public License, v 1.
 */

package org.elasticsearch.index.mapper.extras;

import org.apache.lucene.index.DocValues;
import org.apache.lucene.index.LeafReaderContext;
import org.apache.lucene.index.NumericDocValues;
import org.apache.lucene.index.SortedNumericDocValues;
import org.apache.lucene.search.Query;
import org.apache.lucene.util.BytesRef;
import org.elasticsearch.common.Explicit;
import org.elasticsearch.common.settings.Setting;
import org.elasticsearch.common.settings.Settings;
import org.elasticsearch.common.xcontent.support.XContentMapValues;
import org.elasticsearch.index.fielddata.FieldData;
import org.elasticsearch.index.fielddata.FieldDataContext;
import org.elasticsearch.index.fielddata.FormattedDocValues;
import org.elasticsearch.index.fielddata.IndexFieldData;
import org.elasticsearch.index.fielddata.IndexNumericFieldData;
import org.elasticsearch.index.fielddata.LeafNumericFieldData;
import org.elasticsearch.index.fielddata.NumericDoubleValues;
import org.elasticsearch.index.fielddata.SortedBinaryDocValues;
import org.elasticsearch.index.fielddata.SortedNumericDoubleValues;
import org.elasticsearch.index.fielddata.plain.SortedNumericIndexFieldData;
import org.elasticsearch.index.mapper.DocumentParserContext;
import org.elasticsearch.index.mapper.FieldMapper;
import org.elasticsearch.index.mapper.MapperBuilderContext;
import org.elasticsearch.index.mapper.NumberFieldMapper;
import org.elasticsearch.index.mapper.SimpleMappedFieldType;
import org.elasticsearch.index.mapper.SourceLoader;
import org.elasticsearch.index.mapper.SourceValueFetcher;
import org.elasticsearch.index.mapper.TextSearchInfo;
import org.elasticsearch.index.mapper.TimeSeriesParams;
import org.elasticsearch.index.mapper.ValueFetcher;
import org.elasticsearch.index.query.SearchExecutionContext;
import org.elasticsearch.script.field.DocValuesScriptFieldFactory;
import org.elasticsearch.script.field.ScaledFloatDocValuesField;
import org.elasticsearch.script.field.ToScriptFieldFactory;
import org.elasticsearch.search.DocValueFormat;
import org.elasticsearch.search.aggregations.support.ValuesSourceType;
import org.elasticsearch.xcontent.XContentBuilder;
import org.elasticsearch.xcontent.XContentParser;
import org.elasticsearch.xcontent.XContentParser.Token;

import java.io.IOException;
import java.math.BigDecimal;
import java.time.ZoneId;
import java.util.ArrayList;
import java.util.Collection;
import java.util.Collections;
import java.util.List;
import java.util.Map;
import java.util.Objects;

/** A {@link FieldMapper} for scaled floats. Values are internally multiplied
 *  by a scaling factor and rounded to the closest long. */
public class ScaledFloatFieldMapper extends FieldMapper {

    public static final String CONTENT_TYPE = "scaled_float";

    // use the same default as numbers
    private static final Setting<Boolean> COERCE_SETTING = NumberFieldMapper.COERCE_SETTING;

    private static ScaledFloatFieldMapper toType(FieldMapper in) {
        return (ScaledFloatFieldMapper) in;
    }

    public static class Builder extends FieldMapper.Builder {

        private final Parameter<Boolean> indexed = Parameter.indexParam(m -> toType(m).indexed, true);
        private final Parameter<Boolean> hasDocValues = Parameter.docValuesParam(m -> toType(m).hasDocValues, true);
        private final Parameter<Boolean> stored = Parameter.storeParam(m -> toType(m).stored, false);

        private final Parameter<Explicit<Boolean>> ignoreMalformed;
        private final Parameter<Explicit<Boolean>> coerce;

        private final Parameter<Double> scalingFactor = new Parameter<>(
            "scaling_factor",
            false,
            () -> null,
            (n, c, o) -> XContentMapValues.nodeDoubleValue(o),
            m -> toType(m).scalingFactor,
            XContentBuilder::field,
            Objects::toString
        ).addValidator(v -> {
            if (v == null) {
                throw new IllegalArgumentException("Field [scaling_factor] is required");
            }
            if (Double.isFinite(v) == false || v <= 0) {
                throw new IllegalArgumentException("[scaling_factor] must be a positive number, got [" + v + "]");
            }
        });
        private final Parameter<Double> nullValue = new Parameter<>(
            "null_value",
            false,
            () -> null,
            (n, c, o) -> o == null ? null : XContentMapValues.nodeDoubleValue(o),
            m -> toType(m).nullValue,
            XContentBuilder::field,
            Objects::toString
        ).acceptsNull();

        private final Parameter<Map<String, String>> meta = Parameter.metaParam();

        /**
         * Parameter that marks this field as a time series metric defining its time series metric type.
         * For the numeric fields gauge and counter metric types are
         * supported
         */
        private final Parameter<TimeSeriesParams.MetricType> metric;

        public Builder(String name, Settings settings) {
            this(name, IGNORE_MALFORMED_SETTING.get(settings), COERCE_SETTING.get(settings));
        }

        public Builder(String name, boolean ignoreMalformedByDefault, boolean coerceByDefault) {
            super(name);
            this.ignoreMalformed = Parameter.explicitBoolParam(
                "ignore_malformed",
                true,
                m -> toType(m).ignoreMalformed,
                ignoreMalformedByDefault
            );
            this.coerce = Parameter.explicitBoolParam("coerce", true, m -> toType(m).coerce, coerceByDefault);

            this.metric = TimeSeriesParams.metricParam(
                m -> toType(m).metricType,
                TimeSeriesParams.MetricType.gauge,
                TimeSeriesParams.MetricType.counter
            ).addValidator(v -> {
                if (v != null && hasDocValues.getValue() == false) {
                    throw new IllegalArgumentException(
                        "Field [" + TimeSeriesParams.TIME_SERIES_METRIC_PARAM + "] requires that [" + hasDocValues.name + "] is true"
                    );
                }
            });
        }

        Builder scalingFactor(double scalingFactor) {
            this.scalingFactor.setValue(scalingFactor);
            return this;
        }

        Builder nullValue(double nullValue) {
            this.nullValue.setValue(nullValue);
            return this;
        }

        public Builder metric(TimeSeriesParams.MetricType metric) {
            this.metric.setValue(metric);
            return this;
        }

        @Override
        protected Parameter<?>[] getParameters() {
            return new Parameter<?>[] { indexed, hasDocValues, stored, ignoreMalformed, meta, scalingFactor, coerce, nullValue, metric };
        }

        @Override
        public ScaledFloatFieldMapper build(MapperBuilderContext context) {
            ScaledFloatFieldType type = new ScaledFloatFieldType(
                context.buildFullName(name),
                indexed.getValue(),
                stored.getValue(),
                hasDocValues.getValue(),
                meta.getValue(),
                scalingFactor.getValue(),
                nullValue.getValue(),
                metric.getValue()
            );
            return new ScaledFloatFieldMapper(name, type, multiFieldsBuilder.build(this, context), copyTo.build(), this);
        }
    }

    public static final TypeParser PARSER = new TypeParser((n, c) -> new Builder(n, c.getSettings()));

    public static final class ScaledFloatFieldType extends SimpleMappedFieldType {

        private final double scalingFactor;
        private final Double nullValue;
        private final TimeSeriesParams.MetricType metricType;

        public ScaledFloatFieldType(
            String name,
            boolean indexed,
            boolean stored,
            boolean hasDocValues,
            Map<String, String> meta,
            double scalingFactor,
            Double nullValue,
            TimeSeriesParams.MetricType metricType
        ) {
            super(name, indexed, stored, hasDocValues, TextSearchInfo.SIMPLE_MATCH_WITHOUT_TERMS, meta);
            this.scalingFactor = scalingFactor;
            this.nullValue = nullValue;
            this.metricType = metricType;
        }

        public ScaledFloatFieldType(String name, double scalingFactor) {
            this(name, scalingFactor, true);
        }

        public ScaledFloatFieldType(String name, double scalingFactor, boolean indexed) {
            this(name, indexed, false, true, Collections.emptyMap(), scalingFactor, null, null);
        }

        public double getScalingFactor() {
            return scalingFactor;
        }

        @Override
        public String typeName() {
            return CONTENT_TYPE;
        }

        @Override
        public boolean mayExistInIndex(SearchExecutionContext context) {
            return context.fieldExistsInIndex(name());
        }

        @Override
        public Query termQuery(Object value, SearchExecutionContext context) {
            failIfNotIndexedNorDocValuesFallback(context);
            long scaledValue = Math.round(scale(value));
            return NumberFieldMapper.NumberType.LONG.termQuery(name(), scaledValue, isIndexed());
        }

        @Override
        public Query termsQuery(Collection<?> values, SearchExecutionContext context) {
            failIfNotIndexedNorDocValuesFallback(context);
            if (isIndexed()) {
                List<Long> scaledValues = new ArrayList<>(values.size());
                for (Object value : values) {
                    long scaledValue = Math.round(scale(value));
                    scaledValues.add(scaledValue);
                }
                return NumberFieldMapper.NumberType.LONG.termsQuery(name(), Collections.unmodifiableList(scaledValues));
            } else {
                return super.termsQuery(values, context);
            }
        }

        @Override
        public Query rangeQuery(
            Object lowerTerm,
            Object upperTerm,
            boolean includeLower,
            boolean includeUpper,
            SearchExecutionContext context
        ) {
            failIfNotIndexedNorDocValuesFallback(context);
            Long lo = null;
            if (lowerTerm != null) {
                double dValue = scale(lowerTerm);
                if (includeLower == false) {
                    dValue = Math.nextUp(dValue);
                }
                lo = Math.round(Math.ceil(dValue));
            }
            Long hi = null;
            if (upperTerm != null) {
                double dValue = scale(upperTerm);
                if (includeUpper == false) {
                    dValue = Math.nextDown(dValue);
                }
                hi = Math.round(Math.floor(dValue));
            }
            return NumberFieldMapper.NumberType.LONG.rangeQuery(name(), lo, hi, true, true, hasDocValues(), context, isIndexed());
        }

        @Override
<<<<<<< HEAD
        public IndexFieldData.Builder fielddataBuilder(
            String fullyQualifiedIndexName,
            Supplier<SearchLookup> searchLookup,
            FielddataOperation operation
        ) {
=======
        public IndexFieldData.Builder fielddataBuilder(FieldDataContext fieldDataContext) {
>>>>>>> 9b5cd671
            failIfNoDocValues();
            return (cache, breakerService) -> {
                final IndexNumericFieldData scaledValues = new SortedNumericIndexFieldData.Builder(
                    name(),
                    IndexNumericFieldData.NumericType.LONG,
                    (dv, n) -> { throw new UnsupportedOperationException(); }
                ).build(cache, breakerService);
                return new ScaledFloatIndexFieldData(scaledValues, scalingFactor, ScaledFloatDocValuesField::new);
            };
        }

        @Override
        public ValueFetcher valueFetcher(SearchExecutionContext context, String format) {
            if (format != null) {
                throw new IllegalArgumentException("Field [" + name() + "] of type [" + typeName() + "] doesn't support formats.");
            }
            return new SourceValueFetcher(name(), context) {
                @Override
                protected Double parseSourceValue(Object value) {
                    double doubleValue;
                    if (value.equals("")) {
                        if (nullValue == null) {
                            return null;
                        }
                        doubleValue = nullValue;
                    } else {
                        doubleValue = objectToDouble(value);
                    }

                    double factor = getScalingFactor();
                    return Math.round(doubleValue * factor) / factor;
                }
            };
        }

        @Override
        public Object valueForDisplay(Object value) {
            if (value == null) {
                return null;
            }
            return ((Number) value).longValue() / scalingFactor;
        }

        @Override
        public DocValueFormat docValueFormat(String format, ZoneId timeZone) {
            checkNoTimeZone(timeZone);
            if (format == null) {
                return DocValueFormat.RAW;
            }
            return new DocValueFormat.Decimal(format);
        }

        /**
         * Parses input value and multiplies it with the scaling factor.
         * Uses the round-trip of creating a {@link BigDecimal} from the stringified {@code double}
         * input to ensure intuitively exact floating point operations.
         * (e.g. for a scaling factor of 100, JVM behaviour results in {@code 79.99D * 100 ==> 7998.99..} compared to
         * {@code scale(79.99) ==> 7999})
         * @param input Input value to parse floating point num from
         * @return Scaled value
         */
        private double scale(Object input) {
            return new BigDecimal(Double.toString(parse(input))).multiply(BigDecimal.valueOf(scalingFactor)).doubleValue();
        }

        /**
         * If field is a time series metric field, returns its metric type
         * @return the metric type or null
         */
        public TimeSeriesParams.MetricType getMetricType() {
            return metricType;
        }

        @Override
        public String toString() {
            StringBuilder b = new StringBuilder();
            b.append("ScaledFloatFieldType[").append(scalingFactor);
            if (nullValue != null) {
                b.append(", nullValue=").append(nullValue);
                ;
            }
            if (metricType != null) {
                b.append(", metricType=").append(metricType);
            }
            return b.append("]").toString();
        }
    }

    private final Explicit<Boolean> ignoreMalformed;
    private final Explicit<Boolean> coerce;
    private final boolean indexed;
    private final boolean hasDocValues;
    private final boolean stored;
    private final Double nullValue;
    private final double scalingFactor;

    private final boolean ignoreMalformedByDefault;
    private final boolean coerceByDefault;
    private final TimeSeriesParams.MetricType metricType;

    private ScaledFloatFieldMapper(
        String simpleName,
        ScaledFloatFieldType mappedFieldType,
        MultiFields multiFields,
        CopyTo copyTo,
        Builder builder
    ) {
        super(simpleName, mappedFieldType, multiFields, copyTo);
        this.indexed = builder.indexed.getValue();
        this.hasDocValues = builder.hasDocValues.getValue();
        this.stored = builder.stored.getValue();
        this.scalingFactor = builder.scalingFactor.getValue();
        this.nullValue = builder.nullValue.getValue();
        this.ignoreMalformed = builder.ignoreMalformed.getValue();
        this.coerce = builder.coerce.getValue();
        this.ignoreMalformedByDefault = builder.ignoreMalformed.getDefaultValue().value();
        this.coerceByDefault = builder.coerce.getDefaultValue().value();
        this.metricType = builder.metric.getValue();
    }

    boolean coerce() {
        return coerce.value();
    }

    boolean ignoreMalformed() {
        return ignoreMalformed.value();
    }

    @Override
    public ScaledFloatFieldType fieldType() {
        return (ScaledFloatFieldType) super.fieldType();
    }

    @Override
    protected String contentType() {
        return CONTENT_TYPE;
    }

    @Override
    public FieldMapper.Builder getMergeBuilder() {
        return new Builder(simpleName(), ignoreMalformedByDefault, coerceByDefault).metric(metricType).init(this);
    }

    @Override
    protected void parseCreateField(DocumentParserContext context) throws IOException {
        XContentParser parser = context.parser();
        Object value;
        Number numericValue = null;
        if (parser.currentToken() == Token.VALUE_NULL) {
            value = null;
        } else if (coerce.value() && parser.currentToken() == Token.VALUE_STRING && parser.textLength() == 0) {
            value = null;
        } else {
            try {
                numericValue = parse(parser, coerce.value());
            } catch (IllegalArgumentException e) {
                if (ignoreMalformed.value()) {
                    return;
                } else {
                    throw e;
                }
            }
            value = numericValue;
        }

        if (value == null) {
            value = nullValue;
        }

        if (value == null) {
            return;
        }

        if (numericValue == null) {
            numericValue = parse(value);
        }

        double doubleValue = numericValue.doubleValue();
        if (Double.isFinite(doubleValue) == false) {
            if (ignoreMalformed.value()) {
                return;
            } else {
                // since we encode to a long, we have no way to carry NaNs and infinities
                throw new IllegalArgumentException("[scaled_float] only supports finite values, but got [" + doubleValue + "]");
            }
        }
        long scaledValue = encode(doubleValue, scalingFactor);

        NumberFieldMapper.NumberType.LONG.addFields(context.doc(), fieldType().name(), scaledValue, indexed, hasDocValues, stored);

        if (hasDocValues == false && (indexed || stored)) {
            context.addToFieldNames(fieldType().name());
        }
    }

    static long encode(double value, double scalingFactor) {
        return Math.round(value * scalingFactor);
    }

    static Double parse(Object value) {
        return objectToDouble(value);
    }

    private static Double parse(XContentParser parser, boolean coerce) throws IOException {
        return parser.doubleValue(coerce);
    }

    /**
     * Converts an Object to a double by checking it against known types first
     */
    private static double objectToDouble(Object value) {
        double doubleValue;

        if (value instanceof Number) {
            doubleValue = ((Number) value).doubleValue();
        } else if (value instanceof BytesRef) {
            doubleValue = Double.parseDouble(((BytesRef) value).utf8ToString());
        } else {
            doubleValue = Double.parseDouble(value.toString());
        }

        return doubleValue;
    }

    private static class ScaledFloatIndexFieldData extends IndexNumericFieldData {

        private final IndexNumericFieldData scaledFieldData;
        private final double scalingFactor;
        private final ToScriptFieldFactory<SortedNumericDoubleValues> toScriptFieldFactory;

        ScaledFloatIndexFieldData(
            IndexNumericFieldData scaledFieldData,
            double scalingFactor,
            ToScriptFieldFactory<SortedNumericDoubleValues> toScriptFieldFactory
        ) {
            this.scaledFieldData = scaledFieldData;
            this.scalingFactor = scalingFactor;
            this.toScriptFieldFactory = toScriptFieldFactory;
        }

        @Override
        public String getFieldName() {
            return scaledFieldData.getFieldName();
        }

        @Override
        public ValuesSourceType getValuesSourceType() {
            return scaledFieldData.getValuesSourceType();
        }

        @Override
        public LeafNumericFieldData load(LeafReaderContext context) {
            return new ScaledFloatLeafFieldData(scaledFieldData.load(context), scalingFactor, toScriptFieldFactory);
        }

        @Override
        public LeafNumericFieldData loadDirect(LeafReaderContext context) throws Exception {
            return new ScaledFloatLeafFieldData(scaledFieldData.loadDirect(context), scalingFactor, toScriptFieldFactory);
        }

        @Override
        protected boolean sortRequiresCustomComparator() {
            /*
             * We need to use a custom comparator because the non-custom
             * comparator wouldn't properly decode the long bits into the
             * double. Sorting on the long representation *would* put the
             * docs in order. We just don't have a way to convert the long
             * into a double the right way afterwords.
             */
            return true;
        }

        @Override
        public NumericType getNumericType() {
            /*
             * {@link ScaledFloatLeafFieldData#getDoubleValues()} transforms the raw long values in `scaled` floats.
             */
            return NumericType.DOUBLE;
        }

    }

    private static class ScaledFloatLeafFieldData implements LeafNumericFieldData {

        private final LeafNumericFieldData scaledFieldData;
        private final double scalingFactorInverse;
        private final ToScriptFieldFactory<SortedNumericDoubleValues> toScriptFieldFactory;

        ScaledFloatLeafFieldData(
            LeafNumericFieldData scaledFieldData,
            double scalingFactor,
            ToScriptFieldFactory<SortedNumericDoubleValues> toScriptFieldFactory
        ) {
            this.scaledFieldData = scaledFieldData;
            this.scalingFactorInverse = 1d / scalingFactor;
            this.toScriptFieldFactory = toScriptFieldFactory;
        }

        @Override
        public DocValuesScriptFieldFactory getScriptFieldFactory(String name) {
            return toScriptFieldFactory.getScriptFieldFactory(getDoubleValues(), name);
        }

        @Override
        public SortedBinaryDocValues getBytesValues() {
            return FieldData.toString(getDoubleValues());
        }

        @Override
        public long ramBytesUsed() {
            return scaledFieldData.ramBytesUsed();
        }

        @Override
        public void close() {
            scaledFieldData.close();
        }

        @Override
        public SortedNumericDocValues getLongValues() {
            return FieldData.castToLong(getDoubleValues());
        }

        @Override
        public SortedNumericDoubleValues getDoubleValues() {
            final SortedNumericDocValues values = scaledFieldData.getLongValues();
            final NumericDocValues singleValues = DocValues.unwrapSingleton(values);
            if (singleValues != null) {
                return FieldData.singleton(new NumericDoubleValues() {
                    @Override
                    public boolean advanceExact(int doc) throws IOException {
                        return singleValues.advanceExact(doc);
                    }

                    @Override
                    public double doubleValue() throws IOException {
                        return singleValues.longValue() * scalingFactorInverse;
                    }
                });
            } else {
                return new SortedNumericDoubleValues() {

                    @Override
                    public boolean advanceExact(int target) throws IOException {
                        return values.advanceExact(target);
                    }

                    @Override
                    public double nextValue() throws IOException {
                        return values.nextValue() * scalingFactorInverse;
                    }

                    @Override
                    public int docValueCount() {
                        return values.docValueCount();
                    }
                };
            }
        }

        @Override
        public FormattedDocValues getFormattedValues(DocValueFormat format) {
            SortedNumericDoubleValues values = getDoubleValues();
            return new FormattedDocValues() {
                @Override
                public boolean advanceExact(int docId) throws IOException {
                    return values.advanceExact(docId);
                }

                @Override
                public int docValueCount() throws IOException {
                    return values.docValueCount();
                }

                @Override
                public Object nextValue() throws IOException {
                    return format.format(values.nextValue());
                }
            };
        }
    }

    @Override
    public SourceLoader.SyntheticFieldLoader syntheticFieldLoader() {
        if (hasDocValues == false) {
            throw new IllegalArgumentException(
                "field [" + name() + "] of type [" + typeName() + "] doesn't support synthetic source because it doesn't have doc values"
            );
        }
        if (ignoreMalformed.value()) {
            throw new IllegalArgumentException(
                "field [" + name() + "] of type [" + typeName() + "] doesn't support synthetic source because it ignores malformed numbers"
            );
        }
        if (copyTo.copyToFields().isEmpty() != true) {
            throw new IllegalArgumentException(
                "field [" + name() + "] of type [" + typeName() + "] doesn't support synthetic source because it declares copy_to"
            );
        }
        return new NumberFieldMapper.NumericSyntheticFieldLoader(name(), simpleName()) {
            @Override
            protected void writeValue(XContentBuilder b, long value) throws IOException {
                b.value(decodeForSyntheticSource(value, scalingFactor));
            }
        };
    }

    /**
     * Convert the scaled value back into it's {@code double} representation,
     * attempting to undo {@code Math.round(value * scalingFactor)}. It's
     * important that "round tripping" a value into the index, back out, and
     * then back in yields the same index. That's important because we use
     * the synthetic source produced by these this for reindex.
     * <p>
     * The tricky thing about undoing {@link Math#round} is that it
     * "saturates" to {@link Long#MAX_VALUE} when the {@code double} that
     * it's given is too large to fit into a {@code long}. And
     * {@link Long#MIN_VALUE} for {@code double}s that are too small. But
     * {@code Long.MAX_VALUE / scalingFactor} doesn't always yield a value
     * that would saturate. In other words, sometimes:
     * <pre>{@code
     *   long scaled1 = Math.round(BIG * scalingFactor);
     *   assert scaled1 == Long.MAX_VALUE;
     *   double decoded = scaled1 / scalingFactor;
     *   long scaled2 = Math.round(decoded * scalingFactor);
     *   assert scaled2 != Long.MAX_VALUE;
     * }</pre>
     * <p>
     * We work around this by detecting such cases and artificially bumping them
     * up by a single digit in the last place, forcing them to always saturate
     * the {@link Math#round} call.
     */
    static double decodeForSyntheticSource(long scaledValue, double scalingFactor) {
        if (scaledValue == Long.MAX_VALUE) {
            double max = Long.MAX_VALUE / scalingFactor;
            if (Math.round(max * scalingFactor) != Long.MAX_VALUE) {
                double v = max + Math.ulp(max);
                assert Math.round(v * scalingFactor) == Long.MAX_VALUE;
                return v;
            }
            return max;
        }
        if (scaledValue == Long.MIN_VALUE) {
            double min = Long.MIN_VALUE / scalingFactor;
            if (Math.round(min * scalingFactor) != Long.MIN_VALUE) {
                double v = min - Math.ulp(min);
                assert Math.round(v * scalingFactor) == Long.MIN_VALUE;
                return v;
            }
            return min;
        }
        return scaledValue / scalingFactor;
    }
}<|MERGE_RESOLUTION|>--- conflicted
+++ resolved
@@ -275,15 +275,7 @@
         }
 
         @Override
-<<<<<<< HEAD
-        public IndexFieldData.Builder fielddataBuilder(
-            String fullyQualifiedIndexName,
-            Supplier<SearchLookup> searchLookup,
-            FielddataOperation operation
-        ) {
-=======
         public IndexFieldData.Builder fielddataBuilder(FieldDataContext fieldDataContext) {
->>>>>>> 9b5cd671
             failIfNoDocValues();
             return (cache, breakerService) -> {
                 final IndexNumericFieldData scaledValues = new SortedNumericIndexFieldData.Builder(
