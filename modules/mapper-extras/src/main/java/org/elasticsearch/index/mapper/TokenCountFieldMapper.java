/*
 * Copyright Elasticsearch B.V. and/or licensed to Elasticsearch B.V. under one
 * or more contributor license agreements. Licensed under the Elastic License
 * 2.0 and the Server Side Public License, v 1; you may not use this file except
 * in compliance with, at your election, the Elastic License 2.0 or the Server
 * Side Public License, v 1.
 */

package org.elasticsearch.index.mapper;

import org.apache.lucene.analysis.Analyzer;
import org.apache.lucene.analysis.TokenStream;
import org.apache.lucene.analysis.tokenattributes.PositionIncrementAttribute;
import org.elasticsearch.index.analysis.NamedAnalyzer;
import org.elasticsearch.index.query.SearchExecutionContext;

import java.io.IOException;
import java.util.Arrays;
import java.util.List;
import java.util.Map;

import static org.elasticsearch.common.xcontent.support.XContentMapValues.nodeIntegerValue;

/**
 * A {@link FieldMapper} that takes a string and writes a count of the tokens in that string
 * to the index.  In most ways the mapper acts just like an {@link NumberFieldMapper}.
 */
public class TokenCountFieldMapper extends FieldMapper {
    public static final String CONTENT_TYPE = "token_count";

    private static TokenCountFieldMapper toType(FieldMapper in) {
        return (TokenCountFieldMapper) in;
    }

    public static class Builder extends FieldMapper.Builder {

        private final Parameter<Boolean> index = Parameter.indexParam(m -> toType(m).index, true);
        private final Parameter<Boolean> hasDocValues = Parameter.docValuesParam(m -> toType(m).hasDocValues, true);
        private final Parameter<Boolean> store = Parameter.storeParam(m -> toType(m).store, false);

        private final Parameter<NamedAnalyzer> analyzer
            = Parameter.analyzerParam("analyzer", true, m -> toType(m).analyzer, () -> null);
        private final Parameter<Integer> nullValue = new Parameter<>(
            "null_value", false, () -> null,
            (n, c, o) -> o == null ? null : nodeIntegerValue(o), m -> toType(m).nullValue).acceptsNull();
        private final Parameter<Boolean> enablePositionIncrements
            = Parameter.boolParam("enable_position_increments", false, m -> toType(m).enablePositionIncrements, true);

        private final Parameter<Map<String, String>> meta = Parameter.metaParam();

        public Builder(String name) {
            super(name);
        }

        @Override
        protected List<Parameter<?>> getParameters() {
            return Arrays.asList(index, hasDocValues, store, analyzer, nullValue, enablePositionIncrements, meta);
        }

        @Override
        public TokenCountFieldMapper build(ContentPath contentPath) {
            if (analyzer.getValue() == null) {
                throw new MapperParsingException("Analyzer must be set for field [" + name + "] but wasn't.");
            }
            MappedFieldType ft = new TokenCountFieldType(
                buildFullName(contentPath),
                index.getValue(),
                store.getValue(),
                hasDocValues.getValue(),
                nullValue.getValue(),
                meta.getValue());
            return new TokenCountFieldMapper(name, ft, multiFieldsBuilder.build(this, contentPath), copyTo.build(), this);
        }
    }

    static class TokenCountFieldType extends NumberFieldMapper.NumberFieldType {

        TokenCountFieldType(String name, boolean isSearchable, boolean isStored,
                            boolean hasDocValues, Number nullValue, Map<String, String> meta) {
            super(name, NumberFieldMapper.NumberType.INTEGER, isSearchable, isStored, hasDocValues, false, nullValue, meta);
        }

        @Override
        public ValueFetcher valueFetcher(SearchExecutionContext context, String format) {
            if (hasDocValues() == false) {
<<<<<<< HEAD
                return (lookup) -> List.of();
=======
                return lookup -> List.of();
>>>>>>> f28bb2fe
            }
            return new DocValueFetcher(docValueFormat(format, null), context.getForField(this));
        }
    }

    public static TypeParser PARSER = new TypeParser((n, c) -> new Builder(n));

    private final boolean index;
    private final boolean hasDocValues;
    private final boolean store;
    private final NamedAnalyzer analyzer;
    private final boolean enablePositionIncrements;
    private final Integer nullValue;

    protected TokenCountFieldMapper(String simpleName, MappedFieldType defaultFieldType,
                                    MultiFields multiFields, CopyTo copyTo, Builder builder) {
        super(simpleName, defaultFieldType, multiFields, copyTo);
        this.analyzer = builder.analyzer.getValue();
        this.enablePositionIncrements = builder.enablePositionIncrements.getValue();
        this.nullValue = builder.nullValue.getValue();
        this.index = builder.index.getValue();
        this.hasDocValues = builder.hasDocValues.getValue();
        this.store = builder.store.getValue();
    }

    @Override
    protected void parseCreateField(ParseContext context) throws IOException {
        final String value;
        if (context.externalValueSet()) {
            value = context.externalValue().toString();
        } else {
            value = context.parser().textOrNull();
        }

        if (value == null && nullValue == null) {
            return;
        }

        final int tokenCount;
        if (value == null) {
            tokenCount = nullValue;
        } else {
            tokenCount = countPositions(analyzer, name(), value, enablePositionIncrements);
        }

        context.doc().addAll(
            NumberFieldMapper.NumberType.INTEGER.createFields(fieldType().name(), tokenCount, index, hasDocValues, store)
        );
    }

    /**
     * Count position increments in a token stream.  Package private for testing.
     * @param analyzer analyzer to create token stream
     * @param fieldName field name to pass to analyzer
     * @param fieldValue field value to pass to analyzer
     * @param enablePositionIncrements should we count position increments ?
     * @return number of position increments in a token stream
     * @throws IOException if tokenStream throws it
     */
    static int countPositions(Analyzer analyzer, String fieldName, String fieldValue, boolean enablePositionIncrements) throws IOException {
        try (TokenStream tokenStream = analyzer.tokenStream(fieldName, fieldValue)) {
            int count = 0;
            PositionIncrementAttribute position = tokenStream.addAttribute(PositionIncrementAttribute.class);
            tokenStream.reset();
            while (tokenStream.incrementToken()) {
                if (enablePositionIncrements) {
                    count += position.getPositionIncrement();
                } else {
                    count += Math.min(1, position.getPositionIncrement());
                }
            }
            tokenStream.end();
            if (enablePositionIncrements) {
                count += position.getPositionIncrement();
            }
            return count;
        }
    }

    /**
     * Name of analyzer.
     * @return name of analyzer
     */
    public String analyzer() {
        return analyzer.name();
    }

    /**
     * Indicates if position increments are counted.
     * @return <code>true</code> if position increments are counted
     */
    public boolean enablePositionIncrements() {
        return enablePositionIncrements;
    }

    @Override
    protected String contentType() {
        return CONTENT_TYPE;
    }

    @Override
    public FieldMapper.Builder getMergeBuilder() {
        return new Builder(simpleName()).init(this);
    }
}<|MERGE_RESOLUTION|>--- conflicted
+++ resolved
@@ -83,11 +83,7 @@
         @Override
         public ValueFetcher valueFetcher(SearchExecutionContext context, String format) {
             if (hasDocValues() == false) {
-<<<<<<< HEAD
-                return (lookup) -> List.of();
-=======
                 return lookup -> List.of();
->>>>>>> f28bb2fe
             }
             return new DocValueFetcher(docValueFormat(format, null), context.getForField(this));
         }
