/*
 * Licensed to Elasticsearch under one or more contributor
 * license agreements. See the NOTICE file distributed with
 * this work for additional information regarding copyright
 * ownership. Elasticsearch licenses this file to you under
 * the Apache License, Version 2.0 (the "License"); you may
 * not use this file except in compliance with the License.
 * You may obtain a copy of the License at
 *
 *    http://www.apache.org/licenses/LICENSE-2.0
 *
 * Unless required by applicable law or agreed to in writing,
 * software distributed under the License is distributed on an
 * "AS IS" BASIS, WITHOUT WARRANTIES OR CONDITIONS OF ANY
 * KIND, either express or implied.  See the License for the
 * specific language governing permissions and limitations
 * under the License.
 */

package org.elasticsearch.index.mapper;

import org.apache.lucene.analysis.Analyzer;
import org.apache.lucene.analysis.AnalyzerWrapper;
import org.apache.lucene.analysis.CachingTokenFilter;
import org.apache.lucene.analysis.TokenFilter;
import org.apache.lucene.analysis.TokenStream;
import org.apache.lucene.analysis.ngram.EdgeNGramTokenFilter;
import org.apache.lucene.analysis.shingle.FixedShingleFilter;
import org.apache.lucene.analysis.tokenattributes.PositionIncrementAttribute;
import org.apache.lucene.document.Field;
import org.apache.lucene.document.FieldType;
import org.apache.lucene.index.IndexOptions;
import org.apache.lucene.index.Term;
import org.apache.lucene.search.AutomatonQuery;
import org.apache.lucene.search.BooleanClause;
import org.apache.lucene.search.BooleanQuery;
import org.apache.lucene.search.ConstantScoreQuery;
import org.apache.lucene.search.MultiTermQuery;
import org.apache.lucene.search.NormsFieldExistsQuery;
import org.apache.lucene.search.PrefixQuery;
import org.apache.lucene.search.Query;
import org.apache.lucene.search.TermQuery;
import org.apache.lucene.search.spans.FieldMaskingSpanQuery;
import org.apache.lucene.search.spans.SpanMultiTermQueryWrapper;
import org.apache.lucene.search.spans.SpanQuery;
import org.apache.lucene.search.spans.SpanTermQuery;
import org.apache.lucene.util.automaton.Automata;
import org.apache.lucene.util.automaton.Automaton;
import org.apache.lucene.util.automaton.Operations;
import org.elasticsearch.common.collect.Iterators;
import org.elasticsearch.common.xcontent.XContentBuilder;
import org.elasticsearch.index.analysis.AnalyzerScope;
import org.elasticsearch.index.analysis.NamedAnalyzer;
import org.elasticsearch.index.query.QueryShardContext;

import java.io.IOException;
import java.util.ArrayList;
import java.util.Arrays;
import java.util.Collections;
import java.util.Iterator;
import java.util.List;
import java.util.Map;
import java.util.Objects;

import static org.elasticsearch.common.xcontent.support.XContentMapValues.nodeIntegerValue;
import static org.elasticsearch.index.mapper.TextFieldMapper.TextFieldType.hasGaps;
import static org.elasticsearch.index.mapper.TypeParsers.parseTextField;

/**
 * Mapper for a text field that optimizes itself for as-you-type completion by indexing its content into subfields. Each subfield
 * modifies the analysis chain of the root field to index terms the user would create as they type out the value in the root field
 *
 * The structure of these fields is
 *
 * <pre>
 *     [ SearchAsYouTypeFieldMapper, SearchAsYouTypeFieldType, unmodified analysis ]
 *     ├── [ ShingleFieldMapper, ShingleFieldType, analysis wrapped with 2-shingles ]
 *     ├── ...
 *     ├── [ ShingleFieldMapper, ShingleFieldType, analysis wrapped with max_shingle_size-shingles ]
 *     └── [ PrefixFieldMapper, PrefixFieldType, analysis wrapped with max_shingle_size-shingles and edge-ngrams ]
 * </pre>
 */
public class SearchAsYouTypeFieldMapper extends FieldMapper {

    public static final String CONTENT_TYPE = "search_as_you_type";
    private static final int MAX_SHINGLE_SIZE_LOWER_BOUND = 2;
    private static final int MAX_SHINGLE_SIZE_UPPER_BOUND = 4;
    private static final String PREFIX_FIELD_SUFFIX = "._index_prefix";

    public static class Defaults {

        public static final int MIN_GRAM = 1;
        public static final int MAX_GRAM = 20;
        public static final int MAX_SHINGLE_SIZE = 3;

        public static final FieldType FIELD_TYPE = new FieldType();

        static {
            FIELD_TYPE.setIndexOptions(IndexOptions.DOCS_AND_FREQS_AND_POSITIONS);
            FIELD_TYPE.freeze();
        }
    }

    public static class TypeParser implements Mapper.TypeParser {

        @Override
        public Mapper.Builder<?> parse(String name,
                                          Map<String, Object> node,
                                          ParserContext parserContext) throws MapperParsingException {

            final Builder builder = new Builder(name);

            builder.indexAnalyzer(parserContext.getIndexAnalyzers().getDefaultIndexAnalyzer());
            builder.searchAnalyzer(parserContext.getIndexAnalyzers().getDefaultSearchAnalyzer());
            builder.searchQuoteAnalyzer(parserContext.getIndexAnalyzers().getDefaultSearchQuoteAnalyzer());
            parseTextField(builder, name, node, parserContext);
            for (Iterator<Map.Entry<String, Object>> iterator = node.entrySet().iterator(); iterator.hasNext();) {
                final Map.Entry<String, Object> entry = iterator.next();
                final String fieldName = entry.getKey();
                final Object fieldNode = entry.getValue();

                if (fieldName.equals("max_shingle_size")) {
                    builder.maxShingleSize(nodeIntegerValue(fieldNode));
                    iterator.remove();
                }
                // TODO should we allow to configure the prefix field
            }
            return builder;
        }
    }

    public static class Builder extends FieldMapper.Builder<Builder> {
        private int maxShingleSize = Defaults.MAX_SHINGLE_SIZE;

        public Builder(String name) {
            super(name, Defaults.FIELD_TYPE);
            this.builder = this;
        }

        public Builder maxShingleSize(int maxShingleSize) {
            if (maxShingleSize < MAX_SHINGLE_SIZE_LOWER_BOUND || maxShingleSize > MAX_SHINGLE_SIZE_UPPER_BOUND) {
                throw new MapperParsingException("[max_shingle_size] must be at least [" + MAX_SHINGLE_SIZE_LOWER_BOUND + "] and at most " +
                    "[" + MAX_SHINGLE_SIZE_UPPER_BOUND + "], got [" + maxShingleSize + "]");
            }
            this.maxShingleSize = maxShingleSize;
            return builder;
        }

        @Override
        public Builder docValues(boolean docValues) {
            if (docValues) {
                throw new IllegalArgumentException("mapper [" + name() + "] of type [search_as_you_type] does not support doc values");
            }
            return this;
        }

        @Override
        public SearchAsYouTypeFieldMapper build(Mapper.BuilderContext context) {

            SearchAsYouTypeFieldType ft = new SearchAsYouTypeFieldType(buildFullName(context), fieldType, meta);
            ft.setIndexAnalyzer(indexAnalyzer);
            ft.setSearchAnalyzer(searchAnalyzer);
            ft.setSearchQuoteAnalyzer(searchQuoteAnalyzer);
            ft.setSimilarity(similarity);

            // set up the prefix field
            FieldType prefixft = new FieldType(fieldType);
            prefixft.setStoreTermVectors(false);
            prefixft.setOmitNorms(true);
            prefixft.setStored(false);
            final String fullName = buildFullName(context);
            final PrefixFieldType prefixFieldType = new PrefixFieldType(fullName, prefixft, Defaults.MIN_GRAM, Defaults.MAX_GRAM);
            // wrap the root field's index analyzer with shingles and edge ngrams
            final SearchAsYouTypeAnalyzer prefixIndexWrapper =
                SearchAsYouTypeAnalyzer.withShingleAndPrefix(indexAnalyzer.analyzer(), maxShingleSize);
            // wrap the root field's search analyzer with only shingles
            final SearchAsYouTypeAnalyzer prefixSearchWrapper =
                SearchAsYouTypeAnalyzer.withShingle(searchAnalyzer.analyzer(), maxShingleSize);
            // don't wrap the root field's search quote analyzer as prefix field doesn't support phrase queries
            prefixFieldType.setIndexAnalyzer(new NamedAnalyzer(indexAnalyzer.name(), AnalyzerScope.INDEX, prefixIndexWrapper));
            prefixFieldType.setSearchAnalyzer(new NamedAnalyzer(searchAnalyzer.name(), AnalyzerScope.INDEX, prefixSearchWrapper));
<<<<<<< HEAD
            final PrefixFieldMapper prefixFieldMapper = new PrefixFieldMapper(prefixft, prefixFieldType, context.indexSettings());
=======
            FieldType prefixft = new FieldType(fieldType);
            prefixft.setStoreTermVectors(false);
            prefixft.setOmitNorms(true);
            prefixft.setStored(false);
            final PrefixFieldMapper prefixFieldMapper = new PrefixFieldMapper(prefixft, prefixFieldType);
>>>>>>> 09ff747f

            // set up the shingle fields
            final ShingleFieldMapper[] shingleFieldMappers = new ShingleFieldMapper[maxShingleSize - 1];
            final ShingleFieldType[] shingleFieldTypes = new ShingleFieldType[maxShingleSize - 1];
            for (int i = 0; i < shingleFieldMappers.length; i++) {
                final int shingleSize = i + 2;
                FieldType shingleft = new FieldType(fieldType);
                shingleft.setStored(false);
                String fieldName = getShingleFieldName(buildFullName(context), shingleSize);
                final ShingleFieldType shingleFieldType = new ShingleFieldType(fieldName, shingleSize, shingleft);
                // wrap the root field's index, search, and search quote analyzers with shingles
                final SearchAsYouTypeAnalyzer shingleIndexWrapper =
                    SearchAsYouTypeAnalyzer.withShingle(indexAnalyzer.analyzer(), shingleSize);
                final SearchAsYouTypeAnalyzer shingleSearchWrapper =
                    SearchAsYouTypeAnalyzer.withShingle(searchAnalyzer.analyzer(), shingleSize);
                final SearchAsYouTypeAnalyzer shingleSearchQuoteWrapper =
                    SearchAsYouTypeAnalyzer.withShingle(searchQuoteAnalyzer.analyzer(), shingleSize);
                shingleFieldType.setIndexAnalyzer(new NamedAnalyzer(indexAnalyzer.name(), AnalyzerScope.INDEX, shingleIndexWrapper));
                shingleFieldType.setSearchAnalyzer(new NamedAnalyzer(searchAnalyzer.name(), AnalyzerScope.INDEX, shingleSearchWrapper));
                shingleFieldType.setSearchQuoteAnalyzer(
                    new NamedAnalyzer(searchQuoteAnalyzer.name(), AnalyzerScope.INDEX, shingleSearchQuoteWrapper));
                shingleFieldType.setPrefixFieldType(prefixFieldType);
                shingleFieldTypes[i] = shingleFieldType;
<<<<<<< HEAD
                shingleFieldMappers[i] = new ShingleFieldMapper(shingleft, shingleFieldType, context.indexSettings());
=======
                FieldType shingleft = new FieldType(fieldType);
                shingleft.setStored(false);
                shingleFieldMappers[i] = new ShingleFieldMapper(shingleft, shingleFieldType);
>>>>>>> 09ff747f
            }
            ft.setPrefixField(prefixFieldType);
            ft.setShingleFields(shingleFieldTypes);
            return new SearchAsYouTypeFieldMapper(name, fieldType, ft, copyTo,
                maxShingleSize, prefixFieldMapper, shingleFieldMappers);
        }
    }

    private static int countPosition(TokenStream stream) throws IOException {
        assert stream instanceof CachingTokenFilter;
        PositionIncrementAttribute posIncAtt = stream.getAttribute(PositionIncrementAttribute.class);
        stream.reset();
        int positionCount = 0;
        while (stream.incrementToken()) {
            if (posIncAtt.getPositionIncrement() != 0) {
                positionCount += posIncAtt.getPositionIncrement();
            }
        }
        return positionCount;
    }

    /**
     * The root field type, which most queries should target as it will delegate queries to subfields better optimized for the query. When
     * handling phrase queries, it analyzes the query text to find the appropriate sized shingle subfield to delegate to. When handling
     * prefix or phrase prefix queries, it delegates to the prefix subfield
     */
    static class SearchAsYouTypeFieldType extends StringFieldType {

        PrefixFieldType prefixField;
        ShingleFieldType[] shingleFields = new ShingleFieldType[0];

        SearchAsYouTypeFieldType(String name, FieldType fieldType, Map<String, String> meta) {
            super(name, fieldType.indexOptions() != IndexOptions.NONE, false, TextSearchInfo.fromFieldType(fieldType), meta);
        }

        SearchAsYouTypeFieldType(SearchAsYouTypeFieldType other) {
            super(other);

            if (other.prefixField != null) {
                this.prefixField = other.prefixField.clone();
            }
            if (other.shingleFields != null) {
                this.shingleFields = new ShingleFieldType[other.shingleFields.length];
                for (int i = 0; i < this.shingleFields.length; i++) {
                    if (other.shingleFields[i] != null) {
                        this.shingleFields[i] = other.shingleFields[i].clone();
                    }
                }
            }
        }

        public void setPrefixField(PrefixFieldType prefixField) {
            this.prefixField = prefixField;
        }

        public void setShingleFields(ShingleFieldType[] shingleFields) {
            this.shingleFields = shingleFields;
        }

        @Override
        public MappedFieldType clone() {
            return new SearchAsYouTypeFieldType(this);
        }

        @Override
        public String typeName() {
            return CONTENT_TYPE;
        }

        private ShingleFieldType shingleFieldForPositions(int positions) {
            final int indexFromShingleSize = Math.max(positions - 2, 0);
            return shingleFields[Math.min(indexFromShingleSize, shingleFields.length - 1)];
        }

        @Override
        public Query existsQuery(QueryShardContext context) {
            if (getTextSearchInfo().getLuceneFieldType().omitNorms()) {
                return new TermQuery(new Term(FieldNamesFieldMapper.NAME, name()));
            } else {
                return new NormsFieldExistsQuery(name());
            }
        }

        @Override
        public Query prefixQuery(String value, MultiTermQuery.RewriteMethod method, QueryShardContext context) {
            if (prefixField == null || prefixField.termLengthWithinBounds(value.length()) == false) {
                return super.prefixQuery(value, method, context);
            } else {
                final Query query = prefixField.prefixQuery(value, method, context);
                if (method == null
                    || method == MultiTermQuery.CONSTANT_SCORE_REWRITE
                    || method == MultiTermQuery.CONSTANT_SCORE_BOOLEAN_REWRITE) {
                    return new ConstantScoreQuery(query);
                } else {
                    return query;
                }
            }
        }

        @Override
        public Query phraseQuery(TokenStream stream, int slop, boolean enablePositionIncrements) throws IOException {
            int numPos = countPosition(stream);
            if (shingleFields.length == 0 || slop > 0 || hasGaps(stream) || numPos <= 1) {
                return TextFieldMapper.createPhraseQuery(stream, name(), slop, enablePositionIncrements);
            }
            final ShingleFieldType shingleField = shingleFieldForPositions(numPos);
            stream = new FixedShingleFilter(stream, shingleField.shingleSize);
            return shingleField.phraseQuery(stream, 0, true);
        }

        @Override
        public Query multiPhraseQuery(TokenStream stream, int slop, boolean enablePositionIncrements) throws IOException {
            int numPos = countPosition(stream);
            if (shingleFields.length == 0 || slop > 0 || hasGaps(stream) || numPos <= 1) {
                return TextFieldMapper.createPhraseQuery(stream, name(), slop, enablePositionIncrements);
            }
            final ShingleFieldType shingleField = shingleFieldForPositions(numPos);
            stream = new FixedShingleFilter(stream, shingleField.shingleSize);
            return shingleField.multiPhraseQuery(stream, 0, true);
        }

        @Override
        public Query phrasePrefixQuery(TokenStream stream, int slop, int maxExpansions) throws IOException {
            int numPos = countPosition(stream);
            if (shingleFields.length == 0 || slop > 0 || hasGaps(stream) || numPos <= 1) {
                return TextFieldMapper.createPhrasePrefixQuery(stream, name(), slop, maxExpansions,
                    null, null);
            }
            final ShingleFieldType shingleField = shingleFieldForPositions(numPos);
            stream = new FixedShingleFilter(stream, shingleField.shingleSize);
            return shingleField.phrasePrefixQuery(stream, 0, maxExpansions);
        }

        @Override
        public SpanQuery spanPrefixQuery(String value, SpanMultiTermQueryWrapper.SpanRewriteMethod method, QueryShardContext context) {
            if (prefixField != null && prefixField.termLengthWithinBounds(value.length())) {
                return new FieldMaskingSpanQuery(new SpanTermQuery(new Term(prefixField.name(), indexedValueForSearch(value))), name());
            } else {
                SpanMultiTermQueryWrapper<?> spanMulti =
                    new SpanMultiTermQueryWrapper<>(new PrefixQuery(new Term(name(), indexedValueForSearch(value))));
                spanMulti.setRewriteMethod(method);
                return spanMulti;
            }
        }

        @Override
        public boolean equals(Object otherObject) {
            if (this == otherObject) {
                return true;
            }
            if (otherObject == null || getClass() != otherObject.getClass()) {
                return false;
            }
            if (!super.equals(otherObject)) {
                return false;
            }
            final SearchAsYouTypeFieldType other = (SearchAsYouTypeFieldType) otherObject;
            return Objects.equals(prefixField, other.prefixField) &&
                Arrays.equals(shingleFields, other.shingleFields);
        }

        @Override
        public int hashCode() {
            return Objects.hash(super.hashCode(), prefixField, Arrays.hashCode(shingleFields));
        }
    }

    /**
     * The prefix field type handles prefix and phrase prefix queries that are delegated to it by the other field types in a
     * search_as_you_type structure
     */
    static final class PrefixFieldType extends StringFieldType {

        final int minChars;
        final int maxChars;
        final String parentField;

        PrefixFieldType(String parentField, FieldType fieldType, int minChars, int maxChars) {
            super(parentField + PREFIX_FIELD_SUFFIX, true, false, TextSearchInfo.fromFieldType(fieldType), Collections.emptyMap());
            this.minChars = minChars;
            this.maxChars = maxChars;
            this.parentField = parentField;
        }

        PrefixFieldType(PrefixFieldType other) {
            super(other);
            this.minChars = other.minChars;
            this.maxChars = other.maxChars;
            this.parentField = other.parentField;
        }

        boolean termLengthWithinBounds(int length) {
            return length >= minChars - 1 && length <= maxChars;
        }

        @Override
        public Query prefixQuery(String value, MultiTermQuery.RewriteMethod method, QueryShardContext context) {
            if (value.length() >= minChars) {
                return super.termQuery(value, context);
            }
            List<Automaton> automata = new ArrayList<>();
            automata.add(Automata.makeString(value));
            for (int i = value.length(); i < minChars; i++) {
                automata.add(Automata.makeAnyChar());
            }
            Automaton automaton = Operations.concatenate(automata);
            AutomatonQuery query = new AutomatonQuery(new Term(name(), value + "*"), automaton);
            query.setRewriteMethod(method);
            return new BooleanQuery.Builder()
                .add(query, BooleanClause.Occur.SHOULD)
                .add(new TermQuery(new Term(parentField, value)), BooleanClause.Occur.SHOULD)
                .build();
        }

        @Override
        public PrefixFieldType clone() {
            return new PrefixFieldType(this);
        }

        @Override
        public String typeName() {
            return "prefix";
        }

        @Override
        public String toString() {
            return super.toString() + ",prefixChars=" + minChars + ":" + maxChars;
        }

        @Override
        public Query existsQuery(QueryShardContext context) {
            throw new UnsupportedOperationException();
        }

        @Override
        public boolean equals(Object o) {
            if (this == o) {
                return true;
            }
            if (o == null || getClass() != o.getClass()) {
                return false;
            }
            if (!super.equals(o)) {
                return false;
            }
            PrefixFieldType that = (PrefixFieldType) o;
            return minChars == that.minChars &&
                maxChars == that.maxChars;
        }

        @Override
        public int hashCode() {
            return Objects.hash(super.hashCode(), minChars, maxChars);
        }
    }

    static final class PrefixFieldMapper extends FieldMapper {

        PrefixFieldMapper(FieldType fieldType, PrefixFieldType mappedFieldType) {
            super(mappedFieldType.name(), fieldType, mappedFieldType, MultiFields.empty(), CopyTo.empty());
        }

        @Override
        public PrefixFieldType fieldType() {
            return (PrefixFieldType) super.fieldType();
        }

        FieldType getLuceneFieldType() {
            return fieldType;
        }

        @Override
        protected void parseCreateField(ParseContext context) {
            throw new UnsupportedOperationException();
        }

        @Override
        protected void mergeOptions(FieldMapper other, List<String> conflicts) {

        }

        @Override
        protected String contentType() {
            return "prefix";
        }

        @Override
        public String toString() {
            return fieldType().toString();
        }
    }

    static final class ShingleFieldMapper extends FieldMapper {

        ShingleFieldMapper(FieldType fieldType, ShingleFieldType mappedFieldtype) {
            super(mappedFieldtype.name(), fieldType, mappedFieldtype, MultiFields.empty(), CopyTo.empty());
        }

        FieldType getLuceneFieldType() {
            return fieldType;
        }

        @Override
        public ShingleFieldType fieldType() {
            return (ShingleFieldType) super.fieldType();
        }

        @Override
        protected void parseCreateField(ParseContext context) {
            throw new UnsupportedOperationException();
        }

        @Override
        protected void mergeOptions(FieldMapper other, List<String> conflicts) {

        }

        @Override
        protected String contentType() {
            return "shingle";
        }
    }

    /**
     * The shingle field type handles phrase queries and delegates prefix and phrase prefix queries to the prefix field
     */
    static class ShingleFieldType extends StringFieldType {
        final int shingleSize;
        PrefixFieldType prefixFieldType;

        ShingleFieldType(String name, int shingleSize, FieldType fieldType) {
            super(name, true, false, TextSearchInfo.fromFieldType(fieldType), Collections.emptyMap());
            this.shingleSize = shingleSize;
        }

        ShingleFieldType(ShingleFieldType other) {
            super(other);
            this.shingleSize = other.shingleSize;
            if (other.prefixFieldType != null) {
                this.prefixFieldType = other.prefixFieldType.clone();
            }
        }

        void setPrefixFieldType(PrefixFieldType prefixFieldType) {
            this.prefixFieldType = prefixFieldType;
        }

        @Override
        public ShingleFieldType clone() {
            return new ShingleFieldType(this);
        }

        @Override
        public String typeName() {
            return CONTENT_TYPE;
        }

        @Override
        public Query existsQuery(QueryShardContext context) {
            if (getTextSearchInfo().getLuceneFieldType().omitNorms()) {
                return new TermQuery(new Term(FieldNamesFieldMapper.NAME, name()));
            } else {
                return new NormsFieldExistsQuery(name());
            }
        }

        @Override
        public Query prefixQuery(String value, MultiTermQuery.RewriteMethod method, QueryShardContext context) {
            if (prefixFieldType == null || prefixFieldType.termLengthWithinBounds(value.length()) == false) {
                return super.prefixQuery(value, method, context);
            } else {
                final Query query = prefixFieldType.prefixQuery(value, method, context);
                if (method == null
                    || method == MultiTermQuery.CONSTANT_SCORE_REWRITE
                    || method == MultiTermQuery.CONSTANT_SCORE_BOOLEAN_REWRITE) {
                    return new ConstantScoreQuery(query);
                } else {
                    return query;
                }
            }
        }

        @Override
        public Query phraseQuery(TokenStream stream, int slop, boolean enablePositionIncrements) throws IOException {
            return TextFieldMapper.createPhraseQuery(stream, name(), slop, enablePositionIncrements);
        }

        @Override
        public Query multiPhraseQuery(TokenStream stream, int slop, boolean enablePositionIncrements) throws IOException {
            return TextFieldMapper.createPhraseQuery(stream, name(), slop, enablePositionIncrements);
        }

        @Override
        public Query phrasePrefixQuery(TokenStream stream, int slop, int maxExpansions) throws IOException {
            final String prefixFieldName = slop > 0
                ? null
                : prefixFieldType.name();
            return TextFieldMapper.createPhrasePrefixQuery(stream, name(), slop, maxExpansions,
                prefixFieldName, prefixFieldType::termLengthWithinBounds);
        }

        @Override
        public SpanQuery spanPrefixQuery(String value, SpanMultiTermQueryWrapper.SpanRewriteMethod method, QueryShardContext context) {
            if (prefixFieldType != null && prefixFieldType.termLengthWithinBounds(value.length())) {
                return new FieldMaskingSpanQuery(new SpanTermQuery(new Term(prefixFieldType.name(), indexedValueForSearch(value))), name());
            } else {
                SpanMultiTermQueryWrapper<?> spanMulti =
                    new SpanMultiTermQueryWrapper<>(new PrefixQuery(new Term(name(), indexedValueForSearch(value))));
                spanMulti.setRewriteMethod(method);
                return spanMulti;
            }
        }

        @Override
        public boolean equals(Object otherObject) {
            if (this == otherObject) {
                return true;
            }
            if (otherObject == null || getClass() != otherObject.getClass()) {
                return false;
            }
            if (!super.equals(otherObject)) {
                return false;
            }
            final ShingleFieldType other = (ShingleFieldType) otherObject;
            return shingleSize == other.shingleSize
                && Objects.equals(prefixFieldType, other.prefixFieldType);
        }

        @Override
        public int hashCode() {
            return Objects.hash(super.hashCode(), shingleSize, prefixFieldType);
        }
    }

    private final int maxShingleSize;
    private PrefixFieldMapper prefixField;
    private final ShingleFieldMapper[] shingleFields;

    public SearchAsYouTypeFieldMapper(String simpleName,
                                      FieldType fieldType,
                                      SearchAsYouTypeFieldType mappedFieldType,
                                      CopyTo copyTo,
                                      int maxShingleSize,
                                      PrefixFieldMapper prefixField,
                                      ShingleFieldMapper[] shingleFields) {
        super(simpleName, fieldType, mappedFieldType, MultiFields.empty(), copyTo);
        this.prefixField = prefixField;
        this.shingleFields = shingleFields;
        this.maxShingleSize = maxShingleSize;
    }

    @Override
    protected void parseCreateField(ParseContext context) throws IOException {
        final String value = context.externalValueSet() ? context.externalValue().toString() : context.parser().textOrNull();
        if (value == null) {
            return;
        }

        context.doc().add(new Field(fieldType().name(), value, fieldType));
        for (ShingleFieldMapper subFieldMapper : shingleFields) {
            context.doc().add(new Field(subFieldMapper.fieldType().name(), value, subFieldMapper.getLuceneFieldType()));
        }
        context.doc().add(new Field(prefixField.fieldType().name(), value, prefixField.getLuceneFieldType()));
        if (fieldType.omitNorms()) {
            createFieldNamesField(context);
        }
    }

    @Override
    protected String contentType() {
        return CONTENT_TYPE;
    }

    @Override
    protected void mergeOptions(FieldMapper other, List<String> conflicts) {
        final SearchAsYouTypeFieldMapper m = (SearchAsYouTypeFieldMapper) other;
        if (this.shingleFields.length != m.shingleFields.length) {
            conflicts.add("mapper [" + name() + "] has a different [max_shingle_size]");
        } else {
            this.prefixField = (PrefixFieldMapper) this.prefixField.merge(m.prefixField);
            for (int i = 0; i < m.shingleFields.length; i++) {
                this.shingleFields[i] = (ShingleFieldMapper) this.shingleFields[i].merge(m.shingleFields[i]);
            }
        }
        if (Objects.equals(this.fieldType().similarity(), other.fieldType().similarity()) == false) {
            conflicts.add("mapper [" + name() + "] has different [similarity] settings");
        }
    }

    public static String getShingleFieldName(String parentField, int shingleSize) {
        return parentField + "._" + shingleSize + "gram";
    }

    @Override
    public SearchAsYouTypeFieldType fieldType() {
        return (SearchAsYouTypeFieldType) super.fieldType();
    }

    public int maxShingleSize() {
        return maxShingleSize;
    }

    public PrefixFieldMapper prefixField() {
        return prefixField;
    }

    public ShingleFieldMapper[] shingleFields() {
        return shingleFields;
    }

    @Override
    protected void doXContentBody(XContentBuilder builder, boolean includeDefaults, Params params) throws IOException {
        super.doXContentBody(builder, includeDefaults, params);
        doXContentAnalyzers(builder, includeDefaults);
        builder.field("max_shingle_size", maxShingleSize);
    }

    @Override
    public Iterator<Mapper> iterator() {
        List<Mapper> subIterators = new ArrayList<>();
        subIterators.add(prefixField);
        subIterators.addAll(Arrays.asList(shingleFields));
        @SuppressWarnings("unchecked") Iterator<Mapper> concat = Iterators.concat(super.iterator(), subIterators.iterator());
        return concat;
    }

    /**
     * An analyzer wrapper to add a shingle token filter, an edge ngram token filter or both to its wrapped analyzer. When adding an edge
     * ngrams token filter, it also adds a {@link TrailingShingleTokenFilter} to add extra position increments at the end of the stream
     * to induce the shingle token filter to create tokens at the end of the stream smaller than the shingle size
     */
    static class SearchAsYouTypeAnalyzer extends AnalyzerWrapper {

        private final Analyzer delegate;
        private final int shingleSize;
        private final boolean indexPrefixes;

        private SearchAsYouTypeAnalyzer(Analyzer delegate,
                                        int shingleSize,
                                        boolean indexPrefixes) {

            super(delegate.getReuseStrategy());
            this.delegate = Objects.requireNonNull(delegate);
            this.shingleSize = shingleSize;
            this.indexPrefixes = indexPrefixes;
        }

        static SearchAsYouTypeAnalyzer withShingle(Analyzer delegate, int shingleSize) {
            return new SearchAsYouTypeAnalyzer(delegate, shingleSize, false);
        }

        static SearchAsYouTypeAnalyzer withShingleAndPrefix(Analyzer delegate, int shingleSize) {
            return new SearchAsYouTypeAnalyzer(delegate, shingleSize, true);
        }

        @Override
        protected Analyzer getWrappedAnalyzer(String fieldName) {
            return delegate;
        }

        @Override
        protected TokenStreamComponents wrapComponents(String fieldName, TokenStreamComponents components) {
            TokenStream tokenStream = components.getTokenStream();
            if (indexPrefixes) {
                tokenStream = new TrailingShingleTokenFilter(tokenStream, shingleSize - 1);
            }
            tokenStream = new FixedShingleFilter(tokenStream, shingleSize, " ", "");
            if (indexPrefixes) {
                tokenStream = new EdgeNGramTokenFilter(tokenStream, Defaults.MIN_GRAM, Defaults.MAX_GRAM, true);
            }
            return new TokenStreamComponents(components.getSource(), tokenStream);
        }

        public int shingleSize() {
            return shingleSize;
        }

        public boolean indexPrefixes() {
            return indexPrefixes;
        }

        @Override
        public String toString() {
            return "<" + getClass().getCanonicalName() + " shingleSize=[" + shingleSize + "] indexPrefixes=[" + indexPrefixes + "]>";
        }

        private static class TrailingShingleTokenFilter extends TokenFilter {

            private final int extraPositionIncrements;
            private final PositionIncrementAttribute positionIncrementAttribute;

            TrailingShingleTokenFilter(TokenStream input, int extraPositionIncrements) {
                super(input);
                this.extraPositionIncrements = extraPositionIncrements;
                this.positionIncrementAttribute = addAttribute(PositionIncrementAttribute.class);
            }

            @Override
            public boolean incrementToken() throws IOException {
                return input.incrementToken();
            }

            @Override
            public void end() throws IOException {
                super.end();
                positionIncrementAttribute.setPositionIncrement(extraPositionIncrements);
            }
        }
    }
}<|MERGE_RESOLUTION|>--- conflicted
+++ resolved
@@ -179,15 +179,7 @@
             // don't wrap the root field's search quote analyzer as prefix field doesn't support phrase queries
             prefixFieldType.setIndexAnalyzer(new NamedAnalyzer(indexAnalyzer.name(), AnalyzerScope.INDEX, prefixIndexWrapper));
             prefixFieldType.setSearchAnalyzer(new NamedAnalyzer(searchAnalyzer.name(), AnalyzerScope.INDEX, prefixSearchWrapper));
-<<<<<<< HEAD
-            final PrefixFieldMapper prefixFieldMapper = new PrefixFieldMapper(prefixft, prefixFieldType, context.indexSettings());
-=======
-            FieldType prefixft = new FieldType(fieldType);
-            prefixft.setStoreTermVectors(false);
-            prefixft.setOmitNorms(true);
-            prefixft.setStored(false);
             final PrefixFieldMapper prefixFieldMapper = new PrefixFieldMapper(prefixft, prefixFieldType);
->>>>>>> 09ff747f
 
             // set up the shingle fields
             final ShingleFieldMapper[] shingleFieldMappers = new ShingleFieldMapper[maxShingleSize - 1];
@@ -211,13 +203,7 @@
                     new NamedAnalyzer(searchQuoteAnalyzer.name(), AnalyzerScope.INDEX, shingleSearchQuoteWrapper));
                 shingleFieldType.setPrefixFieldType(prefixFieldType);
                 shingleFieldTypes[i] = shingleFieldType;
-<<<<<<< HEAD
-                shingleFieldMappers[i] = new ShingleFieldMapper(shingleft, shingleFieldType, context.indexSettings());
-=======
-                FieldType shingleft = new FieldType(fieldType);
-                shingleft.setStored(false);
                 shingleFieldMappers[i] = new ShingleFieldMapper(shingleft, shingleFieldType);
->>>>>>> 09ff747f
             }
             ft.setPrefixField(prefixFieldType);
             ft.setShingleFields(shingleFieldTypes);
