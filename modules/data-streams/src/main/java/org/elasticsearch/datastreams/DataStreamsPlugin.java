--- conflicted
+++ resolved
@@ -104,7 +104,7 @@
         Setting.Property.IndexScope,
         Setting.Property.Dynamic
     );
-<<<<<<< HEAD
+    public static final String LIFECYCLE_CUSTOM_INDEX_METADATA_KEY = "data_stream_lifecycle";
     public static final Setting<TimeValue> LOOK_BACK_TIME = Setting.timeSetting(
         "index.look_back_time",
         TimeValue.timeValueHours(2),
@@ -113,10 +113,6 @@
         Setting.Property.IndexScope,
         Setting.Property.Dynamic
     );
-=======
-    public static final String LIFECYCLE_CUSTOM_INDEX_METADATA_KEY = "data_stream_lifecycle";
-
->>>>>>> ca0068c2
     // The dependency of index.look_ahead_time is a cluster setting and currently there is no clean validation approach for this:
     private final SetOnce<UpdateTimeSeriesRangeService> updateTimeSeriesRangeService = new SetOnce<>();
     private final SetOnce<DataStreamLifecycleErrorStore> errorStoreInitialisationService = new SetOnce<>();
@@ -152,19 +148,10 @@
         List<Setting<?>> pluginSettings = new ArrayList<>();
         pluginSettings.add(TIME_SERIES_POLL_INTERVAL);
         pluginSettings.add(LOOK_AHEAD_TIME);
-<<<<<<< HEAD
         pluginSettings.add(LOOK_BACK_TIME);
-
-        if (DataStreamLifecycle.isFeatureEnabled()) {
-            pluginSettings.add(DataStreamLifecycleService.DATA_STREAM_LIFECYCLE_POLL_INTERVAL_SETTING);
-            pluginSettings.add(DataStreamLifecycleService.DATA_STREAM_MERGE_POLICY_TARGET_FLOOR_SEGMENT_SETTING);
-            pluginSettings.add(DataStreamLifecycleService.DATA_STREAM_MERGE_POLICY_TARGET_FACTOR_SETTING);
-        }
-=======
         pluginSettings.add(DataStreamLifecycleService.DATA_STREAM_LIFECYCLE_POLL_INTERVAL_SETTING);
         pluginSettings.add(DataStreamLifecycleService.DATA_STREAM_MERGE_POLICY_TARGET_FLOOR_SEGMENT_SETTING);
         pluginSettings.add(DataStreamLifecycleService.DATA_STREAM_MERGE_POLICY_TARGET_FACTOR_SETTING);
->>>>>>> ca0068c2
         return pluginSettings;
     }
 
