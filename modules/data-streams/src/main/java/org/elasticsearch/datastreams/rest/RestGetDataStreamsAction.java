/*
 * Copyright Elasticsearch B.V. and/or licensed to Elasticsearch B.V. under one
 * or more contributor license agreements. Licensed under the "Elastic License
 * 2.0", the "GNU Affero General Public License v3.0 only", and the "Server Side
 * Public License v 1"; you may not use this file except in compliance with, at
 * your election, the "Elastic License 2.0", the "GNU Affero General Public
 * License v3.0 only", or the "Server Side Public License, v 1".
 */
package org.elasticsearch.datastreams.rest;

import org.elasticsearch.action.datastreams.GetDataStreamAction;
import org.elasticsearch.action.support.IndicesOptions;
import org.elasticsearch.client.internal.node.NodeClient;
import org.elasticsearch.cluster.metadata.DataStream;
import org.elasticsearch.cluster.metadata.DataStreamLifecycle;
import org.elasticsearch.common.Strings;
import org.elasticsearch.common.util.set.Sets;
import org.elasticsearch.rest.BaseRestHandler;
import org.elasticsearch.rest.RestRequest;
import org.elasticsearch.rest.RestUtils;
import org.elasticsearch.rest.Scope;
import org.elasticsearch.rest.ServerlessScope;
import org.elasticsearch.rest.action.RestToXContentListener;

import java.util.List;
import java.util.Set;

import static org.elasticsearch.rest.RestRequest.Method.GET;

@ServerlessScope(Scope.PUBLIC)
public class RestGetDataStreamsAction extends BaseRestHandler {

    private static final Set<String> SUPPORTED_QUERY_PARAMETERS = Set.copyOf(
        Sets.union(
            RestRequest.INTERNAL_MARKER_REQUEST_PARAMETERS,
            Set.of(
                "name",
                "include_defaults",
                "timeout",
                "master_timeout",
                IndicesOptions.WildcardOptions.EXPAND_WILDCARDS,
                IndicesOptions.ConcreteTargetOptions.IGNORE_UNAVAILABLE,
                IndicesOptions.WildcardOptions.ALLOW_NO_INDICES,
                IndicesOptions.GatekeeperOptions.IGNORE_THROTTLED,
                "verbose"
            )
        )
    );

    @Override
    public String getName() {
        return "get_data_streams_action";
    }

    @Override
    public List<Route> routes() {
        return List.of(new Route(GET, "/_data_stream"), new Route(GET, "/_data_stream/{name}"));
    }

    @Override
    protected RestChannelConsumer prepareRequest(RestRequest request, NodeClient client) {
        GetDataStreamAction.Request getDataStreamsRequest = new GetDataStreamAction.Request(
            RestUtils.getMasterNodeTimeout(request),
            Strings.splitStringByCommaToArray(request.param("name"))
        );
        getDataStreamsRequest.includeDefaults(request.paramAsBoolean("include_defaults", false));
        getDataStreamsRequest.indicesOptions(IndicesOptions.fromRequest(request, getDataStreamsRequest.indicesOptions()));
        getDataStreamsRequest.verbose(request.paramAsBoolean("verbose", false));
        return channel -> client.execute(GetDataStreamAction.INSTANCE, getDataStreamsRequest, new RestToXContentListener<>(channel));
    }

    @Override
    public boolean allowSystemIndexAccessByDefault() {
        return true;
    }

    @Override
    public Set<String> supportedCapabilities() {
        return Set.of(DataStreamLifecycle.EFFECTIVE_RETENTION_REST_API_CAPABILITY);
    }

    @Override
    public Set<String> supportedQueryParameters() {
<<<<<<< HEAD
        return Sets.union(
            RestRequest.INTERNAL_MARKER_REQUEST_PARAMETERS,
            Set.of(
                "name",
                "include_defaults",
                "master_timeout",
                IndicesOptions.WildcardOptions.EXPAND_WILDCARDS,
                IndicesOptions.ConcreteTargetOptions.IGNORE_UNAVAILABLE,
                IndicesOptions.WildcardOptions.ALLOW_NO_INDICES,
                IndicesOptions.GatekeeperOptions.IGNORE_THROTTLED,
                DataStream.isFailureStoreFeatureFlagEnabled() ? IndicesOptions.FailureStoreOptions.FAILURE_STORE : "name",
                "verbose"
            )
        );
=======
        return SUPPORTED_QUERY_PARAMETERS;
>>>>>>> 1964d3c5
    }
}<|MERGE_RESOLUTION|>--- conflicted
+++ resolved
@@ -36,12 +36,12 @@
             Set.of(
                 "name",
                 "include_defaults",
-                "timeout",
                 "master_timeout",
                 IndicesOptions.WildcardOptions.EXPAND_WILDCARDS,
                 IndicesOptions.ConcreteTargetOptions.IGNORE_UNAVAILABLE,
                 IndicesOptions.WildcardOptions.ALLOW_NO_INDICES,
                 IndicesOptions.GatekeeperOptions.IGNORE_THROTTLED,
+                DataStream.isFailureStoreFeatureFlagEnabled() ? IndicesOptions.FailureStoreOptions.FAILURE_STORE : "name",
                 "verbose"
             )
         )
@@ -81,23 +81,6 @@
 
     @Override
     public Set<String> supportedQueryParameters() {
-<<<<<<< HEAD
-        return Sets.union(
-            RestRequest.INTERNAL_MARKER_REQUEST_PARAMETERS,
-            Set.of(
-                "name",
-                "include_defaults",
-                "master_timeout",
-                IndicesOptions.WildcardOptions.EXPAND_WILDCARDS,
-                IndicesOptions.ConcreteTargetOptions.IGNORE_UNAVAILABLE,
-                IndicesOptions.WildcardOptions.ALLOW_NO_INDICES,
-                IndicesOptions.GatekeeperOptions.IGNORE_THROTTLED,
-                DataStream.isFailureStoreFeatureFlagEnabled() ? IndicesOptions.FailureStoreOptions.FAILURE_STORE : "name",
-                "verbose"
-            )
-        );
-=======
         return SUPPORTED_QUERY_PARAMETERS;
->>>>>>> 1964d3c5
     }
 }