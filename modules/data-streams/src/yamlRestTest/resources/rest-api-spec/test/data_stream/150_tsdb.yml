--- conflicted
+++ resolved
@@ -194,15 +194,9 @@
 
 ---
 dynamic templates:
-<<<<<<< HEAD
-  - skip:
-      version: " - 8.13.99"
+  - requires:
+      cluster_features: ["gte_v8.13.0"]
       reason: "Support for priority in passthrough objects was added in 8.14"
-=======
-  - requires:
-      cluster_features: ["gte_v8.13.0"]
-      reason: "Support for dynamic fields was added in 8.13"
->>>>>>> 6f1e5547
   - do:
       allowed_warnings:
         - "index template [my-dynamic-template] has index patterns [k9s*] matching patterns from existing older templates [global] with patterns (global => [*]); this template [my-dynamic-template] will take precedence during new index creation"
@@ -332,15 +326,9 @@
 
 ---
 dynamic templates - conflicting aliases:
-<<<<<<< HEAD
-  - skip:
-      version: " - 8.13.99"
+  - requires:
+      cluster_features: ["gte_v8.13.0"]
       reason: "Support for priority in passthrough objects was added in 8.14"
-=======
-  - requires:
-      cluster_features: ["gte_v8.13.0"]
-      reason: "Support for dynamic fields was added in 8.13"
->>>>>>> 6f1e5547
   - do:
       allowed_warnings:
         - "index template [my-dynamic-template] has index patterns [k9s*] matching patterns from existing older templates [global] with patterns (global => [*]); this template [my-dynamic-template] will take precedence during new index creation"
@@ -437,15 +425,9 @@
 
 ---
 dynamic templates with nesting:
-<<<<<<< HEAD
-  - skip:
-      version: " - 8.13.99"
+  - requires:
+      cluster_features: ["gte_v8.13.0"]
       reason: "Support for priority in passthrough objects was added in 8.14"
-=======
-  - requires:
-      cluster_features: ["gte_v8.13.0"]
-      reason: "Support for dynamic fields was added in 8.13"
->>>>>>> 6f1e5547
   - do:
       allowed_warnings:
         - "index template [my-dynamic-template] has index patterns [k9s*] matching patterns from existing older templates [global] with patterns (global => [*]); this template [my-dynamic-template] will take precedence during new index creation"
@@ -602,15 +584,10 @@
 
 ---
 dynamic templates with incremental indexing:
-<<<<<<< HEAD
-  - skip:
-      version: " - 8.13.99"
+  - requires:
+      cluster_features: ["gte_v8.13.0"]
       reason: "Support for priority in passthrough objects was added in 8.14"
-=======
-  - requires:
-      cluster_features: ["gte_v8.13.0"]
-      reason: "Support for dynamic fields was added in 8.13"
->>>>>>> 6f1e5547
+
   - do:
       allowed_warnings:
         - "index template [my-dynamic-template] has index patterns [k9s*] matching patterns from existing older templates [global] with patterns (global => [*]); this template [my-dynamic-template] will take precedence during new index creation"
@@ -804,15 +781,9 @@
 
 ---
 subobject in passthrough object auto flatten:
-<<<<<<< HEAD
-  - skip:
-      version: " - 8.13.99"
+  - requires:
+      cluster_features: ["gte_v8.13.0"]
       reason: "Support for priority in passthrough objects was added in 8.14"
-=======
-  - requires:
-      cluster_features: ["gte_v8.13.0"]
-      reason: "Support for passthrough fields was added in 8.13"
->>>>>>> 6f1e5547
   - do:
       allowed_warnings:
         - "index template [my-passthrough-template] has index patterns [k9s*] matching patterns from existing older templates [global] with patterns (global => [*]); this template [my-passthrough-template] will take precedence during new index creation"
@@ -880,8 +851,8 @@
 
 ---
 passthrough objects with duplicate priority:
-  - skip:
-      version: " - 8.13.99"
+  - requires:
+      cluster_features: ["gte_v8.13.0"]
       reason: "Support for priority in passthrough objects was added in 8.14"
   - do:
       catch: /has a conflicting param/
