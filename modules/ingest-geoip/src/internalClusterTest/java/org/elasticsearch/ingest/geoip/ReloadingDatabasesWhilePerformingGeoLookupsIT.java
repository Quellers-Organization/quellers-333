/*
 * Copyright Elasticsearch B.V. and/or licensed to Elasticsearch B.V. under one
 * or more contributor license agreements. Licensed under the Elastic License
 * 2.0 and the Server Side Public License, v 1; you may not use this file except
 * in compliance with, at your election, the Elastic License 2.0 or the Server
 * Side Public License, v 1.
 */

package org.elasticsearch.ingest.geoip;

import org.elasticsearch.client.Client;
import org.elasticsearch.common.network.InetAddresses;
import org.elasticsearch.common.settings.Settings;
import org.elasticsearch.common.unit.TimeValue;
import org.elasticsearch.common.util.concurrent.AtomicArray;
import org.elasticsearch.index.VersionType;
import org.elasticsearch.ingest.IngestDocument;
import org.elasticsearch.ingest.IngestService;
import org.elasticsearch.test.ESTestCase;
import org.elasticsearch.threadpool.TestThreadPool;
import org.elasticsearch.threadpool.ThreadPool;
import org.elasticsearch.watcher.ResourceWatcherService;

import java.io.IOException;
import java.io.InputStream;
import java.nio.file.Files;
import java.nio.file.Path;
import java.nio.file.StandardCopyOption;
import java.util.Arrays;
import java.util.HashMap;
import java.util.Map;
import java.util.concurrent.atomic.AtomicBoolean;
import java.util.concurrent.atomic.AtomicInteger;
import java.util.concurrent.atomic.AtomicReference;

import static org.elasticsearch.ingest.geoip.GeoIpProcessorFactoryTests.copyDatabaseFiles;
import static org.hamcrest.Matchers.equalTo;
import static org.hamcrest.Matchers.greaterThan;
import static org.hamcrest.Matchers.not;
import static org.hamcrest.Matchers.notNullValue;
import static org.hamcrest.Matchers.nullValue;
import static org.hamcrest.Matchers.sameInstance;
import static org.mockito.Mockito.mock;

public class ReloadingDatabasesWhilePerformingGeoLookupsIT extends ESTestCase {

    /**
     * This tests essentially verifies that a Maxmind database reader doesn't fail with:
     * com.maxmind.db.ClosedDatabaseException: The MaxMind DB has been closed
     *
     * This failure can be avoided by ensuring that a database is only closed when no
     * geoip processor instance is using the related {@link DatabaseReaderLazyLoader} instance
     */
    public void test() throws Exception {
        ThreadPool threadPool = new TestThreadPool("test");
        Settings settings = Settings.builder().put("resource.reload.interval.high", TimeValue.timeValueMillis(100)).build();
        ResourceWatcherService resourceWatcherService = new ResourceWatcherService(settings, threadPool);
        try {
            final Path geoIpDir = createTempDir();
            copyDatabaseFiles(geoIpDir);
            final Path geoIpConfigDir = createTempDir();
            Files.copy(LocalDatabases.class.getResourceAsStream("/GeoLite2-City-Test.mmdb"),
                geoIpConfigDir.resolve("GeoLite2-City.mmdb"));
            Files.copy(LocalDatabases.class.getResourceAsStream("/GeoLite2-City-Test.mmdb"),
                geoIpConfigDir.resolve("GeoLite2-City-Test.mmdb"));

<<<<<<< HEAD
            GeoIpCache cache = new GeoIpCache(0);
            LocalDatabases localDatabases = new LocalDatabases(geoIpDir, geoIpConfigDir, cache);
            DatabaseRegistry databaseRegistry =
                new DatabaseRegistry(createTempDir(), mock(Client.class), cache, localDatabases, Runnable::run);
            databaseRegistry.initialize(resourceWatcherService, mock(IngestService.class));
            GeoIpProcessor.Factory factory = new GeoIpProcessor.Factory(databaseRegistry);
=======
            LocalDatabases localDatabases = new LocalDatabases(geoIpDir, geoIpConfigDir, new GeoIpCache(0));
            localDatabases.configDatabases.putAll(localDatabases.initConfigDatabases(localDatabases.geoipConfigDir));
            GeoIpProcessor.Factory factory = new GeoIpProcessor.Factory(localDatabases);
>>>>>>> 7b668b45
            lazyLoadReaders(localDatabases);

            final GeoIpProcessor processor1 = factory.create(null, "_tag", null, new HashMap<>(Map.of("field", "_field")));
            final GeoIpProcessor processor2 = factory.create(null, "_tag", null,
                new HashMap<>(Map.of("field", "_field", "database_file", "GeoLite2-City-Test.mmdb")));

            final AtomicBoolean completed = new AtomicBoolean(false);
            final int numberOfDatabaseUpdates = randomIntBetween(2, 4);
            final AtomicInteger numberOfIngestRuns = new AtomicInteger();
            final int numberOfIngestThreads = randomIntBetween(16, 32);
            final Thread[] ingestThreads = new Thread[numberOfIngestThreads];
            final AtomicArray<Throwable> ingestFailures = new AtomicArray<>(numberOfIngestThreads);
            for (int i = 0; i < numberOfIngestThreads; i++) {
                final int id = i;
                ingestThreads[id] = new Thread(() -> {
                    while (completed.get() == false) {
                        try {
                            IngestDocument document1 =
                                new IngestDocument("index", "id", "routing", 1L, VersionType.EXTERNAL, Map.of("_field", "89.160.20.128"));
                            processor1.execute(document1);
                            assertThat(document1.getSourceAndMetadata().get("geoip"), notNullValue());
                            IngestDocument document2 =
                                new IngestDocument("index", "id", "routing", 1L, VersionType.EXTERNAL, Map.of("_field", "89.160.20.128"));
                            processor2.execute(document2);
                            assertThat(document2.getSourceAndMetadata().get("geoip"), notNullValue());
                            numberOfIngestRuns.incrementAndGet();
                        } catch (Exception | AssertionError e) {
                            logger.error("error in ingest thread after run [" + numberOfIngestRuns.get() + "]", e);
                            ingestFailures.setOnce(id, e);
                            break;
                        }
                    }
                });
            }

            final AtomicReference<Throwable> failureHolder2 = new AtomicReference<>();
            Thread updateDatabaseThread = new Thread(() -> {
                for (int i = 0; i < numberOfDatabaseUpdates; i++) {
                    try {
                        DatabaseReaderLazyLoader previous1 = localDatabases.configDatabases.get("GeoLite2-City.mmdb");
                        if (Files.exists(geoIpConfigDir.resolve("GeoLite2-City.mmdb"))) {
                            localDatabases.updateDatabase(geoIpConfigDir.resolve("GeoLite2-City.mmdb"), false);
                            Files.delete(geoIpConfigDir.resolve("GeoLite2-City.mmdb"));
                        } else {
                            Files.copy(LocalDatabases.class.getResourceAsStream("/GeoLite2-City-Test.mmdb"),
                                geoIpConfigDir.resolve("GeoLite2-City.mmdb"), StandardCopyOption.REPLACE_EXISTING);
                            localDatabases.updateDatabase(geoIpConfigDir.resolve("GeoLite2-City.mmdb"), true);
                        }
                        DatabaseReaderLazyLoader previous2 = localDatabases.configDatabases.get("GeoLite2-City-Test.mmdb");
                        InputStream source = LocalDatabases.class.getResourceAsStream(i % 2 == 0 ? "/GeoIP2-City-Test.mmdb" :
                            "/GeoLite2-City-Test.mmdb");
                        Files.copy(source, geoIpConfigDir.resolve("GeoLite2-City-Test.mmdb"), StandardCopyOption.REPLACE_EXISTING);
                        localDatabases.updateDatabase(geoIpConfigDir.resolve("GeoLite2-City-Test.mmdb"), true);

                        DatabaseReaderLazyLoader current1 = localDatabases.configDatabases.get("GeoLite2-City.mmdb");
                        DatabaseReaderLazyLoader current2 = localDatabases.configDatabases.get("GeoLite2-City-Test.mmdb");
                        assertThat(current1, not(sameInstance(previous1)));
                        assertThat(current2, not(sameInstance(previous2)));

                        // lazy load type and reader:
                        lazyLoadReaders(localDatabases);
                    } catch (Exception | AssertionError e) {
                        logger.error("error in update databases thread after run [" + i + "]", e);
                        failureHolder2.set(e);
                        break;
                    }
                }
                completed.set(true);
            });

            Arrays.stream(ingestThreads).forEach(Thread::start);
            updateDatabaseThread.start();
            Arrays.stream(ingestThreads).forEach(thread -> {
                try {
                    thread.join();
                } catch (InterruptedException e) {
                    throw new AssertionError(e);
                }
            });
            updateDatabaseThread.join();

            ingestFailures.asList().forEach(r -> assertThat(r, nullValue()));
            assertThat(failureHolder2.get(), nullValue());
            assertThat(numberOfIngestRuns.get(), greaterThan(0));

            for (DatabaseReaderLazyLoader lazyLoader : databaseRegistry.getAllDatabases()) {
                assertThat(lazyLoader.current(), equalTo(0));
            }
        } finally {
            resourceWatcherService.close();
            threadPool.shutdown();
        }
    }

    private static void lazyLoadReaders(LocalDatabases localDatabases) throws IOException {
        if (localDatabases.configDatabases.get("GeoLite2-City.mmdb") != null) {
            localDatabases.configDatabases.get("GeoLite2-City.mmdb").getDatabaseType();
            localDatabases.configDatabases.get("GeoLite2-City.mmdb").getCity(InetAddresses.forString("2.125.160.216"));
        }
        localDatabases.configDatabases.get("GeoLite2-City-Test.mmdb").getDatabaseType();
        localDatabases.configDatabases.get("GeoLite2-City-Test.mmdb").getCity(InetAddresses.forString("2.125.160.216"));
    }

}<|MERGE_RESOLUTION|>--- conflicted
+++ resolved
@@ -64,18 +64,12 @@
             Files.copy(LocalDatabases.class.getResourceAsStream("/GeoLite2-City-Test.mmdb"),
                 geoIpConfigDir.resolve("GeoLite2-City-Test.mmdb"));
 
-<<<<<<< HEAD
             GeoIpCache cache = new GeoIpCache(0);
             LocalDatabases localDatabases = new LocalDatabases(geoIpDir, geoIpConfigDir, cache);
             DatabaseRegistry databaseRegistry =
                 new DatabaseRegistry(createTempDir(), mock(Client.class), cache, localDatabases, Runnable::run);
             databaseRegistry.initialize(resourceWatcherService, mock(IngestService.class));
             GeoIpProcessor.Factory factory = new GeoIpProcessor.Factory(databaseRegistry);
-=======
-            LocalDatabases localDatabases = new LocalDatabases(geoIpDir, geoIpConfigDir, new GeoIpCache(0));
-            localDatabases.configDatabases.putAll(localDatabases.initConfigDatabases(localDatabases.geoipConfigDir));
-            GeoIpProcessor.Factory factory = new GeoIpProcessor.Factory(localDatabases);
->>>>>>> 7b668b45
             lazyLoadReaders(localDatabases);
 
             final GeoIpProcessor processor1 = factory.create(null, "_tag", null, new HashMap<>(Map.of("field", "_field")));
