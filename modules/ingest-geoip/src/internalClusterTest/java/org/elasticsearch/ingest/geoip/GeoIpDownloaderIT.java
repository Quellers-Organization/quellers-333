--- conflicted
+++ resolved
@@ -96,11 +96,8 @@
 
     @After
     public void cleanUp() throws Exception {
-<<<<<<< HEAD
-=======
         deleteDatabasesInConfigDirectory();
 
->>>>>>> d90fa4eb
         ClusterUpdateSettingsResponse settingsResponse = client().admin()
             .cluster()
             .prepareUpdateSettings()
@@ -172,10 +169,6 @@
             .setPersistentSettings(Settings.builder().put("ingest.geoip.database_validity", TimeValue.timeValueMillis(1)))
             .get();
         assertTrue(settingsResponse.isAcknowledged());
-<<<<<<< HEAD
-        Thread.sleep(10);
-=======
->>>>>>> d90fa4eb
         settingsResponse = client().admin()
             .cluster()
             .prepareUpdateSettings()
@@ -527,8 +520,6 @@
                         GeoIpDownloaderIT.class.getResourceAsStream("/GeoLite2-Country.mmdb"),
                         path.resolve("GeoLite2-Country.mmdb")
                     );
-<<<<<<< HEAD
-=======
                 } catch (IOException e) {
                     throw new UncheckedIOException(e);
                 }
@@ -562,7 +553,6 @@
             .forEach(path -> {
                 try {
                     IOUtils.rm(path);
->>>>>>> d90fa4eb
                 } catch (IOException e) {
                     throw new UncheckedIOException(e);
                 }
@@ -575,14 +565,7 @@
             ).actionGet();
             assertThat(response.getNodes(), not(empty()));
             for (GeoIpDownloaderStatsAction.NodeResponse nodeResponse : response.getNodes()) {
-<<<<<<< HEAD
-                assertThat(
-                    nodeResponse.getConfigDatabases(),
-                    containsInAnyOrder("GeoLite2-Country.mmdb", "GeoLite2-City.mmdb", "GeoLite2-ASN.mmdb")
-                );
-=======
                 assertThat(nodeResponse.getConfigDatabases(), empty());
->>>>>>> d90fa4eb
             }
         });
     }
