--- conflicted
+++ resolved
@@ -37,14 +37,9 @@
  */
 public final class GeoIpDownloaderTaskExecutor extends PersistentTasksExecutor<GeoIpTaskParams> implements ClusterStateListener {
 
-<<<<<<< HEAD
-    public static final Setting<Boolean> ENABLED_SETTING = Setting.boolSetting("ingest.geoip.downloader.enabled",
-        GEOIP_V2_FEATURE_FLAG_ENABLED, Setting.Property.Dynamic, Setting.Property.NodeScope);
-=======
     private static final boolean ENABLED_DEFAULT = "false".equals(System.getProperty("geoip.downloader.enabled.default")) == false;
-    public static final Setting<Boolean> ENABLED_SETTING = Setting.boolSetting("geoip.downloader.enabled", ENABLED_DEFAULT,
+    public static final Setting<Boolean> ENABLED_SETTING = Setting.boolSetting("ingest.geoip.downloader.enabled", ENABLED_DEFAULT,
         Setting.Property.Dynamic, Setting.Property.NodeScope);
->>>>>>> 6f704045
 
     private static final Logger logger = LogManager.getLogger(GeoIpDownloader.class);
 
