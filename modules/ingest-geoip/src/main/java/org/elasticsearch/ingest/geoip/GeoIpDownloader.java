/*
 * Copyright Elasticsearch B.V. and/or licensed to Elasticsearch B.V. under one
 * or more contributor license agreements. Licensed under the Elastic License
 * 2.0 and the Server Side Public License, v 1; you may not use this file except
 * in compliance with, at your election, the Elastic License 2.0 or the Server
 * Side Public License, v 1.
 */

package org.elasticsearch.ingest.geoip;

import org.apache.logging.log4j.LogManager;
import org.apache.logging.log4j.Logger;
import org.elasticsearch.action.ActionListener;
import org.elasticsearch.action.support.ActiveShardCount;
import org.elasticsearch.action.support.PlainActionFuture;
import org.elasticsearch.action.support.WriteRequest;
import org.elasticsearch.client.Client;
import org.elasticsearch.client.OriginSettingClient;
import org.elasticsearch.cluster.service.ClusterService;
import org.elasticsearch.common.hash.MessageDigests;
import org.elasticsearch.common.settings.Setting;
import org.elasticsearch.common.settings.Setting.Property;
import org.elasticsearch.common.settings.Settings;
import org.elasticsearch.common.unit.TimeValue;
import org.elasticsearch.common.xcontent.DeprecationHandler;
import org.elasticsearch.common.xcontent.NamedXContentRegistry;
import org.elasticsearch.common.xcontent.XContentParser;
import org.elasticsearch.common.xcontent.XContentType;
import org.elasticsearch.index.query.BoolQueryBuilder;
import org.elasticsearch.index.query.MatchQueryBuilder;
import org.elasticsearch.index.query.RangeQueryBuilder;
import org.elasticsearch.index.reindex.DeleteByQueryAction;
import org.elasticsearch.index.reindex.DeleteByQueryRequest;
import org.elasticsearch.ingest.IngestService;
import org.elasticsearch.ingest.geoip.GeoIpTaskState.Metadata;
import org.elasticsearch.ingest.geoip.stats.GeoIpDownloaderStats;
import org.elasticsearch.persistent.AllocatedPersistentTask;
import org.elasticsearch.persistent.PersistentTasksCustomMetadata.PersistentTask;
import org.elasticsearch.tasks.TaskId;
import org.elasticsearch.threadpool.Scheduler;
import org.elasticsearch.threadpool.ThreadPool;

import java.io.IOException;
import java.io.InputStream;
import java.security.MessageDigest;
import java.util.Arrays;
import java.util.List;
import java.util.Map;
import java.util.Objects;

import static org.elasticsearch.ingest.IngestService.INGEST_ORIGIN;

/**
 * Main component responsible for downloading new GeoIP databases.
 * New databases are downloaded in chunks and stored in .geoip_databases index
 * Downloads are verified against MD5 checksum provided by the server
 * Current state of all stored databases is stored in cluster state in persistent task state
 */
public class GeoIpDownloader extends AllocatedPersistentTask {

    private static final Logger logger = LogManager.getLogger(GeoIpDownloader.class);

    public static final boolean GEOIP_V2_FEATURE_FLAG_ENABLED = "true".equals(System.getProperty("es.geoip_v2_feature_flag_enabled"));

    public static final Setting<TimeValue> POLL_INTERVAL_SETTING = Setting.timeSetting("geoip.downloader.poll.interval",
        TimeValue.timeValueDays(3), TimeValue.timeValueDays(1), Property.Dynamic, Property.NodeScope);
    public static final Setting<String> ENDPOINT_SETTING = Setting.simpleString("geoip.downloader.endpoint",
        "https://geoip.elastic.co/v1/database", Property.NodeScope);

    public static final String GEOIP_DOWNLOADER = "geoip-downloader";
    static final String DATABASES_INDEX = ".geoip_databases";
    static final int MAX_CHUNK_SIZE = 1024 * 1024;

    private final Client client;
    private final HttpClient httpClient;
    private final ThreadPool threadPool;
    private final String endpoint;

    //visible for testing
    protected volatile GeoIpTaskState state;
    private volatile TimeValue pollInterval;
    private volatile Scheduler.ScheduledCancellable scheduled;
    private volatile GeoIpDownloaderStats stats = GeoIpDownloaderStats.EMPTY;

    GeoIpDownloader(Client client, HttpClient httpClient, ClusterService clusterService, ThreadPool threadPool, Settings settings,
                    long id, String type, String action, String description, TaskId parentTask,
                    Map<String, String> headers) {
        super(id, type, action, description, parentTask, headers);
        this.httpClient = httpClient;
<<<<<<< HEAD
        this.client = new OriginSettingClient(client, INGEST_ORIGIN);
=======
        this.client = new OriginSettingClient(client, IngestService.INGEST_ORIGIN);
>>>>>>> 9cc71527
        this.threadPool = threadPool;
        endpoint = ENDPOINT_SETTING.get(settings);
        pollInterval = POLL_INTERVAL_SETTING.get(settings);
        clusterService.getClusterSettings().addSettingsUpdateConsumer(POLL_INTERVAL_SETTING, this::setPollInterval);
    }

    public void setPollInterval(TimeValue pollInterval) {
        this.pollInterval = pollInterval;
        if (scheduled != null && scheduled.cancel()) {
            scheduleNextRun(new TimeValue(1));
        }
    }

    //visible for testing
    void updateDatabases() throws IOException {
        logger.info("updating geoip databases");
        List<Map<String, Object>> response = fetchDatabasesOverview();
        for (Map<String, Object> res : response) {
            processDatabase(res);
        }
    }

    @SuppressWarnings("unchecked")
    private <T> List<T> fetchDatabasesOverview() throws IOException {
        String url = endpoint + "?elastic_geoip_service_tos=agree";
        logger.info("fetching geoip databases overview from [" + url + "]");
        byte[] data = httpClient.getBytes(url);
        try (XContentParser parser = XContentType.JSON.xContent().createParser(NamedXContentRegistry.EMPTY,
            DeprecationHandler.THROW_UNSUPPORTED_OPERATION, data)) {
            return (List<T>) parser.list();
        }
    }

    //visible for testing
    void processDatabase(Map<String, Object> databaseInfo) {
        String originalName = databaseInfo.get("name").toString();
        String name = originalName.replace(".mmdb.gz", "").replace(".tgz", "") + ".mmdb";
        String md5 = (String) databaseInfo.get("md5_hash");
        if (state.contains(name) && Objects.equals(md5, state.get(name).getMd5())) {
            updateTimestamp(name, state.get(name));
            return;
        }
        logger.info("updating geoip database [" + name + "]");
        String url = databaseInfo.get("url").toString();
        long start = System.currentTimeMillis();
        try (InputStream is = httpClient.get(url)) {
            int firstChunk = state.contains(name) ? state.get(name).getLastChunk() + 1 : 0;
            int lastChunk = indexChunks(name, is, firstChunk, md5);
            if (lastChunk > firstChunk) {
                Metadata metadata = new Metadata(System.currentTimeMillis(), firstChunk, lastChunk - 1, md5, originalName.endsWith(".tgz"));
                state = state.put(name, metadata);
                updateTaskState();
                stats = stats.successfulDownload(System.currentTimeMillis() - start).count(state.getDatabases().size());
                logger.info("updated geoip database [" + name + "]");
                deleteOldChunks(name, firstChunk);
            }
        } catch (Exception e) {
            stats = stats.failedDownload();
            logger.error("error updating geoip database [" + name + "]", e);
        }
    }

    //visible for testing
    void deleteOldChunks(String name, int firstChunk) {
        BoolQueryBuilder queryBuilder = new BoolQueryBuilder()
            .filter(new MatchQueryBuilder("name", name))
            .filter(new RangeQueryBuilder("chunk").to(firstChunk, false));
        DeleteByQueryRequest request = new DeleteByQueryRequest();
        request.indices(DATABASES_INDEX);
        request.setQuery(queryBuilder);
        client.execute(DeleteByQueryAction.INSTANCE, request, ActionListener.wrap(r -> {
        }, e -> logger.warn("could not delete old chunks for geoip database [" + name + "]", e)));
    }

    //visible for testing
    protected void updateTimestamp(String name, Metadata old) {
        logger.info("geoip database [" + name + "] is up to date, updated timestamp");
<<<<<<< HEAD
        state = state.put(name, new Metadata(System.currentTimeMillis(), old.getFirstChunk(), old.getLastChunk(), old.getMd5(), false));
=======
        state = state.put(name, new Metadata(System.currentTimeMillis(), old.getFirstChunk(), old.getLastChunk(), old.getMd5()));
        stats = stats.skippedDownload();
>>>>>>> 9cc71527
        updateTaskState();
    }

    void updateTaskState() {
        PlainActionFuture<PersistentTask<?>> future = PlainActionFuture.newFuture();
        updatePersistentTaskState(state, future);
        state = ((GeoIpTaskState) future.actionGet().getState());
    }

    //visible for testing
    int indexChunks(String name, InputStream is, int chunk, String expectedMd5) throws IOException {
        MessageDigest md = MessageDigests.md5();
        for (byte[] buf = getChunk(is); buf.length != 0; buf = getChunk(is)) {
            md.update(buf);
            client.prepareIndex(DATABASES_INDEX).setId(name + "_" + chunk)
                .setCreate(true)
                .setSource(XContentType.SMILE, "name", name, "chunk", chunk, "data", buf)
                .setRefreshPolicy(WriteRequest.RefreshPolicy.IMMEDIATE)
                .setWaitForActiveShards(ActiveShardCount.ALL)
                .get();
            chunk++;
        }
        String actualMd5 = MessageDigests.toHexString(md.digest());
        if (Objects.equals(expectedMd5, actualMd5) == false) {
            throw new IOException("md5 checksum mismatch, expected [" + expectedMd5 + "], actual [" + actualMd5 + "]");
        }
        return chunk;
    }

    //visible for testing
    byte[] getChunk(InputStream is) throws IOException {
        byte[] buf = new byte[MAX_CHUNK_SIZE];
        int chunkSize = 0;
        while (chunkSize < MAX_CHUNK_SIZE) {
            int read = is.read(buf, chunkSize, MAX_CHUNK_SIZE - chunkSize);
            if (read == -1) {
                break;
            }
            chunkSize += read;
        }
        if (chunkSize < MAX_CHUNK_SIZE) {
            buf = Arrays.copyOf(buf, chunkSize);
        }
        return buf;
    }

    void setState(GeoIpTaskState state) {
        this.state = state;
    }

    void runDownloader() {
        if (isCancelled() || isCompleted()) {
            return;
        }
        try {
            updateDatabases();
        } catch (Exception e) {
            logger.error("exception during geoip databases update", e);
        }
        scheduleNextRun(pollInterval);
    }

    @Override
    protected void onCancelled() {
        if (scheduled != null) {
            scheduled.cancel();
        }
    }

    @Override
    public GeoIpDownloaderStats getStatus() {
        return isCancelled() || isCompleted() ? null: stats;
    }

    private void scheduleNextRun(TimeValue time) {
        scheduled = threadPool.schedule(this::runDownloader, time, ThreadPool.Names.GENERIC);
    }
}<|MERGE_RESOLUTION|>--- conflicted
+++ resolved
@@ -48,8 +48,6 @@
 import java.util.Map;
 import java.util.Objects;
 
-import static org.elasticsearch.ingest.IngestService.INGEST_ORIGIN;
-
 /**
  * Main component responsible for downloading new GeoIP databases.
  * New databases are downloaded in chunks and stored in .geoip_databases index
@@ -87,11 +85,7 @@
                     Map<String, String> headers) {
         super(id, type, action, description, parentTask, headers);
         this.httpClient = httpClient;
-<<<<<<< HEAD
-        this.client = new OriginSettingClient(client, INGEST_ORIGIN);
-=======
         this.client = new OriginSettingClient(client, IngestService.INGEST_ORIGIN);
->>>>>>> 9cc71527
         this.threadPool = threadPool;
         endpoint = ENDPOINT_SETTING.get(settings);
         pollInterval = POLL_INTERVAL_SETTING.get(settings);
@@ -169,12 +163,8 @@
     //visible for testing
     protected void updateTimestamp(String name, Metadata old) {
         logger.info("geoip database [" + name + "] is up to date, updated timestamp");
-<<<<<<< HEAD
-        state = state.put(name, new Metadata(System.currentTimeMillis(), old.getFirstChunk(), old.getLastChunk(), old.getMd5(), false));
-=======
-        state = state.put(name, new Metadata(System.currentTimeMillis(), old.getFirstChunk(), old.getLastChunk(), old.getMd5()));
-        stats = stats.skippedDownload();
->>>>>>> 9cc71527
+        state = state.put(name, new Metadata(System.currentTimeMillis(), old.getFirstChunk(), old.getLastChunk(), old.getMd5(),
+            old.isTar()));
         updateTaskState();
     }
 
