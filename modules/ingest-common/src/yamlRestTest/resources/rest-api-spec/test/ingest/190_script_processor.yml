---
teardown:
  - do:
      ingest.delete_pipeline:
        id: "my_pipeline"
        ignore: 404

---
"Test invoke bytes processor":
  - do:
      ingest.put_pipeline:
        id: "my_pipeline"
        body:  >
          {
            "description": "_description",
            "processors": [
              {
                "script" : {
                  "lang": "painless",
                  "source" : "ctx.target_field = Processors.bytes(ctx.source_field)"
                }
              }
            ]
          }
  - match: { acknowledged: true }

  - do:
      index:
        index: test
        id: 1
        pipeline: "my_pipeline"
        body: {source_field: "1kb"}

  - do:
      get:
        index: test
        id: 1
  - match: { _source.source_field: "1kb" }
  - match: { _source.target_field: 1024 }

---
"Test invoke lowercase processor":
  - do:
      ingest.put_pipeline:
        id: "my_pipeline"
        body:  >
          {
            "description": "_description",
            "processors": [
              {
                "script" : {
                  "lang": "painless",
                  "source" : "ctx.target_field = Processors.lowercase(ctx.source_field)"
                }
              }
            ]
          }
  - match: { acknowledged: true }

  - do:
      index:
        index: test
        id: 1
        pipeline: "my_pipeline"
        body: {source_field: "FooBar"}

  - do:
      get:
        index: test
        id: 1
  - match: { _source.source_field: "FooBar" }
  - match: { _source.target_field: "foobar" }

---
"Test invoke uppercase processor":
  - do:
      ingest.put_pipeline:
        id: "my_pipeline"
        body:  >
          {
            "description": "_description",
            "processors": [
              {
                "script" : {
                  "lang": "painless",
                  "source" : "ctx.target_field = Processors.uppercase(ctx.source_field)"
                }
              }
            ]
          }
  - match: { acknowledged: true }

  - do:
      index:
        index: test
        id: 1
        pipeline: "my_pipeline"
        body: {source_field: "FooBar"}

  - do:
      get:
        index: test
        id: 1
  - match: { _source.source_field: "FooBar" }
  - match: { _source.target_field: "FOOBAR" }

---
"Test invoke json processor, assign to field":
  - do:
      ingest.put_pipeline:
        id: "my_pipeline"
        body:  >
          {
            "description": "_description",
            "processors": [
              {
                "script" : {
                  "lang": "painless",
                  "source" : "ctx.target_field = Processors.json(ctx.source_field)"
                }
              }
            ]
          }
  - match: { acknowledged: true }

  - do:
      index:
        index: test
        id: 1
        pipeline: "my_pipeline"
        body: {source_field: "{\"foo\":\"bar\"}"}

  - do:
      get:
        index: test
        id: 1
  - match: { _source.source_field: "{\"foo\":\"bar\"}" }
  - match: { _source.target_field.foo: "bar" }

---
"Test invoke json processor, assign to root":
  - do:
      ingest.put_pipeline:
        id: "my_pipeline"
        body:  >
          {
            "description": "_description",
            "processors": [
              {
                "script" : {
                  "lang": "painless",
                  "source" : "Processors.json(ctx, 'source_field')"
                }
              }
            ]
          }
  - match: { acknowledged: true }

  - do:
      index:
        index: test
        id: 1
        pipeline: "my_pipeline"
        body: {source_field: "{\"foo\":\"bar\"}"}

  - do:
      get:
        index: test
        id: 1
  - match: { _source.source_field: "{\"foo\":\"bar\"}" }
  - match: { _source.foo: "bar" }

---
"Test invoke urlDecode processor":
  - do:
      ingest.put_pipeline:
        id: "my_pipeline"
        body:  >
          {
            "description": "_description",
            "processors": [
              {
                "script" : {
                  "lang": "painless",
                  "source" : "ctx.target_field = Processors.urlDecode(ctx.source_field)"
                }
              }
            ]
          }
  - match: { acknowledged: true }

  - do:
      index:
        index: test
        id: 1
        pipeline: "my_pipeline"
        body: {source_field: "foo%20bar"}

  - do:
      get:
        index: test
        id: 1
  - match: { _source.source_field: "foo%20bar" }
  - match: { _source.target_field: "foo bar" }

---
<<<<<<< HEAD
"Test invoke community_id processor":
=======
"Test invoke uri_parts processor":
>>>>>>> 5fc6d73a
  - do:
      ingest.put_pipeline:
        id: "my_pipeline"
        body:  >
          {
            "description": "_description",
            "processors": [
              {
                "script" : {
                  "lang": "painless",
<<<<<<< HEAD
                  "source" : "ctx.target_field1 = Processors.communityId('128.232.110.120', '66.35.250.204', null, 'TCP', 34855, 80, null, null, 123);"
                }
              },
              {
                "script" : {
                  "lang": "painless",
                  "source" : "ctx.target_field2 = Processors.communityId('128.232.110.120', '66.35.250.204', null, 'TCP', 34855, 80, null, null);"
                }
              }

=======
                  "source" : "ctx.target_field = Processors.uriParts(ctx.source_field)"
                }
              }
>>>>>>> 5fc6d73a
            ]
          }
  - match: { acknowledged: true }

  - do:
      index:
        index: test
        id: 1
        pipeline: "my_pipeline"
<<<<<<< HEAD
        body: {source_field: "foo"}
=======
        body: {source_field: "http://www.example.com/index.html"}
>>>>>>> 5fc6d73a

  - do:
      get:
        index: test
        id: 1
<<<<<<< HEAD
  - match: { _source.source_field: "foo" }
  - match: { _source.target_field1: "1:hTSGlFQnR58UCk+NfKRZzA32dPg=" }
  - match: { _source.target_field2: "1:LQU9qZlK+B5F3KDmev6m5PMibrg=" }
=======
  - match: { _source.source_field: "http://www.example.com/index.html" }
  - match: { _source.target_field.scheme: "http" }
  - match: { _source.target_field.domain: "www.example.com" }
  - match: { _source.target_field.path: "/index.html" }
>>>>>>> 5fc6d73a
<|MERGE_RESOLUTION|>--- conflicted
+++ resolved
@@ -204,22 +204,17 @@
   - match: { _source.target_field: "foo bar" }
 
 ---
-<<<<<<< HEAD
 "Test invoke community_id processor":
-=======
-"Test invoke uri_parts processor":
->>>>>>> 5fc6d73a
-  - do:
-      ingest.put_pipeline:
-        id: "my_pipeline"
-        body:  >
-          {
-            "description": "_description",
-            "processors": [
-              {
-                "script" : {
-                  "lang": "painless",
-<<<<<<< HEAD
+  - do:
+      ingest.put_pipeline:
+        id: "my_pipeline"
+        body:  >
+          {
+            "description": "_description",
+            "processors": [
+              {
+                "script" : {
+                  "lang": "painless",
                   "source" : "ctx.target_field1 = Processors.communityId('128.232.110.120', '66.35.250.204', null, 'TCP', 34855, 80, null, null, 123);"
                 }
               },
@@ -229,38 +224,56 @@
                   "source" : "ctx.target_field2 = Processors.communityId('128.232.110.120', '66.35.250.204', null, 'TCP', 34855, 80, null, null);"
                 }
               }
-
-=======
-                  "source" : "ctx.target_field = Processors.uriParts(ctx.source_field)"
-                }
-              }
->>>>>>> 5fc6d73a
-            ]
-          }
-  - match: { acknowledged: true }
-
-  - do:
-      index:
-        index: test
-        id: 1
-        pipeline: "my_pipeline"
-<<<<<<< HEAD
+            ]
+          }
+  - match: { acknowledged: true }
+
+  - do:
+      index:
+        index: test
+        id: 1
+        pipeline: "my_pipeline"
         body: {source_field: "foo"}
-=======
-        body: {source_field: "http://www.example.com/index.html"}
->>>>>>> 5fc6d73a
-
-  - do:
-      get:
-        index: test
-        id: 1
-<<<<<<< HEAD
+
+  - do:
+      get:
+        index: test
+        id: 1
   - match: { _source.source_field: "foo" }
   - match: { _source.target_field1: "1:hTSGlFQnR58UCk+NfKRZzA32dPg=" }
   - match: { _source.target_field2: "1:LQU9qZlK+B5F3KDmev6m5PMibrg=" }
-=======
+
+---
+"Test invoke uri_parts processor":
+  - do:
+      ingest.put_pipeline:
+        id: "my_pipeline"
+        body:  >
+          {
+            "description": "_description",
+            "processors": [
+              {
+                "script" : {
+                  "lang": "painless",
+                  "source" : "ctx.target_field = Processors.uriParts(ctx.source_field)"
+                }
+              }
+            ]
+          }
+  - match: { acknowledged: true }
+
+  - do:
+      index:
+        index: test
+        id: 1
+        pipeline: "my_pipeline"
+        body: {source_field: "http://www.example.com/index.html"}
+
+  - do:
+      get:
+        index: test
+        id: 1
   - match: { _source.source_field: "http://www.example.com/index.html" }
   - match: { _source.target_field.scheme: "http" }
   - match: { _source.target_field.domain: "www.example.com" }
-  - match: { _source.target_field.path: "/index.html" }
->>>>>>> 5fc6d73a
+  - match: { _source.target_field.path: "/index.html" }