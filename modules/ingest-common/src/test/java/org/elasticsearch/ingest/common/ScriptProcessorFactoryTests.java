/*
 * Copyright Elasticsearch B.V. and/or licensed to Elasticsearch B.V. under one
 * or more contributor license agreements. Licensed under the Elastic License
 * 2.0 and the Server Side Public License, v 1; you may not use this file except
 * in compliance with, at your election, the Elastic License 2.0 or the Server
 * Side Public License, v 1.
 */

package org.elasticsearch.ingest.common;

import org.elasticsearch.ElasticsearchException;
import org.elasticsearch.common.settings.Settings;
import org.elasticsearch.script.IngestScript;
import org.elasticsearch.script.MockScriptEngine;
import org.elasticsearch.script.Script;
import org.elasticsearch.script.ScriptException;
import org.elasticsearch.script.ScriptModule;
import org.elasticsearch.script.ScriptService;
import org.elasticsearch.script.ScriptType;
import org.elasticsearch.test.ESTestCase;
import org.elasticsearch.xcontent.XContentParseException;
import org.junit.Before;

import java.util.Collections;
import java.util.HashMap;
import java.util.Map;

import static org.hamcrest.Matchers.containsString;
import static org.hamcrest.Matchers.equalTo;
import static org.hamcrest.Matchers.is;
import static org.mockito.ArgumentMatchers.any;
import static org.mockito.Mockito.mock;
import static org.mockito.Mockito.when;

public class ScriptProcessorFactoryTests extends ESTestCase {

    private ScriptProcessor.Factory factory;
    private static final Map<String, String> INGEST_SCRIPT_PARAM_TO_TYPE = Map.of("id", "stored", "source", "inline");

    @Before
    public void init() {
        factory = new ScriptProcessor.Factory(mock(ScriptService.class));
    }

    public void testFactoryValidationWithDefaultLang() throws Exception {
        ScriptService mockedScriptService = mock(ScriptService.class);
        when(mockedScriptService.compile(any(), any())).thenReturn(mock(IngestScript.Factory.class));
        factory = new ScriptProcessor.Factory(mockedScriptService);

        Map<String, Object> configMap = new HashMap<>();
        String randomType = randomFrom("id", "source");
        configMap.put(randomType, "foo");
        ScriptProcessor processor = factory.create(null, randomAlphaOfLength(10), null, configMap);
        assertThat(processor.getScript().getLang(), equalTo(randomType.equals("id") ? null : Script.DEFAULT_SCRIPT_LANG));
        assertThat(processor.getScript().getType().toString(), equalTo(INGEST_SCRIPT_PARAM_TO_TYPE.get(randomType)));
        assertThat(processor.getScript().getParams(), equalTo(Collections.emptyMap()));
    }

    public void testFactoryValidationWithParams() throws Exception {
        ScriptService mockedScriptService = mock(ScriptService.class);
        when(mockedScriptService.compile(any(), any())).thenReturn(mock(IngestScript.Factory.class));
        factory = new ScriptProcessor.Factory(mockedScriptService);

        Map<String, Object> configMap = new HashMap<>();
        String randomType = randomFrom("id", "source");
        Map<String, Object> randomParams = Collections.singletonMap(randomAlphaOfLength(10), randomAlphaOfLength(10));
        configMap.put(randomType, "foo");
        configMap.put("params", randomParams);
        ScriptProcessor processor = factory.create(null, randomAlphaOfLength(10), null, configMap);
        assertThat(processor.getScript().getLang(), equalTo(randomType.equals("id") ? null : Script.DEFAULT_SCRIPT_LANG));
        assertThat(processor.getScript().getType().toString(), equalTo(INGEST_SCRIPT_PARAM_TO_TYPE.get(randomType)));
        assertThat(processor.getScript().getParams(), equalTo(randomParams));
    }

    public void testFactoryValidationForMultipleScriptingTypes() throws Exception {
        Map<String, Object> configMap = new HashMap<>();
        configMap.put("id", "foo");
        configMap.put("source", "bar");
        configMap.put("lang", "mockscript");

        XContentParseException exception = expectThrows(
            XContentParseException.class,
            () -> factory.create(null, randomAlphaOfLength(10), null, configMap)
        );
        assertThat(exception.getMessage(), containsString("[script] failed to parse field [source]"));
    }

    public void testFactoryValidationAtLeastOneScriptingType() throws Exception {
        Map<String, Object> configMap = new HashMap<>();
        configMap.put("lang", "mockscript");

        IllegalArgumentException exception = expectThrows(
            IllegalArgumentException.class,
            () -> factory.create(null, randomAlphaOfLength(10), null, configMap)
        );

        assertThat(exception.getMessage(), is("must specify either [source] for an inline script or [id] for a stored script"));
    }

    public void testInlineBackcompat() throws Exception {
        ScriptService mockedScriptService = mock(ScriptService.class);
        when(mockedScriptService.compile(any(), any())).thenReturn(mock(IngestScript.Factory.class));
        factory = new ScriptProcessor.Factory(mockedScriptService);

        Map<String, Object> configMap = new HashMap<>();
        configMap.put("inline", "code");

        factory.create(null, randomAlphaOfLength(10), null, configMap);
        assertWarnings("Deprecated field [inline] used, expected [source] instead");
    }

    public void testFactoryInvalidateWithInvalidCompiledScript() throws Exception {
        String randomType = randomFrom("source", "id");
        ScriptService mockedScriptService = mock(ScriptService.class);
        ScriptException thrownException = new ScriptException(
            "compile-time exception",
            new RuntimeException(),
            Collections.emptyList(),
            "script",
            "mockscript"
        );
        when(mockedScriptService.compile(any(), any())).thenThrow(thrownException);
        factory = new ScriptProcessor.Factory(mockedScriptService);

        Map<String, Object> configMap = new HashMap<>();
        configMap.put(randomType, "my_script");

        ElasticsearchException exception = expectThrows(
            ElasticsearchException.class,
            () -> factory.create(null, randomAlphaOfLength(10), null, configMap)
        );

        assertThat(exception.getMessage(), is("compile-time exception"));
    }

    public void testInlineIsCompiled() throws Exception {
        String scriptName = "foo";
        ScriptService scriptService = new ScriptService(
            Settings.builder().build(),
            Collections.singletonMap(
                Script.DEFAULT_SCRIPT_LANG,
                new MockScriptEngine(Script.DEFAULT_SCRIPT_LANG, Collections.singletonMap(scriptName, ctx -> {
                    ctx.put("foo", "bar");
                    return null;
                }), Collections.emptyMap())
            ),
<<<<<<< HEAD
            new HashMap<>(ScriptModule.CORE_CONTEXTS)
=======
            new HashMap<>(ScriptModule.CORE_CONTEXTS),
            () -> 1L
>>>>>>> 30e15ba8
        );
        factory = new ScriptProcessor.Factory(scriptService);

        Map<String, Object> configMap = new HashMap<>();
        configMap.put("source", scriptName);
        ScriptProcessor processor = factory.create(null, null, randomAlphaOfLength(10), configMap);
        assertThat(processor.getScript().getLang(), equalTo(Script.DEFAULT_SCRIPT_LANG));
        assertThat(processor.getScript().getType(), equalTo(ScriptType.INLINE));
        assertThat(processor.getScript().getParams(), equalTo(Collections.emptyMap()));
        assertNotNull(processor.getPrecompiledIngestScript());
        Map<String, Object> ctx = new HashMap<>();
        processor.getPrecompiledIngestScript().execute(ctx);
        assertThat(ctx.get("foo"), equalTo("bar"));
    }

    public void testStoredIsNotCompiled() throws Exception {
        ScriptService mockedScriptService = mock(ScriptService.class);
        when(mockedScriptService.compile(any(), any())).thenReturn(mock(IngestScript.Factory.class));
        factory = new ScriptProcessor.Factory(mockedScriptService);
        Map<String, Object> configMap = new HashMap<>();
        configMap.put("id", "script_name");
        ScriptProcessor processor = factory.create(null, null, randomAlphaOfLength(10), configMap);
        assertNull(processor.getScript().getLang());
        assertThat(processor.getScript().getType(), equalTo(ScriptType.STORED));
        assertThat(processor.getScript().getParams(), equalTo(Collections.emptyMap()));
        assertNull(processor.getPrecompiledIngestScript());
    }
}<|MERGE_RESOLUTION|>--- conflicted
+++ resolved
@@ -144,12 +144,8 @@
                     return null;
                 }), Collections.emptyMap())
             ),
-<<<<<<< HEAD
-            new HashMap<>(ScriptModule.CORE_CONTEXTS)
-=======
             new HashMap<>(ScriptModule.CORE_CONTEXTS),
             () -> 1L
->>>>>>> 30e15ba8
         );
         factory = new ScriptProcessor.Factory(scriptService);
 
