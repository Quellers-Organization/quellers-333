--- conflicted
+++ resolved
@@ -141,13 +141,6 @@
         Map<String, Object> metadata = new HashMap<>();
         metadata.put("list", Collections.singletonList("item"));
 
-<<<<<<< HEAD
-        IngestDocument ingestDocument = TestIngestDocument.ofMetadataWithValidator(metadata, Map.of("new_field", (o, k, v) -> {
-            if (v != null) {
-                throw new UnsupportedOperationException();
-            }
-        }, "list", (o, k, v) -> {}));
-=======
         IngestDocument ingestDocument = TestIngestDocument.ofMetadataWithValidator(
             metadata,
             Map.of("new_field", new Metadata.FieldProperty<>(Object.class, true, true, (k, v) -> {
@@ -156,7 +149,6 @@
                 }
             }), "list", new Metadata.FieldProperty<>(Object.class, true, true, null))
         );
->>>>>>> 4732fc23
         Processor processor = createRenameProcessor("list", "new_field", false);
         try {
             processor.execute(ingestDocument);
@@ -172,18 +164,10 @@
         Map<String, Object> metadata = new HashMap<>();
         metadata.put("list", Collections.singletonList("item"));
 
-<<<<<<< HEAD
-        IngestDocument ingestDocument = TestIngestDocument.ofMetadataWithValidator(metadata, Map.of("list", (o, k, v) -> {
-            if (v == null) {
-                throw new UnsupportedOperationException();
-            }
-        }));
-=======
         IngestDocument ingestDocument = TestIngestDocument.ofMetadataWithValidator(
             metadata,
             Map.of("list", new Metadata.FieldProperty<>(Object.class, false, true, null))
         );
->>>>>>> 4732fc23
         Processor processor = createRenameProcessor("list", "new_field", false);
         try {
             processor.execute(ingestDocument);
