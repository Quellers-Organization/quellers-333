/*
 * Licensed to Elasticsearch under one or more contributor
 * license agreements. See the NOTICE file distributed with
 * this work for additional information regarding copyright
 * ownership. Elasticsearch licenses this file to you under
 * the Apache License, Version 2.0 (the "License"); you may
 * not use this file except in compliance with the License.
 * You may obtain a copy of the License at
 *
 *    http://www.apache.org/licenses/LICENSE-2.0
 *
 * Unless required by applicable law or agreed to in writing,
 * software distributed under the License is distributed on an
 * "AS IS" BASIS, WITHOUT WARRANTIES OR CONDITIONS OF ANY
 * KIND, either express or implied.  See the License for the
 * specific language governing permissions and limitations
 * under the License.
 */
package org.elasticsearch.join.aggregations;

import org.apache.lucene.index.IndexReader;
import org.apache.lucene.index.LeafReaderContext;
import org.apache.lucene.index.SortedSetDocValues;
import org.apache.lucene.search.DocIdSetIterator;
import org.apache.lucene.search.Query;
import org.apache.lucene.search.Scorable;
import org.apache.lucene.search.ScoreMode;
import org.apache.lucene.search.Scorer;
import org.apache.lucene.search.Weight;
import org.apache.lucene.util.Bits;
import org.elasticsearch.common.lease.Releasable;
import org.elasticsearch.common.lease.Releasables;
import org.elasticsearch.common.lucene.Lucene;
import org.elasticsearch.common.util.BigArrays;
import org.elasticsearch.common.util.BitArray;
import org.elasticsearch.search.aggregations.Aggregator;
import org.elasticsearch.search.aggregations.AggregatorFactories;
import org.elasticsearch.search.aggregations.CardinalityUpperBound;
import org.elasticsearch.search.aggregations.LeafBucketCollector;
import org.elasticsearch.search.aggregations.bucket.BucketsAggregator;
import org.elasticsearch.search.aggregations.bucket.SingleBucketAggregator;
import org.elasticsearch.search.aggregations.bucket.terms.LongKeyedBucketOrds;
import org.elasticsearch.search.aggregations.support.ValuesSource;
import org.elasticsearch.search.internal.SearchContext;

import java.io.IOException;
import java.util.Map;

/**
 * An aggregator that joins documents based on global ordinals.
 * Global ordinals that match the main query and the <code>inFilter</code> query are replayed
 * with documents matching the <code>outFilter</code> query.
 */
public abstract class ParentJoinAggregator extends BucketsAggregator implements SingleBucketAggregator {
    private final Weight inFilter;
    private final Weight outFilter;
    private final ValuesSource.Bytes.WithOrdinals valuesSource;

    /**
     * Strategy for collecting results.
     */
    private final CollectionStrategy collectionStrategy;

    public ParentJoinAggregator(String name,
                                    AggregatorFactories factories,
                                    SearchContext context,
                                    Aggregator parent,
                                    Query inFilter,
                                    Query outFilter,
                                    ValuesSource.Bytes.WithOrdinals valuesSource,
                                    long maxOrd,
                                    CardinalityUpperBound cardinality,
                                    Map<String, Object> metadata) throws IOException {
        /*
         * We have to use MANY to work around
         * https://github.com/elastic/elasticsearch/issues/59097
         */
        super(name, factories, context, parent, CardinalityUpperBound.MANY, metadata);

        if (maxOrd > Integer.MAX_VALUE) {
            throw new IllegalStateException("the number of parent [" + maxOrd + "] + is greater than the allowed limit " +
                "for this aggregation: " + Integer.MAX_VALUE);
        }

        // these two filters are cached in the parser
        this.inFilter = context.searcher().createWeight(context.searcher().rewrite(inFilter), ScoreMode.COMPLETE_NO_SCORES, 1f);
        this.outFilter = context.searcher().createWeight(context.searcher().rewrite(outFilter), ScoreMode.COMPLETE_NO_SCORES, 1f);
        this.valuesSource = valuesSource;
        boolean singleAggregator = parent == null;
        collectionStrategy = singleAggregator && cardinality == CardinalityUpperBound.ONE
            ? new DenseCollectionStrategy(maxOrd, context.bigArrays())
            : new SparseCollectionStrategy(context.bigArrays(), cardinality);
    }

    @Override
    public final LeafBucketCollector getLeafCollector(LeafReaderContext ctx,
            final LeafBucketCollector sub) throws IOException {
        if (valuesSource == null) {
            return LeafBucketCollector.NO_OP_COLLECTOR;
        }
        final SortedSetDocValues globalOrdinals = valuesSource.globalOrdinalsValues(ctx);
        final Bits parentDocs = Lucene.asSequentialAccessBits(ctx.reader().maxDoc(), inFilter.scorerSupplier(ctx));
        return new LeafBucketCollector() {
            @Override
            public void collect(int docId, long owningBucketOrd) throws IOException {
                if (parentDocs.get(docId) && globalOrdinals.advanceExact(docId)) {
                    int globalOrdinal = (int) globalOrdinals.nextOrd();
                    assert globalOrdinal != -1 && globalOrdinals.nextOrd() == SortedSetDocValues.NO_MORE_ORDS;
                    collectionStrategy.add(owningBucketOrd, globalOrdinal);
                }
            }
        };
    }

    @Override
<<<<<<< HEAD
    protected void prepareSubAggs(long[] bucketOrdsToCollect) throws IOException {
        IndexReader indexReader = context().searcher().getIndexReader();
=======
    public void postCollection() throws IOException {
        // Delaying until beforeBuildingBuckets
    }

    @Override
    protected void beforeBuildingBuckets(long[] ordsToCollect) throws IOException {
        IndexReader indexReader = searcher().getIndexReader();
>>>>>>> d2043a4b
        for (LeafReaderContext ctx : indexReader.leaves()) {
            Scorer childDocsScorer = outFilter.scorer(ctx);
            if (childDocsScorer == null) {
                continue;
            }
            DocIdSetIterator childDocsIter = childDocsScorer.iterator();

            final LeafBucketCollector sub = collectableSubAggregators.getLeafCollector(ctx);

            final SortedSetDocValues globalOrdinals = valuesSource.globalOrdinalsValues(ctx);
            // Set the scorer, since we now replay only the child docIds
            sub.setScorer(new Scorable() {
                @Override
                public float score() {
                    return 1f;
                }

                @Override
                public int docID() {
                    return childDocsIter.docID();
                }
            });

            final Bits liveDocs = ctx.reader().getLiveDocs();
            for (int docId = childDocsIter.nextDoc(); docId != DocIdSetIterator.NO_MORE_DOCS; docId = childDocsIter.nextDoc()) {
                if (liveDocs != null && liveDocs.get(docId) == false) {
                    continue;
                }
                if (false == globalOrdinals.advanceExact(docId)) {
                    continue;
                }
                int globalOrdinal = (int) globalOrdinals.nextOrd();
                assert globalOrdinal != -1 && globalOrdinals.nextOrd() == SortedSetDocValues.NO_MORE_ORDS;
                /*
                 * Check if we contain every ordinal. It's almost certainly be
                 * faster to replay all the matching ordinals and filter them down
                 * to just those listed in ordsToCollect, but we don't have a data
                 * structure that maps a primitive long to a list of primitive
                 * longs. 
                 */
                for (long o: bucketOrdsToCollect) {
                    if (collectionStrategy.exists(o, globalOrdinal)) {
                        collectBucket(sub, docId, o);
                    }
                }
            }
        }
    }

    @Override
    protected void doClose() {
        Releasables.close(collectionStrategy);
    }

    /**
     * Strategy for collecting the global ordinals of the join field in for all
     * docs that match the {@code ParentJoinAggregator#inFilter} and then
     * checking if which of the docs in the
     * {@code ParentJoinAggregator#outFilter} also have the ordinal.
     */
    protected interface CollectionStrategy extends Releasable {
        void add(long owningBucketOrd, int globalOrdinal);
        boolean exists(long owningBucketOrd, int globalOrdinal);
    }

    /**
     * Uses a dense, bit per ordinal representation of the join field in the
     * docs that match {@code ParentJoinAggregator#inFilter}. Its memory usage
     * is proportional to the maximum ordinal so it is only a good choice if
     * most docs match.
     */
    protected class DenseCollectionStrategy implements CollectionStrategy {
        private final BitArray ordsBits;

        public DenseCollectionStrategy(long maxOrd, BigArrays bigArrays) {
            ordsBits = new BitArray(maxOrd, bigArrays());
        }

        @Override
        public void add(long owningBucketOrd, int globalOrdinal) {
            assert owningBucketOrd == 0;
            ordsBits.set(globalOrdinal);
        }

        @Override
        public boolean exists(long owningBucketOrd, int globalOrdinal) {
            assert owningBucketOrd == 0;
            return ordsBits.get(globalOrdinal);
        }

        @Override
        public void close() {
            ordsBits.close();
        }
    }

    /**
     * Uses a hashed representation of whether of the join field in the docs
     * that match {@code ParentJoinAggregator#inFilter}. Its memory usage is
     * proportional to the number of matching global ordinals so it is used
     * when only some docs might match.
     */
    protected class SparseCollectionStrategy implements CollectionStrategy {
        private final LongKeyedBucketOrds ordsHash;

        public SparseCollectionStrategy(BigArrays bigArrays, CardinalityUpperBound cardinality) {
            ordsHash = LongKeyedBucketOrds.build(bigArrays, cardinality);
        }

        @Override
        public void add(long owningBucketOrd, int globalOrdinal) {
            ordsHash.add(owningBucketOrd, globalOrdinal);
        }

        @Override
        public boolean exists(long owningBucketOrd, int globalOrdinal) {
            return ordsHash.find(owningBucketOrd, globalOrdinal) >= 0;
        }

        @Override
        public void close() {
            ordsHash.close();
        }
    }
}<|MERGE_RESOLUTION|>--- conflicted
+++ resolved
@@ -113,18 +113,8 @@
     }
 
     @Override
-<<<<<<< HEAD
     protected void prepareSubAggs(long[] bucketOrdsToCollect) throws IOException {
-        IndexReader indexReader = context().searcher().getIndexReader();
-=======
-    public void postCollection() throws IOException {
-        // Delaying until beforeBuildingBuckets
-    }
-
-    @Override
-    protected void beforeBuildingBuckets(long[] ordsToCollect) throws IOException {
         IndexReader indexReader = searcher().getIndexReader();
->>>>>>> d2043a4b
         for (LeafReaderContext ctx : indexReader.leaves()) {
             Scorer childDocsScorer = outFilter.scorer(ctx);
             if (childDocsScorer == null) {
