/*
 * Licensed to Elasticsearch under one or more contributor
 * license agreements. See the NOTICE file distributed with
 * this work for additional information regarding copyright
 * ownership. Elasticsearch licenses this file to you under
 * the Apache License, Version 2.0 (the "License"); you may
 * not use this file except in compliance with the License.
 * You may obtain a copy of the License at
 *
 *    http://www.apache.org/licenses/LICENSE-2.0
 *
 * Unless required by applicable law or agreed to in writing,
 * software distributed under the License is distributed on an
 * "AS IS" BASIS, WITHOUT WARRANTIES OR CONDITIONS OF ANY
 * KIND, either express or implied.  See the License for the
 * specific language governing permissions and limitations
 * under the License.
 */

package org.elasticsearch.join.mapper;

import org.apache.lucene.document.Field;
import org.apache.lucene.document.FieldType;
import org.apache.lucene.document.SortedDocValuesField;
import org.apache.lucene.util.BytesRef;
import org.elasticsearch.common.lucene.Lucene;
import org.elasticsearch.common.xcontent.XContentBuilder;
import org.elasticsearch.common.xcontent.XContentParser;
import org.elasticsearch.common.xcontent.support.XContentMapValues;
import org.elasticsearch.index.IndexSettings;
import org.elasticsearch.index.fielddata.IndexFieldData;
import org.elasticsearch.index.fielddata.plain.SortedSetOrdinalsIndexFieldData;
import org.elasticsearch.index.mapper.ContentPath;
import org.elasticsearch.index.mapper.FieldMapper;
import org.elasticsearch.index.mapper.MappedFieldType;
import org.elasticsearch.index.mapper.Mapper;
import org.elasticsearch.index.mapper.MapperParsingException;
import org.elasticsearch.index.mapper.MapperService;
<<<<<<< HEAD
import org.elasticsearch.index.mapper.MappingLookup;
import org.elasticsearch.index.mapper.ParametrizedFieldMapper;
=======
>>>>>>> c5cebb07
import org.elasticsearch.index.mapper.ParseContext;
import org.elasticsearch.index.mapper.SourceValueFetcher;
import org.elasticsearch.index.mapper.StringFieldType;
import org.elasticsearch.index.mapper.TextSearchInfo;
import org.elasticsearch.index.mapper.ValueFetcher;
import org.elasticsearch.index.query.QueryShardContext;
import org.elasticsearch.search.aggregations.support.CoreValuesSourceType;
import org.elasticsearch.search.lookup.SearchLookup;

import java.io.IOException;
import java.util.ArrayList;
import java.util.Arrays;
import java.util.Collections;
import java.util.HashSet;
import java.util.Iterator;
import java.util.List;
import java.util.Map;
import java.util.Objects;
import java.util.Set;
import java.util.function.Function;
import java.util.function.Supplier;

/**
 * A {@link FieldMapper} that creates hierarchical joins (parent-join) between documents in the same index.
 * Only one parent-join field can be defined per index. The verification of this assumption is done
 * through the {@link MetaJoinFieldMapper} which declares a meta field called "_parent_join".
 * This field is only used to ensure that there is a single parent-join field defined in the mapping and
 * cannot be used to index or query any data.
 */
public final class ParentJoinFieldMapper extends ParametrizedFieldMapper {

    public static final String NAME = "join";
    public static final String CONTENT_TYPE = "join";

    /**
     * Returns the {@link ParentJoinFieldMapper} associated with the {@code context} or null
     * if there is no parent-join field in this mapping.
     */
    public static ParentJoinFieldMapper getMapper(QueryShardContext context) {
        return getMapper(context::getFieldType, context.getMapperService().documentMapper().mappers()::getMapper);
    }

    /**
     * Returns the {@link ParentJoinFieldMapper} associated with the <code>service</code> or null
     * if there is no parent-join field in this mapping.
     */
    public static ParentJoinFieldMapper getMapper(
        Function<String, MappedFieldType> typeLookup,
        Function<String, Mapper> mapperLookup
    ) {
        MetaJoinFieldMapper.MetaJoinFieldType fieldType =
            (MetaJoinFieldMapper.MetaJoinFieldType) typeLookup.apply(MetaJoinFieldMapper.NAME);
        if (fieldType == null) {
            return null;
        }
        return (ParentJoinFieldMapper) mapperLookup.apply(fieldType.getJoinField());
    }

    private static String getParentIdFieldName(String joinFieldName, String parentName) {
        return joinFieldName + "#" + parentName;
    }

    private static void checkIndexCompatibility(IndexSettings settings, String name) {
        if (settings.getIndexMetadata().isRoutingPartitionedIndex()) {
            throw new IllegalStateException("cannot create join field [" + name + "] " +
                "for the partitioned index " + "[" + settings.getIndex().getName() + "]");
        }
    }

    private static void checkObjectOrNested(ContentPath path, String name) {
        if (path.pathAsText(name).contains(".")) {
            throw new IllegalArgumentException("join field [" + path.pathAsText(name) + "] " +
                "cannot be added inside an object or in a multi-field");
        }
    }

    private static void checkParentFields(String name, List<ParentIdFieldMapper> mappers) {
        Set<String> children = new HashSet<>();
        List<String> conflicts = new ArrayList<>();
        for (ParentIdFieldMapper mapper : mappers) {
            for (String child : mapper.getChildren()) {
                if (children.add(child) == false) {
                    conflicts.add("[" + child + "] cannot have multiple parents");
                }
            }
        }
        if (conflicts.isEmpty() == false) {
            throw new IllegalArgumentException("invalid definition for join field [" + name + "]:\n" + conflicts.toString());
        }
    }

<<<<<<< HEAD
    public static class Relations {
        final String parent;
        final Set<String> children;

        public Relations(String parent, Set<String> children) {
            this.parent = parent;
            this.children = children;
        }

        @Override
        public boolean equals(Object o) {
            if (this == o) return true;
            if (o == null || getClass() != o.getClass()) return false;
            Relations relation = (Relations) o;
            return Objects.equals(parent, relation.parent) &&
                Objects.equals(children, relation.children);
        }

        @Override
        public int hashCode() {
            return Objects.hash(parent, children);
        }

        static List<Relations> parse(Object node) {
            List<Relations> r = new ArrayList<>();
            Map<String, Object> relations = XContentMapValues.nodeMapValue(node, "relations");
            for (Map.Entry<String, Object> relation : relations.entrySet()) {
                final String parent = relation.getKey();
                Set<String> children;
                if (XContentMapValues.isArray(relation.getValue())) {
                    children = new HashSet<>(Arrays.asList(XContentMapValues.nodeStringArrayValue(relation.getValue())));
                } else {
                    children = Collections.singleton(relation.getValue().toString());
                }
                r.add(new Relations(parent, children));
            }
            return r;
=======
    public static class Builder extends FieldMapper.Builder {
        final List<ParentIdFieldMapper.Builder> parentIdFieldBuilders = new ArrayList<>();
        boolean eagerGlobalOrdinals = true;

        public Builder(String name) {
            super(name, Defaults.FIELD_TYPE);
>>>>>>> c5cebb07
        }
    }

    private static ParentJoinFieldMapper toType(FieldMapper in) {
        return (ParentJoinFieldMapper) in;
    }

    public static class Builder extends ParametrizedFieldMapper.Builder {

<<<<<<< HEAD
        final Parameter<Boolean> eagerGlobalOrdinals = Parameter.boolParam("eager_global_ordinals", true,
            m -> m.fieldType().eagerGlobalOrdinals(), true);
        final Parameter<List<Relations>> relations = new Parameter<>("relations", true,
            Collections::emptyList, (n, c, o) -> Relations.parse(o), m -> toType(m).relations);

        final Parameter<Map<String, String>> meta = Parameter.metaParam();

        public Builder(String name) {
            super(name);
        }

        @Override
        protected List<Parameter<?>> getParameters() {
            return Arrays.asList(eagerGlobalOrdinals, relations, meta);
=======
        public Builder addParent(String parent, Set<String> children) {
            String parentIdFieldName = getParentIdFieldName(name, parent);
            parentIdFieldBuilders.add(new ParentIdFieldMapper.Builder(parentIdFieldName, parent, children));
            return this;
        }

        public Builder eagerGlobalOrdinals(boolean eagerGlobalOrdinals) {
            this.eagerGlobalOrdinals = eagerGlobalOrdinals;
            return this;
>>>>>>> c5cebb07
        }

        @Override
        public ParentJoinFieldMapper build(BuilderContext context) {
            checkObjectOrNested(context.path(), name);
            final List<ParentIdFieldMapper> parentIdFields = new ArrayList<>();
            relations.get().stream()
                .map(relation -> new ParentIdFieldMapper.Builder(getParentIdFieldName(name, relation.parent),
                    relation.parent, relation.children))
                .map((parentBuilder) -> {
                    if (eagerGlobalOrdinals.get()) {
                        parentBuilder.eagerGlobalOrdinals(true);
                    }
                    return parentBuilder.build(context);
                })
                .forEach(parentIdFields::add);
            checkParentFields(name(), parentIdFields);
            MetaJoinFieldMapper unique = new MetaJoinFieldMapper.Builder(name).build(context);
            return new ParentJoinFieldMapper(name, new JoinFieldType(buildFullName(context), meta.get()),
                unique, Collections.unmodifiableList(parentIdFields),
                eagerGlobalOrdinals.getValue(), relations.get());
        }
    }

<<<<<<< HEAD
    public static TypeParser PARSER = new TypeParser((n, c) -> {
        checkIndexCompatibility(c.mapperService().getIndexSettings(), n);
        return new Builder(n);
    });
=======
    public static class TypeParser implements Mapper.TypeParser {
        @Override
        public Mapper.Builder parse(String name, Map<String, Object> node, ParserContext parserContext) throws MapperParsingException {
            final IndexSettings indexSettings = parserContext.mapperService().getIndexSettings();
            checkIndexCompatibility(indexSettings, name);

            Builder builder = new Builder(name);
            for (Iterator<Map.Entry<String, Object>> iterator = node.entrySet().iterator(); iterator.hasNext();) {
                Map.Entry<String, Object> entry = iterator.next();
                if ("type".equals(entry.getKey())) {
                    continue;
                }
                if ("eager_global_ordinals".equals(entry.getKey())) {
                    builder.eagerGlobalOrdinals(XContentMapValues.nodeBooleanValue(entry.getValue(), "eager_global_ordinals"));
                    iterator.remove();
                    continue;
                }
                if ("relations".equals(entry.getKey())) {
                    Map<String, Object> relations = XContentMapValues.nodeMapValue(entry.getValue(), "relations");
                    for (Iterator<Map.Entry<String, Object>> relIt = relations.entrySet().iterator(); relIt.hasNext(); ) {
                        Map.Entry<String, Object> relation = relIt.next();
                        final String parent = relation.getKey();
                        Set<String> children;
                        if (XContentMapValues.isArray(relation.getValue())) {
                            children = new HashSet<>(Arrays.asList(XContentMapValues.nodeStringArrayValue(relation.getValue())));
                        } else {
                            children = Collections.singleton(relation.getValue().toString());
                        }
                        builder.addParent(parent, children);
                    }
                    iterator.remove();
                }
            }
            return builder;
        }
    }
>>>>>>> c5cebb07

    public static final class JoinFieldType extends StringFieldType {
        private JoinFieldType(String name, Map<String, String> meta) {
            super(name, true, false, true, TextSearchInfo.SIMPLE_MATCH_ONLY, meta);
            setIndexAnalyzer(Lucene.KEYWORD_ANALYZER);
        }

        @Override
        public String typeName() {
            return CONTENT_TYPE;
        }

        @Override
        public IndexFieldData.Builder fielddataBuilder(String fullyQualifiedIndexName, Supplier<SearchLookup> searchLookup) {
            failIfNoDocValues();
            return new SortedSetOrdinalsIndexFieldData.Builder(name(), CoreValuesSourceType.BYTES);
        }

        @Override
        public ValueFetcher valueFetcher(MapperService mapperService, SearchLookup searchLookup, String format) {
            return SourceValueFetcher.identity(name(), mapperService, format);
        }

        @Override
        public Object valueForDisplay(Object value) {
            if (value == null) {
                return null;
            }
            BytesRef binaryValue = (BytesRef) value;
            return binaryValue.utf8ToString();
        }
    }

    // The meta field that ensures that there is no other parent-join in the mapping
    private final MetaJoinFieldMapper uniqueFieldMapper;
    private final List<ParentIdFieldMapper> parentIdFields;
    private final boolean eagerGlobalOrdinals;
    private final List<Relations> relations;

    protected ParentJoinFieldMapper(String simpleName,
                                    MappedFieldType mappedFieldType,
                                    MetaJoinFieldMapper uniqueFieldMapper,
                                    List<ParentIdFieldMapper> parentIdFields,
                                    boolean eagerGlobalOrdinals, List<Relations> relations) {
        super(simpleName, mappedFieldType, MultiFields.empty(), CopyTo.empty());
        this.parentIdFields = parentIdFields;
        this.uniqueFieldMapper = uniqueFieldMapper;
        this.eagerGlobalOrdinals = eagerGlobalOrdinals;
        this.relations = relations;
    }

    @Override
    protected String contentType() {
        return CONTENT_TYPE;
    }

    @Override
    protected ParentJoinFieldMapper clone() {
        return (ParentJoinFieldMapper) super.clone();
    }

    @Override
    public JoinFieldType fieldType() {
        return (JoinFieldType) super.fieldType();
    }

    @Override
    public Iterator<Mapper> iterator() {
        List<Mapper> mappers = new ArrayList<> (parentIdFields);
        mappers.add(uniqueFieldMapper);
        return mappers.iterator();
    }

    /**
     * Returns true if <code>name</code> is a parent name in the field.
     */
    public boolean hasParent(String name) {
        return parentIdFields.stream().anyMatch((mapper) -> name.equals(mapper.getParentName()));
    }

    /**
     * Returns true if <code>name</code> is a child name in the field.
     */
    public boolean hasChild(String name) {
        return parentIdFields.stream().anyMatch((mapper) -> mapper.getChildren().contains(name));
    }

    /**
     * Returns the parent Id field mapper associated with a parent <code>name</code>
     * if <code>isParent</code> is true and a child <code>name</code> otherwise.
     */
    public ParentIdFieldMapper getParentIdFieldMapper(String name, boolean isParent) {
        for (ParentIdFieldMapper mapper : parentIdFields) {
            if (isParent && name.equals(mapper.getParentName())) {
                return mapper;
            } else if (isParent == false && mapper.getChildren().contains(name)) {
                return mapper;
            }
        }
        return null;
    }

    @Override
    protected void mergeOptions(FieldMapper other, List<String> conflicts) {
        ParentJoinFieldMapper joinMergeWith = (ParentJoinFieldMapper) other;
        final List<ParentIdFieldMapper> newParentIdFields = new ArrayList<>();
        for (ParentIdFieldMapper mapper : parentIdFields) {
            if (joinMergeWith.getParentIdFieldMapper(mapper.getParentName(), true) == null) {
                conflicts.add("cannot remove parent [" + mapper.getParentName() + "] in join field [" + name() + "]");
            }
        }
        for (ParentIdFieldMapper mergeWithMapper : joinMergeWith.parentIdFields) {
            ParentIdFieldMapper self = getParentIdFieldMapper(mergeWithMapper.getParentName(), true);
            if (self == null) {
                if (getParentIdFieldMapper(mergeWithMapper.getParentName(), false) != null) {
                    // it is forbidden to add a parent to an existing child
                    conflicts.add("cannot create parent [" + mergeWithMapper.getParentName()  + "] from an existing child");
                }
                for (String child : mergeWithMapper.getChildren()) {
                    if (getParentIdFieldMapper(child, true) != null) {
                        // it is forbidden to add a parent to an existing child
                        conflicts.add("cannot create child [" + child  + "] from an existing parent");
                    }
                }
                newParentIdFields.add(mergeWithMapper);
            } else {
                for (String child : self.getChildren()) {
                    if (mergeWithMapper.getChildren().contains(child) == false) {
                        conflicts.add("cannot remove child [" + child + "] in join field [" + name() + "]");
                    }
                }
                ParentIdFieldMapper merged = (ParentIdFieldMapper) self.merge(mergeWithMapper);
                newParentIdFields.add(merged);
            }
        }
        this.eagerGlobalOrdinals = joinMergeWith.eagerGlobalOrdinals;
        this.parentIdFields = Collections.unmodifiableList(newParentIdFields);
        this.uniqueFieldMapper = (MetaJoinFieldMapper) uniqueFieldMapper.merge(joinMergeWith.uniqueFieldMapper);
    }

    @Override
    protected void parseCreateField(ParseContext context) throws IOException {
        throw new UnsupportedOperationException("parsing is implemented in parse(), this method should NEVER be called");
    }

    @Override
    public void parse(ParseContext context) throws IOException {
        context.path().add(simpleName());
        XContentParser.Token token = context.parser().currentToken();
        String name = null;
        String parent = null;
        if (token == XContentParser.Token.START_OBJECT) {
            String currentFieldName = null;
            while ((token = context.parser().nextToken()) != XContentParser.Token.END_OBJECT) {
                if (token == XContentParser.Token.FIELD_NAME) {
                    currentFieldName = context.parser().currentName();
                } else if (token == XContentParser.Token.VALUE_STRING) {
                    if ("name".equals(currentFieldName)) {
                        name = context.parser().text();
                    } else if ("parent".equals(currentFieldName)) {
                        parent = context.parser().text();
                    } else {
                        throw new IllegalArgumentException("unknown field name [" + currentFieldName + "] in join field [" + name() + "]");
                    }
                } else if (token == XContentParser.Token.VALUE_NUMBER) {
                    if ("parent".equals(currentFieldName)) {
                        parent = context.parser().numberValue().toString();
                    } else {
                        throw new IllegalArgumentException("unknown field name [" + currentFieldName + "] in join field [" + name() + "]");
                    }
                }
            }
        } else if (token == XContentParser.Token.VALUE_STRING) {
            name = context.parser().text();
            parent = null;
        } else {
            throw new IllegalStateException("[" + name  + "] expected START_OBJECT or VALUE_STRING but was: " + token);
        }

        ParentIdFieldMapper parentIdField = getParentIdFieldMapper(name, true);
        ParentIdFieldMapper childParentIdField = getParentIdFieldMapper(name, false);
        if (parentIdField == null && childParentIdField == null) {
            throw new IllegalArgumentException("unknown join name [" + name + "] for field [" + name() + "]");
        }
        if (childParentIdField != null) {
            // Index the document as a child
            if (parent == null) {
                throw new IllegalArgumentException("[parent] is missing for join field [" + name() + "]");
            }
            if (context.sourceToParse().routing() == null) {
                throw new IllegalArgumentException("[routing] is missing for join field [" + name() + "]");
            }
            assert childParentIdField.getChildren().contains(name);
            ParseContext externalContext = context.createExternalValueContext(parent);
            childParentIdField.parse(externalContext);
        }
        if (parentIdField != null) {
            // Index the document as a parent
            assert parentIdField.getParentName().equals(name);
            ParseContext externalContext = context.createExternalValueContext(context.sourceToParse().id());
            parentIdField.parse(externalContext);
        }

        BytesRef binaryValue = new BytesRef(name);
        Field field = new Field(fieldType().name(), binaryValue, fieldType);
        context.doc().add(field);
        context.doc().add(new SortedDocValuesField(fieldType().name(), binaryValue));
        context.path().remove();
    }

    @Override
    protected void doXContentBody(XContentBuilder builder, boolean includeDefaults, Params params) throws IOException {
        builder.field("type", contentType());
        builder.field("eager_global_ordinals", eagerGlobalOrdinals);
        builder.startObject("relations");
        for (ParentIdFieldMapper field : parentIdFields) {
            if (field.getChildren().size() == 1) {
                builder.field(field.getParentName(), field.getChildren().iterator().next());
            } else {
                builder.field(field.getParentName(), field.getChildren());
            }
        }
        builder.endObject();
    }

}<|MERGE_RESOLUTION|>--- conflicted
+++ resolved
@@ -20,13 +20,11 @@
 package org.elasticsearch.join.mapper;
 
 import org.apache.lucene.document.Field;
-import org.apache.lucene.document.FieldType;
 import org.apache.lucene.document.SortedDocValuesField;
 import org.apache.lucene.util.BytesRef;
 import org.elasticsearch.common.lucene.Lucene;
 import org.elasticsearch.common.xcontent.XContentBuilder;
 import org.elasticsearch.common.xcontent.XContentParser;
-import org.elasticsearch.common.xcontent.support.XContentMapValues;
 import org.elasticsearch.index.IndexSettings;
 import org.elasticsearch.index.fielddata.IndexFieldData;
 import org.elasticsearch.index.fielddata.plain.SortedSetOrdinalsIndexFieldData;
@@ -34,19 +32,13 @@
 import org.elasticsearch.index.mapper.FieldMapper;
 import org.elasticsearch.index.mapper.MappedFieldType;
 import org.elasticsearch.index.mapper.Mapper;
-import org.elasticsearch.index.mapper.MapperParsingException;
 import org.elasticsearch.index.mapper.MapperService;
-<<<<<<< HEAD
-import org.elasticsearch.index.mapper.MappingLookup;
 import org.elasticsearch.index.mapper.ParametrizedFieldMapper;
-=======
->>>>>>> c5cebb07
 import org.elasticsearch.index.mapper.ParseContext;
 import org.elasticsearch.index.mapper.SourceValueFetcher;
 import org.elasticsearch.index.mapper.StringFieldType;
 import org.elasticsearch.index.mapper.TextSearchInfo;
 import org.elasticsearch.index.mapper.ValueFetcher;
-import org.elasticsearch.index.query.QueryShardContext;
 import org.elasticsearch.search.aggregations.support.CoreValuesSourceType;
 import org.elasticsearch.search.lookup.SearchLookup;
 
@@ -58,9 +50,7 @@
 import java.util.Iterator;
 import java.util.List;
 import java.util.Map;
-import java.util.Objects;
 import java.util.Set;
-import java.util.function.Function;
 import java.util.function.Supplier;
 
 /**
@@ -75,34 +65,6 @@
     public static final String NAME = "join";
     public static final String CONTENT_TYPE = "join";
 
-    /**
-     * Returns the {@link ParentJoinFieldMapper} associated with the {@code context} or null
-     * if there is no parent-join field in this mapping.
-     */
-    public static ParentJoinFieldMapper getMapper(QueryShardContext context) {
-        return getMapper(context::getFieldType, context.getMapperService().documentMapper().mappers()::getMapper);
-    }
-
-    /**
-     * Returns the {@link ParentJoinFieldMapper} associated with the <code>service</code> or null
-     * if there is no parent-join field in this mapping.
-     */
-    public static ParentJoinFieldMapper getMapper(
-        Function<String, MappedFieldType> typeLookup,
-        Function<String, Mapper> mapperLookup
-    ) {
-        MetaJoinFieldMapper.MetaJoinFieldType fieldType =
-            (MetaJoinFieldMapper.MetaJoinFieldType) typeLookup.apply(MetaJoinFieldMapper.NAME);
-        if (fieldType == null) {
-            return null;
-        }
-        return (ParentJoinFieldMapper) mapperLookup.apply(fieldType.getJoinField());
-    }
-
-    private static String getParentIdFieldName(String joinFieldName, String parentName) {
-        return joinFieldName + "#" + parentName;
-    }
-
     private static void checkIndexCompatibility(IndexSettings settings, String name) {
         if (settings.getIndexMetadata().isRoutingPartitionedIndex()) {
             throw new IllegalStateException("cannot create join field [" + name + "] " +
@@ -132,66 +94,17 @@
         }
     }
 
-<<<<<<< HEAD
-    public static class Relations {
-        final String parent;
-        final Set<String> children;
-
-        public Relations(String parent, Set<String> children) {
-            this.parent = parent;
-            this.children = children;
-        }
-
-        @Override
-        public boolean equals(Object o) {
-            if (this == o) return true;
-            if (o == null || getClass() != o.getClass()) return false;
-            Relations relation = (Relations) o;
-            return Objects.equals(parent, relation.parent) &&
-                Objects.equals(children, relation.children);
-        }
-
-        @Override
-        public int hashCode() {
-            return Objects.hash(parent, children);
-        }
-
-        static List<Relations> parse(Object node) {
-            List<Relations> r = new ArrayList<>();
-            Map<String, Object> relations = XContentMapValues.nodeMapValue(node, "relations");
-            for (Map.Entry<String, Object> relation : relations.entrySet()) {
-                final String parent = relation.getKey();
-                Set<String> children;
-                if (XContentMapValues.isArray(relation.getValue())) {
-                    children = new HashSet<>(Arrays.asList(XContentMapValues.nodeStringArrayValue(relation.getValue())));
-                } else {
-                    children = Collections.singleton(relation.getValue().toString());
-                }
-                r.add(new Relations(parent, children));
-            }
-            return r;
-=======
-    public static class Builder extends FieldMapper.Builder {
-        final List<ParentIdFieldMapper.Builder> parentIdFieldBuilders = new ArrayList<>();
-        boolean eagerGlobalOrdinals = true;
-
-        public Builder(String name) {
-            super(name, Defaults.FIELD_TYPE);
->>>>>>> c5cebb07
-        }
-    }
-
     private static ParentJoinFieldMapper toType(FieldMapper in) {
         return (ParentJoinFieldMapper) in;
     }
 
     public static class Builder extends ParametrizedFieldMapper.Builder {
 
-<<<<<<< HEAD
         final Parameter<Boolean> eagerGlobalOrdinals = Parameter.boolParam("eager_global_ordinals", true,
             m -> m.fieldType().eagerGlobalOrdinals(), true);
-        final Parameter<List<Relations>> relations = new Parameter<>("relations", true,
-            Collections::emptyList, (n, c, o) -> Relations.parse(o), m -> toType(m).relations);
+        final Parameter<List<Relations>> relations = new Parameter<List<Relations>>("relations", true,
+            Collections::emptyList, (n, c, o) -> Relations.parse(o), m -> toType(m).relations)
+            .setMergeValidator(ParentJoinFieldMapper::checkRelationsConflicts);
 
         final Parameter<Map<String, String>> meta = Parameter.metaParam();
 
@@ -202,17 +115,6 @@
         @Override
         protected List<Parameter<?>> getParameters() {
             return Arrays.asList(eagerGlobalOrdinals, relations, meta);
-=======
-        public Builder addParent(String parent, Set<String> children) {
-            String parentIdFieldName = getParentIdFieldName(name, parent);
-            parentIdFieldBuilders.add(new ParentIdFieldMapper.Builder(parentIdFieldName, parent, children));
-            return this;
-        }
-
-        public Builder eagerGlobalOrdinals(boolean eagerGlobalOrdinals) {
-            this.eagerGlobalOrdinals = eagerGlobalOrdinals;
-            return this;
->>>>>>> c5cebb07
         }
 
         @Override
@@ -220,7 +122,7 @@
             checkObjectOrNested(context.path(), name);
             final List<ParentIdFieldMapper> parentIdFields = new ArrayList<>();
             relations.get().stream()
-                .map(relation -> new ParentIdFieldMapper.Builder(getParentIdFieldName(name, relation.parent),
+                .map(relation -> new ParentIdFieldMapper.Builder(name + "#" + relation.parent,
                     relation.parent, relation.children))
                 .map((parentBuilder) -> {
                     if (eagerGlobalOrdinals.get()) {
@@ -231,60 +133,30 @@
                 .forEach(parentIdFields::add);
             checkParentFields(name(), parentIdFields);
             MetaJoinFieldMapper unique = new MetaJoinFieldMapper.Builder(name).build(context);
-            return new ParentJoinFieldMapper(name, new JoinFieldType(buildFullName(context), meta.get()),
+            Joiner joiner = new Joiner(name(), relations.get());
+            return new ParentJoinFieldMapper(name, new JoinFieldType(buildFullName(context), joiner, meta.get()),
                 unique, Collections.unmodifiableList(parentIdFields),
                 eagerGlobalOrdinals.getValue(), relations.get());
         }
     }
 
-<<<<<<< HEAD
     public static TypeParser PARSER = new TypeParser((n, c) -> {
         checkIndexCompatibility(c.mapperService().getIndexSettings(), n);
         return new Builder(n);
     });
-=======
-    public static class TypeParser implements Mapper.TypeParser {
-        @Override
-        public Mapper.Builder parse(String name, Map<String, Object> node, ParserContext parserContext) throws MapperParsingException {
-            final IndexSettings indexSettings = parserContext.mapperService().getIndexSettings();
-            checkIndexCompatibility(indexSettings, name);
-
-            Builder builder = new Builder(name);
-            for (Iterator<Map.Entry<String, Object>> iterator = node.entrySet().iterator(); iterator.hasNext();) {
-                Map.Entry<String, Object> entry = iterator.next();
-                if ("type".equals(entry.getKey())) {
-                    continue;
-                }
-                if ("eager_global_ordinals".equals(entry.getKey())) {
-                    builder.eagerGlobalOrdinals(XContentMapValues.nodeBooleanValue(entry.getValue(), "eager_global_ordinals"));
-                    iterator.remove();
-                    continue;
-                }
-                if ("relations".equals(entry.getKey())) {
-                    Map<String, Object> relations = XContentMapValues.nodeMapValue(entry.getValue(), "relations");
-                    for (Iterator<Map.Entry<String, Object>> relIt = relations.entrySet().iterator(); relIt.hasNext(); ) {
-                        Map.Entry<String, Object> relation = relIt.next();
-                        final String parent = relation.getKey();
-                        Set<String> children;
-                        if (XContentMapValues.isArray(relation.getValue())) {
-                            children = new HashSet<>(Arrays.asList(XContentMapValues.nodeStringArrayValue(relation.getValue())));
-                        } else {
-                            children = Collections.singleton(relation.getValue().toString());
-                        }
-                        builder.addParent(parent, children);
-                    }
-                    iterator.remove();
-                }
-            }
-            return builder;
-        }
-    }
->>>>>>> c5cebb07
 
     public static final class JoinFieldType extends StringFieldType {
-        private JoinFieldType(String name, Map<String, String> meta) {
+
+        private final Joiner joiner;
+
+        private JoinFieldType(String name, Joiner joiner, Map<String, String> meta) {
             super(name, true, false, true, TextSearchInfo.SIMPLE_MATCH_ONLY, meta);
             setIndexAnalyzer(Lucene.KEYWORD_ANALYZER);
+            this.joiner = joiner;
+        }
+
+        Joiner getJoiner() {
+            return joiner;
         }
 
         @Override
@@ -294,7 +166,6 @@
 
         @Override
         public IndexFieldData.Builder fielddataBuilder(String fullyQualifiedIndexName, Supplier<SearchLookup> searchLookup) {
-            failIfNoDocValues();
             return new SortedSetOrdinalsIndexFieldData.Builder(name(), CoreValuesSourceType.BYTES);
         }
 
@@ -382,42 +253,10 @@
         return null;
     }
 
-    @Override
-    protected void mergeOptions(FieldMapper other, List<String> conflicts) {
-        ParentJoinFieldMapper joinMergeWith = (ParentJoinFieldMapper) other;
-        final List<ParentIdFieldMapper> newParentIdFields = new ArrayList<>();
-        for (ParentIdFieldMapper mapper : parentIdFields) {
-            if (joinMergeWith.getParentIdFieldMapper(mapper.getParentName(), true) == null) {
-                conflicts.add("cannot remove parent [" + mapper.getParentName() + "] in join field [" + name() + "]");
-            }
-        }
-        for (ParentIdFieldMapper mergeWithMapper : joinMergeWith.parentIdFields) {
-            ParentIdFieldMapper self = getParentIdFieldMapper(mergeWithMapper.getParentName(), true);
-            if (self == null) {
-                if (getParentIdFieldMapper(mergeWithMapper.getParentName(), false) != null) {
-                    // it is forbidden to add a parent to an existing child
-                    conflicts.add("cannot create parent [" + mergeWithMapper.getParentName()  + "] from an existing child");
-                }
-                for (String child : mergeWithMapper.getChildren()) {
-                    if (getParentIdFieldMapper(child, true) != null) {
-                        // it is forbidden to add a parent to an existing child
-                        conflicts.add("cannot create child [" + child  + "] from an existing parent");
-                    }
-                }
-                newParentIdFields.add(mergeWithMapper);
-            } else {
-                for (String child : self.getChildren()) {
-                    if (mergeWithMapper.getChildren().contains(child) == false) {
-                        conflicts.add("cannot remove child [" + child + "] in join field [" + name() + "]");
-                    }
-                }
-                ParentIdFieldMapper merged = (ParentIdFieldMapper) self.merge(mergeWithMapper);
-                newParentIdFields.add(merged);
-            }
-        }
-        this.eagerGlobalOrdinals = joinMergeWith.eagerGlobalOrdinals;
-        this.parentIdFields = Collections.unmodifiableList(newParentIdFields);
-        this.uniqueFieldMapper = (MetaJoinFieldMapper) uniqueFieldMapper.merge(joinMergeWith.uniqueFieldMapper);
+    private static boolean checkRelationsConflicts(List<Relations> previous, List<Relations> current, Conflicts conflicts) {
+        Joiner pj = new Joiner("f", previous);
+        Joiner cj = new Joiner("f", current);
+        return pj.canMerge(cj, s -> conflicts.addConflict("relations", s));
     }
 
     @Override
@@ -505,4 +344,8 @@
         builder.endObject();
     }
 
+    @Override
+    public ParametrizedFieldMapper.Builder getMergeBuilder() {
+        return new Builder(simpleName()).init(this);
+    }
 }