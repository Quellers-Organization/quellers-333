/*
 * Licensed to Elasticsearch under one or more contributor
 * license agreements. See the NOTICE file distributed with
 * this work for additional information regarding copyright
 * ownership. Elasticsearch licenses this file to you under
 * the Apache License, Version 2.0 (the "License"); you may
 * not use this file except in compliance with the License.
 * You may obtain a copy of the License at
 *
 *    http://www.apache.org/licenses/LICENSE-2.0
 *
 * Unless required by applicable law or agreed to in writing,
 * software distributed under the License is distributed on an
 * "AS IS" BASIS, WITHOUT WARRANTIES OR CONDITIONS OF ANY
 * KIND, either express or implied.  See the License for the
 * specific language governing permissions and limitations
 * under the License.
 */

package org.elasticsearch.index.reindex;

import org.apache.lucene.search.TotalHits;
import org.elasticsearch.ElasticsearchException;
import org.elasticsearch.ExceptionsHelper;
import org.elasticsearch.Version;
import org.elasticsearch.action.Action;
import org.elasticsearch.action.ActionListener;
import org.elasticsearch.action.ActionRequest;
import org.elasticsearch.action.ActionResponse;
import org.elasticsearch.action.DocWriteRequest;
import org.elasticsearch.action.DocWriteResponse;
import org.elasticsearch.action.DocWriteResponse.Result;
import org.elasticsearch.action.admin.indices.refresh.RefreshRequest;
import org.elasticsearch.action.bulk.BackoffPolicy;
import org.elasticsearch.action.bulk.BulkItemResponse;
import org.elasticsearch.action.bulk.BulkItemResponse.Failure;
import org.elasticsearch.action.bulk.BulkRequest;
import org.elasticsearch.action.bulk.BulkResponse;
import org.elasticsearch.action.delete.DeleteRequest;
import org.elasticsearch.action.delete.DeleteResponse;
import org.elasticsearch.action.index.IndexRequest;
import org.elasticsearch.action.index.IndexResponse;
import org.elasticsearch.action.search.ClearScrollRequest;
import org.elasticsearch.action.search.ClearScrollResponse;
import org.elasticsearch.action.search.ReduceSearchPhaseException;
import org.elasticsearch.action.search.SearchPhaseExecutionException;
import org.elasticsearch.action.search.SearchRequest;
import org.elasticsearch.action.search.SearchResponse;
import org.elasticsearch.action.search.SearchScrollRequest;
import org.elasticsearch.action.search.ShardSearchFailure;
import org.elasticsearch.action.support.ActionFilters;
import org.elasticsearch.action.support.PlainActionFuture;
import org.elasticsearch.action.support.TransportAction;
import org.elasticsearch.action.update.UpdateRequest;
import org.elasticsearch.action.update.UpdateResponse;
import org.elasticsearch.client.Client;
import org.elasticsearch.client.FilterClient;
import org.elasticsearch.client.ParentTaskAssigningClient;
import org.elasticsearch.cluster.node.DiscoveryNode;
import org.elasticsearch.common.bytes.BytesArray;
import org.elasticsearch.common.settings.Settings;
import org.elasticsearch.common.text.Text;
import org.elasticsearch.common.unit.TimeValue;
import org.elasticsearch.common.util.concurrent.AbstractRunnable;
import org.elasticsearch.common.util.concurrent.EsRejectedExecutionException;
import org.elasticsearch.common.xcontent.XContentType;
import org.elasticsearch.index.Index;
import org.elasticsearch.index.engine.VersionConflictEngineException;
import org.elasticsearch.index.reindex.ScrollableHitSource.Hit;
import org.elasticsearch.index.reindex.ScrollableHitSource.SearchFailure;
import org.elasticsearch.index.shard.ShardId;
import org.elasticsearch.rest.RestStatus;
import org.elasticsearch.search.SearchHit;
import org.elasticsearch.search.SearchHits;
import org.elasticsearch.search.internal.InternalSearchResponse;
import org.elasticsearch.tasks.Task;
import org.elasticsearch.tasks.TaskId;
import org.elasticsearch.tasks.TaskManager;
import org.elasticsearch.test.ESTestCase;
import org.elasticsearch.test.client.NoOpClient;
import org.elasticsearch.threadpool.TestThreadPool;
import org.elasticsearch.threadpool.ThreadPool;
import org.junit.After;
import org.junit.Before;

import java.util.ArrayList;
import java.util.Collections;
import java.util.HashMap;
import java.util.IdentityHashMap;
import java.util.Iterator;
import java.util.List;
import java.util.Map;
import java.util.Set;
import java.util.concurrent.CountDownLatch;
import java.util.concurrent.ExecutionException;
import java.util.concurrent.ScheduledFuture;
import java.util.concurrent.TimeUnit;
import java.util.concurrent.atomic.AtomicInteger;
import java.util.concurrent.atomic.AtomicReference;
import java.util.function.Consumer;

import static java.util.Collections.emptyList;
import static java.util.Collections.emptyMap;
import static java.util.Collections.emptySet;
import static java.util.Collections.newSetFromMap;
import static java.util.Collections.singleton;
import static java.util.Collections.singletonList;
import static java.util.Collections.synchronizedSet;
import static org.apache.lucene.util.TestUtil.randomSimpleString;
import static org.elasticsearch.action.bulk.BackoffPolicy.constantBackoff;
import static org.elasticsearch.common.unit.TimeValue.timeValueMillis;
import static org.elasticsearch.common.unit.TimeValue.timeValueNanos;
import static org.elasticsearch.common.unit.TimeValue.timeValueSeconds;
import static org.hamcrest.Matchers.contains;
import static org.hamcrest.Matchers.containsString;
import static org.hamcrest.Matchers.either;
import static org.hamcrest.Matchers.empty;
import static org.hamcrest.Matchers.equalTo;
import static org.hamcrest.Matchers.greaterThan;
import static org.hamcrest.Matchers.hasSize;
import static org.hamcrest.Matchers.hasToString;
import static org.hamcrest.Matchers.instanceOf;
import static org.hamcrest.Matchers.lessThanOrEqualTo;

public class AsyncBulkByScrollActionTests extends ESTestCase {
    private MyMockClient client;
    private DummyAbstractBulkByScrollRequest testRequest;
    private SearchRequest firstSearchRequest;
    private PlainActionFuture<BulkByScrollResponse> listener;
    private String scrollId;
    private ThreadPool threadPool;
    private TaskManager taskManager;
    private BulkByScrollTask testTask;
    private WorkerBulkByScrollTaskState worker;
    private Map<String, String> expectedHeaders = new HashMap<>();
    private DiscoveryNode localNode;
    private TaskId taskId;

    @Before
    public void setupForTest() {
        // Fill the context with something random so we can make sure we inherited it appropriately.
        expectedHeaders.clear();
        expectedHeaders.put(randomSimpleString(random()), randomSimpleString(random()));

        setupClient(new TestThreadPool(getTestName()));
        firstSearchRequest = new SearchRequest();
        testRequest = new DummyAbstractBulkByScrollRequest(firstSearchRequest);
        listener = new PlainActionFuture<>();
        scrollId = null;
        threadPool = new TestThreadPool(getClass().getName());
        taskManager = new TaskManager(Settings.EMPTY, threadPool, Collections.emptySet());
        testTask = (BulkByScrollTask) taskManager.register("don'tcare", "hereeither", testRequest);
        testTask.setWorker(testRequest.getRequestsPerSecond(), null);
        worker = testTask.getWorkerState();

        localNode = new DiscoveryNode("thenode", buildNewFakeTransportAddress(), emptyMap(), emptySet(), Version.CURRENT);
        taskId = new TaskId(localNode.getId(), testTask.getId());
    }

    private void setupClient(ThreadPool threadPool) {
        if (client != null) {
            client.close();
        }
        client = new MyMockClient(new NoOpClient(threadPool));
        client.threadPool().getThreadContext().putHeader(expectedHeaders);
    }

    @After
    public void tearDownAndVerifyCommonStuff() throws Exception {
        client.close();
        terminate(threadPool);
    }

    /**
     * Generates a random scrollId and registers it so that when the test
     * finishes we check that it was cleared. Subsequent calls reregister a new
     * random scroll id so it is checked instead.
     */
    private String scrollId() {
        scrollId = randomSimpleString(random(), 1, 10); // Empty strings get special behavior we don't want
        return scrollId;
    }

    public void testStartRetriesOnRejectionAndSucceeds() throws Exception {
        client.searchesToReject = randomIntBetween(0, testRequest.getMaxRetries() - 1);
        DummyAsyncBulkByScrollAction action = new DummyActionWithoutBackoff();
        action.start();
        assertBusy(() -> assertEquals(client.searchesToReject + 1, client.searchAttempts.get()));
        if (listener.isDone()) {
            Object result = listener.get();
            fail("Expected listener not to be done but it was and had " + result);
        }
        assertBusy(() -> assertNotNull("There should be a search attempt pending that we didn't reject", client.lastSearch.get()));
        assertEquals(client.searchesToReject, testTask.getStatus().getSearchRetries());
    }

    public void testStartRetriesOnRejectionButFailsOnTooManyRejections() throws Exception {
        client.searchesToReject = testRequest.getMaxRetries() + randomIntBetween(1, 100);
        DummyAsyncBulkByScrollAction action = new DummyActionWithoutBackoff();
        action.start();
        assertBusy(() -> assertEquals(testRequest.getMaxRetries() + 1, client.searchAttempts.get()));
        assertBusy(() -> assertTrue(listener.isDone()));
        ExecutionException e = expectThrows(ExecutionException.class, () -> listener.get());
        assertThat(ExceptionsHelper.stackTrace(e), containsString(EsRejectedExecutionException.class.getSimpleName()));
        assertNull("There shouldn't be a search attempt pending that we didn't reject", client.lastSearch.get());
        assertEquals(testRequest.getMaxRetries(), testTask.getStatus().getSearchRetries());
    }

    public void testStartNextScrollRetriesOnRejectionAndSucceeds() throws Exception {
        client.scrollsToReject = randomIntBetween(0, testRequest.getMaxRetries() - 1);
        DummyAsyncBulkByScrollAction action = new DummyActionWithoutBackoff();
        action.setScroll(scrollId());
        TimeValue now = timeValueNanos(System.nanoTime());
        action.startNextScroll(now, now, 0);
        assertBusy(() -> assertEquals(client.scrollsToReject + 1, client.scrollAttempts.get()));
        if (listener.isDone()) {
            Object result = listener.get();
            fail("Expected listener not to be done but it was and had " + result);
        }
        assertBusy(() -> assertNotNull("There should be a scroll attempt pending that we didn't reject", client.lastScroll.get()));
        assertEquals(client.scrollsToReject, testTask.getStatus().getSearchRetries());
    }

    public void testStartNextScrollRetriesOnRejectionButFailsOnTooManyRejections() throws Exception {
        client.scrollsToReject = testRequest.getMaxRetries() + randomIntBetween(1, 100);
        DummyAsyncBulkByScrollAction action = new DummyActionWithoutBackoff();
        action.setScroll(scrollId());
        TimeValue now = timeValueNanos(System.nanoTime());
        action.startNextScroll(now, now, 0);
        assertBusy(() -> assertEquals(testRequest.getMaxRetries() + 1, client.scrollAttempts.get()));
        assertBusy(() -> assertTrue(listener.isDone()));
        ExecutionException e = expectThrows(ExecutionException.class, () -> listener.get());
        assertThat(ExceptionsHelper.stackTrace(e), containsString(EsRejectedExecutionException.class.getSimpleName()));
        assertNull("There shouldn't be a scroll attempt pending that we didn't reject", client.lastScroll.get());
        assertEquals(testRequest.getMaxRetries(), testTask.getStatus().getSearchRetries());
    }

    public void testScrollResponseSetsTotal() {
        // Default is 0, meaning unstarted
        assertEquals(0, testTask.getStatus().getTotal());

        long total = randomIntBetween(0, Integer.MAX_VALUE);
        ScrollableHitSource.Response response = new ScrollableHitSource.Response(false, emptyList(), total, emptyList(), null);
        simulateScrollResponse(new DummyAsyncBulkByScrollAction(), timeValueSeconds(0), 0, response);
        assertEquals(total, testTask.getStatus().getTotal());
    }

    /**
     * Tests that each scroll response is a batch and that the batch is launched properly.
     */
    public void testScrollResponseBatchingBehavior() throws Exception {
        int maxBatches = randomIntBetween(0, 100);
        for (int batches = 1; batches < maxBatches; batches++) {
            Hit hit = new ScrollableHitSource.BasicHit("index", "type", "id", 0);
            ScrollableHitSource.Response response = new ScrollableHitSource.Response(false, emptyList(), 1, singletonList(hit), null);
            DummyAsyncBulkByScrollAction action = new DummyAsyncBulkByScrollAction();
            simulateScrollResponse(action, timeValueNanos(System.nanoTime()), 0, response);

            // Use assert busy because the update happens on another thread
            final int expectedBatches = batches;
            assertBusy(() -> assertEquals(expectedBatches, testTask.getStatus().getBatches()));
        }
    }

    public void testBulkResponseSetsLotsOfStatus() {
        testRequest.setAbortOnVersionConflict(false);
        int maxBatches = randomIntBetween(0, 100);
        long versionConflicts = 0;
        long created = 0;
        long updated = 0;
        long deleted = 0;
        for (int batches = 0; batches < maxBatches; batches++) {
            BulkItemResponse[] responses = new BulkItemResponse[randomIntBetween(0, 100)];
            for (int i = 0; i < responses.length; i++) {
                ShardId shardId = new ShardId(new Index("name", "uid"), 0);
                if (rarely()) {
                    versionConflicts++;
                    responses[i] = new BulkItemResponse(i, randomFrom(DocWriteRequest.OpType.values()),
                        new Failure(shardId.getIndexName(), "type", "id" + i,
                            new VersionConflictEngineException(shardId, "type", "id", "test")));
                    continue;
                }
                boolean createdResponse;
                DocWriteRequest.OpType opType;
                switch (randomIntBetween(0, 2)) {
                case 0:
                    createdResponse = true;
                    opType = DocWriteRequest.OpType.CREATE;
                    created++;
                    break;
                case 1:
                    createdResponse = false;
                    opType = randomFrom(DocWriteRequest.OpType.INDEX, DocWriteRequest.OpType.UPDATE);
                    updated++;
                    break;
                case 2:
                    createdResponse = false;
                    opType = DocWriteRequest.OpType.DELETE;
                    deleted++;
                    break;
                default:
                    throw new RuntimeException("Bad scenario");
                }
                final int seqNo = randomInt(20);
                final int primaryTerm = randomIntBetween(1, 16);
                final IndexResponse response =
                        new IndexResponse(shardId, "type", "id" + i, seqNo, primaryTerm, randomInt(), createdResponse);
                responses[i] = new BulkItemResponse(i, opType, response);
            }
            new DummyAsyncBulkByScrollAction().onBulkResponse(timeValueNanos(System.nanoTime()), new BulkResponse(responses, 0));
            assertEquals(versionConflicts, testTask.getStatus().getVersionConflicts());
            assertEquals(updated, testTask.getStatus().getUpdated());
            assertEquals(created, testTask.getStatus().getCreated());
            assertEquals(deleted, testTask.getStatus().getDeleted());
            assertEquals(versionConflicts, testTask.getStatus().getVersionConflicts());
        }
    }

    /**
     * Mimicks a ThreadPool rejecting execution of the task.
     */
    public void testThreadPoolRejectionsAbortRequest() throws Exception {
        worker.rethrottle(1);
        setupClient(new TestThreadPool(getTestName()) {
            @Override
            public ScheduledFuture<?> schedule(TimeValue delay, String name, Runnable command) {
                // While we're here we can check that the sleep made it through
                assertThat(delay.nanos(), greaterThan(0L));
                assertThat(delay.seconds(), lessThanOrEqualTo(10L));
                final EsRejectedExecutionException exception = new EsRejectedExecutionException("test");
                if (command instanceof AbstractRunnable) {
                    ((AbstractRunnable) command).onRejection(exception);
                    return null;
                } else {
                    throw exception;
                }
            }
        });
        ScrollableHitSource.Response response = new ScrollableHitSource.Response(false, emptyList(), 0, emptyList(), null);
        simulateScrollResponse(new DummyAsyncBulkByScrollAction(), timeValueNanos(System.nanoTime()), 10, response);
        ExecutionException e = expectThrows(ExecutionException.class, () -> listener.get());
        assertThat(e.getCause(), instanceOf(EsRejectedExecutionException.class));
        assertThat(e.getCause(), hasToString(containsString("test")));
        assertThat(client.scrollsCleared, contains(scrollId));

        // When the task is rejected we don't increment the throttled timer
        assertEquals(timeValueMillis(0), testTask.getStatus().getThrottled());
    }

    /**
     * Mimicks shard search failures usually caused by the data node serving the
     * scroll request going down.
     */
    public void testShardFailuresAbortRequest() throws Exception {
        SearchFailure shardFailure = new SearchFailure(new RuntimeException("test"));
        ScrollableHitSource.Response scrollResponse = new ScrollableHitSource.Response(false, singletonList(shardFailure), 0,
                emptyList(), null);
        simulateScrollResponse(new DummyAsyncBulkByScrollAction(), timeValueNanos(System.nanoTime()), 0, scrollResponse);
        BulkByScrollResponse response = listener.get();
        assertThat(response.getBulkFailures(), empty());
        assertThat(response.getSearchFailures(), contains(shardFailure));
        assertFalse(response.isTimedOut());
        assertNull(response.getReasonCancelled());
        assertThat(client.scrollsCleared, contains(scrollId));
    }

    /**
     * Mimicks search timeouts.
     */
    public void testSearchTimeoutsAbortRequest() throws Exception {
        ScrollableHitSource.Response scrollResponse = new ScrollableHitSource.Response(true, emptyList(), 0, emptyList(), null);
        simulateScrollResponse(new DummyAsyncBulkByScrollAction(), timeValueNanos(System.nanoTime()), 0, scrollResponse);
        BulkByScrollResponse response = listener.get();
        assertThat(response.getBulkFailures(), empty());
        assertThat(response.getSearchFailures(), empty());
        assertTrue(response.isTimedOut());
        assertNull(response.getReasonCancelled());
        assertThat(client.scrollsCleared, contains(scrollId));
    }

    /**
     * Mimicks bulk indexing failures.
     */
    public void testBulkFailuresAbortRequest() throws Exception {
        Failure failure = new Failure("index", "type", "id", new RuntimeException("test"));
        DummyAsyncBulkByScrollAction action = new DummyAsyncBulkByScrollAction();
        BulkResponse bulkResponse = new BulkResponse(new BulkItemResponse[]
            {new BulkItemResponse(0, DocWriteRequest.OpType.CREATE, failure)}, randomLong());
        action.onBulkResponse(timeValueNanos(System.nanoTime()), bulkResponse);
        BulkByScrollResponse response = listener.get();
        assertThat(response.getBulkFailures(), contains(failure));
        assertThat(response.getSearchFailures(), empty());
        assertNull(response.getReasonCancelled());
    }

    /**
     * Mimicks script failures or general wrongness by implementers.
     */
    public void testBuildRequestThrowsException() throws Exception {
        DummyAsyncBulkByScrollAction action = new DummyAsyncBulkByScrollAction() {
            @Override
            protected AbstractAsyncBulkByScrollAction.RequestWrapper<?> buildRequest(Hit doc) {
                throw new RuntimeException("surprise");
            }
        };
        ScrollableHitSource.BasicHit hit = new ScrollableHitSource.BasicHit("index", "type", "id", 0);
        hit.setSource(new BytesArray("{}"), XContentType.JSON);
        ScrollableHitSource.Response response = new ScrollableHitSource.Response(false, emptyList(), 1, singletonList(hit), null);
        simulateScrollResponse(action, timeValueNanos(System.nanoTime()), 0, response);
        ExecutionException e = expectThrows(ExecutionException.class, () -> listener.get());
        assertThat(e.getCause(), instanceOf(RuntimeException.class));
        assertThat(e.getCause().getMessage(), equalTo("surprise"));
    }

    /**
     * Mimicks bulk rejections. These should be retried and eventually succeed.
     */
    public void testBulkRejectionsRetryWithEnoughRetries() throws Exception {
        int bulksToTry = randomIntBetween(1, 10);
        long retryAttempts = 0;
        for (int i = 0; i < bulksToTry; i++) {
            bulkRetryTestCase(false);
            retryAttempts += testRequest.getMaxRetries();
            assertEquals(retryAttempts, testTask.getStatus().getBulkRetries());
        }
    }

    /**
     * Mimicks bulk rejections. These should be retried but we fail anyway because we run out of retries.
     */
    public void testBulkRejectionsRetryAndFailAnyway() throws Exception {
        bulkRetryTestCase(true);
        assertEquals(testRequest.getMaxRetries(), testTask.getStatus().getBulkRetries());
    }

    public void testScrollDelay() throws Exception {
        /*
         * Replace the thread pool with one that will save the delay sent for the command. We'll use that to check that we used a proper
         * delay for throttling.
         */
        AtomicReference<TimeValue> capturedDelay = new AtomicReference<>();
        AtomicReference<Runnable> capturedCommand = new AtomicReference<>();
        setupClient(new TestThreadPool(getTestName()) {
            @Override
            public ScheduledFuture<?> schedule(TimeValue delay, String name, Runnable command) {
                capturedDelay.set(delay);
                capturedCommand.set(command);
                return null;
            }
        });

        DummyAsyncBulkByScrollAction action = new DummyAsyncBulkByScrollAction();
        action.setScroll(scrollId());

        // Set the base for the scroll to wait - this is added to the figure we calculate below
        firstSearchRequest.scroll(timeValueSeconds(10));

        // Set throttle to 1 request per second to make the math simpler
        worker.rethrottle(1f);
        // Make the last batch look nearly instant but have 100 documents
        TimeValue lastBatchStartTime = timeValueNanos(System.nanoTime());
        TimeValue now = timeValueNanos(lastBatchStartTime.nanos() + 1);
        action.startNextScroll(lastBatchStartTime, now, 100);

        // So the next request is going to have to wait an extra 100 seconds or so (base was 10 seconds, so 110ish)
        assertThat(client.lastScroll.get().request.scroll().keepAlive().seconds(), either(equalTo(110L)).or(equalTo(109L)));

        // Now we can simulate a response and check the delay that we used for the task
        SearchHit hit = new SearchHit(0, "id", new Text("type"), emptyMap());
        SearchHits hits = new SearchHits(new SearchHit[] { hit }, new TotalHits(0, TotalHits.Relation.EQUAL_TO), 0);
        InternalSearchResponse internalResponse = new InternalSearchResponse(hits, null, null, null, false, false, 1);
        SearchResponse searchResponse = new SearchResponse(internalResponse, scrollId(), 5, 4, 0, randomLong(), null,
                SearchResponse.Clusters.EMPTY);

        if (randomBoolean()) {
            client.lastScroll.get().listener.onResponse(searchResponse);
            assertEquals(99, capturedDelay.get().seconds());
        } else {
            // Let's rethrottle between the starting the scroll and getting the response
            worker.rethrottle(10f);
            client.lastScroll.get().listener.onResponse(searchResponse);
            // The delay uses the new throttle
            assertEquals(9, capturedDelay.get().seconds());
        }

        // Running the command ought to increment the delay counter on the task.
        capturedCommand.get().run();
        assertEquals(capturedDelay.get(), testTask.getStatus().getThrottled());
    }

    /**
     * Execute a bulk retry test case. The total number of failures is random and the number of retries attempted is set to
     * testRequest.getMaxRetries and controlled by the failWithRejection parameter.
     */
    private void bulkRetryTestCase(boolean failWithRejection) throws Exception {
        int totalFailures = randomIntBetween(1, testRequest.getMaxRetries());
        int size = randomIntBetween(1, 100);
        testRequest.setMaxRetries(totalFailures - (failWithRejection ? 1 : 0));

        client.bulksToReject = client.bulksAttempts.get() + totalFailures;
        /*
         * When we get a successful bulk response we usually start the next scroll request but lets just intercept that so we don't have to
         * deal with it. We just wait for it to happen.
         */
        CountDownLatch successLatch = new CountDownLatch(1);
        DummyAsyncBulkByScrollAction action = new DummyActionWithoutBackoff() {
            @Override
            void startNextScroll(TimeValue lastBatchStartTime, TimeValue now, int lastBatchSize) {
                successLatch.countDown();
            }
        };
        BulkRequest request = new BulkRequest();
        for (int i = 0; i < size + 1; i++) {
            request.add(new IndexRequest("index", "type", "id" + i));
        }
        action.sendBulkRequest(timeValueNanos(System.nanoTime()), request);
        if (failWithRejection) {
            BulkByScrollResponse response = listener.get();
            assertThat(response.getBulkFailures(), hasSize(1));
            assertEquals(response.getBulkFailures().get(0).getStatus(), RestStatus.TOO_MANY_REQUESTS);
            assertThat(response.getSearchFailures(), empty());
            assertNull(response.getReasonCancelled());
        } else {
            assertTrue(successLatch.await(10, TimeUnit.SECONDS));
        }
    }

    /**
     * The default retry time matches what we say it is in the javadoc for the request.
     */
    public void testDefaultRetryTimes() {
        Iterator<TimeValue> policy = new DummyAsyncBulkByScrollAction().buildBackoffPolicy().iterator();
        long millis = 0;
        while (policy.hasNext()) {
            millis += policy.next().millis();
        }
        /*
         * This is the total number of milliseconds that a reindex made with the default settings will backoff before attempting one final
         * time. If that request is rejected then the whole process fails with a rejected exception.
         */
        int defaultBackoffBeforeFailing = 59460;
        assertEquals(defaultBackoffBeforeFailing, millis);
    }

    public void testRefreshIsFalseByDefault() throws Exception {
        refreshTestCase(null, true, false);
    }

    public void testRefreshFalseDoesntExecuteRefresh() throws Exception {
        refreshTestCase(false, true, false);
    }

    public void testRefreshTrueExecutesRefresh() throws Exception {
        refreshTestCase(true, true, true);
    }

    public void testRefreshTrueSkipsRefreshIfNoDestinationIndexes() throws Exception {
        refreshTestCase(true, false, false);
    }

    private void refreshTestCase(Boolean refresh, boolean addDestinationIndexes, boolean shouldRefresh) {
        if (refresh != null) {
            testRequest.setRefresh(refresh);
        }
        DummyAsyncBulkByScrollAction action = new DummyAsyncBulkByScrollAction();
        if (addDestinationIndexes) {
            action.addDestinationIndices(singleton("foo"));
        }
        action.refreshAndFinish(emptyList(), emptyList(), false);
        if (shouldRefresh) {
            assertArrayEquals(new String[] {"foo"}, client.lastRefreshRequest.get().indices());
        } else {
            assertNull("No refresh was attempted", client.lastRefreshRequest.get());
        }
    }

    public void testCancelBeforeInitialSearch() throws Exception {
        cancelTaskCase((DummyAsyncBulkByScrollAction action) -> action.start());
    }

    public void testCancelBeforeScrollResponse() throws Exception {
        cancelTaskCase((DummyAsyncBulkByScrollAction action) -> simulateScrollResponse(action, timeValueNanos(System.nanoTime()), 1,
                new ScrollableHitSource.Response(false, emptyList(), between(1, 100000), emptyList(), null)));
    }

    public void testCancelBeforeSendBulkRequest() throws Exception {
        cancelTaskCase((DummyAsyncBulkByScrollAction action) ->
            action.sendBulkRequest(timeValueNanos(System.nanoTime()), new BulkRequest()));
    }

    public void testCancelBeforeOnBulkResponse() throws Exception {
        cancelTaskCase((DummyAsyncBulkByScrollAction action) ->
                action.onBulkResponse(timeValueNanos(System.nanoTime()), new BulkResponse(new BulkItemResponse[0], 0)));
    }

    public void testCancelBeforeStartNextScroll() throws Exception {
        TimeValue now = timeValueNanos(System.nanoTime());
        cancelTaskCase((DummyAsyncBulkByScrollAction action) -> action.startNextScroll(now, now, 0));
    }

    public void testCancelBeforeRefreshAndFinish() throws Exception {
        // Refresh or not doesn't matter - we don't try to refresh.
        testRequest.setRefresh(usually());
        cancelTaskCase((DummyAsyncBulkByScrollAction action) -> action.refreshAndFinish(emptyList(), emptyList(), false));
        assertNull("No refresh was attempted", client.lastRefreshRequest.get());
    }

    /**
     * Tests that we can cancel the request during its throttling delay. This can't use {@link #cancelTaskCase(Consumer)} because it needs
     * to send the request un-canceled and cancel it at a specific time.
     */
    public void testCancelWhileDelayedAfterScrollResponse() throws Exception {
        String reason = randomSimpleString(random());

        /*
         * Replace the thread pool with one that will cancel the task as soon as anything is scheduled, which reindex tries to do when there
         * is a delay.
         */
        setupClient(new TestThreadPool(getTestName()) {
            @Override
            public ScheduledFuture<?> schedule(TimeValue delay, String name, Runnable command) {
                /*
                 * This is called twice:
                 * 1. To schedule the throttling. When that happens we immediately cancel the task.
                 * 2. After the task is canceled.
                 * Both times we use delegate to the standard behavior so the task is scheduled as expected so it can be cancelled and all
                 * that good stuff.
                 */
                if (delay.nanos() > 0) {
                    generic().execute(() -> taskManager.cancel(testTask, reason, () -> {}));
                }
                return super.schedule(delay, name, command);
            }
        });

        // Send the scroll response which will trigger the custom thread pool above, canceling the request before running the response
        DummyAsyncBulkByScrollAction action = new DummyAsyncBulkByScrollAction();
        boolean previousScrollSet = usually();
        if (previousScrollSet) {
            action.setScroll(scrollId());
        }
        long total = randomIntBetween(0, Integer.MAX_VALUE);
        ScrollableHitSource.Response response = new ScrollableHitSource.Response(false, emptyList(), total, emptyList(), null);
        // Use a long delay here so the test will time out if the cancellation doesn't reschedule the throttled task
        worker.rethrottle(1);
        simulateScrollResponse(action, timeValueNanos(System.nanoTime()), 1000, response);

        // Now that we've got our cancel we'll just verify that it all came through all right
        assertEquals(reason, listener.get(10, TimeUnit.SECONDS).getReasonCancelled());
        if (previousScrollSet) {
            // Canceled tasks always start to clear the scroll before they die.
            assertThat(client.scrollsCleared, contains(scrollId));
        }
    }

    private void cancelTaskCase(Consumer<DummyAsyncBulkByScrollAction> testMe) throws Exception {
        DummyAsyncBulkByScrollAction action = new DummyAsyncBulkByScrollAction();
        boolean previousScrollSet = usually();
        if (previousScrollSet) {
            action.setScroll(scrollId());
        }
        String reason = randomSimpleString(random());
        taskManager.cancel(testTask, reason, () -> {});
        testMe.accept(action);
        assertEquals(reason, listener.get().getReasonCancelled());
        if (previousScrollSet) {
            // Canceled tasks always start to clear the scroll before they die.
            assertThat(client.scrollsCleared, contains(scrollId));
        }
    }

    /**
     * Simulate a scroll response by setting the scroll id and firing the onScrollResponse method.
     */
    private void simulateScrollResponse(DummyAsyncBulkByScrollAction action, TimeValue lastBatchTime, int lastBatchSize,
            ScrollableHitSource.Response response) {
        action.setScroll(scrollId());
        action.onScrollResponse(lastBatchTime, lastBatchSize, response);
    }

    private class DummyAsyncBulkByScrollAction
        extends AbstractAsyncBulkByScrollAction<DummyAbstractBulkByScrollRequest, DummyTransportAsyncBulkByScrollAction> {
        DummyAsyncBulkByScrollAction() {
<<<<<<< HEAD
            super(testTask, AsyncBulkByScrollActionTests.this.logger, new ParentTaskAssigningClient(client, localNode, testTask),
                    client.threadPool(), null, testRequest, null, listener);
        }

        @Override
        protected boolean needsSourceDocumentVersions() {
            return randomBoolean();
=======
            super(testTask, randomBoolean(), randomBoolean(), AsyncBulkByScrollActionTests.this.logger,
                new ParentTaskAssigningClient(client, localNode, testTask), client.threadPool(), testRequest, null, listener);
>>>>>>> 55b916af
        }

        @Override
        protected AbstractAsyncBulkByScrollAction.RequestWrapper<?> buildRequest(Hit doc) {
            throw new UnsupportedOperationException("Use another override to test this.");
        }
    }

    /**
     * An extension to {@linkplain DummyAsyncBulkByScrollAction} that uses a 0 delaying backoff policy.
     */
    private class DummyActionWithoutBackoff extends DummyAsyncBulkByScrollAction {
        @Override
        BackoffPolicy buildBackoffPolicy() {
            // Force a backoff time of 0 to prevent sleeping
            return constantBackoff(timeValueMillis(0), testRequest.getMaxRetries());
        }
    }

    private static class DummyTransportAsyncBulkByScrollAction
        extends TransportAction<DummyAbstractBulkByScrollRequest, BulkByScrollResponse> {


        protected DummyTransportAsyncBulkByScrollAction(String actionName, ActionFilters actionFilters, TaskManager taskManager) {
            super(actionName, actionFilters, taskManager);
        }

        @Override
        protected void doExecute(Task task, DummyAbstractBulkByScrollRequest request, ActionListener<BulkByScrollResponse> listener) {
            // no-op
        }
    }

    private static class DummyAbstractBulkByScrollRequest extends AbstractBulkByScrollRequest<DummyAbstractBulkByScrollRequest> {
        DummyAbstractBulkByScrollRequest(SearchRequest searchRequest) {
            super(searchRequest, true);
        }

        @Override
        public DummyAbstractBulkByScrollRequest forSlice(TaskId slicingTask, SearchRequest slice, int totalSlices) {
            throw new UnsupportedOperationException();
        }

        @Override
        protected DummyAbstractBulkByScrollRequest self() {
            return this;
        }
    }

    private class MyMockClient extends FilterClient {
        private final List<String> scrollsCleared = new ArrayList<>();
        private final AtomicInteger bulksAttempts = new AtomicInteger();
        private final AtomicInteger searchAttempts = new AtomicInteger();
        private final AtomicInteger scrollAttempts = new AtomicInteger();
        private final AtomicReference<RefreshRequest> lastRefreshRequest = new AtomicReference<>();
        /**
         * Last search attempt that wasn't rejected outright.
         */
        private final AtomicReference<RequestAndListener<SearchRequest, SearchResponse>> lastSearch = new AtomicReference<>();
        /**
         * Last scroll attempt that wasn't rejected outright.
         */
        private final AtomicReference<RequestAndListener<SearchScrollRequest, SearchResponse>> lastScroll = new AtomicReference<>();
        /**
         * Set of all scrolls we've already used. Used to check that we don't reuse the same request twice.
         */
        private final Set<SearchScrollRequest> usedScolls = synchronizedSet(newSetFromMap(new IdentityHashMap<>()));

        private int bulksToReject = 0;
        private int searchesToReject = 0;
        private int scrollsToReject = 0;

        MyMockClient(Client in) {
            super(in);
        }

        @Override
        @SuppressWarnings("unchecked")
        protected <Request extends ActionRequest, Response extends ActionResponse>
        void doExecute(Action<Response> action, Request request, ActionListener<Response> listener) {
            if (false == expectedHeaders.equals(threadPool().getThreadContext().getHeaders())) {
                listener.onFailure(
                        new RuntimeException("Expected " + expectedHeaders + " but got " + threadPool().getThreadContext().getHeaders()));
                return;
            }

            if (request instanceof ClearScrollRequest) {
                assertEquals(TaskId.EMPTY_TASK_ID, request.getParentTask());
            } else {
                assertEquals(taskId, request.getParentTask());
            }
            if (request instanceof RefreshRequest) {
                lastRefreshRequest.set((RefreshRequest) request);
                listener.onResponse(null);
                return;
            }
            if (request instanceof SearchRequest) {
                if (searchAttempts.incrementAndGet() <= searchesToReject) {
                    listener.onFailure(wrappedRejectedException());
                    return;
                }
                lastSearch.set(new RequestAndListener<>((SearchRequest) request, (ActionListener<SearchResponse>) listener));
                return;
            }
            if (request instanceof SearchScrollRequest) {
                SearchScrollRequest scroll = (SearchScrollRequest) request;
                boolean newRequest = usedScolls.add(scroll);
                assertTrue("We can't reuse scroll requests", newRequest);
                if (scrollAttempts.incrementAndGet() <= scrollsToReject) {
                    listener.onFailure(wrappedRejectedException());
                    return;
                }
                lastScroll.set(new RequestAndListener<>(scroll, (ActionListener<SearchResponse>) listener));
                return;
            }
            if (request instanceof ClearScrollRequest) {
                ClearScrollRequest clearScroll = (ClearScrollRequest) request;
                scrollsCleared.addAll(clearScroll.getScrollIds());
                listener.onResponse((Response) new ClearScrollResponse(true, clearScroll.getScrollIds().size()));
                return;
            }
            if (request instanceof BulkRequest) {
                BulkRequest bulk = (BulkRequest) request;
                int toReject;
                if (bulksAttempts.incrementAndGet() > bulksToReject) {
                    toReject = -1;
                } else {
                    toReject = randomIntBetween(0, bulk.requests().size() - 1);
                }
                BulkItemResponse[] responses = new BulkItemResponse[bulk.requests().size()];
                for (int i = 0; i < bulk.requests().size(); i++) {
                    DocWriteRequest<?> item = bulk.requests().get(i);
                    DocWriteResponse response;
                    ShardId shardId = new ShardId(new Index(item.index(), "uuid"), 0);
                    if (item instanceof IndexRequest) {
                        IndexRequest index = (IndexRequest) item;
                        response =
                            new IndexResponse(
                                shardId,
                                index.type(),
                                index.id(),
                                randomInt(20),
                                randomIntBetween(1, 16),
                                randomIntBetween(0, Integer.MAX_VALUE),
                                true);
                    } else if (item instanceof UpdateRequest) {
                        UpdateRequest update = (UpdateRequest) item;
                        response = new UpdateResponse(shardId, update.type(), update.id(),
                                randomIntBetween(0, Integer.MAX_VALUE), Result.CREATED);
                    } else if (item instanceof DeleteRequest) {
                        DeleteRequest delete = (DeleteRequest) item;
                        response =
                            new DeleteResponse(
                                shardId,
                                delete.type(),
                                delete.id(),
                                randomInt(20),
                                randomIntBetween(1, 16),
                                randomIntBetween(0, Integer.MAX_VALUE),
                                true);
                    } else {
                        throw new RuntimeException("Unknown request:  " + item);
                    }
                    if (i == toReject) {
                        responses[i] = new BulkItemResponse(i, item.opType(),
                                new Failure(response.getIndex(), response.getType(), response.getId(), new EsRejectedExecutionException()));
                    } else {
                        responses[i] = new BulkItemResponse(i, item.opType(), response);
                    }
                }
                listener.onResponse((Response) new BulkResponse(responses, 1));
                return;
            }
            super.doExecute(action, request, listener);
        }

        private Exception wrappedRejectedException() {
            Exception e = new EsRejectedExecutionException();
            int wraps = randomIntBetween(0, 4);
            for (int i = 0; i < wraps; i++) {
                switch (randomIntBetween(0, 2)) {
                case 0:
                    e = new SearchPhaseExecutionException("test", "test failure", e, new ShardSearchFailure[0]);
                    continue;
                case 1:
                    e = new ReduceSearchPhaseException("test", "test failure", e, new ShardSearchFailure[0]);
                    continue;
                case 2:
                    e = new ElasticsearchException(e);
                    continue;
                }
            }
            return e;
        }
    }

    private static class RequestAndListener<Request extends ActionRequest, Response> {
        private final Request request;
        private final ActionListener<Response> listener;

        RequestAndListener(Request request, ActionListener<Response> listener) {
            this.request = request;
            this.listener = listener;
        }
    }
}<|MERGE_RESOLUTION|>--- conflicted
+++ resolved
@@ -681,18 +681,8 @@
     private class DummyAsyncBulkByScrollAction
         extends AbstractAsyncBulkByScrollAction<DummyAbstractBulkByScrollRequest, DummyTransportAsyncBulkByScrollAction> {
         DummyAsyncBulkByScrollAction() {
-<<<<<<< HEAD
-            super(testTask, AsyncBulkByScrollActionTests.this.logger, new ParentTaskAssigningClient(client, localNode, testTask),
-                    client.threadPool(), null, testRequest, null, listener);
-        }
-
-        @Override
-        protected boolean needsSourceDocumentVersions() {
-            return randomBoolean();
-=======
             super(testTask, randomBoolean(), randomBoolean(), AsyncBulkByScrollActionTests.this.logger,
-                new ParentTaskAssigningClient(client, localNode, testTask), client.threadPool(), testRequest, null, listener);
->>>>>>> 55b916af
+                new ParentTaskAssigningClient(client, localNode, testTask), client.threadPool(), null, testRequest, listener);
         }
 
         @Override
