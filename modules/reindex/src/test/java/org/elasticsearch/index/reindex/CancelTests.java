--- conflicted
+++ resolved
@@ -120,16 +120,9 @@
          * exhausted their slice while others might have quite a bit left
          * to work on. We can't control that. */
         logger.debug("waiting for updates to be blocked");
-<<<<<<< HEAD
         assertBusy(
             () -> assertTrue(ALLOWED_OPERATIONS.hasQueuedThreads() && ALLOWED_OPERATIONS.availablePermits() == 0),
-            1, TimeUnit.MINUTES); // 10 seconds is usually fine but on heavilly loaded machines this can wake a while
-=======
-        boolean blocked = awaitBusy(
-            () -> ALLOWED_OPERATIONS.hasQueuedThreads() && ALLOWED_OPERATIONS.availablePermits() == 0,
-            1, TimeUnit.MINUTES); // 10 seconds is usually fine but on heavily loaded machines this can take a while
-        assertTrue("updates blocked", blocked);
->>>>>>> 3954d041
+            1, TimeUnit.MINUTES); // 10 seconds is usually fine but on heavily loaded machines this can wake a while
 
         // Status should show the task running
         TaskInfo mainTask = findTaskToCancel(action, builder.request().getSlices());
