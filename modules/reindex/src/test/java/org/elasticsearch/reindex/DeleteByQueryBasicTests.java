--- conflicted
+++ resolved
@@ -129,13 +129,8 @@
     }
 
     public void testDeleteByQueryWithMissingIndex() throws Exception {
-<<<<<<< HEAD
         indexRandom(true, prepareIndex("test").setId("1").setSource("foo", "a"));
-        assertHitCount(client().prepareSearch().setSize(0), 1);
-=======
-        indexRandom(true, client().prepareIndex("test").setId("1").setSource("foo", "a"));
         assertHitCount(prepareSearch().setSize(0), 1);
->>>>>>> 9794c6e2
 
         try {
             deleteByQuery().source("missing").filter(QueryBuilders.matchAllQuery()).get();
