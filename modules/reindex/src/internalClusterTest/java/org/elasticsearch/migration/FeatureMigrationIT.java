--- conflicted
+++ resolved
@@ -238,19 +238,8 @@
         String indexName = Optional.ofNullable(descriptor.getPrimaryIndex()).orElse(descriptor.getIndexPattern().replace("*", "old"));
         CreateIndexRequestBuilder createRequest = prepareCreate(indexName);
         createRequest.setWaitForActiveShards(ActiveShardCount.ALL);
-<<<<<<< HEAD
         if (SystemIndexDescriptor.DEFAULT_SETTINGS.equals(descriptor.getSettings())) {
             // unmanaged
-=======
-        if (descriptor.getSettings() != null) {
-            createRequest.setSettings(
-                Settings.builder()
-                    .put("index.version.created", Version.CURRENT)
-                    .put(IndexMetadata.INDEX_NUMBER_OF_REPLICAS_SETTING.getKey(), 0)
-                    .build()
-            );
-        } else {
->>>>>>> 075d08eb
             createRequest.setSettings(
                 createSimpleSettings(
                     NEEDS_UPGRADE_VERSION,
@@ -259,7 +248,10 @@
             );
         } else {
             // managed
-            createRequest.setSettings(Settings.builder().put("index.version.created", Version.CURRENT).build());
+            createRequest.setSettings(Settings.builder()
+                .put("index.version.created", Version.CURRENT)
+                .put(IndexMetadata.INDEX_NUMBER_OF_REPLICAS_SETTING.getKey(), 0)
+                .build());
         }
         if (descriptor.getMappings() == null) {
             createRequest.setMapping(createSimpleMapping(false, descriptor.isInternal()));
