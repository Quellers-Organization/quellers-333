--- conflicted
+++ resolved
@@ -222,14 +222,10 @@
                 public void onFailure(Exception e) {
                     taskUpdater.finish(null, wrapException(e));
                 }
-<<<<<<< HEAD
-            }), checkpoint, taskUpdater, true);
-=======
             }), initialCheckpoint, (checkpoint, status) -> {
                 transientStatus = status;
                 taskUpdater.onCheckpoint(checkpoint, status);
-            });
->>>>>>> efeb795d
+            }, true);
         }
         // send this after we started reindex to ensure sub-tasks are created.
         sendStartedNotification(reindexJob.shouldStoreResult());
