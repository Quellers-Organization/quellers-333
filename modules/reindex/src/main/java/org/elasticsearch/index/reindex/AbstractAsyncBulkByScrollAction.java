/*
 * Licensed to Elasticsearch under one or more contributor
 * license agreements. See the NOTICE file distributed with
 * this work for additional information regarding copyright
 * ownership. Elasticsearch licenses this file to you under
 * the Apache License, Version 2.0 (the "License"); you may
 * not use this file except in compliance with the License.
 * You may obtain a copy of the License at
 *
 *    http://www.apache.org/licenses/LICENSE-2.0
 *
 * Unless required by applicable law or agreed to in writing,
 * software distributed under the License is distributed on an
 * "AS IS" BASIS, WITHOUT WARRANTIES OR CONDITIONS OF ANY
 * KIND, either express or implied.  See the License for the
 * specific language governing permissions and limitations
 * under the License.
 */

package org.elasticsearch.index.reindex;

import org.apache.logging.log4j.Logger;
import org.apache.logging.log4j.message.ParameterizedMessage;
import org.elasticsearch.action.ActionListener;
import org.elasticsearch.action.DocWriteRequest;
import org.elasticsearch.action.DocWriteResponse;
import org.elasticsearch.action.admin.indices.refresh.RefreshRequest;
import org.elasticsearch.action.admin.indices.refresh.RefreshResponse;
import org.elasticsearch.action.bulk.BackoffPolicy;
import org.elasticsearch.action.bulk.BulkItemResponse;
import org.elasticsearch.action.bulk.BulkItemResponse.Failure;
import org.elasticsearch.action.bulk.BulkRequest;
import org.elasticsearch.action.bulk.BulkResponse;
import org.elasticsearch.action.bulk.Retry;
import org.elasticsearch.action.delete.DeleteRequest;
import org.elasticsearch.action.index.IndexRequest;
import org.elasticsearch.action.support.TransportAction;
import org.elasticsearch.client.ParentTaskAssigningClient;
import org.elasticsearch.common.unit.ByteSizeValue;
import org.elasticsearch.common.unit.TimeValue;
import org.elasticsearch.common.util.concurrent.AbstractRunnable;
import org.elasticsearch.index.VersionType;
import org.elasticsearch.index.mapper.IdFieldMapper;
import org.elasticsearch.index.mapper.IndexFieldMapper;
import org.elasticsearch.index.mapper.RoutingFieldMapper;
import org.elasticsearch.index.mapper.SourceFieldMapper;
import org.elasticsearch.index.mapper.TypeFieldMapper;
import org.elasticsearch.index.mapper.VersionFieldMapper;
import org.elasticsearch.index.reindex.ScrollableHitSource.SearchFailure;
import org.elasticsearch.script.Script;
import org.elasticsearch.script.ScriptService;
import org.elasticsearch.script.UpdateScript;
import org.elasticsearch.search.builder.SearchSourceBuilder;
import org.elasticsearch.search.sort.SortBuilder;
import org.elasticsearch.threadpool.ThreadPool;

import java.util.ArrayList;
import java.util.Arrays;
import java.util.Collection;
import java.util.Collections;
import java.util.HashMap;
import java.util.HashSet;
import java.util.List;
import java.util.Locale;
import java.util.Map;
import java.util.Objects;
import java.util.Set;
import java.util.concurrent.ConcurrentHashMap;
import java.util.concurrent.atomic.AtomicLong;
import java.util.function.BiFunction;

import static java.lang.Math.max;
import static java.lang.Math.min;
import static java.util.Collections.emptyList;
import static java.util.Collections.unmodifiableList;
import static org.elasticsearch.action.bulk.BackoffPolicy.exponentialBackoff;
import static org.elasticsearch.common.unit.TimeValue.timeValueNanos;
import static org.elasticsearch.index.reindex.AbstractBulkByScrollRequest.SIZE_ALL_MATCHES;
import static org.elasticsearch.rest.RestStatus.CONFLICT;
import static org.elasticsearch.search.sort.SortBuilders.fieldSort;

/**
 * Abstract base for scrolling across a search and executing bulk actions on all results. All package private methods are package private so
 * their tests can use them. Most methods run in the listener thread pool because the are meant to be fast and don't expect to block.
 */
public abstract class AbstractAsyncBulkByScrollAction<Request extends AbstractBulkByScrollRequest<Request>,
    Action extends TransportAction<Request, ?>> {

    protected final Logger logger;
    protected final BulkByScrollTask task;
    protected final WorkerBulkByScrollTaskState worker;
    protected final ThreadPool threadPool;
<<<<<<< HEAD
    protected final ClusterState clusterState;
=======
    protected final ScriptService scriptService;
>>>>>>> 55b916af

    protected final Action mainAction;
    /**
     * The request for this action. Named mainRequest because we create lots of <code>request</code> variables all representing child
     * requests of this mainRequest.
     */
    protected final Request mainRequest;

    private final AtomicLong startTime = new AtomicLong(-1);
    private final Set<String> destinationIndices = Collections.newSetFromMap(new ConcurrentHashMap<>());

    private final ParentTaskAssigningClient client;
    private final ActionListener<BulkByScrollResponse> listener;
    private final Retry bulkRetry;
    private final ScrollableHitSource scrollSource;

    /**
     * This BiFunction is used to apply various changes depending of the Reindex action and  the search hit,
     * from copying search hit metadata (parent, routing, etc) to potentially transforming the
     * {@link RequestWrapper} completely.
     */
    private final BiFunction<RequestWrapper<?>, ScrollableHitSource.Hit, RequestWrapper<?>> scriptApplier;

<<<<<<< HEAD
    public AbstractAsyncBulkByScrollAction(BulkByScrollTask task, Logger logger, ParentTaskAssigningClient client,
            ThreadPool threadPool, Action mainAction, Request mainRequest, ClusterState clusterState,
            ActionListener<BulkByScrollResponse> listener) {
=======
    public AbstractAsyncBulkByScrollAction(BulkByScrollTask task, boolean needsSourceDocumentVersions,
                                           boolean needsSourceDocumentSeqNoAndPrimaryTerm, Logger logger, ParentTaskAssigningClient client,
                                           ThreadPool threadPool, Request mainRequest, ScriptService scriptService,
                                           ActionListener<BulkByScrollResponse> listener) {
>>>>>>> 55b916af

        this.task = task;
        if (!task.isWorker()) {
            throw new IllegalArgumentException("Given task [" + task.getId() + "] must have a child worker");
        }
        this.worker = task.getWorkerState();

        this.logger = logger;
        this.client = client;
        this.threadPool = threadPool;
<<<<<<< HEAD
        this.clusterState = clusterState;
        this.mainAction = mainAction;
=======
        this.scriptService = scriptService;
>>>>>>> 55b916af
        this.mainRequest = mainRequest;
        this.listener = listener;
        BackoffPolicy backoffPolicy = buildBackoffPolicy();
        bulkRetry = new Retry(BackoffPolicy.wrap(backoffPolicy, worker::countBulkRetry), threadPool);
        scrollSource = buildScrollableResultSource(backoffPolicy);
        scriptApplier = Objects.requireNonNull(buildScriptApplier(), "script applier must not be null");
        /*
         * Default to sorting by doc. We can't do this in the request itself because it is normal to *add* to the sorts rather than replace
         * them and if we add _doc as the first sort by default then sorts will never work.... So we add it here, only if there isn't
         * another sort.
         */
        final SearchSourceBuilder sourceBuilder = mainRequest.getSearchRequest().source();
        List<SortBuilder<?>> sorts = sourceBuilder.sorts();
        if (sorts == null || sorts.isEmpty()) {
            sourceBuilder.sort(fieldSort("_doc"));
        }
        sourceBuilder.version(needsSourceDocumentVersions);
        sourceBuilder.seqNoAndPrimaryTerm(needsSourceDocumentSeqNoAndPrimaryTerm);
    }

    /**
     * Build the {@link BiFunction} to apply to all {@link RequestWrapper}.
     *
     * Public for testings....
     */
    public BiFunction<RequestWrapper<?>, ScrollableHitSource.Hit, RequestWrapper<?>> buildScriptApplier() {
        // The default script applier executes a no-op
        return (request, searchHit) -> request;
    }
    
    /**
     * Build the {@link RequestWrapper} for a single search hit. This shouldn't handle
     * metadata or scripting. That will be handled by copyMetadata and
     * apply functions that can be overridden.
     */
    protected abstract RequestWrapper<?> buildRequest(ScrollableHitSource.Hit doc);

    /**
     * Copies the metadata from a hit to the request.
     */
    protected RequestWrapper<?> copyMetadata(RequestWrapper<?> request, ScrollableHitSource.Hit doc) {
        copyRouting(request, doc.getRouting());
        return request;
    }

    /**
     * Copy the routing from a search hit to the request.
     */
    protected void copyRouting(RequestWrapper<?> request, String routing) {
        request.setRouting(routing);
    }

    /**
     * Used to accept or ignore a search hit. Ignored search hits will be excluded
     * from the bulk request. It is also where we fail on invalid search hits, like
     * when the document has no source but it's required.
     */
    protected boolean accept(ScrollableHitSource.Hit doc) {
        if (doc.getSource() == null) {
            /*
             * Either the document didn't store _source or we didn't fetch it for some reason. Since we don't allow the user to
             * change the "fields" part of the search request it is unlikely that we got here because we didn't fetch _source.
             * Thus the error message assumes that it wasn't stored.
             */
            throw new IllegalArgumentException("[" + doc.getIndex() + "][" + doc.getType() + "][" + doc.getId() + "] didn't store _source");
        }
        return true;
    }

    private BulkRequest buildBulk(Iterable<? extends ScrollableHitSource.Hit> docs) {
        BulkRequest bulkRequest = new BulkRequest();
        for (ScrollableHitSource.Hit doc : docs) {
            if (accept(doc)) {
                RequestWrapper<?> request = scriptApplier.apply(copyMetadata(buildRequest(doc), doc), doc);
                if (request != null) {
                    bulkRequest.add(request.self());
                }
            }
        }
        return bulkRequest;
    }

    protected ScrollableHitSource buildScrollableResultSource(BackoffPolicy backoffPolicy) {
        return new ClientScrollableHitSource(logger, backoffPolicy, threadPool, worker::countSearchRetry, this::finishHim, client,
                mainRequest.getSearchRequest());
    }

    /**
     * Build the response for reindex actions.
     */
    protected BulkByScrollResponse buildResponse(TimeValue took, List<BulkItemResponse.Failure> indexingFailures,
                                                      List<SearchFailure> searchFailures, boolean timedOut) {
        return new BulkByScrollResponse(took, task.getStatus(), indexingFailures, searchFailures, timedOut);
    }

    /**
     * Start the action by firing the initial search request.
     */
    public void start() {
        logger.debug("[{}]: starting", task.getId());
        if (task.isCancelled()) {
            logger.debug("[{}]: finishing early because the task was cancelled", task.getId());
            finishHim(null);
            return;
        }
        try {
            startTime.set(System.nanoTime());
            scrollSource.start(response -> onScrollResponse(timeValueNanos(System.nanoTime()), 0, response));
        } catch (Exception e) {
            finishHim(e);
        }
    }

    /**
     * Process a scroll response.
     * @param lastBatchStartTime the time when the last batch started. Used to calculate the throttling delay.
     * @param lastBatchSize the size of the last batch. Used to calculate the throttling delay.
     * @param response the scroll response to process
     */
    void onScrollResponse(TimeValue lastBatchStartTime, int lastBatchSize, ScrollableHitSource.Response response) {
        logger.debug("[{}]: got scroll response with [{}] hits", task.getId(), response.getHits().size());
        if (task.isCancelled()) {
            logger.debug("[{}]: finishing early because the task was cancelled", task.getId());
            finishHim(null);
            return;
        }
        if (    // If any of the shards failed that should abort the request.
                (response.getFailures().size() > 0)
                // Timeouts aren't shard failures but we still need to pass them back to the user.
                || response.isTimedOut()
                ) {
            refreshAndFinish(emptyList(), response.getFailures(), response.isTimedOut());
            return;
        }
        long total = response.getTotalHits();
        if (mainRequest.getSize() > 0) {
            total = min(total, mainRequest.getSize());
        }
        worker.setTotal(total);
        AbstractRunnable prepareBulkRequestRunnable = new AbstractRunnable() {
            @Override
            protected void doRun() throws Exception {
                /*
                 * It is important that the batch start time be calculated from here, scroll response to scroll response. That way the time
                 * waiting on the scroll doesn't count against this batch in the throttle.
                 */
                prepareBulkRequest(timeValueNanos(System.nanoTime()), response);
            }

            @Override
            public void onFailure(Exception e) {
                finishHim(e);
            }
        };
        prepareBulkRequestRunnable = (AbstractRunnable) threadPool.getThreadContext().preserveContext(prepareBulkRequestRunnable);
        worker.delayPrepareBulkRequest(threadPool, lastBatchStartTime, lastBatchSize, prepareBulkRequestRunnable);
    }

    /**
     * Prepare the bulk request. Called on the generic thread pool after some preflight checks have been done one the SearchResponse and any
     * delay has been slept. Uses the generic thread pool because reindex is rare enough not to need its own thread pool and because the
     * thread may be blocked by the user script.
     */
    void prepareBulkRequest(TimeValue thisBatchStartTime, ScrollableHitSource.Response response) {
        logger.debug("[{}]: preparing bulk request", task.getId());
        if (task.isCancelled()) {
            logger.debug("[{}]: finishing early because the task was cancelled", task.getId());
            finishHim(null);
            return;
        }
        if (response.getHits().isEmpty()) {
            refreshAndFinish(emptyList(), emptyList(), false);
            return;
        }
        worker.countBatch();
        List<? extends ScrollableHitSource.Hit> hits = response.getHits();
        if (mainRequest.getSize() != SIZE_ALL_MATCHES) {
            // Truncate the hits if we have more than the request size
            long remaining = max(0, mainRequest.getSize() - worker.getSuccessfullyProcessed());
            if (remaining < hits.size()) {
                hits = hits.subList(0, (int) remaining);
            }
        }
        BulkRequest request = buildBulk(hits);
        if (request.requests().isEmpty()) {
            /*
             * If we noop-ed the entire batch then just skip to the next batch or the BulkRequest would fail validation.
             */
            startNextScroll(thisBatchStartTime, timeValueNanos(System.nanoTime()), 0);
            return;
        }
        request.timeout(mainRequest.getTimeout());
        request.waitForActiveShards(mainRequest.getWaitForActiveShards());
        sendBulkRequest(thisBatchStartTime, request);
    }

    /**
     * Send a bulk request, handling retries.
     */
    void sendBulkRequest(TimeValue thisBatchStartTime, BulkRequest request) {
        if (logger.isDebugEnabled()) {
            logger.debug("[{}]: sending [{}] entry, [{}] bulk request", task.getId(), request.requests().size(),
                    new ByteSizeValue(request.estimatedSizeInBytes()));
        }
        if (task.isCancelled()) {
            logger.debug("[{}]: finishing early because the task was cancelled", task.getId());
            finishHim(null);
            return;
        }
        bulkRetry.withBackoff(client::bulk, request, new ActionListener<BulkResponse>() {
            @Override
            public void onResponse(BulkResponse response) {
                onBulkResponse(thisBatchStartTime, response);
            }

            @Override
            public void onFailure(Exception e) {
                finishHim(e);
            }
        });
    }

    /**
     * Processes bulk responses, accounting for failures.
     */
    void onBulkResponse(TimeValue thisBatchStartTime, BulkResponse response) {
        try {
            List<Failure> failures = new ArrayList<>();
            Set<String> destinationIndicesThisBatch = new HashSet<>();
            for (BulkItemResponse item : response) {
                if (item.isFailed()) {
                    recordFailure(item.getFailure(), failures);
                    continue;
                }
                switch (item.getOpType()) {
                    case CREATE:
                    case INDEX:
                        if (item.getResponse().getResult() == DocWriteResponse.Result.CREATED) {
                            worker.countCreated();
                        } else {
                            worker.countUpdated();
                        }
                        break;
                    case UPDATE:
                        worker.countUpdated();
                        break;
                    case DELETE:
                        worker.countDeleted();
                        break;
                }
                // Track the indexes we've seen so we can refresh them if requested
                destinationIndicesThisBatch.add(item.getIndex());
            }

            if (task.isCancelled()) {
                logger.debug("[{}]: Finishing early because the task was cancelled", task.getId());
                finishHim(null);
                return;
            }

            addDestinationIndices(destinationIndicesThisBatch);

            if (false == failures.isEmpty()) {
                refreshAndFinish(unmodifiableList(failures), emptyList(), false);
                return;
            }

            if (mainRequest.getSize() != SIZE_ALL_MATCHES && worker.getSuccessfullyProcessed() >= mainRequest.getSize()) {
                // We've processed all the requested docs.
                refreshAndFinish(emptyList(), emptyList(), false);
                return;
            }

            startNextScroll(thisBatchStartTime, timeValueNanos(System.nanoTime()), response.getItems().length);
        } catch (Exception t) {
            finishHim(t);
        }
    }

    /**
     * Start the next scroll request.
     *
     * @param lastBatchSize the number of requests sent in the last batch. This is used to calculate the throttling values which are applied
     *        when the scroll returns
     */
    void startNextScroll(TimeValue lastBatchStartTime, TimeValue now, int lastBatchSize) {
        if (task.isCancelled()) {
            logger.debug("[{}]: finishing early because the task was cancelled", task.getId());
            finishHim(null);
            return;
        }
        TimeValue extraKeepAlive = worker.throttleWaitTime(lastBatchStartTime, now, lastBatchSize);
        scrollSource.startNextScroll(extraKeepAlive, response -> {
            onScrollResponse(lastBatchStartTime, lastBatchSize, response);
        });
    }

    private void recordFailure(Failure failure, List<Failure> failures) {
        if (failure.getStatus() == CONFLICT) {
            worker.countVersionConflict();
            if (false == mainRequest.isAbortOnVersionConflict()) {
                return;
            }
        }
        failures.add(failure);
    }

    /**
     * Start terminating a request that finished non-catastrophically by refreshing the modified indices and then proceeding to
     * {@link #finishHim(Exception, List, List, boolean)}.
     */
    void refreshAndFinish(List<Failure> indexingFailures, List<SearchFailure> searchFailures, boolean timedOut) {
        if (task.isCancelled() || false == mainRequest.isRefresh() || destinationIndices.isEmpty()) {
            finishHim(null, indexingFailures, searchFailures, timedOut);
            return;
        }
        RefreshRequest refresh = new RefreshRequest();
        refresh.indices(destinationIndices.toArray(new String[destinationIndices.size()]));
        logger.debug("[{}]: refreshing", task.getId());
        client.admin().indices().refresh(refresh, new ActionListener<RefreshResponse>() {
            @Override
            public void onResponse(RefreshResponse response) {
                finishHim(null, indexingFailures, searchFailures, timedOut);
            }

            @Override
            public void onFailure(Exception e) {
                finishHim(e);
            }
        });
    }

    /**
     * Finish the request.
     *
     * @param failure if non null then the request failed catastrophically with this exception
     */
    protected void finishHim(Exception failure) {
        logger.debug(() -> new ParameterizedMessage("[{}]: finishing with a catastrophic failure", task.getId()), failure);
        finishHim(failure, emptyList(), emptyList(), false);
    }

    /**
     * Finish the request.
     * @param failure if non null then the request failed catastrophically with this exception
     * @param indexingFailures any indexing failures accumulated during the request
     * @param searchFailures any search failures accumulated during the request
     * @param timedOut have any of the sub-requests timed out?
     */
    protected void finishHim(Exception failure, List<Failure> indexingFailures,
            List<SearchFailure> searchFailures, boolean timedOut) {
        logger.debug("[{}]: finishing without any catastrophic failures", task.getId());
        scrollSource.close(() -> {
            if (failure == null) {
                BulkByScrollResponse response = buildResponse(
                        timeValueNanos(System.nanoTime() - startTime.get()),
                        indexingFailures, searchFailures, timedOut);
                listener.onResponse(response);
            } else {
                listener.onFailure(failure);
            }
        });
    }

    /**
     * Get the backoff policy for use with retries.
     */
    BackoffPolicy buildBackoffPolicy() {
        return exponentialBackoff(mainRequest.getRetryBackoffInitialTime(), mainRequest.getMaxRetries());
    }

    /**
     * Add to the list of indices that were modified by this request. This is the list of indices refreshed at the end of the request if the
     * request asks for a refresh.
     */
    void addDestinationIndices(Collection<String> indices) {
        destinationIndices.addAll(indices);
    }

    /**
     * Set the last returned scrollId. Exists entirely for testing.
     */
    void setScroll(String scroll) {
        scrollSource.setScroll(scroll);
    }

    /**
     * Wrapper for the {@link DocWriteRequest} that are used in this action class.
     */
    public interface RequestWrapper<Self extends DocWriteRequest<Self>> {

        void setIndex(String index);

        String getIndex();

        void setType(String type);

        String getType();

        void setId(String id);

        String getId();

        void setVersion(long version);

        long getVersion();

        void setVersionType(VersionType versionType);

        void setRouting(String routing);

        String getRouting();

        void setSource(Map<String, Object> source);

        Map<String, Object> getSource();

        Self self();
    }

    /**
     * {@link RequestWrapper} for {@link IndexRequest}
     */
    public static class IndexRequestWrapper implements RequestWrapper<IndexRequest> {

        private final IndexRequest request;

        IndexRequestWrapper(IndexRequest request) {
            this.request = Objects.requireNonNull(request, "Wrapped IndexRequest can not be null");
        }

        @Override
        public void setIndex(String index) {
            request.index(index);
        }

        @Override
        public String getIndex() {
            return request.index();
        }

        @Override
        public void setType(String type) {
            request.type(type);
        }

        @Override
        public String getType() {
            return request.type();
        }

        @Override
        public void setId(String id) {
            request.id(id);
        }

        @Override
        public String getId() {
            return request.id();
        }

        @Override
        public void setVersion(long version) {
            request.version(version);
        }

        @Override
        public long getVersion() {
            return request.version();
        }

        @Override
        public void setVersionType(VersionType versionType) {
            request.versionType(versionType);
        }

        @Override
        public void setRouting(String routing) {
            request.routing(routing);
        }

        @Override
        public String getRouting() {
            return request.routing();
        }

        @Override
        public Map<String, Object> getSource() {
            return request.sourceAsMap();
        }

        @Override
        public void setSource(Map<String, Object> source) {
            request.source(source);
        }

        @Override
        public IndexRequest self() {
            return request;
        }
    }

    /**
     * Wraps a {@link IndexRequest} in a {@link RequestWrapper}
     */
    public static RequestWrapper<IndexRequest> wrap(IndexRequest request) {
        return new IndexRequestWrapper(request);
    }

    /**
     * {@link RequestWrapper} for {@link DeleteRequest}
     */
    public static class DeleteRequestWrapper implements RequestWrapper<DeleteRequest> {

        private final DeleteRequest request;

        DeleteRequestWrapper(DeleteRequest request) {
            this.request = Objects.requireNonNull(request, "Wrapped DeleteRequest can not be null");
        }

        @Override
        public void setIndex(String index) {
            request.index(index);
        }

        @Override
        public String getIndex() {
            return request.index();
        }

        @Override
        public void setType(String type) {
            request.type(type);
        }

        @Override
        public String getType() {
            return request.type();
        }

        @Override
        public void setId(String id) {
            request.id(id);
        }

        @Override
        public String getId() {
            return request.id();
        }

        @Override
        public void setVersion(long version) {
            request.version(version);
        }

        @Override
        public long getVersion() {
            return request.version();
        }

        @Override
        public void setVersionType(VersionType versionType) {
            request.versionType(versionType);
        }

        @Override
        public void setRouting(String routing) {
            request.routing(routing);
        }

        @Override
        public String getRouting() {
            return request.routing();
        }

        @Override
        public Map<String, Object> getSource() {
            throw new UnsupportedOperationException("unable to get source from action request [" + request.getClass() + "]");
        }

        @Override
        public void setSource(Map<String, Object> source) {
            throw new UnsupportedOperationException("unable to set [source] on action request [" + request.getClass() + "]");
        }

        @Override
        public DeleteRequest self() {
            return request;
        }
    }

    /**
     * Wraps a {@link DeleteRequest} in a {@link RequestWrapper}
     */
    public static RequestWrapper<DeleteRequest> wrap(DeleteRequest request) {
        return new DeleteRequestWrapper(request);
    }

    /**
     * Apply a {@link Script} to a {@link RequestWrapper}
     */
    public abstract static class ScriptApplier implements BiFunction<RequestWrapper<?>, ScrollableHitSource.Hit, RequestWrapper<?>> {

        private final WorkerBulkByScrollTaskState taskWorker;
        private final ScriptService scriptService;
        private final Script script;
        private final Map<String, Object> params;

        public ScriptApplier(WorkerBulkByScrollTaskState taskWorker,
                             ScriptService scriptService,
                             Script script,
                             Map<String, Object> params) {
            this.taskWorker = taskWorker;
            this.scriptService = scriptService;
            this.script = script;
            this.params = params;
        }

        @Override
        @SuppressWarnings("unchecked")
        public RequestWrapper<?> apply(RequestWrapper<?> request, ScrollableHitSource.Hit doc) {
            if (script == null) {
                return request;
            }

            Map<String, Object> context = new HashMap<>();
            context.put(IndexFieldMapper.NAME, doc.getIndex());
            context.put(TypeFieldMapper.NAME, doc.getType());
            context.put(IdFieldMapper.NAME, doc.getId());
            Long oldVersion = doc.getVersion();
            context.put(VersionFieldMapper.NAME, oldVersion);
            String oldRouting = doc.getRouting();
            context.put(RoutingFieldMapper.NAME, oldRouting);
            context.put(SourceFieldMapper.NAME, request.getSource());

            OpType oldOpType = OpType.INDEX;
            context.put("op", oldOpType.toString());

            UpdateScript.Factory factory = scriptService.compile(script, UpdateScript.CONTEXT);
            UpdateScript updateScript = factory.newInstance(params, context);
            updateScript.execute();

            String newOp = (String) context.remove("op");
            if (newOp == null) {
                throw new IllegalArgumentException("Script cleared operation type");
            }

            /*
             * It'd be lovely to only set the source if we know its been modified
             * but it isn't worth keeping two copies of it around just to check!
             */
            request.setSource((Map<String, Object>) context.remove(SourceFieldMapper.NAME));

            Object newValue = context.remove(IndexFieldMapper.NAME);
            if (false == doc.getIndex().equals(newValue)) {
                scriptChangedIndex(request, newValue);
            }
            newValue = context.remove(TypeFieldMapper.NAME);
            if (false == doc.getType().equals(newValue)) {
                scriptChangedType(request, newValue);
            }
            newValue = context.remove(IdFieldMapper.NAME);
            if (false == doc.getId().equals(newValue)) {
                scriptChangedId(request, newValue);
            }
            newValue = context.remove(VersionFieldMapper.NAME);
            if (false == Objects.equals(oldVersion, newValue)) {
                scriptChangedVersion(request, newValue);
            }
            /*
             * Its important that routing comes after parent in case you want to
             * change them both.
             */
            newValue = context.remove(RoutingFieldMapper.NAME);
            if (false == Objects.equals(oldRouting, newValue)) {
                scriptChangedRouting(request, newValue);
            }

            OpType newOpType = OpType.fromString(newOp);
            if (newOpType != oldOpType) {
                return scriptChangedOpType(request, oldOpType, newOpType);
            }

            if (false == context.isEmpty()) {
                throw new IllegalArgumentException("Invalid fields added to context [" + String.join(",", context.keySet()) + ']');
            }
            return request;
        }

        protected RequestWrapper<?> scriptChangedOpType(RequestWrapper<?> request, OpType oldOpType, OpType newOpType) {
            switch (newOpType) {
            case NOOP:
                taskWorker.countNoop();
                return null;
            case DELETE:
                RequestWrapper<DeleteRequest> delete = wrap(new DeleteRequest(request.getIndex(), request.getType(), request.getId()));
                delete.setVersion(request.getVersion());
                delete.setVersionType(VersionType.INTERNAL);
                delete.setRouting(request.getRouting());
                return delete;
            default:
                throw new IllegalArgumentException("Unsupported operation type change from [" + oldOpType + "] to [" + newOpType + "]");
            }
        }

        protected abstract void scriptChangedIndex(RequestWrapper<?> request, Object to);

        protected abstract void scriptChangedType(RequestWrapper<?> request, Object to);

        protected abstract void scriptChangedId(RequestWrapper<?> request, Object to);

        protected abstract void scriptChangedVersion(RequestWrapper<?> request, Object to);

        protected abstract void scriptChangedRouting(RequestWrapper<?> request, Object to);

    }

    public enum OpType {

        NOOP("noop"),
        INDEX("index"),
        DELETE("delete");

        private final String id;

        OpType(String id) {
            this.id = id;
        }

        public static OpType fromString(String opType) {
            String lowerOpType = opType.toLowerCase(Locale.ROOT);
            switch (lowerOpType) {
                case "noop":
                    return OpType.NOOP;
                case "index":
                    return OpType.INDEX;
                case "delete":
                    return OpType.DELETE;
                default:
                    throw new IllegalArgumentException("Operation type [" + lowerOpType + "] not allowed, only " +
                            Arrays.toString(values()) + " are allowed");
            }
        }

        @Override
        public String toString() {
            return id.toLowerCase(Locale.ROOT);
        }
    }
}<|MERGE_RESOLUTION|>--- conflicted
+++ resolved
@@ -90,11 +90,6 @@
     protected final BulkByScrollTask task;
     protected final WorkerBulkByScrollTaskState worker;
     protected final ThreadPool threadPool;
-<<<<<<< HEAD
-    protected final ClusterState clusterState;
-=======
-    protected final ScriptService scriptService;
->>>>>>> 55b916af
 
     protected final Action mainAction;
     /**
@@ -118,16 +113,10 @@
      */
     private final BiFunction<RequestWrapper<?>, ScrollableHitSource.Hit, RequestWrapper<?>> scriptApplier;
 
-<<<<<<< HEAD
-    public AbstractAsyncBulkByScrollAction(BulkByScrollTask task, Logger logger, ParentTaskAssigningClient client,
-            ThreadPool threadPool, Action mainAction, Request mainRequest, ClusterState clusterState,
-            ActionListener<BulkByScrollResponse> listener) {
-=======
     public AbstractAsyncBulkByScrollAction(BulkByScrollTask task, boolean needsSourceDocumentVersions,
                                            boolean needsSourceDocumentSeqNoAndPrimaryTerm, Logger logger, ParentTaskAssigningClient client,
-                                           ThreadPool threadPool, Request mainRequest, ScriptService scriptService,
+                                           ThreadPool threadPool, Action mainAction, Request mainRequest, 
                                            ActionListener<BulkByScrollResponse> listener) {
->>>>>>> 55b916af
 
         this.task = task;
         if (!task.isWorker()) {
@@ -138,12 +127,7 @@
         this.logger = logger;
         this.client = client;
         this.threadPool = threadPool;
-<<<<<<< HEAD
-        this.clusterState = clusterState;
         this.mainAction = mainAction;
-=======
-        this.scriptService = scriptService;
->>>>>>> 55b916af
         this.mainRequest = mainRequest;
         this.listener = listener;
         BackoffPolicy backoffPolicy = buildBackoffPolicy();
