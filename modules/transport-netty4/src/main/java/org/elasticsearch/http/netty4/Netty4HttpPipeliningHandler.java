/*
 * Copyright Elasticsearch B.V. and/or licensed to Elasticsearch B.V. under one
 * or more contributor license agreements. Licensed under the Elastic License
 * 2.0 and the Server Side Public License, v 1; you may not use this file except
 * in compliance with, at your election, the Elastic License 2.0 or the Server
 * Side Public License, v 1.
 */

package org.elasticsearch.http.netty4;

import io.netty.buffer.ByteBuf;
import io.netty.channel.Channel;
import io.netty.channel.ChannelDuplexHandler;
import io.netty.channel.ChannelFuture;
import io.netty.channel.ChannelHandlerContext;
import io.netty.channel.ChannelPromise;
import io.netty.handler.codec.compression.JdkZlibEncoder;
import io.netty.handler.codec.http.DefaultHttpContent;
import io.netty.handler.codec.http.DefaultHttpResponse;
import io.netty.handler.codec.http.DefaultLastHttpContent;
import io.netty.handler.codec.http.FullHttpRequest;
import io.netty.handler.codec.http.HttpObject;
import io.netty.handler.codec.http.HttpResponse;
import io.netty.util.ReferenceCountUtil;
import io.netty.util.concurrent.Future;
import io.netty.util.concurrent.PromiseCombiner;

import org.apache.logging.log4j.Logger;
import org.elasticsearch.ExceptionsHelper;
import org.elasticsearch.common.bytes.ReleasableBytesReference;
import org.elasticsearch.core.Booleans;
import org.elasticsearch.core.Tuple;
import org.elasticsearch.rest.ChunkedRestResponseBody;
import org.elasticsearch.transport.Transports;
import org.elasticsearch.transport.netty4.Netty4Utils;
import org.elasticsearch.transport.netty4.Netty4WriteThrottlingHandler;
import org.elasticsearch.transport.netty4.NettyAllocator;

import java.io.IOException;
import java.io.UncheckedIOException;
import java.nio.channels.ClosedChannelException;
import java.util.ArrayDeque;
import java.util.ArrayList;
import java.util.Comparator;
import java.util.List;
import java.util.PriorityQueue;
import java.util.Queue;

/**
 * Implements HTTP pipelining ordering, ensuring that responses are completely served in the same order as their corresponding requests.
 */
public class Netty4HttpPipeliningHandler extends ChannelDuplexHandler {

    private final Logger logger;

    private final int maxEventsHeld;
    private final PriorityQueue<Tuple<? extends Netty4RestResponse, ChannelPromise>> outboundHoldingQueue;

    private record ChunkedWrite(PromiseCombiner combiner, ChannelPromise onDone, Netty4ChunkedHttpResponse response) {}

<<<<<<< HEAD
    private ChunkedWrite currentWrite;
=======
    private ChunkedWrite currentChunkedWrite;
>>>>>>> 6756bd50

    /*
     * The current read and write sequence numbers. Read sequence numbers are attached to requests in the order they are read from the
     * channel, and then transferred to responses. A response is not written to the channel context until its sequence number matches the
     * current write sequence, implying that all preceding messages have been written.
     */
    private int readSequence;
    private int writeSequence;

    /**
     * Queue of pending writes that are flushed as the channel becomes writable. Queuing operations here instead of passing them to
     * {@link ChannelHandlerContext#write} straight away prevents us from allocating buffers for operations that can not be written
     * to the channel at the moment needlessly in case compression is used which creates buffers containing the compressed content
     * in {@link io.netty.handler.codec.http.HttpContentCompressor#write}.
     */
    private final Queue<WriteOperation> queuedWrites = new ArrayDeque<>();

    private final Netty4HttpServerTransport serverTransport;

    /**
     * Construct a new pipelining handler; this handler should be used downstream of HTTP decoding/aggregation.
     *
     * @param logger        for logging unexpected errors
     * @param maxEventsHeld the maximum number of channel events that will be retained prior to aborting the channel connection; this is
     *                      required as events cannot queue up indefinitely
     */
    public Netty4HttpPipeliningHandler(Logger logger, final int maxEventsHeld, final Netty4HttpServerTransport serverTransport) {
        this.logger = logger;
        this.maxEventsHeld = maxEventsHeld;
        this.outboundHoldingQueue = new PriorityQueue<>(1, Comparator.comparingInt(t -> t.v1().getSequence()));
        this.serverTransport = serverTransport;
    }

    @Override
    public void channelRead(final ChannelHandlerContext ctx, final Object msg) {
        assert msg instanceof FullHttpRequest : "Should have fully aggregated message already but saw [" + msg + "]";
        final FullHttpRequest fullHttpRequest = (FullHttpRequest) msg;
        final Netty4HttpRequest netty4HttpRequest;
        if (fullHttpRequest.decoderResult().isFailure()) {
            final Throwable cause = fullHttpRequest.decoderResult().cause();
            final Exception nonError;
            if (cause instanceof Error) {
                ExceptionsHelper.maybeDieOnAnotherThread(cause);
                nonError = new Exception(cause);
            } else {
                nonError = (Exception) cause;
            }
            netty4HttpRequest = new Netty4HttpRequest(readSequence++, fullHttpRequest, nonError);
        } else {
            netty4HttpRequest = new Netty4HttpRequest(readSequence++, fullHttpRequest);
        }
        handlePipelinedRequest(ctx, netty4HttpRequest);
    }

    // protected so tests can override it
    protected void handlePipelinedRequest(ChannelHandlerContext ctx, Netty4HttpRequest pipelinedRequest) {
        final Netty4HttpChannel channel = ctx.channel().attr(Netty4HttpServerTransport.HTTP_CHANNEL_KEY).get();
        boolean success = false;
        assert Transports.assertDefaultThreadContext(serverTransport.getThreadPool().getThreadContext());
        assert Transports.assertTransportThread();
        try {
            serverTransport.incomingRequest(pipelinedRequest, channel);
            success = true;
        } finally {
            if (success == false) {
                pipelinedRequest.release();
            }
        }
    }

    @Override
    public void write(final ChannelHandlerContext ctx, final Object msg, final ChannelPromise promise) {
        assert msg instanceof Netty4RestResponse : "Invalid message type: " + msg.getClass();
        boolean success = false;
        try {
            final Netty4RestResponse restResponse = (Netty4RestResponse) msg;
            if (restResponse.getSequence() != writeSequence) {
                assert restResponse.getSequence() > writeSequence
                    : "response sequence [" + restResponse.getSequence() + "] we below write sequence [" + writeSequence + "]";
                if (outboundHoldingQueue.size() >= maxEventsHeld) {
                    int eventCount = outboundHoldingQueue.size() + 1;
                    throw new IllegalStateException(
                        "Too many pipelined events [" + eventCount + "]. Max events allowed [" + maxEventsHeld + "]."
                    );
                }
                // response is not at the current sequence number so we add it to the outbound queue and return
                outboundHoldingQueue.add(new Tuple<>(restResponse, promise));
                success = true;
                return;
            }

            // response is at the current sequence number and does not need to wait for any other response to be written so we write
            // it out directly
            doWrite(ctx, restResponse, promise);
            success = true;
            // see if we have any queued up responses that became writeable due to the above write
            drainQueuedNowWritable(ctx);
        } catch (IllegalStateException e) {
            ctx.channel().close();
        } finally {
            if (success == false) {
                promise.setFailure(new ClosedChannelException());
            }
        }
    }

    private void drainQueuedNowWritable(ChannelHandlerContext ctx) {
        while (outboundHoldingQueue.isEmpty() == false && outboundHoldingQueue.peek().v1().getSequence() == writeSequence) {
            final Tuple<? extends Netty4RestResponse, ChannelPromise> top = outboundHoldingQueue.poll();
            assert top != null : "we know the outbound holding queue to not be empty at this point";
            doWrite(ctx, top.v1(), top.v2());
        }
    }

    private static final String DO_NOT_SPLIT = "es.unsafe.do_not_split_http_responses";

    private static final boolean DO_NOT_SPLIT_HTTP_RESPONSES;
    private static final int SPLIT_THRESHOLD;

    static {
        DO_NOT_SPLIT_HTTP_RESPONSES = Booleans.parseBoolean(System.getProperty(DO_NOT_SPLIT), false);
        // Netty will add some header bytes if it compresses this message. So we downsize slightly.
        SPLIT_THRESHOLD = (int) (NettyAllocator.suggestedMaxAllocationSize() * 0.99);
    }

    private void doWrite(ChannelHandlerContext ctx, Netty4RestResponse readyResponse, ChannelPromise promise) {
        if (readyResponse instanceof Netty4HttpResponse) {
            doWrite(ctx, (Netty4HttpResponse) readyResponse, promise);
        } else {
            doWrite(ctx, (Netty4ChunkedHttpResponse) readyResponse, promise);
        }
    }

    /**
     * Split up large responses to prevent batch compression {@link JdkZlibEncoder} down the pipeline.
     */
    private void doWrite(ChannelHandlerContext ctx, Netty4HttpResponse readyResponse, ChannelPromise promise) {
        if (DO_NOT_SPLIT_HTTP_RESPONSES || readyResponse.content().readableBytes() <= SPLIT_THRESHOLD) {
            enqueueWrite(ctx, readyResponse, promise);
        } else {
            splitAndWrite(ctx, readyResponse, promise);
        }
        writeSequence++;
    }

    private void doWrite(ChannelHandlerContext ctx, Netty4ChunkedHttpResponse readyResponse, ChannelPromise promise) {
<<<<<<< HEAD
        if (currentWrite != null) {
            queuedWrites.add(new WriteOperation(readyResponse, promise));
            return;
        }
        final PromiseCombiner combiner = new PromiseCombiner(ctx.executor());
        currentWrite = new ChunkedWrite(combiner, promise, readyResponse);
=======
        assert currentChunkedWrite == null : "unexpected existing write [" + currentChunkedWrite + "]";
        final PromiseCombiner combiner = new PromiseCombiner(ctx.executor());
        currentChunkedWrite = new ChunkedWrite(combiner, promise, readyResponse);
>>>>>>> 6756bd50
        final ChannelPromise first = ctx.newPromise();
        combiner.add((Future<Void>) first);
        enqueueWrite(ctx, readyResponse, first);
        while (ctx.channel().isWritable()) {
            try {
<<<<<<< HEAD
                final ReleasableBytesReference bytes = readyResponse.body()
                    .encodeChunk(Netty4WriteThrottlingHandler.MAX_BYTES_PER_WRITE, serverTransport.recycler());
                final ByteBuf content = Netty4Utils.toByteBuf(bytes);
                final boolean done = readyResponse.body().isDone();
                final ChannelFuture f = ctx.write(done ? new DefaultLastHttpContent(content) : new DefaultHttpContent(content));
                f.addListener(ignored -> bytes.close());
                combiner.add(f);
                if (done) {
                    currentWrite.combiner.finish(currentWrite.onDone);
                    currentWrite = null;
                    writeSequence++;
=======
                if (writeChunk(ctx, combiner, readyResponse.body())) {
                    finishChunkedWrite();
>>>>>>> 6756bd50
                    return;
                }
            } catch (IOException e) {
                promise.tryFailure(e);
            }
        }
    }

<<<<<<< HEAD
=======
    private void finishChunkedWrite() {
        currentChunkedWrite.combiner.finish(currentChunkedWrite.onDone);
        currentChunkedWrite = null;
        writeSequence++;
    }

>>>>>>> 6756bd50
    private void splitAndWrite(ChannelHandlerContext ctx, Netty4HttpResponse msg, ChannelPromise promise) {
        final PromiseCombiner combiner = new PromiseCombiner(ctx.executor());
        HttpResponse response = new DefaultHttpResponse(msg.protocolVersion(), msg.status(), msg.headers());
        combiner.add(enqueueWrite(ctx, response));
        ByteBuf content = msg.content();
        while (content.readableBytes() > SPLIT_THRESHOLD) {
            combiner.add(enqueueWrite(ctx, new DefaultHttpContent(content.readRetainedSlice(SPLIT_THRESHOLD))));
        }
        combiner.add(enqueueWrite(ctx, new DefaultLastHttpContent(content.readRetainedSlice(content.readableBytes()))));
        combiner.finish(promise);
    }

    public void channelWritabilityChanged(ChannelHandlerContext ctx) {
        if (ctx.channel().isWritable()) {
            doFlush(ctx);
        }
        ctx.fireChannelWritabilityChanged();
    }

    @Override
    public void flush(ChannelHandlerContext ctx) {
        if (doFlush(ctx) == false) {
            ctx.flush();
        }
    }

    @Override
    public void channelInactive(ChannelHandlerContext ctx) throws Exception {
        doFlush(ctx);
        super.channelInactive(ctx);
    }

    /**
     * @param ctx channel handler context
     *
     * @return true if a call to this method resulted in a call to {@link ChannelHandlerContext#flush()} on the given {@code ctx}
     */
    private boolean doFlush(ChannelHandlerContext ctx) {
        assert ctx.executor().inEventLoop();
        final Channel channel = ctx.channel();
        if (channel.isActive() == false) {
            failQueuedWrites();
            return false;
        }
        boolean needsFlush = true;
        while (channel.isWritable()) {
<<<<<<< HEAD
            if (currentWrite != null) {
                try {
                    final ReleasableBytesReference bytes = currentWrite.response.body()
                        .encodeChunk(Netty4WriteThrottlingHandler.MAX_BYTES_PER_WRITE, serverTransport.recycler());
                    final ByteBuf content = Netty4Utils.toByteBuf(bytes);
                    final boolean done = currentWrite.response.body().isDone();
                    final ChannelFuture f = ctx.write(done ? new DefaultLastHttpContent(content) : new DefaultHttpContent(content));
                    f.addListener(ignored -> bytes.close());
                    currentWrite.combiner.add(f);
                    if (done) {
                        currentWrite.combiner.finish(currentWrite.onDone);
                        currentWrite = null;
                        writeSequence++;
                        continue;
                    }
                } catch (IOException e) {
                    // TODO: this is weird but just failing everything for this connection in case of a serialization exception which
                    // seems to always be a bug sounds about right?
                    throw new UncheckedIOException(e);
                }
            }
            WriteOperation currentWrite = queuedWrites.poll();
            if (currentWrite == null) {
                drainQueuedNowWritable(ctx);
                currentWrite = queuedWrites.poll();
            }
=======
            WriteOperation currentWrite = queuedWrites.poll();
>>>>>>> 6756bd50
            if (currentWrite == null) {
                drainQueuedNowWritable(ctx);
                if (channel.isWritable() == false) {
                    // try flushing to make channel writable again, loop will only continue if channel becomes writable again
                    ctx.flush();
                    needsFlush = false;
                }
                if (channel.isWritable() == false) {
                    break;
                }
                currentWrite = queuedWrites.poll();
            }
            if (currentWrite == null) {
                // TODO: this is confusing, handle the outstanding first chunk of a chunked write nicer than by putting it in the
                // queued writes
                if (currentChunkedWrite != null) {
                    try {
                        if (writeChunk(ctx, currentChunkedWrite.combiner, currentChunkedWrite.response.body())) {
                            finishChunkedWrite();
                            continue;
                        }
                    } catch (IOException e) {
                        // TODO: this is weird but just failing everything for this connection in case of a serialization exception which
                        // seems to always be a bug sounds about right?
                        throw new UncheckedIOException(e);
                    }
                }
                break;
            }
            ctx.write(currentWrite.msg, currentWrite.promise);
            needsFlush = true;
            if (channel.isWritable() == false) {
                // try flushing to make channel writable again, loop will only continue if channel becomes writable again
                ctx.flush();
                needsFlush = false;
            }
        }
        if (needsFlush) {
            ctx.flush();
        }
        if (channel.isActive() == false) {
            failQueuedWrites();
        }
        return true;
    }

    private boolean writeChunk(ChannelHandlerContext ctx, PromiseCombiner combiner, ChunkedRestResponseBody body) throws IOException {
        final ReleasableBytesReference bytes = body.encodeChunk(
            Netty4WriteThrottlingHandler.MAX_BYTES_PER_WRITE,
            serverTransport.recycler()
        );
        final ByteBuf content = Netty4Utils.toByteBuf(bytes);
        final boolean done = body.isDone();
        final ChannelFuture f = ctx.write(done ? new DefaultLastHttpContent(content) : new DefaultHttpContent(content));
        f.addListener(ignored -> bytes.close());
        combiner.add(f);
        return done;
    }

    private void failQueuedWrites() {
        WriteOperation queuedWrite;
        while ((queuedWrite = queuedWrites.poll()) != null) {
            queuedWrite.failAsClosedChannel();
        }
    }

    @Override
    public void close(ChannelHandlerContext ctx, ChannelPromise promise) {
        // TODO: handle current write
<<<<<<< HEAD
        assert currentWrite == null;
=======
        assert currentChunkedWrite == null;
>>>>>>> 6756bd50
        List<Tuple<? extends Netty4RestResponse, ChannelPromise>> inflightResponses = removeAllInflightResponses();

        if (inflightResponses.isEmpty() == false) {
            ClosedChannelException closedChannelException = new ClosedChannelException();
            for (Tuple<? extends Netty4RestResponse, ChannelPromise> inflightResponse : inflightResponses) {
                try {
                    inflightResponse.v2().setFailure(closedChannelException);
                } catch (RuntimeException e) {
                    logger.error("unexpected error while releasing pipelined http responses", e);
                }
            }
        }
        ctx.close(promise);
    }

    private Future<Void> enqueueWrite(ChannelHandlerContext ctx, HttpObject msg) {
        final ChannelPromise p = ctx.newPromise();
        enqueueWrite(ctx, msg, p);
        return p;
    }

    private void enqueueWrite(ChannelHandlerContext ctx, HttpObject msg, ChannelPromise promise) {
        if (ctx.channel().isWritable() && queuedWrites.isEmpty()) {
            ctx.write(msg, promise);
        } else {
            queuedWrites.add(new WriteOperation(msg, promise));
        }
    }

    @Override
    public void exceptionCaught(ChannelHandlerContext ctx, Throwable cause) {
        ExceptionsHelper.maybeDieOnAnotherThread(cause);
        assert Transports.assertDefaultThreadContext(serverTransport.getThreadPool().getThreadContext());

        Netty4HttpChannel channel = ctx.channel().attr(Netty4HttpServerTransport.HTTP_CHANNEL_KEY).get();
        if (cause instanceof Error) {
            serverTransport.onException(channel, new Exception(cause));
        } else {
            serverTransport.onException(channel, (Exception) cause);
        }
    }

    private List<Tuple<? extends Netty4RestResponse, ChannelPromise>> removeAllInflightResponses() {
        ArrayList<Tuple<? extends Netty4RestResponse, ChannelPromise>> responses = new ArrayList<>(outboundHoldingQueue);
        outboundHoldingQueue.clear();
        return responses;
    }

    private record WriteOperation(HttpObject msg, ChannelPromise promise) {

        void failAsClosedChannel() {
            promise.tryFailure(new ClosedChannelException());
            ReferenceCountUtil.release(msg);
        }
    }
}<|MERGE_RESOLUTION|>--- conflicted
+++ resolved
@@ -58,11 +58,7 @@
 
     private record ChunkedWrite(PromiseCombiner combiner, ChannelPromise onDone, Netty4ChunkedHttpResponse response) {}
 
-<<<<<<< HEAD
-    private ChunkedWrite currentWrite;
-=======
     private ChunkedWrite currentChunkedWrite;
->>>>>>> 6756bd50
 
     /*
      * The current read and write sequence numbers. Read sequence numbers are attached to requests in the order they are read from the
@@ -209,39 +205,16 @@
     }
 
     private void doWrite(ChannelHandlerContext ctx, Netty4ChunkedHttpResponse readyResponse, ChannelPromise promise) {
-<<<<<<< HEAD
-        if (currentWrite != null) {
-            queuedWrites.add(new WriteOperation(readyResponse, promise));
-            return;
-        }
-        final PromiseCombiner combiner = new PromiseCombiner(ctx.executor());
-        currentWrite = new ChunkedWrite(combiner, promise, readyResponse);
-=======
         assert currentChunkedWrite == null : "unexpected existing write [" + currentChunkedWrite + "]";
         final PromiseCombiner combiner = new PromiseCombiner(ctx.executor());
         currentChunkedWrite = new ChunkedWrite(combiner, promise, readyResponse);
->>>>>>> 6756bd50
         final ChannelPromise first = ctx.newPromise();
         combiner.add((Future<Void>) first);
         enqueueWrite(ctx, readyResponse, first);
         while (ctx.channel().isWritable()) {
             try {
-<<<<<<< HEAD
-                final ReleasableBytesReference bytes = readyResponse.body()
-                    .encodeChunk(Netty4WriteThrottlingHandler.MAX_BYTES_PER_WRITE, serverTransport.recycler());
-                final ByteBuf content = Netty4Utils.toByteBuf(bytes);
-                final boolean done = readyResponse.body().isDone();
-                final ChannelFuture f = ctx.write(done ? new DefaultLastHttpContent(content) : new DefaultHttpContent(content));
-                f.addListener(ignored -> bytes.close());
-                combiner.add(f);
-                if (done) {
-                    currentWrite.combiner.finish(currentWrite.onDone);
-                    currentWrite = null;
-                    writeSequence++;
-=======
                 if (writeChunk(ctx, combiner, readyResponse.body())) {
                     finishChunkedWrite();
->>>>>>> 6756bd50
                     return;
                 }
             } catch (IOException e) {
@@ -250,15 +223,12 @@
         }
     }
 
-<<<<<<< HEAD
-=======
     private void finishChunkedWrite() {
         currentChunkedWrite.combiner.finish(currentChunkedWrite.onDone);
         currentChunkedWrite = null;
         writeSequence++;
     }
 
->>>>>>> 6756bd50
     private void splitAndWrite(ChannelHandlerContext ctx, Netty4HttpResponse msg, ChannelPromise promise) {
         final PromiseCombiner combiner = new PromiseCombiner(ctx.executor());
         HttpResponse response = new DefaultHttpResponse(msg.protocolVersion(), msg.status(), msg.headers());
@@ -305,36 +275,7 @@
         }
         boolean needsFlush = true;
         while (channel.isWritable()) {
-<<<<<<< HEAD
-            if (currentWrite != null) {
-                try {
-                    final ReleasableBytesReference bytes = currentWrite.response.body()
-                        .encodeChunk(Netty4WriteThrottlingHandler.MAX_BYTES_PER_WRITE, serverTransport.recycler());
-                    final ByteBuf content = Netty4Utils.toByteBuf(bytes);
-                    final boolean done = currentWrite.response.body().isDone();
-                    final ChannelFuture f = ctx.write(done ? new DefaultLastHttpContent(content) : new DefaultHttpContent(content));
-                    f.addListener(ignored -> bytes.close());
-                    currentWrite.combiner.add(f);
-                    if (done) {
-                        currentWrite.combiner.finish(currentWrite.onDone);
-                        currentWrite = null;
-                        writeSequence++;
-                        continue;
-                    }
-                } catch (IOException e) {
-                    // TODO: this is weird but just failing everything for this connection in case of a serialization exception which
-                    // seems to always be a bug sounds about right?
-                    throw new UncheckedIOException(e);
-                }
-            }
             WriteOperation currentWrite = queuedWrites.poll();
-            if (currentWrite == null) {
-                drainQueuedNowWritable(ctx);
-                currentWrite = queuedWrites.poll();
-            }
-=======
-            WriteOperation currentWrite = queuedWrites.poll();
->>>>>>> 6756bd50
             if (currentWrite == null) {
                 drainQueuedNowWritable(ctx);
                 if (channel.isWritable() == false) {
@@ -404,11 +345,7 @@
     @Override
     public void close(ChannelHandlerContext ctx, ChannelPromise promise) {
         // TODO: handle current write
-<<<<<<< HEAD
-        assert currentWrite == null;
-=======
         assert currentChunkedWrite == null;
->>>>>>> 6756bd50
         List<Tuple<? extends Netty4RestResponse, ChannelPromise>> inflightResponses = removeAllInflightResponses();
 
         if (inflightResponses.isEmpty() == false) {
