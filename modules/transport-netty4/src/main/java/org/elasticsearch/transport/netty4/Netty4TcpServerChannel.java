/*
 * Licensed to Elasticsearch under one or more contributor
 * license agreements. See the NOTICE file distributed with
 * this work for additional information regarding copyright
 * ownership. Elasticsearch licenses this file to you under
 * the Apache License, Version 2.0 (the "License"); you may
 * not use this file except in compliance with the License.
 * You may obtain a copy of the License at
 *
 *    http://www.apache.org/licenses/LICENSE-2.0
 *
 * Unless required by applicable law or agreed to in writing,
 * software distributed under the License is distributed on an
 * "AS IS" BASIS, WITHOUT WARRANTIES OR CONDITIONS OF ANY
 * KIND, either express or implied.  See the License for the
 * specific language governing permissions and limitations
 * under the License.
 */

package org.elasticsearch.transport.netty4;

import io.netty.channel.Channel;
import org.elasticsearch.action.ActionListener;
import org.elasticsearch.common.concurrent.CompletableContext;
import org.elasticsearch.transport.TcpServerChannel;

import java.net.InetSocketAddress;

public class Netty4TcpServerChannel implements TcpServerChannel {

    private final Channel channel;
    private final CompletableContext<Void> closeContext = new CompletableContext<>();

    Netty4TcpServerChannel(Channel channel) {
        this.channel = channel;
<<<<<<< HEAD
        this.channel.closeFuture().addListener(f -> {
            if (f.isSuccess()) {
                closeContext.complete(null);
            } else {
                Throwable cause = f.cause();
                if (cause instanceof Error) {
                    ExceptionsHelper.maybeDieOnAnotherThread(cause);
                    closeContext.completeExceptionally(new Exception(cause));
                } else {
                    closeContext.completeExceptionally((Exception) cause);
                }
            }
        });
=======
        this.profile = profile;
        Netty4TcpChannel.addListener(this.channel.closeFuture(), closeContext);
>>>>>>> c09603e7
    }

    @Override
    public InetSocketAddress getLocalAddress() {
        return (InetSocketAddress) channel.localAddress();
    }

    @Override
    public void close() {
        channel.close();
    }

    @Override
    public void addCloseListener(ActionListener<Void> listener) {
        closeContext.addListener(ActionListener.toBiConsumer(listener));
    }

    @Override
    public boolean isOpen() {
        return channel.isOpen();
    }

    @Override
    public String toString() {
        return "Netty4TcpChannel{" +
            "localAddress=" + getLocalAddress() +
            '}';
    }
}<|MERGE_RESOLUTION|>--- conflicted
+++ resolved
@@ -33,24 +33,7 @@
 
     Netty4TcpServerChannel(Channel channel) {
         this.channel = channel;
-<<<<<<< HEAD
-        this.channel.closeFuture().addListener(f -> {
-            if (f.isSuccess()) {
-                closeContext.complete(null);
-            } else {
-                Throwable cause = f.cause();
-                if (cause instanceof Error) {
-                    ExceptionsHelper.maybeDieOnAnotherThread(cause);
-                    closeContext.completeExceptionally(new Exception(cause));
-                } else {
-                    closeContext.completeExceptionally((Exception) cause);
-                }
-            }
-        });
-=======
-        this.profile = profile;
         Netty4TcpChannel.addListener(this.channel.closeFuture(), closeContext);
->>>>>>> c09603e7
     }
 
     @Override
