--- conflicted
+++ resolved
@@ -40,6 +40,7 @@
 import org.junit.After;
 import org.junit.Before;
 
+import java.io.IOException;
 import java.time.Clock;
 import java.time.Instant;
 import java.time.ZoneId;
@@ -50,13 +51,9 @@
 import java.util.Set;
 import java.util.concurrent.CopyOnWriteArrayList;
 
-<<<<<<< HEAD
 import static org.elasticsearch.dlm.DataStreamFactory.createDataStream;
-=======
-import static org.elasticsearch.cluster.metadata.DataStreamTestHelper.newInstance;
 import static org.elasticsearch.test.ClusterServiceUtils.createClusterService;
 import static org.elasticsearch.test.ClusterServiceUtils.setState;
->>>>>>> 6d6cbb01
 import static org.hamcrest.Matchers.instanceOf;
 import static org.hamcrest.Matchers.is;
 import static org.hamcrest.Matchers.notNullValue;
@@ -216,22 +213,17 @@
         assertThat(clientSeenRequests.isEmpty(), is(true));
     }
 
-    public void testDeletedIndicesAreRemovedFromTheErrorStore() {
-        String dataStreamName = randomAlphaOfLength(10).toLowerCase(Locale.ROOT);
-        int numBackingIndices = 3;
-        Metadata.Builder builder = Metadata.builder();
-        DataStream dataStream = createDataStream(
-            builder,
-            dataStreamName,
-            numBackingIndices,
-<<<<<<< HEAD
-            Settings.builder().put(IndexMetadata.LIFECYCLE_NAME, "ILM_policy").put(IndexMetadata.SETTING_VERSION_CREATED, Version.CURRENT),
-            null,
-            now
-=======
+    public void testDeletedIndicesAreRemovedFromTheErrorStore() throws IOException {
+        String dataStreamName = randomAlphaOfLength(10).toLowerCase(Locale.ROOT);
+        int numBackingIndices = 3;
+        Metadata.Builder builder = Metadata.builder();
+        DataStream dataStream = createDataStream(
+            builder,
+            dataStreamName,
+            numBackingIndices,
             Settings.builder().put(IndexMetadata.SETTING_VERSION_CREATED, Version.CURRENT),
-            new DataLifecycle()
->>>>>>> 6d6cbb01
+            new DataLifecycle(),
+            now
         );
         builder.put(dataStream);
         String nodeId = "localNode";
@@ -270,58 +262,6 @@
         assertThat(dataLifecycleService.getErrorStore().getError(dataStream.getWriteIndex().getName()), notNullValue());
     }
 
-<<<<<<< HEAD
-    public void testErrorStoreIsNotUpdatedIfWeAreNotMaster() {
-        String dataStreamName = randomAlphaOfLength(10).toLowerCase(Locale.ROOT);
-        int numBackingIndices = 3;
-        Metadata.Builder builder = Metadata.builder();
-        DataStream dataStream = createDataStream(
-            builder,
-            dataStreamName,
-            numBackingIndices,
-            Settings.builder().put(IndexMetadata.LIFECYCLE_NAME, "ILM_policy").put(IndexMetadata.SETTING_VERSION_CREATED, Version.CURRENT),
-            null,
-            now
-        );
-        builder.put(dataStream);
-        String localNode = "localNode";
-        String masterNodeId = "some_other_node";
-        DiscoveryNodes.Builder nodesBuilder = buildNodes(localNode).add(getNode(masterNodeId)).masterNodeId(masterNodeId);
-        ClusterState previousState = ClusterState.builder(ClusterName.DEFAULT).metadata(builder).nodes(nodesBuilder).build();
-
-        // all backing indices are in the error store
-        for (Index index : dataStream.getIndices()) {
-            dataLifecycleService.getErrorStore().recordError(index.getName(), new NullPointerException("bad"));
-        }
-        Index writeIndex = dataStream.getWriteIndex();
-        // all indices but the write index are deleted
-        List<Index> deletedIndices = dataStream.getIndices().stream().filter(index -> index.equals(writeIndex) == false).toList();
-
-        ClusterState.Builder newStateBuilder = ClusterState.builder(previousState);
-        newStateBuilder.stateUUID(UUIDs.randomBase64UUID());
-        Metadata.Builder metaBuilder = Metadata.builder(previousState.metadata());
-        for (Index index : deletedIndices) {
-            metaBuilder.remove(index.getName());
-            IndexGraveyard.Builder graveyardBuilder = IndexGraveyard.builder(metaBuilder.indexGraveyard());
-            graveyardBuilder.addTombstone(index);
-            metaBuilder.indexGraveyard(graveyardBuilder.build());
-        }
-        newStateBuilder.metadata(metaBuilder);
-        ClusterState stateWithDeletedIndices = newStateBuilder.nodes(
-            buildNodes(localNode).add(getNode(masterNodeId)).masterNodeId(masterNodeId)
-        ).build();
-        ClusterChangedEvent event = new ClusterChangedEvent("_na_", stateWithDeletedIndices, previousState);
-
-        dataLifecycleService.clusterChanged(event);
-
-        for (Index index : dataStream.getIndices()) {
-            // all the errors shoudl still be in the error store as the node where DLM runs is not the master node
-            assertThat(dataLifecycleService.getErrorStore().getError(index.getName()), notNullValue());
-        }
-    }
-
-=======
->>>>>>> 6d6cbb01
     public void testErrorStoreIsClearedOnBackingIndexBecomingUnmanaged() {
         String dataStreamName = randomAlphaOfLength(10).toLowerCase(Locale.ROOT);
         int numBackingIndices = 3;
