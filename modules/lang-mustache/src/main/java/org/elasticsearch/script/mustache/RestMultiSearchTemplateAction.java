/*
 * Licensed to Elasticsearch under one or more contributor
 * license agreements. See the NOTICE file distributed with
 * this work for additional information regarding copyright
 * ownership. Elasticsearch licenses this file to you under
 * the Apache License, Version 2.0 (the "License"); you may
 * not use this file except in compliance with the License.
 * You may obtain a copy of the License at
 *
 *    http://www.apache.org/licenses/LICENSE-2.0
 *
 * Unless required by applicable law or agreed to in writing,
 * software distributed under the License is distributed on an
 * "AS IS" BASIS, WITHOUT WARRANTIES OR CONDITIONS OF ANY
 * KIND, either express or implied.  See the License for the
 * specific language governing permissions and limitations
 * under the License.
 */

package org.elasticsearch.script.mustache;

import org.apache.logging.log4j.LogManager;
import org.elasticsearch.client.node.NodeClient;
import org.elasticsearch.common.logging.DeprecationLogger;
import org.elasticsearch.common.settings.Settings;
import org.elasticsearch.rest.BaseRestHandler;
import org.elasticsearch.rest.RestController;
import org.elasticsearch.rest.RestRequest;
import org.elasticsearch.rest.action.RestToXContentListener;
import org.elasticsearch.rest.action.search.RestMultiSearchAction;
import org.elasticsearch.rest.action.search.RestSearchAction;

import java.io.IOException;
import java.util.Arrays;
import java.util.Collections;
import java.util.HashSet;
import java.util.Set;

import static org.elasticsearch.rest.RestRequest.Method.GET;
import static org.elasticsearch.rest.RestRequest.Method.POST;

public class RestMultiSearchTemplateAction extends BaseRestHandler {
<<<<<<< HEAD
    private static final Set<String> RESPONSE_PARAMS;

    static {
        final Set<String> responseParams = new HashSet<>(
            Arrays.asList(RestSearchAction.TYPED_KEYS_PARAM, RestSearchAction.TOTAL_HIT_AS_INT_PARAM)
        );
        RESPONSE_PARAMS = Collections.unmodifiableSet(responseParams);
    }
=======
    private static final DeprecationLogger deprecationLogger = new DeprecationLogger(
        LogManager.getLogger(RestMultiSearchAction.class));
    private static final Set<String> RESPONSE_PARAMS = Collections.singleton(RestSearchAction.TYPED_KEYS_PARAM);
>>>>>>> 25c416b1

    private final boolean allowExplicitIndex;

    public RestMultiSearchTemplateAction(Settings settings, RestController controller) {
        super(settings);
        this.allowExplicitIndex = MULTI_ALLOW_EXPLICIT_INDEX.get(settings);

        controller.registerHandler(GET, "/_msearch/template", this);
        controller.registerHandler(POST, "/_msearch/template", this);
        controller.registerHandler(GET, "/{index}/_msearch/template", this);
        controller.registerHandler(POST, "/{index}/_msearch/template", this);
        controller.registerHandler(GET, "/{index}/{type}/_msearch/template", this);
        controller.registerHandler(POST, "/{index}/{type}/_msearch/template", this);
    }

    @Override
    public String getName() {
        return "multi_search_template_action";
    }

    @Override
    public RestChannelConsumer prepareRequest(RestRequest request, NodeClient client) throws IOException {
        MultiSearchTemplateRequest multiRequest = parseRequest(request, allowExplicitIndex);
        return channel -> client.execute(MultiSearchTemplateAction.INSTANCE, multiRequest, new RestToXContentListener<>(channel));
    }

    /**
     * Parses a {@link RestRequest} body and returns a {@link MultiSearchTemplateRequest}
     */
    public static MultiSearchTemplateRequest parseRequest(RestRequest restRequest, boolean allowExplicitIndex) throws IOException {
        MultiSearchTemplateRequest multiRequest = new MultiSearchTemplateRequest();
        if (restRequest.hasParam("max_concurrent_searches")) {
            multiRequest.maxConcurrentSearchRequests(restRequest.paramAsInt("max_concurrent_searches", 0));
        }

        RestMultiSearchAction.parseMultiLineRequest(restRequest, multiRequest.indicesOptions(), allowExplicitIndex,
                (searchRequest, bytes) -> {
                    if (searchRequest.types().length > 0) {
                        deprecationLogger.deprecated(RestMultiSearchAction.TYPES_DEPRECATION_MESSAGE);
                    }
                    SearchTemplateRequest searchTemplateRequest = SearchTemplateRequest.fromXContent(bytes);
                    if (searchTemplateRequest.getScript() != null) {
                        searchTemplateRequest.setRequest(searchRequest);
                        multiRequest.add(searchTemplateRequest);
                    } else {
                        throw new IllegalArgumentException("Malformed search template");
                    }
                });
        return multiRequest;
    }

    @Override
    public boolean supportsContentStream() {
        return true;
    }

    @Override
    protected Set<String> responseParams() {
        return RESPONSE_PARAMS;
    }
}<|MERGE_RESOLUTION|>--- conflicted
+++ resolved
@@ -40,7 +40,8 @@
 import static org.elasticsearch.rest.RestRequest.Method.POST;
 
 public class RestMultiSearchTemplateAction extends BaseRestHandler {
-<<<<<<< HEAD
+    private static final DeprecationLogger deprecationLogger = new DeprecationLogger(
+        LogManager.getLogger(RestMultiSearchAction.class));
     private static final Set<String> RESPONSE_PARAMS;
 
     static {
@@ -49,11 +50,7 @@
         );
         RESPONSE_PARAMS = Collections.unmodifiableSet(responseParams);
     }
-=======
-    private static final DeprecationLogger deprecationLogger = new DeprecationLogger(
-        LogManager.getLogger(RestMultiSearchAction.class));
-    private static final Set<String> RESPONSE_PARAMS = Collections.singleton(RestSearchAction.TYPED_KEYS_PARAM);
->>>>>>> 25c416b1
+
 
     private final boolean allowExplicitIndex;
 
