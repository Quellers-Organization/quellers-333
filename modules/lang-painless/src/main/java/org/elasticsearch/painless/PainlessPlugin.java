/*
 * Copyright Elasticsearch B.V. and/or licensed to Elasticsearch B.V. under one
 * or more contributor license agreements. Licensed under the Elastic License
 * 2.0 and the Server Side Public License, v 1; you may not use this file except
 * in compliance with, at your election, the Elastic License 2.0 or the Server
 * Side Public License, v 1.
 */

package org.elasticsearch.painless;

import org.apache.lucene.util.SetOnce;
import org.elasticsearch.action.ActionRequest;
import org.elasticsearch.action.ActionResponse;
import org.elasticsearch.client.internal.Client;
import org.elasticsearch.cluster.metadata.IndexNameExpressionResolver;
import org.elasticsearch.cluster.node.DiscoveryNodes;
import org.elasticsearch.cluster.service.ClusterService;
import org.elasticsearch.common.io.stream.NamedWriteableRegistry;
import org.elasticsearch.common.settings.ClusterSettings;
import org.elasticsearch.common.settings.IndexScopedSettings;
import org.elasticsearch.common.settings.Setting;
import org.elasticsearch.common.settings.Settings;
import org.elasticsearch.common.settings.SettingsFilter;
import org.elasticsearch.env.Environment;
import org.elasticsearch.env.NodeEnvironment;
import org.elasticsearch.painless.action.PainlessContextAction;
import org.elasticsearch.painless.action.PainlessExecuteAction;
import org.elasticsearch.painless.spi.PainlessExtension;
import org.elasticsearch.painless.spi.Whitelist;
import org.elasticsearch.painless.spi.WhitelistLoader;
import org.elasticsearch.painless.spi.annotation.WhitelistAnnotationParser;
import org.elasticsearch.plugins.ActionPlugin;
import org.elasticsearch.plugins.ExtensiblePlugin;
import org.elasticsearch.plugins.Plugin;
import org.elasticsearch.plugins.ScriptPlugin;
import org.elasticsearch.repositories.RepositoriesService;
import org.elasticsearch.rest.RestController;
import org.elasticsearch.rest.RestHandler;
import org.elasticsearch.script.ScriptContext;
import org.elasticsearch.script.ScriptEngine;
import org.elasticsearch.script.ScriptModule;
import org.elasticsearch.script.ScriptService;
import org.elasticsearch.threadpool.ThreadPool;
import org.elasticsearch.watcher.ResourceWatcherService;
import org.elasticsearch.xcontent.NamedXContentRegistry;

import java.util.ArrayList;
import java.util.Arrays;
import java.util.Collection;
import java.util.Collections;
import java.util.HashMap;
import java.util.HashSet;
import java.util.List;
import java.util.Map;
import java.util.Set;
import java.util.function.Supplier;

/**
 * Registers Painless as a plugin.
 */
public final class PainlessPlugin extends Plugin implements ScriptPlugin, ExtensiblePlugin, ActionPlugin {

    private static final Map<ScriptContext<?>, List<Whitelist>> whitelists;
    private static final String[] BASE_WHITELIST_FILES = new String[] {
        "org.elasticsearch.txt",
        "org.elasticsearch.net.txt",
        "org.elasticsearch.script.fields.txt",
        "java.lang.txt",
        "java.math.txt",
        "java.text.txt",
        "java.time.txt",
        "java.time.chrono.txt",
        "java.time.format.txt",
        "java.time.temporal.txt",
        "java.time.zone.txt",
        "java.util.txt",
        "java.util.function.txt",
        "java.util.regex.txt",
        "java.util.stream.txt",
        "java.nio.txt" };
    public static final List<Whitelist> BASE_WHITELISTS = Collections.singletonList(
        WhitelistLoader.loadFromResourceFiles(PainlessPlugin.class, WhitelistAnnotationParser.BASE_ANNOTATION_PARSERS, BASE_WHITELIST_FILES)
    );

    /*
     * Contexts from Core that need custom whitelists can add them to the map below.
     * Whitelist resources should be added as appropriately named, separate files
     * under Painless' resources
     */
    static {
        whitelists = new HashMap<>();

        Set<Whitelist> metaWhitelists = new HashSet<>();
        for (ScriptContext<?> context : ScriptModule.CORE_CONTEXTS.values()) {
            List<Whitelist> contextWhitelists = new ArrayList<>();
<<<<<<< HEAD
            String contextWhitelistName = "org.elasticsearch.script." + context.name.replace('-', '_');
            if (PainlessPlugin.class.getResourceAsStream(contextWhitelistName + ".txt") != null) {
                contextWhitelists.add(WhitelistLoader.loadFromResourceFiles(PainlessPlugin.class, contextWhitelistName + ".txt"));
                if (PainlessPlugin.class.getResourceAsStream(contextWhitelistName + ".meta.txt") != null) {
                    Whitelist meta = WhitelistLoader.loadFromResourceFiles(PainlessPlugin.class, contextWhitelistName + ".meta.txt");
                    contextWhitelists.add(meta);
                    metaWhitelists.add(meta);
                }
=======
            if (PainlessPlugin.class.getResource("org.elasticsearch.script." + context.name.replace('-', '_') + ".txt") != null) {
                contextWhitelists.add(
                    WhitelistLoader.loadFromResourceFiles(
                        PainlessPlugin.class,
                        "org.elasticsearch.script." + context.name.replace('-', '_') + ".txt"
                    )
                );
>>>>>>> 63e6340b
            }

            whitelists.put(context, contextWhitelists);
        }

        List<Whitelist> testWhitelists = new ArrayList<>();
        for (ScriptContext<?> context : ScriptModule.CORE_CONTEXTS.values()) {
            if (ScriptModule.RUNTIME_FIELDS_CONTEXTS.contains(context) == false) {
                testWhitelists.addAll(whitelists.get(context));
            }
        }
        testWhitelists.add(WhitelistLoader.loadFromResourceFiles(PainlessPlugin.class, "org.elasticsearch.json.txt"));
        // Metadata types from different scripts conflict with each other
        testWhitelists.removeAll(metaWhitelists);
        whitelists.put(PainlessExecuteAction.PainlessTestScript.CONTEXT, testWhitelists);
    }

    private final SetOnce<PainlessScriptEngine> painlessScriptEngine = new SetOnce<>();

    @Override
    public ScriptEngine getScriptEngine(Settings settings, Collection<ScriptContext<?>> contexts) {
        Map<ScriptContext<?>, List<Whitelist>> contextsWithWhitelists = new HashMap<>();
        for (ScriptContext<?> context : contexts) {
            // we might have a context that only uses the base whitelists, so would not have been filled in by reloadSPI
            List<Whitelist> mergedWhitelists = new ArrayList<>(BASE_WHITELISTS);
            List<Whitelist> contextWhitelists = whitelists.get(context);
            if (contextWhitelists != null) {
                mergedWhitelists.addAll(contextWhitelists);
            }
            contextsWithWhitelists.put(context, mergedWhitelists);
        }
        painlessScriptEngine.set(new PainlessScriptEngine(settings, contextsWithWhitelists));
        return painlessScriptEngine.get();
    }

    @Override
    public Collection<Object> createComponents(
        Client client,
        ClusterService clusterService,
        ThreadPool threadPool,
        ResourceWatcherService resourceWatcherService,
        ScriptService scriptService,
        NamedXContentRegistry xContentRegistry,
        Environment environment,
        NodeEnvironment nodeEnvironment,
        NamedWriteableRegistry namedWriteableRegistry,
        IndexNameExpressionResolver expressionResolver,
        Supplier<RepositoriesService> repositoriesServiceSupplier
    ) {
        // this is a hack to bind the painless script engine in guice (all components are added to guice), so that
        // the painless context api. this is a temporary measure until transport actions do no require guice
        return Collections.singletonList(painlessScriptEngine.get());
    }

    @Override
    public List<Setting<?>> getSettings() {
        return Arrays.asList(CompilerSettings.REGEX_ENABLED, CompilerSettings.REGEX_LIMIT_FACTOR);
    }

    @Override
    public void loadExtensions(ExtensionLoader loader) {
        loader.loadExtensions(PainlessExtension.class)
            .stream()
            .flatMap(extension -> extension.getContextWhitelists().entrySet().stream())
            .forEach(entry -> {
                List<Whitelist> existing = whitelists.computeIfAbsent(entry.getKey(), c -> new ArrayList<>());
                existing.addAll(entry.getValue());
            });
    }

    @Override
    public List<ScriptContext<?>> getContexts() {
        return Collections.singletonList(PainlessExecuteAction.PainlessTestScript.CONTEXT);
    }

    @Override
    public List<ActionHandler<? extends ActionRequest, ? extends ActionResponse>> getActions() {
        List<ActionHandler<? extends ActionRequest, ? extends ActionResponse>> actions = new ArrayList<>();
        actions.add(new ActionHandler<>(PainlessExecuteAction.INSTANCE, PainlessExecuteAction.TransportAction.class));
        actions.add(new ActionHandler<>(PainlessContextAction.INSTANCE, PainlessContextAction.TransportAction.class));
        return actions;
    }

    @Override
    public List<RestHandler> getRestHandlers(
        Settings settings,
        RestController restController,
        ClusterSettings clusterSettings,
        IndexScopedSettings indexScopedSettings,
        SettingsFilter settingsFilter,
        IndexNameExpressionResolver indexNameExpressionResolver,
        Supplier<DiscoveryNodes> nodesInCluster
    ) {
        List<RestHandler> handlers = new ArrayList<>();
        handlers.add(new PainlessExecuteAction.RestAction());
        handlers.add(new PainlessContextAction.RestAction());
        return handlers;
    }
}<|MERGE_RESOLUTION|>--- conflicted
+++ resolved
@@ -49,10 +49,8 @@
 import java.util.Collection;
 import java.util.Collections;
 import java.util.HashMap;
-import java.util.HashSet;
 import java.util.List;
 import java.util.Map;
-import java.util.Set;
 import java.util.function.Supplier;
 
 /**
@@ -90,19 +88,8 @@
     static {
         whitelists = new HashMap<>();
 
-        Set<Whitelist> metaWhitelists = new HashSet<>();
         for (ScriptContext<?> context : ScriptModule.CORE_CONTEXTS.values()) {
             List<Whitelist> contextWhitelists = new ArrayList<>();
-<<<<<<< HEAD
-            String contextWhitelistName = "org.elasticsearch.script." + context.name.replace('-', '_');
-            if (PainlessPlugin.class.getResourceAsStream(contextWhitelistName + ".txt") != null) {
-                contextWhitelists.add(WhitelistLoader.loadFromResourceFiles(PainlessPlugin.class, contextWhitelistName + ".txt"));
-                if (PainlessPlugin.class.getResourceAsStream(contextWhitelistName + ".meta.txt") != null) {
-                    Whitelist meta = WhitelistLoader.loadFromResourceFiles(PainlessPlugin.class, contextWhitelistName + ".meta.txt");
-                    contextWhitelists.add(meta);
-                    metaWhitelists.add(meta);
-                }
-=======
             if (PainlessPlugin.class.getResource("org.elasticsearch.script." + context.name.replace('-', '_') + ".txt") != null) {
                 contextWhitelists.add(
                     WhitelistLoader.loadFromResourceFiles(
@@ -110,7 +97,6 @@
                         "org.elasticsearch.script." + context.name.replace('-', '_') + ".txt"
                     )
                 );
->>>>>>> 63e6340b
             }
 
             whitelists.put(context, contextWhitelists);
@@ -123,8 +109,6 @@
             }
         }
         testWhitelists.add(WhitelistLoader.loadFromResourceFiles(PainlessPlugin.class, "org.elasticsearch.json.txt"));
-        // Metadata types from different scripts conflict with each other
-        testWhitelists.removeAll(metaWhitelists);
         whitelists.put(PainlessExecuteAction.PainlessTestScript.CONTEXT, testWhitelists);
     }
 
