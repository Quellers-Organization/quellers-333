/*
 * Licensed to Elasticsearch under one or more contributor
 * license agreements. See the NOTICE file distributed with
 * this work for additional information regarding copyright
 * ownership. Elasticsearch licenses this file to you under
 * the Apache License, Version 2.0 (the "License"); you may
 * not use this file except in compliance with the License.
 * You may obtain a copy of the License at
 *
 *    http://www.apache.org/licenses/LICENSE-2.0
 *
 * Unless required by applicable law or agreed to in writing,
 * software distributed under the License is distributed on an
 * "AS IS" BASIS, WITHOUT WARRANTIES OR CONDITIONS OF ANY
 * KIND, either express or implied.  See the License for the
 * specific language governing permissions and limitations
 * under the License.
 */

package org.elasticsearch.painless.node;

import org.elasticsearch.painless.AnalyzerCaster;
import org.elasticsearch.painless.Location;
import org.elasticsearch.painless.Operation;
import org.elasticsearch.painless.lookup.PainlessLookupUtility;
import org.elasticsearch.painless.lookup.def;
import org.elasticsearch.painless.phase.DefaultSemanticAnalysisPhase;
import org.elasticsearch.painless.phase.UserTreeVisitor;
import org.elasticsearch.painless.symbol.Decorations.BinaryType;
import org.elasticsearch.painless.symbol.Decorations.Concatenate;
import org.elasticsearch.painless.symbol.Decorations.Explicit;
import org.elasticsearch.painless.symbol.Decorations.Read;
import org.elasticsearch.painless.symbol.Decorations.ShiftType;
import org.elasticsearch.painless.symbol.Decorations.TargetType;
import org.elasticsearch.painless.symbol.Decorations.ValueType;
import org.elasticsearch.painless.symbol.Decorations.Write;
import org.elasticsearch.painless.symbol.SemanticScope;

import java.util.Objects;
import java.util.regex.Pattern;

/**
 * Represents a binary math expression.
 */
public class EBinary extends AExpression {

    private final AExpression leftNode;
    private final AExpression rightNode;
    private final Operation operation;

    public EBinary(int identifier, Location location, AExpression leftNode, AExpression rightNode, Operation operation) {
        super(identifier, location);

        this.operation = Objects.requireNonNull(operation);
        this.leftNode = Objects.requireNonNull(leftNode);
        this.rightNode = Objects.requireNonNull(rightNode);
    }

    public AExpression getLeftNode() {
        return leftNode;
    }

    public AExpression getRightNode() {
        return rightNode;
    }

    public Operation getOperation() {
        return operation;
    }

    @Override
    public <Scope> void visit(UserTreeVisitor<Scope> userTreeVisitor, Scope scope) {
        userTreeVisitor.visitBinary(this, scope);
    }

    @Override
    public <Scope> void visitChildren(UserTreeVisitor<Scope> userTreeVisitor, Scope scope) {
        leftNode.visit(userTreeVisitor, scope);
        rightNode.visit(userTreeVisitor, scope);
    }

    public static void visitDefaultSemanticAnalysis(
            DefaultSemanticAnalysisPhase visitor, EBinary userBinaryNode, SemanticScope semanticScope) {

        Operation operation = userBinaryNode.getOperation();

        if (semanticScope.getCondition(userBinaryNode, Write.class)) {
            throw userBinaryNode.createError(new IllegalArgumentException(
                    "invalid assignment: cannot assign a value to " + operation.name + " operation " + "[" + operation.symbol + "]"));
        }

        if (semanticScope.getCondition(userBinaryNode, Read.class) == false) {
            throw userBinaryNode.createError(new IllegalArgumentException(
                    "not a statement: result not used from " + operation.name + " operation " + "[" + operation.symbol + "]"));
        }

        AExpression userLeftNode = userBinaryNode.getLeftNode();
        semanticScope.setCondition(userLeftNode, Read.class);
        visitor.checkedVisit(userLeftNode, semanticScope);
        Class<?> leftValueType = semanticScope.getDecoration(userLeftNode, ValueType.class).getValueType();

<<<<<<< HEAD
        AExpression userRightNode = userBinaryNode.getRightNode();
        semanticScope.setCondition(userRightNode, Read.class);
        visitor.checkedVisit(userRightNode, semanticScope);
        Class<?> rightValueType = semanticScope.getDecoration(userRightNode, ValueType.class).getValueType();
        
=======
        semanticScope.setCondition(rightNode, Read.class);
        analyze(rightNode, semanticScope);
        Class<?> rightValueType = semanticScope.getDecoration(rightNode, ValueType.class).getValueType();

>>>>>>> 785a91c1
        Class<?> valueType;
        Class<?> binaryType;
        Class<?> shiftType = null;

        if (operation == Operation.FIND || operation == Operation.MATCH) {
            semanticScope.putDecoration(userLeftNode, new TargetType(String.class));
            semanticScope.putDecoration(userRightNode, new TargetType(Pattern.class));
            visitor.decorateWithCast(userLeftNode, semanticScope);
            visitor.decorateWithCast(userRightNode, semanticScope);
            binaryType = boolean.class;
            valueType = boolean.class;
        } else {
            if (operation == Operation.MUL || operation == Operation.DIV || operation == Operation.REM) {
                binaryType = AnalyzerCaster.promoteNumeric(leftValueType, rightValueType, true);
            } else if (operation == Operation.ADD) {
                binaryType = AnalyzerCaster.promoteAdd(leftValueType, rightValueType);
            } else if (operation == Operation.SUB) {
                binaryType = AnalyzerCaster.promoteNumeric(leftValueType, rightValueType, true);
            } else if (operation == Operation.LSH || operation == Operation.RSH || operation == Operation.USH) {
                binaryType = AnalyzerCaster.promoteNumeric(leftValueType, false);
                shiftType = AnalyzerCaster.promoteNumeric(rightValueType, false);

                if (shiftType == null) {
                    binaryType = null;
                }
            } else if (operation == Operation.BWOR || operation == Operation.BWAND) {
                binaryType = AnalyzerCaster.promoteNumeric(leftValueType, rightValueType, false);
            } else if (operation == Operation.XOR) {
                binaryType = AnalyzerCaster.promoteXor(leftValueType, rightValueType);
            } else {
                throw userBinaryNode.createError(new IllegalStateException("unexpected binary operation [" + operation.name + "]"));
            }

            if (binaryType == null) {
                throw userBinaryNode.createError(new ClassCastException("cannot apply the " + operation.name + " operator " +
                        "[" + operation.symbol + "] to the types " +
                        "[" + PainlessLookupUtility.typeToCanonicalTypeName(leftValueType) + "] and " +
                        "[" + PainlessLookupUtility.typeToCanonicalTypeName(rightValueType) + "]"));
            }

            valueType = binaryType;

            if (operation == Operation.ADD && binaryType == String.class) {
                if (userLeftNode instanceof EBinary &&
                        ((EBinary)userLeftNode).getOperation() == Operation.ADD && leftValueType == String.class) {
                    semanticScope.setCondition(userLeftNode, Concatenate.class);
                }
<<<<<<< HEAD
                
                if (userRightNode instanceof EBinary &&
                        ((EBinary)userRightNode).getOperation() == Operation.ADD && rightValueType == String.class) {
                    semanticScope.setCondition(userRightNode, Concatenate.class);
=======

                if (rightNode instanceof EBinary &&
                        ((EBinary)rightNode).getOperation() == Operation.ADD && rightValueType == String.class) {
                    semanticScope.setCondition(rightNode, Concatenate.class);
>>>>>>> 785a91c1
                }
            } else if (binaryType == def.class || shiftType == def.class) {
                TargetType targetType = semanticScope.getDecoration(userBinaryNode, TargetType.class);

                if (targetType != null) {
                    valueType = targetType.getTargetType();
                }
            } else {
                semanticScope.putDecoration(userLeftNode, new TargetType(binaryType));

                if (operation == Operation.LSH || operation == Operation.RSH || operation == Operation.USH) {
                    if (shiftType == long.class) {
                        semanticScope.putDecoration(userRightNode, new TargetType(int.class));
                        semanticScope.setCondition(userRightNode, Explicit.class);
                    } else {
                        semanticScope.putDecoration(userRightNode, new TargetType(shiftType));
                    }
                } else {
                    semanticScope.putDecoration(userRightNode, new TargetType(binaryType));
                }

                visitor.decorateWithCast(userLeftNode, semanticScope);
                visitor.decorateWithCast(userRightNode, semanticScope);
            }
        }

        semanticScope.putDecoration(userBinaryNode, new ValueType(valueType));
        semanticScope.putDecoration(userBinaryNode, new BinaryType(binaryType));

        if (shiftType != null) {
            semanticScope.putDecoration(userBinaryNode, new ShiftType(shiftType));
        }
    }
}<|MERGE_RESOLUTION|>--- conflicted
+++ resolved
@@ -99,18 +99,11 @@
         visitor.checkedVisit(userLeftNode, semanticScope);
         Class<?> leftValueType = semanticScope.getDecoration(userLeftNode, ValueType.class).getValueType();
 
-<<<<<<< HEAD
         AExpression userRightNode = userBinaryNode.getRightNode();
         semanticScope.setCondition(userRightNode, Read.class);
         visitor.checkedVisit(userRightNode, semanticScope);
         Class<?> rightValueType = semanticScope.getDecoration(userRightNode, ValueType.class).getValueType();
-        
-=======
-        semanticScope.setCondition(rightNode, Read.class);
-        analyze(rightNode, semanticScope);
-        Class<?> rightValueType = semanticScope.getDecoration(rightNode, ValueType.class).getValueType();
 
->>>>>>> 785a91c1
         Class<?> valueType;
         Class<?> binaryType;
         Class<?> shiftType = null;
@@ -158,17 +151,10 @@
                         ((EBinary)userLeftNode).getOperation() == Operation.ADD && leftValueType == String.class) {
                     semanticScope.setCondition(userLeftNode, Concatenate.class);
                 }
-<<<<<<< HEAD
-                
+
                 if (userRightNode instanceof EBinary &&
                         ((EBinary)userRightNode).getOperation() == Operation.ADD && rightValueType == String.class) {
                     semanticScope.setCondition(userRightNode, Concatenate.class);
-=======
-
-                if (rightNode instanceof EBinary &&
-                        ((EBinary)rightNode).getOperation() == Operation.ADD && rightValueType == String.class) {
-                    semanticScope.setCondition(rightNode, Concatenate.class);
->>>>>>> 785a91c1
                 }
             } else if (binaryType == def.class || shiftType == def.class) {
                 TargetType targetType = semanticScope.getDecoration(userBinaryNode, TargetType.class);
