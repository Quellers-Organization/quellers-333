/*
 * Licensed to Elasticsearch under one or more contributor
 * license agreements. See the NOTICE file distributed with
 * this work for additional information regarding copyright
 * ownership. Elasticsearch licenses this file to you under
 * the Apache License, Version 2.0 (the "License"); you may
 * not use this file except in compliance with the License.
 * You may obtain a copy of the License at
 *
 *    http://www.apache.org/licenses/LICENSE-2.0
 *
 * Unless required by applicable law or agreed to in writing,
 * software distributed under the License is distributed on an
 * "AS IS" BASIS, WITHOUT WARRANTIES OR CONDITIONS OF ANY
 * KIND, either express or implied.  See the License for the
 * specific language governing permissions and limitations
 * under the License.
 */

package org.elasticsearch.painless.node;


import org.elasticsearch.painless.AnalyzerCaster;
import org.elasticsearch.painless.ClassWriter;
import org.elasticsearch.painless.CompilerSettings;
import org.elasticsearch.painless.DefBootstrap;
import org.elasticsearch.painless.Globals;
import org.elasticsearch.painless.Locals;
import org.elasticsearch.painless.Location;
import org.elasticsearch.painless.MethodWriter;
import org.elasticsearch.painless.Operation;
import org.elasticsearch.painless.lookup.PainlessCast;
import org.elasticsearch.painless.lookup.def;
<<<<<<< HEAD
import org.elasticsearch.painless.symbol.ClassTable;
=======
import org.elasticsearch.painless.symbol.FunctionTable;
>>>>>>> e1a30179

import java.util.ArrayList;
import java.util.List;
import java.util.Objects;
import java.util.Set;

/**
 * Represents an assignment with the lhs and rhs as child nodes.
 */
public final class EAssignment extends AExpression {

    private AExpression lhs;
    private AExpression rhs;
    private final boolean pre;
    private final boolean post;
    private Operation operation;

    private boolean cat = false;
    private Class<?> promote = null;
    private Class<?> shiftDistance; // for shifts, the RHS is promoted independently
    private PainlessCast there = null;
    private PainlessCast back = null;

    public EAssignment(Location location, AExpression lhs, AExpression rhs, boolean pre, boolean post, Operation operation) {
        super(location);

        this.lhs = Objects.requireNonNull(lhs);
        this.rhs = rhs;
        this.pre = pre;
        this.post = post;
        this.operation = operation;
    }

    @Override
    void storeSettings(CompilerSettings settings) {
        lhs.storeSettings(settings);

        if (rhs != null) {
            rhs.storeSettings(settings);
        }
    }

    @Override
    void extractVariables(Set<String> variables) {
        lhs.extractVariables(variables);

        if (rhs != null) {
            rhs.extractVariables(variables);
        }
    }

    @Override
<<<<<<< HEAD
    void analyze(ClassTable classTable, Locals locals) {
        analyzeLHS(classTable, locals);
        analyzeIncrDecr();

        if (operation != null) {
            analyzeCompound(classTable, locals);
        } else if (rhs != null) {
            analyzeSimple(classTable, locals);
=======
    void analyze(FunctionTable functions, Locals locals) {
        analyzeLHS(functions, locals);
        analyzeIncrDecr();

        if (operation != null) {
            analyzeCompound(functions, locals);
        } else if (rhs != null) {
            analyzeSimple(functions, locals);
>>>>>>> e1a30179
        } else {
            throw new IllegalStateException("Illegal tree structure.");
        }
    }

<<<<<<< HEAD
    private void analyzeLHS(ClassTable classTable, Locals locals) {
=======
    private void analyzeLHS(FunctionTable functions, Locals locals) {
>>>>>>> e1a30179
        if (lhs instanceof AStoreable) {
            AStoreable lhs = (AStoreable)this.lhs;

            lhs.read = read;
            lhs.write = true;
<<<<<<< HEAD
            lhs.analyze(classTable, locals);
=======
            lhs.analyze(functions, locals);
>>>>>>> e1a30179
        } else {
            throw new IllegalArgumentException("Left-hand side cannot be assigned a value.");
        }
    }

    private void analyzeIncrDecr() {
        if (pre && post) {
            throw createError(new IllegalStateException("Illegal tree structure."));
        } else if (pre || post) {
            if (rhs != null) {
                throw createError(new IllegalStateException("Illegal tree structure."));
            }

            if (operation == Operation.INCR) {
                if (lhs.actual == double.class) {
                    rhs = new EConstant(location, 1D);
                } else if (lhs.actual == float.class) {
                    rhs = new EConstant(location, 1F);
                } else if (lhs.actual == long.class) {
                    rhs = new EConstant(location, 1L);
                } else {
                    rhs = new EConstant(location, 1);
                }

                operation = Operation.ADD;
            } else if (operation == Operation.DECR) {
                if (lhs.actual == double.class) {
                    rhs = new EConstant(location, 1D);
                } else if (lhs.actual == float.class) {
                    rhs = new EConstant(location, 1F);
                } else if (lhs.actual == long.class) {
                    rhs = new EConstant(location, 1L);
                } else {
                    rhs = new EConstant(location, 1);
                }

                operation = Operation.SUB;
            } else {
                throw createError(new IllegalStateException("Illegal tree structure."));
            }
        }
    }

<<<<<<< HEAD
    private void analyzeCompound(ClassTable classTable, Locals locals) {
        rhs.analyze(classTable, locals);
=======
    private void analyzeCompound(FunctionTable functions, Locals locals) {
        rhs.analyze(functions, locals);
>>>>>>> e1a30179

        boolean shift = false;

        if (operation == Operation.MUL) {
            promote = AnalyzerCaster.promoteNumeric(lhs.actual, rhs.actual, true);
        } else if (operation == Operation.DIV) {
            promote = AnalyzerCaster.promoteNumeric(lhs.actual, rhs.actual, true);
        } else if (operation == Operation.REM) {
            promote = AnalyzerCaster.promoteNumeric(lhs.actual, rhs.actual, true);
        } else if (operation == Operation.ADD) {
            promote = AnalyzerCaster.promoteAdd(lhs.actual, rhs.actual);
        } else if (operation == Operation.SUB) {
            promote = AnalyzerCaster.promoteNumeric(lhs.actual, rhs.actual, true);
        } else if (operation == Operation.LSH) {
            promote = AnalyzerCaster.promoteNumeric(lhs.actual, false);
            shiftDistance = AnalyzerCaster.promoteNumeric(rhs.actual, false);
            shift = true;
        } else if (operation == Operation.RSH) {
            promote = AnalyzerCaster.promoteNumeric(lhs.actual, false);
            shiftDistance = AnalyzerCaster.promoteNumeric(rhs.actual, false);
            shift = true;
        } else if (operation == Operation.USH) {
            promote = AnalyzerCaster.promoteNumeric(lhs.actual, false);
            shiftDistance = AnalyzerCaster.promoteNumeric(rhs.actual, false);
            shift = true;
        } else if (operation == Operation.BWAND) {
            promote = AnalyzerCaster.promoteXor(lhs.actual, rhs.actual);
        } else if (operation == Operation.XOR) {
            promote = AnalyzerCaster.promoteXor(lhs.actual, rhs.actual);
        } else if (operation == Operation.BWOR) {
            promote = AnalyzerCaster.promoteXor(lhs.actual, rhs.actual);
        } else {
            throw createError(new IllegalStateException("Illegal tree structure."));
        }

        if (promote == null || (shift && shiftDistance == null)) {
            throw createError(new ClassCastException("Cannot apply compound assignment " +
                "[" + operation.symbol + "=] to types [" + lhs.actual + "] and [" + rhs.actual + "]."));
        }

        cat = operation == Operation.ADD && promote == String.class;

        if (cat) {
            if (rhs instanceof EBinary && ((EBinary)rhs).operation == Operation.ADD && rhs.actual == String.class) {
                ((EBinary)rhs).cat = true;
            }

            rhs.expected = rhs.actual;
        } else if (shift) {
            if (promote == def.class) {
                // shifts are promoted independently, but for the def type, we need object.
                rhs.expected = promote;
            } else if (shiftDistance == long.class) {
                rhs.expected = int.class;
                rhs.explicit = true;
            } else {
                rhs.expected = shiftDistance;
            }
        } else {
            rhs.expected = promote;
        }

<<<<<<< HEAD
        rhs = rhs.cast(classTable, locals);
=======
        rhs = rhs.cast(functions, locals);
>>>>>>> e1a30179

        there = AnalyzerCaster.getLegalCast(location, lhs.actual, promote, false, false);
        back = AnalyzerCaster.getLegalCast(location, promote, lhs.actual, true, false);

        this.statement = true;
        this.actual = read ? lhs.actual : void.class;
    }

<<<<<<< HEAD
    private void analyzeSimple(ClassTable classTable, Locals locals) {
=======
    private void analyzeSimple(FunctionTable functions, Locals locals) {
>>>>>>> e1a30179
        AStoreable lhs = (AStoreable)this.lhs;

        // If the lhs node is a def optimized node we update the actual type to remove the need for a cast.
        if (lhs.isDefOptimized()) {
<<<<<<< HEAD
            rhs.analyze(classTable, locals);
=======
            rhs.analyze(functions, locals);
>>>>>>> e1a30179

            if (rhs.actual == void.class) {
                throw createError(new IllegalArgumentException("Right-hand side cannot be a [void] type for assignment."));
            }

            rhs.expected = rhs.actual;
            lhs.updateActual(rhs.actual);
        // Otherwise, we must adapt the rhs type to the lhs type with a cast.
        } else {
            rhs.expected = lhs.actual;
<<<<<<< HEAD
            rhs.analyze(classTable, locals);
        }

        rhs = rhs.cast(classTable, locals);
=======
            rhs.analyze(functions, locals);
        }

        rhs = rhs.cast(functions, locals);
>>>>>>> e1a30179

        this.statement = true;
        this.actual = read ? lhs.actual : void.class;
    }

    /**
     * Handles writing byte code for variable/method chains for all given possibilities
     * including String concatenation, compound assignment, regular assignment, and simple
     * reads.  Includes proper duplication for chained assignments and assignments that are
     * also read from.
     */
    @Override
    void write(ClassWriter classWriter, MethodWriter methodWriter, Globals globals) {
        methodWriter.writeDebugInfo(location);

        // For the case where the assignment represents a String concatenation
        // we must, depending on the Java version, write a StringBuilder or
        // track types going onto the stack.  This must be done before the
        // lhs is read because we need the StringBuilder to be placed on the
        // stack ahead of any potential concatenation arguments.
        int catElementStackSize = 0;

        if (cat) {
            catElementStackSize = methodWriter.writeNewStrings();
        }

        // Cast the lhs to a storeable to perform the necessary operations to store the rhs.
        AStoreable lhs = (AStoreable)this.lhs;
        lhs.setup(classWriter, methodWriter, globals); // call the setup method on the lhs to prepare for a load/store operation

        if (cat) {
            // Handle the case where we are doing a compound assignment
            // representing a String concatenation.

            methodWriter.writeDup(lhs.accessElementCount(), catElementStackSize); // dup the top element and insert it
                                                                            // before concat helper on stack
            lhs.load(classWriter, methodWriter, globals);                                      // read the current lhs's value
            methodWriter.writeAppendStrings(lhs.actual);  // append the lhs's value using the StringBuilder

            rhs.write(classWriter, methodWriter, globals); // write the bytecode for the rhs

            if (!(rhs instanceof EBinary) || !((EBinary)rhs).cat) {            // check to see if the rhs has already done a concatenation
                methodWriter.writeAppendStrings(rhs.actual); // append the rhs's value since it's hasn't already
            }

            methodWriter.writeToStrings(); // put the value for string concat onto the stack
            methodWriter.writeCast(back);  // if necessary, cast the String to the lhs actual type

            if (lhs.read) {
                methodWriter.writeDup(MethodWriter.getType(lhs.actual).getSize(), lhs.accessElementCount()); // if this lhs is also read
                                                                                                       // from dup the value onto the stack
            }

            lhs.store(classWriter, methodWriter, globals); // store the lhs's value from the stack in its respective variable/field/array
        } else if (operation != null) {
            // Handle the case where we are doing a compound assignment that
            // does not represent a String concatenation.

            methodWriter.writeDup(lhs.accessElementCount(), 0); // if necessary, dup the previous lhs's value
                                                                // to be both loaded from and stored to
            lhs.load(classWriter, methodWriter, globals); // load the current lhs's value

            if (lhs.read && post) {
                methodWriter.writeDup(MethodWriter.getType(lhs.actual).getSize(), lhs.accessElementCount()); // dup the value if the
                                                                                                             // lhs is also
                                                                                                             // read from and is a post
                                                                                                             // increment
            }

            methodWriter.writeCast(there); // if necessary cast the current lhs's value
                                           // to the promotion type between the lhs and rhs types
            rhs.write(classWriter, methodWriter, globals); // write the bytecode for the rhs

            // XXX: fix these types, but first we need def compound assignment tests.
            // its tricky here as there are possibly explicit casts, too.
            // write the operation instruction for compound assignment
            if (promote == def.class) {
                methodWriter.writeDynamicBinaryInstruction(
                    location, promote, def.class, def.class, operation, DefBootstrap.OPERATOR_COMPOUND_ASSIGNMENT);
            } else {
                methodWriter.writeBinaryInstruction(location, promote, operation);
            }

            methodWriter.writeCast(back); // if necessary cast the promotion type value back to the lhs's type

            if (lhs.read && !post) {
                methodWriter.writeDup(MethodWriter.getType(lhs.actual).getSize(), lhs.accessElementCount()); // dup the value if the lhs
                                                                                                             // is also
                                                                                                             // read from and is not a post
                                                                                                             // increment
            }

            lhs.store(classWriter, methodWriter, globals); // store the lhs's value from the stack in its respective variable/field/array
        } else {
            // Handle the case for a simple write.

            rhs.write(classWriter, methodWriter, globals); // write the bytecode for the rhs rhs

            if (lhs.read) {
                methodWriter.writeDup(MethodWriter.getType(lhs.actual).getSize(), lhs.accessElementCount()); // dup the value if the lhs
                                                                                                       // is also read from
            }

            lhs.store(classWriter, methodWriter, globals); // store the lhs's value from the stack in its respective variable/field/array
        }
    }

    @Override
    public String toString() {
        List<Object> subs = new ArrayList<>();
        subs.add(lhs);
        if (rhs != null) {
            // Make sure "=" is in the symbol so this is easy to read at a glance
            subs.add(operation == null ? "=" : operation.symbol + "=");
            subs.add(rhs);
            return singleLineToString(subs);
        }
        subs.add(operation.symbol);
        if (pre) {
            subs.add("pre");
        }
        if (post) {
            subs.add("post");
        }
        return singleLineToString(subs);
    }
}<|MERGE_RESOLUTION|>--- conflicted
+++ resolved
@@ -31,11 +31,7 @@
 import org.elasticsearch.painless.Operation;
 import org.elasticsearch.painless.lookup.PainlessCast;
 import org.elasticsearch.painless.lookup.def;
-<<<<<<< HEAD
 import org.elasticsearch.painless.symbol.ClassTable;
-=======
-import org.elasticsearch.painless.symbol.FunctionTable;
->>>>>>> e1a30179
 
 import java.util.ArrayList;
 import java.util.List;
@@ -88,7 +84,6 @@
     }
 
     @Override
-<<<<<<< HEAD
     void analyze(ClassTable classTable, Locals locals) {
         analyzeLHS(classTable, locals);
         analyzeIncrDecr();
@@ -97,36 +92,18 @@
             analyzeCompound(classTable, locals);
         } else if (rhs != null) {
             analyzeSimple(classTable, locals);
-=======
-    void analyze(FunctionTable functions, Locals locals) {
-        analyzeLHS(functions, locals);
-        analyzeIncrDecr();
-
-        if (operation != null) {
-            analyzeCompound(functions, locals);
-        } else if (rhs != null) {
-            analyzeSimple(functions, locals);
->>>>>>> e1a30179
         } else {
             throw new IllegalStateException("Illegal tree structure.");
         }
     }
 
-<<<<<<< HEAD
     private void analyzeLHS(ClassTable classTable, Locals locals) {
-=======
-    private void analyzeLHS(FunctionTable functions, Locals locals) {
->>>>>>> e1a30179
         if (lhs instanceof AStoreable) {
             AStoreable lhs = (AStoreable)this.lhs;
 
             lhs.read = read;
             lhs.write = true;
-<<<<<<< HEAD
             lhs.analyze(classTable, locals);
-=======
-            lhs.analyze(functions, locals);
->>>>>>> e1a30179
         } else {
             throw new IllegalArgumentException("Left-hand side cannot be assigned a value.");
         }
@@ -170,14 +147,8 @@
         }
     }
 
-<<<<<<< HEAD
     private void analyzeCompound(ClassTable classTable, Locals locals) {
         rhs.analyze(classTable, locals);
-=======
-    private void analyzeCompound(FunctionTable functions, Locals locals) {
-        rhs.analyze(functions, locals);
->>>>>>> e1a30179
-
         boolean shift = false;
 
         if (operation == Operation.MUL) {
@@ -239,11 +210,7 @@
             rhs.expected = promote;
         }
 
-<<<<<<< HEAD
         rhs = rhs.cast(classTable, locals);
-=======
-        rhs = rhs.cast(functions, locals);
->>>>>>> e1a30179
 
         there = AnalyzerCaster.getLegalCast(location, lhs.actual, promote, false, false);
         back = AnalyzerCaster.getLegalCast(location, promote, lhs.actual, true, false);
@@ -252,20 +219,12 @@
         this.actual = read ? lhs.actual : void.class;
     }
 
-<<<<<<< HEAD
     private void analyzeSimple(ClassTable classTable, Locals locals) {
-=======
-    private void analyzeSimple(FunctionTable functions, Locals locals) {
->>>>>>> e1a30179
         AStoreable lhs = (AStoreable)this.lhs;
 
         // If the lhs node is a def optimized node we update the actual type to remove the need for a cast.
         if (lhs.isDefOptimized()) {
-<<<<<<< HEAD
             rhs.analyze(classTable, locals);
-=======
-            rhs.analyze(functions, locals);
->>>>>>> e1a30179
 
             if (rhs.actual == void.class) {
                 throw createError(new IllegalArgumentException("Right-hand side cannot be a [void] type for assignment."));
@@ -276,17 +235,10 @@
         // Otherwise, we must adapt the rhs type to the lhs type with a cast.
         } else {
             rhs.expected = lhs.actual;
-<<<<<<< HEAD
             rhs.analyze(classTable, locals);
         }
 
         rhs = rhs.cast(classTable, locals);
-=======
-            rhs.analyze(functions, locals);
-        }
-
-        rhs = rhs.cast(functions, locals);
->>>>>>> e1a30179
 
         this.statement = true;
         this.actual = read ? lhs.actual : void.class;
