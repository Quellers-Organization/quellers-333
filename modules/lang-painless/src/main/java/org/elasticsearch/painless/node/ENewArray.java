/*
 * Licensed to Elasticsearch under one or more contributor
 * license agreements. See the NOTICE file distributed with
 * this work for additional information regarding copyright
 * ownership. Elasticsearch licenses this file to you under
 * the Apache License, Version 2.0 (the "License"); you may
 * not use this file except in compliance with the License.
 * You may obtain a copy of the License at
 *
 *    http://www.apache.org/licenses/LICENSE-2.0
 *
 * Unless required by applicable law or agreed to in writing,
 * software distributed under the License is distributed on an
 * "AS IS" BASIS, WITHOUT WARRANTIES OR CONDITIONS OF ANY
 * KIND, either express or implied.  See the License for the
 * specific language governing permissions and limitations
 * under the License.
 */

package org.elasticsearch.painless.node;

import org.elasticsearch.painless.Location;
import org.elasticsearch.painless.Scope;
import org.elasticsearch.painless.ir.ClassNode;
import org.elasticsearch.painless.ir.NewArrayNode;
import org.elasticsearch.painless.symbol.ScriptRoot;

import java.util.ArrayList;
import java.util.Collections;
import java.util.List;
import java.util.Objects;

/**
 * Represents an array instantiation.
 */
public class ENewArray extends AExpression {

    protected final String type;
    protected final List<AExpression> arguments;
    protected final boolean initialize;

    public ENewArray(Location location, String type, List<AExpression> arguments, boolean initialize) {
        super(location);

        this.type = Objects.requireNonNull(type);
        this.arguments = Collections.unmodifiableList(Objects.requireNonNull(arguments));
        this.initialize = initialize;
    }

    @Override
    Output analyze(ClassNode classNode, ScriptRoot scriptRoot, Scope scope, Input input) {
        Output output = new Output();

        if (input.read == false) {
             throw createError(new IllegalArgumentException("A newly created array must be read from."));
        }

        Class<?> clazz = scriptRoot.getPainlessLookup().canonicalTypeNameToType(this.type);

        if (clazz == null) {
            throw createError(new IllegalArgumentException("Not a type [" + this.type + "]."));
        }

        List<Output> argumentOutputs = new ArrayList<>();
<<<<<<< HEAD

        for (int argument = 0; argument < arguments.size(); ++argument) {
            AExpression expression = arguments.get(argument);
=======
>>>>>>> a6ed5d16

        for (AExpression expression : arguments) {
            Input expressionInput = new Input();
            expressionInput.expected = initialize ? clazz.getComponentType() : int.class;
            expressionInput.internal = true;
            Output expressionOutput = expression.analyze(classNode, scriptRoot, scope, expressionInput);
            expression.cast(expressionInput, expressionOutput);
            argumentOutputs.add(expressionOutput);
        }

        output.actual = clazz;

        NewArrayNode newArrayNode = new NewArrayNode();

<<<<<<< HEAD
        for (int argument = 0; argument < arguments.size(); ++ argument) {
            newArrayNode.addArgumentNode(arguments.get(argument).cast(argumentOutputs.get(argument)));
=======
        for (int i = 0; i < arguments.size(); ++ i) {
            newArrayNode.addArgumentNode(arguments.get(i).cast(argumentOutputs.get(i)));
>>>>>>> a6ed5d16
        }

        newArrayNode.setLocation(location);
        newArrayNode.setExpressionType(output.actual);
        newArrayNode.setInitialize(initialize);

        output.expressionNode = newArrayNode;
<<<<<<< HEAD
=======

        return output;
    }
>>>>>>> a6ed5d16

        return output;
    }
}<|MERGE_RESOLUTION|>--- conflicted
+++ resolved
@@ -62,12 +62,6 @@
         }
 
         List<Output> argumentOutputs = new ArrayList<>();
-<<<<<<< HEAD
-
-        for (int argument = 0; argument < arguments.size(); ++argument) {
-            AExpression expression = arguments.get(argument);
-=======
->>>>>>> a6ed5d16
 
         for (AExpression expression : arguments) {
             Input expressionInput = new Input();
@@ -82,13 +76,8 @@
 
         NewArrayNode newArrayNode = new NewArrayNode();
 
-<<<<<<< HEAD
-        for (int argument = 0; argument < arguments.size(); ++ argument) {
-            newArrayNode.addArgumentNode(arguments.get(argument).cast(argumentOutputs.get(argument)));
-=======
         for (int i = 0; i < arguments.size(); ++ i) {
             newArrayNode.addArgumentNode(arguments.get(i).cast(argumentOutputs.get(i)));
->>>>>>> a6ed5d16
         }
 
         newArrayNode.setLocation(location);
@@ -96,12 +85,6 @@
         newArrayNode.setInitialize(initialize);
 
         output.expressionNode = newArrayNode;
-<<<<<<< HEAD
-=======
-
-        return output;
-    }
->>>>>>> a6ed5d16
 
         return output;
     }
