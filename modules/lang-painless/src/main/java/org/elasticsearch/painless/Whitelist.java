/*
 * Licensed to Elasticsearch under one or more contributor
 * license agreements. See the NOTICE file distributed with
 * this work for additional information regarding copyright
 * ownership. Elasticsearch licenses this file to you under
 * the Apache License, Version 2.0 (the "License"); you may
 * not use this file except in compliance with the License.
 * You may obtain a copy of the License at
 *
 *    http://www.apache.org/licenses/LICENSE-2.0
 *
 * Unless required by applicable law or agreed to in writing,
 * software distributed under the License is distributed on an
 * "AS IS" BASIS, WITHOUT WARRANTIES OR CONDITIONS OF ANY
 * KIND, either express or implied.  See the License for the
 * specific language governing permissions and limitations
 * under the License.
 */

package org.elasticsearch.painless;

import java.util.Collections;
import java.util.List;
import java.util.Objects;

/**
 * Whitelist contains data structures designed to be used to generate a white-list of Java classes,
 * constructors, methods, and fields that can be used within a Painless script at both compile-time
 * and run-time.
 *
 * A white-list consists of several pieces with {@link Struct}s as the top level.  Each {@link Struct}
 * will contain zero-to-many {@link Constructor}s, {@link Method}s, and {@link Field}s which are what
 * will be available with a Painless script.  See each individual white-list object for more detail.
 */
public final class Whitelist {

    /**
     * Struct represents the equivalent of a Java class in Painless complete with super classes,
     * constructors, methods, and fields.  In Painless a class is known as a struct primarily to avoid
     * naming conflicts internally.  There must be a one-to-one mapping of struct names to Java classes.
     * Though, since multiple white-lists may be combined into a single white-list for a specific
     * {@link org.elasticsearch.script.ScriptContext}, as long as multiple structs representing the same
     * Java class have the same Painless type name and have legal constructor/method overloading they
     * can be merged together.
     *
     * Structs in Painless allow for arity overloading for constructors and methods.  Arity overloading
     * means that multiple constructors are allowed for a single struct as long as they have a different
     * number of parameter types, and multiples methods with the same name are allowed for a single struct
     * as long as they have the same return type and a different number of parameter types.
     *
     * Structs will automatically extend other white-listed structs if the Java class they represent is a
     * subclass of other structs including Java interfaces.
     */
    public static final class Struct {

        /** Information about where this struct was white-listed from.  Can be used for error messages. */
        public final String origin;

        /** The Java class name this struct represents. */
        public final String javaClassName;

        /**
<<<<<<< HEAD
         * Allow the Java class name to be imported so only the final text of the Java class is
         * necessary to specify the Painless type name.
         */
        public final boolean importJavaClassName;
=======
         * Allow the Java class name to only be specified as the fully-qualified name.
         */
        public final boolean onlyFQNJavaClassName;
>>>>>>> 43ff38c5

        /** The {@link List} of white-listed ({@link Constructor}s) available to this struct. */
        public final List<Constructor> whitelistConstructors;

        /** The {@link List} of white-listed ({@link Method}s) available to this struct. */
        public final List<Method> whitelistMethods;

        /** The {@link List} of white-listed ({@link Field}s) available to this struct. */
        public final List<Field> whitelistFields;

        /** Standard constructor. All values must be not {@code null}. */
<<<<<<< HEAD
        public Struct(String origin, String javaClassName, boolean importJavaClassName,
                      List<Constructor> whitelistConstructors, List<Method> whitelistMethods, List<Field> whitelistFields) {
            this.origin = Objects.requireNonNull(origin);
            this.javaClassName = Objects.requireNonNull(javaClassName);
            this.importJavaClassName = importJavaClassName;
=======
        public Struct(String origin, String javaClassName, boolean onlyFQNJavaClassName,
                      List<Constructor> whitelistConstructors, List<Method> whitelistMethods, List<Field> whitelistFields) {
            this.origin = Objects.requireNonNull(origin);
            this.javaClassName = Objects.requireNonNull(javaClassName);
            this.onlyFQNJavaClassName = onlyFQNJavaClassName;
>>>>>>> 43ff38c5

            this.whitelistConstructors = Collections.unmodifiableList(Objects.requireNonNull(whitelistConstructors));
            this.whitelistMethods = Collections.unmodifiableList(Objects.requireNonNull(whitelistMethods));
            this.whitelistFields = Collections.unmodifiableList(Objects.requireNonNull(whitelistFields));
        }
    }

    /**
     * Constructor represents the equivalent of a Java constructor available as a white-listed struct
     * constructor within Painless.  Constructors for Painless structs may be accessed exactly as
     * constructors for Java classes are using the 'new' keyword.  Painless structs may have multiple
     * constructors as long as they comply with arity overloading described for {@link Struct}.
     */
    public static final class Constructor {

        /** Information about where this constructor was white-listed from.  Can be used for error messages. */
        public final String origin;

        /**
         * A {@link List} of {@link String}s that are the Painless type names for the parameters of the
         * constructor which can be used to look up the Java constructor through reflection.
         */
        public final List<String> painlessParameterTypeNames;

        /** Standard constructor. All values must be not {@code null}. */
        public Constructor(String origin, List<String> painlessParameterTypeNames) {
            this.origin = Objects.requireNonNull(origin);
            this.painlessParameterTypeNames = Collections.unmodifiableList(Objects.requireNonNull(painlessParameterTypeNames));
        }
    }

    /**
     * Method represents the equivalent of a Java method available as a white-listed struct method
     * within Painless.  Methods for Painless structs may be accessed exactly as methods for Java classes
     * are using the '.' operator on an existing struct variable/field.  Painless structs may have multiple
     * methods with the same name as long as they comply with arity overloading described for {@link Method}.
     *
     * Structs may also have additional methods that are not part of the Java class the struct represents -
     * these are known as augmented methods.  An augmented method can be added to a struct as a part of any
     * Java class as long as the method is static and the first parameter of the method is the Java class
     * represented by the struct.  Note that the augmented method's parent Java class does not need to be
     * white-listed.
     */
    public static class Method {

        /** Information about where this method was white-listed from.  Can be used for error messages. */
        public final String origin;

        /**
         * The Java class name for the owner of an augmented method.  If the method is not augmented
         * this should be {@code null}.
         */
        public final String javaAugmentedClassName;

        /** The Java method name used to look up the Java method through reflection. */
        public final String javaMethodName;

        /**
         * The Painless type name for the return type of the method which can be used to look up the Java
         * method through reflection.
         */
        public final String painlessReturnTypeName;

        /**
         * A {@link List} of {@link String}s that are the Painless type names for the parameters of the
         * method which can be used to look up the Java method through reflection.
         */
        public final List<String> painlessParameterTypeNames;

        /**
         * Standard constructor. All values must be not {@code null} with the exception of jAugmentedClass;
         * jAugmentedClass will be {@code null} unless the method is augmented as described in the class documentation.
         */
        public Method(String origin, String javaAugmentedClassName, String javaMethodName,
                      String painlessReturnTypeName, List<String> painlessParameterTypeNames) {
            this.origin = Objects.requireNonNull(origin);
            this.javaAugmentedClassName = javaAugmentedClassName;
            this.javaMethodName = javaMethodName;
            this.painlessReturnTypeName = Objects.requireNonNull(painlessReturnTypeName);
            this.painlessParameterTypeNames = Collections.unmodifiableList(Objects.requireNonNull(painlessParameterTypeNames));
        }
    }

    /**
     * Field represents the equivalent of a Java field available as a white-listed struct field
     * within Painless.  Fields for Painless structs may be accessed exactly as fields for Java classes
     * are using the '.' operator on an existing struct variable/field.
     */
    public static class Field {

        /** Information about where this method was white-listed from.  Can be used for error messages. */
        public final String origin;

        /** The Java field name used to look up the Java field through reflection. */
        public final String javaFieldName;

        /** The Painless type name for the field which can be used to look up the Java field through reflection. */
        public final String painlessFieldTypeName;

        /** Standard constructor.  All values must be not {@code null}. */
        public Field(String origin, String javaFieldName, String painlessFieldTypeName) {
            this.origin = Objects.requireNonNull(origin);
            this.javaFieldName = Objects.requireNonNull(javaFieldName);
            this.painlessFieldTypeName = Objects.requireNonNull(painlessFieldTypeName);
        }
    }

    /** The {@link ClassLoader} used to look up the white-listed Java classes, constructors, methods, and fields. */
    public final ClassLoader javaClassLoader;

    /** The {@link List} of all the white-listed Painless structs. */
    public final List<Struct> whitelistStructs;

    /** Standard constructor.  All values must be not {@code null}. */
    public Whitelist(ClassLoader javaClassLoader, List<Struct> whitelistStructs) {
        this.javaClassLoader = Objects.requireNonNull(javaClassLoader);
        this.whitelistStructs = Collections.unmodifiableList(Objects.requireNonNull(whitelistStructs));
    }
}<|MERGE_RESOLUTION|>--- conflicted
+++ resolved
@@ -60,16 +60,9 @@
         public final String javaClassName;
 
         /**
-<<<<<<< HEAD
-         * Allow the Java class name to be imported so only the final text of the Java class is
-         * necessary to specify the Painless type name.
-         */
-        public final boolean importJavaClassName;
-=======
          * Allow the Java class name to only be specified as the fully-qualified name.
          */
         public final boolean onlyFQNJavaClassName;
->>>>>>> 43ff38c5
 
         /** The {@link List} of white-listed ({@link Constructor}s) available to this struct. */
         public final List<Constructor> whitelistConstructors;
@@ -81,19 +74,11 @@
         public final List<Field> whitelistFields;
 
         /** Standard constructor. All values must be not {@code null}. */
-<<<<<<< HEAD
-        public Struct(String origin, String javaClassName, boolean importJavaClassName,
-                      List<Constructor> whitelistConstructors, List<Method> whitelistMethods, List<Field> whitelistFields) {
-            this.origin = Objects.requireNonNull(origin);
-            this.javaClassName = Objects.requireNonNull(javaClassName);
-            this.importJavaClassName = importJavaClassName;
-=======
         public Struct(String origin, String javaClassName, boolean onlyFQNJavaClassName,
                       List<Constructor> whitelistConstructors, List<Method> whitelistMethods, List<Field> whitelistFields) {
             this.origin = Objects.requireNonNull(origin);
             this.javaClassName = Objects.requireNonNull(javaClassName);
             this.onlyFQNJavaClassName = onlyFQNJavaClassName;
->>>>>>> 43ff38c5
 
             this.whitelistConstructors = Collections.unmodifiableList(Objects.requireNonNull(whitelistConstructors));
             this.whitelistMethods = Collections.unmodifiableList(Objects.requireNonNull(whitelistMethods));
