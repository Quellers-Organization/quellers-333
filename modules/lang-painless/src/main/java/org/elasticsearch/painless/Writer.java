--- conflicted
+++ resolved
@@ -97,16 +97,22 @@
     }
 
     private void writeExecute() {
-<<<<<<< HEAD
         if (variables.reserved.score) {
+            // if the _score value is used, we do this once:
+            // final double _score = scorer.score();
+
             final Variable score = variables.getVariable(null, Reserved.SCORE);
 
             adapter.visitVarInsn(Opcodes.ALOAD, score.slot);
             adapter.invokeVirtual(WriterConstants.SCORER_TYPE, WriterConstants.SCORER_SCORE);
-            adapter.visitVarInsn(Opcodes.FSTORE, score.slot);
+            adapter.visitInsn(Opcodes.F2D);
+            adapter.visitVarInsn(Opcodes.DSTORE, score.slot);
         }
 
         if (variables.reserved.ctx) {
+            // if the _ctx value is used, we do this once:
+            // final Map<String,Object> ctx = input.get("ctx");
+
             final Variable input = variables.getVariable(null, Reserved.INPUT);
             final Variable ctx = variables.getVariable(null, Reserved.CTX);
 
@@ -114,27 +120,12 @@
             adapter.push(Reserved.CTX);
             adapter.invokeInterface(MAP_TYPE, MAP_GET);
             adapter.visitVarInsn(Opcodes.ASTORE, ctx.slot);
-=======
-        if (metadata.scoreValueUsed) {
-            // if the _score value is used, we do this once:
-            //   final double _score = scorer.score();
-            execute.visitVarInsn(Opcodes.ALOAD, metadata.scorerValueSlot);
-            execute.invokeVirtual(WriterConstants.SCORER_TYPE, WriterConstants.SCORER_SCORE);
-            execute.visitInsn(Opcodes.F2D);
-            execute.visitVarInsn(Opcodes.DSTORE, metadata.scoreValueSlot);
-        }
-        
-        if (metadata.ctxValueUsed) {
-            // if the _ctx value is used, we do this once:
-            //   final Map<String,Object> ctx = input.get("ctx");
-            execute.visitVarInsn(Opcodes.ALOAD, metadata.inputValueSlot);
-            execute.push("ctx");
-            execute.invokeInterface(WriterConstants.MAP_TYPE, WriterConstants.MAP_GET);
-            execute.visitVarInsn(Opcodes.ASTORE, metadata.ctxValueSlot);
->>>>>>> 189341da
         }
 
         if (variables.reserved.loop) {
+            // if there is infinite loop protection, we do this once:
+            // int loopCounter = settings.getMaxLoopCounter()
+
             final Variable loop = variables.getVariable(null, Reserved.LOOP);
 
             adapter.push(settings.getMaxLoopCounter());
