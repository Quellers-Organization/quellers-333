--- conflicted
+++ resolved
@@ -34,11 +34,7 @@
     final SBlock block;
     final List<SCatch> catches;
 
-<<<<<<< HEAD
-    public STry(final int line, final String location, final SBlock block, final List<SCatch> traps) {
-=======
-    public STry(int line, String location, AStatement block, List<STrap> traps) {
->>>>>>> a2ff002e
+    public STry(int line, String location, SBlock block, List<SCatch> traps) {
         super(line, location);
 
         this.block = block;
@@ -46,15 +42,11 @@
     }
 
     @Override
-<<<<<<< HEAD
-    void analyze(final CompilerSettings settings, final Definition definition, final Variables variables) {
+    void analyze(Variables variables) {
         if (block == null) {
             throw new IllegalArgumentException(error("Extraneous try statement."));
         }
 
-=======
-    void analyze(Variables variables) {
->>>>>>> a2ff002e
         block.lastSource = lastSource;
         block.inLoop = inLoop;
         block.lastLoop = lastLoop;
@@ -77,11 +69,7 @@
             catc.lastLoop = lastLoop;
 
             variables.incrementScope();
-<<<<<<< HEAD
-            catc.analyze(settings, definition, variables);
-=======
-            trap.analyze(variables);
->>>>>>> a2ff002e
+            catc.analyze(variables);
             variables.decrementScope();
 
             methodEscape &= catc.methodEscape;
@@ -115,19 +103,11 @@
 
         adapter.mark(end);
 
-<<<<<<< HEAD
         for (final SCatch catc : catches) {
             catc.begin = begin;
             catc.end = end;
             catc.exception = catches.size() > 1 ? exception : null;
-            catc.write(settings, definition, adapter);
-=======
-        for (final STrap trap : traps) {
-            trap.begin = begin;
-            trap.end = end;
-            trap.exception = traps.size() > 1 ? exception : null;
-            trap.write(adapter);
->>>>>>> a2ff002e
+            catc.write(adapter);
         }
 
         if (!block.allEscape || catches.size() > 1) {
