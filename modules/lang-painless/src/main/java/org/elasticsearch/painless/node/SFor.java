--- conflicted
+++ resolved
@@ -32,18 +32,11 @@
     ANode initializer;
     AExpression condition;
     AExpression afterthought;
-<<<<<<< HEAD
     final SBlock block;
-
-    public SFor(final int line, final String location,
-                final ANode initializer, final AExpression condition, final AExpression afterthought, final SBlock block) {
-=======
-    final AStatement block;
     final int maxLoopCounter;
 
     public SFor(int line, String location,
-                ANode initializer, AExpression condition, AExpression afterthought, AStatement block, int maxLoopCounter) {
->>>>>>> a2ff002e
+                ANode initializer, AExpression condition, AExpression afterthought, SBlock block, int maxLoopCounter) {
         super(line, location);
 
         this.initializer = initializer;
@@ -77,16 +70,9 @@
         }
 
         if (condition != null) {
-<<<<<<< HEAD
-            condition.expected = definition.booleanType;
-            condition.analyze(settings, definition, variables);
-            condition = condition.cast(settings, definition, variables);
-=======
-
             condition.expected = Definition.BOOLEAN_TYPE;
             condition.analyze(variables);
             condition = condition.cast(variables);
->>>>>>> a2ff002e
 
             if (condition.constant != null) {
                 continuous = (boolean)condition.constant;
