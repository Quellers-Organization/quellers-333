/*
 * Licensed to Elasticsearch under one or more contributor
 * license agreements. See the NOTICE file distributed with
 * this work for additional information regarding copyright
 * ownership. Elasticsearch licenses this file to you under
 * the Apache License, Version 2.0 (the "License"); you may
 * not use this file except in compliance with the License.
 * You may obtain a copy of the License at
 *
 *    http://www.apache.org/licenses/LICENSE-2.0
 *
 * Unless required by applicable law or agreed to in writing,
 * software distributed under the License is distributed on an
 * "AS IS" BASIS, WITHOUT WARRANTIES OR CONDITIONS OF ANY
 * KIND, either express or implied.  See the License for the
 * specific language governing permissions and limitations
 * under the License.
 */

package org.elasticsearch.painless.node;

import org.elasticsearch.painless.Location;
import org.elasticsearch.painless.phase.DefaultSemanticAnalysisPhase;
import org.elasticsearch.painless.phase.UserTreeVisitor;
import org.elasticsearch.painless.symbol.Decorations.AllEscape;
import org.elasticsearch.painless.symbol.Decorations.AnyBreak;
import org.elasticsearch.painless.symbol.Decorations.AnyContinue;
import org.elasticsearch.painless.symbol.Decorations.BeginLoop;
import org.elasticsearch.painless.symbol.Decorations.ContinuousLoop;
import org.elasticsearch.painless.symbol.Decorations.InLoop;
import org.elasticsearch.painless.symbol.Decorations.LoopEscape;
import org.elasticsearch.painless.symbol.Decorations.MethodEscape;
import org.elasticsearch.painless.symbol.Decorations.Read;
import org.elasticsearch.painless.symbol.Decorations.TargetType;
import org.elasticsearch.painless.symbol.SemanticScope;

import java.util.Objects;

/**
 * Represents a do-while loop.
 */
public class SDo extends AStatement {

    private final AExpression conditionNode;
    private final SBlock blockNode;

    public SDo(int identifier, Location location, AExpression conditionNode, SBlock blockNode) {
        super(identifier, location);

        this.conditionNode = Objects.requireNonNull(conditionNode);
        this.blockNode = blockNode;
    }

    public AExpression getConditionNode() {
        return conditionNode;
    }

    public SBlock getBlockNode() {
        return blockNode;
    }

    @Override
    public <Input, Output> Output visit(UserTreeVisitor<Input, Output> userTreeVisitor, Input input) {
        return userTreeVisitor.visitDo(this, input);
    }

    public static void visitDefaultSemanticAnalysis(
            DefaultSemanticAnalysisPhase visitor, SDo userDoNode, SemanticScope semanticScope) {

        semanticScope = semanticScope.newLocalScope();

        SBlock userBlockNode = userDoNode.getBlockNode();

        if (userBlockNode == null) {
            throw userDoNode.createError(new IllegalArgumentException("extraneous do-while loop"));
        }

        semanticScope.setCondition(userBlockNode, BeginLoop.class);
        semanticScope.setCondition(userBlockNode, InLoop.class);
        visitor.visit(userBlockNode, semanticScope);

        if (semanticScope.getCondition(userBlockNode, LoopEscape.class) &&
                semanticScope.getCondition(userBlockNode, AnyContinue.class) == false) {
            throw userDoNode.createError(new IllegalArgumentException("extraneous do-while loop"));
        }

        AExpression userConditionNode = userDoNode.getConditionNode();

        semanticScope.setCondition(userConditionNode, Read.class);
        semanticScope.putDecoration(userConditionNode, new TargetType(boolean.class));
        visitor.checkedVisit(userConditionNode, semanticScope);
        visitor.decorateWithCast(userConditionNode, semanticScope);

        boolean continuous;

<<<<<<< HEAD
        if (userConditionNode instanceof EBoolean) {
            continuous = ((EBoolean)userConditionNode).getBool();
=======
        if (conditionNode instanceof EBooleanConstant) {
            continuous = ((EBooleanConstant)conditionNode).getBool();
>>>>>>> 06fde811

            if (continuous == false) {
                throw userDoNode.createError(new IllegalArgumentException("extraneous do-while loop"));
            } else {
                semanticScope.setCondition(userDoNode, ContinuousLoop.class);
            }

            if (semanticScope.getCondition(userBlockNode, AnyBreak.class) == false) {
                semanticScope.setCondition(userDoNode, MethodEscape.class);
                semanticScope.setCondition(userDoNode, AllEscape.class);
            }
        }
    }
}<|MERGE_RESOLUTION|>--- conflicted
+++ resolved
@@ -93,13 +93,8 @@
 
         boolean continuous;
 
-<<<<<<< HEAD
-        if (userConditionNode instanceof EBoolean) {
-            continuous = ((EBoolean)userConditionNode).getBool();
-=======
-        if (conditionNode instanceof EBooleanConstant) {
-            continuous = ((EBooleanConstant)conditionNode).getBool();
->>>>>>> 06fde811
+        if (userConditionNode instanceof EBooleanConstant) {
+            continuous = ((EBooleanConstant)userConditionNode).getBool();
 
             if (continuous == false) {
                 throw userDoNode.createError(new IllegalArgumentException("extraneous do-while loop"));
