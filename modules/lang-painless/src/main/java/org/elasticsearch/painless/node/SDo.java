/*
 * Licensed to Elasticsearch under one or more contributor
 * license agreements. See the NOTICE file distributed with
 * this work for additional information regarding copyright
 * ownership. Elasticsearch licenses this file to you under
 * the Apache License, Version 2.0 (the "License"); you may
 * not use this file except in compliance with the License.
 * You may obtain a copy of the License at
 *
 *    http://www.apache.org/licenses/LICENSE-2.0
 *
 * Unless required by applicable law or agreed to in writing,
 * software distributed under the License is distributed on an
 * "AS IS" BASIS, WITHOUT WARRANTIES OR CONDITIONS OF ANY
 * KIND, either express or implied.  See the License for the
 * specific language governing permissions and limitations
 * under the License.
 */

package org.elasticsearch.painless.node;

import org.elasticsearch.painless.ClassWriter;
import org.elasticsearch.painless.CompilerSettings;
import org.elasticsearch.painless.Globals;
import org.elasticsearch.painless.Locals;
import org.elasticsearch.painless.Location;
import org.elasticsearch.painless.MethodWriter;
<<<<<<< HEAD
import org.elasticsearch.painless.symbol.ClassTable;
=======
import org.elasticsearch.painless.symbol.FunctionTable;
>>>>>>> e1a30179
import org.objectweb.asm.Label;
import org.objectweb.asm.Opcodes;

import java.util.Objects;
import java.util.Set;

/**
 * Represents a do-while loop.
 */
public final class SDo extends AStatement {

    private final SBlock block;
    private AExpression condition;

    private boolean continuous = false;

    public SDo(Location location, SBlock block, AExpression condition) {
        super(location);

        this.condition = Objects.requireNonNull(condition);
        this.block = block;
    }

    @Override
    void storeSettings(CompilerSettings settings) {
        condition.storeSettings(settings);

        if (block != null) {
            block.storeSettings(settings);
        }
    }

    @Override
    void extractVariables(Set<String> variables) {
        condition.extractVariables(variables);

        if (block != null) {
            block.extractVariables(variables);
        }
    }

    @Override
<<<<<<< HEAD
    void analyze(ClassTable classTable, Locals locals) {
=======
    void analyze(FunctionTable functions, Locals locals) {
>>>>>>> e1a30179
        locals = Locals.newLocalScope(locals);

        if (block == null) {
            throw createError(new IllegalArgumentException("Extraneous do while loop."));
        }

        block.beginLoop = true;
        block.inLoop = true;

<<<<<<< HEAD
        block.analyze(classTable, locals);
=======
        block.analyze(functions, locals);
>>>>>>> e1a30179

        if (block.loopEscape && !block.anyContinue) {
            throw createError(new IllegalArgumentException("Extraneous do while loop."));
        }

        condition.expected = boolean.class;
<<<<<<< HEAD
        condition.analyze(classTable, locals);
        condition = condition.cast(classTable, locals);
=======
        condition.analyze(functions, locals);
        condition = condition.cast(functions, locals);
>>>>>>> e1a30179

        if (condition.constant != null) {
            continuous = (boolean)condition.constant;

            if (!continuous) {
                throw createError(new IllegalArgumentException("Extraneous do while loop."));
            }

            if (!block.anyBreak) {
                methodEscape = true;
                allEscape = true;
            }
        }

        statementCount = 1;

        if (locals.hasVariable(Locals.LOOP)) {
            loopCounter = locals.getVariable(location, Locals.LOOP);
        }
    }

    @Override
    void write(ClassWriter classWriter, MethodWriter methodWriter, Globals globals) {
        methodWriter.writeStatementOffset(location);

        Label start = new Label();
        Label begin = new Label();
        Label end = new Label();

        methodWriter.mark(start);

        block.continu = begin;
        block.brake = end;
        block.write(classWriter, methodWriter, globals);

        methodWriter.mark(begin);

        if (!continuous) {
            condition.write(classWriter, methodWriter, globals);
            methodWriter.ifZCmp(Opcodes.IFEQ, end);
        }

        if (loopCounter != null) {
            methodWriter.writeLoopCounter(loopCounter.getSlot(), Math.max(1, block.statementCount), location);
        }

        methodWriter.goTo(start);
        methodWriter.mark(end);
    }

    @Override
    public String toString() {
        return singleLineToString(condition, block);
    }
}<|MERGE_RESOLUTION|>--- conflicted
+++ resolved
@@ -25,11 +25,7 @@
 import org.elasticsearch.painless.Locals;
 import org.elasticsearch.painless.Location;
 import org.elasticsearch.painless.MethodWriter;
-<<<<<<< HEAD
 import org.elasticsearch.painless.symbol.ClassTable;
-=======
-import org.elasticsearch.painless.symbol.FunctionTable;
->>>>>>> e1a30179
 import org.objectweb.asm.Label;
 import org.objectweb.asm.Opcodes;
 
@@ -72,11 +68,7 @@
     }
 
     @Override
-<<<<<<< HEAD
     void analyze(ClassTable classTable, Locals locals) {
-=======
-    void analyze(FunctionTable functions, Locals locals) {
->>>>>>> e1a30179
         locals = Locals.newLocalScope(locals);
 
         if (block == null) {
@@ -85,25 +77,15 @@
 
         block.beginLoop = true;
         block.inLoop = true;
-
-<<<<<<< HEAD
         block.analyze(classTable, locals);
-=======
-        block.analyze(functions, locals);
->>>>>>> e1a30179
 
         if (block.loopEscape && !block.anyContinue) {
             throw createError(new IllegalArgumentException("Extraneous do while loop."));
         }
 
         condition.expected = boolean.class;
-<<<<<<< HEAD
         condition.analyze(classTable, locals);
         condition = condition.cast(classTable, locals);
-=======
-        condition.analyze(functions, locals);
-        condition = condition.cast(functions, locals);
->>>>>>> e1a30179
 
         if (condition.constant != null) {
             continuous = (boolean)condition.constant;
