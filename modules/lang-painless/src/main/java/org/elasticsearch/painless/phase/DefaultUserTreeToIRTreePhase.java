--- conflicted
+++ resolved
@@ -487,7 +487,7 @@
                 }
             // this is a compound assignment
             } else {
-                // this store has a prefix node that we much dup for a load
+                // this store has a prefix node that we must dup for a load
                 if (irAccessNode != null) {
                     DupNode dupNode = new DupNode();
                     dupNode.setLocation(location);
@@ -499,16 +499,7 @@
                     ((StoreAccessNode)irStoreNode).setAccessNode(dupNode);
                 }
 
-<<<<<<< HEAD
                 irStoreNode.setChildNode(irLoadNode);
-=======
-                // this adds a stub node to do the operation
-                BinaryMathNode binaryMathNode = new BinaryMathNode();
-                binaryMathNode.setLocation(location);
-                binaryMathNode.setLeftNode(irLoadNode);
-
-                irStoreNode.setChildNode(binaryMathNode);
->>>>>>> 0ebd9ca0
             }
 
             irExpressionNode = irStoreNode;
@@ -857,12 +848,14 @@
             ExpressionNode irLoadNode = irStoreNode.getChildNode();
             ExpressionNode irCompoundNode;
 
+            // handles when the operation is a string concatenation
             if (concatenate) {
                 StringConcatenationNode stringConcatenationNode = new StringConcatenationNode();
                 stringConcatenationNode.setLocation(irStoreNode.getLocation());
                 stringConcatenationNode.setExpressionType(String.class);
                 stringConcatenationNode.setCat(false);
                 irCompoundNode = stringConcatenationNode;
+            // handles when the operation is mathematical
             } else {
                 BinaryMathNode irBinaryMathNode = new BinaryMathNode();
                 irBinaryMathNode.setLocation(irStoreNode.getLocation());
@@ -870,6 +863,7 @@
                 irBinaryMathNode.setExpressionType(compoundType);
                 irBinaryMathNode.setBinaryType(compoundType);
                 irBinaryMathNode.setOperation(userAssignmentNode.getOperation());
+                // add a compound assignment flag to the binary math node
                 irBinaryMathNode.setFlags(DefBootstrap.OPERATOR_COMPOUND_ASSIGNMENT);
                 irCompoundNode = irBinaryMathNode;
             }
@@ -879,13 +873,9 @@
 
             // no need to downcast so the binary math node is the value for the store node
             if (downcast == null) {
-<<<<<<< HEAD
                 irCompoundNode.setExpressionType(irStoreNode.getStoreType());
                 irStoreNode.setChildNode(irCompoundNode);
-=======
-                irBinaryMathNode.setExpressionType(irStoreNode.getStoreType());
             // add a cast node to do a downcast as the value for the store node
->>>>>>> 0ebd9ca0
             } else {
                 CastNode irCastNode = new CastNode();
                 irCastNode.setLocation(irCompoundNode.getLocation());
@@ -907,12 +897,8 @@
                     irDupNode.setSize(MethodWriter.getType(irLoadNode.getExpressionType()).getSize());
                     irDupNode.setDepth(accessDepth);
                     irDupNode.setChildNode(irLoadNode);
-<<<<<<< HEAD
                     irLoadNode = irDupNode;
-=======
-                    irBinaryMathNode.setLeftNode(irDupNode);
                 // the value is read from after the assignment (pre-increment/compound)
->>>>>>> 0ebd9ca0
                 } else {
                     irDupNode.setLocation(irStoreNode.getLocation());
                     irDupNode.setExpressionType(irStoreNode.getStoreType());
@@ -936,7 +922,6 @@
                 irLoadNode = irCastNode;
             }
 
-<<<<<<< HEAD
             if (concatenate) {
                 StringConcatenationNode irStringConcenationNode = (StringConcatenationNode)irCompoundNode;
                 irStringConcenationNode.addArgumentNode(irLoadNode);
@@ -946,15 +931,7 @@
                 irBinaryMathNode.setLeftNode(irLoadNode);
                 irBinaryMathNode.setRightNode(irValueNode);
             }
-=======
-            // add a compound assignment flag to the binary math node
-            irBinaryMathNode.setExpressionType(compoundType);
-            irBinaryMathNode.setBinaryType(compoundType);
-            irBinaryMathNode.setOperation(userAssignmentNode.getOperation());
-            irBinaryMathNode.setFlags(DefBootstrap.OPERATOR_COMPOUND_ASSIGNMENT);
-            irBinaryMathNode.setRightNode(irValueNode);
         // handles a standard assignment
->>>>>>> 0ebd9ca0
         } else {
             irStoreNode = (StoreNode)visit(userAssignmentNode.getLeftNode(), scriptScope);
 
