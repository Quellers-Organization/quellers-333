--- conflicted
+++ resolved
@@ -216,22 +216,7 @@
                                 throw createError(new IllegalArgumentException("Shortcut argument types must match."));
                             }
 
-<<<<<<< HEAD
-                            if ((input.read || input.write)
-                                    && (input.read == false || getter != null) && (input.write == false || setter != null)) {
-=======
-                            Output indexOutput;
-                            PainlessCast indexCast;
-
                             if ((input.read == false || getter != null) && (input.write == false || setter != null)) {
-                                Input indexInput = new Input();
-                                indexInput.expected = setter != null ? setter.typeParameters.get(0) : getter.typeParameters.get(0);
-                                EString index = new EString(location, value);
-                                indexOutput = index.analyze(classNode, scriptRoot, scope, indexInput);
-                                indexCast = AnalyzerCaster.getLegalCast(index.location,
-                                        indexOutput.actual, indexInput.expected, indexInput.explicit, indexInput.internal);
-
->>>>>>> c74a5c91
                                 output.actual = setter != null ? setter.typeParameters.get(1) : getter.returnType;
                             } else {
                                 throw createError(new IllegalArgumentException(
@@ -280,22 +265,7 @@
                                 throw createError(new IllegalArgumentException("Shortcut argument types must match."));
                             }
 
-<<<<<<< HEAD
-                            if ((input.read || input.write)
-                                    && (input.read == false || getter != null) && (input.write == false || setter != null)) {
-=======
-                            Output indexOutput;
-                            PainlessCast indexCast;
-
                             if ((input.read == false || getter != null) && (input.write == false || setter != null)) {
-                                ENumeric index = new ENumeric(location, value, 10);
-                                Input indexInput = new Input();
-                                indexInput.expected = int.class;
-                                indexOutput = index.analyze(classNode, scriptRoot, scope, indexInput);
-                                indexCast = AnalyzerCaster.getLegalCast(index.location,
-                                        indexOutput.actual, indexInput.expected, indexInput.explicit, indexInput.internal);
-
->>>>>>> c74a5c91
                                 output.actual = setter != null ? setter.typeParameters.get(1) : getter.returnType;
                             } else {
                                 throw createError(new IllegalArgumentException(
