--- conflicted
+++ resolved
@@ -60,11 +60,7 @@
      * Callback to visit a user tree node.
      */
     public <Input, Output> Output visit(UserTreeVisitor<Input, Output> userTreeVisitor, Input input) {
-<<<<<<< HEAD
-        throw new UnsupportedOperationException("cannot visit node type [" + getClass().getCanonicalName() + "]");
-=======
         throw new UnsupportedOperationException("cannot visit user node type [" + getClass().getCanonicalName() + "]");
->>>>>>> f2d5006e
     }
 
     /**
