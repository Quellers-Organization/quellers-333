--- conflicted
+++ resolved
@@ -83,16 +83,15 @@
   String get(int, String)
 }
 
-<<<<<<< HEAD
 class org.elasticsearch.script.field.GeoPointDocValuesField @dynamic_type {
   GeoPoint get(GeoPoint)
   GeoPoint get(int, GeoPoint)
-=======
+}
+
 class org.elasticsearch.script.field.IpDocValuesField @dynamic_type {
   IPAddress get(IPAddress)
   IPAddress get(int, IPAddress)
   List asStrings()
   String asString(String)
   String asString(int, String)
->>>>>>> 01ae3a6c
 }