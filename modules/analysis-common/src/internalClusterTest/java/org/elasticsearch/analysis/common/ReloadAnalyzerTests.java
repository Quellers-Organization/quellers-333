/*
 * Copyright Elasticsearch B.V. and/or licensed to Elasticsearch B.V. under one
 * or more contributor license agreements. Licensed under the Elastic License
 * 2.0 and the Server Side Public License, v 1; you may not use this file except
 * in compliance with, at your election, the Elastic License 2.0 or the Server
 * Side Public License, v 1.
 */

package org.elasticsearch.analysis.common;

import org.elasticsearch.action.admin.indices.analyze.AnalyzeAction;
import org.elasticsearch.action.admin.indices.analyze.AnalyzeAction.AnalyzeToken;
import org.elasticsearch.action.admin.indices.analyze.AnalyzeAction.Response;
import org.elasticsearch.action.admin.indices.analyze.ReloadAnalyzerAction;
import org.elasticsearch.action.admin.indices.analyze.ReloadAnalyzersRequest;
import org.elasticsearch.action.admin.indices.analyze.ReloadAnalyzersResponse;
import org.elasticsearch.index.mapper.MapperException;
import org.elasticsearch.index.query.QueryBuilders;
import org.elasticsearch.plugins.Plugin;
import org.elasticsearch.test.ESSingleNodeTestCase;

import java.io.FileNotFoundException;
import java.io.IOException;
import java.io.OutputStreamWriter;
import java.io.PrintWriter;
import java.nio.charset.StandardCharsets;
import java.nio.file.Files;
import java.nio.file.Path;
import java.nio.file.StandardOpenOption;
import java.util.Arrays;
import java.util.Collection;
import java.util.HashSet;
import java.util.List;
import java.util.Set;

import static org.elasticsearch.test.hamcrest.ElasticsearchAssertions.assertAcked;
import static org.elasticsearch.test.hamcrest.ElasticsearchAssertions.assertHitCount;
import static org.elasticsearch.test.hamcrest.ElasticsearchAssertions.assertNoFailures;

public class ReloadAnalyzerTests extends ESSingleNodeTestCase {

    public static final String SYNONYM_ANALYZER_NAME = "synonym_analyzer";
    public static final String SYNONYM_GRAPH_ANALYZER_NAME = "synonym_graph_analyzer";
    public static final String INDEX_NAME = "test";

    @Override
    protected Collection<Class<? extends Plugin>> getPlugins() {
        return Arrays.asList(CommonAnalysisPlugin.class);
    }

    public void testSynonymsUpdateable() throws IOException {
        Path synonymsFile = setupSynonyms();

        updateSynonyms(synonymsFile, false);

        checkAnalyzerTokens(List.of("foo", "baz", "buzz"));

        assertHitCount(client().prepareSearch(INDEX_NAME).setQuery(QueryBuilders.matchQuery("field", "baz")), 1L);
        assertHitCount(client().prepareSearch(INDEX_NAME).setQuery(QueryBuilders.matchQuery("field", "buzz")), 1L);
    }

    public void testSynonymsAreNotUpdatedOnPreview() throws IOException {
        Path synonymsFile = setupSynonyms();

        updateSynonyms(synonymsFile, true);

        checkAnalyzerTokens(List.of("foo", "baz"));

        assertHitCount(client().prepareSearch(INDEX_NAME).setQuery(QueryBuilders.matchQuery("field", "baz")), 1L);
        assertHitCount(client().prepareSearch(INDEX_NAME).setQuery(QueryBuilders.matchQuery("field", "buzz")), 0L);
    }

    private Path setupSynonyms() throws IOException {
        final String synonymsFileName = "synonyms.txt";
        final Path synonymsFile = setupResourceFile(synonymsFileName, "foo, baz");

        assertAcked(
            indicesAdmin().prepareCreate(INDEX_NAME)
                .setSettings(
                    indexSettings(5, 0).put("analysis.analyzer." + SYNONYM_ANALYZER_NAME + ".tokenizer", "standard")
                        .putList("analysis.analyzer." + SYNONYM_ANALYZER_NAME + ".filter", "lowercase", "synonym_filter")
                        .put("analysis.analyzer." + SYNONYM_GRAPH_ANALYZER_NAME + ".tokenizer", "standard")
                        .putList("analysis.analyzer." + SYNONYM_GRAPH_ANALYZER_NAME + ".filter", "lowercase", "synonym_graph_filter")
                        .put("analysis.filter.synonym_filter.type", "synonym")
                        .put("analysis.filter.synonym_filter.updateable", "true")
                        .put("analysis.filter.synonym_filter.synonyms_path", synonymsFileName)
                        .put("analysis.filter.synonym_graph_filter.type", "synonym_graph")
                        .put("analysis.filter.synonym_graph_filter.updateable", "true")
                        .put("analysis.filter.synonym_graph_filter.synonyms_path", synonymsFileName)
                )
                .setMapping("field", "type=text,analyzer=standard,search_analyzer=" + SYNONYM_ANALYZER_NAME)
        );

<<<<<<< HEAD
        prepareIndex(INDEX_NAME).setId("1").setSource("field", "Foo").get();
        assertNoFailures(indicesAdmin().prepareRefresh(INDEX_NAME).execute().actionGet());
=======
        client().prepareIndex(INDEX_NAME).setId("1").setSource("field", "Foo").get();
        assertNoFailures(indicesAdmin().prepareRefresh(INDEX_NAME).get());
>>>>>>> 484bde9f

        assertHitCount(client().prepareSearch(INDEX_NAME).setQuery(QueryBuilders.matchQuery("field", "baz")), 1L);
        assertHitCount(client().prepareSearch(INDEX_NAME).setQuery(QueryBuilders.matchQuery("field", "buzz")), 0L);

        {
            for (String analyzerName : new String[] { SYNONYM_ANALYZER_NAME, SYNONYM_GRAPH_ANALYZER_NAME }) {
                Response analyzeResponse = indicesAdmin().prepareAnalyze(INDEX_NAME, "foo").setAnalyzer(analyzerName).get();
                assertEquals(2, analyzeResponse.getTokens().size());
                Set<String> tokens = new HashSet<>();
                analyzeResponse.getTokens().stream().map(AnalyzeToken::getTerm).forEach(t -> tokens.add(t));
                assertTrue(tokens.contains("foo"));
                assertTrue(tokens.contains("baz"));
            }
        }

        return synonymsFile;
    }

    private void updateSynonyms(Path synonymsFile, boolean preview) throws IOException {
        // now update synonyms file and trigger reloading
        try (
            PrintWriter out = new PrintWriter(
                new OutputStreamWriter(Files.newOutputStream(synonymsFile, StandardOpenOption.WRITE), StandardCharsets.UTF_8)
            )
        ) {
            out.println("foo, baz, buzz");
        }
        ReloadAnalyzersResponse reloadResponse = client().execute(
            ReloadAnalyzerAction.INSTANCE,
            new ReloadAnalyzersRequest(null, preview, INDEX_NAME)
        ).actionGet();
        assertNoFailures(reloadResponse);
        Set<String> reloadedAnalyzers = reloadResponse.getReloadDetails().get(INDEX_NAME).getReloadedAnalyzers();
        assertEquals(2, reloadedAnalyzers.size());
        assertTrue(reloadedAnalyzers.contains(SYNONYM_ANALYZER_NAME));
        assertTrue(reloadedAnalyzers.contains(SYNONYM_GRAPH_ANALYZER_NAME));
    }

    private void checkAnalyzerTokens(Collection<String> expectedTokens) {
        for (String analyzerName : new String[] { SYNONYM_ANALYZER_NAME, SYNONYM_GRAPH_ANALYZER_NAME }) {
            Response analyzeResponse = indicesAdmin().prepareAnalyze(INDEX_NAME, "foo").setAnalyzer(analyzerName).get();
            assertEquals(expectedTokens.size(), analyzeResponse.getTokens().size());
            Set<String> tokens = new HashSet<>();
            analyzeResponse.getTokens().stream().map(AnalyzeToken::getTerm).forEach(t -> tokens.add(t));
            assertTrue(tokens.containsAll(expectedTokens));
        }
    }

    public void testSynonymsInMultiplexerUpdateable() throws FileNotFoundException, IOException {
        String synonymsFileName = "synonyms.txt";
        Path synonymsFile = setupResourceFile(synonymsFileName, "foo, baz");

        final String INDEX_NAME = "test";
        final String SYNONYM_ANALYZER_NAME = "synonym_in_multiplexer_analyzer";
        assertAcked(
            indicesAdmin().prepareCreate(INDEX_NAME)
                .setSettings(
                    indexSettings(5, 0).put("analysis.analyzer." + SYNONYM_ANALYZER_NAME + ".tokenizer", "whitespace")
                        .putList("analysis.analyzer." + SYNONYM_ANALYZER_NAME + ".filter", "my_multiplexer")
                        .put("analysis.filter.synonym_filter.type", "synonym")
                        .put("analysis.filter.synonym_filter.updateable", "true")
                        .put("analysis.filter.synonym_filter.synonyms_path", synonymsFileName)
                        .put("analysis.filter.my_multiplexer.type", "multiplexer")
                        .putList("analysis.filter.my_multiplexer.filters", "synonym_filter")
                )
                .setMapping("field", "type=text,analyzer=standard,search_analyzer=" + SYNONYM_ANALYZER_NAME)
        );

<<<<<<< HEAD
        prepareIndex(INDEX_NAME).setId("1").setSource("field", "foo").get();
        assertNoFailures(indicesAdmin().prepareRefresh(INDEX_NAME).execute().actionGet());
=======
        client().prepareIndex(INDEX_NAME).setId("1").setSource("field", "foo").get();
        assertNoFailures(indicesAdmin().prepareRefresh(INDEX_NAME).get());
>>>>>>> 484bde9f

        assertHitCount(client().prepareSearch(INDEX_NAME).setQuery(QueryBuilders.matchQuery("field", "baz")), 1L);
        assertHitCount(client().prepareSearch(INDEX_NAME).setQuery(QueryBuilders.matchQuery("field", "buzz")), 0L);

        Response analyzeResponse = indicesAdmin().prepareAnalyze(INDEX_NAME, "foo").setAnalyzer(SYNONYM_ANALYZER_NAME).get();
        assertEquals(2, analyzeResponse.getTokens().size());
        final Set<String> tokens = new HashSet<>();
        analyzeResponse.getTokens().stream().map(AnalyzeToken::getTerm).forEach(t -> tokens.add(t));
        assertTrue(tokens.contains("foo"));
        assertTrue(tokens.contains("baz"));

        // now update synonyms file and trigger reloading
        try (
            PrintWriter out = new PrintWriter(
                new OutputStreamWriter(Files.newOutputStream(synonymsFile, StandardOpenOption.WRITE), StandardCharsets.UTF_8)
            )
        ) {
            out.println("foo, baz, buzz");
        }
        ReloadAnalyzersResponse reloadResponse = client().execute(
            ReloadAnalyzerAction.INSTANCE,
            new ReloadAnalyzersRequest(null, false, INDEX_NAME)
        ).actionGet();
        assertNoFailures(reloadResponse);
        Set<String> reloadedAnalyzers = reloadResponse.getReloadDetails().get(INDEX_NAME).getReloadedAnalyzers();
        assertEquals(1, reloadedAnalyzers.size());
        assertTrue(reloadedAnalyzers.contains(SYNONYM_ANALYZER_NAME));

        analyzeResponse = indicesAdmin().prepareAnalyze(INDEX_NAME, "foo").setAnalyzer(SYNONYM_ANALYZER_NAME).get();
        assertEquals(3, analyzeResponse.getTokens().size());
        tokens.clear();
        analyzeResponse.getTokens().stream().map(AnalyzeToken::getTerm).forEach(t -> tokens.add(t));
        assertTrue(tokens.contains("foo"));
        assertTrue(tokens.contains("baz"));
        assertTrue(tokens.contains("buzz"));

        assertHitCount(client().prepareSearch(INDEX_NAME).setQuery(QueryBuilders.matchQuery("field", "baz")), 1L);
        assertHitCount(client().prepareSearch(INDEX_NAME).setQuery(QueryBuilders.matchQuery("field", "buzz")), 1L);
    }

    public void testUpdateableSynonymsRejectedAtIndexTime() throws FileNotFoundException, IOException {
        String synonymsFileName = "synonyms.txt";
        setupResourceFile(synonymsFileName, "foo, baz");
        Path configDir = node().getEnvironment().configFile();
        if (Files.exists(configDir) == false) {
            Files.createDirectory(configDir);
        }
        Path synonymsFile = configDir.resolve(synonymsFileName);
        if (Files.exists(synonymsFile) == false) {
            Files.createFile(synonymsFile);
        }
        try (
            PrintWriter out = new PrintWriter(
                new OutputStreamWriter(Files.newOutputStream(synonymsFile, StandardOpenOption.WRITE), StandardCharsets.UTF_8)
            )
        ) {
            out.println("foo, baz");
        }

        final String INDEX_NAME = "test";
        final String analyzerName = "my_synonym_analyzer";

        MapperException ex = expectThrows(
            MapperException.class,
            () -> indicesAdmin().prepareCreate(INDEX_NAME)
                .setSettings(
                    indexSettings(5, 0).put("analysis.analyzer." + analyzerName + ".tokenizer", "standard")
                        .putList("analysis.analyzer." + analyzerName + ".filter", "lowercase", "synonym_filter")
                        .put("analysis.filter.synonym_filter.type", "synonym")
                        .put("analysis.filter.synonym_filter.updateable", "true")
                        .put("analysis.filter.synonym_filter.synonyms_path", synonymsFileName)
                )
                .setMapping("field", "type=text,analyzer=" + analyzerName)
                .get()
        );

        assertEquals(
            "Failed to parse mapping: analyzer [my_synonym_analyzer] "
                + "contains filters [synonym_filter] that are not allowed to run in index time mode.",
            ex.getMessage()
        );

        // same for synonym filters in multiplexer chain
        ex = expectThrows(
            MapperException.class,
            () -> indicesAdmin().prepareCreate(INDEX_NAME)
                .setSettings(
                    indexSettings(5, 0).put("analysis.analyzer." + analyzerName + ".tokenizer", "whitespace")
                        .putList("analysis.analyzer." + analyzerName + ".filter", "my_multiplexer")
                        .put("analysis.filter.synonym_filter.type", "synonym")
                        .put("analysis.filter.synonym_filter.updateable", "true")
                        .put("analysis.filter.synonym_filter.synonyms_path", synonymsFileName)
                        .put("analysis.filter.my_multiplexer.type", "multiplexer")
                        .putList("analysis.filter.my_multiplexer.filters", "synonym_filter")
                )
                .setMapping("field", "type=text,analyzer=" + analyzerName)
                .get()
        );

        assertEquals(
            "Failed to parse mapping: analyzer [my_synonym_analyzer] "
                + "contains filters [my_multiplexer] that are not allowed to run in index time mode.",
            ex.getMessage()
        );
    }

    public void testKeywordMarkerUpdateable() throws IOException {
        String fileName = "example_word_list.txt";
        Path file = setupResourceFile(fileName, "running");

        final String INDEX_NAME = "test";
        final String analyzerName = "keyword_maker_analyzer";
        assertAcked(
            indicesAdmin().prepareCreate(INDEX_NAME)
                .setSettings(
                    indexSettings(5, 0).put("analysis.analyzer." + analyzerName + ".tokenizer", "whitespace")
                        .putList("analysis.analyzer." + analyzerName + ".filter", "keyword_marker_filter", "stemmer")
                        .put("analysis.filter.keyword_marker_filter.type", "keyword_marker")
                        .put("analysis.filter.keyword_marker_filter.updateable", "true")
                        .put("analysis.filter.keyword_marker_filter.keywords_path", fileName)
                )
                .setMapping("field", "type=text,analyzer=standard,search_analyzer=" + analyzerName)
        );

        AnalyzeAction.Response analysisResponse = indicesAdmin().prepareAnalyze("test", "running jumping").setAnalyzer(analyzerName).get();
        List<AnalyzeToken> tokens = analysisResponse.getTokens();
        assertEquals("running", tokens.get(0).getTerm());
        assertEquals("jump", tokens.get(1).getTerm());

        // now update keyword marker file and trigger reloading
        try (
            PrintWriter out = new PrintWriter(
                new OutputStreamWriter(Files.newOutputStream(file, StandardOpenOption.WRITE), StandardCharsets.UTF_8)
            )
        ) {
            out.println("running");
            out.println("jumping");
        }

        ReloadAnalyzersResponse reloadResponse = client().execute(
            ReloadAnalyzerAction.INSTANCE,
            new ReloadAnalyzersRequest(null, false, INDEX_NAME)
        ).actionGet();
        assertNoFailures(reloadResponse);
        Set<String> reloadedAnalyzers = reloadResponse.getReloadDetails().get(INDEX_NAME).getReloadedAnalyzers();
        assertEquals(1, reloadedAnalyzers.size());
        assertTrue(reloadedAnalyzers.contains(analyzerName));

        analysisResponse = indicesAdmin().prepareAnalyze("test", "running jumping").setAnalyzer(analyzerName).get();
        tokens = analysisResponse.getTokens();
        assertEquals("running", tokens.get(0).getTerm());
        assertEquals("jumping", tokens.get(1).getTerm());
    }

    private Path setupResourceFile(String fileName, String... content) throws IOException {
        Path configDir = node().getEnvironment().configFile();
        if (Files.exists(configDir) == false) {
            Files.createDirectory(configDir);
        }
        Path file = configDir.resolve(fileName);
        if (Files.exists(file) == false) {
            Files.createFile(file);
        }
        try (
            PrintWriter out = new PrintWriter(
                new OutputStreamWriter(Files.newOutputStream(file, StandardOpenOption.WRITE), StandardCharsets.UTF_8)
            )
        ) {
            for (String item : content) {
                out.println(item);
            }
        }
        return file;
    }

}<|MERGE_RESOLUTION|>--- conflicted
+++ resolved
@@ -91,13 +91,8 @@
                 .setMapping("field", "type=text,analyzer=standard,search_analyzer=" + SYNONYM_ANALYZER_NAME)
         );
 
-<<<<<<< HEAD
         prepareIndex(INDEX_NAME).setId("1").setSource("field", "Foo").get();
-        assertNoFailures(indicesAdmin().prepareRefresh(INDEX_NAME).execute().actionGet());
-=======
-        client().prepareIndex(INDEX_NAME).setId("1").setSource("field", "Foo").get();
         assertNoFailures(indicesAdmin().prepareRefresh(INDEX_NAME).get());
->>>>>>> 484bde9f
 
         assertHitCount(client().prepareSearch(INDEX_NAME).setQuery(QueryBuilders.matchQuery("field", "baz")), 1L);
         assertHitCount(client().prepareSearch(INDEX_NAME).setQuery(QueryBuilders.matchQuery("field", "buzz")), 0L);
@@ -166,13 +161,8 @@
                 .setMapping("field", "type=text,analyzer=standard,search_analyzer=" + SYNONYM_ANALYZER_NAME)
         );
 
-<<<<<<< HEAD
         prepareIndex(INDEX_NAME).setId("1").setSource("field", "foo").get();
-        assertNoFailures(indicesAdmin().prepareRefresh(INDEX_NAME).execute().actionGet());
-=======
-        client().prepareIndex(INDEX_NAME).setId("1").setSource("field", "foo").get();
         assertNoFailures(indicesAdmin().prepareRefresh(INDEX_NAME).get());
->>>>>>> 484bde9f
 
         assertHitCount(client().prepareSearch(INDEX_NAME).setQuery(QueryBuilders.matchQuery("field", "baz")), 1L);
         assertHitCount(client().prepareSearch(INDEX_NAME).setQuery(QueryBuilders.matchQuery("field", "buzz")), 0L);
