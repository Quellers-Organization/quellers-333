/*
 * Copyright Elasticsearch B.V. and/or licensed to Elasticsearch B.V. under one
 * or more contributor license agreements. Licensed under the Elastic License
 * 2.0 and the Server Side Public License, v 1; you may not use this file except
 * in compliance with, at your election, the Elastic License 2.0 or the Server
 * Side Public License, v 1.
 */

package org.elasticsearch.analysis.common;

import org.apache.lucene.analysis.CharArraySet;
import org.apache.lucene.analysis.FilteringTokenFilter;
import org.apache.lucene.analysis.TokenStream;
import org.apache.lucene.analysis.tokenattributes.CharTermAttribute;
import org.apache.lucene.analysis.tokenattributes.PositionIncrementAttribute;

import java.io.IOException;

/**
 * A token filter that generates unique tokens. Can remove unique tokens only on the same
 * position increments as well.
 */
class UniqueTokenFilter extends FilteringTokenFilter {

    private final CharTermAttribute termAttribute = addAttribute(CharTermAttribute.class);
    private final PositionIncrementAttribute posIncAttribute = addAttribute(PositionIncrementAttribute.class);

    private final CharArraySet previous = new CharArraySet(8, false);
    private final boolean onlyOnSamePosition;

    UniqueTokenFilter(TokenStream in) {
        this(in, false);
    }

    UniqueTokenFilter(TokenStream in, boolean onlyOnSamePosition) {
        super(in);
        this.onlyOnSamePosition = onlyOnSamePosition;
    }

    @Override
    protected boolean accept() {
        final char term[] = termAttribute.buffer();
        final int length = termAttribute.length();

        boolean duplicate;
        final int posIncrement = posIncAttribute.getPositionIncrement();

        if (onlyOnSamePosition) {
            if (posIncrement > 0) {
                previous.clear();
            }

<<<<<<< HEAD
            duplicate = (posIncrement == 0 && previous.contains(term, 0, length));
        } else {
            duplicate = previous.contains(term, 0, length);
=======
            // clone the term, and add to the set of seen terms.
            char saved[] = new char[length];
            System.arraycopy(term, 0, saved, 0, length);
            previous.add(saved);

            if (duplicate == false) {
                return true;
            }
>>>>>>> cd84749d
        }

        // clone the term, and add to the set of seen terms.
        char saved[] = new char[length];
        System.arraycopy(term, 0, saved, 0, length);
        previous.add(saved);

        return duplicate == false;
    }

    @Override
    public final void reset() throws IOException {
        super.reset();
        previous.clear();
    }
}<|MERGE_RESOLUTION|>--- conflicted
+++ resolved
@@ -42,28 +42,16 @@
         final char term[] = termAttribute.buffer();
         final int length = termAttribute.length();
 
-        boolean duplicate;
+        final boolean duplicate;
         final int posIncrement = posIncAttribute.getPositionIncrement();
 
         if (onlyOnSamePosition) {
             if (posIncrement > 0) {
                 previous.clear();
             }
-
-<<<<<<< HEAD
             duplicate = (posIncrement == 0 && previous.contains(term, 0, length));
         } else {
             duplicate = previous.contains(term, 0, length);
-=======
-            // clone the term, and add to the set of seen terms.
-            char saved[] = new char[length];
-            System.arraycopy(term, 0, saved, 0, length);
-            previous.add(saved);
-
-            if (duplicate == false) {
-                return true;
-            }
->>>>>>> cd84749d
         }
 
         // clone the term, and add to the set of seen terms.
