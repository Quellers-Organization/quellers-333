/*
 * Licensed to Elasticsearch under one or more contributor
 * license agreements. See the NOTICE file distributed with
 * this work for additional information regarding copyright
 * ownership. Elasticsearch licenses this file to you under
 * the Apache License, Version 2.0 (the "License"); you may
 * not use this file except in compliance with the License.
 * You may obtain a copy of the License at
 *
 *    http://www.apache.org/licenses/LICENSE-2.0
 *
 * Unless required by applicable law or agreed to in writing,
 * software distributed under the License is distributed on an
 * "AS IS" BASIS, WITHOUT WARRANTIES OR CONDITIONS OF ANY
 * KIND, either express or implied.  See the License for the
 * specific language governing permissions and limitations
 * under the License.
 */

package org.elasticsearch.analysis.common;

import org.apache.logging.log4j.LogManager;
import org.elasticsearch.Version;
import org.elasticsearch.common.logging.DeprecationLogger;
import org.elasticsearch.common.settings.Settings;
import org.elasticsearch.env.Environment;
import org.elasticsearch.index.IndexSettings;

public class LegacyDelimitedPayloadTokenFilterFactory extends DelimitedPayloadTokenFilterFactory {
<<<<<<< HEAD
    private static final DeprecationLogger DEPRECATION_LOGGER =
=======
    private static final DeprecationLogger deprecationLogger =
>>>>>>> 73408867
        new DeprecationLogger(LogManager.getLogger(LegacyDelimitedPayloadTokenFilterFactory.class));

    LegacyDelimitedPayloadTokenFilterFactory(IndexSettings indexSettings, Environment env, String name, Settings settings) {
        super(indexSettings, env, name, settings);
        if (indexSettings.getIndexVersionCreated().onOrAfter(Version.V_7_0_0_alpha1)) {
            throw new IllegalArgumentException(
                    "[delimited_payload_filter] is not supported for new indices, use [delimited_payload] instead");
        }
        if (indexSettings.getIndexVersionCreated().onOrAfter(Version.V_6_2_0)) {
            deprecationLogger.deprecated("Deprecated [delimited_payload_filter] used, replaced by [delimited_payload]");
        }
    }
}<|MERGE_RESOLUTION|>--- conflicted
+++ resolved
@@ -27,11 +27,8 @@
 import org.elasticsearch.index.IndexSettings;
 
 public class LegacyDelimitedPayloadTokenFilterFactory extends DelimitedPayloadTokenFilterFactory {
-<<<<<<< HEAD
-    private static final DeprecationLogger DEPRECATION_LOGGER =
-=======
+
     private static final DeprecationLogger deprecationLogger =
->>>>>>> 73408867
         new DeprecationLogger(LogManager.getLogger(LegacyDelimitedPayloadTokenFilterFactory.class));
 
     LegacyDelimitedPayloadTokenFilterFactory(IndexSettings indexSettings, Environment env, String name, Settings settings) {
