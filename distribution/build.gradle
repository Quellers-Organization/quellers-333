/*
 * Copyright Elasticsearch B.V. and/or licensed to Elasticsearch B.V. under one
 * or more contributor license agreements. Licensed under the Elastic License
 * 2.0 and the Server Side Public License, v 1; you may not use this file except
 * in compliance with, at your election, the Elastic License 2.0 or the Server
 * Side Public License, v 1.
 */


import org.apache.tools.ant.filters.FixCrLfFilter
import org.apache.tools.ant.filters.ReplaceTokens
import org.elasticsearch.gradle.VersionProperties
import org.elasticsearch.gradle.internal.ConcatFilesTask
import org.elasticsearch.gradle.internal.DependenciesInfoPlugin
import org.elasticsearch.gradle.internal.NoticeTask
import org.elasticsearch.gradle.internal.info.BuildParams
import org.elasticsearch.gradle.internal.test.HistoricalFeaturesMetadataPlugin

import java.nio.file.Files
import java.nio.file.Path

plugins {
  id 'base'
  id 'elasticsearch.distro'
}

configurations {
  log4jConfig
  dependencyInfos {
    attributes {
      attribute(Category.CATEGORY_ATTRIBUTE, project.getObjects().named(Category.class, Category.DOCUMENTATION))
    }
  }
  featuresMetadata {
    attributes {
      attribute(ArtifactTypeDefinition.ARTIFACT_TYPE_ATTRIBUTE, HistoricalFeaturesMetadataPlugin.FEATURES_METADATA_TYPE)
    }
  }
}

dependencies {
  featuresMetadata project(':server')
}

def thisProj = project
rootProject.allprojects { proj ->
    proj.plugins.withType(DependenciesInfoPlugin) {
      thisProj.dependencies.add("dependencyInfos", project.dependencies.project(path: proj.path))
    }
}

/*****************************************************************************
 *                  Third party dependencies report                          *
 *****************************************************************************/

// Concatenates the dependencies CSV files into a single file
tasks.register("generateDependenciesReport", ConcatFilesTask) {
  files = configurations.dependencyInfos
  headerLine = "name,version,url,license,sourceURL"
  target = new File(providers.systemProperty('csv')
                      .orElse("${project.buildDir}/reports/dependencies/es-dependencies.csv")
                      .get()
  )
  // explicitly add our dependency on the JDK
  String jdkVersion = VersionProperties.versions.get('bundled_jdk').split('@')[0]
  String jdkMajorVersion = jdkVersion.split('[+.]')[0]
  String sourceUrl = "https://github.com/openjdk/jdk${jdkMajorVersion}u/archive/refs/tags/jdk-${jdkVersion}.tar.gz"
  additionalLines << "OpenJDK,${jdkVersion},https://openjdk.java.net/,GPL-2.0-with-classpath-exception,${sourceUrl}".toString()

  // Explicitly add the dependency on the RHEL UBI Docker base image
  String[] rhelUbiFields = [
    'Red Hat Universal Base Image minimal',
    '8',
    'https://catalog.redhat.com/software/containers/ubi8/ubi-minimal/5c359a62bed8bd75a2c3fba8',
    'Custom;https://www.redhat.com/licenses/EULA_Red_Hat_Universal_Base_Image_English_20190422.pdf',
    'https://oss-dependencies.elastic.co/red-hat-universal-base-image-minimal/8/ubi-minimal-8-source.tar.gz'
  ]
  additionalLines << rhelUbiFields.join(',')
}

/*****************************************************************************
 *                                Notice file                                *
 *****************************************************************************/

// integ test zip only uses server, so a different notice file is needed there
def buildServerNoticeTaskProvider = tasks.register("buildServerNotice", NoticeTask)

// other distributions include notices from modules as well, which are added below later
def buildDefaultNoticeTaskProvider = tasks.register("buildDefaultNotice", NoticeTask) {
  licensesDir new File(project(':distribution').projectDir, 'licenses')
}

// The :server and :libs projects belong to all distributions
tasks.withType(NoticeTask).configureEach {
  licensesDir project(':server').file('licenses')
  source project(':server').file('src/main/java')
  project(':libs').subprojects.each { Project lib ->
    licensesDir lib.file('licenses')
    source lib.file('src/main/java')
  }
}

/*****************************************************************************
 *                                  Modules                                  *
 *****************************************************************************/
String defaultOutputs = 'build/outputs/default'
String systemdOutputs = 'build/outputs/systemd'
String integTestOutputs = 'build/outputs/integ-test-only'
String externalTestOutputs = 'build/outputs/external-test'

def processDefaultOutputsTaskProvider = tasks.register("processDefaultOutputs", Sync) {
  into defaultOutputs
}

def processSystemdOutputsTaskProvider = tasks.register("processSystemdOutputs", Sync) {
  into systemdOutputs
}

def processExternalTestOutputsTaskProvider = tasks.register("processExternalTestOutputs", Sync) {
  into externalTestOutputs
}

// Integ tests work over the rest http layer, so we need a transport included with the integ test zip.
// All transport modules are included so that they may be randomized for testing
def processIntegTestOutputsTaskProvider = tasks.register("processIntegTestOutputs", Sync) {
  into integTestOutputs
}

def integTestConfigFiles = fileTree("${integTestOutputs}/config") {
  builtBy processIntegTestOutputsTaskProvider
}

def integTestBinFiles = fileTree("${integTestOutputs}/bin") {
  builtBy processIntegTestOutputsTaskProvider
}

def defaultModulesFiles = fileTree("${defaultOutputs}/modules") {
  builtBy processDefaultOutputsTaskProvider
}

def defaultBinFiles = fileTree("${defaultOutputs}/bin") {
  builtBy processDefaultOutputsTaskProvider
}
def defaultConfigFiles = fileTree("${defaultOutputs}/config") {
  builtBy processDefaultOutputsTaskProvider
}

def systemdModuleFiles = fileTree("${systemdOutputs}/modules") {
  builtBy processSystemdOutputsTaskProvider
}

def buildIntegTestModulesTaskProvider = tasks.register("buildIntegTestModules") {
  dependsOn processIntegTestOutputsTaskProvider
  outputs.dir "${integTestOutputs}/modules"
}

def buildExternalTestModulesTaskProvider = tasks.register("buildExternalTestModules") {
  dependsOn "processExternalTestOutputs"
  outputs.dir "${externalTestOutputs}/modules"
}

def buildDefaultLog4jConfigTaskProvider = tasks.register("buildDefaultLog4jConfig") {
  mustRunAfter('processDefaultOutputs')

  def outputFile = file("${defaultOutputs}/log4j2.properties")
  def inputFiles = fileTree('src/config').matching { include 'log4j2.properties' }
  project(':modules').subprojects.each {
    inputFiles = inputFiles + it.fileTree('src/main/config').matching { include 'log4j2.properties' }
  }
  project(':x-pack:plugin').subprojects.each {
    inputFiles = inputFiles + it.fileTree('src/main/config').matching { include 'log4j2.properties' }
  }

  inputs.files(inputFiles)
  outputs.file outputFile

  doLast {
    outputFile.setText('', 'UTF-8')
    inputFiles.files.eachWithIndex(
      { f, i ->
        if (i != 0) {
          outputFile.append('\n\n', 'UTF-8')
        }
        outputFile.append(f.text, 'UTF-8')
      }
    )
  }
}

ext.restTestExpansions = [
  'expected.modules.count': 0
]
// we create the buildOssModules task above but fill it here so we can do a single
// loop over modules to also setup cross task dependencies and increment our modules counter
project.rootProject.subprojects.findAll { it.parent.path == ':modules' }.each { Project module ->
  if (module.name == 'systemd') {
    // the systemd module is only included in the package distributions
    return
  }
  File licenses = new File(module.projectDir, 'licenses')
  if (licenses.exists()) {
    buildDefaultNoticeTaskProvider.configure {
      licensesDir licenses
      source module.file('src/main/java')
    }
  }

  distro.copyModule(processDefaultOutputsTaskProvider, module)
  dependencies.add('featuresMetadata', module)
  if (module.name.startsWith('transport-') || (BuildParams.snapshotBuild == false && module.name == 'apm')) {
    distro.copyModule(processIntegTestOutputsTaskProvider, module)
  }

  restTestExpansions['expected.modules.count'] += 1
}

// use licenses from each of the bundled xpack plugins
Project xpack = project(':x-pack:plugin')
xpack.subprojects.findAll { it.parent == xpack }.each { Project xpackModule ->
  File licenses = new File(xpackModule.projectDir, 'licenses')
  if (licenses.exists()) {
    buildDefaultNoticeTaskProvider.configure {
      licensesDir licenses
      source xpackModule.file('src/main/java')
    }
  }
  distro.copyModule(processDefaultOutputsTaskProvider, xpackModule)
  dependencies.add('featuresMetadata', xpackModule)
  if (xpackModule.name.equals('core') || xpackModule.name.equals('security')) {
    distro.copyModule(processIntegTestOutputsTaskProvider, xpackModule)
  }
}

distro.copyModule(processSystemdOutputsTaskProvider, project(':modules:systemd'))

project(':test:external-modules').subprojects.each { Project testModule ->
  distro.copyModule(processExternalTestOutputsTaskProvider, testModule)
}

configure(subprojects.findAll { ['archives', 'packages'].contains(it.name) }) {

  apply plugin: 'elasticsearch.jdk-download'
  apply plugin: 'elasticsearch.repositories'

  // Setup all required JDKs
  project.jdks {
    ['darwin', 'windows', 'linux'].each { platform ->
      (platform == 'linux' || platform == 'darwin' ? ['x64', 'aarch64'] : ['x64']).each { architecture ->
        "bundled_${platform}_${architecture}" {
          it.platform = platform
          it.version = VersionProperties.bundledJdkVersion
          it.vendor = VersionProperties.bundledJdkVendor
          it.architecture = architecture
        }
      }
    }
  }

  // TODO: the map needs to be an input of the tasks, so that when it changes, the task will re-run...
  /*****************************************************************************
   *             Properties to expand when copying packaging files             *
   *****************************************************************************/
  configurations {
    ['libs', 'libsNativeDarwinAarch64', 'libsNativeLinuxAarch64', 'libsVersionChecker', 'libsCliLauncher', 'libsServerCli', 'libsWindowsServiceCli', 'libsPluginCli', 'libsKeystoreCli', 'libsSecurityCli', 'libsGeoIpCli', 'libsAnsiConsole'].each {
      create(it) {
        canBeConsumed = false
        canBeResolved = true
        attributes {
          attribute(Category.CATEGORY_ATTRIBUTE, objects.named(Category, Category.LIBRARY))
          attribute(Usage.USAGE_ATTRIBUTE, objects.named(Usage, Usage.JAVA_RUNTIME))
          attribute(Bundling.BUNDLING_ATTRIBUTE, objects.named(Bundling, Bundling.EXTERNAL))
        }
      }
    }
    all {
      resolutionStrategy.dependencySubstitution {
        substitute module("org.apache.logging.log4j:log4j-core") using project(":libs:elasticsearch-log4j") because "patched to remove JndiLookup clas"}
    }
  }

  dependencies {
    libs project(':server')
    // this is a special circumstance of a jar that is not a dependency of server, but needs to be in the module path
    libs project(':libs:elasticsearch-preallocate')
    libsNativeDarwinAarch64 project(path: ':libs:elasticsearch-vec', configuration: 'darwinAarch64')
    libsNativeLinuxAarch64 project(path: ':libs:elasticsearch-vec', configuration: 'linuxAarch64')

    libsVersionChecker project(':distribution:tools:java-version-checker')
    libsCliLauncher project(':distribution:tools:cli-launcher')
    libsServerCli project(':distribution:tools:server-cli')
    libsWindowsServiceCli project(':distribution:tools:windows-service-cli')
    libsAnsiConsole project(':distribution:tools:ansi-console')
    libsPluginCli project(':distribution:tools:plugin-cli')
    libsKeystoreCli project(path: ':distribution:tools:keystore-cli')
    libsSecurityCli project(':x-pack:plugin:security:cli')
    libsGeoIpCli project(':distribution:tools:geoip-cli')
  }

  project.ext {

    /*****************************************************************************
     *                   Common files in all distributions                       *
     *****************************************************************************/
    libFiles =
      copySpec {
        // Delay by using closures, since they have not yet been configured, so no jar task exists yet.
        from(configurations.libs)
        into('java-version-checker') {
          from(configurations.libsVersionChecker)
        }
        into('cli-launcher') {
          from(configurations.libsCliLauncher)
        }
        into('tools/server-cli') {
          from(configurations.libsServerCli)
        }
        into('tools/windows-service-cli') {
          from(configurations.libsWindowsServiceCli)
        }
        into('tools/geoip-cli') {
          from(configurations.libsGeoIpCli)
        }
        into('tools/plugin-cli') {
          from(configurations.libsPluginCli)
        }
        into('tools/keystore-cli') {
          from(configurations.libsKeystoreCli)
        }
        into('tools/security-cli') {
          from(configurations.libsSecurityCli)
        }
        into('tools/ansi-console') {
          from(configurations.libsAnsiConsole)
        }
      }

<<<<<<< HEAD
    libNativeFiles = { // platform ->
      copySpec {
        //if (platform == 'darwin-aarch64') {
          from(configurations.libsNativeDarwinAarch64)
       //}
        // else linux-aarch64 ...
        from(configurations.libsNativeLinuxAarch64)
      }
    }

    modulesFiles = { platform ->
=======
    modulesFiles = { os, architecture ->
>>>>>>> e2385273
      copySpec {
        eachFile {
          if (it.relativePath.segments[-2] == 'bin' || (os == 'darwin' && it.relativePath.segments[-2] == 'MacOS')) {
            // bin files, wherever they are within modules (eg platform specific) should be executable
            // and MacOS is an alternative to bin on macOS
            it.mode = 0755
          } else {
            it.mode = 0644
          }
        }
        List excludePlatforms = ['linux-x86_64', 'linux-aarch64', 'windows-x86_64', 'darwin-x86_64', 'darwin-aarch64']
        if (os != null) {
          String platform = os + '-' + architecture
          if (architecture == 'x64') {
            // ML platform dir uses the x86_64 nomenclature
            platform = os + '-x86_64'
          }
          excludePlatforms.remove(excludePlatforms.indexOf(platform))
        } else {
          excludePlatforms = []
        }
        from(defaultModulesFiles) {
          // geo registers the geo_shape mapper that is overridden by
          // the geo_shape mapper registered in the x-pack-spatial plugin
          exclude "**/geo/**"

          for (String excludePlatform : excludePlatforms) {
            exclude "**/platform/${excludePlatform}/**"
          }
        }
        if (BuildParams.isSnapshotBuild()) {
          from(buildExternalTestModulesTaskProvider)
        }
        if (project.path.startsWith(':distribution:packages')) {
          from(systemdModuleFiles)
        }
      }
    }

    integTestModulesFiles = copySpec {
      from buildIntegTestModulesTaskProvider
    }

    configFiles = { distributionType, isTestDistro ->
      copySpec {
        with copySpec {
          // main config files, processed with distribution specific substitutions
          from '../src/config'
          exclude 'log4j2.properties' // this is handled separately below
          filter("tokens" : expansionsForDistribution(distributionType, isTestDistro), ReplaceTokens.class)
        }
        from buildDefaultLog4jConfigTaskProvider
        from isTestDistro ? integTestConfigFiles : defaultConfigFiles
      }
    }

    binFiles = { distributionType, testDistro ->
      copySpec {
        // non-windows files, for all distributions
        with copySpec {
          from '../src/bin'
          exclude '*.exe'
          exclude '*.bat'
          eachFile { it.setMode(0755) }
          filter("tokens" : expansionsForDistribution(distributionType, testDistro), ReplaceTokens.class)
        }
        // windows files, only for zip
        if (distributionType == 'zip') {
          with copySpec {
            from '../src/bin'
            include '*.bat'
            filter(FixCrLfFilter, eol: FixCrLfFilter.CrLf.newInstance('crlf'))
            filter("tokens" : expansionsForDistribution(distributionType, testDistro), ReplaceTokens.class)
          }
          with copySpec {
            from '../src/bin'
            include '*.exe'
          }
        }
        // module provided bin files
        with copySpec {
          eachFile { it.setMode(0755) }
          from(testDistro ? integTestBinFiles : defaultBinFiles)
          if (distributionType != 'zip') {
            exclude '*.bat'
          }
        }
      }
    }

    noticeFile = { testDistro ->
      copySpec {
        if (testDistro) {
          from buildServerNoticeTaskProvider
        } else {
          from (buildDefaultNoticeTaskProvider) {
            fileMode = 0644
          }
        }
      }
    }

    jdkFiles = { Project project, String os, String architecture ->
      return copySpec {
        from project.jdks."bundled_${os}_${architecture}"
        exclude "demo/**"
        /*
         * The Contents/MacOS directory interferes with notarization, and is unused by our distribution, so we exclude
         * it from the build.
         */
        if ("darwin".equals(os)) {
          exclude "Contents/MacOS"
        }
        eachFile { FileCopyDetails details ->
          if (details.relativePath.segments[-2] == 'bin' || details.relativePath.segments[-1] == 'jspawnhelper') {
            details.mode = 0755
          }
          if (details.name == 'src.zip') {
            details.exclude()
          }
        }
      }
    }
  }
}

/**
 * Build some variables that are replaced in the packages. This includes both
 * scripts like bin/elasticsearch and bin/elasticsearch-plugin that a user might run and also
 * scripts like postinst which are run as part of the installation.
 *
 * <dl>
 *  <dt>package.name</dt>
 *  <dd>The name of the project. Its sprinkled throughout the scripts.</dd>
 *  <dt>package.version</dt>
 *  <dd>The version of the project. Its mostly used to find the exact jar name.
 *    </dt>
 *  <dt>path.conf</dt>
 *  <dd>The default directory from which to load configuration. This is used in
 *    the packaging scripts, but in that context it is always
 *    /etc/elasticsearch. Its also used in bin/elasticsearch-plugin, where it is
 *    /etc/elasticsearch for the os packages but $ESHOME/config otherwise.</dd>
 *  <dt>path.env</dt>
 *  <dd>The env file sourced before bin/elasticsearch to set environment
 *    variables. Think /etc/defaults/elasticsearch.</dd>
 *  <dt>scripts.footer</dt>
 *  <dd>Footer appended to control scripts embedded in the distribution that is
 *    (almost) entirely there for cosmetic reasons.</dd>
 * </dl>
 */
subprojects {
  ext.expansionsForDistribution = { distributionType, isTestDistro ->
    final String packagingPathData = "path.data: /var/lib/elasticsearch"
    final String pathLogs = "/var/log/elasticsearch"
    final String packagingPathLogs = "path.logs: ${pathLogs}"
    final String packagingLoggc = "${pathLogs}/gc.log"

    String licenseText
    if (isTestDistro) {
      licenseText = rootProject.file('licenses/SSPL-1.0+ELASTIC-LICENSE-2.0.txt').getText('UTF-8')
    } else {
      licenseText = rootProject.file('licenses/ELASTIC-LICENSE-2.0.txt').getText('UTF-8')
    }
    // license text needs to be indented with a single space
    licenseText = ' ' + licenseText.replace('\n', '\n ')

    String footer = "# Built for ${project.name}-${project.version} " +
      "(${distributionType})"
    Map<String, Object> expansions = [
      'project.name': project.name,
      'project.version': version,
      'project.minor.version': "${VersionProperties.elasticsearchVersion.major}.${VersionProperties.elasticsearchVersion.minor}",

      'path.conf': [
        'deb': '/etc/elasticsearch',
        'rpm': '/etc/elasticsearch',
        'def': '"$ES_HOME"/config'
      ],
      'path.data': [
        'deb': packagingPathData,
        'rpm': packagingPathData,
        'def': '#path.data: /path/to/data'
      ],
      'path.env': [
        'deb': '/etc/default/elasticsearch',
        'rpm': '/etc/sysconfig/elasticsearch',
        /* There isn't one of these files for tar or zip but its important to
          make an empty string here so the script can properly skip it. */
        'def': 'if [ -z "$ES_PATH_CONF" ]; then ES_PATH_CONF="$ES_HOME"/config; done',
      ],
      'source.path.env': [
        'deb': 'source /etc/default/elasticsearch',
        'rpm': 'source /etc/sysconfig/elasticsearch',
        'def': 'if [ -z "$ES_PATH_CONF" ]; then ES_PATH_CONF="$ES_HOME"/config; fi',
      ],
      'path.logs': [
        'deb': packagingPathLogs,
        'rpm': packagingPathLogs,
        'def': '#path.logs: /path/to/logs'
      ],
      'loggc': [
        'deb': packagingLoggc,
        'rpm': packagingLoggc,
        'def': 'logs/gc.log'
      ],

      'heap.dump.path': [
        'deb': "-XX:HeapDumpPath=/var/lib/elasticsearch",
        'rpm': "-XX:HeapDumpPath=/var/lib/elasticsearch",
        'def': "-XX:HeapDumpPath=data"
      ],

      'error.file': [
        'deb': "-XX:ErrorFile=/var/log/elasticsearch/hs_err_pid%p.log",
        'rpm': "-XX:ErrorFile=/var/log/elasticsearch/hs_err_pid%p.log",
        'def': "-XX:ErrorFile=logs/hs_err_pid%p.log"
      ],

      'scripts.footer': [
        /* Debian needs exit 0 on these scripts so we add it here and preserve
          the pretty footer. */
        'deb': "exit 0\n${footer}",
        'def': footer
      ],

      'es.distribution.type': [
        'deb': 'deb',
        'rpm': 'rpm',
        'tar': 'tar',
        'zip': 'zip'
      ],

      'license.name': [
        'deb': 'Elastic-License'
      ],

      'license.text': [
        'deb': licenseText,
      ],
    ]
    Map<String, String> result = [:]
    expansions.each { key, value ->
      if (value instanceof Map) {
        // 'def' is for default but its three characters like 'rpm' and 'deb'
        value = value[distributionType] ?: value['def']
        if (value == null) {
          return
        }
      }
      // expansions is String->Object but result is String->String, so we have to coerce the values
      result[key] = value.toString()
    }
    return result
  }

  ext.assertLinesInFile = { Path path, List<String> expectedLines ->
    final List<String> actualLines = Files.readAllLines(path)
    int line = 0
    for (final String expectedLine : expectedLines) {
      final String actualLine = actualLines.get(line)
      if (expectedLine != actualLine) {
        throw new GradleException("expected line [${line + 1}] in [${path}] to be [${expectedLine}] but was [${actualLine}]")
      }
      line++
    }
  }
}

['archives:windows-zip',
 'archives:darwin-tar',
 'archives:darwin-aarch64-tar',
 'archives:linux-aarch64-tar',
 'archives:linux-tar',
 'archives:integ-test-zip',
 'packages:rpm', 'packages:deb',
 'packages:aarch64-rpm', 'packages:aarch64-deb',
].forEach { subName ->
  Project subproject = project("${project.path}:${subName}")
  Configuration configuration = configurations.create(subproject.name)
  dependencies {
    "${configuration.name}" project(path: subproject.path, configuration:'default')
  }
}

// This artifact makes it possible for other projects to pull
// in the final log4j2.properties configuration, as it appears in the
// archive distribution.
artifacts.add('log4jConfig', file("${defaultOutputs}/log4j2.properties")) {
  type 'file'
  name 'log4j2.properties'
  builtBy 'buildDefaultLog4jConfig'
}

tasks.named('resolveAllDependencies') {
  // We don't want to build all our distribution artifacts when priming our dependency cache
  configs = []
}<|MERGE_RESOLUTION|>--- conflicted
+++ resolved
@@ -334,7 +334,6 @@
         }
       }
 
-<<<<<<< HEAD
     libNativeFiles = { // platform ->
       copySpec {
         //if (platform == 'darwin-aarch64') {
@@ -345,10 +344,7 @@
       }
     }
 
-    modulesFiles = { platform ->
-=======
     modulesFiles = { os, architecture ->
->>>>>>> e2385273
       copySpec {
         eachFile {
           if (it.relativePath.segments[-2] == 'bin' || (os == 'darwin' && it.relativePath.segments[-2] == 'MacOS')) {
