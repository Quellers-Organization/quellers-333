import org.elasticsearch.gradle.Architecture
import org.elasticsearch.gradle.LoggedExec
import org.elasticsearch.gradle.VersionProperties
import org.elasticsearch.gradle.internal.DockerBase
import org.elasticsearch.gradle.internal.distribution.InternalElasticsearchDistributionTypes
import org.elasticsearch.gradle.internal.docker.DockerBuildTask
import org.elasticsearch.gradle.internal.docker.ShellRetry
import org.elasticsearch.gradle.internal.docker.TransformLog4jConfigFilter
import org.elasticsearch.gradle.internal.info.BuildParams

import java.nio.file.Path

apply plugin: 'elasticsearch.standalone-rest-test'
apply plugin: 'elasticsearch.test.fixtures'
apply plugin: 'elasticsearch.internal-distribution-download'
apply plugin: 'elasticsearch.rest-resources'

String buildId = System.getProperty('build.id')
boolean useLocalArtifacts = buildId != null && buildId.isBlank() == false

repositories {
  // Define a repository that allows Gradle to fetch a resource from GitHub. This
  // is only used to fetch the `tini` binary, when building the Iron Bank docker image
  // for testing purposes. While in theory we could download `tini` this way for the
  // other Docker variants, the need for the main image to be rebuildable by Docker Hub
  // means that the Dockerfile itself has to fetch the binary.
  ivy {
    url 'https://github.com/'
    patternLayout {
      artifact '/[organisation]/[module]/releases/download/v[revision]/[module]-[classifier]'
    }
    metadataSources { artifact() }
    content { includeGroup 'krallin' }
  }

  // Cloud builds bundle some beats
  ivy {
    if (useLocalArtifacts) {
      url "file://${buildDir}/artifacts/"
      patternLayout {
        artifact '/[organisation]/[module]-[revision]-linux-[classifier].[ext]'
      }
    } else {
      url "https://${VersionProperties.isElasticsearchSnapshot() ? 'snapshots' : 'artifacts'}-no-kpi.elastic.co/"
      patternLayout {
        artifact '/downloads/[organization]/[module]/[module]-[revision]-linux-[classifier].[ext]'
      }
    }
    metadataSources { artifact() }
    content { includeGroup 'beats' }
  }
}

testFixtures.useFixture()

configurations {
  aarch64DockerSource
  dockerSource
  log4jConfig
  tini
  repositoryS3Plugin
  repositoryGcsPlugin
  repositoryAzurePlugin
  filebeat
  metricbeat
}

String beatsArch = Architecture.current() == Architecture.AARCH64 ? 'arm64' : 'x86_64'
String tiniArch = Architecture.current() == Architecture.AARCH64 ? 'arm64' : 'amd64'

dependencies {
  aarch64DockerSource project(path: ":distribution:archives:linux-aarch64-tar", configuration: 'default')
  dockerSource project(path: ":distribution:archives:linux-tar", configuration: 'default')
  log4jConfig project(path: ":distribution", configuration: 'log4jConfig')
  tini "krallin:tini:0.19.0:${tiniArch}"
  repositoryS3Plugin project(path: ':plugins:repository-s3', configuration: 'zip')
  repositoryGcsPlugin project(path: ':plugins:repository-gcs', configuration: 'zip')
  repositoryAzurePlugin project(path: ':plugins:repository-azure', configuration: 'zip')
  filebeat "beats:filebeat:${VersionProperties.elasticsearch}:${beatsArch}@tar.gz"
  metricbeat "beats:metricbeat:${VersionProperties.elasticsearch}:${beatsArch}@tar.gz"
}

ext.expansions = { Architecture architecture, DockerBase base ->
<<<<<<< HEAD
  def (major, minor) = VersionProperties.elasticsearch.split("\\.")

  return [
    'base_image'         : base.getImage(),
    'bin_dir'            : base == DockerBase.IRON_BANK ? 'scripts' : 'bin',
    'build_date'         : BuildParams.buildDate,
    'config_dir'         : base == DockerBase.IRON_BANK ? 'scripts' : 'config',
    'git_revision'       : BuildParams.gitRevision,
    'license'            : 'Elastic-License-2.0',
    'package_manager'    : base == DockerBase.UBI ? 'microdnf' : 'yum',
    'docker_base'        : base.name().toLowerCase(),
    'version'            : VersionProperties.elasticsearch,
    'major_minor_version': "${major}.${minor}",
    'retry'              : ShellRetry
=======
  String buildArgs = ''
  if (base == DockerBase.IRON_BANK) {
    buildArgs = """
ARG BASE_REGISTRY=registry1.dso.mil
ARG BASE_IMAGE=ironbank/redhat/ubi/ubi8
ARG BASE_TAG=8.4
"""
  }

  def (major,minor) = VersionProperties.elasticsearch.split("\\.")

  return [
    'base_image'          : base.getImage(),
    'bin_dir'             : base == DockerBase.IRON_BANK ? 'scripts' : 'bin',
    'build_args'          : buildArgs,
    'build_date'          : BuildParams.buildDate,
    'config_dir'          : base == DockerBase.IRON_BANK ? 'scripts' : 'config',
    'git_revision'        : BuildParams.gitRevision,
    'license'             : base == DockerBase.IRON_BANK ? 'Elastic License 1.0' : 'Elastic-License-2.0',
    'package_manager'     : base == DockerBase.UBI ? 'microdnf' : 'yum',
    'docker_base'         : base.name().toLowerCase(),
    'version'             : VersionProperties.elasticsearch,
    'major_minor_version' : "${major}.${minor}",
    'retry'               : ShellRetry
>>>>>>> b9d875bf
  ]
}

/**
 * This filter squashes long runs of newlines so that the output
 * is a little more aesthetically pleasing.
 */
class SquashNewlinesFilter extends FilterReader {
  SquashNewlinesFilter(Reader input) {
    super(new StringReader(input.text.replaceAll("\n{2,}", "\n\n")))
  }
}

private static String toCamel(String input) {
  return input.split("[^a-zA-Z0-9]").collect({ it.substring(0, 1) + it.substring(1).toLowerCase(Locale.ROOT) }).join("")
}

private static String taskName(String prefix, Architecture architecture, DockerBase base, String suffix) {
  return prefix +
    (architecture == Architecture.AARCH64 ? 'Aarch64' : '') +
    (base == DockerBase.CENTOS ? "" : toCamel(base.name())) +
    suffix
}

ext.dockerBuildContext = { Architecture architecture, DockerBase base ->
  copySpec {
    final Map<String, String> varExpansions = expansions(architecture, base)
    final Path projectDir = project.projectDir.toPath()

    if (base == DockerBase.IRON_BANK) {
      into('scripts') {
        from projectDir.resolve("src/docker/bin")
        from projectDir.resolve("src/docker/config")
      }
      from(projectDir.resolve("src/docker/iron_bank")) {
        expand(varExpansions)
      }
    } else {
      into('bin') {
        from projectDir.resolve("src/docker/bin")
      }

      into('config') {
        from projectDir.resolve("src/docker/config")
      }
    }

    from(projectDir.resolve("src/docker/Dockerfile")) {
      expand(varExpansions)
      filter SquashNewlinesFilter
    }
  }
}

def createAndSetWritable(Object... locations) {
  locations.each { location ->
    File file = file(location)
    file.mkdirs()
    file.setWritable(true, false)
  }
}

tasks.register("copyNodeKeyMaterial", Sync) {
  from project(':x-pack:plugin:core')
    .files(
      'src/test/resources/org/elasticsearch/xpack/security/transport/ssl/certs/simple/testnode.pem',
      'src/test/resources/org/elasticsearch/xpack/security/transport/ssl/certs/simple/testnode.crt'
    )
  into "${buildDir}/certs"
  doLast {
    file("${buildDir}/certs").setReadable(true, false)
    file("${buildDir}/certs/testnode.pem").setReadable(true, false)
    file("${buildDir}/certs/testnode.crt").setReadable(true, false)
  }
}

elasticsearch_distributions {
  Architecture.values().each { eachArchitecture ->
    "docker_${eachArchitecture == Architecture.AARCH64 ? '_aarch64' : ''}" {
      architecture = eachArchitecture
      type = InternalElasticsearchDistributionTypes.DOCKER
      version = VersionProperties.getElasticsearch()
      failIfUnavailable = false // This ensures we don't attempt to build images if docker is unavailable
    }
  }
}

tasks.named("preProcessFixture").configure {
  dependsOn elasticsearch_distributions.matching { it.architecture == Architecture.current() }
  dependsOn "copyNodeKeyMaterial"
  doLast {
    // tests expect to have an empty repo
    project.delete(
      "${buildDir}/repo",
    )
    createAndSetWritable(
      "${buildDir}/repo",
      "${buildDir}/logs/default-1",
      "${buildDir}/logs/default-2",
    )
  }
}

tasks.named("processTestResources").configure {
  from project(':x-pack:plugin:core')
    .files(
      'src/test/resources/org/elasticsearch/xpack/security/transport/ssl/certs/simple/testnode.pem',
      'src/test/resources/org/elasticsearch/xpack/security/transport/ssl/certs/simple/testnode.crt'
    )
}

tasks.register("integTest", Test) {
  outputs.doNotCacheIf('Build cache is disabled for Docker tests') { true }
  maxParallelForks = '1'
  include '**/*IT.class'
}

tasks.named("check").configure {
  dependsOn "integTest"
}

// We build the images used in compose locally, but the pull command insists on using a repository
// thus we must disable it to prevent it from doing so.
// Everything will still be pulled since we will build the local images on a pull
tasks.named("composePull").configure {
  enabled = false
}

void addBuildDockerContextTask(Architecture architecture, DockerBase base) {
  String configDirectory = base == DockerBase.IRON_BANK ? 'scripts' : 'config'
  String arch = architecture == Architecture.AARCH64 ? '-aarch64' : ''

  final TaskProvider<Tar> buildDockerContextTask =
    tasks.register(taskName('build', architecture, base, 'DockerContext'), Tar) {
      archiveExtension = 'tar.gz'
      compression = Compression.GZIP
      archiveClassifier = "docker-build-context${arch}"
      archiveBaseName = "elasticsearch${base.suffix}"
      with dockerBuildContext(architecture, base)

      into(configDirectory) {
        from(configurations.log4jConfig) {
          filter TransformLog4jConfigFilter
        }
      }

      onlyIf { Architecture.current() == architecture }
    }

<<<<<<< HEAD
    if (base == DockerBase.CLOUD) {
      from configurations.repositoryS3Plugin
      from configurations.repositoryGcsPlugin
      from configurations.repositoryAzurePlugin
      from configurations.filebeat
      from configurations.metricbeat
      // For some reason, the artifact name can differ depending on what repository we used.
      rename ~/((?:file|metric)beat)-.*\.tar\.gz$/, "\$1-${VersionProperties.elasticsearch}.tar.gz"
    }

    onlyIf { Architecture.current() == architecture }
=======
  if (base == DockerBase.IRON_BANK) {
    tasks.named("assemble").configure {
      dependsOn(buildDockerContextTask)
    }
>>>>>>> b9d875bf
  }
}

void addTransformDockerContextTask(Architecture architecture, DockerBase base) {
  tasks.register(taskName("transform", architecture, base, "DockerContext"), Sync) {
    TaskProvider<Tar> buildContextTask = tasks.named(taskName("build", architecture, base, "DockerContext"))
    dependsOn(buildContextTask)

    String arch = architecture == Architecture.AARCH64 ? '-aarch64' : ''
    String archiveName = "elasticsearch${base.suffix}-${VersionProperties.elasticsearch}-docker-build-context${arch}"
    String distributionName = "elasticsearch-${VersionProperties.elasticsearch}-linux-${architecture.classifier}.tar.gz"

    from(tarTree("${project.buildDir}/distributions/${archiveName}.tar.gz")) {
      eachFile { FileCopyDetails details ->
        if (details.name.equals("Dockerfile")) {
          filter { it.replaceAll('^RUN curl.*artifacts-no-kpi.*$', "COPY ${distributionName} /tmp/elasticsearch.tar.gz") }
        }
      }
    }
    into "${project.buildDir}/docker-context/${archiveName}"

    // Since we replaced the remote URL in the Dockerfile, copy in the required file
    if (architecture == Architecture.AARCH64) {
      from configurations.aarch64DockerSource
    } else {
      from configurations.dockerSource
    }

    if (base == DockerBase.IRON_BANK) {
      from (configurations.tini) {
        rename { _ -> 'tini' }
      }
    }

    expansions(architecture, base).findAll { it.key != 'build_date' }.each { k, v ->
      inputs.property(k, { v.toString() })
    }

    onlyIf { Architecture.current() == architecture }
  }
}


private List<String> generateTags(DockerBase base) {
  String version = VersionProperties.elasticsearch
  return [
    "elasticsearch${base.suffix}:test",
    "elasticsearch${base.suffix}:${version}",
    "docker.elastic.co/elasticsearch/elasticsearch${base.suffix}:${version}"
  ]
}

void addBuildDockerImageTask(Architecture architecture, DockerBase base) {
  final TaskProvider<DockerBuildTask> buildDockerImageTask =
    tasks.register(taskName("build", architecture, base, "DockerImage"), DockerBuildTask) {

      TaskProvider<Tar> transformTask = tasks.named(taskName("transform", architecture, base, "DockerContext"))
      dependsOn(transformTask)

      dockerContext.fileProvider(transformTask.map { it.destinationDir })

      tags = generateTags(base)

      if (base == DockerBase.IRON_BANK) {
        Map<String, String> buildArgsMap = [
          'BASE_REGISTRY': 'docker.elastic.co',
          'BASE_IMAGE'   : 'ubi8/ubi',
          'BASE_TAG'     : 'latest'
        ]

        // Iron Bank has a single, parameterized base image
        String baseImage = base.image
        for (String key : buildArgsMap.keySet()) {
          baseImage = baseImage.replace('${' + key + '}', buildArgsMap.get(key))
        }

        baseImages = [baseImage]
        buildArgs = buildArgsMap
      } else if (base == DockerBase.CENTOS || base == DockerBase.CLOUD) {
        baseImages = ['alpine:3.13', base.image]
      } else {
        baseImages = [base.image]
      }

      onlyIf { Architecture.current() == architecture }
    }

  if (base != DockerBase.IRON_BANK) {
    tasks.named("assemble").configure {
      dependsOn(buildDockerImageTask)
    }
  }
}


for (final Architecture architecture : Architecture.values()) {
  for (final DockerBase base : DockerBase.values()) {
    addBuildDockerContextTask(architecture, base)
    addTransformDockerContextTask(architecture, base)
    addBuildDockerImageTask(architecture, base)
  }
}

/*
 * The export subprojects write out the generated Docker images to disk, so
 * that they can be easily reloaded, for example into a VM for distribution testing
 */
subprojects { Project subProject ->
  if (subProject.name.endsWith('-export')) {
    apply plugin: 'distribution'

    final Architecture architecture = subProject.name.contains('aarch64-') ? Architecture.AARCH64 : Architecture.X64
    DockerBase base = DockerBase.CENTOS
    if (subProject.name.contains('ubi-')) {
      base = DockerBase.UBI
    } else if (subProject.name.contains('ironbank-')) {
      base = DockerBase.IRON_BANK
    } else if (subProject.name.contains('cloud-')) {
      base = DockerBase.CLOUD
    }

    final String arch = architecture == Architecture.AARCH64 ? '-aarch64' : ''
    final String extension = base == DockerBase.UBI ? 'ubi.tar' :
      (base == DockerBase.IRON_BANK ? 'ironbank.tar' :
        (base == DockerBase.CLOUD ? 'cloud.tar' :
          'docker.tar'))
    final String artifactName = "elasticsearch${arch}${base.suffix}_test"

    final String exportTaskName = taskName("export", architecture, base, 'DockerImage')
    final String buildTaskName = taskName('build', architecture, base, 'DockerImage')
    final String tarFile = "${parent.projectDir}/build/${artifactName}_${VersionProperties.elasticsearch}.${extension}"

    tasks.register(exportTaskName, LoggedExec) {
      inputs.file("${parent.projectDir}/build/markers/${buildTaskName}.marker")
      executable 'docker'
      outputs.file(tarFile)
      args "save",
        "-o",
        tarFile,
        "elasticsearch${base.suffix}:test"

      dependsOn(parent.path + ":" + buildTaskName)
      onlyIf { Architecture.current() == architecture }
    }

    artifacts.add('default', file(tarFile)) {
      type 'tar'
      name artifactName
      builtBy exportTaskName
    }

    tasks.named("assemble").configure {
      dependsOn(exportTaskName)
    }
  }
}<|MERGE_RESOLUTION|>--- conflicted
+++ resolved
@@ -81,22 +81,6 @@
 }
 
 ext.expansions = { Architecture architecture, DockerBase base ->
-<<<<<<< HEAD
-  def (major, minor) = VersionProperties.elasticsearch.split("\\.")
-
-  return [
-    'base_image'         : base.getImage(),
-    'bin_dir'            : base == DockerBase.IRON_BANK ? 'scripts' : 'bin',
-    'build_date'         : BuildParams.buildDate,
-    'config_dir'         : base == DockerBase.IRON_BANK ? 'scripts' : 'config',
-    'git_revision'       : BuildParams.gitRevision,
-    'license'            : 'Elastic-License-2.0',
-    'package_manager'    : base == DockerBase.UBI ? 'microdnf' : 'yum',
-    'docker_base'        : base.name().toLowerCase(),
-    'version'            : VersionProperties.elasticsearch,
-    'major_minor_version': "${major}.${minor}",
-    'retry'              : ShellRetry
-=======
   String buildArgs = ''
   if (base == DockerBase.IRON_BANK) {
     buildArgs = """
@@ -109,19 +93,17 @@
   def (major,minor) = VersionProperties.elasticsearch.split("\\.")
 
   return [
-    'base_image'          : base.getImage(),
-    'bin_dir'             : base == DockerBase.IRON_BANK ? 'scripts' : 'bin',
-    'build_args'          : buildArgs,
-    'build_date'          : BuildParams.buildDate,
-    'config_dir'          : base == DockerBase.IRON_BANK ? 'scripts' : 'config',
-    'git_revision'        : BuildParams.gitRevision,
-    'license'             : base == DockerBase.IRON_BANK ? 'Elastic License 1.0' : 'Elastic-License-2.0',
-    'package_manager'     : base == DockerBase.UBI ? 'microdnf' : 'yum',
-    'docker_base'         : base.name().toLowerCase(),
-    'version'             : VersionProperties.elasticsearch,
-    'major_minor_version' : "${major}.${minor}",
-    'retry'               : ShellRetry
->>>>>>> b9d875bf
+    'base_image'         : base.getImage(),
+    'bin_dir'            : base == DockerBase.IRON_BANK ? 'scripts' : 'bin',
+    'build_date'         : BuildParams.buildDate,
+    'config_dir'         : base == DockerBase.IRON_BANK ? 'scripts' : 'config',
+    'git_revision'       : BuildParams.gitRevision,
+    'license'            : base == DockerBase.IRON_BANK ? 'Elastic License 1.0' : 'Elastic-License-2.0',
+    'package_manager'    : base == DockerBase.UBI ? 'microdnf' : 'yum',
+    'docker_base'        : base.name().toLowerCase(),
+    'version'            : VersionProperties.elasticsearch,
+    'major_minor_version': "${major}.${minor}",
+    'retry'              : ShellRetry
   ]
 }
 
@@ -268,27 +250,23 @@
         }
       }
 
+      if (base == DockerBase.CLOUD) {
+        from configurations.repositoryS3Plugin
+        from configurations.repositoryGcsPlugin
+        from configurations.repositoryAzurePlugin
+        from configurations.filebeat
+        from configurations.metricbeat
+        // For some reason, the artifact name can differ depending on what repository we used.
+        rename ~/((?:file|metric)beat)-.*\.tar\.gz$/, "\$1-${VersionProperties.elasticsearch}.tar.gz"
+      }
+
       onlyIf { Architecture.current() == architecture }
     }
 
-<<<<<<< HEAD
-    if (base == DockerBase.CLOUD) {
-      from configurations.repositoryS3Plugin
-      from configurations.repositoryGcsPlugin
-      from configurations.repositoryAzurePlugin
-      from configurations.filebeat
-      from configurations.metricbeat
-      // For some reason, the artifact name can differ depending on what repository we used.
-      rename ~/((?:file|metric)beat)-.*\.tar\.gz$/, "\$1-${VersionProperties.elasticsearch}.tar.gz"
-    }
-
-    onlyIf { Architecture.current() == architecture }
-=======
   if (base == DockerBase.IRON_BANK) {
     tasks.named("assemble").configure {
       dependsOn(buildDockerContextTask)
     }
->>>>>>> b9d875bf
   }
 }
 
