apply plugin: 'base'

task buildUbiDockerBuildContext(type: Tar) {
<<<<<<< HEAD
  extension = 'tar.gz'
  compression = Compression.GZIP
  archiveClassifier = "ubi7-docker-build-context"
  archiveBaseName = "elasticsearch"
  with dockerBuildContext(false, true, false)
=======
    extension = 'tar.gz'
    compression = Compression.GZIP
    archiveClassifier = "docker-build-context"
    archiveBaseName = "elasticsearch-ubi7"
    with dockerBuildContext(false, true, false)
>>>>>>> 53b09ab0
}

assemble.dependsOn buildUbiDockerBuildContext<|MERGE_RESOLUTION|>--- conflicted
+++ resolved
@@ -1,19 +1,11 @@
 apply plugin: 'base'
 
 task buildUbiDockerBuildContext(type: Tar) {
-<<<<<<< HEAD
   extension = 'tar.gz'
   compression = Compression.GZIP
-  archiveClassifier = "ubi7-docker-build-context"
-  archiveBaseName = "elasticsearch"
+  archiveClassifier = "docker-build-context"
+  archiveBaseName = "elasticsearch-ubi7"
   with dockerBuildContext(false, true, false)
-=======
-    extension = 'tar.gz'
-    compression = Compression.GZIP
-    archiveClassifier = "docker-build-context"
-    archiveBaseName = "elasticsearch-ubi7"
-    with dockerBuildContext(false, true, false)
->>>>>>> 53b09ab0
 }
 
 assemble.dependsOn buildUbiDockerBuildContext