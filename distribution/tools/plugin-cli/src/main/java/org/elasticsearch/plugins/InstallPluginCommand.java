--- conflicted
+++ resolved
@@ -850,14 +850,8 @@
     private PluginInfo installPlugin(Terminal terminal, boolean isBatch, Path tmpRoot, Environment env, List<Path> deleteOnFailure)
         throws Exception {
         final PluginInfo info = loadPluginInfo(terminal, tmpRoot, env);
-<<<<<<< HEAD
+        checkCanInstallationProceed(terminal, Build.CURRENT.flavor(), info);
         PluginPolicyInfo pluginPolicy = PolicyUtil.getPluginPolicyInfo(tmpRoot, env.tmpFile());
-=======
-
-        checkCanInstallationProceed(terminal, Build.CURRENT.flavor(), info);
-
-        PluginPolicyInfo pluginPolicy = PolicyUtil.getPluginPolicyInfo(tmpRoot);
->>>>>>> ee9a65bb
         if (pluginPolicy != null) {
             Set<String> permissions = PluginSecurity.getPermissionDescriptions(pluginPolicy, env.tmpFile());
             PluginSecurity.confirmPolicyExceptions(terminal, permissions, isBatch);
