--- conflicted
+++ resolved
@@ -836,7 +836,7 @@
         PluginDescriptor descriptor = createPluginZip("fake", pluginDir);
         PluginDescriptor modifiedDescriptor = new PluginDescriptor("other-fake", descriptor.getLocation());
 
-        final InstallPluginException e = expectThrows(InstallPluginException.class, () -> installPlugin(modifiedDescriptor));
+        final UserException e = expectThrows(UserException.class, () -> installPlugin(modifiedDescriptor));
         assertThat(e.getMessage(), equalTo("Expected downloaded plugin to have ID [other-fake] but found [fake]"));
     }
 
@@ -920,13 +920,8 @@
             }
 
             @Override
-<<<<<<< HEAD
-            void verifySignature(Path zip, String urlString) throws InstallPluginException {
+            void verifySignature(Path zip, String urlString) throws IOException, PGPException {
                 if (InstallPluginAction.OFFICIAL_PLUGINS.contains(pluginId)) {
-=======
-            void verifySignature(Path zip, String urlString) throws IOException, PGPException {
-                if (InstallPluginAction.OFFICIAL_PLUGINS.contains(name)) {
->>>>>>> 670227d9
                     super.verifySignature(zip, urlString);
                 } else {
                     throw new UnsupportedOperationException("verify signature should not be called for unofficial plugins");
@@ -1004,15 +999,9 @@
             Version.CURRENT,
             Build.CURRENT.getQualifiedVersion()
         );
-<<<<<<< HEAD
         // attempting to install a release build of a plugin (no staging ID) on a snapshot build should throw a user exception
-        final InstallPluginException e = expectThrows(
-            InstallPluginException.class,
-=======
-        // attemping to install a release build of a plugin (no staging ID) on a snapshot build should throw a user exception
         final UserException e = expectThrows(
             UserException.class,
->>>>>>> 670227d9
             () -> assertInstallPluginFromUrl("analysis-icu", "analysis-icu", url, null, true)
         );
         assertThat(e.exitCode, equalTo(ExitCodes.CONFIG));
@@ -1100,25 +1089,9 @@
             + Build.CURRENT.getQualifiedVersion()
             + ".zip";
         MessageDigest digest = MessageDigest.getInstance("SHA-512");
-<<<<<<< HEAD
-        InstallPluginException e = expectThrows(
-            InstallPluginException.class,
-            () -> assertInstallPluginFromUrl("analysis-icu", null, url, null, false, ".sha512", checksum(digest), null, (b, p) -> null)
-=======
         UserException e = expectThrows(
             UserException.class,
-            () -> assertInstallPluginFromUrl(
-                "analysis-icu",
-                "analysis-icu",
-                url,
-                null,
-                false,
-                ".sha512",
-                checksum(digest),
-                null,
-                (b, p) -> null
-            )
->>>>>>> 670227d9
+            () -> assertInstallPluginFromUrl("analysis-icu", null, url, null, false, ".sha512", checksum(digest), null, (b, p) -> null)
         );
         assertEquals(ExitCodes.IO_ERROR, e.exitCode);
         assertThat(e.getMessage(), startsWith("Invalid checksum file"));
@@ -1129,25 +1102,9 @@
             + Build.CURRENT.getQualifiedVersion()
             + ".zip";
         MessageDigest digest = MessageDigest.getInstance("SHA-1");
-<<<<<<< HEAD
-        InstallPluginException e = expectThrows(
-            InstallPluginException.class,
-            () -> assertInstallPluginFromUrl("analysis-icu", null, url, null, false, ".sha1", checksum(digest), null, (b, p) -> null)
-=======
         UserException e = expectThrows(
             UserException.class,
-            () -> assertInstallPluginFromUrl(
-                "analysis-icu",
-                "analysis-icu",
-                url,
-                null,
-                false,
-                ".sha1",
-                checksum(digest),
-                null,
-                (b, p) -> null
-            )
->>>>>>> 670227d9
+            () -> assertInstallPluginFromUrl("analysis-icu", null, url, null, false, ".sha1", checksum(digest), null, (b, p) -> null)
         );
         assertEquals(ExitCodes.IO_ERROR, e.exitCode);
         assertThat(e.getMessage(), equalTo("Plugin checksum missing: " + url + ".sha512"));
@@ -1178,25 +1135,9 @@
             + Build.CURRENT.getQualifiedVersion()
             + ".zip";
         MessageDigest digest = MessageDigest.getInstance("SHA-512");
-<<<<<<< HEAD
-        InstallPluginException e = expectThrows(
-            InstallPluginException.class,
-            () -> assertInstallPluginFromUrl("analysis-icu", null, url, null, false, ".sha512", checksum(digest), null, (b, p) -> null)
-=======
         UserException e = expectThrows(
             UserException.class,
-            () -> assertInstallPluginFromUrl(
-                "analysis-icu",
-                "analysis-icu",
-                url,
-                null,
-                false,
-                ".sha512",
-                checksum(digest),
-                null,
-                (b, p) -> null
-            )
->>>>>>> 670227d9
+            () -> assertInstallPluginFromUrl("analysis-icu", null, url, null, false, ".sha512", checksum(digest), null, (b, p) -> null)
         );
         assertEquals(ExitCodes.IO_ERROR, e.exitCode);
         assertThat(e.getMessage(), containsString("Invalid checksum file"));
