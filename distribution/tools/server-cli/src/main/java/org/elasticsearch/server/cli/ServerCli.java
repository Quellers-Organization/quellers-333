/*
 * Copyright Elasticsearch B.V. and/or licensed to Elasticsearch B.V. under one
 * or more contributor license agreements. Licensed under the Elastic License
 * 2.0 and the Server Side Public License, v 1; you may not use this file except
 * in compliance with, at your election, the Elastic License 2.0 or the Server
 * Side Public License, v 1.
 */

package org.elasticsearch.server.cli;

import joptsimple.OptionSet;
import joptsimple.OptionSpec;
import joptsimple.OptionSpecBuilder;
import joptsimple.util.PathConverter;

import org.elasticsearch.Build;
import org.elasticsearch.bootstrap.ServerArgs;
import org.elasticsearch.cli.CliToolProvider;
import org.elasticsearch.cli.Command;
import org.elasticsearch.cli.ExitCodes;
import org.elasticsearch.cli.ProcessInfo;
import org.elasticsearch.cli.Terminal;
import org.elasticsearch.cli.UserException;
import org.elasticsearch.common.cli.EnvironmentAwareCommand;
import org.elasticsearch.common.settings.KeyStoreWrapper;
import org.elasticsearch.common.settings.SecureString;
import org.elasticsearch.env.Environment;
import org.elasticsearch.monitor.jvm.JvmInfo;

import java.nio.file.Files;
import java.nio.file.Path;
import java.util.Arrays;
import java.util.Locale;

/**
 * The main CLI for running Elasticsearch.
 */
class ServerCli extends EnvironmentAwareCommand {

    private final OptionSpecBuilder versionOption;
    private final OptionSpecBuilder daemonizeOption;
    private final OptionSpec<Path> pidfileOption;
    private final OptionSpecBuilder quietOption;
    private final OptionSpec<String> enrollmentTokenOption;

    private volatile ServerProcess server;

    // visible for testing
    ServerCli() {
        super("Starts Elasticsearch"); // we configure logging later, so we override the base class from configuring logging
        versionOption = parser.acceptsAll(Arrays.asList("V", "version"), "Prints Elasticsearch version information and exits");
        daemonizeOption = parser.acceptsAll(Arrays.asList("d", "daemonize"), "Starts Elasticsearch in the background")
            .availableUnless(versionOption);
        pidfileOption = parser.acceptsAll(Arrays.asList("p", "pidfile"), "Creates a pid file in the specified path on start")
            .availableUnless(versionOption)
            .withRequiredArg()
            .withValuesConvertedBy(new PathConverter());
        quietOption = parser.acceptsAll(Arrays.asList("q", "quiet"), "Turns off standard output/error streams logging in console")
            .availableUnless(versionOption)
            .availableUnless(daemonizeOption);
        enrollmentTokenOption = parser.accepts("enrollment-token", "An existing enrollment token for securely joining a cluster")
            .availableUnless(versionOption)
            .withRequiredArg();
    }

    @Override
    public void execute(Terminal terminal, OptionSet options, Environment env, ProcessInfo processInfo) throws Exception {
        if (options.nonOptionArguments().isEmpty() == false) {
            throw new UserException(ExitCodes.USAGE, "Positional arguments not allowed, found " + options.nonOptionArguments());
        }
        if (options.has(versionOption)) {
            printVersion(terminal);
            return;
        }

        validateConfig(options, env);

        try (KeyStoreWrapper keystore = KeyStoreWrapper.load(env.configFile())) {
            // setup security
            final SecureString keystorePassword = getKeystorePassword(keystore, terminal);
            env = autoConfigureSecurity(terminal, options, processInfo, env, keystorePassword);

            if (keystore != null) {
                keystore.decrypt(keystorePassword.getChars());
            }

            // install/remove plugins from elasticsearch-plugins.yml
            syncPlugins(terminal, env, processInfo);

<<<<<<< HEAD
            ServerArgs args = createArgs(options, env, keystore, keystorePassword, processInfo);
            this.server = startServer(terminal, processInfo, args);
        }
=======
        ServerArgs args = createArgs(options, env, keystorePassword, processInfo);
        this.server = startServer(terminal, processInfo, args);
>>>>>>> 4ed027b1

        if (options.has(daemonizeOption)) {
            server.detach();
            return;
        }

        // we are running in the foreground, so wait for the server to exit
        int exitCode = server.waitFor();
        if (exitCode != ExitCodes.OK) {
            throw new UserException(exitCode, "Elasticsearch exited unexpectedly");
        }
    }

    private void printVersion(Terminal terminal) {
        final String versionOutput = String.format(
            Locale.ROOT,
            "Version: %s, Build: %s/%s/%s, JVM: %s",
            Build.CURRENT.qualifiedVersion(),
            Build.CURRENT.type().displayName(),
            Build.CURRENT.hash(),
            Build.CURRENT.date(),
            JvmInfo.jvmInfo().version()
        );
        terminal.println(versionOutput);
    }

    private void validateConfig(OptionSet options, Environment env) throws UserException {
        if (options.valuesOf(enrollmentTokenOption).size() > 1) {
            throw new UserException(ExitCodes.USAGE, "Multiple --enrollment-token parameters are not allowed");
        }

        Path log4jConfig = env.configFile().resolve("log4j2.properties");
        if (Files.exists(log4jConfig) == false) {
            throw new UserException(ExitCodes.CONFIG, "Missing logging config file at " + log4jConfig);
        }
    }

    private static SecureString getKeystorePassword(KeyStoreWrapper keystore, Terminal terminal) {
        if (keystore != null && keystore.hasPassword()) {
            return new SecureString(terminal.readSecret(KeyStoreWrapper.PROMPT));
        } else {
            return new SecureString(new char[0]);
        }
    }

    private Environment autoConfigureSecurity(
        Terminal terminal,
        OptionSet options,
        ProcessInfo processInfo,
        Environment env,
        SecureString keystorePassword
    ) throws Exception {
        String autoConfigLibs = "modules/x-pack-core,modules/x-pack-security,lib/tools/security-cli";
        Command cmd = loadTool("auto-configure-node", autoConfigLibs);
        assert cmd instanceof EnvironmentAwareCommand;
        @SuppressWarnings("raw")
        var autoConfigNode = (EnvironmentAwareCommand) cmd;
        final String[] autoConfigArgs;
        if (options.has(enrollmentTokenOption)) {
            autoConfigArgs = new String[] { "--enrollment-token", options.valueOf(enrollmentTokenOption) };
        } else {
            autoConfigArgs = new String[0];
        }
        OptionSet autoConfigOptions = autoConfigNode.parseOptions(autoConfigArgs);

        boolean changed = true;
        try (var autoConfigTerminal = new KeystorePasswordTerminal(terminal, keystorePassword.clone())) {
            autoConfigNode.execute(autoConfigTerminal, autoConfigOptions, env, processInfo);
        } catch (UserException e) {
            boolean okCode = switch (e.exitCode) {
                // these exit codes cover the cases where auto-conf cannot run but the node should NOT be prevented from starting as usual
                // e.g. the node is restarted, is already configured in an incompatible way, or the file system permissions do not allow it
                case ExitCodes.CANT_CREATE, ExitCodes.CONFIG, ExitCodes.NOOP -> true;
                default -> false;
            };
            if (options.has(enrollmentTokenOption) == false && okCode) {
                // we still want to print the error, just don't fail startup
                if (e.getMessage() != null) {
                    terminal.errorPrintln(e.getMessage());
                }
                changed = false;
            } else {
                throw e;
            }
        }
        if (changed) {
            // reload settings since auto security changed them
            env = createEnv(options, processInfo);
        }
        return env;
    }

    private void syncPlugins(Terminal terminal, Environment env, ProcessInfo processInfo) throws Exception {
        String pluginCliLibs = "lib/tools/plugin-cli";
        Command cmd = loadTool("sync-plugins", pluginCliLibs);
        assert cmd instanceof EnvironmentAwareCommand;
        @SuppressWarnings("raw")
        var syncPlugins = (EnvironmentAwareCommand) cmd;
        syncPlugins.execute(terminal, syncPlugins.parseOptions(new String[0]), env, processInfo);
    }

    private void validatePidFile(Path pidFile) throws UserException {
        Path parent = pidFile.getParent();
        if (parent != null && Files.exists(parent) && Files.isDirectory(parent) == false) {
            throw new UserException(ExitCodes.USAGE, "pid file parent [" + parent + "] exists but is not a directory");
        }
        if (Files.exists(pidFile) && Files.isRegularFile(pidFile) == false) {
            throw new UserException(ExitCodes.USAGE, pidFile + " exists but is not a regular file");
        }
    }

    private ServerArgs createArgs(
        OptionSet options,
        Environment env,
        KeyStoreWrapper keystore,
        SecureString keystorePassword,
        ProcessInfo processInfo
    ) throws UserException {
        boolean daemonize = options.has(daemonizeOption);
        boolean quiet = options.has(quietOption);
        Path pidFile = null;
        if (options.has(pidfileOption)) {
            pidFile = options.valueOf(pidfileOption);
            if (pidFile.isAbsolute() == false) {
                pidFile = processInfo.workingDir().resolve(pidFile.toString()).toAbsolutePath();
            }
            validatePidFile(pidFile);
        }
        return new ServerArgs(daemonize, quiet, pidFile, keystore, keystorePassword, env.settings(), env.configFile());
    }

    @Override
    public void close() {
        if (server != null) {
            server.stop();
        }
    }

    // protected to allow tests to override
    protected Command loadTool(String toolname, String libs) {
        return CliToolProvider.load(toolname, libs).create();
    }

    // protected to allow tests to override
    protected ServerProcess startServer(Terminal terminal, ProcessInfo processInfo, ServerArgs args) throws UserException {
        return ServerProcess.start(terminal, processInfo, args);
    }
}<|MERGE_RESOLUTION|>--- conflicted
+++ resolved
@@ -87,14 +87,9 @@
             // install/remove plugins from elasticsearch-plugins.yml
             syncPlugins(terminal, env, processInfo);
 
-<<<<<<< HEAD
             ServerArgs args = createArgs(options, env, keystore, keystorePassword, processInfo);
             this.server = startServer(terminal, processInfo, args);
         }
-=======
-        ServerArgs args = createArgs(options, env, keystorePassword, processInfo);
-        this.server = startServer(terminal, processInfo, args);
->>>>>>> 4ed027b1
 
         if (options.has(daemonizeOption)) {
             server.detach();
