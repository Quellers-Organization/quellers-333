--- conflicted
+++ resolved
@@ -115,14 +115,9 @@
     -Des.path.home="$ES_HOME" \
     -Des.path.conf="$ES_PATH_CONF" \
     -Des.distribution.type="$ES_DISTRIBUTION_TYPE" \
-<<<<<<< HEAD
     -Des.bundled_jdk="$ES_BUNDLED_JDK" \
     --module-path "$ES_MODULEPATH" \
     -m org.elasticsearch.server/org.elasticsearch.bootstrap.Elasticsearch \
-=======
-    -cp "$ES_CLASSPATH" \
-    org.elasticsearch.bootstrap.Elasticsearch \
->>>>>>> bc5ff9b6
     "${ARG_LIST[@]}" <<<"$KEYSTORE_PASSWORD"
 else
   exec \
@@ -131,14 +126,9 @@
     -Des.path.home="$ES_HOME" \
     -Des.path.conf="$ES_PATH_CONF" \
     -Des.distribution.type="$ES_DISTRIBUTION_TYPE" \
-<<<<<<< HEAD
     -Des.bundled_jdk="$ES_BUNDLED_JDK" \
     --module-path "$ES_MODULEPATH" \
     -m org.elasticsearch.server/org.elasticsearch.bootstrap.Elasticsearch \
-=======
-    -cp "$ES_CLASSPATH" \
-    org.elasticsearch.bootstrap.Elasticsearch \
->>>>>>> bc5ff9b6
     "${ARG_LIST[@]}" \
     <<<"$KEYSTORE_PASSWORD" &
   retval=$?
