--- conflicted
+++ resolved
@@ -3,12 +3,7 @@
 setlocal enabledelayedexpansion
 setlocal enableextensions
 
-<<<<<<< HEAD
-set SCRIPT_NAME=%~n0
-set LAUNCHER_TOOLNAME=%SCRIPT_NAME:elasticsearch-=%
-=======
 set CLI_SCRIPT=%~0
->>>>>>> ef357672
 call "%~dp0elasticsearch-cli.bat" ^
   %%* ^
   || goto exit
