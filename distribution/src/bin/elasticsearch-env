--- conflicted
+++ resolved
@@ -76,17 +76,6 @@
   echo -n "warning: ignoring JAVA_OPTS=$JAVA_OPTS; "
   echo "pass JVM parameters via ES_JAVA_OPTS"
 fi
-
-<<<<<<< HEAD
-# check the Java version
-"$JAVA" -cp "$LAUNCHERS_CLASSPATH" org.elasticsearch.tools.java_version_checker.JavaVersionChecker
-=======
-if [[ "$("$JAVA" -version 2>/dev/null)" =~ "Unable to map CDS archive" ]]; then
-  XSHARE="-Xshare:off"
-else
-  XSHARE="-Xshare:auto"
-fi
->>>>>>> 284cb8df
 
 export HOSTNAME=$HOSTNAME
 
