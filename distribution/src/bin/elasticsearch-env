#!/bin/bash

set -e -o pipefail

CDPATH=""

SCRIPT="$0"

# SCRIPT might be an arbitrarily deep series of symbolic links; loop until we
# have the concrete path
while [ -h "$SCRIPT" ] ; do
  ls=`ls -ld "$SCRIPT"`
  # Drop everything prior to ->
  link=`expr "$ls" : '.*-> \(.*\)$'`
  if expr "$link" : '/.*' > /dev/null; then
    SCRIPT="$link"
  else
    SCRIPT=`dirname "$SCRIPT"`/"$link"
  fi
done

# determine Elasticsearch home; to do this, we strip from the path until we find
# bin, and then strip bin (there is an assumption here that there is no nested
# directory under bin also named bin)
ES_HOME=`dirname "$SCRIPT"`

# now make ES_HOME absolute
ES_HOME=`cd "$ES_HOME"; pwd`

while [ "`basename "$ES_HOME"`" != "bin" ]; do
  ES_HOME=`dirname "$ES_HOME"`
done
ES_HOME=`dirname "$ES_HOME"`

# now set the classpath
ES_CLASSPATH="$ES_HOME/lib/*"
SERVER_CLI_CLASSPATH="$ES_CLASSPATH:$ES_HOME/lib/tools/server-cli/*"

# now set the path to java
if [ ! -z "$ES_JAVA_HOME" ]; then
  JAVA="$ES_JAVA_HOME/bin/java"
  JAVA_TYPE="ES_JAVA_HOME"
<<<<<<< HEAD
=======

  if [ ! -x "$JAVA" ]; then
    echo "could not find java in $JAVA_TYPE at $JAVA" >&2
    exit 1
  fi

>>>>>>> ef357672
  # check the user supplied jdk version
  "$JAVA" -cp "$ES_HOME/lib/java-version-checker/*" org.elasticsearch.tools.java_version_checker.JavaVersionChecker
else
  # use the bundled JDK (default)
  if [ "$(uname -s)" = "Darwin" ]; then
    # macOS has a different structure
    JAVA="$ES_HOME/jdk.app/Contents/Home/bin/java"
  else
    JAVA="$ES_HOME/jdk/bin/java"
  fi
  JAVA_TYPE="bundled JDK"
fi

# do not let JAVA_TOOL_OPTIONS slip in (as the JVM does by default)
if [ ! -z "$JAVA_TOOL_OPTIONS" ]; then
  echo "warning: ignoring JAVA_TOOL_OPTIONS=$JAVA_TOOL_OPTIONS"
  unset JAVA_TOOL_OPTIONS
fi

# warn that we are not observing the value of JAVA_HOME
if [ ! -z "$JAVA_HOME" ]; then
  echo "warning: ignoring JAVA_HOME=$JAVA_HOME; using $JAVA_TYPE" >&2
fi

# JAVA_OPTS is not a built-in JVM mechanism but some people think it is so we
# warn them that we are not observing the value of $JAVA_OPTS
if [ ! -z "$JAVA_OPTS" ]; then
  echo -n "warning: ignoring JAVA_OPTS=$JAVA_OPTS; "
  echo "pass JVM parameters via ES_JAVA_OPTS"
fi

<<<<<<< HEAD
if [[ "$("$JAVA" -version 2>/dev/null)" =~ "Unable to map CDS archive" ]]; then
  XSHARE="-Xshare:off"
else
  XSHARE="-Xshare:auto"
fi

# TODO: move this into Launcher
export HOSTNAME
=======
export HOSTNAME=$HOSTNAME

@source.path.env@

if [ -z "$ES_PATH_CONF" ]; then
  echo "ES_PATH_CONF must be set to the configuration path"
  exit 1
fi

# now make ES_PATH_CONF absolute
ES_PATH_CONF=`cd "$ES_PATH_CONF"; pwd`

ES_DISTRIBUTION_TYPE=@es.distribution.type@
>>>>>>> ef357672

cd "$ES_HOME"<|MERGE_RESOLUTION|>--- conflicted
+++ resolved
@@ -40,15 +40,12 @@
 if [ ! -z "$ES_JAVA_HOME" ]; then
   JAVA="$ES_JAVA_HOME/bin/java"
   JAVA_TYPE="ES_JAVA_HOME"
-<<<<<<< HEAD
-=======
 
   if [ ! -x "$JAVA" ]; then
     echo "could not find java in $JAVA_TYPE at $JAVA" >&2
     exit 1
   fi
 
->>>>>>> ef357672
   # check the user supplied jdk version
   "$JAVA" -cp "$ES_HOME/lib/java-version-checker/*" org.elasticsearch.tools.java_version_checker.JavaVersionChecker
 else
@@ -80,16 +77,6 @@
   echo "pass JVM parameters via ES_JAVA_OPTS"
 fi
 
-<<<<<<< HEAD
-if [[ "$("$JAVA" -version 2>/dev/null)" =~ "Unable to map CDS archive" ]]; then
-  XSHARE="-Xshare:off"
-else
-  XSHARE="-Xshare:auto"
-fi
-
-# TODO: move this into Launcher
-export HOSTNAME
-=======
 export HOSTNAME=$HOSTNAME
 
 @source.path.env@
@@ -103,6 +90,5 @@
 ES_PATH_CONF=`cd "$ES_PATH_CONF"; pwd`
 
 ES_DISTRIBUTION_TYPE=@es.distribution.type@
->>>>>>> ef357672
 
 cd "$ES_HOME"