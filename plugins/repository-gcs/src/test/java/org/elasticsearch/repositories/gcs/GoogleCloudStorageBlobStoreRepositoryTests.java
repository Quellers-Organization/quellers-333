--- conflicted
+++ resolved
@@ -152,16 +152,7 @@
         final MockSecureSettings secureSettings = new MockSecureSettings();
         secureSettings.setFile(CREDENTIALS_FILE_SETTING.getConcreteSettingForNamespace("test").getKey(), serviceAccount);
         settings.setSecureSettings(secureSettings);
-
-<<<<<<< HEAD
-    public static class MockGoogleCloudStorageService extends GoogleCloudStorageService {
-        @Override
-        public Storage client(String clientName) {
-            return new MockStorage(BUCKET, blobs, random());
-        }
-=======
         return settings.build();
->>>>>>> 2ea8911c
     }
 
     public void testChunkSize() {
