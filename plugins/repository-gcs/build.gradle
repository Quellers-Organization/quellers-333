/*
 * Licensed to Elasticsearch under one or more contributor
 * license agreements. See the NOTICE file distributed with
 * this work for additional information regarding copyright
 * ownership. Elasticsearch licenses this file to you under
 * the Apache License, Version 2.0 (the "License"); you may
 * not use this file except in compliance with the License.
 * You may obtain a copy of the License at
 *
 *    http://www.apache.org/licenses/LICENSE-2.0
 *
 * Unless required by applicable law or agreed to in writing,
 * software distributed under the License is distributed on an
 * "AS IS" BASIS, WITHOUT WARRANTIES OR CONDITIONS OF ANY
 * KIND, either express or implied.  See the License for the
 * specific language governing permissions and limitations
 * under the License.
 */

esplugin {
  description 'The GCS repository plugin adds Google Cloud Storage support for repositories.'
  classname 'org.elasticsearch.repositories.gcs.GoogleCloudStoragePlugin'
}

dependencies {
<<<<<<< HEAD
  compile 'com.google.cloud:google-cloud-storage:1.28.0'
  compile 'com.google.cloud:google-cloud-core:1.28.0'
  compile 'com.google.cloud:google-cloud-core-http:1.28.0'
  compile 'com.google.auth:google-auth-library-oauth2-http:0.9.1'
  compile 'com.google.auth:google-auth-library-credentials:0.9.1'
  compile 'com.google.oauth-client:google-oauth-client:1.23.0'
  compile 'com.google.http-client:google-http-client:1.23.0'
  compile 'com.google.http-client:google-http-client-jackson:1.23.0'
  compile 'com.google.http-client:google-http-client-jackson2:1.23.0'
  compile 'com.google.http-client:google-http-client-appengine:1.23.0'
  compile 'com.google.api-client:google-api-client:1.23.0'
  compile 'com.google.api:gax:1.25.0'
  compile 'com.google.api:gax-httpjson:0.40.0'
  compile 'com.google.api:api-common:1.5.0'
  compile 'com.google.api.grpc:proto-google-common-protos:1.8.0'
  compile 'com.google.guava:guava:20.0'
  compile 'com.google.apis:google-api-services-storage:v1-rev115-1.23.0'
  compile 'org.codehaus.jackson:jackson-core-asl:1.9.13'
  compile 'io.grpc:grpc-context:1.9.0'
  compile 'io.opencensus:opencensus-api:0.11.1'
  compile 'io.opencensus:opencensus-contrib-http-util:0.11.1'
  compile 'org.threeten:threetenbp:1.3.6'
=======
  compile 'com.google.cloud:google-cloud-storage:1.40.0'
  compile 'com.google.cloud:google-cloud-core:1.40.0'
  compile 'com.google.guava:guava:20.0'
  compile "joda-time:joda-time:${versions.joda}"
  compile 'com.google.http-client:google-http-client:1.24.1'
  compile "org.apache.httpcomponents:httpclient:${versions.httpclient}"
  compile "org.apache.httpcomponents:httpcore:${versions.httpcore}"
  compile "commons-logging:commons-logging:${versions.commonslogging}"
  compile "commons-codec:commons-codec:${versions.commonscodec}"
  compile 'com.google.api:api-common:1.7.0'
  compile 'com.google.api:gax:1.30.0'
  compile 'org.threeten:threetenbp:1.3.3'
  compile 'com.google.protobuf:protobuf-java-util:3.6.0'
  compile 'com.google.protobuf:protobuf-java:3.6.0'
  compile 'com.google.code.gson:gson:2.7'
  compile 'com.google.api.grpc:proto-google-common-protos:1.12.0'
  compile 'com.google.api.grpc:proto-google-iam-v1:0.12.0'
  compile 'com.google.cloud:google-cloud-core-http:1.40.0'
  compile 'com.google.auth:google-auth-library-credentials:0.10.0'
  compile 'com.google.auth:google-auth-library-oauth2-http:0.10.0'
  compile 'com.google.oauth-client:google-oauth-client:1.24.1'
  compile 'com.google.api-client:google-api-client:1.24.1'
  compile 'com.google.http-client:google-http-client-appengine:1.24.1'
  compile 'com.google.http-client:google-http-client-jackson:1.24.1'
  compile 'org.codehaus.jackson:jackson-core-asl:1.9.11'
  compile 'com.google.http-client:google-http-client-jackson2:1.24.1'
  compile "com.fasterxml.jackson.core:jackson-core:${versions.jackson}"
  compile 'com.google.api:gax-httpjson:0.47.0'
  compile 'io.opencensus:opencensus-api:0.15.0'
  compile 'io.grpc:grpc-context:1.12.0'
  compile 'io.opencensus:opencensus-contrib-http-util:0.15.0'
  compile 'com.google.apis:google-api-services-storage:v1-rev135-1.24.1'
>>>>>>> 0c7f6570
}

dependencyLicenses {
  mapping from: /google-cloud-.*/, to: 'google-cloud'
  mapping from: /google-auth-.*/, to: 'google-auth'
  mapping from: /google-http-.*/, to: 'google-http'
  mapping from: /opencensus.*/, to: 'opencensus'
<<<<<<< HEAD
=======
  mapping from: /jackson-.*/, to: 'jackson'
  mapping from: /http.*/, to: 'httpclient'
  mapping from: /protobuf.*/, to: 'protobuf'
  mapping from: /proto-google.*/, to: 'proto-google'
>>>>>>> 0c7f6570
}

thirdPartyAudit.excludes = [
        // uses internal java api: sun.misc.Unsafe
<<<<<<< HEAD
=======
        'com.google.protobuf.UnsafeUtil',
        'com.google.protobuf.UnsafeUtil$1',
        'com.google.protobuf.UnsafeUtil$JvmMemoryAccessor',
        'com.google.protobuf.UnsafeUtil$MemoryAccessor',
>>>>>>> 0c7f6570
        'com.google.common.cache.Striped64',
        'com.google.common.cache.Striped64$1',
        'com.google.common.cache.Striped64$Cell',
        'com.google.common.hash.LittleEndianByteArray$UnsafeByteArray$1',
        'com.google.common.hash.LittleEndianByteArray$UnsafeByteArray$2',
        'com.google.common.hash.LittleEndianByteArray$UnsafeByteArray$3',
        'com.google.common.util.concurrent.AbstractFuture$UnsafeAtomicHelper',
        'com.google.common.util.concurrent.AbstractFuture$UnsafeAtomicHelper$1',
        'com.google.common.hash.LittleEndianByteArray$UnsafeByteArray',
        'com.google.common.primitives.UnsignedBytes$LexicographicalComparatorHolder$UnsafeComparator',
        'com.google.common.primitives.UnsignedBytes$LexicographicalComparatorHolder$UnsafeComparator$1',
        // classes are missing
        'com.google.appengine.api.datastore.Blob',
        'com.google.appengine.api.datastore.DatastoreService',
        'com.google.appengine.api.datastore.DatastoreServiceFactory',
        'com.google.appengine.api.datastore.Entity',
        'com.google.appengine.api.datastore.Key',
        'com.google.appengine.api.datastore.KeyFactory',
        'com.google.appengine.api.datastore.PreparedQuery',
        'com.google.appengine.api.datastore.Query',
        'com.google.appengine.api.memcache.Expiration',
        'com.google.appengine.api.memcache.MemcacheService',
        'com.google.appengine.api.memcache.MemcacheServiceFactory',
        'com.google.appengine.api.urlfetch.FetchOptions$Builder',
        'com.google.appengine.api.urlfetch.FetchOptions',
        'com.google.appengine.api.urlfetch.HTTPHeader',
        'com.google.appengine.api.urlfetch.HTTPMethod',
        'com.google.appengine.api.urlfetch.HTTPRequest',
        'com.google.appengine.api.urlfetch.HTTPResponse',
        'com.google.appengine.api.urlfetch.URLFetchService',
        'com.google.appengine.api.urlfetch.URLFetchServiceFactory',
<<<<<<< HEAD
        'com.google.gson.Gson',
        'com.google.gson.GsonBuilder',
        'com.google.gson.TypeAdapter',
        'com.google.gson.stream.JsonReader',
        'com.google.gson.stream.JsonWriter',
        'com.google.iam.v1.Binding$Builder',
        'com.google.iam.v1.Binding',
        'com.google.iam.v1.Policy$Builder',
        'com.google.iam.v1.Policy',
        'com.google.protobuf.AbstractMessageLite$Builder',
        'com.google.protobuf.AbstractParser',
        'com.google.protobuf.Any$Builder',
        'com.google.protobuf.Any',
        'com.google.protobuf.AnyOrBuilder',
        'com.google.protobuf.AnyProto',
        'com.google.protobuf.Api$Builder',
        'com.google.protobuf.Api',
        'com.google.protobuf.ApiOrBuilder',
        'com.google.protobuf.ApiProto',
        'com.google.protobuf.ByteString',
        'com.google.protobuf.CodedInputStream',
        'com.google.protobuf.CodedOutputStream',
        'com.google.protobuf.DescriptorProtos',
        'com.google.protobuf.Descriptors$Descriptor',
        'com.google.protobuf.Descriptors$EnumDescriptor',
        'com.google.protobuf.Descriptors$EnumValueDescriptor',
        'com.google.protobuf.Descriptors$FieldDescriptor',
        'com.google.protobuf.Descriptors$FileDescriptor$InternalDescriptorAssigner',
        'com.google.protobuf.Descriptors$FileDescriptor',
        'com.google.protobuf.Descriptors$OneofDescriptor',
        'com.google.protobuf.Duration$Builder',
        'com.google.protobuf.Duration',
        'com.google.protobuf.DurationOrBuilder',
        'com.google.protobuf.DurationProto',
        'com.google.protobuf.EmptyProto',
        'com.google.protobuf.Enum$Builder',
        'com.google.protobuf.Enum',
        'com.google.protobuf.EnumOrBuilder',
        'com.google.protobuf.ExtensionRegistry',
        'com.google.protobuf.ExtensionRegistryLite',
        'com.google.protobuf.FloatValue$Builder',
        'com.google.protobuf.FloatValue',
        'com.google.protobuf.FloatValueOrBuilder',
        'com.google.protobuf.GeneratedMessage$GeneratedExtension',
        'com.google.protobuf.GeneratedMessage',
        'com.google.protobuf.GeneratedMessageV3$Builder',
        'com.google.protobuf.GeneratedMessageV3$BuilderParent',
        'com.google.protobuf.GeneratedMessageV3$FieldAccessorTable',
        'com.google.protobuf.GeneratedMessageV3',
        'com.google.protobuf.Internal$EnumLite',
        'com.google.protobuf.Internal$EnumLiteMap',
        'com.google.protobuf.Internal',
        'com.google.protobuf.InvalidProtocolBufferException',
        'com.google.protobuf.LazyStringArrayList',
        'com.google.protobuf.LazyStringList',
        'com.google.protobuf.MapEntry$Builder',
        'com.google.protobuf.MapEntry',
        'com.google.protobuf.MapField',
        'com.google.protobuf.Message',
        'com.google.protobuf.MessageOrBuilder',
        'com.google.protobuf.Parser',
        'com.google.protobuf.ProtocolMessageEnum',
        'com.google.protobuf.ProtocolStringList',
        'com.google.protobuf.RepeatedFieldBuilderV3',
        'com.google.protobuf.SingleFieldBuilderV3',
        'com.google.protobuf.Struct$Builder',
        'com.google.protobuf.Struct',
        'com.google.protobuf.StructOrBuilder',
        'com.google.protobuf.StructProto',
        'com.google.protobuf.Timestamp$Builder',
        'com.google.protobuf.Timestamp',
        'com.google.protobuf.TimestampProto',
        'com.google.protobuf.Type$Builder',
        'com.google.protobuf.Type',
        'com.google.protobuf.TypeOrBuilder',
        'com.google.protobuf.TypeProto',
        'com.google.protobuf.UInt32Value$Builder',
        'com.google.protobuf.UInt32Value',
        'com.google.protobuf.UInt32ValueOrBuilder',
        'com.google.protobuf.UnknownFieldSet$Builder',
        'com.google.protobuf.UnknownFieldSet',
        'com.google.protobuf.WireFormat$FieldType',
        'com.google.protobuf.WrappersProto',
        'com.google.protobuf.util.Timestamps',
        'org.apache.http.ConnectionReuseStrategy',
        'org.apache.http.Header',
        'org.apache.http.HttpEntity',
        'org.apache.http.HttpEntityEnclosingRequest',
        'org.apache.http.HttpHost',
        'org.apache.http.HttpRequest',
        'org.apache.http.HttpResponse',
        'org.apache.http.HttpVersion',
        'org.apache.http.RequestLine',
        'org.apache.http.StatusLine',
        'org.apache.http.client.AuthenticationHandler',
        'org.apache.http.client.HttpClient',
        'org.apache.http.client.HttpRequestRetryHandler',
        'org.apache.http.client.RedirectHandler',
        'org.apache.http.client.RequestDirector',
        'org.apache.http.client.UserTokenHandler',
        'org.apache.http.client.methods.HttpDelete',
        'org.apache.http.client.methods.HttpEntityEnclosingRequestBase',
        'org.apache.http.client.methods.HttpGet',
        'org.apache.http.client.methods.HttpHead',
        'org.apache.http.client.methods.HttpOptions',
        'org.apache.http.client.methods.HttpPost',
        'org.apache.http.client.methods.HttpPut',
        'org.apache.http.client.methods.HttpRequestBase',
        'org.apache.http.client.methods.HttpTrace',
        'org.apache.http.conn.ClientConnectionManager',
        'org.apache.http.conn.ConnectionKeepAliveStrategy',
        'org.apache.http.conn.params.ConnManagerParams',
        'org.apache.http.conn.params.ConnPerRouteBean',
        'org.apache.http.conn.params.ConnRouteParams',
        'org.apache.http.conn.routing.HttpRoutePlanner',
        'org.apache.http.conn.scheme.PlainSocketFactory',
        'org.apache.http.conn.scheme.Scheme',
        'org.apache.http.conn.scheme.SchemeRegistry',
        'org.apache.http.conn.ssl.SSLSocketFactory',
        'org.apache.http.conn.ssl.X509HostnameVerifier',
        'org.apache.http.entity.AbstractHttpEntity',
        'org.apache.http.impl.client.DefaultHttpClient',
        'org.apache.http.impl.client.DefaultHttpRequestRetryHandler',
        'org.apache.http.impl.conn.ProxySelectorRoutePlanner',
        'org.apache.http.impl.conn.tsccm.ThreadSafeClientConnManager',
        'org.apache.http.message.BasicHttpResponse',
        'org.apache.http.params.BasicHttpParams',
        'org.apache.http.params.HttpConnectionParams',
        'org.apache.http.params.HttpParams',
        'org.apache.http.params.HttpProtocolParams',
        'org.apache.http.protocol.HttpContext',
        'org.apache.http.protocol.HttpProcessor',
        'org.apache.http.protocol.HttpRequestExecutor'
=======
        // commons-logging optional dependencies
        'org.apache.avalon.framework.logger.Logger',
        'org.apache.log.Hierarchy',
        'org.apache.log.Logger',
        // commons-logging provided dependencies
        'javax.servlet.ServletContextEvent',
        'javax.servlet.ServletContextListener'
>>>>>>> 0c7f6570
]

check {
  // also execute the QA tests when testing the plugin
  dependsOn 'qa:google-cloud-storage:check'
}<|MERGE_RESOLUTION|>--- conflicted
+++ resolved
@@ -23,30 +23,6 @@
 }
 
 dependencies {
-<<<<<<< HEAD
-  compile 'com.google.cloud:google-cloud-storage:1.28.0'
-  compile 'com.google.cloud:google-cloud-core:1.28.0'
-  compile 'com.google.cloud:google-cloud-core-http:1.28.0'
-  compile 'com.google.auth:google-auth-library-oauth2-http:0.9.1'
-  compile 'com.google.auth:google-auth-library-credentials:0.9.1'
-  compile 'com.google.oauth-client:google-oauth-client:1.23.0'
-  compile 'com.google.http-client:google-http-client:1.23.0'
-  compile 'com.google.http-client:google-http-client-jackson:1.23.0'
-  compile 'com.google.http-client:google-http-client-jackson2:1.23.0'
-  compile 'com.google.http-client:google-http-client-appengine:1.23.0'
-  compile 'com.google.api-client:google-api-client:1.23.0'
-  compile 'com.google.api:gax:1.25.0'
-  compile 'com.google.api:gax-httpjson:0.40.0'
-  compile 'com.google.api:api-common:1.5.0'
-  compile 'com.google.api.grpc:proto-google-common-protos:1.8.0'
-  compile 'com.google.guava:guava:20.0'
-  compile 'com.google.apis:google-api-services-storage:v1-rev115-1.23.0'
-  compile 'org.codehaus.jackson:jackson-core-asl:1.9.13'
-  compile 'io.grpc:grpc-context:1.9.0'
-  compile 'io.opencensus:opencensus-api:0.11.1'
-  compile 'io.opencensus:opencensus-contrib-http-util:0.11.1'
-  compile 'org.threeten:threetenbp:1.3.6'
-=======
   compile 'com.google.cloud:google-cloud-storage:1.40.0'
   compile 'com.google.cloud:google-cloud-core:1.40.0'
   compile 'com.google.guava:guava:20.0'
@@ -79,7 +55,6 @@
   compile 'io.grpc:grpc-context:1.12.0'
   compile 'io.opencensus:opencensus-contrib-http-util:0.15.0'
   compile 'com.google.apis:google-api-services-storage:v1-rev135-1.24.1'
->>>>>>> 0c7f6570
 }
 
 dependencyLicenses {
@@ -87,24 +62,18 @@
   mapping from: /google-auth-.*/, to: 'google-auth'
   mapping from: /google-http-.*/, to: 'google-http'
   mapping from: /opencensus.*/, to: 'opencensus'
-<<<<<<< HEAD
-=======
   mapping from: /jackson-.*/, to: 'jackson'
   mapping from: /http.*/, to: 'httpclient'
   mapping from: /protobuf.*/, to: 'protobuf'
   mapping from: /proto-google.*/, to: 'proto-google'
->>>>>>> 0c7f6570
 }
 
 thirdPartyAudit.excludes = [
         // uses internal java api: sun.misc.Unsafe
-<<<<<<< HEAD
-=======
         'com.google.protobuf.UnsafeUtil',
         'com.google.protobuf.UnsafeUtil$1',
         'com.google.protobuf.UnsafeUtil$JvmMemoryAccessor',
         'com.google.protobuf.UnsafeUtil$MemoryAccessor',
->>>>>>> 0c7f6570
         'com.google.common.cache.Striped64',
         'com.google.common.cache.Striped64$1',
         'com.google.common.cache.Striped64$Cell',
@@ -136,141 +105,6 @@
         'com.google.appengine.api.urlfetch.HTTPResponse',
         'com.google.appengine.api.urlfetch.URLFetchService',
         'com.google.appengine.api.urlfetch.URLFetchServiceFactory',
-<<<<<<< HEAD
-        'com.google.gson.Gson',
-        'com.google.gson.GsonBuilder',
-        'com.google.gson.TypeAdapter',
-        'com.google.gson.stream.JsonReader',
-        'com.google.gson.stream.JsonWriter',
-        'com.google.iam.v1.Binding$Builder',
-        'com.google.iam.v1.Binding',
-        'com.google.iam.v1.Policy$Builder',
-        'com.google.iam.v1.Policy',
-        'com.google.protobuf.AbstractMessageLite$Builder',
-        'com.google.protobuf.AbstractParser',
-        'com.google.protobuf.Any$Builder',
-        'com.google.protobuf.Any',
-        'com.google.protobuf.AnyOrBuilder',
-        'com.google.protobuf.AnyProto',
-        'com.google.protobuf.Api$Builder',
-        'com.google.protobuf.Api',
-        'com.google.protobuf.ApiOrBuilder',
-        'com.google.protobuf.ApiProto',
-        'com.google.protobuf.ByteString',
-        'com.google.protobuf.CodedInputStream',
-        'com.google.protobuf.CodedOutputStream',
-        'com.google.protobuf.DescriptorProtos',
-        'com.google.protobuf.Descriptors$Descriptor',
-        'com.google.protobuf.Descriptors$EnumDescriptor',
-        'com.google.protobuf.Descriptors$EnumValueDescriptor',
-        'com.google.protobuf.Descriptors$FieldDescriptor',
-        'com.google.protobuf.Descriptors$FileDescriptor$InternalDescriptorAssigner',
-        'com.google.protobuf.Descriptors$FileDescriptor',
-        'com.google.protobuf.Descriptors$OneofDescriptor',
-        'com.google.protobuf.Duration$Builder',
-        'com.google.protobuf.Duration',
-        'com.google.protobuf.DurationOrBuilder',
-        'com.google.protobuf.DurationProto',
-        'com.google.protobuf.EmptyProto',
-        'com.google.protobuf.Enum$Builder',
-        'com.google.protobuf.Enum',
-        'com.google.protobuf.EnumOrBuilder',
-        'com.google.protobuf.ExtensionRegistry',
-        'com.google.protobuf.ExtensionRegistryLite',
-        'com.google.protobuf.FloatValue$Builder',
-        'com.google.protobuf.FloatValue',
-        'com.google.protobuf.FloatValueOrBuilder',
-        'com.google.protobuf.GeneratedMessage$GeneratedExtension',
-        'com.google.protobuf.GeneratedMessage',
-        'com.google.protobuf.GeneratedMessageV3$Builder',
-        'com.google.protobuf.GeneratedMessageV3$BuilderParent',
-        'com.google.protobuf.GeneratedMessageV3$FieldAccessorTable',
-        'com.google.protobuf.GeneratedMessageV3',
-        'com.google.protobuf.Internal$EnumLite',
-        'com.google.protobuf.Internal$EnumLiteMap',
-        'com.google.protobuf.Internal',
-        'com.google.protobuf.InvalidProtocolBufferException',
-        'com.google.protobuf.LazyStringArrayList',
-        'com.google.protobuf.LazyStringList',
-        'com.google.protobuf.MapEntry$Builder',
-        'com.google.protobuf.MapEntry',
-        'com.google.protobuf.MapField',
-        'com.google.protobuf.Message',
-        'com.google.protobuf.MessageOrBuilder',
-        'com.google.protobuf.Parser',
-        'com.google.protobuf.ProtocolMessageEnum',
-        'com.google.protobuf.ProtocolStringList',
-        'com.google.protobuf.RepeatedFieldBuilderV3',
-        'com.google.protobuf.SingleFieldBuilderV3',
-        'com.google.protobuf.Struct$Builder',
-        'com.google.protobuf.Struct',
-        'com.google.protobuf.StructOrBuilder',
-        'com.google.protobuf.StructProto',
-        'com.google.protobuf.Timestamp$Builder',
-        'com.google.protobuf.Timestamp',
-        'com.google.protobuf.TimestampProto',
-        'com.google.protobuf.Type$Builder',
-        'com.google.protobuf.Type',
-        'com.google.protobuf.TypeOrBuilder',
-        'com.google.protobuf.TypeProto',
-        'com.google.protobuf.UInt32Value$Builder',
-        'com.google.protobuf.UInt32Value',
-        'com.google.protobuf.UInt32ValueOrBuilder',
-        'com.google.protobuf.UnknownFieldSet$Builder',
-        'com.google.protobuf.UnknownFieldSet',
-        'com.google.protobuf.WireFormat$FieldType',
-        'com.google.protobuf.WrappersProto',
-        'com.google.protobuf.util.Timestamps',
-        'org.apache.http.ConnectionReuseStrategy',
-        'org.apache.http.Header',
-        'org.apache.http.HttpEntity',
-        'org.apache.http.HttpEntityEnclosingRequest',
-        'org.apache.http.HttpHost',
-        'org.apache.http.HttpRequest',
-        'org.apache.http.HttpResponse',
-        'org.apache.http.HttpVersion',
-        'org.apache.http.RequestLine',
-        'org.apache.http.StatusLine',
-        'org.apache.http.client.AuthenticationHandler',
-        'org.apache.http.client.HttpClient',
-        'org.apache.http.client.HttpRequestRetryHandler',
-        'org.apache.http.client.RedirectHandler',
-        'org.apache.http.client.RequestDirector',
-        'org.apache.http.client.UserTokenHandler',
-        'org.apache.http.client.methods.HttpDelete',
-        'org.apache.http.client.methods.HttpEntityEnclosingRequestBase',
-        'org.apache.http.client.methods.HttpGet',
-        'org.apache.http.client.methods.HttpHead',
-        'org.apache.http.client.methods.HttpOptions',
-        'org.apache.http.client.methods.HttpPost',
-        'org.apache.http.client.methods.HttpPut',
-        'org.apache.http.client.methods.HttpRequestBase',
-        'org.apache.http.client.methods.HttpTrace',
-        'org.apache.http.conn.ClientConnectionManager',
-        'org.apache.http.conn.ConnectionKeepAliveStrategy',
-        'org.apache.http.conn.params.ConnManagerParams',
-        'org.apache.http.conn.params.ConnPerRouteBean',
-        'org.apache.http.conn.params.ConnRouteParams',
-        'org.apache.http.conn.routing.HttpRoutePlanner',
-        'org.apache.http.conn.scheme.PlainSocketFactory',
-        'org.apache.http.conn.scheme.Scheme',
-        'org.apache.http.conn.scheme.SchemeRegistry',
-        'org.apache.http.conn.ssl.SSLSocketFactory',
-        'org.apache.http.conn.ssl.X509HostnameVerifier',
-        'org.apache.http.entity.AbstractHttpEntity',
-        'org.apache.http.impl.client.DefaultHttpClient',
-        'org.apache.http.impl.client.DefaultHttpRequestRetryHandler',
-        'org.apache.http.impl.conn.ProxySelectorRoutePlanner',
-        'org.apache.http.impl.conn.tsccm.ThreadSafeClientConnManager',
-        'org.apache.http.message.BasicHttpResponse',
-        'org.apache.http.params.BasicHttpParams',
-        'org.apache.http.params.HttpConnectionParams',
-        'org.apache.http.params.HttpParams',
-        'org.apache.http.params.HttpProtocolParams',
-        'org.apache.http.protocol.HttpContext',
-        'org.apache.http.protocol.HttpProcessor',
-        'org.apache.http.protocol.HttpRequestExecutor'
-=======
         // commons-logging optional dependencies
         'org.apache.avalon.framework.logger.Logger',
         'org.apache.log.Hierarchy',
@@ -278,7 +112,6 @@
         // commons-logging provided dependencies
         'javax.servlet.ServletContextEvent',
         'javax.servlet.ServletContextListener'
->>>>>>> 0c7f6570
 ]
 
 check {
