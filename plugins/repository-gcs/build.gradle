import java.nio.file.Files

/*
 * Licensed to Elasticsearch under one or more contributor
 * license agreements. See the NOTICE file distributed with
 * this work for additional information regarding copyright
 * ownership. Elasticsearch licenses this file to you under
 * the Apache License, Version 2.0 (the "License"); you may
 * not use this file except in compliance with the License.
 * You may obtain a copy of the License at
 *
 *    http://www.apache.org/licenses/LICENSE-2.0
 *
 * Unless required by applicable law or agreed to in writing,
 * software distributed under the License is distributed on an
 * "AS IS" BASIS, WITHOUT WARRANTIES OR CONDITIONS OF ANY
 * KIND, either express or implied.  See the License for the
 * specific language governing permissions and limitations
 * under the License.
 */

esplugin {
  description 'The GCS repository plugin adds Google Cloud Storage support for repositories.'
  classname 'org.elasticsearch.repositories.gcs.GoogleCloudStoragePlugin'
}

dependencies {
  compile 'com.google.cloud:google-cloud-storage:1.59.0'
  compile 'com.google.cloud:google-cloud-core:1.59.0'
  compile 'com.google.guava:guava:20.0'
  compile "joda-time:joda-time:${versions.joda}"
  compile 'com.google.http-client:google-http-client:1.24.1'
  compile "org.apache.httpcomponents:httpclient:${versions.httpclient}"
  compile "org.apache.httpcomponents:httpcore:${versions.httpcore}"
  compile "commons-logging:commons-logging:${versions.commonslogging}"
  compile "commons-codec:commons-codec:${versions.commonscodec}"
  compile 'com.google.api:api-common:1.7.0'
  compile 'com.google.api:gax:1.30.0'
  compile 'org.threeten:threetenbp:1.3.3'
  compile 'com.google.protobuf:protobuf-java-util:3.6.0'
  compile 'com.google.protobuf:protobuf-java:3.6.0'
  compile 'com.google.code.gson:gson:2.7'
  compile 'com.google.api.grpc:proto-google-common-protos:1.12.0'
  compile 'com.google.api.grpc:proto-google-iam-v1:0.12.0'
  compile 'com.google.cloud:google-cloud-core-http:1.59.0'
  compile 'com.google.auth:google-auth-library-credentials:0.10.0'
  compile 'com.google.auth:google-auth-library-oauth2-http:0.10.0'
  compile 'com.google.oauth-client:google-oauth-client:1.24.1'
  compile 'com.google.api-client:google-api-client:1.24.1'
  compile 'com.google.http-client:google-http-client-appengine:1.24.1'
  compile 'com.google.http-client:google-http-client-jackson:1.24.1'
  compile 'org.codehaus.jackson:jackson-core-asl:1.9.11'
  compile 'com.google.http-client:google-http-client-jackson2:1.24.1'
  compile "com.fasterxml.jackson.core:jackson-core:${versions.jackson}"
  compile 'com.google.api:gax-httpjson:0.47.0'
  compile 'io.opencensus:opencensus-api:0.15.0'
  compile 'io.grpc:grpc-context:1.12.0'
  compile 'io.opencensus:opencensus-contrib-http-util:0.15.0'
  compile 'com.google.apis:google-api-services-storage:v1-rev135-1.24.1'
}

dependencyLicenses {
  mapping from: /google-cloud-.*/, to: 'google-cloud'
  mapping from: /google-auth-.*/, to: 'google-auth'
  mapping from: /google-http-.*/, to: 'google-http'
  mapping from: /opencensus.*/, to: 'opencensus'
  mapping from: /jackson-.*/, to: 'jackson'
  mapping from: /http.*/, to: 'httpclient'
  mapping from: /protobuf.*/, to: 'protobuf'
  mapping from: /proto-google.*/, to: 'proto-google'
}

thirdPartyAudit {
    ignoreViolations (
        // uses internal java api: sun.misc.Unsafe
        'com.google.protobuf.UnsafeUtil',
        'com.google.protobuf.UnsafeUtil$1',
        'com.google.protobuf.UnsafeUtil$JvmMemoryAccessor',
        'com.google.protobuf.UnsafeUtil$MemoryAccessor',
        'com.google.common.cache.Striped64',
        'com.google.common.cache.Striped64$1',
        'com.google.common.cache.Striped64$Cell',
        'com.google.common.hash.LittleEndianByteArray$UnsafeByteArray$1',
        'com.google.common.hash.LittleEndianByteArray$UnsafeByteArray$2',
        'com.google.common.hash.LittleEndianByteArray$UnsafeByteArray$3',
        'com.google.common.util.concurrent.AbstractFuture$UnsafeAtomicHelper',
        'com.google.common.util.concurrent.AbstractFuture$UnsafeAtomicHelper$1',
        'com.google.common.hash.LittleEndianByteArray$UnsafeByteArray',
        'com.google.common.primitives.UnsignedBytes$LexicographicalComparatorHolder$UnsafeComparator',
        'com.google.common.primitives.UnsignedBytes$LexicographicalComparatorHolder$UnsafeComparator$1',
    )

    ignoreMissingClasses (
        'com.google.appengine.api.datastore.Blob',
        'com.google.appengine.api.datastore.DatastoreService',
        'com.google.appengine.api.datastore.DatastoreServiceFactory',
        'com.google.appengine.api.datastore.Entity',
        'com.google.appengine.api.datastore.Key',
        'com.google.appengine.api.datastore.KeyFactory',
        'com.google.appengine.api.datastore.PreparedQuery',
        'com.google.appengine.api.datastore.Query',
        'com.google.appengine.api.memcache.Expiration',
        'com.google.appengine.api.memcache.MemcacheService',
        'com.google.appengine.api.memcache.MemcacheServiceFactory',
        'com.google.appengine.api.urlfetch.FetchOptions$Builder',
        'com.google.appengine.api.urlfetch.FetchOptions',
        'com.google.appengine.api.urlfetch.HTTPHeader',
        'com.google.appengine.api.urlfetch.HTTPMethod',
        'com.google.appengine.api.urlfetch.HTTPRequest',
        'com.google.appengine.api.urlfetch.HTTPResponse',
        'com.google.appengine.api.urlfetch.URLFetchService',
        'com.google.appengine.api.urlfetch.URLFetchServiceFactory',
        // commons-logging optional dependencies
        'org.apache.avalon.framework.logger.Logger',
        'org.apache.log.Hierarchy',
        'org.apache.log.Logger',
        // commons-logging provided dependencies
        'javax.servlet.ServletContextEvent',
        'javax.servlet.ServletContextListener'
    )
}

check {
  // also execute the QA tests when testing the plugin
  dependsOn 'qa:google-cloud-storage:check'
}

String gcsServiceAccount = System.getenv("google_storage_service_account")
String gcsBucket = System.getenv("google_storage_bucket")
String gcsBasePath = System.getenv("google_storage_base_path")

test {
  exclude '**/GoogleCloudStorageThirdPartyTests.class'
}

<<<<<<< HEAD
task thirdPartyTests(type: Test) {
=======
task thirdPartyTest(type: Test) {
>>>>>>> 7cf9eb24
  include '**/GoogleCloudStorageThirdPartyTests.class'
  systemProperty 'test.google.account', gcsServiceAccount ? Base64.encoder.encodeToString(Files.readAllBytes(file(gcsServiceAccount).toPath())) : ""
  systemProperty 'test.google.bucket', gcsBucket ? gcsBucket : ""
  systemProperty 'test.google.base', gcsBasePath ? gcsBasePath : "/"
}

if (gcsServiceAccount || gcsBucket || gcsBasePath) {
<<<<<<< HEAD
  check.dependsOn(thirdPartyTests)
=======
  check.dependsOn(thirdPartyTest)
>>>>>>> 7cf9eb24
}<|MERGE_RESOLUTION|>--- conflicted
+++ resolved
@@ -133,11 +133,7 @@
   exclude '**/GoogleCloudStorageThirdPartyTests.class'
 }
 
-<<<<<<< HEAD
-task thirdPartyTests(type: Test) {
-=======
 task thirdPartyTest(type: Test) {
->>>>>>> 7cf9eb24
   include '**/GoogleCloudStorageThirdPartyTests.class'
   systemProperty 'test.google.account', gcsServiceAccount ? Base64.encoder.encodeToString(Files.readAllBytes(file(gcsServiceAccount).toPath())) : ""
   systemProperty 'test.google.bucket', gcsBucket ? gcsBucket : ""
@@ -145,9 +141,5 @@
 }
 
 if (gcsServiceAccount || gcsBucket || gcsBasePath) {
-<<<<<<< HEAD
-  check.dependsOn(thirdPartyTests)
-=======
   check.dependsOn(thirdPartyTest)
->>>>>>> 7cf9eb24
 }