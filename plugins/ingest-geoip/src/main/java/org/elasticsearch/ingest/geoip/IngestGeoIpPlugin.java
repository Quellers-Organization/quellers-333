--- conflicted
+++ resolved
@@ -23,17 +23,11 @@
 import com.maxmind.db.NodeCache;
 import com.maxmind.db.Reader;
 import com.maxmind.geoip2.DatabaseReader;
-<<<<<<< HEAD
-import org.elasticsearch.core.internal.io.IOUtils;
-import org.elasticsearch.common.Booleans;
-import org.elasticsearch.common.SuppressForbidden;
-=======
 import com.maxmind.geoip2.model.AbstractResponse;
 import org.elasticsearch.common.Booleans;
 import org.elasticsearch.common.SuppressForbidden;
 import org.elasticsearch.common.cache.Cache;
 import org.elasticsearch.common.cache.CacheBuilder;
->>>>>>> 0c7f6570
 import org.elasticsearch.common.settings.Setting;
 import org.elasticsearch.core.internal.io.IOUtils;
 import org.elasticsearch.ingest.Processor;
@@ -42,10 +36,7 @@
 
 import java.io.Closeable;
 import java.io.IOException;
-<<<<<<< HEAD
-=======
 import java.net.InetAddress;
->>>>>>> 0c7f6570
 import java.nio.file.Files;
 import java.nio.file.Path;
 import java.nio.file.PathMatcher;
@@ -101,11 +92,7 @@
                     String databaseFileName = databasePath.getFileName().toString();
                     DatabaseReaderLazyLoader holder = new DatabaseReaderLazyLoader(databaseFileName,
                         () -> {
-<<<<<<< HEAD
-                            DatabaseReader.Builder builder = createDatabaseBuilder(databasePath).withCache(cache);
-=======
                             DatabaseReader.Builder builder = createDatabaseBuilder(databasePath).withCache(NoCache.getInstance());
->>>>>>> 0c7f6570
                             if (loadDatabaseOnHeap) {
                                 builder.fileMode(Reader.FileMode.MEMORY);
                             } else {
