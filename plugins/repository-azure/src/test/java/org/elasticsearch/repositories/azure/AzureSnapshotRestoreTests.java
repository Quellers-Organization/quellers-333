/*
 * Licensed to Elasticsearch under one or more contributor
 * license agreements. See the NOTICE file distributed with
 * this work for additional information regarding copyright
 * ownership. Elasticsearch licenses this file to you under
 * the Apache License, Version 2.0 (the "License"); you may
 * not use this file except in compliance with the License.
 * You may obtain a copy of the License at
 *
 *    http://www.apache.org/licenses/LICENSE-2.0
 *
 * Unless required by applicable law or agreed to in writing,
 * software distributed under the License is distributed on an
 * "AS IS" BASIS, WITHOUT WARRANTIES OR CONDITIONS OF ANY
 * KIND, either express or implied.  See the License for the
 * specific language governing permissions and limitations
 * under the License.
 */

package org.elasticsearch.repositories.azure;


import com.carrotsearch.randomizedtesting.RandomizedTest;
import com.microsoft.azure.storage.LocationMode;
import com.microsoft.azure.storage.StorageException;
import org.elasticsearch.action.admin.cluster.repositories.put.PutRepositoryResponse;
import org.elasticsearch.action.admin.cluster.snapshots.create.CreateSnapshotResponse;
import org.elasticsearch.action.admin.cluster.snapshots.restore.RestoreSnapshotResponse;
import org.elasticsearch.client.Client;
import org.elasticsearch.client.ClusterAdminClient;
import org.elasticsearch.cloud.azure.AbstractAzureWithThirdPartyIntegTestCase;
import org.elasticsearch.cloud.azure.storage.AzureStorageService;
import org.elasticsearch.cloud.azure.storage.AzureStorageServiceImpl;
import org.elasticsearch.cloud.azure.storage.AzureStorageSettings;
import org.elasticsearch.cluster.ClusterState;
import org.elasticsearch.common.Strings;
import org.elasticsearch.common.settings.Settings;
import org.elasticsearch.common.unit.ByteSizeUnit;
import org.elasticsearch.plugin.repository.azure.AzureRepositoryPlugin;
import org.elasticsearch.plugins.Plugin;
import org.elasticsearch.repositories.RepositoryMissingException;
import org.elasticsearch.repositories.RepositoryVerificationException;
import org.elasticsearch.repositories.azure.AzureRepository.Repository;
import org.elasticsearch.snapshots.SnapshotMissingException;
import org.elasticsearch.snapshots.SnapshotRestoreException;
import org.elasticsearch.snapshots.SnapshotState;
import org.elasticsearch.test.ESIntegTestCase;
import org.elasticsearch.test.ESIntegTestCase.ClusterScope;
import org.elasticsearch.test.store.MockFSDirectoryService;
import org.elasticsearch.test.store.MockFSIndexStore;
import org.junit.After;
import org.junit.Before;

import java.net.URISyntaxException;
import java.util.Arrays;
import java.util.Collection;
import java.util.Locale;
import java.util.concurrent.TimeUnit;

import static org.elasticsearch.cloud.azure.AzureTestUtils.readSettingsFromFile;
import static org.hamcrest.Matchers.equalTo;
import static org.hamcrest.Matchers.greaterThan;

/**
 * This test needs Azure to run and -Dtests.thirdparty=true to be set
 * and -Dtests.config=/path/to/elasticsearch.yml
 * @see AbstractAzureWithThirdPartyIntegTestCase
 */
@ClusterScope(
        scope = ESIntegTestCase.Scope.SUITE,
        supportsDedicatedMasters = false, numDataNodes = 1,
        transportClientRatio = 0.0)
public class AzureSnapshotRestoreTests extends AbstractAzureWithThirdPartyIntegTestCase {

    @Override
    protected Collection<Class<? extends Plugin>> nodePlugins() {
        return Arrays.asList(AzureRepositoryPlugin.class, MockFSIndexStore.TestPlugin.class);
    }

    private String getRepositoryPath() {
        String testName = "it-" + getTestName();
        return testName.contains(" ") ? Strings.split(testName, " ")[0] : testName;
    }

    public static String getContainerName() {
        /* Have a different name per test so that there is no possible race condition. As the long can be negative,
         * there mustn't be a hyphen between the 2 concatenated numbers
         * (can't have 2 consecutives hyphens on Azure containers)
         */
        String testName = "snapshot-itest-"
            .concat(RandomizedTest.getContext().getRunnerSeedAsString().toLowerCase(Locale.ROOT));
        return testName.contains(" ") ? Strings.split(testName, " ")[0] : testName;
    }

    @Override
    public Settings indexSettings() {
        // During restore we frequently restore index to exactly the same state it was before, that might cause the same
        // checksum file to be written twice during restore operation
        return Settings.builder().put(super.indexSettings())
                .put(MockFSDirectoryService.RANDOM_PREVENT_DOUBLE_WRITE_SETTING.getKey(), false)
                .put(MockFSDirectoryService.RANDOM_NO_DELETE_OPEN_FILE_SETTING.getKey(), false)
                .build();
    }

    @Before @After
    public final void wipeAzureRepositories() throws StorageException, URISyntaxException {
        wipeRepositories();
        cleanRepositoryFiles(
            getContainerName(),
            getContainerName().concat("-1"),
            getContainerName().concat("-2"));
    }

    public void testSimpleWorkflow() {
        String repo_name = "test-repo-simple";
        Client client = client();
        logger.info("-->  creating azure repository with path [{}]", getRepositoryPath());
        PutRepositoryResponse putRepositoryResponse = client.admin().cluster().preparePutRepository(repo_name)
                .setType("azure").setSettings(Settings.builder()
                        .put(Repository.CONTAINER_SETTING.getKey(), getContainerName())
                        .put(Repository.BASE_PATH_SETTING.getKey(), getRepositoryPath())
                        .put(Repository.CHUNK_SIZE_SETTING.getKey(), randomIntBetween(1000, 10000), ByteSizeUnit.BYTES)
                ).get();
        assertThat(putRepositoryResponse.isAcknowledged(), equalTo(true));

        createIndex("test-idx-1", "test-idx-2", "test-idx-3");
        ensureGreen();

        logger.info("--> indexing some data");
        for (int i = 0; i < 100; i++) {
            index("test-idx-1", "doc", Integer.toString(i), "foo", "bar" + i);
            index("test-idx-2", "doc", Integer.toString(i), "foo", "baz" + i);
            index("test-idx-3", "doc", Integer.toString(i), "foo", "baz" + i);
        }
        refresh();
        assertThat(client.prepareSearch("test-idx-1").setSize(0).get().getHits().getTotalHits(), equalTo(100L));
        assertThat(client.prepareSearch("test-idx-2").setSize(0).get().getHits().getTotalHits(), equalTo(100L));
        assertThat(client.prepareSearch("test-idx-3").setSize(0).get().getHits().getTotalHits(), equalTo(100L));

        logger.info("--> snapshot");
        CreateSnapshotResponse createSnapshotResponse = client.admin().cluster().prepareCreateSnapshot(repo_name, "test-snap")
            .setWaitForCompletion(true).setIndices("test-idx-*", "-test-idx-3").get();
        assertThat(createSnapshotResponse.getSnapshotInfo().successfulShards(), greaterThan(0));
        assertThat(createSnapshotResponse.getSnapshotInfo().successfulShards(),
            equalTo(createSnapshotResponse.getSnapshotInfo().totalShards()));

        assertThat(client.admin().cluster().prepareGetSnapshots(repo_name).setSnapshots("test-snap").get().getSnapshots()
            .get(0).state(), equalTo(SnapshotState.SUCCESS));

        logger.info("--> delete some data");
        for (int i = 0; i < 50; i++) {
            client.prepareDelete("test-idx-1", "doc", Integer.toString(i)).get();
        }
        for (int i = 50; i < 100; i++) {
            client.prepareDelete("test-idx-2", "doc", Integer.toString(i)).get();
        }
        for (int i = 0; i < 100; i += 2) {
            client.prepareDelete("test-idx-3", "doc", Integer.toString(i)).get();
        }
        refresh();
        assertThat(client.prepareSearch("test-idx-1").setSize(0).get().getHits().getTotalHits(), equalTo(50L));
        assertThat(client.prepareSearch("test-idx-2").setSize(0).get().getHits().getTotalHits(), equalTo(50L));
        assertThat(client.prepareSearch("test-idx-3").setSize(0).get().getHits().getTotalHits(), equalTo(50L));

        logger.info("--> close indices");
        client.admin().indices().prepareClose("test-idx-1", "test-idx-2").get();

        logger.info("--> restore all indices from the snapshot");
        RestoreSnapshotResponse restoreSnapshotResponse = client.admin().cluster().prepareRestoreSnapshot(repo_name, "test-snap")
            .setWaitForCompletion(true).get();
        assertThat(restoreSnapshotResponse.getRestoreInfo().totalShards(), greaterThan(0));

        ensureGreen();
        assertThat(client.prepareSearch("test-idx-1").setSize(0).get().getHits().getTotalHits(), equalTo(100L));
        assertThat(client.prepareSearch("test-idx-2").setSize(0).get().getHits().getTotalHits(), equalTo(100L));
        assertThat(client.prepareSearch("test-idx-3").setSize(0).get().getHits().getTotalHits(), equalTo(50L));

        // Test restore after index deletion
        logger.info("--> delete indices");
        cluster().wipeIndices("test-idx-1", "test-idx-2");
        logger.info("--> restore one index after deletion");
        restoreSnapshotResponse = client.admin().cluster().prepareRestoreSnapshot(repo_name, "test-snap").setWaitForCompletion(true)
            .setIndices("test-idx-*", "-test-idx-2").get();
        assertThat(restoreSnapshotResponse.getRestoreInfo().totalShards(), greaterThan(0));
        ensureGreen();
        assertThat(client.prepareSearch("test-idx-1").setSize(0).get().getHits().getTotalHits(), equalTo(100L));
        ClusterState clusterState = client.admin().cluster().prepareState().get().getState();
        assertThat(clusterState.getMetaData().hasIndex("test-idx-1"), equalTo(true));
        assertThat(clusterState.getMetaData().hasIndex("test-idx-2"), equalTo(false));
    }

    /**
     * For issue #51: https://github.com/elastic/elasticsearch-cloud-azure/issues/51
     */
    public void testMultipleSnapshots() throws URISyntaxException, StorageException {
        final String indexName = "test-idx-1";
        final String typeName = "doc";
        final String repositoryName = "test-repo-multiple-snapshot";
        final String snapshot1Name = "test-snap-1";
        final String snapshot2Name = "test-snap-2";

        Client client = client();

        logger.info("creating index [{}]", indexName);
        createIndex(indexName);
        ensureGreen();

        logger.info("indexing first document");
        index(indexName, typeName, Integer.toString(1), "foo", "bar " + Integer.toString(1));
        refresh();
        assertThat(client.prepareSearch(indexName).setSize(0).get().getHits().getTotalHits(), equalTo(1L));

        logger.info("creating Azure repository with path [{}]", getRepositoryPath());
        PutRepositoryResponse putRepositoryResponse = client.admin().cluster().preparePutRepository(repositoryName)
                .setType("azure").setSettings(Settings.builder()
                                .put(Repository.CONTAINER_SETTING.getKey(), getContainerName())
                                .put(Repository.BASE_PATH_SETTING.getKey(), getRepositoryPath())
                                .put(Repository.BASE_PATH_SETTING.getKey(), randomIntBetween(1000, 10000), ByteSizeUnit.BYTES)
                ).get();
        assertThat(putRepositoryResponse.isAcknowledged(), equalTo(true));

        logger.info("creating snapshot [{}]", snapshot1Name);
        CreateSnapshotResponse createSnapshotResponse1 = client.admin().cluster().prepareCreateSnapshot(repositoryName, snapshot1Name)
            .setWaitForCompletion(true).setIndices(indexName).get();
        assertThat(createSnapshotResponse1.getSnapshotInfo().successfulShards(), greaterThan(0));
        assertThat(createSnapshotResponse1.getSnapshotInfo().successfulShards(),
            equalTo(createSnapshotResponse1.getSnapshotInfo().totalShards()));

        assertThat(client.admin().cluster().prepareGetSnapshots(repositoryName).setSnapshots(snapshot1Name).get().getSnapshots()
            .get(0).state(), equalTo(SnapshotState.SUCCESS));

        logger.info("indexing second document");
        index(indexName, typeName, Integer.toString(2), "foo", "bar " + Integer.toString(2));
        refresh();
        assertThat(client.prepareSearch(indexName).setSize(0).get().getHits().getTotalHits(), equalTo(2L));

        logger.info("creating snapshot [{}]", snapshot2Name);
        CreateSnapshotResponse createSnapshotResponse2 = client.admin().cluster().prepareCreateSnapshot(repositoryName, snapshot2Name)
            .setWaitForCompletion(true).setIndices(indexName).get();
        assertThat(createSnapshotResponse2.getSnapshotInfo().successfulShards(), greaterThan(0));
        assertThat(createSnapshotResponse2.getSnapshotInfo().successfulShards(),
            equalTo(createSnapshotResponse2.getSnapshotInfo().totalShards()));

        assertThat(client.admin().cluster().prepareGetSnapshots(repositoryName).setSnapshots(snapshot2Name).get().getSnapshots()
            .get(0).state(), equalTo(SnapshotState.SUCCESS));

        logger.info("closing index [{}]", indexName);
        client.admin().indices().prepareClose(indexName).get();

        logger.info("attempting restore from snapshot [{}]", snapshot1Name);
        RestoreSnapshotResponse restoreSnapshotResponse = client.admin().cluster().prepareRestoreSnapshot(repositoryName, snapshot1Name)
            .setWaitForCompletion(true).get();
        assertThat(restoreSnapshotResponse.getRestoreInfo().totalShards(), greaterThan(0));
        ensureGreen();
        assertThat(client.prepareSearch(indexName).setSize(0).get().getHits().getTotalHits(), equalTo(1L));
    }

    public void testMultipleRepositories() {
        Client client = client();
        logger.info("-->  creating azure repository with path [{}]", getRepositoryPath());
        PutRepositoryResponse putRepositoryResponse1 = client.admin().cluster().preparePutRepository("test-repo1")
                .setType("azure").setSettings(Settings.builder()
                        .put(Repository.CONTAINER_SETTING.getKey(), getContainerName().concat("-1"))
                        .put(Repository.BASE_PATH_SETTING.getKey(), getRepositoryPath())
                        .put(Repository.CHUNK_SIZE_SETTING.getKey(), randomIntBetween(1000, 10000), ByteSizeUnit.BYTES)
                ).get();
        assertThat(putRepositoryResponse1.isAcknowledged(), equalTo(true));
        PutRepositoryResponse putRepositoryResponse2 = client.admin().cluster().preparePutRepository("test-repo2")
                .setType("azure").setSettings(Settings.builder()
                        .put(Repository.CONTAINER_SETTING.getKey(), getContainerName().concat("-2"))
                        .put(Repository.BASE_PATH_SETTING.getKey(), getRepositoryPath())
                        .put(Repository.CHUNK_SIZE_SETTING.getKey(), randomIntBetween(1000, 10000), ByteSizeUnit.BYTES)
                ).get();
        assertThat(putRepositoryResponse2.isAcknowledged(), equalTo(true));

        createIndex("test-idx-1", "test-idx-2");
        ensureGreen();

        logger.info("--> indexing some data");
        for (int i = 0; i < 100; i++) {
            index("test-idx-1", "doc", Integer.toString(i), "foo", "bar" + i);
            index("test-idx-2", "doc", Integer.toString(i), "foo", "baz" + i);
        }
        refresh();
        assertThat(client.prepareSearch("test-idx-1").setSize(0).get().getHits().getTotalHits(), equalTo(100L));
        assertThat(client.prepareSearch("test-idx-2").setSize(0).get().getHits().getTotalHits(), equalTo(100L));

        logger.info("--> snapshot 1");
        CreateSnapshotResponse createSnapshotResponse1 = client.admin().cluster().prepareCreateSnapshot("test-repo1", "test-snap")
            .setWaitForCompletion(true).setIndices("test-idx-1").get();
        assertThat(createSnapshotResponse1.getSnapshotInfo().successfulShards(), greaterThan(0));
        assertThat(createSnapshotResponse1.getSnapshotInfo().successfulShards(),
            equalTo(createSnapshotResponse1.getSnapshotInfo().totalShards()));

        logger.info("--> snapshot 2");
        CreateSnapshotResponse createSnapshotResponse2 = client.admin().cluster().prepareCreateSnapshot("test-repo2", "test-snap")
            .setWaitForCompletion(true).setIndices("test-idx-2").get();
        assertThat(createSnapshotResponse2.getSnapshotInfo().successfulShards(), greaterThan(0));
        assertThat(createSnapshotResponse2.getSnapshotInfo().successfulShards(),
            equalTo(createSnapshotResponse2.getSnapshotInfo().totalShards()));

        assertThat(client.admin().cluster().prepareGetSnapshots("test-repo1").setSnapshots("test-snap").get().getSnapshots().get(0).state(),
            equalTo(SnapshotState.SUCCESS));
        assertThat(client.admin().cluster().prepareGetSnapshots("test-repo2").setSnapshots("test-snap").get().getSnapshots().get(0).state(),
            equalTo(SnapshotState.SUCCESS));

        // Test restore after index deletion
        logger.info("--> delete indices");
        cluster().wipeIndices("test-idx-1", "test-idx-2");
        logger.info("--> restore one index after deletion from snapshot 1");
        RestoreSnapshotResponse restoreSnapshotResponse1 = client.admin().cluster().prepareRestoreSnapshot("test-repo1", "test-snap")
            .setWaitForCompletion(true).setIndices("test-idx-1").get();
        assertThat(restoreSnapshotResponse1.getRestoreInfo().totalShards(), greaterThan(0));
        ensureGreen();
        assertThat(client.prepareSearch("test-idx-1").setSize(0).get().getHits().getTotalHits(), equalTo(100L));
        ClusterState clusterState = client.admin().cluster().prepareState().get().getState();
        assertThat(clusterState.getMetaData().hasIndex("test-idx-1"), equalTo(true));
        assertThat(clusterState.getMetaData().hasIndex("test-idx-2"), equalTo(false));

        logger.info("--> restore other index after deletion from snapshot 2");
        RestoreSnapshotResponse restoreSnapshotResponse2 = client.admin().cluster().prepareRestoreSnapshot("test-repo2", "test-snap")
            .setWaitForCompletion(true).setIndices("test-idx-2").get();
        assertThat(restoreSnapshotResponse2.getRestoreInfo().totalShards(), greaterThan(0));
        ensureGreen();
        assertThat(client.prepareSearch("test-idx-2").setSize(0).get().getHits().getTotalHits(), equalTo(100L));
        clusterState = client.admin().cluster().prepareState().get().getState();
        assertThat(clusterState.getMetaData().hasIndex("test-idx-1"), equalTo(true));
        assertThat(clusterState.getMetaData().hasIndex("test-idx-2"), equalTo(true));
    }

    /**
     * For issue #26: https://github.com/elastic/elasticsearch-cloud-azure/issues/26
     */
    public void testListBlobs_26() throws StorageException, URISyntaxException {
        final String repositoryName="test-repo-26";
        createIndex("test-idx-1", "test-idx-2", "test-idx-3");
        ensureGreen();

        logger.info("--> indexing some data");
        for (int i = 0; i < 100; i++) {
            index("test-idx-1", "doc", Integer.toString(i), "foo", "bar" + i);
            index("test-idx-2", "doc", Integer.toString(i), "foo", "baz" + i);
            index("test-idx-3", "doc", Integer.toString(i), "foo", "baz" + i);
        }
        refresh();

        ClusterAdminClient client = client().admin().cluster();
        logger.info("-->  creating azure repository without any path");
        PutRepositoryResponse putRepositoryResponse = client.preparePutRepository(repositoryName).setType("azure")
                .setSettings(Settings.builder()
                        .put(Repository.CONTAINER_SETTING.getKey(), getContainerName())
                ).get();
        assertThat(putRepositoryResponse.isAcknowledged(), equalTo(true));

        // Get all snapshots - should be empty
        assertThat(client.prepareGetSnapshots(repositoryName).get().getSnapshots().size(), equalTo(0));

        logger.info("--> snapshot");
        CreateSnapshotResponse createSnapshotResponse = client.prepareCreateSnapshot(repositoryName, "test-snap-26")
            .setWaitForCompletion(true).setIndices("test-idx-*").get();
        assertThat(createSnapshotResponse.getSnapshotInfo().successfulShards(), greaterThan(0));

        // Get all snapshots - should have one
        assertThat(client.prepareGetSnapshots(repositoryName).get().getSnapshots().size(), equalTo(1));

        // Clean the snapshot
        client.prepareDeleteSnapshot(repositoryName, "test-snap-26").get();
        client.prepareDeleteRepository(repositoryName).get();

        logger.info("-->  creating azure repository path [{}]", getRepositoryPath());
        putRepositoryResponse = client.preparePutRepository(repositoryName).setType("azure")
                .setSettings(Settings.builder()
                        .put(Repository.CONTAINER_SETTING.getKey(), getContainerName())
                        .put(Repository.BASE_PATH_SETTING.getKey(), getRepositoryPath())
        ).get();
        assertThat(putRepositoryResponse.isAcknowledged(), equalTo(true));

        // Get all snapshots - should be empty
        assertThat(client.prepareGetSnapshots(repositoryName).get().getSnapshots().size(), equalTo(0));

        logger.info("--> snapshot");
        createSnapshotResponse = client.prepareCreateSnapshot(repositoryName, "test-snap-26").setWaitForCompletion(true)
            .setIndices("test-idx-*").get();
        assertThat(createSnapshotResponse.getSnapshotInfo().successfulShards(), greaterThan(0));

        // Get all snapshots - should have one
        assertThat(client.prepareGetSnapshots(repositoryName).get().getSnapshots().size(), equalTo(1));


    }

    /**
     * For issue #28: https://github.com/elastic/elasticsearch-cloud-azure/issues/28
     */
    public void testGetDeleteNonExistingSnapshot_28() throws StorageException, URISyntaxException {
        final String repositoryName="test-repo-28";
        ClusterAdminClient client = client().admin().cluster();
        logger.info("-->  creating azure repository without any path");
        PutRepositoryResponse putRepositoryResponse = client.preparePutRepository(repositoryName).setType("azure")
                .setSettings(Settings.builder()
                        .put(Repository.CONTAINER_SETTING.getKey(), getContainerName())
                ).get();
        assertThat(putRepositoryResponse.isAcknowledged(), equalTo(true));

        try {
            client.prepareGetSnapshots(repositoryName).addSnapshots("nonexistingsnapshotname").get();
            fail("Shouldn't be here");
        } catch (SnapshotMissingException ex) {
            // Expected
        }

        try {
            client.prepareDeleteSnapshot(repositoryName, "nonexistingsnapshotname").get();
            fail("Shouldn't be here");
        } catch (SnapshotMissingException ex) {
            // Expected
        }
    }

    /**
     * For issue #21: https://github.com/elastic/elasticsearch-cloud-azure/issues/21
     */
    public void testForbiddenContainerName() throws Exception {
        checkContainerName("", false);
        checkContainerName("es", false);
        checkContainerName("-elasticsearch", false);
        checkContainerName("elasticsearch--integration", false);
        checkContainerName("elasticsearch_integration", false);
        checkContainerName("ElAsTicsearch_integration", false);
        checkContainerName("123456789-123456789-123456789-123456789-123456789-123456789-1234", false);
        checkContainerName("123456789-123456789-123456789-123456789-123456789-123456789-123", true);
        checkContainerName("elasticsearch-integration", true);
        checkContainerName("elasticsearch-integration-007", true);
    }

    /**
     * Create repository with wrong or correct container name
     * @param container Container name we want to create
     * @param correct Is this container name correct
     */
    private void checkContainerName(final String container, final boolean correct) throws Exception {
        String repositoryName = "test-repo-checkContainerName";
        logger.info("-->  creating azure repository with container name [{}]", container);
        // It could happen that we just removed from a previous test the same container so
        // we can not create it yet.
        assertBusy(() -> {
            try {
                PutRepositoryResponse putRepositoryResponse = client().admin().cluster().preparePutRepository(repositoryName)
                        .setType("azure").setSettings(Settings.builder()
                                        .put(Repository.CONTAINER_SETTING.getKey(), container)
                                        .put(Repository.BASE_PATH_SETTING.getKey(), getRepositoryPath())
                                        .put(Repository.CHUNK_SIZE_SETTING.getKey(), randomIntBetween(1000, 10000), ByteSizeUnit.BYTES)
                        ).get();
                client().admin().cluster().prepareDeleteRepository(repositoryName).get();
                try {
                    logger.info("--> remove container [{}]", container);
                    cleanRepositoryFiles(container);
                } catch (StorageException | URISyntaxException e) {
                    // We can ignore that as we just try to clean after the test
                }
                assertTrue(putRepositoryResponse.isAcknowledged() == correct);
            } catch (RepositoryVerificationException e) {
                if (correct) {
                    logger.debug(" -> container is being removed. Let's wait a bit...");
                    fail();
                }
            }
        }, 5, TimeUnit.MINUTES);
    }

    /**
     * Test case for issue #23: https://github.com/elastic/elasticsearch-cloud-azure/issues/23
     */
    public void testNonExistingRepo_23() {
        final String repositoryName = "test-repo-test23";
        Client client = client();
        logger.info("-->  creating azure repository with path [{}]", getRepositoryPath());
        PutRepositoryResponse putRepositoryResponse = client.admin().cluster().preparePutRepository(repositoryName)
                .setType("azure").setSettings(Settings.builder()
                        .put(Repository.CONTAINER_SETTING.getKey(), getContainerName())
                        .put(Repository.BASE_PATH_SETTING.getKey(), getRepositoryPath())
                        .put(Repository.CHUNK_SIZE_SETTING.getKey(), randomIntBetween(1000, 10000), ByteSizeUnit.BYTES)
                ).get();
        assertThat(putRepositoryResponse.isAcknowledged(), equalTo(true));

        logger.info("--> restore non existing snapshot");
        try {
            client.admin().cluster().prepareRestoreSnapshot(repositoryName, "no-existing-snapshot").setWaitForCompletion(true).get();
            fail("Shouldn't be here");
        } catch (SnapshotRestoreException ex) {
            // Expected
        }
    }

    /**
     * When a user remove a container you can not immediately create it again.
     */
    public void testRemoveAndCreateContainer() throws Exception {
        final String container = getContainerName().concat("-testremove");
<<<<<<< HEAD
        final AzureStorageService storageService = new AzureStorageServiceImpl(nodeSettings(0));
=======
        final AzureStorageService storageService = new AzureStorageServiceImpl(internalCluster().getDefaultSettings(),
            AzureStorageSettings.load(internalCluster().getDefaultSettings()));
>>>>>>> 65c35335

        // It could happen that we run this test really close to a previous one
        // so we might need some time to be able to create the container
        assertBusy(() -> {
            try {
                storageService.createContainer(null, LocationMode.PRIMARY_ONLY, container);
                logger.debug(" -> container created...");
            } catch (URISyntaxException e) {
                // Incorrect URL. This should never happen.
                fail();
            } catch (StorageException e) {
                // It could happen. Let's wait for a while.
                logger.debug(" -> container is being removed. Let's wait a bit...");
                fail();
            }
        }, 30, TimeUnit.SECONDS);
        storageService.removeContainer(null, LocationMode.PRIMARY_ONLY, container);

        ClusterAdminClient client = client().admin().cluster();
        logger.info("-->  creating azure repository while container is being removed");
        try {
            client.preparePutRepository("test-repo").setType("azure")
                    .setSettings(Settings.builder()
                            .put(Repository.CONTAINER_SETTING.getKey(), container)
                    ).get();
            fail("we should get a RepositoryVerificationException");
        } catch (RepositoryVerificationException e) {
            // Fine we expect that
        }
    }

    /**
     * Deletes repositories, supports wildcard notation.
     */
    public static void wipeRepositories(String... repositories) {
        // if nothing is provided, delete all
        if (repositories.length == 0) {
            repositories = new String[]{"*"};
        }
        for (String repository : repositories) {
            try {
                client().admin().cluster().prepareDeleteRepository(repository).get();
            } catch (RepositoryMissingException ex) {
                // ignore
            }
        }
    }

    /**
     * Purge the test containers
     */
    public void cleanRepositoryFiles(String... containers) throws StorageException, URISyntaxException {
        Settings settings = readSettingsFromFile();
        AzureStorageService client = new AzureStorageServiceImpl(settings, AzureStorageSettings.load(settings));
        for (String container : containers) {
            client.removeContainer(null, LocationMode.PRIMARY_ONLY, container);
        }
    }
}<|MERGE_RESOLUTION|>--- conflicted
+++ resolved
@@ -497,13 +497,8 @@
      */
     public void testRemoveAndCreateContainer() throws Exception {
         final String container = getContainerName().concat("-testremove");
-<<<<<<< HEAD
         final AzureStorageService storageService = new AzureStorageServiceImpl(nodeSettings(0));
-=======
-        final AzureStorageService storageService = new AzureStorageServiceImpl(internalCluster().getDefaultSettings(),
-            AzureStorageSettings.load(internalCluster().getDefaultSettings()));
->>>>>>> 65c35335
-
+      
         // It could happen that we run this test really close to a previous one
         // so we might need some time to be able to create the container
         assertBusy(() -> {
