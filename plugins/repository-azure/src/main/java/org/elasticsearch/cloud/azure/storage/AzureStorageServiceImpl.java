/*
 * Licensed to Elasticsearch under one or more contributor
 * license agreements. See the NOTICE file distributed with
 * this work for additional information regarding copyright
 * ownership. Elasticsearch licenses this file to you under
 * the Apache License, Version 2.0 (the "License"); you may
 * not use this file except in compliance with the License.
 * You may obtain a copy of the License at
 *
 *    http://www.apache.org/licenses/LICENSE-2.0
 *
 * Unless required by applicable law or agreed to in writing,
 * software distributed under the License is distributed on an
 * "AS IS" BASIS, WITHOUT WARRANTIES OR CONDITIONS OF ANY
 * KIND, either express or implied.  See the License for the
 * specific language governing permissions and limitations
 * under the License.
 */

package org.elasticsearch.cloud.azure.storage;

import com.microsoft.azure.storage.CloudStorageAccount;
import com.microsoft.azure.storage.LocationMode;
import com.microsoft.azure.storage.OperationContext;
import com.microsoft.azure.storage.RetryExponentialRetry;
import com.microsoft.azure.storage.RetryPolicy;
import com.microsoft.azure.storage.StorageException;
import com.microsoft.azure.storage.blob.BlobListingDetails;
import com.microsoft.azure.storage.blob.BlobProperties;
import com.microsoft.azure.storage.blob.CloudBlobClient;
import com.microsoft.azure.storage.blob.CloudBlobContainer;
import com.microsoft.azure.storage.blob.CloudBlockBlob;
import com.microsoft.azure.storage.blob.ListBlobItem;
import org.apache.logging.log4j.message.ParameterizedMessage;
import org.apache.logging.log4j.util.Supplier;
import org.elasticsearch.cloud.azure.blobstore.util.SocketAccess;
import org.elasticsearch.common.blobstore.BlobMetaData;
import org.elasticsearch.common.blobstore.support.PlainBlobMetaData;
import org.elasticsearch.common.collect.MapBuilder;
import org.elasticsearch.common.component.AbstractComponent;
import org.elasticsearch.common.settings.Settings;
import org.elasticsearch.common.settings.SettingsException;
import org.elasticsearch.repositories.RepositoryException;

import java.io.InputStream;
import java.io.OutputStream;
import java.net.InetAddress;
import java.net.InetSocketAddress;
import java.net.Proxy;
import java.net.URI;
import java.net.URISyntaxException;
<<<<<<< HEAD
import java.net.UnknownHostException;
=======
import java.util.EnumSet;
>>>>>>> b01b1c2a
import java.util.HashMap;
import java.util.Map;

public class AzureStorageServiceImpl extends AbstractComponent implements AzureStorageService {

    final Map<String, AzureStorageSettings> storageSettings;

    final Map<String, CloudBlobClient> clients = new HashMap<>();

    public AzureStorageServiceImpl(Settings settings, Map<String, AzureStorageSettings> storageSettings) {
        super(settings);

        this.storageSettings = storageSettings;

        if (storageSettings.isEmpty()) {
            // If someone did not register any settings, they basically can't use the plugin
            throw new IllegalArgumentException("If you want to use an azure repository, you need to define a client configuration.");
        }

        logger.debug("starting azure storage client instance");

<<<<<<< HEAD
        registerProxy();

        // We register the primary client if any
        if (primaryStorageSettings != null) {
            logger.debug("registering primary client for account [{}]", primaryStorageSettings.getAccount());
            createClient(primaryStorageSettings);
        }

        // We register all secondary clients
        for (Map.Entry<String, AzureStorageSettings> azureStorageSettingsEntry : secondariesStorageSettings.entrySet()) {
            logger.debug("registering secondary client for account [{}]", azureStorageSettingsEntry.getKey());
=======
        // We register all regular azure clients
        for (Map.Entry<String, AzureStorageSettings> azureStorageSettingsEntry : this.storageSettings.entrySet()) {
            logger.debug("registering regular client for account [{}]", azureStorageSettingsEntry.getKey());
>>>>>>> b01b1c2a
            createClient(azureStorageSettingsEntry.getValue());
        }
    }

    private void registerProxy() {
        // Register the proxy if we have any
        Proxy.Type proxyType = Storage.PROXY_TYPE_SETTING.get(settings);
        String proxyHost = Storage.PROXY_HOST_SETTING.get(settings);
        Integer proxyPort = Storage.PROXY_PORT_SETTING.get(settings);

        // Validate proxy settings
        if (proxyType.equals(Proxy.Type.DIRECT) && (proxyPort != 0 || Strings.hasText(proxyHost))) {
            throw new SettingsException("Azure Proxy port or host have been set but proxy type is not defined.");
        }
        if (proxyType.equals(Proxy.Type.DIRECT) == false && (proxyPort == 0 || Strings.isEmpty(proxyHost))) {
            throw new SettingsException("Azure Proxy type has been set but proxy host or port is not defined.");
        }

        if (proxyType.equals(Proxy.Type.DIRECT)) {
            OperationContext.setDefaultProxy(null);
        } else {
            logger.debug("Using azure proxy [{}] with [{}:{}].", proxyType, proxyHost, proxyPort);
            try {
                OperationContext.setDefaultProxy(new Proxy(proxyType, new InetSocketAddress(InetAddress.getByName(proxyHost), proxyPort)));
            } catch (UnknownHostException e) {
                throw new SettingsException("Azure proxy host is unknown.", e);
            }
        }
    }

    void createClient(AzureStorageSettings azureStorageSettings) {
        try {
            logger.trace("creating new Azure storage client using account [{}], key [{}]",
                azureStorageSettings.getAccount(), azureStorageSettings.getKey());

            String storageConnectionString =
                "DefaultEndpointsProtocol=https;"
                    + "AccountName=" + azureStorageSettings.getAccount() + ";"
                    + "AccountKey=" + azureStorageSettings.getKey();

            // Retrieve storage account from connection-string.
            CloudStorageAccount storageAccount = CloudStorageAccount.parse(storageConnectionString);

            // Create the blob client.
            CloudBlobClient client = storageAccount.createCloudBlobClient();

            // Register the client
            this.clients.put(azureStorageSettings.getAccount(), client);
        } catch (Exception e) {
            logger.error("can not create azure storage client: {}", e.getMessage());
        }
    }

    CloudBlobClient getSelectedClient(String clientName, LocationMode mode) {
        logger.trace("selecting a client named [{}], mode [{}]", clientName, mode.name());
        AzureStorageSettings azureStorageSettings = this.storageSettings.get(clientName);
        if (azureStorageSettings == null) {
            throw new IllegalArgumentException("Can not find named azure client [" + clientName + "]. Check your settings.");
        }

        CloudBlobClient client = this.clients.get(azureStorageSettings.getAccount());

        if (client == null) {
            throw new IllegalArgumentException("Can not find an azure client named [" + azureStorageSettings.getAccount() + "]");
        }

        // NOTE: for now, just set the location mode in case it is different;
        // only one mode per storage clientName can be active at a time
        client.getDefaultRequestOptions().setLocationMode(mode);

        // Set timeout option if the user sets cloud.azure.storage.timeout or cloud.azure.storage.xxx.timeout (it's negative by default)
        if (azureStorageSettings.getTimeout().getSeconds() > 0) {
            try {
                int timeout = (int) azureStorageSettings.getTimeout().getMillis();
                client.getDefaultRequestOptions().setTimeoutIntervalInMs(timeout);
            } catch (ClassCastException e) {
                throw new IllegalArgumentException("Can not convert [" + azureStorageSettings.getTimeout() +
                    "]. It can not be longer than 2,147,483,647ms.");
            }
        }

        // We define a default exponential retry policy
        client.getDefaultRequestOptions().setRetryPolicyFactory(
            new RetryExponentialRetry(RetryPolicy.DEFAULT_CLIENT_BACKOFF, azureStorageSettings.getMaxRetries()));

        return client;
    }

    @Override
    public boolean doesContainerExist(String account, LocationMode mode, String container) {
        try {
            CloudBlobClient client = this.getSelectedClient(account, mode);
            CloudBlobContainer blobContainer = client.getContainerReference(container);
            return SocketAccess.doPrivilegedException(blobContainer::exists);
        } catch (Exception e) {
            logger.error("can not access container [{}]", container);
        }
        return false;
    }

    @Override
    public void removeContainer(String account, LocationMode mode, String container) throws URISyntaxException, StorageException {
        CloudBlobClient client = this.getSelectedClient(account, mode);
        CloudBlobContainer blobContainer = client.getContainerReference(container);
        logger.trace("removing container [{}]", container);
        SocketAccess.doPrivilegedException(blobContainer::deleteIfExists);
    }

    @Override
    public void createContainer(String account, LocationMode mode, String container) throws URISyntaxException, StorageException {
        try {
            CloudBlobClient client = this.getSelectedClient(account, mode);
            CloudBlobContainer blobContainer = client.getContainerReference(container);
            logger.trace("creating container [{}]", container);
            SocketAccess.doPrivilegedException(blobContainer::createIfNotExists);
        } catch (IllegalArgumentException e) {
            logger.trace((Supplier<?>) () -> new ParameterizedMessage("fails creating container [{}]", container), e);
            throw new RepositoryException(container, e.getMessage(), e);
        }
    }

    @Override
    public void deleteFiles(String account, LocationMode mode, String container, String path) throws URISyntaxException, StorageException {
        logger.trace("delete files container [{}], path [{}]", container, path);

        // Container name must be lower case.
        CloudBlobClient client = this.getSelectedClient(account, mode);
        CloudBlobContainer blobContainer = client.getContainerReference(container);
        SocketAccess.doPrivilegedVoidException(() -> {
            if (blobContainer.exists()) {
                // We list the blobs using a flat blob listing mode
                for (ListBlobItem blobItem : blobContainer.listBlobs(path, true)) {
                    String blobName = blobNameFromUri(blobItem.getUri());
                    logger.trace("removing blob [{}] full URI was [{}]", blobName, blobItem.getUri());
                    deleteBlob(account, mode, container, blobName);
                }
            }
        });
    }

    /**
     * Extract the blob name from a URI like https://myservice.azure.net/container/path/to/myfile
     * It should remove the container part (first part of the path) and gives path/to/myfile
     * @param uri URI to parse
     * @return The blob name relative to the container
     */
    public static String blobNameFromUri(URI uri) {
        String path = uri.getPath();

        // We remove the container name from the path
        // The 3 magic number cames from the fact if path is /container/path/to/myfile
        // First occurrence is empty "/"
        // Second occurrence is "container
        // Last part contains "path/to/myfile" which is what we want to get
        String[] splits = path.split("/", 3);

        // We return the remaining end of the string
        return splits[2];
    }

    @Override
    public boolean blobExists(String account, LocationMode mode, String container, String blob) throws URISyntaxException, StorageException {
        // Container name must be lower case.
        CloudBlobClient client = this.getSelectedClient(account, mode);
        CloudBlobContainer blobContainer = client.getContainerReference(container);
        if (SocketAccess.doPrivilegedException(blobContainer::exists)) {
            CloudBlockBlob azureBlob = blobContainer.getBlockBlobReference(blob);
            return SocketAccess.doPrivilegedException(azureBlob::exists);
        }

        return false;
    }

    @Override
    public void deleteBlob(String account, LocationMode mode, String container, String blob) throws URISyntaxException, StorageException {
        logger.trace("delete blob for container [{}], blob [{}]", container, blob);

        // Container name must be lower case.
        CloudBlobClient client = this.getSelectedClient(account, mode);
        CloudBlobContainer blobContainer = client.getContainerReference(container);
        if (SocketAccess.doPrivilegedException(blobContainer::exists)) {
            logger.trace("container [{}]: blob [{}] found. removing.", container, blob);
            CloudBlockBlob azureBlob = blobContainer.getBlockBlobReference(blob);
            SocketAccess.doPrivilegedVoidException(azureBlob::delete);
        }
    }

    @Override
    public InputStream getInputStream(String account, LocationMode mode, String container, String blob) throws URISyntaxException, StorageException {
        logger.trace("reading container [{}], blob [{}]", container, blob);
        CloudBlobClient client = this.getSelectedClient(account, mode);
        CloudBlockBlob blockBlobReference = client.getContainerReference(container).getBlockBlobReference(blob);
        return SocketAccess.doPrivilegedException(blockBlobReference::openInputStream);
    }

    @Override
    public OutputStream getOutputStream(String account, LocationMode mode, String container, String blob) throws URISyntaxException, StorageException {
        logger.trace("writing container [{}], blob [{}]", container, blob);
        CloudBlobClient client = this.getSelectedClient(account, mode);
        CloudBlockBlob blockBlobReference = client.getContainerReference(container).getBlockBlobReference(blob);
        return SocketAccess.doPrivilegedException(blockBlobReference::openOutputStream);
    }

    @Override
    public Map<String, BlobMetaData> listBlobsByPrefix(String account, LocationMode mode, String container, String keyPath, String prefix) throws URISyntaxException, StorageException {
        // NOTE: this should be here: if (prefix == null) prefix = "";
        // however, this is really inefficient since deleteBlobsByPrefix enumerates everything and
        // then does a prefix match on the result; it should just call listBlobsByPrefix with the prefix!

        logger.debug("listing container [{}], keyPath [{}], prefix [{}]", container, keyPath, prefix);
        MapBuilder<String, BlobMetaData> blobsBuilder = MapBuilder.newMapBuilder();
        EnumSet<BlobListingDetails> enumBlobListingDetails = EnumSet.of(BlobListingDetails.METADATA);
        CloudBlobClient client = this.getSelectedClient(account, mode);
        CloudBlobContainer blobContainer = client.getContainerReference(container);
        SocketAccess.doPrivilegedVoidException(() -> {
            if (blobContainer.exists()) {
                for (ListBlobItem blobItem : blobContainer.listBlobs(keyPath + (prefix == null ? "" : prefix), false,
                    enumBlobListingDetails, null, null)) {
                    URI uri = blobItem.getUri();
                    logger.trace("blob url [{}]", uri);

                    // uri.getPath is of the form /container/keyPath.* and we want to strip off the /container/
                    // this requires 1 + container.length() + 1, with each 1 corresponding to one of the /
                    String blobPath = uri.getPath().substring(1 + container.length() + 1);
                    BlobProperties properties = ((CloudBlockBlob) blobItem).getProperties();
                    String name = blobPath.substring(keyPath.length());
                    logger.trace("blob url [{}], name [{}], size [{}]", uri, name, properties.getLength());
                    blobsBuilder.put(name, new PlainBlobMetaData(name, properties.getLength()));
                }
            }
        });
        return blobsBuilder.immutableMap();
    }

    @Override
    public void moveBlob(String account, LocationMode mode, String container, String sourceBlob, String targetBlob) throws URISyntaxException, StorageException {
        logger.debug("moveBlob container [{}], sourceBlob [{}], targetBlob [{}]", container, sourceBlob, targetBlob);

        CloudBlobClient client = this.getSelectedClient(account, mode);
        CloudBlobContainer blobContainer = client.getContainerReference(container);
        CloudBlockBlob blobSource = blobContainer.getBlockBlobReference(sourceBlob);
        if (SocketAccess.doPrivilegedException(blobSource::exists)) {
            CloudBlockBlob blobTarget = blobContainer.getBlockBlobReference(targetBlob);
            SocketAccess.doPrivilegedVoidException(() -> {
                blobTarget.startCopy(blobSource);
                blobSource.delete();
            });
            logger.debug("moveBlob container [{}], sourceBlob [{}], targetBlob [{}] -> done", container, sourceBlob, targetBlob);
        }
    }
}<|MERGE_RESOLUTION|>--- conflicted
+++ resolved
@@ -49,11 +49,8 @@
 import java.net.Proxy;
 import java.net.URI;
 import java.net.URISyntaxException;
-<<<<<<< HEAD
 import java.net.UnknownHostException;
-=======
 import java.util.EnumSet;
->>>>>>> b01b1c2a
 import java.util.HashMap;
 import java.util.Map;
 
@@ -75,23 +72,11 @@
 
         logger.debug("starting azure storage client instance");
 
-<<<<<<< HEAD
         registerProxy();
 
-        // We register the primary client if any
-        if (primaryStorageSettings != null) {
-            logger.debug("registering primary client for account [{}]", primaryStorageSettings.getAccount());
-            createClient(primaryStorageSettings);
-        }
-
-        // We register all secondary clients
-        for (Map.Entry<String, AzureStorageSettings> azureStorageSettingsEntry : secondariesStorageSettings.entrySet()) {
-            logger.debug("registering secondary client for account [{}]", azureStorageSettingsEntry.getKey());
-=======
         // We register all regular azure clients
         for (Map.Entry<String, AzureStorageSettings> azureStorageSettingsEntry : this.storageSettings.entrySet()) {
             logger.debug("registering regular client for account [{}]", azureStorageSettingsEntry.getKey());
->>>>>>> b01b1c2a
             createClient(azureStorageSettingsEntry.getValue());
         }
     }
