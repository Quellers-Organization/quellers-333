/*
 * Licensed to Elasticsearch under one or more contributor
 * license agreements. See the NOTICE file distributed with
 * this work for additional information regarding copyright
 * ownership. Elasticsearch licenses this file to you under
 * the Apache License, Version 2.0 (the "License"); you may
 * not use this file except in compliance with the License.
 * You may obtain a copy of the License at
 *
 *    http://www.apache.org/licenses/LICENSE-2.0
 *
 * Unless required by applicable law or agreed to in writing,
 * software distributed under the License is distributed on an
 * "AS IS" BASIS, WITHOUT WARRANTIES OR CONDITIONS OF ANY
 * KIND, either express or implied.  See the License for the
 * specific language governing permissions and limitations
 * under the License.
 */


import org.elasticsearch.gradle.MavenFilteringHack
import org.elasticsearch.gradle.info.BuildParams
import org.elasticsearch.gradle.test.AntFixture

import static org.elasticsearch.gradle.PropertyNormalization.DEFAULT
import static org.elasticsearch.gradle.PropertyNormalization.IGNORE_VALUE

apply plugin: 'elasticsearch.standalone-rest-test'
apply plugin: 'elasticsearch.rest-test'
apply plugin: 'elasticsearch.test.fixtures'

testFixtures.useFixture ":test:fixtures:azure-fixture", "azure-fixture"

boolean useFixture = false

String azureAccount = System.getenv("azure_storage_account")
String azureKey = System.getenv("azure_storage_key")
String azureContainer = System.getenv("azure_storage_container")
String azureBasePath = System.getenv("azure_storage_base_path")
String azureSasToken = System.getenv("azure_storage_sas_token")

if (!azureAccount && !azureKey && !azureContainer && !azureBasePath && !azureSasToken) {
    azureAccount = 'azure_integration_test_account'
    azureKey = 'YXp1cmVfaW50ZWdyYXRpb25fdGVzdF9rZXk=' // The key is "azure_integration_test_key" encoded using base64
    azureContainer = 'container'
    azureBasePath = ''
    azureSasToken = ''
    useFixture = true
}

<<<<<<< HEAD
/** A task to start the fixture which emulates an Azure Storage service **/
task azureStorageFixture(type: AntFixture) {
    dependsOn testClasses
    env 'CLASSPATH', "${ -> project.sourceSets.test.runtimeClasspath.asPath }"
    executable = "${BuildParams.runtimeJavaHome}/bin/java"
    args 'org.elasticsearch.repositories.azure.AzureStorageFixture', baseDir, azureContainer
}

=======
>>>>>>> f96a5ca6
Map<String, Object> expansions = [
        'container': azureContainer,
        'base_path': azureBasePath + "_integration_tests"
]

processTestResources {
    inputs.properties(expansions)
    MavenFilteringHack.filter(it, expansions)
}

integTest {
    dependsOn project(':plugins:repository-azure').bundlePlugin
} 

testClusters.integTest {
    plugin file(project(':plugins:repository-azure').bundlePlugin.archiveFile)
    keystore 'azure.client.integration_test.account', azureAccount
    if (azureKey != null && azureKey.isEmpty() == false) {
        keystore 'azure.client.integration_test.key', azureKey
    }
    if (azureSasToken != null && azureSasToken.isEmpty() == false) {
        keystore 'azure.client.integration_test.sas_token', azureSasToken
    }

    if (useFixture) {
        def azureAddress = {
            int ephemeralPort = project(':test:fixtures:azure-fixture').postProcessFixture.ext."test.fixtures.azure-fixture.tcp.8091"
            assert ephemeralPort > 0
            'http://127.0.0.1:' + ephemeralPort
        }
        // Use a closure on the string to delay evaluation until tests are executed. The endpoint_suffix is used
        // in a hacky way to change the protocol and endpoint. We must fix that.
        setting 'azure.client.integration_test.endpoint_suffix',
<<<<<<< HEAD
                { "ignored;DefaultEndpointsProtocol=http;BlobEndpoint=http://${azureStorageFixture.addressAndPort }" }, IGNORE_VALUE
        String firstPartOfSeed = BuildParams.testSeed.tokenize(':').get(0)
=======
                { "ignored;DefaultEndpointsProtocol=http;BlobEndpoint=${ -> azureAddress() }" }, IGNORE_VALUE
        String firstPartOfSeed = project.rootProject.testSeed.tokenize(':').get(0)
>>>>>>> f96a5ca6
        setting 'thread_pool.repository_azure.max', (Math.abs(Long.parseUnsignedLong(firstPartOfSeed, 16) % 10) + 1).toString(), System.getProperty('ignore.tests.seed') == null ? DEFAULT : IGNORE_VALUE
    }
}<|MERGE_RESOLUTION|>--- conflicted
+++ resolved
@@ -48,17 +48,6 @@
     useFixture = true
 }
 
-<<<<<<< HEAD
-/** A task to start the fixture which emulates an Azure Storage service **/
-task azureStorageFixture(type: AntFixture) {
-    dependsOn testClasses
-    env 'CLASSPATH', "${ -> project.sourceSets.test.runtimeClasspath.asPath }"
-    executable = "${BuildParams.runtimeJavaHome}/bin/java"
-    args 'org.elasticsearch.repositories.azure.AzureStorageFixture', baseDir, azureContainer
-}
-
-=======
->>>>>>> f96a5ca6
 Map<String, Object> expansions = [
         'container': azureContainer,
         'base_path': azureBasePath + "_integration_tests"
@@ -92,13 +81,8 @@
         // Use a closure on the string to delay evaluation until tests are executed. The endpoint_suffix is used
         // in a hacky way to change the protocol and endpoint. We must fix that.
         setting 'azure.client.integration_test.endpoint_suffix',
-<<<<<<< HEAD
-                { "ignored;DefaultEndpointsProtocol=http;BlobEndpoint=http://${azureStorageFixture.addressAndPort }" }, IGNORE_VALUE
+                { "ignored;DefaultEndpointsProtocol=http;BlobEndpoint=${ -> azureAddress() }" }, IGNORE_VALUE
         String firstPartOfSeed = BuildParams.testSeed.tokenize(':').get(0)
-=======
-                { "ignored;DefaultEndpointsProtocol=http;BlobEndpoint=${ -> azureAddress() }" }, IGNORE_VALUE
-        String firstPartOfSeed = project.rootProject.testSeed.tokenize(':').get(0)
->>>>>>> f96a5ca6
         setting 'thread_pool.repository_azure.max', (Math.abs(Long.parseUnsignedLong(firstPartOfSeed, 16) % 10) + 1).toString(), System.getProperty('ignore.tests.seed') == null ? DEFAULT : IGNORE_VALUE
     }
 }