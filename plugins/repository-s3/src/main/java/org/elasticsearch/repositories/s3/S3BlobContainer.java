--- conflicted
+++ resolved
@@ -256,15 +256,10 @@
                 for (final String summary : list.getCommonPrefixes()) {
                     final String name = summary.substring(keyPath.length());
                     if (name.isEmpty() == false) {
-<<<<<<< HEAD
-                        final BlobPath path = path().add(name);
-                        entries.add(entry(name.substring(0, name.length() - 1), blobStore.blobContainer(path)));
-=======
                         // Stripping the trailing slash off of the common prefix
                         final String last = name.substring(0, name.length() - 1);
                         final BlobPath path = path().add(last);
                         entries.add(entry(last, blobStore.blobContainer(path)));
->>>>>>> 8ffb5a15
                     }
                 }
                 assert list.getObjectSummaries().stream().noneMatch(s -> {
@@ -283,11 +278,7 @@
             }
             return Maps.ofEntries(entries);
         } catch (final AmazonClientException e) {
-<<<<<<< HEAD
-            throw new IOException("Exception when listing children", e);
-=======
             throw new IOException("Exception when listing children of [" +  path().buildAsString() + ']', e);
->>>>>>> 8ffb5a15
         }
     }
 
