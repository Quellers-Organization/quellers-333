/*
 * Licensed to Elasticsearch under one or more contributor
 * license agreements. See the NOTICE file distributed with
 * this work for additional information regarding copyright
 * ownership. Elasticsearch licenses this file to you under
 * the Apache License, Version 2.0 (the "License"); you may
 * not use this file except in compliance with the License.
 * You may obtain a copy of the License at
 *
 *    http://www.apache.org/licenses/LICENSE-2.0
 *
 * Unless required by applicable law or agreed to in writing,
 * software distributed under the License is distributed on an
 * "AS IS" BASIS, WITHOUT WARRANTIES OR CONDITIONS OF ANY
 * KIND, either express or implied.  See the License for the
 * specific language governing permissions and limitations
 * under the License.
 */

package org.elasticsearch.repositories.s3;

import com.amazonaws.AmazonClientException;
import com.amazonaws.services.s3.model.AbortMultipartUploadRequest;
import com.amazonaws.services.s3.model.AmazonS3Exception;
import com.amazonaws.services.s3.model.CompleteMultipartUploadRequest;
import com.amazonaws.services.s3.model.InitiateMultipartUploadRequest;
import com.amazonaws.services.s3.model.ObjectListing;
import com.amazonaws.services.s3.model.ObjectMetadata;
import com.amazonaws.services.s3.model.PartETag;
import com.amazonaws.services.s3.model.PutObjectRequest;
import com.amazonaws.services.s3.model.S3Object;
import com.amazonaws.services.s3.model.S3ObjectSummary;
import com.amazonaws.services.s3.model.UploadPartRequest;
import com.amazonaws.services.s3.model.UploadPartResult;
import org.apache.lucene.util.SetOnce;
import org.elasticsearch.common.Nullable;
import org.elasticsearch.common.Strings;
import org.elasticsearch.common.blobstore.BlobMetaData;
import org.elasticsearch.common.blobstore.BlobPath;
import org.elasticsearch.common.blobstore.BlobStoreException;
import org.elasticsearch.common.blobstore.support.AbstractBlobContainer;
import org.elasticsearch.common.blobstore.support.PlainBlobMetaData;
import org.elasticsearch.common.collect.MapBuilder;
import org.elasticsearch.common.collect.Tuple;

import java.io.IOException;
import java.io.InputStream;
import java.nio.file.FileAlreadyExistsException;
import java.nio.file.NoSuchFileException;
import java.util.ArrayList;
import java.util.List;
import java.util.Map;

import static org.elasticsearch.repositories.s3.S3Repository.MAX_FILE_SIZE;
import static org.elasticsearch.repositories.s3.S3Repository.MAX_FILE_SIZE_USING_MULTIPART;
import static org.elasticsearch.repositories.s3.S3Repository.MIN_PART_SIZE_USING_MULTIPART;

class S3BlobContainer extends AbstractBlobContainer {

    private final S3BlobStore blobStore;
    private final String keyPath;

    S3BlobContainer(BlobPath path, S3BlobStore blobStore) {
        super(path);
        this.blobStore = blobStore;
        this.keyPath = path.buildAsString();
    }

    @Override
    public boolean blobExists(String blobName) {
        try (AmazonS3Reference clientReference = blobStore.clientReference()) {
            return SocketAccess.doPrivileged(() -> clientReference.client().doesObjectExist(blobStore.bucket(), buildKey(blobName)));
        } catch (final Exception e) {
            throw new BlobStoreException("Failed to check if blob [" + blobName +"] exists", e);
        }
    }

    @Override
    public InputStream readBlob(String blobName) throws IOException {
        try (AmazonS3Reference clientReference = blobStore.clientReference()) {
            final S3Object s3Object = SocketAccess.doPrivileged(() -> clientReference.client().getObject(blobStore.bucket(),
                    buildKey(blobName)));
            return s3Object.getObjectContent();
        } catch (final AmazonClientException e) {
            if (e instanceof AmazonS3Exception) {
                if (404 == ((AmazonS3Exception) e).getStatusCode()) {
                    throw new NoSuchFileException("Blob object [" + blobName + "] not found: " + e.getMessage());
                }
            }
            throw e;
        }
    }

    @Override
    public void writeBlob(String blobName, InputStream inputStream, long blobSize) throws IOException {
<<<<<<< HEAD
        if (blobExists(blobName)) {
            throw new FileAlreadyExistsException("Blob [" + blobName + "] already exists, cannot overwrite");
        }

        if (blobSize <= blobStore.bufferSizeInBytes()) {
            executeSingleUpload(blobStore, buildKey(blobName), inputStream, blobSize);
        } else {
            executeMultipartUpload(blobStore, buildKey(blobName), inputStream, blobSize);
        }
=======
        SocketAccess.doPrivilegedIOException(() -> {
            if (blobSize <= blobStore.bufferSizeInBytes()) {
                executeSingleUpload(blobStore, buildKey(blobName), inputStream, blobSize);
            } else {
                executeMultipartUpload(blobStore, buildKey(blobName), inputStream, blobSize);
            }
            return null;
        });
>>>>>>> 01140a3a
    }

    @Override
    public void deleteBlob(String blobName) throws IOException {
        if (blobExists(blobName) == false) {
            throw new NoSuchFileException("Blob [" + blobName + "] does not exist");
        }

        try (AmazonS3Reference clientReference = blobStore.clientReference()) {
            SocketAccess.doPrivilegedVoid(() -> clientReference.client().deleteObject(blobStore.bucket(), buildKey(blobName)));
        } catch (final AmazonClientException e) {
            throw new IOException("Exception when deleting blob [" + blobName + "]", e);
        }
    }

    @Override
    public Map<String, BlobMetaData> listBlobsByPrefix(@Nullable String blobNamePrefix) throws IOException {
        final MapBuilder<String, BlobMetaData> blobsBuilder = MapBuilder.newMapBuilder();
        try (AmazonS3Reference clientReference = blobStore.clientReference()) {
            ObjectListing prevListing = null;
            while (true) {
                ObjectListing list;
                if (prevListing != null) {
                    final ObjectListing finalPrevListing = prevListing;
                    list = SocketAccess.doPrivileged(() -> clientReference.client().listNextBatchOfObjects(finalPrevListing));
                } else {
                    if (blobNamePrefix != null) {
                        list = SocketAccess.doPrivileged(() -> clientReference.client().listObjects(blobStore.bucket(),
                                buildKey(blobNamePrefix)));
                    } else {
                        list = SocketAccess.doPrivileged(() -> clientReference.client().listObjects(blobStore.bucket(), keyPath));
                    }
                }
                for (final S3ObjectSummary summary : list.getObjectSummaries()) {
                    final String name = summary.getKey().substring(keyPath.length());
                    blobsBuilder.put(name, new PlainBlobMetaData(name, summary.getSize()));
                }
                if (list.isTruncated()) {
                    prevListing = list;
                } else {
                    break;
                }
            }
            return blobsBuilder.immutableMap();
        } catch (final AmazonClientException e) {
            throw new IOException("Exception when listing blobs by prefix [" + blobNamePrefix + "]", e);
        }
    }

    @Override
<<<<<<< HEAD
    public void move(String sourceBlobName, String targetBlobName) throws IOException {
        final CopyObjectRequest request = new CopyObjectRequest(blobStore.bucket(), buildKey(sourceBlobName), blobStore.bucket(),
                buildKey(targetBlobName));

        if (blobStore.serverSideEncryption()) {
            final ObjectMetadata objectMetadata = new ObjectMetadata();
            objectMetadata.setSSEAlgorithm(ObjectMetadata.AES_256_SERVER_SIDE_ENCRYPTION);
            request.setNewObjectMetadata(objectMetadata);
        }

        try (AmazonS3Reference clientReference = blobStore.clientReference()) {
            SocketAccess.doPrivilegedVoid(() -> {
                clientReference.client().copyObject(request);
                clientReference.client().deleteObject(blobStore.bucket(), buildKey(sourceBlobName));
            });
        } catch (final AmazonS3Exception e) {
            throw new IOException(e);
        }
    }

    @Override
=======
>>>>>>> 01140a3a
    public Map<String, BlobMetaData> listBlobs() throws IOException {
        return listBlobsByPrefix(null);
    }

    private String buildKey(String blobName) {
        return keyPath + blobName;
    }

    /**
     * Uploads a blob using a single upload request
     */
    void executeSingleUpload(final S3BlobStore blobStore,
                             final String blobName,
                             final InputStream input,
                             final long blobSize) throws IOException {

        // Extra safety checks
        if (blobSize > MAX_FILE_SIZE.getBytes()) {
            throw new IllegalArgumentException("Upload request size [" + blobSize + "] can't be larger than " + MAX_FILE_SIZE);
        }
        if (blobSize > blobStore.bufferSizeInBytes()) {
            throw new IllegalArgumentException("Upload request size [" + blobSize + "] can't be larger than buffer size");
        }

        final ObjectMetadata md = new ObjectMetadata();
        md.setContentLength(blobSize);
        if (blobStore.serverSideEncryption()) {
            md.setSSEAlgorithm(ObjectMetadata.AES_256_SERVER_SIDE_ENCRYPTION);
        }
        final PutObjectRequest putRequest = new PutObjectRequest(blobStore.bucket(), blobName, input, md);
        putRequest.setStorageClass(blobStore.getStorageClass());
        putRequest.setCannedAcl(blobStore.getCannedACL());

        try (AmazonS3Reference clientReference = blobStore.clientReference()) {
            SocketAccess.doPrivilegedVoid(() -> {
                clientReference.client().putObject(putRequest);
            });
        } catch (final AmazonClientException e) {
            throw new IOException("Unable to upload object [" + blobName + "] using a single upload", e);
        }
    }

    /**
     * Uploads a blob using multipart upload requests.
     */
    void executeMultipartUpload(final S3BlobStore blobStore,
                                final String blobName,
                                final InputStream input,
                                final long blobSize) throws IOException {

        if (blobSize > MAX_FILE_SIZE_USING_MULTIPART.getBytes()) {
            throw new IllegalArgumentException("Multipart upload request size [" + blobSize
                                                + "] can't be larger than " + MAX_FILE_SIZE_USING_MULTIPART);
        }
        if (blobSize < MIN_PART_SIZE_USING_MULTIPART.getBytes()) {
            throw new IllegalArgumentException("Multipart upload request size [" + blobSize
                                               + "] can't be smaller than " + MIN_PART_SIZE_USING_MULTIPART);
        }

        final long partSize = blobStore.bufferSizeInBytes();
        final Tuple<Long, Long> multiparts = numberOfMultiparts(blobSize, partSize);

        if (multiparts.v1() > Integer.MAX_VALUE) {
            throw new IllegalArgumentException("Too many multipart upload requests, maybe try a larger buffer size?");
        }

        final int nbParts = multiparts.v1().intValue();
        final long lastPartSize = multiparts.v2();
        assert blobSize == (((nbParts - 1) * partSize) + lastPartSize) : "blobSize does not match multipart sizes";

        final SetOnce<String> uploadId = new SetOnce<>();
        final String bucketName = blobStore.bucket();
        boolean success = false;

        final InitiateMultipartUploadRequest initRequest = new InitiateMultipartUploadRequest(bucketName, blobName);
        initRequest.setStorageClass(blobStore.getStorageClass());
        initRequest.setCannedACL(blobStore.getCannedACL());
        if (blobStore.serverSideEncryption()) {
            final ObjectMetadata md = new ObjectMetadata();
            md.setSSEAlgorithm(ObjectMetadata.AES_256_SERVER_SIDE_ENCRYPTION);
            initRequest.setObjectMetadata(md);
        }
        try (AmazonS3Reference clientReference = blobStore.clientReference()) {

            uploadId.set(SocketAccess.doPrivileged(() -> clientReference.client().initiateMultipartUpload(initRequest).getUploadId()));
            if (Strings.isEmpty(uploadId.get())) {
                throw new IOException("Failed to initialize multipart upload " + blobName);
            }

            final List<PartETag> parts = new ArrayList<>();

            long bytesCount = 0;
            for (int i = 1; i <= nbParts; i++) {
                final UploadPartRequest uploadRequest = new UploadPartRequest();
                uploadRequest.setBucketName(bucketName);
                uploadRequest.setKey(blobName);
                uploadRequest.setUploadId(uploadId.get());
                uploadRequest.setPartNumber(i);
                uploadRequest.setInputStream(input);

                if (i < nbParts) {
                    uploadRequest.setPartSize(partSize);
                    uploadRequest.setLastPart(false);
                } else {
                    uploadRequest.setPartSize(lastPartSize);
                    uploadRequest.setLastPart(true);
                }
                bytesCount += uploadRequest.getPartSize();

                final UploadPartResult uploadResponse = SocketAccess.doPrivileged(() -> clientReference.client().uploadPart(uploadRequest));
                parts.add(uploadResponse.getPartETag());
            }

            if (bytesCount != blobSize) {
                throw new IOException("Failed to execute multipart upload for [" + blobName + "], expected " + blobSize
                    + "bytes sent but got " + bytesCount);
            }

            final CompleteMultipartUploadRequest complRequest = new CompleteMultipartUploadRequest(bucketName, blobName, uploadId.get(),
                    parts);
            SocketAccess.doPrivilegedVoid(() -> clientReference.client().completeMultipartUpload(complRequest));
            success = true;

        } catch (final AmazonClientException e) {
            throw new IOException("Unable to upload object [" + blobName + "] using multipart upload", e);
        } finally {
            if ((success == false) && Strings.hasLength(uploadId.get())) {
                final AbortMultipartUploadRequest abortRequest = new AbortMultipartUploadRequest(bucketName, blobName, uploadId.get());
                try (AmazonS3Reference clientReference = blobStore.clientReference()) {
                    SocketAccess.doPrivilegedVoid(() -> clientReference.client().abortMultipartUpload(abortRequest));
                }
            }
        }
    }

    /**
     * Returns the number parts of size of {@code partSize} needed to reach {@code totalSize},
     * along with the size of the last (or unique) part.
     *
     * @param totalSize the total size
     * @param partSize  the part size
     * @return a {@link Tuple} containing the number of parts to fill {@code totalSize} and
     * the size of the last part
     */
    static Tuple<Long, Long> numberOfMultiparts(final long totalSize, final long partSize) {
        if (partSize <= 0) {
            throw new IllegalArgumentException("Part size must be greater than zero");
        }

        if ((totalSize == 0L) || (totalSize <= partSize)) {
            return Tuple.tuple(1L, totalSize);
        }

        final long parts = totalSize / partSize;
        final long remaining = totalSize % partSize;

        if (remaining == 0) {
            return Tuple.tuple(parts, partSize);
        } else {
            return Tuple.tuple(parts + 1, remaining);
        }
    }
}<|MERGE_RESOLUTION|>--- conflicted
+++ resolved
@@ -93,17 +93,6 @@
 
     @Override
     public void writeBlob(String blobName, InputStream inputStream, long blobSize) throws IOException {
-<<<<<<< HEAD
-        if (blobExists(blobName)) {
-            throw new FileAlreadyExistsException("Blob [" + blobName + "] already exists, cannot overwrite");
-        }
-
-        if (blobSize <= blobStore.bufferSizeInBytes()) {
-            executeSingleUpload(blobStore, buildKey(blobName), inputStream, blobSize);
-        } else {
-            executeMultipartUpload(blobStore, buildKey(blobName), inputStream, blobSize);
-        }
-=======
         SocketAccess.doPrivilegedIOException(() -> {
             if (blobSize <= blobStore.bufferSizeInBytes()) {
                 executeSingleUpload(blobStore, buildKey(blobName), inputStream, blobSize);
@@ -112,7 +101,6 @@
             }
             return null;
         });
->>>>>>> 01140a3a
     }
 
     @Override
@@ -163,30 +151,6 @@
     }
 
     @Override
-<<<<<<< HEAD
-    public void move(String sourceBlobName, String targetBlobName) throws IOException {
-        final CopyObjectRequest request = new CopyObjectRequest(blobStore.bucket(), buildKey(sourceBlobName), blobStore.bucket(),
-                buildKey(targetBlobName));
-
-        if (blobStore.serverSideEncryption()) {
-            final ObjectMetadata objectMetadata = new ObjectMetadata();
-            objectMetadata.setSSEAlgorithm(ObjectMetadata.AES_256_SERVER_SIDE_ENCRYPTION);
-            request.setNewObjectMetadata(objectMetadata);
-        }
-
-        try (AmazonS3Reference clientReference = blobStore.clientReference()) {
-            SocketAccess.doPrivilegedVoid(() -> {
-                clientReference.client().copyObject(request);
-                clientReference.client().deleteObject(blobStore.bucket(), buildKey(sourceBlobName));
-            });
-        } catch (final AmazonS3Exception e) {
-            throw new IOException(e);
-        }
-    }
-
-    @Override
-=======
->>>>>>> 01140a3a
     public Map<String, BlobMetaData> listBlobs() throws IOException {
         return listBlobsByPrefix(null);
     }
