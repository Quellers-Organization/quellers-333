import org.apache.tools.ant.taskdefs.condition.Os
import org.elasticsearch.gradle.LoggedExec
import org.elasticsearch.gradle.MavenFilteringHack
import org.elasticsearch.gradle.test.AntFixture
import org.elasticsearch.gradle.test.ClusterConfiguration
import org.elasticsearch.gradle.test.RestIntegTestTask
import com.carrotsearch.gradle.junit4.RandomizedTestingTask

import java.lang.reflect.Field

/*
 * Licensed to Elasticsearch under one or more contributor
 * license agreements. See the NOTICE file distributed with
 * this work for additional information regarding copyright
 * ownership. Elasticsearch licenses this file to you under
 * the Apache License, Version 2.0 (the "License"); you may
 * not use this file except in compliance with the License.
 * You may obtain a copy of the License at
 *
 *    http://www.apache.org/licenses/LICENSE-2.0
 *
 * Unless required by applicable law or agreed to in writing,
 * software distributed under the License is distributed on an
 * "AS IS" BASIS, WITHOUT WARRANTIES OR CONDITIONS OF ANY
 * KIND, either express or implied.  See the License for the
 * specific language governing permissions and limitations
 * under the License.
 */

esplugin {
  description 'The S3 repository plugin adds S3 repositories'
  classname 'org.elasticsearch.repositories.s3.S3RepositoryPlugin'
}

versions << [
  'aws': '1.11.406'
]

dependencies {
  compile "com.amazonaws:aws-java-sdk-s3:${versions.aws}"
  compile "com.amazonaws:aws-java-sdk-kms:${versions.aws}"
  compile "com.amazonaws:aws-java-sdk-core:${versions.aws}"
  compile "com.amazonaws:jmespath-java:${versions.aws}"
  compile "org.apache.httpcomponents:httpclient:${versions.httpclient}"
  compile "org.apache.httpcomponents:httpcore:${versions.httpcore}"
  compile "commons-logging:commons-logging:${versions.commonslogging}"
  compile "commons-codec:commons-codec:${versions.commonscodec}"
  compile "com.fasterxml.jackson.core:jackson-core:${versions.jackson}"
  compile 'com.fasterxml.jackson.core:jackson-databind:2.6.7.1'
  compile 'com.fasterxml.jackson.core:jackson-annotations:2.6.0'
  compile "com.fasterxml.jackson.dataformat:jackson-dataformat-cbor:${versions.jackson}"
  compile "joda-time:joda-time:${versions.joda}"

  // HACK: javax.xml.bind was removed from default modules in java 9, so we pull the api in here,
  // and whitelist this hack in JarHell 
  compile 'javax.xml.bind:jaxb-api:2.2.2'
}

dependencyLicenses {
  mapping from: /aws-java-sdk-.*/, to: 'aws-java-sdk'
  mapping from: /jmespath-java.*/, to: 'aws-java-sdk'
  mapping from: /jackson-.*/, to: 'jackson'
  mapping from: /jaxb-.*/, to: 'jaxb'
}

bundlePlugin {
  from('config/repository-s3') {
    into 'config'
  }
}

task testRepositoryCreds(type: RandomizedTestingTask) {
  include '**/RepositoryCredentialsTests.class'
  include '**/S3BlobStoreRepositoryTests.class'
  systemProperty 'es.allow_insecure_settings', 'true'
}

test {
  // these are tested explicitly in separate test tasks
  exclude '**/*CredentialsTests.class'
  exclude '**/S3BlobStoreRepositoryTests.class'
}

boolean useFixture = false

// We test against two repositories, one which uses the usual two-part "permanent" credentials and
// the other which uses three-part "temporary" or "session" credentials.

String s3PermanentAccessKey = System.getenv("amazon_s3_access_key")
String s3PermanentSecretKey = System.getenv("amazon_s3_secret_key")
String s3PermanentBucket = System.getenv("amazon_s3_bucket")
String s3PermanentBasePath = System.getenv("amazon_s3_base_path")

String s3TemporaryAccessKey = System.getenv("amazon_s3_access_key_temporary")
String s3TemporarySecretKey = System.getenv("amazon_s3_secret_key_temporary")
String s3TemporarySessionToken = System.getenv("amazon_s3_session_token_temporary")
String s3TemporaryBucket = System.getenv("amazon_s3_bucket_temporary")
String s3TemporaryBasePath = System.getenv("amazon_s3_base_path_temporary")

String s3EC2Bucket = System.getenv("amazon_s3_bucket_ec2")
String s3EC2BasePath = System.getenv("amazon_s3_base_path_ec2")

String s3ECSBucket = System.getenv("amazon_s3_bucket_ecs")
String s3ECSBasePath = System.getenv("amazon_s3_base_path_ecs")

// If all these variables are missing then we are testing against the internal fixture instead, which has the following
// credentials hard-coded in.

if (!s3PermanentAccessKey && !s3PermanentSecretKey && !s3PermanentBucket && !s3PermanentBasePath) {
  s3PermanentAccessKey = 's3_integration_test_permanent_access_key'
  s3PermanentSecretKey = 's3_integration_test_permanent_secret_key'
  s3PermanentBucket = 'permanent-bucket-test'
  s3PermanentBasePath = 'integration_test'

  useFixture = true

} else if (!s3PermanentAccessKey || !s3PermanentSecretKey || !s3PermanentBucket || !s3PermanentBasePath) {
  throw new IllegalArgumentException("not all options specified to run against external S3 service as permanent credentials are present")
}

if (!s3TemporaryAccessKey && !s3TemporarySecretKey && !s3TemporaryBucket && !s3TemporaryBasePath && !s3TemporarySessionToken) {
  s3TemporaryAccessKey = 's3_integration_test_temporary_access_key'
  s3TemporarySecretKey = 's3_integration_test_temporary_secret_key'
  s3TemporaryBucket = 'temporary-bucket-test'
  s3TemporaryBasePath = 'integration_test'
  s3TemporarySessionToken = 's3_integration_test_temporary_session_token'

} else if (!s3TemporaryAccessKey || !s3TemporarySecretKey || !s3TemporaryBucket || !s3TemporaryBasePath || !s3TemporarySessionToken) {
  throw new IllegalArgumentException("not all options specified to run against external S3 service as temporary credentials are present")
}

if (!s3EC2Bucket && !s3EC2BasePath && !s3ECSBucket && !s3ECSBasePath) {
  s3EC2Bucket = 'ec2-bucket-test'
  s3EC2BasePath = 'integration_test'
  s3ECSBucket = 'ecs-bucket-test'
  s3ECSBasePath = 'integration_test'
} else if (!s3EC2Bucket || !s3EC2BasePath || !s3ECSBucket || !s3ECSBasePath) {
  throw new IllegalArgumentException("not all options specified to run EC2/ECS tests are present")
}


final String minioVersion = 'RELEASE.2018-06-22T23-48-46Z'
final String minioBinDir = "${buildDir}/minio/bin"
final String minioDataDir = "${buildDir}/minio/data"
final String minioAddress = "127.0.0.1"

String minioDistribution
String minioCheckSum
if (Os.isFamily(Os.FAMILY_MAC)) {
  minioDistribution = 'darwin-amd64'
  minioCheckSum = '96b0bcb2f590e8e65fb83d5c3e221f9bd1106b49fa6f22c6b726b80b845d7c60'
} else if (Os.isFamily(Os.FAMILY_UNIX)) {
  minioDistribution = 'linux-amd64'
  minioCheckSum = '713dac7c105285eab3b92649be92b5e793b29d3525c7929fa7aaed99374fad99'
} else {
  minioDistribution = null
  minioCheckSum = null
}

buildscript {
  repositories {
    maven {
      url 'https://plugins.gradle.org/m2/'
    }
  }
  dependencies {
    classpath 'de.undercouch:gradle-download-task:3.4.3'
  }
}

if (useFixture && minioDistribution) {
  apply plugin: 'de.undercouch.download'

  final String minioFileName = "minio.${minioVersion}"
  final String minioDownloadURL = "https://dl.minio.io/server/minio/release/${minioDistribution}/archive/${minioFileName}"
  final String minioFilePath = "${gradle.gradleUserHomeDir}/downloads/minio/${minioDistribution}/${minioFileName}"

  task downloadMinio(type: Download) {
    src minioDownloadURL
    dest minioFilePath
    onlyIfModified true
  }

  task verifyMinioChecksum(type: Verify, dependsOn: downloadMinio) {
    src minioFilePath
    algorithm 'SHA-256'
    checksum minioCheckSum
  }

  task installMinio(type: Sync, dependsOn: verifyMinioChecksum) {
    from minioFilePath
    into minioBinDir
    fileMode 0755
  }

  task startMinio {
    dependsOn installMinio

    ext.minioPid = 0L
    ext.minioPort = 0

    doLast {
      // get free port
      for (int port = 60920; port < 60940; port++) {
        try {
          javax.net.ServerSocketFactory.getDefault().createServerSocket(port, 1, InetAddress.getByName(minioAddress)).close()
          minioPort = port
          break
        } catch (BindException e) {
          logger.info("Port " + port + " for Minio process is already taken", e)
        }
      }
      if (minioPort == 0) {
        throw new GradleException("Could not find a free port for Minio")
      }

      new File("${minioDataDir}/${s3PermanentBucket}").mkdirs()
      // we skip these tests on Windows so we do no need to worry about compatibility here
      final ProcessBuilder minio = new ProcessBuilder(
              "${minioBinDir}/${minioFileName}",
              "server",
              "--address",
              minioAddress + ":" + minioPort,
              minioDataDir)
      minio.environment().put('MINIO_ACCESS_KEY', s3PermanentAccessKey)
      minio.environment().put('MINIO_SECRET_KEY', s3PermanentSecretKey)
      final Process process = minio.start()
      if (JavaVersion.current() <= JavaVersion.VERSION_1_8) {
        try {
          Class<?> cProcessImpl = process.getClass()
          Field fPid = cProcessImpl.getDeclaredField("pid")
          if (!fPid.isAccessible()) {
            fPid.setAccessible(true)
          }
          minioPid = fPid.getInt(process)
        } catch (Exception e) {
          logger.error("failed to read pid from minio process", e)
          process.destroyForcibly()
          throw e
        }
      } else {
        minioPid = process.pid()
      }

      new BufferedReader(new InputStreamReader(process.getInputStream())).withReader { br ->
        String line
        int httpPort = 0
        while ((line = br.readLine()) != null) {
          logger.info(line)
          if (line.matches('.*Endpoint.*:\\d+$')) {
            assert httpPort == 0
            final int index = line.lastIndexOf(":")
            assert index >= 0
            httpPort = Integer.parseInt(line.substring(index + 1))
            assert httpPort == minioPort : "Port mismatch, expected ${minioPort} but was ${httpPort}"

            final File script = new File(project.buildDir, "minio/minio.killer.sh")
            script.setText(
                    ["function shutdown {",
                     "  kill ${minioPid}",
                     "}",
                     "trap shutdown EXIT",
                     // will wait indefinitely for input, but we never pass input, and the pipe is only closed when the build dies
                     "read line\n"].join('\n'), 'UTF-8')
            final ProcessBuilder killer = new ProcessBuilder("bash", script.absolutePath)
            killer.start()
            break
          }
        }

        assert httpPort > 0
      }
    }
  }

  task stopMinio(type: LoggedExec) {
    onlyIf { startMinio.minioPid > 0 }

    doFirst {
      logger.info("Shutting down minio with pid ${startMinio.minioPid}")
    }

    final Object pid = "${ -> startMinio.minioPid }"

    // we skip these tests on Windows so we do no need to worry about compatibility here
    executable = 'kill'
    args('-9', pid)
  }

  RestIntegTestTask integTestMinio = project.tasks.create('integTestMinio', RestIntegTestTask.class) {
    description = "Runs REST tests using the Minio repository."
  }

  // The following closure must execute before the afterEvaluate block in the constructor of the following integrationTest tasks:
  project.afterEvaluate {
    ClusterConfiguration cluster = project.extensions.getByName('integTestMinioCluster') as ClusterConfiguration
    cluster.dependsOn(project.bundlePlugin)
    cluster.dependsOn(startMinio) // otherwise we don't know the Minio port
    cluster.keystoreSetting 's3.client.integration_test_permanent.access_key', s3PermanentAccessKey
    cluster.keystoreSetting 's3.client.integration_test_permanent.secret_key', s3PermanentSecretKey

    Closure<String> minioAddressAndPort = {
      assert startMinio.minioPort > 0
      return 'http://' + minioAddress + ':' + startMinio.minioPort
    }
    cluster.setting 's3.client.integration_test_permanent.endpoint', "${ -> minioAddressAndPort.call()}"

    Task restIntegTestTask = project.tasks.getByName('integTestMinio')
    restIntegTestTask.clusterConfig.plugin(project.path)

    // Default jvm arguments for all test clusters
    String jvmArgs = "-Xms" + System.getProperty('tests.heap.size', '512m') +
            " " + "-Xmx" + System.getProperty('tests.heap.size', '512m') +
            " " + System.getProperty('tests.jvm.argline', '')

    restIntegTestTask.clusterConfig.jvmArgs = jvmArgs
  }

  integTestMinioRunner.dependsOn(startMinio)
  integTestMinioRunner.finalizedBy(stopMinio)
  // Minio only supports a single access key, see https://github.com/minio/minio/pull/5968
  integTestMinioRunner.systemProperty 'tests.rest.blacklist', [
          'repository_s3/30_repository_temporary_credentials/*',
          'repository_s3/40_repository_ec2_credentials/*',
          'repository_s3/50_repository_ecs_credentials/*'
        ].join(",")

  project.check.dependsOn(integTestMinio)
}

File parentFixtures = new File(project.buildDir, "fixtures")
File s3FixtureFile = new File(parentFixtures, 's3Fixture.properties')

task s3FixtureProperties {
  outputs.file(s3FixtureFile)
  def s3FixtureOptions = [
      "tests.seed"                       : project.testSeed,
      "s3Fixture.permanent_bucket_name"  : s3PermanentBucket,
      "s3Fixture.permanent_key"          : s3PermanentAccessKey,
      "s3Fixture.temporary_bucket_name"  : s3TemporaryBucket,
      "s3Fixture.temporary_key"          : s3TemporaryAccessKey,
      "s3Fixture.temporary_session_token": s3TemporarySessionToken,
      "s3Fixture.ec2_bucket_name"        : s3EC2Bucket,
      "s3Fixture.ecs_bucket_name"        : s3ECSBucket
  ]

  doLast {
    file(s3FixtureFile).text = s3FixtureOptions.collect { k, v -> "$k = $v" }.join("\n")
  }
}

/** A task to start the AmazonS3Fixture which emulates an S3 service **/
task s3Fixture(type: AntFixture) {
  dependsOn testClasses
  dependsOn s3FixtureProperties
  inputs.file(s3FixtureFile)

  env 'CLASSPATH', "${ -> project.sourceSets.test.runtimeClasspath.asPath }"
  executable = new File(project.runtimeJavaHome, 'bin/java')
  args 'org.elasticsearch.repositories.s3.AmazonS3Fixture', baseDir, s3FixtureFile.getAbsolutePath()
}

Map<String, Object> expansions = [
  'permanent_bucket': s3PermanentBucket,
  'permanent_base_path': s3PermanentBasePath,
  'temporary_bucket': s3TemporaryBucket,
  'temporary_base_path': s3TemporaryBasePath,
  'ec2_bucket': s3EC2Bucket,
  'ec2_base_path': s3EC2BasePath,
  'ecs_bucket': s3ECSBucket,
  'ecs_base_path': s3ECSBasePath
]

processTestResources {
  inputs.properties(expansions)
  MavenFilteringHack.filter(it, expansions)
}

project.afterEvaluate {
  if (useFixture == false) {
    // temporary_credentials, ec2_credentials and ecs_credentials are not ready for third-party-tests yet
    integTestRunner.systemProperty 'tests.rest.blacklist',
            [
                'repository_s3/30_repository_temporary_credentials/*',
                'repository_s3/40_repository_ec2_credentials/*',
                'repository_s3/50_repository_ecs_credentials/*'
            ].join(",")
  }
}

check {
  // also execute the QA tests when testing the plugin
  dependsOn 'qa:amazon-s3:check'
}

integTestCluster {
<<<<<<< HEAD
  keystoreSetting 's3.client.integration_test.access_key', "s3_integration_test_access_key"
  keystoreSetting 's3.client.integration_test.secret_key', "s3_integration_test_secret_key"
=======
  keystoreSetting 's3.client.integration_test_permanent.access_key', s3PermanentAccessKey
  keystoreSetting 's3.client.integration_test_permanent.secret_key', s3PermanentSecretKey

  keystoreSetting 's3.client.integration_test_temporary.access_key', s3TemporaryAccessKey
  keystoreSetting 's3.client.integration_test_temporary.secret_key', s3TemporarySecretKey
  keystoreSetting 's3.client.integration_test_temporary.session_token', s3TemporarySessionToken

  if (useFixture) {
    dependsOn s3Fixture
    /* Use a closure on the string to delay evaluation until tests are executed */
    setting 's3.client.integration_test_permanent.endpoint', "http://${-> s3Fixture.addressAndPort}"
    setting 's3.client.integration_test_temporary.endpoint', "http://${-> s3Fixture.addressAndPort}"
    setting 's3.client.integration_test_ec2.endpoint', "http://${-> s3Fixture.addressAndPort}"

    // to redirect InstanceProfileCredentialsProvider to custom auth point
    systemProperty "com.amazonaws.sdk.ec2MetadataServiceEndpointOverride", "http://${-> s3Fixture.addressAndPort}"
  } else {
    println "Using an external service to test the repository-s3 plugin"
  }
}

integTestRunner.systemProperty 'tests.rest.blacklist', 'repository_s3/50_repository_ecs_credentials/*'

if (useFixture) {
  RestIntegTestTask integTestECS = project.tasks.create('integTestECS', RestIntegTestTask.class) {
    description = "Runs tests using the ECS repository."
  }

// The following closure must execute before the afterEvaluate block in the constructor of the following integrationTest tasks:
  project.afterEvaluate {
    ClusterConfiguration cluster = project.extensions.getByName('integTestECSCluster') as ClusterConfiguration
    cluster.dependsOn(project.s3Fixture)

    cluster.setting 's3.client.integration_test_ecs.endpoint', "http://${-> s3Fixture.addressAndPort}"

    Task integTestECSTask = project.tasks.getByName('integTestECS')
    integTestECSTask.clusterConfig.plugin(project.path)
    integTestECSTask.clusterConfig.environment 'AWS_CONTAINER_CREDENTIALS_FULL_URI',
            "http://${-> s3Fixture.addressAndPort}/ecs_credentials_endpoint"
    integTestECSRunner.systemProperty 'tests.rest.blacklist', [
            'repository_s3/10_basic/*',
            'repository_s3/20_repository_permanent_credentials/*',
            'repository_s3/30_repository_temporary_credentials/*',
            'repository_s3/40_repository_ec2_credentials/*'
    ].join(",")
  }
  project.check.dependsOn(integTestECS)
>>>>>>> 0c7f6570
}

thirdPartyAudit.excludes = [
  // classes are missing
  'javax.servlet.ServletContextEvent', 
  'javax.servlet.ServletContextListener', 
  'org.apache.avalon.framework.logger.Logger', 
  'org.apache.log.Hierarchy', 
  'org.apache.log.Logger',
  'software.amazon.ion.IonReader',
  'software.amazon.ion.IonSystem',
  'software.amazon.ion.IonType',
  'software.amazon.ion.IonWriter',
  'software.amazon.ion.Timestamp',
  'software.amazon.ion.system.IonBinaryWriterBuilder',
  'software.amazon.ion.system.IonSystemBuilder',
  'software.amazon.ion.system.IonTextWriterBuilder',
  'software.amazon.ion.system.IonWriterBuilder',
]

// jarhell with jdk (intentionally, because jaxb was removed from default modules in java 9)
if (project.runtimeJavaVersion <= JavaVersion.VERSION_1_8) {
  thirdPartyAudit.excludes += [
    'javax.xml.bind.Binder',
    'javax.xml.bind.ContextFinder$1',
    'javax.xml.bind.ContextFinder',
    'javax.xml.bind.DataBindingException',
    'javax.xml.bind.DatatypeConverter',
    'javax.xml.bind.DatatypeConverterImpl$CalendarFormatter',
    'javax.xml.bind.DatatypeConverterImpl',
    'javax.xml.bind.DatatypeConverterInterface',
    'javax.xml.bind.Element',
    'javax.xml.bind.GetPropertyAction',
    'javax.xml.bind.JAXB$Cache',
    'javax.xml.bind.JAXB',
    'javax.xml.bind.JAXBContext',
    'javax.xml.bind.JAXBElement$GlobalScope',
    'javax.xml.bind.JAXBElement',
    'javax.xml.bind.JAXBException',
    'javax.xml.bind.JAXBIntrospector',
    'javax.xml.bind.JAXBPermission',
    'javax.xml.bind.MarshalException',
    'javax.xml.bind.Marshaller$Listener',
    'javax.xml.bind.Marshaller',
    'javax.xml.bind.Messages',
    'javax.xml.bind.NotIdentifiableEvent',
    'javax.xml.bind.ParseConversionEvent',
    'javax.xml.bind.PrintConversionEvent',
    'javax.xml.bind.PropertyException',
    'javax.xml.bind.SchemaOutputResolver',
    'javax.xml.bind.TypeConstraintException',
    'javax.xml.bind.UnmarshalException',
    'javax.xml.bind.Unmarshaller$Listener',
    'javax.xml.bind.Unmarshaller',
    'javax.xml.bind.UnmarshallerHandler',
    'javax.xml.bind.ValidationEvent',
    'javax.xml.bind.ValidationEventHandler',
    'javax.xml.bind.ValidationEventLocator',
    'javax.xml.bind.ValidationException',
    'javax.xml.bind.Validator',
    'javax.xml.bind.WhiteSpaceProcessor',
    'javax.xml.bind.annotation.DomHandler',
    'javax.xml.bind.annotation.W3CDomHandler',
    'javax.xml.bind.annotation.XmlAccessOrder',
    'javax.xml.bind.annotation.XmlAccessType',
    'javax.xml.bind.annotation.XmlAccessorOrder',
    'javax.xml.bind.annotation.XmlAccessorType',
    'javax.xml.bind.annotation.XmlAnyAttribute',
    'javax.xml.bind.annotation.XmlAnyElement',
    'javax.xml.bind.annotation.XmlAttachmentRef',
    'javax.xml.bind.annotation.XmlAttribute',
    'javax.xml.bind.annotation.XmlElement$DEFAULT',
    'javax.xml.bind.annotation.XmlElement',
    'javax.xml.bind.annotation.XmlElementDecl$GLOBAL',
    'javax.xml.bind.annotation.XmlElementDecl',
    'javax.xml.bind.annotation.XmlElementRef$DEFAULT',
    'javax.xml.bind.annotation.XmlElementRef',
    'javax.xml.bind.annotation.XmlElementRefs',
    'javax.xml.bind.annotation.XmlElementWrapper',
    'javax.xml.bind.annotation.XmlElements',
    'javax.xml.bind.annotation.XmlEnum',
    'javax.xml.bind.annotation.XmlEnumValue',
    'javax.xml.bind.annotation.XmlID',
    'javax.xml.bind.annotation.XmlIDREF',
    'javax.xml.bind.annotation.XmlInlineBinaryData',
    'javax.xml.bind.annotation.XmlList',
    'javax.xml.bind.annotation.XmlMimeType',
    'javax.xml.bind.annotation.XmlMixed',
    'javax.xml.bind.annotation.XmlNs',
    'javax.xml.bind.annotation.XmlNsForm',
    'javax.xml.bind.annotation.XmlRegistry',
    'javax.xml.bind.annotation.XmlRootElement',
    'javax.xml.bind.annotation.XmlSchema',
    'javax.xml.bind.annotation.XmlSchemaType$DEFAULT',
    'javax.xml.bind.annotation.XmlSchemaType',
    'javax.xml.bind.annotation.XmlSchemaTypes',
    'javax.xml.bind.annotation.XmlSeeAlso',
    'javax.xml.bind.annotation.XmlTransient',
    'javax.xml.bind.annotation.XmlType$DEFAULT',
    'javax.xml.bind.annotation.XmlType',
    'javax.xml.bind.annotation.XmlValue',
    'javax.xml.bind.annotation.adapters.CollapsedStringAdapter',
    'javax.xml.bind.annotation.adapters.HexBinaryAdapter',
    'javax.xml.bind.annotation.adapters.NormalizedStringAdapter',
    'javax.xml.bind.annotation.adapters.XmlAdapter',
    'javax.xml.bind.annotation.adapters.XmlJavaTypeAdapter$DEFAULT',
    'javax.xml.bind.annotation.adapters.XmlJavaTypeAdapter',
    'javax.xml.bind.annotation.adapters.XmlJavaTypeAdapters',
    'javax.xml.bind.attachment.AttachmentMarshaller',
    'javax.xml.bind.attachment.AttachmentUnmarshaller',
    'javax.xml.bind.helpers.AbstractMarshallerImpl',
    'javax.xml.bind.helpers.AbstractUnmarshallerImpl',
    'javax.xml.bind.helpers.DefaultValidationEventHandler',
    'javax.xml.bind.helpers.Messages',
    'javax.xml.bind.helpers.NotIdentifiableEventImpl',
    'javax.xml.bind.helpers.ParseConversionEventImpl',
    'javax.xml.bind.helpers.PrintConversionEventImpl',
    'javax.xml.bind.helpers.ValidationEventImpl',
    'javax.xml.bind.helpers.ValidationEventLocatorImpl',
    'javax.xml.bind.util.JAXBResult',
    'javax.xml.bind.util.JAXBSource$1',
    'javax.xml.bind.util.JAXBSource',
    'javax.xml.bind.util.Messages',
    'javax.xml.bind.util.ValidationEventCollector'
  ]
} else {
  thirdPartyAudit.excludes += ['javax.activation.DataHandler']
}

// AWS SDK is exposing some deprecated methods which we call using a delegate:
// * setObjectRedirectLocation(String bucketName, String key, String newRedirectLocation)
// * changeObjectStorageClass(String bucketName, String key, StorageClass newStorageClass)
compileTestJava.options.compilerArgs << "-Xlint:-deprecation"<|MERGE_RESOLUTION|>--- conflicted
+++ resolved
@@ -388,16 +388,7 @@
   }
 }
 
-check {
-  // also execute the QA tests when testing the plugin
-  dependsOn 'qa:amazon-s3:check'
-}
-
 integTestCluster {
-<<<<<<< HEAD
-  keystoreSetting 's3.client.integration_test.access_key', "s3_integration_test_access_key"
-  keystoreSetting 's3.client.integration_test.secret_key', "s3_integration_test_secret_key"
-=======
   keystoreSetting 's3.client.integration_test_permanent.access_key', s3PermanentAccessKey
   keystoreSetting 's3.client.integration_test_permanent.secret_key', s3PermanentSecretKey
 
@@ -445,7 +436,6 @@
     ].join(",")
   }
   project.check.dependsOn(integTestECS)
->>>>>>> 0c7f6570
 }
 
 thirdPartyAudit.excludes = [
