--- conflicted
+++ resolved
@@ -19,11 +19,6 @@
 
 package org.elasticsearch.discovery.ec2;
 
-<<<<<<< HEAD
-import com.amazonaws.AmazonClientException;
-import com.amazonaws.AmazonWebServiceRequest;
-=======
->>>>>>> afc60bb0
 import com.amazonaws.ClientConfiguration;
 import com.amazonaws.auth.AWSCredentials;
 import com.amazonaws.auth.AWSCredentialsProvider;
@@ -34,56 +29,55 @@
 import com.amazonaws.regions.InstanceMetadataRegionProvider;
 import com.amazonaws.retry.RetryPolicy;
 import com.amazonaws.services.ec2.AmazonEC2;
-<<<<<<< HEAD
 import com.amazonaws.services.ec2.AmazonEC2ClientBuilder;
 import com.amazonaws.util.AwsHostNameUtils;
-=======
-import com.amazonaws.services.ec2.AmazonEC2Client;
-
 import org.apache.logging.log4j.LogManager;
->>>>>>> afc60bb0
 import org.apache.logging.log4j.Logger;
 import org.elasticsearch.ElasticsearchException;
 import org.elasticsearch.common.Randomness;
-<<<<<<< HEAD
-import org.elasticsearch.common.component.AbstractComponent;
-import org.elasticsearch.common.settings.SecureString;
-import org.elasticsearch.common.settings.Settings;
+import org.elasticsearch.common.Strings;
+import org.elasticsearch.common.util.LazyInitializable;
 
-import java.io.Closeable;
-import java.io.IOException;
 import java.util.Random;
+import java.util.concurrent.atomic.AtomicReference;
 
-class AwsEc2ServiceImpl extends AbstractComponent implements AwsEc2Service, Closeable {
+class AwsEc2ServiceImpl implements AwsEc2Service {
 
-    public static final String EC2_METADATA_URL = "http://169.254.169.254/latest/meta-data/";
+    private static final Logger logger = LogManager.getLogger(AwsEc2ServiceImpl.class);
 
-    private AmazonEC2 client;
+    private final AtomicReference<LazyInitializable<AmazonEc2Reference, ElasticsearchException>> lazyClientReference =
+            new AtomicReference<>();
 
-    AwsEc2ServiceImpl(Settings settings) {
-        super(settings);
+    private AmazonEC2 buildClient(Ec2ClientSettings clientSettings) {
+        final AWSCredentialsProvider credentials = buildCredentials(logger, clientSettings);
+        final ClientConfiguration configuration = buildConfiguration(logger, clientSettings);
+
+        final AwsClientBuilder.EndpointConfiguration endpointConfiguration;
+        if (Strings.hasText(clientSettings.endpoint)) {
+            logger.debug("using explicit ec2 endpoint [{}]", clientSettings.endpoint);
+            endpointConfiguration = new AwsClientBuilder.EndpointConfiguration(clientSettings.endpoint,
+                buildRegion(clientSettings.endpoint));
+        } else {
+            logger.debug("No endpoint defined. Using default endpoint [ec2.us-east-1.amazonaws.com].");
+            endpointConfiguration = null;
+        }
+
+        final AmazonEC2 client = buildClient(credentials, configuration, endpointConfiguration);
+        return client;
     }
 
-    @Override
-    public synchronized AmazonEC2 client() {
-        if (client != null) {
-            return client;
-        }
+    // proxy for testing
+    AmazonEC2 buildClient(AWSCredentialsProvider credentials, ClientConfiguration configuration,
+                          AwsClientBuilder.EndpointConfiguration endpointConfiguration) {
 
         AmazonEC2ClientBuilder builder = AmazonEC2ClientBuilder.standard()
-            .withCredentials(buildCredentials(logger, settings))
-            .withClientConfiguration(buildConfiguration(logger, settings));
-
-        String endpoint = findEndpoint(logger, settings);
-        if (endpoint != null) {
-            builder.setEndpointConfiguration(new AwsClientBuilder.EndpointConfiguration(endpoint, buildRegion(endpoint)));
-        } else {
-            logger.debug("No endpoint defined. Using default endpoint [ec2.us-east-1.amazonaws.com].");
+            .withCredentials(credentials)
+            .withClientConfiguration(configuration);
+        if (endpointConfiguration != null) {
+            builder.setEndpointConfiguration(endpointConfiguration);
         }
-
-        this.client = builder.build();
-
-        return this.client;
+        final AmazonEC2 client = builder.build();
+        return client;
     }
 
     // Package private for tests
@@ -99,53 +93,6 @@
             }
         }
         return region;
-    }
-
-    protected static AWSCredentialsProvider buildCredentials(Logger logger, Settings settings) {
-        AWSCredentialsProvider credentials;
-
-        try (SecureString key = ACCESS_KEY_SETTING.get(settings);
-             SecureString secret = SECRET_KEY_SETTING.get(settings)) {
-            if (key.length() == 0 && secret.length() == 0) {
-                logger.debug("Using either environment variables, system properties or instance profile credentials");
-                credentials = new DefaultAWSCredentialsProviderChain();
-            } else {
-                logger.debug("Using basic key/secret credentials");
-                credentials = new StaticCredentialsProvider(new BasicAWSCredentials(key.toString(), secret.toString()));
-            }
-        }
-
-        return credentials;
-=======
-import org.elasticsearch.common.Strings;
-import org.elasticsearch.common.util.LazyInitializable;
-
-import java.util.Random;
-import java.util.concurrent.atomic.AtomicReference;
-
-class AwsEc2ServiceImpl implements AwsEc2Service {
-    
-    private static final Logger logger = LogManager.getLogger(AwsEc2ServiceImpl.class);
-
-    private final AtomicReference<LazyInitializable<AmazonEc2Reference, ElasticsearchException>> lazyClientReference =
-            new AtomicReference<>();
-
-    private AmazonEC2 buildClient(Ec2ClientSettings clientSettings) {
-        final AWSCredentialsProvider credentials = buildCredentials(logger, clientSettings);
-        final ClientConfiguration configuration = buildConfiguration(logger, clientSettings);
-        final AmazonEC2 client = buildClient(credentials, configuration);
-        if (Strings.hasText(clientSettings.endpoint)) {
-            logger.debug("using explicit ec2 endpoint [{}]", clientSettings.endpoint);
-            client.setEndpoint(clientSettings.endpoint);
-        }
-        return client;
-    }
-
-    // proxy for testing
-    AmazonEC2 buildClient(AWSCredentialsProvider credentials, ClientConfiguration configuration) {
-        final AmazonEC2 client = new AmazonEC2Client(credentials, configuration);
-        return client;
->>>>>>> afc60bb0
     }
 
     // pkg private for tests
