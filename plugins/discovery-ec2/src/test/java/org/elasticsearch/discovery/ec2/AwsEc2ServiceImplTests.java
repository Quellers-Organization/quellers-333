--- conflicted
+++ resolved
@@ -23,15 +23,10 @@
 import com.amazonaws.Protocol;
 import com.amazonaws.auth.AWSCredentials;
 import com.amazonaws.auth.AWSCredentialsProvider;
-import com.amazonaws.auth.BasicSessionCredentials;
 import com.amazonaws.auth.DefaultAWSCredentialsProviderChain;
 import org.elasticsearch.common.settings.MockSecureSettings;
 import org.elasticsearch.common.settings.Settings;
-<<<<<<< HEAD
-import org.elasticsearch.common.settings.SettingsException;
-=======
 import org.elasticsearch.discovery.ec2.AwsEc2ServiceImpl;
->>>>>>> 3378240b
 import org.elasticsearch.test.ESTestCase;
 
 import static org.hamcrest.Matchers.instanceOf;
@@ -47,57 +42,6 @@
 
     public void testAWSCredentialsWithElasticsearchAwsSettings() {
         final MockSecureSettings secureSettings = new MockSecureSettings();
-<<<<<<< HEAD
-        secureSettings.setString("discovery.ec2.access_key", "aws_key");
-        secureSettings.setString("discovery.ec2.secret_key", "aws_secret");
-        final AWSCredentials credentials = AwsEc2ServiceImpl.buildCredentials(logger,
-            Settings.builder().setSecureSettings(secureSettings).build()).getCredentials();
-        assertThat(credentials.getAWSAccessKeyId(), is("aws_key"));
-        assertThat(credentials.getAWSSecretKey(), is("aws_secret"));
-    }
-
-    public void testAWSSessionCredentialsWithElasticsearchAwsSettings() {
-        final MockSecureSettings secureSettings = new MockSecureSettings();
-        secureSettings.setString("discovery.ec2.access_key", "aws_key");
-        secureSettings.setString("discovery.ec2.secret_key", "aws_secret");
-        secureSettings.setString("discovery.ec2.session_token", "aws_session_token");
-        final BasicSessionCredentials credentials = (BasicSessionCredentials) AwsEc2ServiceImpl.buildCredentials(logger,
-            Settings.builder().setSecureSettings(secureSettings).build()).getCredentials();
-        assertThat(credentials.getAWSAccessKeyId(), is("aws_key"));
-        assertThat(credentials.getAWSSecretKey(), is("aws_secret"));
-        assertThat(credentials.getSessionToken(), is("aws_session_token"));
-    }
-
-    public void testDeprecationOfLoneAccessKey() {
-        final MockSecureSettings secureSettings = new MockSecureSettings();
-        secureSettings.setString("discovery.ec2.access_key", "aws_key");
-        final AWSCredentials credentials = AwsEc2ServiceImpl.buildCredentials(logger,
-            Settings.builder().setSecureSettings(secureSettings).build()).getCredentials();
-        assertThat(credentials.getAWSAccessKeyId(), is("aws_key"));
-        assertThat(credentials.getAWSSecretKey(), is(""));
-        assertSettingDeprecationsAndWarnings(new String[]{},
-            "Setting [discovery.ec2.access_key] is set but [discovery.ec2.secret_key] is not, which will be unsupported in future");
-    }
-
-    public void testDeprecationOfLoneSecretKey() {
-        final MockSecureSettings secureSettings = new MockSecureSettings();
-        secureSettings.setString("discovery.ec2.secret_key", "aws_secret");
-        final AWSCredentials credentials = AwsEc2ServiceImpl.buildCredentials(logger,
-            Settings.builder().setSecureSettings(secureSettings).build()).getCredentials();
-        assertThat(credentials.getAWSAccessKeyId(), is(""));
-        assertThat(credentials.getAWSSecretKey(), is("aws_secret"));
-        assertSettingDeprecationsAndWarnings(new String[]{},
-            "Setting [discovery.ec2.secret_key] is set but [discovery.ec2.access_key] is not, which will be unsupported in future");
-    }
-
-    public void testRejectionOfLoneSessionToken() {
-        final MockSecureSettings secureSettings = new MockSecureSettings();
-        secureSettings.setString("discovery.ec2.session_token", "aws_session_token");
-        SettingsException e = expectThrows(SettingsException.class, () -> AwsEc2ServiceImpl.buildCredentials(logger,
-            Settings.builder().setSecureSettings(secureSettings).build()));
-        assertThat(e.getMessage(), is(
-            "Setting [discovery.ec2.session_token] is set but [discovery.ec2.access_key] and [discovery.ec2.secret_key] are not"));
-=======
         secureSettings.setString("discovery.ec2.access_key", "aws_key");
         secureSettings.setString("discovery.ec2.secret_key", "aws_secret");
         final Settings settings = Settings.builder().setSecureSettings(secureSettings).build();
@@ -109,7 +53,6 @@
                 .getCredentials();
         assertThat(credentials.getAWSAccessKeyId(), is(expectedKey));
         assertThat(credentials.getAWSSecretKey(), is(expectedSecret));
->>>>>>> 3378240b
     }
 
     public void testAWSDefaultConfiguration() {
