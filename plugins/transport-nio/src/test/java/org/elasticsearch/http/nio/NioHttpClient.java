--- conflicted
+++ resolved
@@ -230,12 +230,7 @@
         }
 
         @Override
-<<<<<<< HEAD
-        public void channelRegistered() {
-        }
-=======
         public void channelActive() {}
->>>>>>> b75003fd
 
         @Override
         public WriteOperation createWriteOperation(SocketChannelContext context, Object message, BiConsumer<Void, Exception> listener) {
