/*
 * Copyright Elasticsearch B.V. and/or licensed to Elasticsearch B.V. under one
 * or more contributor license agreements. Licensed under the Elastic License
 * 2.0 and the Server Side Public License, v 1; you may not use this file except
 * in compliance with, at your election, the Elastic License 2.0 or the Server
 * Side Public License, v 1.
 */

package org.elasticsearch.plugin.analysis.phonetic;

import org.elasticsearch.cluster.metadata.IndexMetadata;
import org.elasticsearch.common.settings.Settings;
import org.elasticsearch.index.IndexSettings;
import org.elasticsearch.index.IndexVersion;
import org.elasticsearch.index.IndexVersions;
import org.elasticsearch.index.analysis.TokenFilterFactory;
import org.elasticsearch.indices.analysis.AnalysisFactoryTestCase;
import org.elasticsearch.test.IndexSettingsModule;
import org.elasticsearch.test.index.IndexVersionUtils;

import java.io.IOException;
import java.util.HashMap;
import java.util.Map;

public class AnalysisPhoneticFactoryTests extends AnalysisFactoryTestCase {
    public AnalysisPhoneticFactoryTests() {
        super(new AnalysisPhoneticPlugin());
    }

    @Override
    protected Map<String, Class<?>> getTokenFilters() {
        Map<String, Class<?>> filters = new HashMap<>(super.getTokenFilters());
        filters.put("beidermorse", PhoneticTokenFilterFactory.class);
        filters.put("doublemetaphone", PhoneticTokenFilterFactory.class);
        filters.put("phonetic", PhoneticTokenFilterFactory.class);
        return filters;
    }

    public void testDisallowedWithSynonyms() throws IOException {

        AnalysisPhoneticPlugin plugin = new AnalysisPhoneticPlugin();

        Settings settings = Settings.builder()
            .put(
                IndexMetadata.SETTING_VERSION_CREATED,
<<<<<<< HEAD
                IndexVersionUtils.randomVersionBetween(random(), IndexVersions.V_8_0_0, IndexVersion.current())
=======
                IndexVersionUtils.randomVersionBetween(random(), IndexVersions.MINIMUM_COMPATIBLE, IndexVersion.current())
>>>>>>> 6fb15923
            )
            .put("path.home", createTempDir().toString())
            .build();
        IndexSettings idxSettings = IndexSettingsModule.newIndexSettings("index", settings);

        TokenFilterFactory tff = plugin.getTokenFilters().get("phonetic").get(idxSettings, null, "phonetic", settings);
        IllegalArgumentException e = expectThrows(IllegalArgumentException.class, tff::getSynonymFilter);
        assertEquals("Token filter [phonetic] cannot be used to parse synonyms", e.getMessage());
    }

}<|MERGE_RESOLUTION|>--- conflicted
+++ resolved
@@ -43,11 +43,7 @@
         Settings settings = Settings.builder()
             .put(
                 IndexMetadata.SETTING_VERSION_CREATED,
-<<<<<<< HEAD
-                IndexVersionUtils.randomVersionBetween(random(), IndexVersions.V_8_0_0, IndexVersion.current())
-=======
                 IndexVersionUtils.randomVersionBetween(random(), IndexVersions.MINIMUM_COMPATIBLE, IndexVersion.current())
->>>>>>> 6fb15923
             )
             .put("path.home", createTempDir().toString())
             .build();
