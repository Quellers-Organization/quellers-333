--- conflicted
+++ resolved
@@ -142,11 +142,7 @@
             listener = new LatchedActionListener<>(listener, latch);
 
             // tag::list-tasks-execute-async
-<<<<<<< HEAD
-            client.tasks().listAsync(request, listener, RequestOptions.DEFAULT); // <1>
-=======
             client.tasks().listAsync(request, RequestOptions.DEFAULT, listener); // <1>
->>>>>>> 41583875
             // end::list-tasks-execute-async
 
             assertTrue(latch.await(30L, TimeUnit.SECONDS));
@@ -216,7 +212,7 @@
             listener = new LatchedActionListener<>(listener, latch);
 
             // tag::cancel-tasks-execute-async
-            client.tasks().cancelAsync(request, listener, RequestOptions.DEFAULT); // <1>
+            client.tasks().cancelAsync(request, RequestOptions.DEFAULT, listener); // <1>
             // end::cancel-tasks-execute-async
 
             assertTrue(latch.await(30L, TimeUnit.SECONDS));
