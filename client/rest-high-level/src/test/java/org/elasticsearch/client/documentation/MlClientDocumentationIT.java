/*
 * Licensed to Elasticsearch under one or more contributor
 * license agreements. See the NOTICE file distributed with
 * this work for additional information regarding copyright
 * ownership. Elasticsearch licenses this file to you under
 * the Apache License, Version 2.0 (the "License"); you may
 * not use this file except in compliance with the License.
 * You may obtain a copy of the License at
 *
 *    http://www.apache.org/licenses/LICENSE-2.0
 *
 * Unless required by applicable law or agreed to in writing,
 * software distributed under the License is distributed on an
 * "AS IS" BASIS, WITHOUT WARRANTIES OR CONDITIONS OF ANY
 * KIND, either express or implied.  See the License for the
 * specific language governing permissions and limitations
 * under the License.
 */
package org.elasticsearch.client.documentation;

import org.elasticsearch.action.ActionListener;
import org.elasticsearch.action.LatchedActionListener;
import org.elasticsearch.action.index.IndexRequest;
import org.elasticsearch.action.support.WriteRequest;
import org.elasticsearch.client.ESRestHighLevelClientTestCase;
import org.elasticsearch.client.MachineLearningIT;
import org.elasticsearch.client.MlRestTestStateCleaner;
import org.elasticsearch.client.RequestOptions;
import org.elasticsearch.client.RestHighLevelClient;
import org.elasticsearch.client.ml.CloseJobRequest;
import org.elasticsearch.client.ml.CloseJobResponse;
import org.elasticsearch.client.ml.DeleteJobRequest;
import org.elasticsearch.client.ml.DeleteJobResponse;
import org.elasticsearch.client.ml.GetBucketsRequest;
import org.elasticsearch.client.ml.GetBucketsResponse;
import org.elasticsearch.client.ml.GetJobRequest;
import org.elasticsearch.client.ml.GetJobResponse;
import org.elasticsearch.client.ml.GetJobStatsRequest;
import org.elasticsearch.client.ml.GetJobStatsResponse;
import org.elasticsearch.client.ml.GetRecordsRequest;
import org.elasticsearch.client.ml.GetRecordsResponse;
import org.elasticsearch.client.ml.OpenJobRequest;
import org.elasticsearch.client.ml.OpenJobResponse;
import org.elasticsearch.client.ml.PutJobRequest;
import org.elasticsearch.client.ml.PutJobResponse;
import org.elasticsearch.client.ml.job.config.AnalysisConfig;
import org.elasticsearch.client.ml.job.config.DataDescription;
import org.elasticsearch.client.ml.job.config.Detector;
import org.elasticsearch.client.ml.job.config.Job;
import org.elasticsearch.client.ml.job.results.AnomalyRecord;
import org.elasticsearch.client.ml.job.results.Bucket;
import org.elasticsearch.client.ml.job.util.PageParams;
import org.elasticsearch.common.unit.TimeValue;
import org.elasticsearch.common.xcontent.XContentType;
<<<<<<< HEAD
import org.elasticsearch.client.ml.FlushJobRequest;
import org.elasticsearch.client.ml.FlushJobResponse;
=======
import org.elasticsearch.client.ml.job.stats.JobStats;
>>>>>>> 19b14fa5
import org.junit.After;

import java.io.IOException;
import java.util.Collections;
import java.util.Date;
import java.util.List;
import java.util.concurrent.CountDownLatch;
import java.util.concurrent.TimeUnit;
import java.util.stream.Collectors;

import static org.hamcrest.Matchers.containsInAnyOrder;
import static org.hamcrest.Matchers.greaterThan;
import static org.hamcrest.Matchers.hasSize;

public class MlClientDocumentationIT extends ESRestHighLevelClientTestCase {

    @After
    public void cleanUp() throws IOException {
        new MlRestTestStateCleaner(logger, client()).clearMlMetadata();
    }

    public void testCreateJob() throws Exception {
        RestHighLevelClient client = highLevelClient();

        //tag::x-pack-ml-put-job-detector
        Detector.Builder detectorBuilder = new Detector.Builder()
            .setFunction("sum")                                    // <1>
            .setFieldName("total")                                 // <2>
            .setDetectorDescription("Sum of total");               // <3>
        //end::x-pack-ml-put-job-detector

        //tag::x-pack-ml-put-job-analysis-config
        List<Detector> detectors = Collections.singletonList(detectorBuilder.build());       // <1>
        AnalysisConfig.Builder analysisConfigBuilder = new AnalysisConfig.Builder(detectors) // <2>
            .setBucketSpan(TimeValue.timeValueMinutes(10));                                  // <3>
        //end::x-pack-ml-put-job-analysis-config

        //tag::x-pack-ml-put-job-data-description
        DataDescription.Builder dataDescriptionBuilder = new DataDescription.Builder()
            .setTimeField("timestamp");  // <1>
        //end::x-pack-ml-put-job-data-description

        {
            String id = "job_1";

            //tag::x-pack-ml-put-job-config
            Job.Builder jobBuilder = new Job.Builder(id)      // <1>
                .setAnalysisConfig(analysisConfigBuilder)     // <2>
                .setDataDescription(dataDescriptionBuilder)   // <3>
                .setDescription("Total sum of requests");     // <4>
            //end::x-pack-ml-put-job-config

            //tag::x-pack-ml-put-job-request
            PutJobRequest request = new PutJobRequest(jobBuilder.build()); // <1>
            //end::x-pack-ml-put-job-request

            //tag::x-pack-ml-put-job-execute
            PutJobResponse response = client.machineLearning().putJob(request, RequestOptions.DEFAULT);
            //end::x-pack-ml-put-job-execute

            //tag::x-pack-ml-put-job-response
            Date createTime = response.getResponse().getCreateTime(); // <1>
            //end::x-pack-ml-put-job-response
            assertThat(createTime.getTime(), greaterThan(0L));
        }
        {
            String id = "job_2";
            Job.Builder jobBuilder = new Job.Builder(id)
                .setAnalysisConfig(analysisConfigBuilder)
                .setDataDescription(dataDescriptionBuilder)
                .setDescription("Total sum of requests");

            PutJobRequest request = new PutJobRequest(jobBuilder.build());
            // tag::x-pack-ml-put-job-execute-listener
            ActionListener<PutJobResponse> listener = new ActionListener<PutJobResponse>() {
                @Override
                public void onResponse(PutJobResponse response) {
                    // <1>
                }

                @Override
                public void onFailure(Exception e) {
                    // <2>
                }
            };
            // end::x-pack-ml-put-job-execute-listener

            // Replace the empty listener by a blocking listener in test
            final CountDownLatch latch = new CountDownLatch(1);
            listener = new LatchedActionListener<>(listener, latch);

            // tag::x-pack-ml-put-job-execute-async
            client.machineLearning().putJobAsync(request, RequestOptions.DEFAULT, listener); // <1>
            // end::x-pack-ml-put-job-execute-async

            assertTrue(latch.await(30L, TimeUnit.SECONDS));
        }
    }

    public void testGetJob() throws Exception {
        RestHighLevelClient client = highLevelClient();

        String jobId = "get-machine-learning-job1";

        Job job = MachineLearningIT.buildJob("get-machine-learning-job1");
        client.machineLearning().putJob(new PutJobRequest(job), RequestOptions.DEFAULT);

        Job secondJob = MachineLearningIT.buildJob("get-machine-learning-job2");
        client.machineLearning().putJob(new PutJobRequest(secondJob), RequestOptions.DEFAULT);

        {
            //tag::x-pack-ml-get-job-request
            GetJobRequest request = new GetJobRequest("get-machine-learning-job1", "get-machine-learning-job*"); //<1>
            request.setAllowNoJobs(true); //<2>
            //end::x-pack-ml-get-job-request

            //tag::x-pack-ml-get-job-execute
            GetJobResponse response = client.machineLearning().getJob(request, RequestOptions.DEFAULT);
            long numberOfJobs = response.count(); //<1>
            List<Job> jobs = response.jobs(); //<2>
            //end::x-pack-ml-get-job-execute

            assertEquals(2, response.count());
            assertThat(response.jobs(), hasSize(2));
            assertThat(response.jobs().stream().map(Job::getId).collect(Collectors.toList()),
                containsInAnyOrder(job.getId(), secondJob.getId()));
        }
        {
            GetJobRequest request = new GetJobRequest("get-machine-learning-job1", "get-machine-learning-job*");

            // tag::x-pack-ml-get-job-listener
            ActionListener<GetJobResponse> listener = new ActionListener<GetJobResponse>() {
                @Override
                public void onResponse(GetJobResponse response) {
                    // <1>
                }

                @Override
                public void onFailure(Exception e) {
                    // <2>
                }
            };
            // end::x-pack-ml-get-job-listener

            // Replace the empty listener by a blocking listener in test
            final CountDownLatch latch = new CountDownLatch(1);
            listener = new LatchedActionListener<>(listener, latch);

            // tag::x-pack-ml-get-job-execute-async
            client.machineLearning().getJobAsync(request, RequestOptions.DEFAULT, listener); // <1>
            // end::x-pack-ml-get-job-execute-async

            assertTrue(latch.await(30L, TimeUnit.SECONDS));
        }
    }

    public void testDeleteJob() throws Exception {
        RestHighLevelClient client = highLevelClient();

        String jobId = "my-first-machine-learning-job";

        Job job = MachineLearningIT.buildJob(jobId);
        client.machineLearning().putJob(new PutJobRequest(job), RequestOptions.DEFAULT);

        Job secondJob = MachineLearningIT.buildJob("my-second-machine-learning-job");
        client.machineLearning().putJob(new PutJobRequest(secondJob), RequestOptions.DEFAULT);

        {
            //tag::x-pack-delete-ml-job-request
            DeleteJobRequest deleteJobRequest = new DeleteJobRequest("my-first-machine-learning-job");
            deleteJobRequest.setForce(false); //<1>
            DeleteJobResponse deleteJobResponse = client.machineLearning().deleteJob(deleteJobRequest, RequestOptions.DEFAULT);
            //end::x-pack-delete-ml-job-request

            //tag::x-pack-delete-ml-job-response
            boolean isAcknowledged = deleteJobResponse.isAcknowledged(); //<1>
            //end::x-pack-delete-ml-job-response
        }
        {
            //tag::x-pack-delete-ml-job-request-listener
            ActionListener<DeleteJobResponse> listener = new ActionListener<DeleteJobResponse>() {
                @Override
                public void onResponse(DeleteJobResponse deleteJobResponse) {
                    // <1>
                }

                @Override
                public void onFailure(Exception e) {
                    // <2>
                }
            };
            //end::x-pack-delete-ml-job-request-listener

            // Replace the empty listener by a blocking listener in test
            final CountDownLatch latch = new CountDownLatch(1);
            listener = new LatchedActionListener<>(listener, latch);

            //tag::x-pack-delete-ml-job-request-async
            DeleteJobRequest deleteJobRequest = new DeleteJobRequest("my-second-machine-learning-job");
            client.machineLearning().deleteJobAsync(deleteJobRequest, RequestOptions.DEFAULT, listener); // <1>
            //end::x-pack-delete-ml-job-request-async

            assertTrue(latch.await(30L, TimeUnit.SECONDS));
        }
    }

    public void testOpenJob() throws Exception {
        RestHighLevelClient client = highLevelClient();

        Job job = MachineLearningIT.buildJob("opening-my-first-machine-learning-job");
        client.machineLearning().putJob(new PutJobRequest(job), RequestOptions.DEFAULT);

        Job secondJob = MachineLearningIT.buildJob("opening-my-second-machine-learning-job");
        client.machineLearning().putJob(new PutJobRequest(secondJob), RequestOptions.DEFAULT);

        {
            //tag::x-pack-ml-open-job-request
            OpenJobRequest openJobRequest = new OpenJobRequest("opening-my-first-machine-learning-job"); //<1>
            openJobRequest.setTimeout(TimeValue.timeValueMinutes(10)); //<2>
            //end::x-pack-ml-open-job-request

            //tag::x-pack-ml-open-job-execute
            OpenJobResponse openJobResponse = client.machineLearning().openJob(openJobRequest, RequestOptions.DEFAULT);
            boolean isOpened = openJobResponse.isOpened(); //<1>
            //end::x-pack-ml-open-job-execute

        }
        {
            //tag::x-pack-ml-open-job-listener
            ActionListener<OpenJobResponse> listener = new ActionListener<OpenJobResponse>() {
                @Override
                public void onResponse(OpenJobResponse openJobResponse) {
                    //<1>
                }

                @Override
                public void onFailure(Exception e) {
                    // <2>
                }
            };
            //end::x-pack-ml-open-job-listener
            OpenJobRequest openJobRequest = new OpenJobRequest("opening-my-second-machine-learning-job");
            // Replace the empty listener by a blocking listener in test
            final CountDownLatch latch = new CountDownLatch(1);
            listener = new LatchedActionListener<>(listener, latch);

            // tag::x-pack-ml-open-job-execute-async
            client.machineLearning().openJobAsync(openJobRequest, RequestOptions.DEFAULT, listener); //<1>
            // end::x-pack-ml-open-job-execute-async

            assertTrue(latch.await(30L, TimeUnit.SECONDS));
        }
    }

    public void testCloseJob() throws Exception {
        RestHighLevelClient client = highLevelClient();

        {
            Job job = MachineLearningIT.buildJob("closing-my-first-machine-learning-job");
            client.machineLearning().putJob(new PutJobRequest(job), RequestOptions.DEFAULT);
            client.machineLearning().openJob(new OpenJobRequest(job.getId()), RequestOptions.DEFAULT);

            //tag::x-pack-ml-close-job-request
            CloseJobRequest closeJobRequest = new CloseJobRequest("closing-my-first-machine-learning-job", "otherjobs*"); //<1>
            closeJobRequest.setForce(false); //<2>
            closeJobRequest.setAllowNoJobs(true); //<3>
            closeJobRequest.setTimeout(TimeValue.timeValueMinutes(10)); //<4>
            //end::x-pack-ml-close-job-request

            //tag::x-pack-ml-close-job-execute
            CloseJobResponse closeJobResponse = client.machineLearning().closeJob(closeJobRequest, RequestOptions.DEFAULT);
            boolean isClosed = closeJobResponse.isClosed(); //<1>
            //end::x-pack-ml-close-job-execute

        }
        {
            Job job = MachineLearningIT.buildJob("closing-my-second-machine-learning-job");
            client.machineLearning().putJob(new PutJobRequest(job), RequestOptions.DEFAULT);
            client.machineLearning().openJob(new OpenJobRequest(job.getId()), RequestOptions.DEFAULT);

            //tag::x-pack-ml-close-job-listener
            ActionListener<CloseJobResponse> listener = new ActionListener<CloseJobResponse>() {
                @Override
                public void onResponse(CloseJobResponse closeJobResponse) {
                    //<1>
                }

                @Override
                public void onFailure(Exception e) {
                    // <2>
                }
            };
            //end::x-pack-ml-close-job-listener
            CloseJobRequest closeJobRequest = new CloseJobRequest("closing-my-second-machine-learning-job");

            // Replace the empty listener by a blocking listener in test
            final CountDownLatch latch = new CountDownLatch(1);
            listener = new LatchedActionListener<>(listener, latch);

            // tag::x-pack-ml-close-job-execute-async
            client.machineLearning().closeJobAsync(closeJobRequest, RequestOptions.DEFAULT, listener); //<1>
            // end::x-pack-ml-close-job-execute-async

            assertTrue(latch.await(30L, TimeUnit.SECONDS));
        }
    }

    public void testGetBuckets() throws IOException, InterruptedException {
        RestHighLevelClient client = highLevelClient();

        String jobId = "test-get-buckets";
        Job job = MachineLearningIT.buildJob(jobId);
        client.machineLearning().putJob(new PutJobRequest(job), RequestOptions.DEFAULT);

        // Let us index a bucket
        IndexRequest indexRequest = new IndexRequest(".ml-anomalies-shared", "doc");
        indexRequest.setRefreshPolicy(WriteRequest.RefreshPolicy.IMMEDIATE);
        indexRequest.source("{\"job_id\":\"test-get-buckets\", \"result_type\":\"bucket\", \"timestamp\": 1533081600000," +
                        "\"bucket_span\": 600,\"is_interim\": false, \"anomaly_score\": 80.0}", XContentType.JSON);
        client.index(indexRequest, RequestOptions.DEFAULT);

        {
            // tag::x-pack-ml-get-buckets-request
            GetBucketsRequest request = new GetBucketsRequest(jobId); // <1>
            // end::x-pack-ml-get-buckets-request

            // tag::x-pack-ml-get-buckets-timestamp
            request.setTimestamp("2018-08-17T00:00:00Z"); // <1>
            // end::x-pack-ml-get-buckets-timestamp

            // Set timestamp to null as it is incompatible with other args
            request.setTimestamp(null);

            // tag::x-pack-ml-get-buckets-anomaly-score
            request.setAnomalyScore(75.0); // <1>
            // end::x-pack-ml-get-buckets-anomaly-score

            // tag::x-pack-ml-get-buckets-desc
            request.setDescending(true); // <1>
            // end::x-pack-ml-get-buckets-desc

            // tag::x-pack-ml-get-buckets-end
            request.setEnd("2018-08-21T00:00:00Z"); // <1>
            // end::x-pack-ml-get-buckets-end

            // tag::x-pack-ml-get-buckets-exclude-interim
            request.setExcludeInterim(true); // <1>
            // end::x-pack-ml-get-buckets-exclude-interim

            // tag::x-pack-ml-get-buckets-expand
            request.setExpand(true); // <1>
            // end::x-pack-ml-get-buckets-expand

            // tag::x-pack-ml-get-buckets-page
            request.setPageParams(new PageParams(100, 200)); // <1>
            // end::x-pack-ml-get-buckets-page

            // Set page params back to null so the response contains the bucket we indexed
            request.setPageParams(null);

            // tag::x-pack-ml-get-buckets-sort
            request.setSort("anomaly_score"); // <1>
            // end::x-pack-ml-get-buckets-sort

            // tag::x-pack-ml-get-buckets-start
            request.setStart("2018-08-01T00:00:00Z"); // <1>
            // end::x-pack-ml-get-buckets-start

            // tag::x-pack-ml-get-buckets-execute
            GetBucketsResponse response = client.machineLearning().getBuckets(request, RequestOptions.DEFAULT);
            // end::x-pack-ml-get-buckets-execute

            // tag::x-pack-ml-get-buckets-response
            long count = response.count(); // <1>
            List<Bucket> buckets = response.buckets(); // <2>
            // end::x-pack-ml-get-buckets-response
            assertEquals(1, buckets.size());
        }
        {
            GetBucketsRequest request = new GetBucketsRequest(jobId);

            // tag::x-pack-ml-get-buckets-listener
            ActionListener<GetBucketsResponse> listener =
                    new ActionListener<GetBucketsResponse>() {
                        @Override
                        public void onResponse(GetBucketsResponse getBucketsResponse) {
                            // <1>
                        }

                        @Override
                        public void onFailure(Exception e) {
                            // <2>
                        }
                    };
            // end::x-pack-ml-get-buckets-listener

            // Replace the empty listener by a blocking listener in test
            final CountDownLatch latch = new CountDownLatch(1);
            listener = new LatchedActionListener<>(listener, latch);

            // tag::x-pack-ml-get-buckets-execute-async
            client.machineLearning().getBucketsAsync(request, RequestOptions.DEFAULT, listener); // <1>
            // end::x-pack-ml-get-buckets-execute-async

            assertTrue(latch.await(30L, TimeUnit.SECONDS));
        }
    }

<<<<<<< HEAD
    public void testFlushJob() throws Exception {
        RestHighLevelClient client = highLevelClient();

        Job job = MachineLearningIT.buildJob("flushing-my-first-machine-learning-job");
        client.machineLearning().putJob(new PutJobRequest(job), RequestOptions.DEFAULT);
        client.machineLearning().openJob(new OpenJobRequest(job.getId()), RequestOptions.DEFAULT);

        Job secondJob = MachineLearningIT.buildJob("flushing-my-second-machine-learning-job");
        client.machineLearning().putJob(new PutJobRequest(secondJob), RequestOptions.DEFAULT);
        client.machineLearning().openJob(new OpenJobRequest(secondJob.getId()), RequestOptions.DEFAULT);

        {
            //tag::x-pack-ml-flush-job-request
            FlushJobRequest flushJobRequest = new FlushJobRequest("flushing-my-first-machine-learning-job"); //<1>
            //end::x-pack-ml-flush-job-request

            //tag::x-pack-ml-flush-job-request-options
            flushJobRequest.setCalcInterim(true); //<1>
            flushJobRequest.setAdvanceTime("2018-08-31T16:35:07+00:00"); //<2>
            flushJobRequest.setStart("2018-08-31T16:35:17+00:00"); //<3>
            flushJobRequest.setEnd("2018-08-31T16:35:27+00:00"); //<4>
            flushJobRequest.setSkipTime("2018-08-31T16:35:00+00:00"); //<5>
            //end::x-pack-ml-flush-job-request-options

            //tag::x-pack-ml-flush-job-execute
            FlushJobResponse flushJobResponse = client.machineLearning().flushJob(flushJobRequest, RequestOptions.DEFAULT);
            //end::x-pack-ml-flush-job-execute

            //tag::x-pack-ml-flush-job-response
            boolean isFlushed = flushJobResponse.isFlushed(); //<1>
            Date lastFinalizedBucketEnd = flushJobResponse.getLastFinalizedBucketEnd(); //<2>
            //end::x-pack-ml-flush-job-response

        }
        {
            //tag::x-pack-ml-flush-job-listener
            ActionListener<FlushJobResponse> listener = new ActionListener<FlushJobResponse>() {
                @Override
                public void onResponse(FlushJobResponse FlushJobResponse) {
                    //<1>
=======
    public void testGetJobStats() throws Exception {
        RestHighLevelClient client = highLevelClient();

        Job job = MachineLearningIT.buildJob("get-machine-learning-job-stats1");
        client.machineLearning().putJob(new PutJobRequest(job), RequestOptions.DEFAULT);

        Job secondJob = MachineLearningIT.buildJob("get-machine-learning-job-stats2");
        client.machineLearning().putJob(new PutJobRequest(secondJob), RequestOptions.DEFAULT);

        {
            //tag::x-pack-ml-get-job-stats-request
            GetJobStatsRequest request = new GetJobStatsRequest("get-machine-learning-job-stats1", "get-machine-learning-job-*"); //<1>
            request.setAllowNoJobs(true); //<2>
            //end::x-pack-ml-get-job-stats-request

            //tag::x-pack-ml-get-job-stats-execute
            GetJobStatsResponse response = client.machineLearning().getJobStats(request, RequestOptions.DEFAULT);
            //end::x-pack-ml-get-job-stats-execute

            //tag::x-pack-ml-get-job-stats-response
            long numberOfJobStats = response.count(); //<1>
            List<JobStats> jobStats = response.jobStats(); //<2>
            //end::x-pack-ml-get-job-stats-response

            assertEquals(2, response.count());
            assertThat(response.jobStats(), hasSize(2));
            assertThat(response.jobStats().stream().map(JobStats::getJobId).collect(Collectors.toList()),
                containsInAnyOrder(job.getId(), secondJob.getId()));
        }
        {
            GetJobStatsRequest request = new GetJobStatsRequest("get-machine-learning-job-stats1", "get-machine-learning-job-*");

            // tag::x-pack-ml-get-job-stats-listener
            ActionListener<GetJobStatsResponse> listener = new ActionListener<GetJobStatsResponse>() {
                @Override
                public void onResponse(GetJobStatsResponse response) {
                    // <1>
>>>>>>> 19b14fa5
                }

                @Override
                public void onFailure(Exception e) {
                    // <2>
                }
            };
<<<<<<< HEAD
            //end::x-pack-ml-flush-job-listener
            FlushJobRequest flushJobRequest = new FlushJobRequest("flushing-my-second-machine-learning-job");
=======
            // end::x-pack-ml-get-job-stats-listener
>>>>>>> 19b14fa5

            // Replace the empty listener by a blocking listener in test
            final CountDownLatch latch = new CountDownLatch(1);
            listener = new LatchedActionListener<>(listener, latch);

<<<<<<< HEAD
            // tag::x-pack-ml-flush-job-execute-async
            client.machineLearning().flushJobAsync(flushJobRequest, RequestOptions.DEFAULT, listener); //<1>
            // end::x-pack-ml-flush-job-execute-async
=======
            // tag::x-pack-ml-get-job-stats-execute-async
            client.machineLearning().getJobStatsAsync(request, RequestOptions.DEFAULT, listener); // <1>
            // end::x-pack-ml-get-job-stats-execute-async
>>>>>>> 19b14fa5

            assertTrue(latch.await(30L, TimeUnit.SECONDS));
        }
    }

    public void testGetRecords() throws IOException, InterruptedException {
        RestHighLevelClient client = highLevelClient();

        String jobId = "test-get-records";
        Job job = MachineLearningIT.buildJob(jobId);
        client.machineLearning().putJob(new PutJobRequest(job), RequestOptions.DEFAULT);

        // Let us index a record
        IndexRequest indexRequest = new IndexRequest(".ml-anomalies-shared", "doc");
        indexRequest.setRefreshPolicy(WriteRequest.RefreshPolicy.IMMEDIATE);
        indexRequest.source("{\"job_id\":\"test-get-records\", \"result_type\":\"record\", \"timestamp\": 1533081600000," +
                "\"bucket_span\": 600,\"is_interim\": false, \"record_score\": 80.0}", XContentType.JSON);
        client.index(indexRequest, RequestOptions.DEFAULT);

        {
            // tag::x-pack-ml-get-records-request
            GetRecordsRequest request = new GetRecordsRequest(jobId); // <1>
            // end::x-pack-ml-get-records-request

            // tag::x-pack-ml-get-records-desc
            request.setDescending(true); // <1>
            // end::x-pack-ml-get-records-desc

            // tag::x-pack-ml-get-records-end
            request.setEnd("2018-08-21T00:00:00Z"); // <1>
            // end::x-pack-ml-get-records-end

            // tag::x-pack-ml-get-records-exclude-interim
            request.setExcludeInterim(true); // <1>
            // end::x-pack-ml-get-records-exclude-interim

            // tag::x-pack-ml-get-records-page
            request.setPageParams(new PageParams(100, 200)); // <1>
            // end::x-pack-ml-get-records-page

            // Set page params back to null so the response contains the record we indexed
            request.setPageParams(null);

            // tag::x-pack-ml-get-records-record-score
            request.setRecordScore(75.0); // <1>
            // end::x-pack-ml-get-records-record-score

            // tag::x-pack-ml-get-records-sort
            request.setSort("probability"); // <1>
            // end::x-pack-ml-get-records-sort

            // tag::x-pack-ml-get-records-start
            request.setStart("2018-08-01T00:00:00Z"); // <1>
            // end::x-pack-ml-get-records-start

            // tag::x-pack-ml-get-records-execute
            GetRecordsResponse response = client.machineLearning().getRecords(request, RequestOptions.DEFAULT);
            // end::x-pack-ml-get-records-execute

            // tag::x-pack-ml-get-records-response
            long count = response.count(); // <1>
            List<AnomalyRecord> records = response.records(); // <2>
            // end::x-pack-ml-get-records-response
            assertEquals(1, records.size());
        }
        {
            GetRecordsRequest request = new GetRecordsRequest(jobId);

            // tag::x-pack-ml-get-records-listener
            ActionListener<GetRecordsResponse> listener =
                    new ActionListener<GetRecordsResponse>() {
                        @Override
                        public void onResponse(GetRecordsResponse getRecordsResponse) {
                            // <1>
                        }

                        @Override
                        public void onFailure(Exception e) {
                            // <2>
                        }
                    };
            // end::x-pack-ml-get-records-listener

            // Replace the empty listener by a blocking listener in test
            final CountDownLatch latch = new CountDownLatch(1);
            listener = new LatchedActionListener<>(listener, latch);

            // tag::x-pack-ml-get-records-execute-async
            client.machineLearning().getRecordsAsync(request, RequestOptions.DEFAULT, listener); // <1>
            // end::x-pack-ml-get-records-execute-async

            assertTrue(latch.await(30L, TimeUnit.SECONDS));
        }
    }
}<|MERGE_RESOLUTION|>--- conflicted
+++ resolved
@@ -52,12 +52,9 @@
 import org.elasticsearch.client.ml.job.util.PageParams;
 import org.elasticsearch.common.unit.TimeValue;
 import org.elasticsearch.common.xcontent.XContentType;
-<<<<<<< HEAD
 import org.elasticsearch.client.ml.FlushJobRequest;
 import org.elasticsearch.client.ml.FlushJobResponse;
-=======
 import org.elasticsearch.client.ml.job.stats.JobStats;
->>>>>>> 19b14fa5
 import org.junit.After;
 
 import java.io.IOException;
@@ -466,7 +463,6 @@
         }
     }
 
-<<<<<<< HEAD
     public void testFlushJob() throws Exception {
         RestHighLevelClient client = highLevelClient();
 
@@ -507,7 +503,29 @@
                 @Override
                 public void onResponse(FlushJobResponse FlushJobResponse) {
                     //<1>
-=======
+                }
+
+                @Override
+                public void onFailure(Exception e) {
+                    // <2>
+                }
+            };
+            //end::x-pack-ml-flush-job-listener
+            FlushJobRequest flushJobRequest = new FlushJobRequest("flushing-my-second-machine-learning-job");
+
+            // Replace the empty listener by a blocking listener in test
+            final CountDownLatch latch = new CountDownLatch(1);
+            listener = new LatchedActionListener<>(listener, latch);
+
+            // tag::x-pack-ml-flush-job-execute-async
+            client.machineLearning().flushJobAsync(flushJobRequest, RequestOptions.DEFAULT, listener); //<1>
+            // end::x-pack-ml-flush-job-execute-async
+
+            assertTrue(latch.await(30L, TimeUnit.SECONDS));
+        }
+    }
+
+
     public void testGetJobStats() throws Exception {
         RestHighLevelClient client = highLevelClient();
 
@@ -545,7 +563,6 @@
                 @Override
                 public void onResponse(GetJobStatsResponse response) {
                     // <1>
->>>>>>> 19b14fa5
                 }
 
                 @Override
@@ -553,26 +570,15 @@
                     // <2>
                 }
             };
-<<<<<<< HEAD
-            //end::x-pack-ml-flush-job-listener
-            FlushJobRequest flushJobRequest = new FlushJobRequest("flushing-my-second-machine-learning-job");
-=======
             // end::x-pack-ml-get-job-stats-listener
->>>>>>> 19b14fa5
-
-            // Replace the empty listener by a blocking listener in test
-            final CountDownLatch latch = new CountDownLatch(1);
-            listener = new LatchedActionListener<>(listener, latch);
-
-<<<<<<< HEAD
-            // tag::x-pack-ml-flush-job-execute-async
-            client.machineLearning().flushJobAsync(flushJobRequest, RequestOptions.DEFAULT, listener); //<1>
-            // end::x-pack-ml-flush-job-execute-async
-=======
+
+            // Replace the empty listener by a blocking listener in test
+            final CountDownLatch latch = new CountDownLatch(1);
+            listener = new LatchedActionListener<>(listener, latch);
+
             // tag::x-pack-ml-get-job-stats-execute-async
             client.machineLearning().getJobStatsAsync(request, RequestOptions.DEFAULT, listener); // <1>
             // end::x-pack-ml-get-job-stats-execute-async
->>>>>>> 19b14fa5
 
             assertTrue(latch.await(30L, TimeUnit.SECONDS));
         }
