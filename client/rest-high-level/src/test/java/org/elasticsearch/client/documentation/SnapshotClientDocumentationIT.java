--- conflicted
+++ resolved
@@ -29,15 +29,12 @@
 import org.elasticsearch.action.admin.cluster.repositories.put.PutRepositoryResponse;
 import org.elasticsearch.action.admin.cluster.repositories.verify.VerifyRepositoryRequest;
 import org.elasticsearch.action.admin.cluster.repositories.verify.VerifyRepositoryResponse;
-<<<<<<< HEAD
 import org.elasticsearch.action.admin.cluster.snapshots.create.CreateSnapshotRequest;
 import org.elasticsearch.action.admin.cluster.snapshots.create.CreateSnapshotResponse;
 import org.elasticsearch.action.admin.indices.create.CreateIndexRequest;
 import org.elasticsearch.action.support.IndicesOptions;
-=======
 import org.elasticsearch.action.admin.cluster.snapshots.delete.DeleteSnapshotRequest;
 import org.elasticsearch.action.admin.cluster.snapshots.delete.DeleteSnapshotResponse;
->>>>>>> db909054
 import org.elasticsearch.client.ESRestHighLevelClientTestCase;
 import org.elasticsearch.client.Request;
 import org.elasticsearch.client.RequestOptions;
@@ -375,74 +372,6 @@
         }
     }
 
-    public void testSnapshotDeleteSnapshot() throws IOException {
-        RestHighLevelClient client = highLevelClient();
-
-        createTestRepositories();
-        createTestSnapshots();
-
-        // tag::delete-snapshot-request
-        DeleteSnapshotRequest request = new DeleteSnapshotRequest(repositoryName);
-        request.snapshot(snapshotName);
-        // end::delete-snapshot-request
-
-        // tag::delete-snapshot-request-masterTimeout
-        request.masterNodeTimeout(TimeValue.timeValueMinutes(1)); // <1>
-        request.masterNodeTimeout("1m"); // <2>
-        // end::delete-snapshot-request-masterTimeout
-
-        // tag::delete-snapshot-execute
-        DeleteSnapshotResponse response = client.snapshot().delete(request, RequestOptions.DEFAULT);
-        // end::delete-snapshot-execute
-
-        // tag::delete-snapshot-response
-        boolean acknowledged = response.isAcknowledged(); // <1>
-        // end::delete-snapshot-response
-        assertTrue(acknowledged);
-    }
-
-    public void testSnapshotDeleteSnapshotAsync() throws InterruptedException {
-        RestHighLevelClient client = highLevelClient();
-        {
-            DeleteSnapshotRequest request = new DeleteSnapshotRequest();
-
-            // tag::delete-snapshot-execute-listener
-            ActionListener<DeleteSnapshotResponse> listener =
-                new ActionListener<DeleteSnapshotResponse>() {
-                    @Override
-                    public void onResponse(DeleteSnapshotResponse deleteSnapshotResponse) {
-                        // <1>
-                    }
-
-                    @Override
-                    public void onFailure(Exception e) {
-                        // <2>
-                    }
-                };
-            // end::delete-snapshot-execute-listener
-
-            // Replace the empty listener by a blocking listener in test
-            final CountDownLatch latch = new CountDownLatch(1);
-            listener = new LatchedActionListener<>(listener, latch);
-
-            // tag::delete-snapshot-execute-async
-            client.snapshot().deleteAsync(request, RequestOptions.DEFAULT, listener); // <1>
-            // end::delete-snapshot-execute-async
-
-            assertTrue(latch.await(30L, TimeUnit.SECONDS));
-        }
-    }
-
-    private void createTestRepositories() throws IOException {
-        PutRepositoryRequest request = new PutRepositoryRequest(repositoryName);
-        request.type(FsRepository.TYPE);
-        request.settings("{\"location\": \".\"}", XContentType.JSON);
-        assertTrue(highLevelClient().snapshot().createRepository(request, RequestOptions.DEFAULT).isAcknowledged());
-    }
-
-<<<<<<< HEAD
-    private static final String snapshotName = "test_snapshot";
-
     public void testSnapshotCreateSnapshot() throws IOException {
         RestHighLevelClient client = highLevelClient();
 
@@ -495,7 +424,6 @@
         assertEquals(RestStatus.OK, status);
     }
 
-
     public void testCreateSnapshotRepositoryAsync() throws InterruptedException {
         RestHighLevelClient client = highLevelClient();
         {
@@ -526,13 +454,78 @@
 
             assertTrue(latch.await(30L, TimeUnit.SECONDS));
         }
-=======
+    }
+
+    public void testSnapshotDeleteSnapshot() throws IOException {
+        RestHighLevelClient client = highLevelClient();
+
+        createTestRepositories();
+        createTestSnapshots();
+
+        // tag::delete-snapshot-request
+        DeleteSnapshotRequest request = new DeleteSnapshotRequest(repositoryName);
+        request.snapshot(snapshotName);
+        // end::delete-snapshot-request
+
+        // tag::delete-snapshot-request-masterTimeout
+        request.masterNodeTimeout(TimeValue.timeValueMinutes(1)); // <1>
+        request.masterNodeTimeout("1m"); // <2>
+        // end::delete-snapshot-request-masterTimeout
+
+        // tag::delete-snapshot-execute
+        DeleteSnapshotResponse response = client.snapshot().delete(request, RequestOptions.DEFAULT);
+        // end::delete-snapshot-execute
+
+        // tag::delete-snapshot-response
+        boolean acknowledged = response.isAcknowledged(); // <1>
+        // end::delete-snapshot-response
+        assertTrue(acknowledged);
+    }
+
+    public void testSnapshotDeleteSnapshotAsync() throws InterruptedException {
+        RestHighLevelClient client = highLevelClient();
+        {
+            DeleteSnapshotRequest request = new DeleteSnapshotRequest();
+
+            // tag::delete-snapshot-execute-listener
+            ActionListener<DeleteSnapshotResponse> listener =
+                new ActionListener<DeleteSnapshotResponse>() {
+                    @Override
+                    public void onResponse(DeleteSnapshotResponse deleteSnapshotResponse) {
+                        // <1>
+                    }
+
+                    @Override
+                    public void onFailure(Exception e) {
+                        // <2>
+                    }
+                };
+            // end::delete-snapshot-execute-listener
+
+            // Replace the empty listener by a blocking listener in test
+            final CountDownLatch latch = new CountDownLatch(1);
+            listener = new LatchedActionListener<>(listener, latch);
+
+            // tag::delete-snapshot-execute-async
+            client.snapshot().deleteAsync(request, RequestOptions.DEFAULT, listener); // <1>
+            // end::delete-snapshot-execute-async
+
+            assertTrue(latch.await(30L, TimeUnit.SECONDS));
+        }
+    }
+
+    private void createTestRepositories() throws IOException {
+        PutRepositoryRequest request = new PutRepositoryRequest(repositoryName);
+        request.type(FsRepository.TYPE);
+        request.settings("{\"location\": \".\"}", XContentType.JSON);
+        assertTrue(highLevelClient().snapshot().createRepository(request, RequestOptions.DEFAULT).isAcknowledged());
+    }
+
     private void createTestSnapshots() throws IOException {
         Request createSnapshot = new Request("put", String.format(Locale.ROOT, "_snapshot/%s/%s", repositoryName, snapshotName));
         createSnapshot.addParameter("wait_for_completion", "true");
         Response response = highLevelClient().getLowLevelClient().performRequest(createSnapshot);
         // check that the request went ok without parsing JSON here. When using the high level client, check acknowledgement instead.
         assertEquals(200, response.getStatusLine().getStatusCode());
->>>>>>> db909054
     }
 }