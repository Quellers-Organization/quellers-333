--- conflicted
+++ resolved
@@ -40,11 +40,8 @@
 import org.elasticsearch.action.admin.indices.create.CreateIndexRequest;
 import org.elasticsearch.action.admin.indices.delete.DeleteIndexRequest;
 import org.elasticsearch.action.admin.indices.flush.FlushRequest;
-<<<<<<< HEAD
 import org.elasticsearch.action.admin.indices.flush.SyncedFlushRequest;
-=======
 import org.elasticsearch.action.admin.indices.forcemerge.ForceMergeRequest;
->>>>>>> 24c8d8f5
 import org.elasticsearch.action.admin.indices.get.GetIndexRequest;
 import org.elasticsearch.action.admin.indices.mapping.put.PutMappingRequest;
 import org.elasticsearch.action.admin.indices.open.OpenIndexRequest;
@@ -626,7 +623,6 @@
         assertThat(request.getMethod(), equalTo(HttpPost.METHOD_NAME));
     }
 
-<<<<<<< HEAD
     public void testSyncedFlush() {
         String[] indices = randomBoolean() ? null : randomIndicesNames(0, 5);
         SyncedFlushRequest syncedFlushRequest;
@@ -639,9 +635,19 @@
         Map<String, String> expectedParams = new HashMap<>();
         setRandomIndicesOptions(syncedFlushRequest::indicesOptions, syncedFlushRequest::indicesOptions, expectedParams);
 
-
         Request request = Request.syncedFlush(syncedFlushRequest);
-=======
+        StringJoiner endpoint = new StringJoiner("/", "/", "");
+        if (indices != null && indices.length > 0) {
+            endpoint.add(String.join(",", indices));
+        }
+        endpoint.add("_flush");
+        endpoint.add("synced");
+        assertThat(request.getEndpoint(), equalTo(endpoint.toString()));
+        assertThat(request.getParameters(), equalTo(expectedParams));
+        assertThat(request.getEntity(), nullValue());
+        assertThat(request.getMethod(), equalTo(HttpPost.METHOD_NAME));
+    }
+
     public void testForceMerge() {
         String[] indices = randomBoolean() ? null : randomIndicesNames(0, 5);
         ForceMergeRequest forceMergeRequest;
@@ -668,17 +674,11 @@
         expectedParams.put("flush", Boolean.toString(forceMergeRequest.flush()));
 
         Request request = Request.forceMerge(forceMergeRequest);
->>>>>>> 24c8d8f5
         StringJoiner endpoint = new StringJoiner("/", "/", "");
         if (indices != null && indices.length > 0) {
             endpoint.add(String.join(",", indices));
         }
-<<<<<<< HEAD
-        endpoint.add("_flush");
-        endpoint.add("synced");
-=======
         endpoint.add("_forcemerge");
->>>>>>> 24c8d8f5
         assertThat(request.getEndpoint(), equalTo(endpoint.toString()));
         assertThat(request.getParameters(), equalTo(expectedParams));
         assertThat(request.getEntity(), nullValue());
