--- conflicted
+++ resolved
@@ -22,11 +22,7 @@
 import org.apache.http.util.EntityUtils;
 import org.elasticsearch.action.ActionListener;
 import org.elasticsearch.action.LatchedActionListener;
-<<<<<<< HEAD
 import org.elasticsearch.action.admin.indices.alias.Alias;
-import org.elasticsearch.action.admin.indices.create.CreateIndexRequest;
-=======
->>>>>>> 967de042
 import org.elasticsearch.client.ESRestHighLevelClientTestCase;
 import org.elasticsearch.client.RequestOptions;
 import org.elasticsearch.client.Response;
@@ -54,11 +50,7 @@
 import org.elasticsearch.client.indexlifecycle.ShrinkAction;
 import org.elasticsearch.client.indexlifecycle.StartILMRequest;
 import org.elasticsearch.client.indexlifecycle.StopILMRequest;
-<<<<<<< HEAD
-=======
-import org.elasticsearch.client.indexlifecycle.ShrinkAction;
 import org.elasticsearch.client.indices.CreateIndexRequest;
->>>>>>> 967de042
 import org.elasticsearch.cluster.metadata.IndexMetaData;
 import org.elasticsearch.common.Strings;
 import org.elasticsearch.common.collect.ImmutableOpenMap;
@@ -346,13 +338,8 @@
                 new PutLifecyclePolicyRequest(policy);
             client.indexLifecycle().putLifecyclePolicy(putRequest, RequestOptions.DEFAULT);
 
-<<<<<<< HEAD
-            CreateIndexRequest createIndexRequest = new CreateIndexRequest("my_index-1",
-                Settings.builder()
-=======
-            CreateIndexRequest createIndexRequest = new CreateIndexRequest("my_index")
+            CreateIndexRequest createIndexRequest = new CreateIndexRequest("my_index-1")
                 .settings(Settings.builder()
->>>>>>> 967de042
                     .put(IndexMetaData.SETTING_NUMBER_OF_SHARDS, 1)
                     .put("index.lifecycle.name", "my_policy")
                     .put("index.lifecycle.rollover_alias", "my_alias")
