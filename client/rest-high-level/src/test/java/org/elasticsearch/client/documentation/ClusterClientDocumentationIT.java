--- conflicted
+++ resolved
@@ -25,11 +25,8 @@
 import org.elasticsearch.action.admin.cluster.health.ClusterHealthResponse;
 import org.elasticsearch.action.admin.cluster.settings.ClusterUpdateSettingsRequest;
 import org.elasticsearch.action.admin.cluster.settings.ClusterUpdateSettingsResponse;
-<<<<<<< HEAD
 import org.elasticsearch.action.admin.indices.create.CreateIndexRequest;
 import org.elasticsearch.action.support.ActiveShardCount;
-=======
->>>>>>> be4a101e
 import org.elasticsearch.client.ESRestHighLevelClientTestCase;
 import org.elasticsearch.client.RequestOptions;
 import org.elasticsearch.client.RestHighLevelClient;
@@ -42,10 +39,7 @@
 import org.elasticsearch.common.unit.TimeValue;
 import org.elasticsearch.common.xcontent.XContentType;
 import org.elasticsearch.indices.recovery.RecoverySettings;
-<<<<<<< HEAD
 import org.elasticsearch.rest.RestStatus;
-=======
->>>>>>> be4a101e
 
 import java.io.IOException;
 import java.util.HashMap;
@@ -258,7 +252,7 @@
         // end::health-request-local
 
         // tag::health-execute
-        ClusterHealthResponse response = client.cluster().health(request);
+        ClusterHealthResponse response = client.cluster().health(request, RequestOptions.DEFAULT);
         // end::health-execute
 
         assertThat(response.isTimedOut(), equalTo(false));
@@ -354,7 +348,7 @@
             listener = new LatchedActionListener<>(listener, latch);
 
             // tag::health-execute-async
-            client.cluster().healthAsync(request, listener); // <1>
+            client.cluster().healthAsync(request, RequestOptions.DEFAULT, listener); // <1>
             // end::health-execute-async
 
             assertTrue(latch.await(30L, TimeUnit.SECONDS));
