/*
 * Licensed to Elasticsearch under one or more contributor
 * license agreements. See the NOTICE file distributed with
 * this work for additional information regarding copyright
 * ownership. Elasticsearch licenses this file to you under
 * the Apache License, Version 2.0 (the "License"); you may
 * not use this file except in compliance with the License.
 * You may obtain a copy of the License at
 *
 *    http://www.apache.org/licenses/LICENSE-2.0
 *
 * Unless required by applicable law or agreed to in writing,
 * software distributed under the License is distributed on an
 * "AS IS" BASIS, WITHOUT WARRANTIES OR CONDITIONS OF ANY
 * KIND, either express or implied.  See the License for the
 * specific language governing permissions and limitations
 * under the License.
 */

package org.elasticsearch.client;

import org.apache.http.client.methods.HttpDelete;
import org.apache.http.client.methods.HttpGet;
import org.apache.http.client.methods.HttpPost;
import org.apache.http.client.methods.HttpPut;
import org.elasticsearch.client.security.ChangePasswordRequest;
import org.elasticsearch.client.security.CreateTokenRequest;
import org.elasticsearch.client.security.DeletePrivilegesRequest;
import org.elasticsearch.client.security.DeleteRoleMappingRequest;
import org.elasticsearch.client.security.DeleteRoleRequest;
import org.elasticsearch.client.security.DisableUserRequest;
import org.elasticsearch.client.security.EnableUserRequest;
import org.elasticsearch.client.security.GetPrivilegesRequest;
import org.elasticsearch.client.security.GetRoleMappingsRequest;
import org.elasticsearch.client.security.PutPrivilegesRequest;
import org.elasticsearch.client.security.PutRoleMappingRequest;
import org.elasticsearch.client.security.PutUserRequest;
import org.elasticsearch.client.security.RefreshPolicy;
import org.elasticsearch.client.security.support.expressiondsl.RoleMapperExpression;
import org.elasticsearch.client.security.support.expressiondsl.expressions.AnyRoleMapperExpression;
import org.elasticsearch.client.security.support.expressiondsl.fields.FieldRoleMapperExpression;
import org.elasticsearch.client.security.user.User;
import org.elasticsearch.client.security.user.privileges.ApplicationPrivilege;
import org.elasticsearch.common.Strings;
import org.elasticsearch.common.util.set.Sets;
import org.elasticsearch.test.ESTestCase;

import java.io.IOException;
import java.util.ArrayList;
import java.util.Arrays;
import java.util.Collections;
import java.util.HashMap;
import java.util.List;
import java.util.Map;

import static org.elasticsearch.client.RequestConvertersTests.assertToXContentBody;

public class SecurityRequestConvertersTests extends ESTestCase {

    public void testPutUser() throws IOException {
        final String username = randomAlphaOfLengthBetween(4, 12);
        final char[] password = randomBoolean() ? randomAlphaOfLengthBetween(8, 12).toCharArray() : null;
        final List<String> roles = Arrays.asList(generateRandomStringArray(randomIntBetween(2, 8), randomIntBetween(8, 16), false, true));
        final String email = randomBoolean() ? null : randomAlphaOfLengthBetween(12, 24);
        final String fullName = randomBoolean() ? null : randomAlphaOfLengthBetween(7, 14);
        final boolean enabled = randomBoolean();
        final Map<String, Object> metadata = new HashMap<>();
        if (randomBoolean()) {
            for (int i = 0; i < randomIntBetween(0, 10); i++) {
                metadata.put(String.valueOf(i), randomAlphaOfLengthBetween(1, 12));
            }
        }
        final User user = new User(username, roles, metadata, fullName, email);

        final RefreshPolicy refreshPolicy = randomFrom(RefreshPolicy.values());
        final Map<String, String> expectedParams = getExpectedParamsFromRefreshPolicy(refreshPolicy);

        PutUserRequest putUserRequest = new PutUserRequest(user, password, enabled, refreshPolicy);
        Request request = SecurityRequestConverters.putUser(putUserRequest);
        assertEquals(HttpPut.METHOD_NAME, request.getMethod());
        assertEquals("/_xpack/security/user/" + putUserRequest.getUser().getUsername(), request.getEndpoint());
        assertEquals(expectedParams, request.getParameters());
        assertToXContentBody(putUserRequest, request.getEntity());
    }

    public void testPutRoleMapping() throws IOException {
        final String username = randomAlphaOfLengthBetween(4, 7);
        final String rolename = randomAlphaOfLengthBetween(4, 7);
        final String roleMappingName = randomAlphaOfLengthBetween(4, 7);
        final String groupname = "cn="+randomAlphaOfLengthBetween(4, 7)+",dc=example,dc=com";
        final RefreshPolicy refreshPolicy = randomFrom(RefreshPolicy.values());
        final Map<String, String> expectedParams;
        if (refreshPolicy != RefreshPolicy.NONE) {
            expectedParams = Collections.singletonMap("refresh", refreshPolicy.getValue());
        } else {
            expectedParams = Collections.emptyMap();
        }

        final RoleMapperExpression rules = AnyRoleMapperExpression.builder()
                .addExpression(FieldRoleMapperExpression.ofUsername(username))
                .addExpression(FieldRoleMapperExpression.ofGroups(groupname))
                .build();
        final PutRoleMappingRequest putRoleMappingRequest = new PutRoleMappingRequest(roleMappingName, true, Collections.singletonList(
                rolename), rules, null, refreshPolicy);

        final Request request = SecurityRequestConverters.putRoleMapping(putRoleMappingRequest);

        assertEquals(HttpPut.METHOD_NAME, request.getMethod());
        assertEquals("/_xpack/security/role_mapping/" + roleMappingName, request.getEndpoint());
        assertEquals(expectedParams, request.getParameters());
        assertToXContentBody(putRoleMappingRequest, request.getEntity());
    }

    public void testGetRoleMappings() throws IOException {
        int noOfRoleMappingNames = randomIntBetween(0, 2);
        final String[] roleMappingNames =
                randomArray(noOfRoleMappingNames, noOfRoleMappingNames, String[]::new, () -> randomAlphaOfLength(5));
        final GetRoleMappingsRequest getRoleMappingsRequest = new GetRoleMappingsRequest(roleMappingNames);

        final Request request = SecurityRequestConverters.getRoleMappings(getRoleMappingsRequest);

        assertEquals(HttpGet.METHOD_NAME, request.getMethod());
        if (noOfRoleMappingNames == 0) {
            assertEquals("/_xpack/security/role_mapping", request.getEndpoint());
        } else {
            assertEquals("/_xpack/security/role_mapping/" +
                    Strings.collectionToCommaDelimitedString(getRoleMappingsRequest.getRoleMappingNames()), request.getEndpoint());
        }
        assertEquals(Collections.emptyMap(), request.getParameters());
        assertNull(request.getEntity());
    }

    public void testEnableUser() {
        final String username = randomAlphaOfLengthBetween(1, 12);
        final RefreshPolicy refreshPolicy = randomFrom(RefreshPolicy.values());
        final Map<String, String> expectedParams = getExpectedParamsFromRefreshPolicy(refreshPolicy);
        EnableUserRequest enableUserRequest = new EnableUserRequest(username, refreshPolicy);
        Request request = SecurityRequestConverters.enableUser(enableUserRequest);
        assertEquals(HttpPut.METHOD_NAME, request.getMethod());
        assertEquals("/_xpack/security/user/" + username + "/_enable", request.getEndpoint());
        assertEquals(expectedParams, request.getParameters());
        assertNull(request.getEntity());
    }

    public void testDisableUser() {
        final String username = randomAlphaOfLengthBetween(1, 12);
        final RefreshPolicy refreshPolicy = randomFrom(RefreshPolicy.values());
        final Map<String, String> expectedParams = getExpectedParamsFromRefreshPolicy(refreshPolicy);
        DisableUserRequest disableUserRequest = new DisableUserRequest(username, refreshPolicy);
        Request request = SecurityRequestConverters.disableUser(disableUserRequest);
        assertEquals(HttpPut.METHOD_NAME, request.getMethod());
        assertEquals("/_xpack/security/user/" + username + "/_disable", request.getEndpoint());
        assertEquals(expectedParams, request.getParameters());
        assertNull(request.getEntity());
    }

    private static Map<String, String> getExpectedParamsFromRefreshPolicy(RefreshPolicy refreshPolicy) {
        if (refreshPolicy != RefreshPolicy.NONE) {
            return Collections.singletonMap("refresh", refreshPolicy.getValue());
        } else {
            return Collections.emptyMap();
        }
    }

    public void testChangePassword() throws IOException {
        final String username = randomAlphaOfLengthBetween(4, 12);
        final char[] password = randomAlphaOfLengthBetween(8, 12).toCharArray();
        final RefreshPolicy refreshPolicy = randomFrom(RefreshPolicy.values());
        final Map<String, String> expectedParams = getExpectedParamsFromRefreshPolicy(refreshPolicy);
        ChangePasswordRequest changePasswordRequest = new ChangePasswordRequest(username, password, refreshPolicy);
        Request request = SecurityRequestConverters.changePassword(changePasswordRequest);
        assertEquals(HttpPost.METHOD_NAME, request.getMethod());
        assertEquals("/_xpack/security/user/" + changePasswordRequest.getUsername() + "/_password", request.getEndpoint());
        assertEquals(expectedParams, request.getParameters());
        assertToXContentBody(changePasswordRequest, request.getEntity());
    }

    public void testSelfChangePassword() throws IOException {
        final char[] password = randomAlphaOfLengthBetween(8, 12).toCharArray();
        final RefreshPolicy refreshPolicy = randomFrom(RefreshPolicy.values());
        final Map<String, String> expectedParams = getExpectedParamsFromRefreshPolicy(refreshPolicy);
        ChangePasswordRequest changePasswordRequest = new ChangePasswordRequest(null, password, refreshPolicy);
        Request request = SecurityRequestConverters.changePassword(changePasswordRequest);
        assertEquals(HttpPost.METHOD_NAME, request.getMethod());
        assertEquals("/_xpack/security/user/_password", request.getEndpoint());
        assertEquals(expectedParams, request.getParameters());
        assertToXContentBody(changePasswordRequest, request.getEntity());
    }

    public void testDeleteRoleMapping() throws IOException {
        final String roleMappingName = randomAlphaOfLengthBetween(4, 7);
        final RefreshPolicy refreshPolicy = randomFrom(RefreshPolicy.values());
        final Map<String, String> expectedParams;
        if (refreshPolicy != RefreshPolicy.NONE) {
            expectedParams = Collections.singletonMap("refresh", refreshPolicy.getValue());
        } else {
            expectedParams = Collections.emptyMap();
        }
        final DeleteRoleMappingRequest deleteRoleMappingRequest = new DeleteRoleMappingRequest(roleMappingName, refreshPolicy);

        final Request request = SecurityRequestConverters.deleteRoleMapping(deleteRoleMappingRequest);

        assertEquals(HttpDelete.METHOD_NAME, request.getMethod());
        assertEquals("/_xpack/security/role_mapping/" + roleMappingName, request.getEndpoint());
        assertEquals(expectedParams, request.getParameters());
        assertNull(request.getEntity());
    }

    public void testDeleteRole() {
        final String name = randomAlphaOfLengthBetween(1, 12);
        final RefreshPolicy refreshPolicy = randomFrom(RefreshPolicy.values());
        final Map<String, String> expectedParams = getExpectedParamsFromRefreshPolicy(refreshPolicy);
        DeleteRoleRequest deleteRoleRequest = new DeleteRoleRequest(name, refreshPolicy);
        Request request = SecurityRequestConverters.deleteRole(deleteRoleRequest);
        assertEquals(HttpDelete.METHOD_NAME, request.getMethod());
        assertEquals("/_xpack/security/role/" + name, request.getEndpoint());
        assertEquals(expectedParams, request.getParameters());
        assertNull(request.getEntity());
    }

    public void testCreateTokenWithPasswordGrant() throws Exception {
        final String username = randomAlphaOfLengthBetween(1, 12);
        final String password = randomAlphaOfLengthBetween(8, 12);
        CreateTokenRequest createTokenRequest = CreateTokenRequest.passwordGrant(username, password.toCharArray());
        Request request = SecurityRequestConverters.createToken(createTokenRequest);
        assertEquals(HttpPost.METHOD_NAME, request.getMethod());
        assertEquals("/_xpack/security/oauth2/token", request.getEndpoint());
        assertEquals(0, request.getParameters().size());
        assertToXContentBody(createTokenRequest, request.getEntity());
    }

    public void testCreateTokenWithRefreshTokenGrant() throws Exception {
        final String refreshToken = randomAlphaOfLengthBetween(8, 24);
        CreateTokenRequest createTokenRequest = CreateTokenRequest.refreshTokenGrant(refreshToken);
        Request request = SecurityRequestConverters.createToken(createTokenRequest);
        assertEquals(HttpPost.METHOD_NAME, request.getMethod());
        assertEquals("/_xpack/security/oauth2/token", request.getEndpoint());
        assertEquals(0, request.getParameters().size());
        assertToXContentBody(createTokenRequest, request.getEntity());
    }

    public void testCreateTokenWithClientCredentialsGrant() throws Exception {
        CreateTokenRequest createTokenRequest = CreateTokenRequest.clientCredentialsGrant();
        Request request = SecurityRequestConverters.createToken(createTokenRequest);
        assertEquals(HttpPost.METHOD_NAME, request.getMethod());
        assertEquals("/_xpack/security/oauth2/token", request.getEndpoint());
        assertEquals(0, request.getParameters().size());
        assertToXContentBody(createTokenRequest, request.getEntity());
    }

<<<<<<< HEAD
    public void testPutPrivileges() throws Exception {
        int noOfApplicationPrivileges = randomIntBetween(2, 4);
        final List<ApplicationPrivilege> privileges = new ArrayList<>();
        for (int count = 0; count < noOfApplicationPrivileges; count++) {
            privileges.add(ApplicationPrivilege.builder()
                    .application(randomAlphaOfLength(4))
                    .privilege(randomAlphaOfLengthBetween(3, 5))
                    .actions(Sets.newHashSet(generateRandomStringArray(3, 5, false, false)))
                    .metadata(Collections.singletonMap("k1", "v1"))
                    .build());
        }
        final RefreshPolicy refreshPolicy = randomFrom(RefreshPolicy.values());
        final Map<String, String> expectedParams = getExpectedParamsFromRefreshPolicy(refreshPolicy);
        final PutPrivilegesRequest putPrivilegesRequest = new PutPrivilegesRequest(privileges, refreshPolicy);
        final Request request = SecurityRequestConverters.putPrivileges(putPrivilegesRequest);
        assertEquals(HttpPut.METHOD_NAME, request.getMethod());
        assertEquals("/_xpack/security/privilege", request.getEndpoint());
        assertEquals(expectedParams, request.getParameters());
        assertToXContentBody(putPrivilegesRequest, request.getEntity());
=======
    public void testGetApplicationPrivilege() throws Exception {
        final String application = randomAlphaOfLength(6);
        final String privilege = randomAlphaOfLength(4);
        GetPrivilegesRequest getPrivilegesRequest = new GetPrivilegesRequest(application, privilege);
        Request request = SecurityRequestConverters.getPrivileges(getPrivilegesRequest);
        assertEquals(HttpGet.METHOD_NAME, request.getMethod());
        assertEquals("/_xpack/security/privilege/" + application + "/" + privilege, request.getEndpoint());
        assertEquals(Collections.emptyMap(), request.getParameters());
        assertNull(request.getEntity());
    }

    public void testGetAllApplicationPrivileges() throws Exception {
        final String application = randomAlphaOfLength(6);
        GetPrivilegesRequest getPrivilegesRequest = GetPrivilegesRequest.getApplicationPrivileges(application);
        Request request = SecurityRequestConverters.getPrivileges(getPrivilegesRequest);
        assertEquals(HttpGet.METHOD_NAME, request.getMethod());
        assertEquals("/_xpack/security/privilege/" + application, request.getEndpoint());
        assertEquals(Collections.emptyMap(), request.getParameters());
        assertNull(request.getEntity());
    }

    public void testGetMultipleApplicationPrivileges() throws Exception {
        final String application = randomAlphaOfLength(6);
        final int numberOfPrivileges = randomIntBetween(1, 5);
        final String[] privilegeNames =
            randomArray(numberOfPrivileges, numberOfPrivileges, String[]::new, () -> randomAlphaOfLength(5));
        GetPrivilegesRequest getPrivilegesRequest = new GetPrivilegesRequest(application, privilegeNames);
        Request request = SecurityRequestConverters.getPrivileges(getPrivilegesRequest);
        assertEquals(HttpGet.METHOD_NAME, request.getMethod());
        assertEquals("/_xpack/security/privilege/" + application + "/" + Strings.arrayToCommaDelimitedString(privilegeNames),
            request.getEndpoint());
        assertEquals(Collections.emptyMap(), request.getParameters());
        assertNull(request.getEntity());
    }

    public void testGetAllPrivileges() throws Exception {
        GetPrivilegesRequest getPrivilegesRequest = GetPrivilegesRequest.getAllPrivileges();
        Request request = SecurityRequestConverters.getPrivileges(getPrivilegesRequest);
        assertEquals(HttpGet.METHOD_NAME, request.getMethod());
        assertEquals("/_xpack/security/privilege", request.getEndpoint());
        assertEquals(Collections.emptyMap(), request.getParameters());
        assertNull(request.getEntity());
>>>>>>> 90a8e4b2
    }

    public void testDeletePrivileges() {
        final String application = randomAlphaOfLengthBetween(1, 12);
        final List<String> privileges = randomSubsetOf(randomIntBetween(1, 3), "read", "write", "all");
        final RefreshPolicy refreshPolicy = randomFrom(RefreshPolicy.values());
        final Map<String, String> expectedParams = getExpectedParamsFromRefreshPolicy(refreshPolicy);
        DeletePrivilegesRequest deletePrivilegesRequest =
            new DeletePrivilegesRequest(application, privileges.toArray(Strings.EMPTY_ARRAY), refreshPolicy);
        Request request = SecurityRequestConverters.deletePrivileges(deletePrivilegesRequest);
        assertEquals(HttpDelete.METHOD_NAME, request.getMethod());
        assertEquals("/_xpack/security/privilege/" + application + "/" + Strings.collectionToCommaDelimitedString(privileges),
            request.getEndpoint());
        assertEquals(expectedParams, request.getParameters());
        assertNull(request.getEntity());
    }
}<|MERGE_RESOLUTION|>--- conflicted
+++ resolved
@@ -248,7 +248,50 @@
         assertToXContentBody(createTokenRequest, request.getEntity());
     }
 
-<<<<<<< HEAD
+    public void testGetApplicationPrivilege() throws Exception {
+        final String application = randomAlphaOfLength(6);
+        final String privilege = randomAlphaOfLength(4);
+        GetPrivilegesRequest getPrivilegesRequest = new GetPrivilegesRequest(application, privilege);
+        Request request = SecurityRequestConverters.getPrivileges(getPrivilegesRequest);
+        assertEquals(HttpGet.METHOD_NAME, request.getMethod());
+        assertEquals("/_xpack/security/privilege/" + application + "/" + privilege, request.getEndpoint());
+        assertEquals(Collections.emptyMap(), request.getParameters());
+        assertNull(request.getEntity());
+    }
+
+    public void testGetAllApplicationPrivileges() throws Exception {
+        final String application = randomAlphaOfLength(6);
+        GetPrivilegesRequest getPrivilegesRequest = GetPrivilegesRequest.getApplicationPrivileges(application);
+        Request request = SecurityRequestConverters.getPrivileges(getPrivilegesRequest);
+        assertEquals(HttpGet.METHOD_NAME, request.getMethod());
+        assertEquals("/_xpack/security/privilege/" + application, request.getEndpoint());
+        assertEquals(Collections.emptyMap(), request.getParameters());
+        assertNull(request.getEntity());
+    }
+
+    public void testGetMultipleApplicationPrivileges() throws Exception {
+        final String application = randomAlphaOfLength(6);
+        final int numberOfPrivileges = randomIntBetween(1, 5);
+        final String[] privilegeNames =
+            randomArray(numberOfPrivileges, numberOfPrivileges, String[]::new, () -> randomAlphaOfLength(5));
+        GetPrivilegesRequest getPrivilegesRequest = new GetPrivilegesRequest(application, privilegeNames);
+        Request request = SecurityRequestConverters.getPrivileges(getPrivilegesRequest);
+        assertEquals(HttpGet.METHOD_NAME, request.getMethod());
+        assertEquals("/_xpack/security/privilege/" + application + "/" + Strings.arrayToCommaDelimitedString(privilegeNames),
+            request.getEndpoint());
+        assertEquals(Collections.emptyMap(), request.getParameters());
+        assertNull(request.getEntity());
+    }
+
+    public void testGetAllPrivileges() throws Exception {
+        GetPrivilegesRequest getPrivilegesRequest = GetPrivilegesRequest.getAllPrivileges();
+        Request request = SecurityRequestConverters.getPrivileges(getPrivilegesRequest);
+        assertEquals(HttpGet.METHOD_NAME, request.getMethod());
+        assertEquals("/_xpack/security/privilege", request.getEndpoint());
+        assertEquals(Collections.emptyMap(), request.getParameters());
+        assertNull(request.getEntity());
+    }
+
     public void testPutPrivileges() throws Exception {
         int noOfApplicationPrivileges = randomIntBetween(2, 4);
         final List<ApplicationPrivilege> privileges = new ArrayList<>();
@@ -268,50 +311,6 @@
         assertEquals("/_xpack/security/privilege", request.getEndpoint());
         assertEquals(expectedParams, request.getParameters());
         assertToXContentBody(putPrivilegesRequest, request.getEntity());
-=======
-    public void testGetApplicationPrivilege() throws Exception {
-        final String application = randomAlphaOfLength(6);
-        final String privilege = randomAlphaOfLength(4);
-        GetPrivilegesRequest getPrivilegesRequest = new GetPrivilegesRequest(application, privilege);
-        Request request = SecurityRequestConverters.getPrivileges(getPrivilegesRequest);
-        assertEquals(HttpGet.METHOD_NAME, request.getMethod());
-        assertEquals("/_xpack/security/privilege/" + application + "/" + privilege, request.getEndpoint());
-        assertEquals(Collections.emptyMap(), request.getParameters());
-        assertNull(request.getEntity());
-    }
-
-    public void testGetAllApplicationPrivileges() throws Exception {
-        final String application = randomAlphaOfLength(6);
-        GetPrivilegesRequest getPrivilegesRequest = GetPrivilegesRequest.getApplicationPrivileges(application);
-        Request request = SecurityRequestConverters.getPrivileges(getPrivilegesRequest);
-        assertEquals(HttpGet.METHOD_NAME, request.getMethod());
-        assertEquals("/_xpack/security/privilege/" + application, request.getEndpoint());
-        assertEquals(Collections.emptyMap(), request.getParameters());
-        assertNull(request.getEntity());
-    }
-
-    public void testGetMultipleApplicationPrivileges() throws Exception {
-        final String application = randomAlphaOfLength(6);
-        final int numberOfPrivileges = randomIntBetween(1, 5);
-        final String[] privilegeNames =
-            randomArray(numberOfPrivileges, numberOfPrivileges, String[]::new, () -> randomAlphaOfLength(5));
-        GetPrivilegesRequest getPrivilegesRequest = new GetPrivilegesRequest(application, privilegeNames);
-        Request request = SecurityRequestConverters.getPrivileges(getPrivilegesRequest);
-        assertEquals(HttpGet.METHOD_NAME, request.getMethod());
-        assertEquals("/_xpack/security/privilege/" + application + "/" + Strings.arrayToCommaDelimitedString(privilegeNames),
-            request.getEndpoint());
-        assertEquals(Collections.emptyMap(), request.getParameters());
-        assertNull(request.getEntity());
-    }
-
-    public void testGetAllPrivileges() throws Exception {
-        GetPrivilegesRequest getPrivilegesRequest = GetPrivilegesRequest.getAllPrivileges();
-        Request request = SecurityRequestConverters.getPrivileges(getPrivilegesRequest);
-        assertEquals(HttpGet.METHOD_NAME, request.getMethod());
-        assertEquals("/_xpack/security/privilege", request.getEndpoint());
-        assertEquals(Collections.emptyMap(), request.getParameters());
-        assertNull(request.getEntity());
->>>>>>> 90a8e4b2
     }
 
     public void testDeletePrivileges() {
