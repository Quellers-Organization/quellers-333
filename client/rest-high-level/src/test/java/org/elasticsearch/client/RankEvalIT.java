--- conflicted
+++ resolved
@@ -19,11 +19,6 @@
 
 package org.elasticsearch.client;
 
-<<<<<<< HEAD
-import org.apache.http.entity.ContentType;
-import org.apache.http.entity.StringEntity;
-=======
->>>>>>> 0c7f6570
 import org.elasticsearch.action.search.SearchRequest;
 import org.elasticsearch.action.support.IndicesOptions;
 import org.elasticsearch.index.query.MatchAllQueryBuilder;
@@ -47,10 +42,7 @@
 import java.util.Arrays;
 import java.util.List;
 import java.util.Map;
-<<<<<<< HEAD
-=======
 import java.util.function.Supplier;
->>>>>>> 0c7f6570
 import java.util.stream.Collectors;
 import java.util.stream.Stream;
 
@@ -60,21 +52,6 @@
 
     @Before
     public void indexDocuments() throws IOException {
-<<<<<<< HEAD
-        StringEntity doc = new StringEntity("{\"text\":\"berlin\"}", ContentType.APPLICATION_JSON);
-        client().performRequest("PUT", "/index/doc/1", Collections.emptyMap(), doc);
-        doc = new StringEntity("{\"text\":\"amsterdam\"}", ContentType.APPLICATION_JSON);
-        client().performRequest("PUT", "/index/doc/2", Collections.emptyMap(), doc);
-        client().performRequest("PUT", "/index/doc/3", Collections.emptyMap(), doc);
-        client().performRequest("PUT", "/index/doc/4", Collections.emptyMap(), doc);
-        client().performRequest("PUT", "/index/doc/5", Collections.emptyMap(), doc);
-        client().performRequest("PUT", "/index/doc/6", Collections.emptyMap(), doc);
-        client().performRequest("POST", "/index/_refresh");
-
-        // add another index to test basic multi index support
-        client().performRequest("PUT", "/index2/doc/7", Collections.emptyMap(), doc);
-        client().performRequest("POST", "/index2/_refresh");
-=======
         Request berlin = new Request("PUT", "/index/doc/berlin");
         berlin.setJsonEntity("{\"text\":\"berlin\"}");
         client().performRequest(berlin);
@@ -86,7 +63,6 @@
             client().performRequest(amsterdam);
         }
         client().performRequest(new Request("POST", "/_refresh"));
->>>>>>> 0c7f6570
     }
 
     /**
@@ -140,49 +116,6 @@
     private static List<RatedRequest> createTestEvaluationSpec() {
         SearchSourceBuilder testQuery = new SearchSourceBuilder();
         testQuery.query(new MatchAllQueryBuilder());
-<<<<<<< HEAD
-        List<RatedDocument> amsterdamRatedDocs = createRelevant("index" , "2", "3", "4", "5");
-        amsterdamRatedDocs.addAll(createRelevant("index2", "7"));
-        RatedRequest amsterdamRequest = new RatedRequest("amsterdam_query", amsterdamRatedDocs, testQuery);
-        RatedRequest berlinRequest = new RatedRequest("berlin_query", createRelevant("index", "1"), testQuery);
-        List<RatedRequest> specifications = new ArrayList<>();
-        specifications.add(amsterdamRequest);
-        specifications.add(berlinRequest);
-        PrecisionAtK metric = new PrecisionAtK(1, false, 10);
-        RankEvalSpec spec = new RankEvalSpec(specifications, metric);
-
-        RankEvalRequest rankEvalRequest = new RankEvalRequest(spec, new String[] { "index", "index2" });
-        RankEvalResponse response = execute(rankEvalRequest, highLevelClient()::rankEval,
-                highLevelClient()::rankEvalAsync);
-        // the expected Prec@ for the first query is 5/7 and the expected Prec@ for the second is 1/7, divided by 2 to get the average
-        double expectedPrecision = (1.0 / 7.0 + 5.0 / 7.0) / 2.0;
-        assertEquals(expectedPrecision, response.getEvaluationResult(), Double.MIN_VALUE);
-        Map<String, EvalQueryQuality> partialResults = response.getPartialResults();
-        assertEquals(2, partialResults.size());
-        EvalQueryQuality amsterdamQueryQuality = partialResults.get("amsterdam_query");
-        assertEquals(2, filterUnknownDocuments(amsterdamQueryQuality.getHitsAndRatings()).size());
-        List<RatedSearchHit> hitsAndRatings = amsterdamQueryQuality.getHitsAndRatings();
-        assertEquals(7, hitsAndRatings.size());
-        for (RatedSearchHit hit : hitsAndRatings) {
-            String id = hit.getSearchHit().getId();
-            if (id.equals("1") || id.equals("6")) {
-                assertFalse(hit.getRating().isPresent());
-            } else {
-                assertEquals(1, hit.getRating().get().intValue());
-            }
-        }
-        EvalQueryQuality berlinQueryQuality = partialResults.get("berlin_query");
-        assertEquals(6, filterUnknownDocuments(berlinQueryQuality.getHitsAndRatings()).size());
-        hitsAndRatings = berlinQueryQuality.getHitsAndRatings();
-        assertEquals(7, hitsAndRatings.size());
-        for (RatedSearchHit hit : hitsAndRatings) {
-            String id = hit.getSearchHit().getId();
-            if (id.equals("1")) {
-                assertEquals(1, hit.getRating().get().intValue());
-            } else {
-                assertFalse(hit.getRating().isPresent());
-            }
-=======
         List<RatedDocument> amsterdamRatedDocs = createRelevant("index" , "amsterdam1", "amsterdam2", "amsterdam3", "amsterdam4");
         amsterdamRatedDocs.addAll(createRelevant("index2", "amsterdam0"));
         RatedRequest amsterdamRequest = new RatedRequest("amsterdam_query", amsterdamRatedDocs, testQuery);
@@ -209,13 +142,7 @@
             RankEvalResponse response = execute(rankEvalRequest, highLevelClient()::rankEval, highLevelClient()::rankEvalAsync);
             assertEquals(expectedScores[i], response.getMetricScore(), Double.MIN_VALUE);
             i++;
->>>>>>> 0c7f6570
         }
-
-        // now try this when test2 is closed
-        client().performRequest("POST", "index2/_close", Collections.emptyMap());
-        rankEvalRequest.indicesOptions(IndicesOptions.fromParameters(null, "true", null, SearchRequest.DEFAULT_INDICES_OPTIONS));
-        response = execute(rankEvalRequest, highLevelClient()::rankEval, highLevelClient()::rankEvalAsync);
     }
 
     private static List<RatedDocument> createRelevant(String indexName, String... docs) {
