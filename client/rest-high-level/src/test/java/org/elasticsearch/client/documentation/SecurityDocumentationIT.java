--- conflicted
+++ resolved
@@ -69,19 +69,14 @@
 import java.util.concurrent.CountDownLatch;
 import java.util.concurrent.TimeUnit;
 
-<<<<<<< HEAD
-import static org.hamcrest.Matchers.is;
-import static org.hamcrest.Matchers.contains;
-import static org.hamcrest.Matchers.nullValue;
-=======
-import static org.hamcrest.Matchers.empty;
-import static org.hamcrest.Matchers.not;
->>>>>>> 731e48be
 import static org.elasticsearch.common.xcontent.XContentFactory.jsonBuilder;
 import static org.hamcrest.Matchers.contains;
+import static org.hamcrest.Matchers.empty;
 import static org.hamcrest.Matchers.equalTo;
 import static org.hamcrest.Matchers.is;
 import static org.hamcrest.Matchers.isIn;
+import static org.hamcrest.Matchers.not;
+import static org.hamcrest.Matchers.nullValue;
 
 public class SecurityDocumentationIT extends ESRestHighLevelClientTestCase {
 
@@ -387,7 +382,6 @@
         }
     }
 
-<<<<<<< HEAD
     public void testAuthenticate() throws Exception {
         RestHighLevelClient client = highLevelClient();
         {
@@ -412,7 +406,31 @@
             ActionListener<AuthenticateResponse> listener = new ActionListener<AuthenticateResponse>() {
                 @Override
                 public void onResponse(AuthenticateResponse response) {
-=======
+                    // <1>
+                }
+
+                @Override
+                public void onFailure(Exception e) {
+                    // <2>
+                }
+            };
+            // end::authenticate-execute-listener
+
+            // Replace the empty listener by a blocking listener in test
+            final CountDownLatch latch = new CountDownLatch(1);
+            listener = new LatchedActionListener<>(listener, latch);
+
+            // tag::authenticate-execute-async
+            client.security().authenticateAsync(RequestOptions.DEFAULT, listener); // <1>
+            // end::authenticate-execute-async
+
+            // tag::clear-roles-cache-execute-async
+            client.security().clearRolesCacheAsync(request, RequestOptions.DEFAULT, listener); // <1>
+            // end::clear-roles-cache-execute-async
+
+            assertTrue(latch.await(30L, TimeUnit.SECONDS));
+        }
+    }
 
     public void testClearRolesCache() throws Exception {
         RestHighLevelClient client = highLevelClient();
@@ -438,34 +456,23 @@
             ActionListener<ClearRolesCacheResponse> listener = new ActionListener<ClearRolesCacheResponse>() {
                 @Override
                 public void onResponse(ClearRolesCacheResponse clearRolesCacheResponse) {
->>>>>>> 731e48be
-                    // <1>
-                }
-
-                @Override
-                public void onFailure(Exception e) {
-                    // <2>
-                }
-            };
-<<<<<<< HEAD
-            // end::authenticate-execute-listener
-=======
+                    // <1>
+                }
+
+                @Override
+                public void onFailure(Exception e) {
+                    // <2>
+                }
+            };
             //end::clear-roles-cache-execute-listener
->>>>>>> 731e48be
-
-            // Replace the empty listener by a blocking listener in test
-            final CountDownLatch latch = new CountDownLatch(1);
-            listener = new LatchedActionListener<>(listener, latch);
-<<<<<<< HEAD
-            // tag::authenticate-execute-async
-            client.security().authenticateAsync(RequestOptions.DEFAULT, listener); // <1>
-            // end::authenticate-execute-async
-=======
+
+            // Replace the empty listener by a blocking listener in test
+            final CountDownLatch latch = new CountDownLatch(1);
+            listener = new LatchedActionListener<>(listener, latch);
 
             // tag::clear-roles-cache-execute-async
             client.security().clearRolesCacheAsync(request, RequestOptions.DEFAULT, listener); // <1>
             // end::clear-roles-cache-execute-async
->>>>>>> 731e48be
 
             assertTrue(latch.await(30L, TimeUnit.SECONDS));
         }
