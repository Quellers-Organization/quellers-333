--- conflicted
+++ resolved
@@ -23,11 +23,8 @@
 import org.apache.http.client.methods.HttpPut;
 import org.elasticsearch.ElasticsearchException;
 import org.elasticsearch.ElasticsearchStatusException;
-<<<<<<< HEAD
-=======
 import org.elasticsearch.action.explain.ExplainRequest;
 import org.elasticsearch.action.explain.ExplainResponse;
->>>>>>> 0c7f6570
 import org.elasticsearch.action.fieldcaps.FieldCapabilities;
 import org.elasticsearch.action.fieldcaps.FieldCapabilitiesRequest;
 import org.elasticsearch.action.fieldcaps.FieldCapabilitiesResponse;
@@ -38,11 +35,8 @@
 import org.elasticsearch.action.search.SearchRequest;
 import org.elasticsearch.action.search.SearchResponse;
 import org.elasticsearch.action.search.SearchScrollRequest;
-<<<<<<< HEAD
-=======
 import org.elasticsearch.client.core.CountRequest;
 import org.elasticsearch.client.core.CountResponse;
->>>>>>> 0c7f6570
 import org.elasticsearch.common.Strings;
 import org.elasticsearch.common.bytes.BytesReference;
 import org.elasticsearch.common.unit.TimeValue;
@@ -58,12 +52,9 @@
 import org.elasticsearch.rest.RestStatus;
 import org.elasticsearch.script.Script;
 import org.elasticsearch.script.ScriptType;
-<<<<<<< HEAD
-=======
 import org.elasticsearch.script.mustache.MultiSearchTemplateRequest;
 import org.elasticsearch.script.mustache.MultiSearchTemplateResponse;
 import org.elasticsearch.script.mustache.MultiSearchTemplateResponse.Item;
->>>>>>> 0c7f6570
 import org.elasticsearch.script.mustache.SearchTemplateRequest;
 import org.elasticsearch.script.mustache.SearchTemplateResponse;
 import org.elasticsearch.search.SearchHit;
@@ -108,50 +99,6 @@
 
     @Before
     public void indexDocuments() throws IOException {
-<<<<<<< HEAD
-        StringEntity doc1 = new StringEntity("{\"type\":\"type1\", \"num\":10, \"num2\":50}", ContentType.APPLICATION_JSON);
-        client().performRequest(HttpPut.METHOD_NAME, "/index/type/1", Collections.emptyMap(), doc1);
-        StringEntity doc2 = new StringEntity("{\"type\":\"type1\", \"num\":20, \"num2\":40}", ContentType.APPLICATION_JSON);
-        client().performRequest(HttpPut.METHOD_NAME, "/index/type/2", Collections.emptyMap(), doc2);
-        StringEntity doc3 = new StringEntity("{\"type\":\"type1\", \"num\":50, \"num2\":35}", ContentType.APPLICATION_JSON);
-        client().performRequest(HttpPut.METHOD_NAME, "/index/type/3", Collections.emptyMap(), doc3);
-        StringEntity doc4 = new StringEntity("{\"type\":\"type2\", \"num\":100, \"num2\":10}", ContentType.APPLICATION_JSON);
-        client().performRequest(HttpPut.METHOD_NAME, "/index/type/4", Collections.emptyMap(), doc4);
-        StringEntity doc5 = new StringEntity("{\"type\":\"type2\", \"num\":100, \"num2\":10}", ContentType.APPLICATION_JSON);
-        client().performRequest(HttpPut.METHOD_NAME, "/index/type/5", Collections.emptyMap(), doc5);
-        client().performRequest(HttpPost.METHOD_NAME, "/index/_refresh");
-
-
-        StringEntity doc = new StringEntity("{\"field\":\"value1\", \"rating\": 7}", ContentType.APPLICATION_JSON);
-        client().performRequest(HttpPut.METHOD_NAME, "/index1/doc/1", Collections.emptyMap(), doc);
-        doc = new StringEntity("{\"field\":\"value2\"}", ContentType.APPLICATION_JSON);
-        client().performRequest(HttpPut.METHOD_NAME, "/index1/doc/2", Collections.emptyMap(), doc);
-
-        StringEntity mappings = new StringEntity(
-            "{" +
-            "  \"mappings\": {" +
-            "    \"doc\": {" +
-            "      \"properties\": {" +
-            "        \"rating\": {" +
-            "          \"type\":  \"keyword\"" +
-            "        }" +
-            "      }" +
-            "    }" +
-            "  }" +
-            "}}",
-            ContentType.APPLICATION_JSON);
-        client().performRequest("PUT", "/index2", Collections.emptyMap(), mappings);
-        doc = new StringEntity("{\"field\":\"value1\", \"rating\": \"good\"}", ContentType.APPLICATION_JSON);
-        client().performRequest(HttpPut.METHOD_NAME, "/index2/doc/3", Collections.emptyMap(), doc);
-        doc = new StringEntity("{\"field\":\"value2\"}", ContentType.APPLICATION_JSON);
-        client().performRequest(HttpPut.METHOD_NAME, "/index2/doc/4", Collections.emptyMap(), doc);
-
-        doc = new StringEntity("{\"field\":\"value1\"}", ContentType.APPLICATION_JSON);
-        client().performRequest(HttpPut.METHOD_NAME, "/index3/doc/5", Collections.emptyMap(), doc);
-        doc = new StringEntity("{\"field\":\"value2\"}", ContentType.APPLICATION_JSON);
-        client().performRequest(HttpPut.METHOD_NAME, "/index3/doc/6", Collections.emptyMap(), doc);
-        client().performRequest(HttpPost.METHOD_NAME, "/index1,index2,index3/_refresh");
-=======
         {
             Request doc1 = new Request(HttpPut.METHOD_NAME, "/index/type/1");
             doc1.setJsonEntity("{\"type\":\"type1\", \"num\":10, \"num2\":50}");
@@ -252,7 +199,6 @@
         }
 
         client().performRequest(new Request(HttpPost.METHOD_NAME, "/_refresh"));
->>>>>>> 0c7f6570
     }
 
     public void testSearchNoQuery() throws IOException {
@@ -644,14 +590,9 @@
     public void testSearchScroll() throws Exception {
         for (int i = 0; i < 100; i++) {
             XContentBuilder builder = jsonBuilder().startObject().field("field", i).endObject();
-<<<<<<< HEAD
-            HttpEntity entity = new NStringEntity(Strings.toString(builder), ContentType.APPLICATION_JSON);
-            client().performRequest(HttpPut.METHOD_NAME, "test/type1/" + Integer.toString(i), Collections.emptyMap(), entity);
-=======
             Request doc = new Request(HttpPut.METHOD_NAME, "/test/type1/" + Integer.toString(i));
             doc.setJsonEntity(Strings.toString(builder));
             client().performRequest(doc);
->>>>>>> 0c7f6570
         }
         client().performRequest(new Request(HttpPost.METHOD_NAME, "/test/_refresh"));
 
@@ -984,8 +925,6 @@
         assertToXContentEquivalent(expectedSource, actualSource, XContentType.JSON);
     }
 
-<<<<<<< HEAD
-=======
 
     public void testMultiSearchTemplate() throws Exception {
         MultiSearchTemplateRequest multiSearchTemplateRequest = new MultiSearchTemplateRequest();
@@ -1253,7 +1192,6 @@
         assertFalse(explainResponse.isMatch());
     }
 
->>>>>>> 0c7f6570
     public void testFieldCaps() throws IOException {
         FieldCapabilitiesRequest request = new FieldCapabilitiesRequest()
             .indices("index1", "index2")
