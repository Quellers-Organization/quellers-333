--- conflicted
+++ resolved
@@ -32,9 +32,7 @@
 import org.elasticsearch.action.admin.indices.create.CreateIndexResponse;
 import org.elasticsearch.action.admin.indices.delete.DeleteIndexRequest;
 import org.elasticsearch.action.admin.indices.delete.DeleteIndexResponse;
-<<<<<<< HEAD
 import org.elasticsearch.action.admin.indices.exists.indices.IndicesExistsRequest;
-=======
 import org.elasticsearch.action.admin.indices.mapping.put.PutMappingRequest;
 import org.elasticsearch.action.admin.indices.mapping.put.PutMappingResponse;
 import org.elasticsearch.action.admin.indices.open.OpenIndexRequest;
@@ -46,7 +44,6 @@
 import org.elasticsearch.common.xcontent.XContentHelper;
 import org.elasticsearch.common.xcontent.XContentType;
 import org.elasticsearch.common.xcontent.json.JsonXContent;
->>>>>>> 976a5090
 import org.elasticsearch.rest.RestStatus;
 
 import java.io.IOException;
@@ -59,7 +56,6 @@
 
 public class IndicesClientIT extends ESRestHighLevelClientTestCase {
 
-<<<<<<< HEAD
     public void testIndexExistsIfIndexPresent() throws IOException {
         // Delete index if exists
         String indexName = "test_index_exists_index_present";
@@ -99,7 +95,8 @@
             highLevelClient().indices()::existsAsync
         );
         assertFalse(response);
-=======
+    }
+
     @SuppressWarnings("unchecked")
     public void testCreateIndex() throws IOException {
         {
@@ -190,7 +187,6 @@
 
             assertEquals("text", field.get("type"));
         }
->>>>>>> 976a5090
     }
 
     public void testDeleteIndex() throws IOException {
