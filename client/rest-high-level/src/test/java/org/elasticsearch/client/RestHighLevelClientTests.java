--- conflicted
+++ resolved
@@ -706,7 +706,7 @@
 
     public void testProvidedNamedXContents() {
         List<NamedXContentRegistry.Entry> namedXContents = RestHighLevelClient.getProvidedNamedXContents();
-        assertEquals(70, namedXContents.size());
+        assertEquals(71, namedXContents.size());
         Map<Class<?>, Integer> categories = new HashMap<>();
         List<String> names = new ArrayList<>();
         for (NamedXContentRegistry.Entry namedXContent : namedXContents) {
@@ -787,17 +787,14 @@
                 registeredMetricName(Regression.NAME, MeanSquaredLogarithmicErrorMetric.NAME),
                 registeredMetricName(Regression.NAME, HuberMetric.NAME),
                 registeredMetricName(Regression.NAME, RSquaredMetric.NAME)));
-        assertEquals(Integer.valueOf(5), categories.get(org.elasticsearch.client.ml.inference.preprocessing.PreProcessor.class));
+        assertEquals(Integer.valueOf(6), categories.get(org.elasticsearch.client.ml.inference.preprocessing.PreProcessor.class));
         assertThat(names,
-<<<<<<< HEAD
             hasItems(FrequencyEncoding.NAME,
                 OneHotEncoding.NAME,
                 TargetMeanEncoding.NAME,
                 CustomWordEmbedding.NAME,
-                DynamicDomainFeatureExtractor.NAME));
-=======
-            hasItems(FrequencyEncoding.NAME, OneHotEncoding.NAME, TargetMeanEncoding.NAME, CustomWordEmbedding.NAME, NGram.NAME));
->>>>>>> 2341b20f
+                DynamicDomainFeatureExtractor.NAME,
+                NGram.NAME));
         assertEquals(Integer.valueOf(3), categories.get(org.elasticsearch.client.ml.inference.trainedmodel.TrainedModel.class));
         assertThat(names, hasItems(Tree.NAME, Ensemble.NAME, LangIdentNeuralNetwork.NAME));
         assertEquals(Integer.valueOf(4),
