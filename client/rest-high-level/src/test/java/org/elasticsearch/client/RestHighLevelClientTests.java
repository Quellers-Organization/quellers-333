/*
 * Licensed to Elasticsearch under one or more contributor
 * license agreements. See the NOTICE file distributed with
 * this work for additional information regarding copyright
 * ownership. Elasticsearch licenses this file to you under
 * the Apache License, Version 2.0 (the "License"); you may
 * not use this file except in compliance with the License.
 * You may obtain a copy of the License at
 *
 *    http://www.apache.org/licenses/LICENSE-2.0
 *
 * Unless required by applicable law or agreed to in writing,
 * software distributed under the License is distributed on an
 * "AS IS" BASIS, WITHOUT WARRANTIES OR CONDITIONS OF ANY
 * KIND, either express or implied.  See the License for the
 * specific language governing permissions and limitations
 * under the License.
 */

package org.elasticsearch.client;

import com.fasterxml.jackson.core.JsonParseException;
import org.apache.http.HttpEntity;
import org.apache.http.HttpHost;
import org.apache.http.HttpResponse;
import org.apache.http.ProtocolVersion;
import org.apache.http.RequestLine;
import org.apache.http.StatusLine;
import org.apache.http.client.methods.HttpGet;
import org.apache.http.entity.ByteArrayEntity;
import org.apache.http.entity.ContentType;
import org.apache.http.entity.StringEntity;
import org.apache.http.message.BasicHttpResponse;
import org.apache.http.message.BasicRequestLine;
import org.apache.http.message.BasicStatusLine;
import org.apache.http.nio.entity.NStringEntity;
import org.elasticsearch.Build;
import org.elasticsearch.ElasticsearchException;
import org.elasticsearch.Version;
import org.elasticsearch.action.ActionListener;
import org.elasticsearch.action.ActionRequest;
import org.elasticsearch.action.ActionRequestValidationException;
import org.elasticsearch.action.main.MainRequest;
import org.elasticsearch.action.main.MainResponse;
import org.elasticsearch.action.search.ClearScrollRequest;
import org.elasticsearch.action.search.ClearScrollResponse;
import org.elasticsearch.action.search.SearchResponse;
import org.elasticsearch.action.search.SearchResponseSections;
import org.elasticsearch.action.search.SearchScrollRequest;
import org.elasticsearch.action.search.ShardSearchFailure;
import org.elasticsearch.client.indexlifecycle.AllocateAction;
import org.elasticsearch.client.indexlifecycle.DeleteAction;
import org.elasticsearch.client.indexlifecycle.ForceMergeAction;
import org.elasticsearch.client.indexlifecycle.LifecycleAction;
import org.elasticsearch.client.indexlifecycle.ReadOnlyAction;
import org.elasticsearch.client.indexlifecycle.RolloverAction;
import org.elasticsearch.client.indexlifecycle.ShrinkAction;
import org.elasticsearch.cluster.ClusterName;
import org.elasticsearch.common.CheckedFunction;
import org.elasticsearch.common.bytes.BytesReference;
import org.elasticsearch.common.collect.Tuple;
import org.elasticsearch.common.xcontent.NamedXContentRegistry;
import org.elasticsearch.common.xcontent.ToXContent;
import org.elasticsearch.common.xcontent.XContentBuilder;
import org.elasticsearch.common.xcontent.XContentParser;
import org.elasticsearch.common.xcontent.cbor.CborXContent;
import org.elasticsearch.common.xcontent.smile.SmileXContent;
import org.elasticsearch.index.rankeval.DiscountedCumulativeGain;
import org.elasticsearch.index.rankeval.EvaluationMetric;
import org.elasticsearch.index.rankeval.ExpectedReciprocalRank;
import org.elasticsearch.index.rankeval.MeanReciprocalRank;
import org.elasticsearch.index.rankeval.MetricDetail;
import org.elasticsearch.index.rankeval.PrecisionAtK;
import org.elasticsearch.join.aggregations.ChildrenAggregationBuilder;
import org.elasticsearch.rest.RestStatus;
import org.elasticsearch.search.SearchHits;
import org.elasticsearch.search.aggregations.Aggregation;
import org.elasticsearch.search.aggregations.InternalAggregations;
import org.elasticsearch.search.aggregations.matrix.stats.MatrixStatsAggregationBuilder;
import org.elasticsearch.search.suggest.Suggest;
import org.elasticsearch.test.ESTestCase;
import org.elasticsearch.test.InternalAggregationTestCase;
import org.elasticsearch.test.rest.yaml.restspec.ClientYamlSuiteRestApi;
import org.elasticsearch.test.rest.yaml.restspec.ClientYamlSuiteRestSpec;
import org.hamcrest.Matchers;
import org.junit.Before;

import java.io.IOException;
import java.lang.reflect.Method;
import java.lang.reflect.Modifier;
import java.net.SocketTimeoutException;
import java.util.ArrayList;
import java.util.Arrays;
import java.util.Collections;
import java.util.HashMap;
import java.util.HashSet;
import java.util.List;
import java.util.Map;
import java.util.Set;
import java.util.concurrent.atomic.AtomicInteger;
import java.util.concurrent.atomic.AtomicReference;
import java.util.stream.Collectors;
import java.util.stream.Stream;

import static org.elasticsearch.common.xcontent.XContentHelper.toXContent;
import static org.hamcrest.CoreMatchers.endsWith;
import static org.hamcrest.CoreMatchers.equalTo;
import static org.hamcrest.CoreMatchers.instanceOf;
import static org.mockito.Matchers.any;
import static org.mockito.Mockito.mock;
import static org.mockito.Mockito.times;
import static org.mockito.Mockito.verify;
import static org.mockito.Mockito.when;

public class RestHighLevelClientTests extends ESTestCase {

    static final String SUBMIT_TASK_PREFIX = "submit_";
    static final String SUBMIT_TASK_SUFFIX = "_task";

    private static final ProtocolVersion HTTP_PROTOCOL = new ProtocolVersion("http", 1, 1);
    private static final RequestLine REQUEST_LINE = new BasicRequestLine(HttpGet.METHOD_NAME, "/", HTTP_PROTOCOL);

    private RestClient restClient;
    private RestHighLevelClient restHighLevelClient;

    @Before
    public void initClient() {
        restClient = mock(RestClient.class);
        restHighLevelClient = new RestHighLevelClient(restClient, RestClient::close, Collections.emptyList());
    }

    public void testCloseIsIdempotent() throws IOException {
        restHighLevelClient.close();
        verify(restClient, times(1)).close();
        restHighLevelClient.close();
        verify(restClient, times(2)).close();
        restHighLevelClient.close();
        verify(restClient, times(3)).close();
    }

    public void testPingSuccessful() throws IOException {
        Response response = mock(Response.class);
        when(response.getStatusLine()).thenReturn(newStatusLine(RestStatus.OK));
        when(restClient.performRequest(any(Request.class))).thenReturn(response);
        assertTrue(restHighLevelClient.ping(RequestOptions.DEFAULT));
    }

    public void testPing404NotFound() throws IOException {
        Response response = mock(Response.class);
        when(response.getStatusLine()).thenReturn(newStatusLine(RestStatus.NOT_FOUND));
        when(restClient.performRequest(any(Request.class))).thenReturn(response);
        assertFalse(restHighLevelClient.ping(RequestOptions.DEFAULT));
    }

    public void testPingSocketTimeout() throws IOException {
        when(restClient.performRequest(any(Request.class))).thenThrow(new SocketTimeoutException());
        expectThrows(SocketTimeoutException.class, () -> restHighLevelClient.ping(RequestOptions.DEFAULT));
    }

    public void testInfo() throws IOException {
        MainResponse testInfo = new MainResponse("nodeName", Version.CURRENT, new ClusterName("clusterName"), "clusterUuid",
                Build.CURRENT);
        mockResponse(testInfo);
        MainResponse receivedInfo = restHighLevelClient.info(RequestOptions.DEFAULT);
        assertEquals(testInfo, receivedInfo);
    }

    public void testSearchScroll() throws IOException {
        SearchResponse mockSearchResponse = new SearchResponse(new SearchResponseSections(SearchHits.empty(), InternalAggregations.EMPTY,
                null, false, false, null, 1), randomAlphaOfLengthBetween(5, 10), 5, 5, 0, 100, ShardSearchFailure.EMPTY_ARRAY,
                SearchResponse.Clusters.EMPTY);
        mockResponse(mockSearchResponse);
        SearchResponse searchResponse = restHighLevelClient.scroll(
                new SearchScrollRequest(randomAlphaOfLengthBetween(5, 10)), RequestOptions.DEFAULT);
        assertEquals(mockSearchResponse.getScrollId(), searchResponse.getScrollId());
        assertEquals(0, searchResponse.getHits().totalHits);
        assertEquals(5, searchResponse.getTotalShards());
        assertEquals(5, searchResponse.getSuccessfulShards());
        assertEquals(100, searchResponse.getTook().getMillis());
    }

    public void testClearScroll() throws IOException {
        ClearScrollResponse mockClearScrollResponse = new ClearScrollResponse(randomBoolean(), randomIntBetween(0, Integer.MAX_VALUE));
        mockResponse(mockClearScrollResponse);
        ClearScrollRequest clearScrollRequest = new ClearScrollRequest();
        clearScrollRequest.addScrollId(randomAlphaOfLengthBetween(5, 10));
        ClearScrollResponse clearScrollResponse = restHighLevelClient.clearScroll(clearScrollRequest, RequestOptions.DEFAULT);
        assertEquals(mockClearScrollResponse.isSucceeded(), clearScrollResponse.isSucceeded());
        assertEquals(mockClearScrollResponse.getNumFreed(), clearScrollResponse.getNumFreed());
    }

    private void mockResponse(ToXContent toXContent) throws IOException {
        Response response = mock(Response.class);
        ContentType contentType = ContentType.parse(RequestConverters.REQUEST_BODY_CONTENT_TYPE.mediaType());
        String requestBody = toXContent(toXContent, RequestConverters.REQUEST_BODY_CONTENT_TYPE, false).utf8ToString();
        when(response.getEntity()).thenReturn(new NStringEntity(requestBody, contentType));
        when(restClient.performRequest(any(Request.class))).thenReturn(response);
    }

    public void testRequestValidation() {
        ActionRequestValidationException validationException = new ActionRequestValidationException();
        validationException.addValidationError("validation error");
        ActionRequest request = new ActionRequest() {
            @Override
            public ActionRequestValidationException validate() {
                return validationException;
            }
        };

        {
            ActionRequestValidationException actualException = expectThrows(ActionRequestValidationException.class,
                    () -> restHighLevelClient.performRequest(request, null, RequestOptions.DEFAULT, null, null));
            assertSame(validationException, actualException);
        }
        {
            TrackingActionListener trackingActionListener = new TrackingActionListener();
            restHighLevelClient.performRequestAsync(request, null, RequestOptions.DEFAULT, null, trackingActionListener, null);
            assertSame(validationException, trackingActionListener.exception.get());
        }
    }

    public void testParseEntity() throws IOException {
        {
            IllegalStateException ise = expectThrows(IllegalStateException.class, () -> restHighLevelClient.parseEntity(null, null));
            assertEquals("Response body expected but not returned", ise.getMessage());
        }
        {
            IllegalStateException ise = expectThrows(IllegalStateException.class,
                    () -> restHighLevelClient.parseEntity(new StringEntity("", (ContentType) null), null));
            assertEquals("Elasticsearch didn't return the [Content-Type] header, unable to parse response body", ise.getMessage());
        }
        {
            StringEntity entity = new StringEntity("", ContentType.APPLICATION_SVG_XML);
            IllegalStateException ise = expectThrows(IllegalStateException.class, () -> restHighLevelClient.parseEntity(entity, null));
            assertEquals("Unsupported Content-Type: " + entity.getContentType().getValue(), ise.getMessage());
        }
        {
            CheckedFunction<XContentParser, String, IOException> entityParser = parser -> {
                assertEquals(XContentParser.Token.START_OBJECT, parser.nextToken());
                assertEquals(XContentParser.Token.FIELD_NAME, parser.nextToken());
                assertTrue(parser.nextToken().isValue());
                String value = parser.text();
                assertEquals(XContentParser.Token.END_OBJECT, parser.nextToken());
                return value;
            };
            HttpEntity jsonEntity = new StringEntity("{\"field\":\"value\"}", ContentType.APPLICATION_JSON);
            assertEquals("value", restHighLevelClient.parseEntity(jsonEntity, entityParser));
            HttpEntity yamlEntity = new StringEntity("---\nfield: value\n", ContentType.create("application/yaml"));
            assertEquals("value", restHighLevelClient.parseEntity(yamlEntity, entityParser));
            HttpEntity smileEntity = createBinaryEntity(SmileXContent.contentBuilder(), ContentType.create("application/smile"));
            assertEquals("value", restHighLevelClient.parseEntity(smileEntity, entityParser));
            HttpEntity cborEntity = createBinaryEntity(CborXContent.contentBuilder(), ContentType.create("application/cbor"));
            assertEquals("value", restHighLevelClient.parseEntity(cborEntity, entityParser));
        }
    }

    private static HttpEntity createBinaryEntity(XContentBuilder xContentBuilder, ContentType contentType) throws IOException {
        try (XContentBuilder builder = xContentBuilder) {
            builder.startObject();
            builder.field("field", "value");
            builder.endObject();
            return new ByteArrayEntity(BytesReference.bytes(builder).toBytesRef().bytes, contentType);
        }
    }

    public void testConvertExistsResponse() {
        RestStatus restStatus = randomBoolean() ? RestStatus.OK : randomFrom(RestStatus.values());
        HttpResponse httpResponse = new BasicHttpResponse(newStatusLine(restStatus));
        Response response = new Response(REQUEST_LINE, new HttpHost("localhost", 9200), httpResponse);
        boolean result = RestHighLevelClient.convertExistsResponse(response);
        assertEquals(restStatus == RestStatus.OK, result);
    }

    public void testParseResponseException() throws IOException {
        {
            RestStatus restStatus = randomFrom(RestStatus.values());
            HttpResponse httpResponse = new BasicHttpResponse(newStatusLine(restStatus));
            Response response = new Response(REQUEST_LINE, new HttpHost("localhost", 9200), httpResponse);
            ResponseException responseException = new ResponseException(response);
            ElasticsearchException elasticsearchException = restHighLevelClient.parseResponseException(responseException);
            assertEquals(responseException.getMessage(), elasticsearchException.getMessage());
            assertEquals(restStatus, elasticsearchException.status());
            assertSame(responseException, elasticsearchException.getCause());
        }
        {
            RestStatus restStatus = randomFrom(RestStatus.values());
            HttpResponse httpResponse = new BasicHttpResponse(newStatusLine(restStatus));
            httpResponse.setEntity(new StringEntity("{\"error\":\"test error message\",\"status\":" + restStatus.getStatus() + "}",
                    ContentType.APPLICATION_JSON));
            Response response = new Response(REQUEST_LINE, new HttpHost("localhost", 9200), httpResponse);
            ResponseException responseException = new ResponseException(response);
            ElasticsearchException elasticsearchException = restHighLevelClient.parseResponseException(responseException);
            assertEquals("Elasticsearch exception [type=exception, reason=test error message]", elasticsearchException.getMessage());
            assertEquals(restStatus, elasticsearchException.status());
            assertSame(responseException, elasticsearchException.getSuppressed()[0]);
        }
        {
            RestStatus restStatus = randomFrom(RestStatus.values());
            HttpResponse httpResponse = new BasicHttpResponse(newStatusLine(restStatus));
            httpResponse.setEntity(new StringEntity("{\"error\":", ContentType.APPLICATION_JSON));
            Response response = new Response(REQUEST_LINE, new HttpHost("localhost", 9200), httpResponse);
            ResponseException responseException = new ResponseException(response);
            ElasticsearchException elasticsearchException = restHighLevelClient.parseResponseException(responseException);
            assertEquals("Unable to parse response body", elasticsearchException.getMessage());
            assertEquals(restStatus, elasticsearchException.status());
            assertSame(responseException, elasticsearchException.getCause());
            assertThat(elasticsearchException.getSuppressed()[0], instanceOf(IOException.class));
        }
        {
            RestStatus restStatus = randomFrom(RestStatus.values());
            HttpResponse httpResponse = new BasicHttpResponse(newStatusLine(restStatus));
            httpResponse.setEntity(new StringEntity("{\"status\":" + restStatus.getStatus() + "}", ContentType.APPLICATION_JSON));
            Response response = new Response(REQUEST_LINE, new HttpHost("localhost", 9200), httpResponse);
            ResponseException responseException = new ResponseException(response);
            ElasticsearchException elasticsearchException = restHighLevelClient.parseResponseException(responseException);
            assertEquals("Unable to parse response body", elasticsearchException.getMessage());
            assertEquals(restStatus, elasticsearchException.status());
            assertSame(responseException, elasticsearchException.getCause());
            assertThat(elasticsearchException.getSuppressed()[0], instanceOf(IllegalStateException.class));
        }
    }

    public void testPerformRequestOnSuccess() throws IOException {
        MainRequest mainRequest = new MainRequest();
        CheckedFunction<MainRequest, Request, IOException> requestConverter = request -> new Request(HttpGet.METHOD_NAME, "/");
        RestStatus restStatus = randomFrom(RestStatus.values());
        HttpResponse httpResponse = new BasicHttpResponse(newStatusLine(restStatus));
        Response mockResponse = new Response(REQUEST_LINE, new HttpHost("localhost", 9200), httpResponse);
        when(restClient.performRequest(any(Request.class))).thenReturn(mockResponse);
        {
            Integer result = restHighLevelClient.performRequest(mainRequest, requestConverter, RequestOptions.DEFAULT,
                    response -> response.getStatusLine().getStatusCode(), Collections.emptySet());
            assertEquals(restStatus.getStatus(), result.intValue());
        }
        {
            IOException ioe = expectThrows(IOException.class, () -> restHighLevelClient.performRequest(mainRequest,
                    requestConverter, RequestOptions.DEFAULT, response -> {throw new IllegalStateException();}, Collections.emptySet()));
            assertEquals("Unable to parse response body for Response{requestLine=GET / http/1.1, host=http://localhost:9200, " +
                    "response=http/1.1 " + restStatus.getStatus() + " " + restStatus.name() + "}", ioe.getMessage());
        }
    }

    public void testPerformRequestOnResponseExceptionWithoutEntity() throws IOException {
        MainRequest mainRequest = new MainRequest();
        CheckedFunction<MainRequest, Request, IOException> requestConverter = request -> new Request(HttpGet.METHOD_NAME, "/");
        RestStatus restStatus = randomFrom(RestStatus.values());
        HttpResponse httpResponse = new BasicHttpResponse(newStatusLine(restStatus));
        Response mockResponse = new Response(REQUEST_LINE, new HttpHost("localhost", 9200), httpResponse);
        ResponseException responseException = new ResponseException(mockResponse);
        when(restClient.performRequest(any(Request.class))).thenThrow(responseException);
        ElasticsearchException elasticsearchException = expectThrows(ElasticsearchException.class,
                () -> restHighLevelClient.performRequest(mainRequest, requestConverter, RequestOptions.DEFAULT,
                        response -> response.getStatusLine().getStatusCode(), Collections.emptySet()));
        assertEquals(responseException.getMessage(), elasticsearchException.getMessage());
        assertEquals(restStatus, elasticsearchException.status());
        assertSame(responseException, elasticsearchException.getCause());
    }

    public void testPerformRequestOnResponseExceptionWithEntity() throws IOException {
        MainRequest mainRequest = new MainRequest();
        CheckedFunction<MainRequest, Request, IOException> requestConverter = request -> new Request(HttpGet.METHOD_NAME, "/");
        RestStatus restStatus = randomFrom(RestStatus.values());
        HttpResponse httpResponse = new BasicHttpResponse(newStatusLine(restStatus));
        httpResponse.setEntity(new StringEntity("{\"error\":\"test error message\",\"status\":" + restStatus.getStatus() + "}",
                ContentType.APPLICATION_JSON));
        Response mockResponse = new Response(REQUEST_LINE, new HttpHost("localhost", 9200), httpResponse);
        ResponseException responseException = new ResponseException(mockResponse);
        when(restClient.performRequest(any(Request.class))).thenThrow(responseException);
        ElasticsearchException elasticsearchException = expectThrows(ElasticsearchException.class,
                () -> restHighLevelClient.performRequest(mainRequest, requestConverter, RequestOptions.DEFAULT,
                        response -> response.getStatusLine().getStatusCode(), Collections.emptySet()));
        assertEquals("Elasticsearch exception [type=exception, reason=test error message]", elasticsearchException.getMessage());
        assertEquals(restStatus, elasticsearchException.status());
        assertSame(responseException, elasticsearchException.getSuppressed()[0]);
    }

    public void testPerformRequestOnResponseExceptionWithBrokenEntity() throws IOException {
        MainRequest mainRequest = new MainRequest();
        CheckedFunction<MainRequest, Request, IOException> requestConverter = request -> new Request(HttpGet.METHOD_NAME, "/");
        RestStatus restStatus = randomFrom(RestStatus.values());
        HttpResponse httpResponse = new BasicHttpResponse(newStatusLine(restStatus));
        httpResponse.setEntity(new StringEntity("{\"error\":", ContentType.APPLICATION_JSON));
        Response mockResponse = new Response(REQUEST_LINE, new HttpHost("localhost", 9200), httpResponse);
        ResponseException responseException = new ResponseException(mockResponse);
        when(restClient.performRequest(any(Request.class))).thenThrow(responseException);
        ElasticsearchException elasticsearchException = expectThrows(ElasticsearchException.class,
                () -> restHighLevelClient.performRequest(mainRequest, requestConverter, RequestOptions.DEFAULT,
                        response -> response.getStatusLine().getStatusCode(), Collections.emptySet()));
        assertEquals("Unable to parse response body", elasticsearchException.getMessage());
        assertEquals(restStatus, elasticsearchException.status());
        assertSame(responseException, elasticsearchException.getCause());
        assertThat(elasticsearchException.getSuppressed()[0], instanceOf(JsonParseException.class));
    }

    public void testPerformRequestOnResponseExceptionWithBrokenEntity2() throws IOException {
        MainRequest mainRequest = new MainRequest();
        CheckedFunction<MainRequest, Request, IOException> requestConverter = request -> new Request(HttpGet.METHOD_NAME, "/");
        RestStatus restStatus = randomFrom(RestStatus.values());
        HttpResponse httpResponse = new BasicHttpResponse(newStatusLine(restStatus));
        httpResponse.setEntity(new StringEntity("{\"status\":" + restStatus.getStatus() + "}", ContentType.APPLICATION_JSON));
        Response mockResponse = new Response(REQUEST_LINE, new HttpHost("localhost", 9200), httpResponse);
        ResponseException responseException = new ResponseException(mockResponse);
        when(restClient.performRequest(any(Request.class))).thenThrow(responseException);
        ElasticsearchException elasticsearchException = expectThrows(ElasticsearchException.class,
                () -> restHighLevelClient.performRequest(mainRequest, requestConverter, RequestOptions.DEFAULT,
                        response -> response.getStatusLine().getStatusCode(), Collections.emptySet()));
        assertEquals("Unable to parse response body", elasticsearchException.getMessage());
        assertEquals(restStatus, elasticsearchException.status());
        assertSame(responseException, elasticsearchException.getCause());
        assertThat(elasticsearchException.getSuppressed()[0], instanceOf(IllegalStateException.class));
    }

    public void testPerformRequestOnResponseExceptionWithIgnores() throws IOException {
        MainRequest mainRequest = new MainRequest();
        CheckedFunction<MainRequest, Request, IOException> requestConverter = request -> new Request(HttpGet.METHOD_NAME, "/");
        HttpResponse httpResponse = new BasicHttpResponse(newStatusLine(RestStatus.NOT_FOUND));
        Response mockResponse = new Response(REQUEST_LINE, new HttpHost("localhost", 9200), httpResponse);
        ResponseException responseException = new ResponseException(mockResponse);
        when(restClient.performRequest(any(Request.class))).thenThrow(responseException);
        //although we got an exception, we turn it into a successful response because the status code was provided among ignores
        assertEquals(Integer.valueOf(404), restHighLevelClient.performRequest(mainRequest, requestConverter, RequestOptions.DEFAULT,
                response -> response.getStatusLine().getStatusCode(), Collections.singleton(404)));
    }

    public void testPerformRequestOnResponseExceptionWithIgnoresErrorNoBody() throws IOException {
        MainRequest mainRequest = new MainRequest();
        CheckedFunction<MainRequest, Request, IOException> requestConverter = request -> new Request(HttpGet.METHOD_NAME, "/");
        HttpResponse httpResponse = new BasicHttpResponse(newStatusLine(RestStatus.NOT_FOUND));
        Response mockResponse = new Response(REQUEST_LINE, new HttpHost("localhost", 9200), httpResponse);
        ResponseException responseException = new ResponseException(mockResponse);
        when(restClient.performRequest(any(Request.class))).thenThrow(responseException);
        ElasticsearchException elasticsearchException = expectThrows(ElasticsearchException.class,
                () -> restHighLevelClient.performRequest(mainRequest, requestConverter, RequestOptions.DEFAULT,
                        response -> {throw new IllegalStateException();}, Collections.singleton(404)));
        assertEquals(RestStatus.NOT_FOUND, elasticsearchException.status());
        assertSame(responseException, elasticsearchException.getCause());
        assertEquals(responseException.getMessage(), elasticsearchException.getMessage());
    }

    public void testPerformRequestOnResponseExceptionWithIgnoresErrorValidBody() throws IOException {
        MainRequest mainRequest = new MainRequest();
        CheckedFunction<MainRequest, Request, IOException> requestConverter = request -> new Request(HttpGet.METHOD_NAME, "/");
        HttpResponse httpResponse = new BasicHttpResponse(newStatusLine(RestStatus.NOT_FOUND));
        httpResponse.setEntity(new StringEntity("{\"error\":\"test error message\",\"status\":404}",
                ContentType.APPLICATION_JSON));
        Response mockResponse = new Response(REQUEST_LINE, new HttpHost("localhost", 9200), httpResponse);
        ResponseException responseException = new ResponseException(mockResponse);
        when(restClient.performRequest(any(Request.class))).thenThrow(responseException);
        ElasticsearchException elasticsearchException = expectThrows(ElasticsearchException.class,
                () -> restHighLevelClient.performRequest(mainRequest, requestConverter, RequestOptions.DEFAULT,
                        response -> {throw new IllegalStateException();}, Collections.singleton(404)));
        assertEquals(RestStatus.NOT_FOUND, elasticsearchException.status());
        assertSame(responseException, elasticsearchException.getSuppressed()[0]);
        assertEquals("Elasticsearch exception [type=exception, reason=test error message]", elasticsearchException.getMessage());
    }

    public void testWrapResponseListenerOnSuccess() {
        {
            TrackingActionListener trackingActionListener = new TrackingActionListener();
            ResponseListener responseListener = restHighLevelClient.wrapResponseListener(
                    response -> response.getStatusLine().getStatusCode(), trackingActionListener, Collections.emptySet());
            RestStatus restStatus = randomFrom(RestStatus.values());
            HttpResponse httpResponse = new BasicHttpResponse(newStatusLine(restStatus));
            responseListener.onSuccess(new Response(REQUEST_LINE, new HttpHost("localhost", 9200), httpResponse));
            assertNull(trackingActionListener.exception.get());
            assertEquals(restStatus.getStatus(), trackingActionListener.statusCode.get());
        }
        {
            TrackingActionListener trackingActionListener = new TrackingActionListener();
            ResponseListener responseListener = restHighLevelClient.wrapResponseListener(
                    response -> {throw new IllegalStateException();}, trackingActionListener, Collections.emptySet());
            RestStatus restStatus = randomFrom(RestStatus.values());
            HttpResponse httpResponse = new BasicHttpResponse(newStatusLine(restStatus));
            responseListener.onSuccess(new Response(REQUEST_LINE, new HttpHost("localhost", 9200), httpResponse));
            assertThat(trackingActionListener.exception.get(), instanceOf(IOException.class));
            IOException ioe = (IOException) trackingActionListener.exception.get();
            assertEquals("Unable to parse response body for Response{requestLine=GET / http/1.1, host=http://localhost:9200, " +
                    "response=http/1.1 " + restStatus.getStatus() + " " + restStatus.name() + "}", ioe.getMessage());
            assertThat(ioe.getCause(), instanceOf(IllegalStateException.class));
        }
    }

    public void testWrapResponseListenerOnException() {
        TrackingActionListener trackingActionListener = new TrackingActionListener();
        ResponseListener responseListener = restHighLevelClient.wrapResponseListener(
                response -> response.getStatusLine().getStatusCode(), trackingActionListener, Collections.emptySet());
        IllegalStateException exception = new IllegalStateException();
        responseListener.onFailure(exception);
        assertSame(exception, trackingActionListener.exception.get());
    }

    public void testWrapResponseListenerOnResponseExceptionWithoutEntity() throws IOException {
        TrackingActionListener trackingActionListener = new TrackingActionListener();
        ResponseListener responseListener = restHighLevelClient.wrapResponseListener(
                response -> response.getStatusLine().getStatusCode(), trackingActionListener, Collections.emptySet());
        RestStatus restStatus = randomFrom(RestStatus.values());
        HttpResponse httpResponse = new BasicHttpResponse(newStatusLine(restStatus));
        Response response = new Response(REQUEST_LINE, new HttpHost("localhost", 9200), httpResponse);
        ResponseException responseException = new ResponseException(response);
        responseListener.onFailure(responseException);
        assertThat(trackingActionListener.exception.get(), instanceOf(ElasticsearchException.class));
        ElasticsearchException elasticsearchException = (ElasticsearchException) trackingActionListener.exception.get();
        assertEquals(responseException.getMessage(), elasticsearchException.getMessage());
        assertEquals(restStatus, elasticsearchException.status());
        assertSame(responseException, elasticsearchException.getCause());
    }

    public void testWrapResponseListenerOnResponseExceptionWithEntity() throws IOException {
        TrackingActionListener trackingActionListener = new TrackingActionListener();
        ResponseListener responseListener = restHighLevelClient.wrapResponseListener(
                response -> response.getStatusLine().getStatusCode(), trackingActionListener, Collections.emptySet());
        RestStatus restStatus = randomFrom(RestStatus.values());
        HttpResponse httpResponse = new BasicHttpResponse(newStatusLine(restStatus));
        httpResponse.setEntity(new StringEntity("{\"error\":\"test error message\",\"status\":" + restStatus.getStatus() + "}",
                ContentType.APPLICATION_JSON));
        Response response = new Response(REQUEST_LINE, new HttpHost("localhost", 9200), httpResponse);
        ResponseException responseException = new ResponseException(response);
        responseListener.onFailure(responseException);
        assertThat(trackingActionListener.exception.get(), instanceOf(ElasticsearchException.class));
        ElasticsearchException elasticsearchException = (ElasticsearchException)trackingActionListener.exception.get();
        assertEquals("Elasticsearch exception [type=exception, reason=test error message]", elasticsearchException.getMessage());
        assertEquals(restStatus, elasticsearchException.status());
        assertSame(responseException, elasticsearchException.getSuppressed()[0]);
    }

    public void testWrapResponseListenerOnResponseExceptionWithBrokenEntity() throws IOException {
        {
            TrackingActionListener trackingActionListener = new TrackingActionListener();
            ResponseListener responseListener = restHighLevelClient.wrapResponseListener(
                    response -> response.getStatusLine().getStatusCode(), trackingActionListener, Collections.emptySet());
            RestStatus restStatus = randomFrom(RestStatus.values());
            HttpResponse httpResponse = new BasicHttpResponse(newStatusLine(restStatus));
            httpResponse.setEntity(new StringEntity("{\"error\":", ContentType.APPLICATION_JSON));
            Response response = new Response(REQUEST_LINE, new HttpHost("localhost", 9200), httpResponse);
            ResponseException responseException = new ResponseException(response);
            responseListener.onFailure(responseException);
            assertThat(trackingActionListener.exception.get(), instanceOf(ElasticsearchException.class));
            ElasticsearchException elasticsearchException = (ElasticsearchException)trackingActionListener.exception.get();
            assertEquals("Unable to parse response body", elasticsearchException.getMessage());
            assertEquals(restStatus, elasticsearchException.status());
            assertSame(responseException, elasticsearchException.getCause());
            assertThat(elasticsearchException.getSuppressed()[0], instanceOf(JsonParseException.class));
        }
        {
            TrackingActionListener trackingActionListener = new TrackingActionListener();
            ResponseListener responseListener = restHighLevelClient.wrapResponseListener(
                    response -> response.getStatusLine().getStatusCode(), trackingActionListener, Collections.emptySet());
            RestStatus restStatus = randomFrom(RestStatus.values());
            HttpResponse httpResponse = new BasicHttpResponse(newStatusLine(restStatus));
            httpResponse.setEntity(new StringEntity("{\"status\":" + restStatus.getStatus() + "}", ContentType.APPLICATION_JSON));
            Response response = new Response(REQUEST_LINE, new HttpHost("localhost", 9200), httpResponse);
            ResponseException responseException = new ResponseException(response);
            responseListener.onFailure(responseException);
            assertThat(trackingActionListener.exception.get(), instanceOf(ElasticsearchException.class));
            ElasticsearchException elasticsearchException = (ElasticsearchException)trackingActionListener.exception.get();
            assertEquals("Unable to parse response body", elasticsearchException.getMessage());
            assertEquals(restStatus, elasticsearchException.status());
            assertSame(responseException, elasticsearchException.getCause());
            assertThat(elasticsearchException.getSuppressed()[0], instanceOf(IllegalStateException.class));
        }
    }

    public void testWrapResponseListenerOnResponseExceptionWithIgnores() throws IOException {
        TrackingActionListener trackingActionListener = new TrackingActionListener();
        ResponseListener responseListener = restHighLevelClient.wrapResponseListener(
                response -> response.getStatusLine().getStatusCode(), trackingActionListener, Collections.singleton(404));
        HttpResponse httpResponse = new BasicHttpResponse(newStatusLine(RestStatus.NOT_FOUND));
        Response response = new Response(REQUEST_LINE, new HttpHost("localhost", 9200), httpResponse);
        ResponseException responseException = new ResponseException(response);
        responseListener.onFailure(responseException);
        //although we got an exception, we turn it into a successful response because the status code was provided among ignores
        assertNull(trackingActionListener.exception.get());
        assertEquals(404, trackingActionListener.statusCode.get());
    }

    public void testWrapResponseListenerOnResponseExceptionWithIgnoresErrorNoBody() throws IOException {
        TrackingActionListener trackingActionListener = new TrackingActionListener();
        //response parsing throws exception while handling ignores. same as when GetResponse#fromXContent throws error when trying
        //to parse a 404 response which contains an error rather than a valid document not found response.
        ResponseListener responseListener = restHighLevelClient.wrapResponseListener(
                response -> { throw new IllegalStateException(); }, trackingActionListener, Collections.singleton(404));
        HttpResponse httpResponse = new BasicHttpResponse(newStatusLine(RestStatus.NOT_FOUND));
        Response response = new Response(REQUEST_LINE, new HttpHost("localhost", 9200), httpResponse);
        ResponseException responseException = new ResponseException(response);
        responseListener.onFailure(responseException);
        assertThat(trackingActionListener.exception.get(), instanceOf(ElasticsearchException.class));
        ElasticsearchException elasticsearchException = (ElasticsearchException)trackingActionListener.exception.get();
        assertEquals(RestStatus.NOT_FOUND, elasticsearchException.status());
        assertSame(responseException, elasticsearchException.getCause());
        assertEquals(responseException.getMessage(), elasticsearchException.getMessage());
    }

    public void testWrapResponseListenerOnResponseExceptionWithIgnoresErrorValidBody() throws IOException {
        TrackingActionListener trackingActionListener = new TrackingActionListener();
        //response parsing throws exception while handling ignores. same as when GetResponse#fromXContent throws error when trying
        //to parse a 404 response which contains an error rather than a valid document not found response.
        ResponseListener responseListener = restHighLevelClient.wrapResponseListener(
                response -> { throw new IllegalStateException(); }, trackingActionListener, Collections.singleton(404));
        HttpResponse httpResponse = new BasicHttpResponse(newStatusLine(RestStatus.NOT_FOUND));
        httpResponse.setEntity(new StringEntity("{\"error\":\"test error message\",\"status\":404}",
                ContentType.APPLICATION_JSON));
        Response response = new Response(REQUEST_LINE, new HttpHost("localhost", 9200), httpResponse);
        ResponseException responseException = new ResponseException(response);
        responseListener.onFailure(responseException);
        assertThat(trackingActionListener.exception.get(), instanceOf(ElasticsearchException.class));
        ElasticsearchException elasticsearchException = (ElasticsearchException)trackingActionListener.exception.get();
        assertEquals(RestStatus.NOT_FOUND, elasticsearchException.status());
        assertSame(responseException, elasticsearchException.getSuppressed()[0]);
        assertEquals("Elasticsearch exception [type=exception, reason=test error message]", elasticsearchException.getMessage());
    }

    public void testDefaultNamedXContents() {
        List<NamedXContentRegistry.Entry> namedXContents = RestHighLevelClient.getDefaultNamedXContents();
        int expectedInternalAggregations = InternalAggregationTestCase.getDefaultNamedXContents().size();
        int expectedSuggestions = 3;
        assertEquals(expectedInternalAggregations + expectedSuggestions, namedXContents.size());
        Map<Class<?>, Integer> categories = new HashMap<>();
        for (NamedXContentRegistry.Entry namedXContent : namedXContents) {
            Integer counter = categories.putIfAbsent(namedXContent.categoryClass, 1);
            if (counter != null) {
                categories.put(namedXContent.categoryClass, counter + 1);
            }
        }
        assertEquals(2, categories.size());
        assertEquals(expectedInternalAggregations, categories.get(Aggregation.class).intValue());
        assertEquals(expectedSuggestions, categories.get(Suggest.Suggestion.class).intValue());
    }

    public void testProvidedNamedXContents() {
        List<NamedXContentRegistry.Entry> namedXContents = RestHighLevelClient.getProvidedNamedXContents();
        assertEquals(16, namedXContents.size());
        Map<Class<?>, Integer> categories = new HashMap<>();
        List<String> names = new ArrayList<>();
        for (NamedXContentRegistry.Entry namedXContent : namedXContents) {
            names.add(namedXContent.name.getPreferredName());
            Integer counter = categories.putIfAbsent(namedXContent.categoryClass, 1);
            if (counter != null) {
                categories.put(namedXContent.categoryClass, counter + 1);
            }
        }
        assertEquals(4, categories.size());
        assertEquals(Integer.valueOf(2), categories.get(Aggregation.class));
        assertTrue(names.contains(ChildrenAggregationBuilder.NAME));
        assertTrue(names.contains(MatrixStatsAggregationBuilder.NAME));
        assertEquals(Integer.valueOf(4), categories.get(EvaluationMetric.class));
        assertTrue(names.contains(PrecisionAtK.NAME));
        assertTrue(names.contains(DiscountedCumulativeGain.NAME));
        assertTrue(names.contains(MeanReciprocalRank.NAME));
        assertTrue(names.contains(ExpectedReciprocalRank.NAME));
        assertEquals(Integer.valueOf(4), categories.get(MetricDetail.class));
        assertTrue(names.contains(PrecisionAtK.NAME));
        assertTrue(names.contains(MeanReciprocalRank.NAME));
        assertTrue(names.contains(DiscountedCumulativeGain.NAME));
        assertTrue(names.contains(ExpectedReciprocalRank.NAME));
        assertEquals(Integer.valueOf(6), categories.get(LifecycleAction.class));
        assertTrue(names.contains(AllocateAction.NAME));
        assertTrue(names.contains(DeleteAction.NAME));
        assertTrue(names.contains(ForceMergeAction.NAME));
        assertTrue(names.contains(ReadOnlyAction.NAME));
        assertTrue(names.contains(RolloverAction.NAME));
        assertTrue(names.contains(ShrinkAction.NAME));
    }

    public void testApiNamingConventions() throws Exception {
        //this list should be empty once the high-level client is feature complete
        String[] notYetSupportedApi = new String[]{
            "cluster.remote_info",
            "create",
            "get_source",
            "indices.delete_alias",
            "indices.delete_template",
            "indices.exists_template",
            "indices.exists_type",
            "indices.get_upgrade",
            "indices.put_alias",
            "mtermvectors",
            "render_search_template",
            "scripts_painless_execute",
            "tasks.get"
        };
        //These API are not required for high-level client feature completeness
        String[] notRequiredApi = new String[] {
            "cluster.allocation_explain",
            "cluster.pending_tasks",
            "cluster.reroute",
            "cluster.state",
            "cluster.stats",
            "indices.shard_stores",
            "indices.upgrade",
            "indices.recovery",
            "indices.segments",
            "indices.stats",
            "ingest.processor_grok",
            "nodes.info",
            "nodes.stats",
            "nodes.hot_threads",
            "nodes.usage",
            "nodes.reload_secure_settings",
            "search_shards",
        };
        Set<String> deprecatedMethods = new HashSet<>();
        deprecatedMethods.add("indices.force_merge");
        deprecatedMethods.add("multi_get");
        deprecatedMethods.add("multi_search");
        deprecatedMethods.add("search_scroll");

        ClientYamlSuiteRestSpec restSpec = ClientYamlSuiteRestSpec.load("/rest-api-spec/api");
        Set<String> apiSpec = restSpec.getApis().stream().map(ClientYamlSuiteRestApi::getName).collect(Collectors.toSet());

        Set<String> topLevelMethodsExclusions = new HashSet<>();
        topLevelMethodsExclusions.add("getLowLevelClient");
        topLevelMethodsExclusions.add("close");

        Map<String, Method> methods = Arrays.stream(RestHighLevelClient.class.getMethods())
                .filter(method -> method.getDeclaringClass().equals(RestHighLevelClient.class)
                        && topLevelMethodsExclusions.contains(method.getName()) == false)
                .map(method -> Tuple.tuple(toSnakeCase(method.getName()), method))
                .flatMap(tuple -> tuple.v2().getReturnType().getName().endsWith("Client")
                        ? getSubClientMethods(tuple.v1(), tuple.v2().getReturnType()) : Stream.of(tuple))
                .collect(Collectors.toMap(Tuple::v1, Tuple::v2));

        Set<String> apiNotFound = new HashSet<>();

        for (Map.Entry<String, Method> entry : methods.entrySet()) {
            Method method = entry.getValue();
            String apiName = entry.getKey();

            assertTrue("method [" + apiName + "] is not final",
                    Modifier.isFinal(method.getClass().getModifiers()) || Modifier.isFinal(method.getModifiers()));
            assertTrue("method [" + method + "] should be public", Modifier.isPublic(method.getModifiers()));

            //we convert all the method names to snake case, hence we need to look for the '_async' suffix rather than 'Async'
            if (apiName.endsWith("_async")) {
<<<<<<< HEAD
                assertAsyncMethod(methods, method, apiName);
            } else if (isSubmitTaskMethod(apiName)) {
                assertSubmitTaskMethod(methods, method, apiName, restSpec);
            } else {
                assertSyncMethod(method, apiName);
=======
                assertTrue("async method [" + method.getName() + "] doesn't have corresponding sync method",
                        methods.containsKey(apiName.substring(0, apiName.length() - 6)));
                assertThat("async method [" + method + "] should return void", method.getReturnType(), equalTo(Void.TYPE));
                assertEquals("async method [" + method + "] should not throw any exceptions", 0, method.getExceptionTypes().length);
                if (apiName.equals("security.authenticate_async") || apiName.equals("security.get_ssl_certificates_async")) {
                    assertEquals(2, method.getParameterTypes().length);
                    assertThat(method.getParameterTypes()[0], equalTo(RequestOptions.class));
                    assertThat(method.getParameterTypes()[1], equalTo(ActionListener.class));
                } else {
                    assertEquals("async method [" + method + "] has the wrong number of arguments", 3, method.getParameterTypes().length);
                    assertThat("the first parameter to async method [" + method + "] should be a request type",
                        method.getParameterTypes()[0].getSimpleName(), endsWith("Request"));
                    assertThat("the second parameter to async method [" + method + "] is the wrong type",
                        method.getParameterTypes()[1], equalTo(RequestOptions.class));
                    assertThat("the third parameter to async method [" + method + "] is the wrong type",
                        method.getParameterTypes()[2], equalTo(ActionListener.class));
                }
            } else {
                //A few methods return a boolean rather than a response object
                if (apiName.equals("ping") || apiName.contains("exist")) {
                    assertThat("the return type for method [" + method + "] is incorrect",
                        method.getReturnType().getSimpleName(), equalTo("boolean"));
                } else {
                    assertThat("the return type for method [" + method + "] is incorrect",
                        method.getReturnType().getSimpleName(), endsWith("Response"));
                }

                assertEquals("incorrect number of exceptions for method [" + method + "]", 1, method.getExceptionTypes().length);
                //a few methods don't accept a request object as argument
                if (apiName.equals("ping") || apiName.equals("info") || apiName.equals("security.get_ssl_certificates")
                    || apiName.equals("security.authenticate")) {
                    assertEquals("incorrect number of arguments for method [" + method + "]", 1, method.getParameterTypes().length);
                    assertThat("the parameter to method [" + method + "] is the wrong type",
                        method.getParameterTypes()[0], equalTo(RequestOptions.class));
                } else {
                    assertEquals("incorrect number of arguments for method [" + method + "]", 2, method.getParameterTypes().length);
                    assertThat("the first parameter to method [" + method + "] is the wrong type",
                        method.getParameterTypes()[0].getSimpleName(), endsWith("Request"));
                    assertThat("the second parameter to method [" + method + "] is the wrong type",
                        method.getParameterTypes()[1], equalTo(RequestOptions.class));
                }
>>>>>>> 348c28d1

                boolean remove = apiSpec.remove(apiName);
                if (remove == false) {
                    if (deprecatedMethods.contains(apiName)) {
                        assertTrue("method [" + method.getName() + "], api [" + apiName + "] should be deprecated",
                            method.isAnnotationPresent(Deprecated.class));
                    } else {
                        //TODO xpack api are currently ignored, we need to load xpack yaml spec too
                        if (apiName.startsWith("xpack.") == false &&
                            apiName.startsWith("license.") == false &&
                            apiName.startsWith("machine_learning.") == false &&
                            apiName.startsWith("rollup.") == false &&
                            apiName.startsWith("watcher.") == false &&
                            apiName.startsWith("graph.") == false &&
                            apiName.startsWith("migration.") == false &&
                            apiName.startsWith("security.") == false &&
                            apiName.startsWith("index_lifecycle.") == false) {
                            apiNotFound.add(apiName);
                        }
                    }
                }
            }
        }
        assertThat("Some client method doesn't match a corresponding API defined in the REST spec: " + apiNotFound,
            apiNotFound.size(), equalTo(0));

        //we decided not to support cat API in the high-level REST client, they are supposed to be used from a low-level client
        apiSpec.removeIf(api -> api.startsWith("cat."));
        Stream.concat(Arrays.stream(notYetSupportedApi), Arrays.stream(notRequiredApi)).forEach(
            api -> assertTrue(api + " API is either not defined in the spec or already supported by the high-level client",
                apiSpec.remove(api)));
        assertThat("Some API are not supported but they should be: " + apiSpec, apiSpec.size(), equalTo(0));
    }

    private void assertAsyncMethod(Map<String, Method> methods, Method method, String apiName) {
        assertTrue("async method [" + method.getName() + "] doesn't have corresponding sync method",
            methods.containsKey(apiName.substring(0, apiName.length() - 6)));
        assertThat("async method [" + method + "] should return void", method.getReturnType(), equalTo(Void.TYPE));
        assertEquals("async method [" + method + "] should not throw any exceptions", 0, method.getExceptionTypes().length);
        if (apiName.equals("security.get_ssl_certificates_async")) {
            assertEquals(2, method.getParameterTypes().length);
            assertThat(method.getParameterTypes()[0], equalTo(RequestOptions.class));
            assertThat(method.getParameterTypes()[1], equalTo(ActionListener.class));
        } else {
            assertEquals("async method [" + method + "] has the wrong number of arguments", 3, method.getParameterTypes().length);
            assertThat("the first parameter to async method [" + method + "] should be a request type",
                method.getParameterTypes()[0].getSimpleName(), endsWith("Request"));
            assertThat("the second parameter to async method [" + method + "] is the wrong type",
                method.getParameterTypes()[1], equalTo(RequestOptions.class));
            assertThat("the third parameter to async method [" + method + "] is the wrong type",
                method.getParameterTypes()[2], equalTo(ActionListener.class));
        }
    }

    private void assertSubmitTaskMethod(Map<String, Method> methods, Method method, String apiName, ClientYamlSuiteRestSpec restSpec) {
        String methodName = extractMethodName(apiName);
        assertTrue("submit task method [" + method.getName() + "] doesn't have corresponding sync method",
            methods.containsKey(methodName));
        assertEquals("submit task method [" + method + "] has the wrong number of arguments", 2, method.getParameterTypes().length);
        assertThat("the first parameter to submit task method [" + method + "] is the wrong type",
            method.getParameterTypes()[0].getSimpleName(), endsWith("Request"));
        assertThat("the second parameter to submit task method [" + method + "] is the wrong type",
            method.getParameterTypes()[1], equalTo(RequestOptions.class));

        assertThat("submit task method [" + method + "] must have wait_for_completion parameter in rest spec",
            restSpec.getApi(methodName).getParams(), Matchers.hasKey("wait_for_completion"));
    }

    private void assertSyncMethod(Method method, String apiName) {
        //A few methods return a boolean rather than a response object
        if (apiName.equals("ping") || apiName.contains("exist")) {
            assertThat("the return type for method [" + method + "] is incorrect",
                method.getReturnType().getSimpleName(), equalTo("boolean"));
        } else {
            assertThat("the return type for method [" + method + "] is incorrect",
                method.getReturnType().getSimpleName(), endsWith("Response"));
        }

        assertEquals("incorrect number of exceptions for method [" + method + "]", 1, method.getExceptionTypes().length);
        //a few methods don't accept a request object as argument
        if (apiName.equals("ping") || apiName.equals("info") || apiName.equals("security.get_ssl_certificates")) {
            assertEquals("incorrect number of arguments for method [" + method + "]", 1, method.getParameterTypes().length);
            assertThat("the parameter to method [" + method + "] is the wrong type",
                method.getParameterTypes()[0], equalTo(RequestOptions.class));
        } else {
            assertEquals("incorrect number of arguments for method [" + method + "]", 2, method.getParameterTypes().length);
            assertThat("the first parameter to method [" + method + "] is the wrong type",
                method.getParameterTypes()[0].getSimpleName(), endsWith("Request"));
            assertThat("the second parameter to method [" + method + "] is the wrong type",
                method.getParameterTypes()[1], equalTo(RequestOptions.class));
        }
    }

    private String extractMethodName(String apiName) {
        return apiName.substring(SUBMIT_TASK_PREFIX.length(), apiName.length() - SUBMIT_TASK_SUFFIX.length());
    }

    private boolean isSubmitTaskMethod(String apiName) {
        return apiName.startsWith(SUBMIT_TASK_PREFIX) && apiName.endsWith(SUBMIT_TASK_SUFFIX);
    }

    private static Stream<Tuple<String, Method>> getSubClientMethods(String namespace, Class<?> clientClass) {
        return Arrays.stream(clientClass.getMethods()).filter(method -> method.getDeclaringClass().equals(clientClass))
                .map(method -> Tuple.tuple(namespace + "." + toSnakeCase(method.getName()), method))
                .flatMap(tuple -> tuple.v2().getReturnType().getName().endsWith("Client")
                    ? getSubClientMethods(tuple.v1(), tuple.v2().getReturnType()) : Stream.of(tuple));
    }

    private static String toSnakeCase(String camelCase) {
        StringBuilder snakeCaseString = new StringBuilder();
        for (Character aChar : camelCase.toCharArray()) {
            if (Character.isUpperCase(aChar)) {
                snakeCaseString.append('_');
                snakeCaseString.append(Character.toLowerCase(aChar));
            } else {
                snakeCaseString.append(aChar);
            }
        }
        return snakeCaseString.toString();
    }

    private static class TrackingActionListener implements ActionListener<Integer> {
        private final AtomicInteger statusCode = new AtomicInteger(-1);
        private final AtomicReference<Exception> exception = new AtomicReference<>();

        @Override
        public void onResponse(Integer statusCode) {
            assertTrue(this.statusCode.compareAndSet(-1, statusCode));
        }

        @Override
        public void onFailure(Exception e) {
            assertTrue(exception.compareAndSet(null, e));
        }
    }

    private static StatusLine newStatusLine(RestStatus restStatus) {
        return new BasicStatusLine(HTTP_PROTOCOL, restStatus.getStatus(), restStatus.name());
    }
}<|MERGE_RESOLUTION|>--- conflicted
+++ resolved
@@ -20,6 +20,7 @@
 package org.elasticsearch.client;
 
 import com.fasterxml.jackson.core.JsonParseException;
+
 import org.apache.http.HttpEntity;
 import org.apache.http.HttpHost;
 import org.apache.http.HttpResponse;
@@ -82,7 +83,6 @@
 import org.elasticsearch.test.InternalAggregationTestCase;
 import org.elasticsearch.test.rest.yaml.restspec.ClientYamlSuiteRestApi;
 import org.elasticsearch.test.rest.yaml.restspec.ClientYamlSuiteRestSpec;
-import org.hamcrest.Matchers;
 import org.junit.Before;
 
 import java.io.IOException;
@@ -113,9 +113,6 @@
 import static org.mockito.Mockito.when;
 
 public class RestHighLevelClientTests extends ESTestCase {
-
-    static final String SUBMIT_TASK_PREFIX = "submit_";
-    static final String SUBMIT_TASK_SUFFIX = "_task";
 
     private static final ProtocolVersion HTTP_PROTOCOL = new ProtocolVersion("http", 1, 1);
     private static final RequestLine REQUEST_LINE = new BasicRequestLine(HttpGet.METHOD_NAME, "/", HTTP_PROTOCOL);
@@ -731,13 +728,6 @@
 
             //we convert all the method names to snake case, hence we need to look for the '_async' suffix rather than 'Async'
             if (apiName.endsWith("_async")) {
-<<<<<<< HEAD
-                assertAsyncMethod(methods, method, apiName);
-            } else if (isSubmitTaskMethod(apiName)) {
-                assertSubmitTaskMethod(methods, method, apiName, restSpec);
-            } else {
-                assertSyncMethod(method, apiName);
-=======
                 assertTrue("async method [" + method.getName() + "] doesn't have corresponding sync method",
                         methods.containsKey(apiName.substring(0, apiName.length() - 6)));
                 assertThat("async method [" + method + "] should return void", method.getReturnType(), equalTo(Void.TYPE));
@@ -779,7 +769,6 @@
                     assertThat("the second parameter to method [" + method + "] is the wrong type",
                         method.getParameterTypes()[1], equalTo(RequestOptions.class));
                 }
->>>>>>> 348c28d1
 
                 boolean remove = apiSpec.remove(apiName);
                 if (remove == false) {
@@ -814,73 +803,6 @@
         assertThat("Some API are not supported but they should be: " + apiSpec, apiSpec.size(), equalTo(0));
     }
 
-    private void assertAsyncMethod(Map<String, Method> methods, Method method, String apiName) {
-        assertTrue("async method [" + method.getName() + "] doesn't have corresponding sync method",
-            methods.containsKey(apiName.substring(0, apiName.length() - 6)));
-        assertThat("async method [" + method + "] should return void", method.getReturnType(), equalTo(Void.TYPE));
-        assertEquals("async method [" + method + "] should not throw any exceptions", 0, method.getExceptionTypes().length);
-        if (apiName.equals("security.get_ssl_certificates_async")) {
-            assertEquals(2, method.getParameterTypes().length);
-            assertThat(method.getParameterTypes()[0], equalTo(RequestOptions.class));
-            assertThat(method.getParameterTypes()[1], equalTo(ActionListener.class));
-        } else {
-            assertEquals("async method [" + method + "] has the wrong number of arguments", 3, method.getParameterTypes().length);
-            assertThat("the first parameter to async method [" + method + "] should be a request type",
-                method.getParameterTypes()[0].getSimpleName(), endsWith("Request"));
-            assertThat("the second parameter to async method [" + method + "] is the wrong type",
-                method.getParameterTypes()[1], equalTo(RequestOptions.class));
-            assertThat("the third parameter to async method [" + method + "] is the wrong type",
-                method.getParameterTypes()[2], equalTo(ActionListener.class));
-        }
-    }
-
-    private void assertSubmitTaskMethod(Map<String, Method> methods, Method method, String apiName, ClientYamlSuiteRestSpec restSpec) {
-        String methodName = extractMethodName(apiName);
-        assertTrue("submit task method [" + method.getName() + "] doesn't have corresponding sync method",
-            methods.containsKey(methodName));
-        assertEquals("submit task method [" + method + "] has the wrong number of arguments", 2, method.getParameterTypes().length);
-        assertThat("the first parameter to submit task method [" + method + "] is the wrong type",
-            method.getParameterTypes()[0].getSimpleName(), endsWith("Request"));
-        assertThat("the second parameter to submit task method [" + method + "] is the wrong type",
-            method.getParameterTypes()[1], equalTo(RequestOptions.class));
-
-        assertThat("submit task method [" + method + "] must have wait_for_completion parameter in rest spec",
-            restSpec.getApi(methodName).getParams(), Matchers.hasKey("wait_for_completion"));
-    }
-
-    private void assertSyncMethod(Method method, String apiName) {
-        //A few methods return a boolean rather than a response object
-        if (apiName.equals("ping") || apiName.contains("exist")) {
-            assertThat("the return type for method [" + method + "] is incorrect",
-                method.getReturnType().getSimpleName(), equalTo("boolean"));
-        } else {
-            assertThat("the return type for method [" + method + "] is incorrect",
-                method.getReturnType().getSimpleName(), endsWith("Response"));
-        }
-
-        assertEquals("incorrect number of exceptions for method [" + method + "]", 1, method.getExceptionTypes().length);
-        //a few methods don't accept a request object as argument
-        if (apiName.equals("ping") || apiName.equals("info") || apiName.equals("security.get_ssl_certificates")) {
-            assertEquals("incorrect number of arguments for method [" + method + "]", 1, method.getParameterTypes().length);
-            assertThat("the parameter to method [" + method + "] is the wrong type",
-                method.getParameterTypes()[0], equalTo(RequestOptions.class));
-        } else {
-            assertEquals("incorrect number of arguments for method [" + method + "]", 2, method.getParameterTypes().length);
-            assertThat("the first parameter to method [" + method + "] is the wrong type",
-                method.getParameterTypes()[0].getSimpleName(), endsWith("Request"));
-            assertThat("the second parameter to method [" + method + "] is the wrong type",
-                method.getParameterTypes()[1], equalTo(RequestOptions.class));
-        }
-    }
-
-    private String extractMethodName(String apiName) {
-        return apiName.substring(SUBMIT_TASK_PREFIX.length(), apiName.length() - SUBMIT_TASK_SUFFIX.length());
-    }
-
-    private boolean isSubmitTaskMethod(String apiName) {
-        return apiName.startsWith(SUBMIT_TASK_PREFIX) && apiName.endsWith(SUBMIT_TASK_SUFFIX);
-    }
-
     private static Stream<Tuple<String, Method>> getSubClientMethods(String namespace, Class<?> clientClass) {
         return Arrays.stream(clientClass.getMethods()).filter(method -> method.getDeclaringClass().equals(clientClass))
                 .map(method -> Tuple.tuple(namespace + "." + toSnakeCase(method.getName()), method))
