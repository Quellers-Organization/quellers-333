--- conflicted
+++ resolved
@@ -245,11 +245,7 @@
             when(response.getHeader("X-Elastic-Product")).thenReturn("Elasticsearch");
         }
 
-<<<<<<< HEAD
-        when(restClient.performRequestAsync(argThat(new RequestMatcher("GET", "/")), any())).thenAnswer(i -> {
-=======
         when(restClient.performRequestAsync(argThat(new RequestMatcher("GET", "/")::matches), any())).thenAnswer(i -> {
->>>>>>> 30e15ba8
             ((ResponseListener) i.getArguments()[1]).onSuccess(response);
             return Cancellable.NO_OP;
         });
@@ -1287,11 +1283,7 @@
         when(apiStatus.getStatusCode()).thenReturn(200);
         Response apiResponse = mock(Response.class);
         when(apiResponse.getStatusLine()).thenReturn(apiStatus);
-<<<<<<< HEAD
-        when(restClient.performRequest(argThat(new RequestMatcher("HEAD", "/foo/_source/bar")))).thenReturn(apiResponse);
-=======
         when(restClient.performRequest(argThat(new RequestMatcher("HEAD", "/foo/_source/bar")::matches))).thenReturn(apiResponse);
->>>>>>> 30e15ba8
 
         RestHighLevelClient highLevelClient = new RestHighLevelClient(restClient, RestClient::close, Collections.emptyList());
 
@@ -1333,11 +1325,7 @@
         when(restClient.performRequest(argThat(new RequestMatcher("HEAD", "/foo/_source/bar")::matches))).thenReturn(apiResponse);
 
         // Have the verification request fail
-<<<<<<< HEAD
-        when(restClient.performRequestAsync(argThat(new RequestMatcher("GET", "/")), any())).thenAnswer(i -> {
-=======
         when(restClient.performRequestAsync(argThat(new RequestMatcher("GET", "/")::matches), any())).thenAnswer(i -> {
->>>>>>> 30e15ba8
             ((ResponseListener) i.getArguments()[1]).onFailure(new IOException("Something bad happened"));
             return Cancellable.NO_OP;
         });
@@ -1366,11 +1354,7 @@
         when(restClient.performRequest(argThat(new RequestMatcher("HEAD", "/foo/_source/bar")::matches))).thenReturn(apiResponse);
 
         // Have the info endpoint used for verification return a 403 (forbidden)
-<<<<<<< HEAD
-        when(restClient.performRequestAsync(argThat(new RequestMatcher("GET", "/")), any())).thenAnswer(i -> {
-=======
         when(restClient.performRequestAsync(argThat(new RequestMatcher("GET", "/")::matches), any())).thenAnswer(i -> {
->>>>>>> 30e15ba8
             StatusLine infoStatus = mock(StatusLine.class);
             when(apiStatus.getStatusCode()).thenReturn(HttpStatus.SC_FORBIDDEN);
             Response infoResponse = mock(Response.class);
