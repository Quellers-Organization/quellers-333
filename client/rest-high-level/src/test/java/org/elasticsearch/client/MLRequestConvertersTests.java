/*
 * Licensed to Elasticsearch under one or more contributor
 * license agreements. See the NOTICE file distributed with
 * this work for additional information regarding copyright
 * ownership. Elasticsearch licenses this file to you under
 * the Apache License, Version 2.0 (the "License"); you may
 * not use this file except in compliance with the License.
 * You may obtain a copy of the License at
 *
 *    http://www.apache.org/licenses/LICENSE-2.0
 *
 * Unless required by applicable law or agreed to in writing,
 * software distributed under the License is distributed on an
 * "AS IS" BASIS, WITHOUT WARRANTIES OR CONDITIONS OF ANY
 * KIND, either express or implied.  See the License for the
 * specific language governing permissions and limitations
 * under the License.
 */

package org.elasticsearch.client;

import org.apache.http.client.methods.HttpDelete;
import org.apache.http.client.methods.HttpGet;
import org.apache.http.client.methods.HttpPost;
import org.apache.http.client.methods.HttpPut;
import org.elasticsearch.client.ml.CloseJobRequest;
import org.elasticsearch.client.ml.DeleteCalendarRequest;
import org.elasticsearch.client.ml.DeleteDatafeedRequest;
import org.elasticsearch.client.ml.DeleteForecastRequest;
import org.elasticsearch.client.ml.DeleteJobRequest;
import org.elasticsearch.client.ml.FlushJobRequest;
import org.elasticsearch.client.ml.ForecastJobRequest;
import org.elasticsearch.client.ml.GetBucketsRequest;
import org.elasticsearch.client.ml.GetCalendarsRequest;
import org.elasticsearch.client.ml.GetCategoriesRequest;
import org.elasticsearch.client.ml.GetDatafeedRequest;
import org.elasticsearch.client.ml.GetDatafeedStatsRequest;
import org.elasticsearch.client.ml.GetInfluencersRequest;
import org.elasticsearch.client.ml.GetJobRequest;
import org.elasticsearch.client.ml.GetJobStatsRequest;
import org.elasticsearch.client.ml.GetOverallBucketsRequest;
import org.elasticsearch.client.ml.GetRecordsRequest;
import org.elasticsearch.client.ml.OpenJobRequest;
import org.elasticsearch.client.ml.PostDataRequest;
import org.elasticsearch.client.ml.PreviewDatafeedRequest;
import org.elasticsearch.client.ml.PutCalendarRequest;
import org.elasticsearch.client.ml.PutDatafeedRequest;
import org.elasticsearch.client.ml.PutJobRequest;
import org.elasticsearch.client.ml.StartDatafeedRequest;
import org.elasticsearch.client.ml.StartDatafeedRequestTests;
import org.elasticsearch.client.ml.StopDatafeedRequest;
import org.elasticsearch.client.ml.UpdateJobRequest;
import org.elasticsearch.client.ml.calendars.Calendar;
import org.elasticsearch.client.ml.calendars.CalendarTests;
import org.elasticsearch.client.ml.datafeed.DatafeedConfig;
import org.elasticsearch.client.ml.datafeed.DatafeedConfigTests;
import org.elasticsearch.client.ml.job.config.AnalysisConfig;
import org.elasticsearch.client.ml.job.config.Detector;
import org.elasticsearch.client.ml.job.config.Job;
import org.elasticsearch.client.ml.job.config.JobUpdate;
import org.elasticsearch.client.ml.job.config.JobUpdateTests;
import org.elasticsearch.client.ml.job.util.PageParams;
import org.elasticsearch.common.Strings;
import org.elasticsearch.common.unit.TimeValue;
import org.elasticsearch.common.xcontent.XContentParser;
import org.elasticsearch.common.xcontent.XContentType;
import org.elasticsearch.common.xcontent.json.JsonXContent;
import org.elasticsearch.test.ESTestCase;

import java.io.ByteArrayOutputStream;
import java.io.IOException;
import java.util.Collections;
import java.util.HashMap;
import java.util.Map;

import static org.hamcrest.Matchers.equalTo;

public class MLRequestConvertersTests extends ESTestCase {

    public void testPutJob() throws IOException {
        Job job = createValidJob("foo");
        PutJobRequest putJobRequest = new PutJobRequest(job);

        Request request = MLRequestConverters.putJob(putJobRequest);

        assertEquals(HttpPut.METHOD_NAME, request.getMethod());
        assertThat(request.getEndpoint(), equalTo("/_xpack/ml/anomaly_detectors/foo"));
        try (XContentParser parser = createParser(JsonXContent.jsonXContent, request.getEntity().getContent())) {
            Job parsedJob = Job.PARSER.apply(parser, null).build();
            assertThat(parsedJob, equalTo(job));
        }
    }

    public void testGetJob() {
        GetJobRequest getJobRequest = new GetJobRequest();

        Request request = MLRequestConverters.getJob(getJobRequest);

        assertEquals(HttpGet.METHOD_NAME, request.getMethod());
        assertEquals("/_xpack/ml/anomaly_detectors", request.getEndpoint());
        assertFalse(request.getParameters().containsKey("allow_no_jobs"));

        getJobRequest = new GetJobRequest("job1", "jobs*");
        getJobRequest.setAllowNoJobs(true);
        request = MLRequestConverters.getJob(getJobRequest);

        assertEquals("/_xpack/ml/anomaly_detectors/job1,jobs*", request.getEndpoint());
        assertEquals(Boolean.toString(true), request.getParameters().get("allow_no_jobs"));
    }

    public void testGetJobStats() {
        GetJobStatsRequest getJobStatsRequestRequest = new GetJobStatsRequest();

        Request request = MLRequestConverters.getJobStats(getJobStatsRequestRequest);

        assertEquals(HttpGet.METHOD_NAME, request.getMethod());
        assertEquals("/_xpack/ml/anomaly_detectors/_stats", request.getEndpoint());
        assertFalse(request.getParameters().containsKey("allow_no_jobs"));

        getJobStatsRequestRequest = new GetJobStatsRequest("job1", "jobs*");
        getJobStatsRequestRequest.setAllowNoJobs(true);
        request = MLRequestConverters.getJobStats(getJobStatsRequestRequest);

        assertEquals("/_xpack/ml/anomaly_detectors/job1,jobs*/_stats", request.getEndpoint());
        assertEquals(Boolean.toString(true), request.getParameters().get("allow_no_jobs"));
    }


    public void testOpenJob() throws Exception {
        String jobId = "some-job-id";
        OpenJobRequest openJobRequest = new OpenJobRequest(jobId);
        openJobRequest.setTimeout(TimeValue.timeValueMinutes(10));

        Request request = MLRequestConverters.openJob(openJobRequest);
        assertEquals(HttpPost.METHOD_NAME, request.getMethod());
        assertEquals("/_xpack/ml/anomaly_detectors/" + jobId + "/_open", request.getEndpoint());
        assertEquals(requestEntityToString(request), "{\"job_id\":\""+ jobId +"\",\"timeout\":\"10m\"}");
    }

    public void testCloseJob() throws Exception {
        String jobId = "somejobid";
        CloseJobRequest closeJobRequest = new CloseJobRequest(jobId);

        Request request = MLRequestConverters.closeJob(closeJobRequest);
        assertEquals(HttpPost.METHOD_NAME, request.getMethod());
        assertEquals("/_xpack/ml/anomaly_detectors/" + jobId + "/_close", request.getEndpoint());
        assertEquals("{\"job_id\":\"somejobid\"}", requestEntityToString(request));

        closeJobRequest = new CloseJobRequest(jobId, "otherjobs*");
        closeJobRequest.setForce(true);
        closeJobRequest.setAllowNoJobs(false);
        closeJobRequest.setTimeout(TimeValue.timeValueMinutes(10));
        request = MLRequestConverters.closeJob(closeJobRequest);

        assertEquals("/_xpack/ml/anomaly_detectors/" + jobId + ",otherjobs*/_close", request.getEndpoint());
        assertEquals("{\"job_id\":\"somejobid,otherjobs*\",\"timeout\":\"10m\",\"force\":true,\"allow_no_jobs\":false}",
            requestEntityToString(request));
    }

    public void testDeleteJob() {
        String jobId = randomAlphaOfLength(10);
        DeleteJobRequest deleteJobRequest = new DeleteJobRequest(jobId);

        Request request = MLRequestConverters.deleteJob(deleteJobRequest);
        assertEquals(HttpDelete.METHOD_NAME, request.getMethod());
        assertEquals("/_xpack/ml/anomaly_detectors/" + jobId, request.getEndpoint());
        assertEquals(Boolean.toString(false), request.getParameters().get("force"));

        deleteJobRequest.setForce(true);
        request = MLRequestConverters.deleteJob(deleteJobRequest);
        assertEquals(Boolean.toString(true), request.getParameters().get("force"));
    }

    public void testFlushJob() throws Exception {
        String jobId = randomAlphaOfLength(10);
        FlushJobRequest flushJobRequest = new FlushJobRequest(jobId);

        Request request = MLRequestConverters.flushJob(flushJobRequest);
        assertEquals(HttpPost.METHOD_NAME, request.getMethod());
        assertEquals("/_xpack/ml/anomaly_detectors/" + jobId + "/_flush", request.getEndpoint());
        assertEquals("{\"job_id\":\"" + jobId + "\"}", requestEntityToString(request));

        flushJobRequest.setSkipTime("1000");
        flushJobRequest.setStart("105");
        flushJobRequest.setEnd("200");
        flushJobRequest.setAdvanceTime("100");
        flushJobRequest.setCalcInterim(true);
        request = MLRequestConverters.flushJob(flushJobRequest);
        assertEquals(
                "{\"job_id\":\"" + jobId + "\",\"calc_interim\":true,\"start\":\"105\"," +
                        "\"end\":\"200\",\"advance_time\":\"100\",\"skip_time\":\"1000\"}",
                requestEntityToString(request));
    }

    public void testForecastJob() throws Exception {
        String jobId = randomAlphaOfLength(10);
        ForecastJobRequest forecastJobRequest = new ForecastJobRequest(jobId);

        forecastJobRequest.setDuration(TimeValue.timeValueHours(10));
        forecastJobRequest.setExpiresIn(TimeValue.timeValueHours(12));
        Request request = MLRequestConverters.forecastJob(forecastJobRequest);
        assertEquals(HttpPost.METHOD_NAME, request.getMethod());
        assertEquals("/_xpack/ml/anomaly_detectors/" + jobId + "/_forecast", request.getEndpoint());
        try (XContentParser parser = createParser(JsonXContent.jsonXContent, request.getEntity().getContent())) {
            ForecastJobRequest parsedRequest = ForecastJobRequest.PARSER.apply(parser, null);
            assertThat(parsedRequest, equalTo(forecastJobRequest));
        }
    }

    public void testUpdateJob() throws Exception {
        String jobId = randomAlphaOfLength(10);
        JobUpdate updates = JobUpdateTests.createRandom(jobId);
        UpdateJobRequest updateJobRequest = new UpdateJobRequest(updates);

        Request request = MLRequestConverters.updateJob(updateJobRequest);
        assertEquals(HttpPost.METHOD_NAME, request.getMethod());
        assertEquals("/_xpack/ml/anomaly_detectors/" + jobId + "/_update", request.getEndpoint());
        try (XContentParser parser = createParser(JsonXContent.jsonXContent, request.getEntity().getContent())) {
            JobUpdate.Builder parsedRequest = JobUpdate.PARSER.apply(parser, null);
            assertThat(parsedRequest.build(), equalTo(updates));
        }
    }

    public void testPutDatafeed() throws IOException {
        DatafeedConfig datafeed = DatafeedConfigTests.createRandom();
        PutDatafeedRequest putDatafeedRequest = new PutDatafeedRequest(datafeed);

        Request request = MLRequestConverters.putDatafeed(putDatafeedRequest);

        assertEquals(HttpPut.METHOD_NAME, request.getMethod());
        assertThat(request.getEndpoint(), equalTo("/_xpack/ml/datafeeds/" + datafeed.getId()));
        try (XContentParser parser = createParser(JsonXContent.jsonXContent, request.getEntity().getContent())) {
            DatafeedConfig parsedDatafeed = DatafeedConfig.PARSER.apply(parser, null).build();
            assertThat(parsedDatafeed, equalTo(datafeed));
        }
    }

    public void testGetDatafeed() {
        GetDatafeedRequest getDatafeedRequest = new GetDatafeedRequest();

        Request request = MLRequestConverters.getDatafeed(getDatafeedRequest);

        assertEquals(HttpGet.METHOD_NAME, request.getMethod());
        assertEquals("/_xpack/ml/datafeeds", request.getEndpoint());
        assertFalse(request.getParameters().containsKey("allow_no_datafeeds"));

        getDatafeedRequest = new GetDatafeedRequest("feed-1", "feed-*");
        getDatafeedRequest.setAllowNoDatafeeds(true);
        request = MLRequestConverters.getDatafeed(getDatafeedRequest);

        assertEquals("/_xpack/ml/datafeeds/feed-1,feed-*", request.getEndpoint());
        assertEquals(Boolean.toString(true), request.getParameters().get("allow_no_datafeeds"));
    }

    public void testDeleteDatafeed() {
        String datafeedId = randomAlphaOfLength(10);
        DeleteDatafeedRequest deleteDatafeedRequest = new DeleteDatafeedRequest(datafeedId);

        Request request = MLRequestConverters.deleteDatafeed(deleteDatafeedRequest);
        assertEquals(HttpDelete.METHOD_NAME, request.getMethod());
        assertEquals("/_xpack/ml/datafeeds/" + datafeedId, request.getEndpoint());
        assertEquals(Boolean.toString(false), request.getParameters().get("force"));

        deleteDatafeedRequest.setForce(true);
        request = MLRequestConverters.deleteDatafeed(deleteDatafeedRequest);
        assertEquals(Boolean.toString(true), request.getParameters().get("force"));
    }

    public void testStartDatafeed() throws Exception {
        String datafeedId = DatafeedConfigTests.randomValidDatafeedId();
        StartDatafeedRequest datafeedRequest = StartDatafeedRequestTests.createRandomInstance(datafeedId);

        Request request = MLRequestConverters.startDatafeed(datafeedRequest);
        assertEquals(HttpPost.METHOD_NAME, request.getMethod());
        assertEquals("/_xpack/ml/datafeeds/" + datafeedId + "/_start", request.getEndpoint());
        try (XContentParser parser = createParser(JsonXContent.jsonXContent, request.getEntity().getContent())) {
            StartDatafeedRequest parsedDatafeedRequest = StartDatafeedRequest.PARSER.apply(parser, null);
            assertThat(parsedDatafeedRequest, equalTo(datafeedRequest));
        }
    }

    public void testStopDatafeed() throws Exception {
        StopDatafeedRequest datafeedRequest = new StopDatafeedRequest("datafeed_1", "datafeed_2");
        datafeedRequest.setForce(true);
        datafeedRequest.setTimeout(TimeValue.timeValueMinutes(10));
        datafeedRequest.setAllowNoDatafeeds(true);
        Request request = MLRequestConverters.stopDatafeed(datafeedRequest);
        assertEquals(HttpPost.METHOD_NAME, request.getMethod());
        assertEquals("/_xpack/ml/datafeeds/" +
            Strings.collectionToCommaDelimitedString(datafeedRequest.getDatafeedIds()) +
            "/_stop", request.getEndpoint());
        try (XContentParser parser = createParser(JsonXContent.jsonXContent, request.getEntity().getContent())) {
            StopDatafeedRequest parsedDatafeedRequest = StopDatafeedRequest.PARSER.apply(parser, null);
            assertThat(parsedDatafeedRequest, equalTo(datafeedRequest));
        }
    }

<<<<<<< HEAD
    public void testGetDatafeedStats() {
        GetDatafeedStatsRequest getDatafeedStatsRequestRequest = new GetDatafeedStatsRequest();

        Request request = MLRequestConverters.getDatafeedStats(getDatafeedStatsRequestRequest);

        assertEquals(HttpGet.METHOD_NAME, request.getMethod());
        assertEquals("/_xpack/ml/datafeeds/_stats", request.getEndpoint());
        assertFalse(request.getParameters().containsKey("allow_no_datafeeds"));

        getDatafeedStatsRequestRequest = new GetDatafeedStatsRequest("datafeed1", "datafeeds*");
        getDatafeedStatsRequestRequest.setAllowNoDatafeeds(true);
        request = MLRequestConverters.getDatafeedStats(getDatafeedStatsRequestRequest);

        assertEquals("/_xpack/ml/datafeeds/datafeed1,datafeeds*/_stats", request.getEndpoint());
        assertEquals(Boolean.toString(true), request.getParameters().get("allow_no_datafeeds"));
=======
    public void testPreviewDatafeed() {
        PreviewDatafeedRequest datafeedRequest = new PreviewDatafeedRequest("datafeed_1");
        Request request = MLRequestConverters.previewDatafeed(datafeedRequest);
        assertEquals(HttpGet.METHOD_NAME, request.getMethod());
        assertEquals("/_xpack/ml/datafeeds/" + datafeedRequest.getDatafeedId() + "/_preview", request.getEndpoint());
>>>>>>> 2dd058d6
    }

    public void testDeleteForecast() {
        String jobId = randomAlphaOfLength(10);
        DeleteForecastRequest deleteForecastRequest = new DeleteForecastRequest(jobId);

        Request request = MLRequestConverters.deleteForecast(deleteForecastRequest);
        assertEquals(HttpDelete.METHOD_NAME, request.getMethod());
        assertEquals("/_xpack/ml/anomaly_detectors/" + jobId + "/_forecast", request.getEndpoint());
        assertFalse(request.getParameters().containsKey("timeout"));
        assertFalse(request.getParameters().containsKey("allow_no_forecasts"));

        deleteForecastRequest.setForecastIds(randomAlphaOfLength(10), randomAlphaOfLength(10));
        deleteForecastRequest.timeout("10s");
        deleteForecastRequest.setAllowNoForecasts(true);

        request = MLRequestConverters.deleteForecast(deleteForecastRequest);
        assertEquals(
            "/_xpack/ml/anomaly_detectors/" +
                jobId +
                "/_forecast/" +
                Strings.collectionToCommaDelimitedString(deleteForecastRequest.getForecastIds()),
            request.getEndpoint());
        assertEquals("10s",
            request.getParameters().get(DeleteForecastRequest.TIMEOUT.getPreferredName()));
        assertEquals(Boolean.toString(true),
            request.getParameters().get(DeleteForecastRequest.ALLOW_NO_FORECASTS.getPreferredName()));
    }

    public void testGetBuckets() throws IOException {
        String jobId = randomAlphaOfLength(10);
        GetBucketsRequest getBucketsRequest = new GetBucketsRequest(jobId);
        getBucketsRequest.setPageParams(new PageParams(100, 300));
        getBucketsRequest.setAnomalyScore(75.0);
        getBucketsRequest.setSort("anomaly_score");
        getBucketsRequest.setDescending(true);

        Request request = MLRequestConverters.getBuckets(getBucketsRequest);
        assertEquals(HttpGet.METHOD_NAME, request.getMethod());
        assertEquals("/_xpack/ml/anomaly_detectors/" + jobId + "/results/buckets", request.getEndpoint());
        try (XContentParser parser = createParser(JsonXContent.jsonXContent, request.getEntity().getContent())) {
            GetBucketsRequest parsedRequest = GetBucketsRequest.PARSER.apply(parser, null);
            assertThat(parsedRequest, equalTo(getBucketsRequest));
        }
    }

    public void testGetCategories() throws IOException {
        String jobId = randomAlphaOfLength(10);
        GetCategoriesRequest getCategoriesRequest = new GetCategoriesRequest(jobId);
        getCategoriesRequest.setPageParams(new PageParams(100, 300));


        Request request = MLRequestConverters.getCategories(getCategoriesRequest);
        assertEquals(HttpGet.METHOD_NAME, request.getMethod());
        assertEquals("/_xpack/ml/anomaly_detectors/" + jobId + "/results/categories", request.getEndpoint());
        try (XContentParser parser = createParser(JsonXContent.jsonXContent, request.getEntity().getContent())) {
            GetCategoriesRequest parsedRequest = GetCategoriesRequest.PARSER.apply(parser, null);
            assertThat(parsedRequest, equalTo(getCategoriesRequest));
        }
    }

    public void testGetOverallBuckets() throws IOException {
        String jobId = randomAlphaOfLength(10);
        GetOverallBucketsRequest getOverallBucketsRequest = new GetOverallBucketsRequest(jobId);
        getOverallBucketsRequest.setBucketSpan(TimeValue.timeValueHours(3));
        getOverallBucketsRequest.setTopN(3);
        getOverallBucketsRequest.setStart("2018-08-08T00:00:00Z");
        getOverallBucketsRequest.setEnd("2018-09-08T00:00:00Z");
        getOverallBucketsRequest.setExcludeInterim(true);

        Request request = MLRequestConverters.getOverallBuckets(getOverallBucketsRequest);
        assertEquals(HttpGet.METHOD_NAME, request.getMethod());
        assertEquals("/_xpack/ml/anomaly_detectors/" + jobId + "/results/overall_buckets", request.getEndpoint());
        try (XContentParser parser = createParser(JsonXContent.jsonXContent, request.getEntity().getContent())) {
            GetOverallBucketsRequest parsedRequest = GetOverallBucketsRequest.PARSER.apply(parser, null);
            assertThat(parsedRequest, equalTo(getOverallBucketsRequest));
        }
    }

    public void testGetRecords() throws IOException {
        String jobId = randomAlphaOfLength(10);
        GetRecordsRequest getRecordsRequest = new GetRecordsRequest(jobId);
        getRecordsRequest.setStart("2018-08-08T00:00:00Z");
        getRecordsRequest.setEnd("2018-09-08T00:00:00Z");
        getRecordsRequest.setPageParams(new PageParams(100, 300));
        getRecordsRequest.setRecordScore(75.0);
        getRecordsRequest.setSort("anomaly_score");
        getRecordsRequest.setDescending(true);
        getRecordsRequest.setExcludeInterim(true);

        Request request = MLRequestConverters.getRecords(getRecordsRequest);
        assertEquals(HttpGet.METHOD_NAME, request.getMethod());
        assertEquals("/_xpack/ml/anomaly_detectors/" + jobId + "/results/records", request.getEndpoint());
        try (XContentParser parser = createParser(JsonXContent.jsonXContent, request.getEntity().getContent())) {
            GetRecordsRequest parsedRequest = GetRecordsRequest.PARSER.apply(parser, null);
            assertThat(parsedRequest, equalTo(getRecordsRequest));
        }
    }

    public void testPostData() throws Exception {
        String jobId = randomAlphaOfLength(10);
        PostDataRequest.JsonBuilder jsonBuilder = new PostDataRequest.JsonBuilder();
        Map<String, Object> obj = new HashMap<>();
        obj.put("foo", "bar");
        jsonBuilder.addDoc(obj);

        PostDataRequest postDataRequest = new PostDataRequest(jobId, jsonBuilder);
        Request request = MLRequestConverters.postData(postDataRequest);

        assertEquals(HttpPost.METHOD_NAME, request.getMethod());
        assertEquals("/_xpack/ml/anomaly_detectors/" + jobId + "/_data", request.getEndpoint());
        assertEquals("{\"foo\":\"bar\"}", requestEntityToString(request));
        assertEquals(postDataRequest.getXContentType().mediaTypeWithoutParameters(), request.getEntity().getContentType().getValue());
        assertFalse(request.getParameters().containsKey(PostDataRequest.RESET_END.getPreferredName()));
        assertFalse(request.getParameters().containsKey(PostDataRequest.RESET_START.getPreferredName()));

        PostDataRequest postDataRequest2 = new PostDataRequest(jobId, XContentType.SMILE, new byte[0]);
        postDataRequest2.setResetStart("2018-08-08T00:00:00Z");
        postDataRequest2.setResetEnd("2018-09-08T00:00:00Z");

        request = MLRequestConverters.postData(postDataRequest2);

        assertEquals(postDataRequest2.getXContentType().mediaTypeWithoutParameters(), request.getEntity().getContentType().getValue());
        assertEquals("2018-09-08T00:00:00Z", request.getParameters().get(PostDataRequest.RESET_END.getPreferredName()));
        assertEquals("2018-08-08T00:00:00Z", request.getParameters().get(PostDataRequest.RESET_START.getPreferredName()));
    }

    public void testGetInfluencers() throws IOException {
        String jobId = randomAlphaOfLength(10);
        GetInfluencersRequest getInfluencersRequest = new GetInfluencersRequest(jobId);
        getInfluencersRequest.setStart("2018-08-08T00:00:00Z");
        getInfluencersRequest.setEnd("2018-09-08T00:00:00Z");
        getInfluencersRequest.setPageParams(new PageParams(100, 300));
        getInfluencersRequest.setInfluencerScore(75.0);
        getInfluencersRequest.setSort("anomaly_score");
        getInfluencersRequest.setDescending(true);
        getInfluencersRequest.setExcludeInterim(true);

        Request request = MLRequestConverters.getInfluencers(getInfluencersRequest);
        assertEquals(HttpGet.METHOD_NAME, request.getMethod());
        assertEquals("/_xpack/ml/anomaly_detectors/" + jobId + "/results/influencers", request.getEndpoint());
        try (XContentParser parser = createParser(JsonXContent.jsonXContent, request.getEntity().getContent())) {
            GetInfluencersRequest parsedRequest = GetInfluencersRequest.PARSER.apply(parser, null);
            assertThat(parsedRequest, equalTo(getInfluencersRequest));
        }
    }

    public void testPutCalendar() throws IOException {
        PutCalendarRequest putCalendarRequest = new PutCalendarRequest(CalendarTests.testInstance());
        Request request = MLRequestConverters.putCalendar(putCalendarRequest);
        assertEquals(HttpPut.METHOD_NAME, request.getMethod());
        assertEquals("/_xpack/ml/calendars/" + putCalendarRequest.getCalendar().getId(), request.getEndpoint());
        try (XContentParser parser = createParser(JsonXContent.jsonXContent, request.getEntity().getContent())) {
            Calendar parsedCalendar = Calendar.PARSER.apply(parser, null);
            assertThat(parsedCalendar, equalTo(putCalendarRequest.getCalendar()));
        }
    }

    public void testGetCalendars() throws IOException {
        GetCalendarsRequest getCalendarsRequest = new GetCalendarsRequest();
        String expectedEndpoint = "/_xpack/ml/calendars";

        if (randomBoolean()) {
            String calendarId = randomAlphaOfLength(10);
            getCalendarsRequest.setCalendarId(calendarId);
            expectedEndpoint += "/" + calendarId;
        }
        if (randomBoolean()) {
            getCalendarsRequest.setPageParams(new PageParams(10, 20));
        }

        Request request = MLRequestConverters.getCalendars(getCalendarsRequest);
        assertEquals(HttpGet.METHOD_NAME, request.getMethod());
        assertEquals(expectedEndpoint, request.getEndpoint());
        try (XContentParser parser = createParser(JsonXContent.jsonXContent, request.getEntity().getContent())) {
            GetCalendarsRequest parsedRequest = GetCalendarsRequest.PARSER.apply(parser, null);
            assertThat(parsedRequest, equalTo(getCalendarsRequest));
        }
    }

    public void testDeleteCalendar() {
        DeleteCalendarRequest deleteCalendarRequest = new DeleteCalendarRequest(randomAlphaOfLength(10));
        Request request = MLRequestConverters.deleteCalendar(deleteCalendarRequest);
        assertEquals(HttpDelete.METHOD_NAME, request.getMethod());
        assertEquals("/_xpack/ml/calendars/" + deleteCalendarRequest.getCalendarId(), request.getEndpoint());
    }

    private static Job createValidJob(String jobId) {
        AnalysisConfig.Builder analysisConfig = AnalysisConfig.builder(Collections.singletonList(
                Detector.builder().setFunction("count").build()));
        Job.Builder jobBuilder = Job.builder(jobId);
        jobBuilder.setAnalysisConfig(analysisConfig);
        return jobBuilder.build();
    }

    private static String requestEntityToString(Request request) throws Exception {
        ByteArrayOutputStream bos = new ByteArrayOutputStream();
        request.getEntity().writeTo(bos);
        return bos.toString("UTF-8");
    }
}<|MERGE_RESOLUTION|>--- conflicted
+++ resolved
@@ -295,7 +295,6 @@
         }
     }
 
-<<<<<<< HEAD
     public void testGetDatafeedStats() {
         GetDatafeedStatsRequest getDatafeedStatsRequestRequest = new GetDatafeedStatsRequest();
 
@@ -311,13 +310,13 @@
 
         assertEquals("/_xpack/ml/datafeeds/datafeed1,datafeeds*/_stats", request.getEndpoint());
         assertEquals(Boolean.toString(true), request.getParameters().get("allow_no_datafeeds"));
-=======
+    }
+
     public void testPreviewDatafeed() {
         PreviewDatafeedRequest datafeedRequest = new PreviewDatafeedRequest("datafeed_1");
         Request request = MLRequestConverters.previewDatafeed(datafeedRequest);
         assertEquals(HttpGet.METHOD_NAME, request.getMethod());
         assertEquals("/_xpack/ml/datafeeds/" + datafeedRequest.getDatafeedId() + "/_preview", request.getEndpoint());
->>>>>>> 2dd058d6
     }
 
     public void testDeleteForecast() {
