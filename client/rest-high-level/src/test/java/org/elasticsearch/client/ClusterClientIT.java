--- conflicted
+++ resolved
@@ -77,11 +77,7 @@
         RequestOptions options = RequestOptions.DEFAULT.toBuilder().setWarningsHandler(WarningsHandler.PERMISSIVE).build();
 
         ClusterUpdateSettingsResponse setResponse = execute(setRequest, highLevelClient().cluster()::putSettings,
-<<<<<<< HEAD
             highLevelClient().cluster()::putSettingsAsync, options);
-=======
-            highLevelClient().cluster()::putSettingsAsync);
->>>>>>> b8cbc7a8
 
         assertAcked(setResponse);
         assertThat(setResponse.getTransientSettings().get(transientSettingKey), notNullValue());
@@ -103,11 +99,7 @@
         resetRequest.persistentSettings("{\"" + persistentSettingKey + "\": null }", XContentType.JSON);
 
         ClusterUpdateSettingsResponse resetResponse = execute(resetRequest, highLevelClient().cluster()::putSettings,
-<<<<<<< HEAD
             highLevelClient().cluster()::putSettingsAsync, options);
-=======
-            highLevelClient().cluster()::putSettingsAsync);
->>>>>>> b8cbc7a8
 
         assertThat(resetResponse.getTransientSettings().get(transientSettingKey), equalTo(null));
         assertThat(resetResponse.getPersistentSettings().get(persistentSettingKey), equalTo(null));
