--- conflicted
+++ resolved
@@ -768,12 +768,7 @@
             }
         }
         setRandomWaitForActiveShards(updateRequest::waitForActiveShards, expectedParams);
-<<<<<<< HEAD
-=======
-        setRandomVersion(updateRequest, expectedParams);
-        setRandomVersionType(updateRequest::versionType, expectedParams);
         setRandomIfSeqNoAndTerm(updateRequest, expectedParams);
->>>>>>> 621457f5
         if (randomBoolean()) {
             int retryOnConflict = randomIntBetween(0, 5);
             updateRequest.retryOnConflict(retryOnConflict);
@@ -914,23 +909,9 @@
             if (randomBoolean()) {
                 docWriteRequest.routing(randomAlphaOfLength(10));
             }
-<<<<<<< HEAD
-            if (opType != DocWriteRequest.OpType.UPDATE) {
-=======
-            if (randomBoolean()) {
->>>>>>> 621457f5
-                if (randomBoolean()) {
-                    docWriteRequest.version(randomNonNegativeLong());
-                }
-                if (randomBoolean()) {
-                    docWriteRequest.versionType(randomFrom(VersionType.values()));
-                }
-<<<<<<< HEAD
-=======
-            } else if (randomBoolean()) {
+            if (opType != DocWriteRequest.OpType.UPDATE && randomBoolean()) {
                 docWriteRequest.setIfSeqNo(randomNonNegativeLong());
                 docWriteRequest.setIfPrimaryTerm(randomLongBetween(1, 200));
->>>>>>> 621457f5
             }
             bulkRequest.add(docWriteRequest);
         }
