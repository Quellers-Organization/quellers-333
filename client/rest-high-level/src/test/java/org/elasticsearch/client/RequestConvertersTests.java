/*
 * Licensed to Elasticsearch under one or more contributor
 * license agreements. See the NOTICE file distributed with
 * this work for additional information regarding copyright
 * ownership. Elasticsearch licenses this file to you under
 * the Apache License, Version 2.0 (the "License"); you may
 * not use this file except in compliance with the License.
 * You may obtain a copy of the License at
 *
 *    http://www.apache.org/licenses/LICENSE-2.0
 *
 * Unless required by applicable law or agreed to in writing,
 * software distributed under the License is distributed on an
 * "AS IS" BASIS, WITHOUT WARRANTIES OR CONDITIONS OF ANY
 * KIND, either express or implied.  See the License for the
 * specific language governing permissions and limitations
 * under the License.
 */

package org.elasticsearch.client;

import org.apache.http.HttpEntity;
import org.apache.http.client.methods.HttpDelete;
import org.apache.http.client.methods.HttpGet;
import org.apache.http.client.methods.HttpHead;
import org.apache.http.client.methods.HttpPost;
import org.apache.http.client.methods.HttpPut;
import org.apache.http.entity.ByteArrayEntity;
import org.apache.http.util.EntityUtils;
import org.elasticsearch.action.ActionRequestValidationException;
import org.elasticsearch.action.DocWriteRequest;
import org.elasticsearch.action.admin.cluster.health.ClusterHealthRequest;
import org.elasticsearch.action.admin.cluster.node.tasks.cancel.CancelTasksRequest;
import org.elasticsearch.action.admin.cluster.node.tasks.list.ListTasksRequest;
import org.elasticsearch.action.admin.cluster.repositories.delete.DeleteRepositoryRequest;
import org.elasticsearch.action.admin.cluster.repositories.get.GetRepositoriesRequest;
import org.elasticsearch.action.admin.cluster.repositories.put.PutRepositoryRequest;
import org.elasticsearch.action.admin.cluster.repositories.verify.VerifyRepositoryRequest;
import org.elasticsearch.action.admin.cluster.settings.ClusterGetSettingsRequest;
import org.elasticsearch.action.admin.cluster.settings.ClusterUpdateSettingsRequest;
import org.elasticsearch.action.admin.cluster.snapshots.create.CreateSnapshotRequest;
import org.elasticsearch.action.admin.cluster.snapshots.delete.DeleteSnapshotRequest;
import org.elasticsearch.action.admin.cluster.snapshots.get.GetSnapshotsRequest;
import org.elasticsearch.action.admin.cluster.snapshots.restore.RestoreSnapshotRequest;
import org.elasticsearch.action.admin.cluster.snapshots.status.SnapshotsStatusRequest;
import org.elasticsearch.action.admin.cluster.storedscripts.DeleteStoredScriptRequest;
import org.elasticsearch.action.admin.cluster.storedscripts.GetStoredScriptRequest;
import org.elasticsearch.action.admin.indices.alias.Alias;
import org.elasticsearch.action.admin.indices.alias.IndicesAliasesRequest;
import org.elasticsearch.action.admin.indices.alias.IndicesAliasesRequest.AliasActions;
import org.elasticsearch.action.admin.indices.alias.get.GetAliasesRequest;
import org.elasticsearch.action.admin.indices.analyze.AnalyzeRequest;
import org.elasticsearch.action.admin.indices.cache.clear.ClearIndicesCacheRequest;
import org.elasticsearch.action.admin.indices.close.CloseIndexRequest;
import org.elasticsearch.action.admin.indices.create.CreateIndexRequest;
import org.elasticsearch.action.admin.indices.delete.DeleteIndexRequest;
import org.elasticsearch.action.admin.indices.flush.FlushRequest;
import org.elasticsearch.action.admin.indices.flush.SyncedFlushRequest;
import org.elasticsearch.action.admin.indices.forcemerge.ForceMergeRequest;
import org.elasticsearch.action.admin.indices.get.GetIndexRequest;
import org.elasticsearch.action.admin.indices.mapping.get.GetFieldMappingsRequest;
import org.elasticsearch.action.admin.indices.mapping.get.GetMappingsRequest;
import org.elasticsearch.action.admin.indices.mapping.put.PutMappingRequest;
import org.elasticsearch.action.admin.indices.open.OpenIndexRequest;
import org.elasticsearch.action.admin.indices.refresh.RefreshRequest;
import org.elasticsearch.action.admin.indices.rollover.RolloverRequest;
import org.elasticsearch.action.admin.indices.settings.get.GetSettingsRequest;
import org.elasticsearch.action.admin.indices.settings.put.UpdateSettingsRequest;
import org.elasticsearch.action.admin.indices.shrink.ResizeRequest;
import org.elasticsearch.action.admin.indices.shrink.ResizeType;
import org.elasticsearch.action.admin.indices.template.get.GetIndexTemplatesRequest;
import org.elasticsearch.action.admin.indices.template.put.PutIndexTemplateRequest;
import org.elasticsearch.action.admin.indices.validate.query.ValidateQueryRequest;
import org.elasticsearch.action.bulk.BulkRequest;
import org.elasticsearch.action.bulk.BulkShardRequest;
import org.elasticsearch.action.delete.DeleteRequest;
import org.elasticsearch.action.explain.ExplainRequest;
import org.elasticsearch.action.fieldcaps.FieldCapabilitiesRequest;
import org.elasticsearch.action.get.GetRequest;
import org.elasticsearch.action.get.MultiGetRequest;
import org.elasticsearch.action.index.IndexRequest;
import org.elasticsearch.action.ingest.DeletePipelineRequest;
import org.elasticsearch.action.ingest.GetPipelineRequest;
import org.elasticsearch.action.ingest.PutPipelineRequest;
import org.elasticsearch.action.ingest.SimulatePipelineRequest;
import org.elasticsearch.action.search.ClearScrollRequest;
import org.elasticsearch.action.search.MultiSearchRequest;
import org.elasticsearch.action.search.SearchRequest;
import org.elasticsearch.action.search.SearchScrollRequest;
import org.elasticsearch.action.search.SearchType;
import org.elasticsearch.action.support.ActiveShardCount;
import org.elasticsearch.action.support.IndicesOptions;
import org.elasticsearch.action.support.WriteRequest;
import org.elasticsearch.action.support.master.AcknowledgedRequest;
import org.elasticsearch.action.support.master.MasterNodeReadRequest;
import org.elasticsearch.action.support.master.MasterNodeRequest;
import org.elasticsearch.action.support.replication.ReplicationRequest;
import org.elasticsearch.action.update.UpdateRequest;
import org.elasticsearch.client.RequestConverters.EndpointBuilder;
import org.elasticsearch.client.indexlifecycle.GetLifecyclePolicyRequest;
import org.elasticsearch.client.indexlifecycle.LifecyclePolicy;
import org.elasticsearch.client.indexlifecycle.PutLifecyclePolicyRequest;
import org.elasticsearch.client.indexlifecycle.DeleteLifecyclePolicyRequest;
import org.elasticsearch.cluster.health.ClusterHealthStatus;
import org.elasticsearch.common.CheckedBiConsumer;
import org.elasticsearch.common.CheckedFunction;
import org.elasticsearch.common.Priority;
import org.elasticsearch.common.Strings;
import org.elasticsearch.common.bytes.BytesArray;
import org.elasticsearch.common.bytes.BytesReference;
import org.elasticsearch.common.io.PathUtils;
import org.elasticsearch.common.io.Streams;
import org.elasticsearch.common.lucene.uid.Versions;
import org.elasticsearch.common.settings.Settings;
import org.elasticsearch.common.unit.ByteSizeUnit;
import org.elasticsearch.common.unit.TimeValue;
import org.elasticsearch.common.util.CollectionUtils;
import org.elasticsearch.common.xcontent.ToXContent;
import org.elasticsearch.common.xcontent.XContentBuilder;
import org.elasticsearch.common.xcontent.XContentHelper;
import org.elasticsearch.common.xcontent.XContentParser;
import org.elasticsearch.common.xcontent.XContentType;
import org.elasticsearch.common.xcontent.json.JsonXContent;
import org.elasticsearch.index.RandomCreateIndexGenerator;
import org.elasticsearch.index.VersionType;
import org.elasticsearch.index.query.QueryBuilder;
import org.elasticsearch.index.query.QueryBuilders;
import org.elasticsearch.index.query.TermQueryBuilder;
import org.elasticsearch.index.rankeval.PrecisionAtK;
import org.elasticsearch.index.rankeval.RankEvalRequest;
import org.elasticsearch.index.rankeval.RankEvalSpec;
import org.elasticsearch.index.rankeval.RatedRequest;
import org.elasticsearch.index.rankeval.RestRankEvalAction;
import org.elasticsearch.index.reindex.DeleteByQueryRequest;
import org.elasticsearch.index.reindex.ReindexRequest;
import org.elasticsearch.index.reindex.RemoteInfo;
import org.elasticsearch.index.reindex.UpdateByQueryRequest;
import org.elasticsearch.protocol.xpack.XPackInfoRequest;
import org.elasticsearch.protocol.xpack.indexlifecycle.ExplainLifecycleRequest;
import org.elasticsearch.protocol.xpack.indexlifecycle.SetIndexLifecyclePolicyRequest;
import org.elasticsearch.protocol.xpack.indexlifecycle.StartILMRequest;
import org.elasticsearch.protocol.xpack.indexlifecycle.StopILMRequest;
import org.elasticsearch.protocol.xpack.migration.IndexUpgradeInfoRequest;
import org.elasticsearch.protocol.xpack.watcher.DeleteWatchRequest;
import org.elasticsearch.protocol.xpack.graph.GraphExploreRequest;
import org.elasticsearch.protocol.xpack.graph.Hop;
import org.elasticsearch.protocol.xpack.watcher.PutWatchRequest;
import org.elasticsearch.repositories.fs.FsRepository;
import org.elasticsearch.rest.action.search.RestSearchAction;
import org.elasticsearch.script.Script;
import org.elasticsearch.script.ScriptType;
import org.elasticsearch.script.mustache.MultiSearchTemplateRequest;
import org.elasticsearch.script.mustache.SearchTemplateRequest;
import org.elasticsearch.search.Scroll;
import org.elasticsearch.search.aggregations.bucket.terms.TermsAggregationBuilder;
import org.elasticsearch.search.aggregations.support.ValueType;
import org.elasticsearch.search.builder.SearchSourceBuilder;
import org.elasticsearch.search.collapse.CollapseBuilder;
import org.elasticsearch.search.fetch.subphase.FetchSourceContext;
import org.elasticsearch.search.fetch.subphase.highlight.HighlightBuilder;
import org.elasticsearch.search.rescore.QueryRescorerBuilder;
import org.elasticsearch.search.suggest.SuggestBuilder;
import org.elasticsearch.search.suggest.completion.CompletionSuggestionBuilder;
import org.elasticsearch.tasks.TaskId;
import org.elasticsearch.test.ESTestCase;
import org.elasticsearch.test.RandomObjects;
import org.hamcrest.CoreMatchers;

import java.io.ByteArrayOutputStream;
import java.io.IOException;
import java.io.InputStream;
import java.nio.charset.StandardCharsets;
import java.nio.file.Path;
import java.util.ArrayList;
import java.util.Arrays;
import java.util.Collections;
import java.util.EnumSet;
import java.util.HashMap;
import java.util.HashSet;
import java.util.List;
import java.util.Locale;
import java.util.Map;
import java.util.StringJoiner;
import java.util.function.Consumer;
import java.util.function.Function;
import java.util.function.Supplier;
import java.util.stream.Collectors;

import static java.util.Collections.emptyMap;
import static java.util.Collections.singletonMap;
import static org.elasticsearch.client.RequestConverters.REQUEST_BODY_CONTENT_TYPE;
import static org.elasticsearch.client.RequestConverters.enforceSameContentType;
import static org.elasticsearch.client.indexlifecycle.LifecyclePolicyTests.createRandomPolicy;
import static org.elasticsearch.index.RandomCreateIndexGenerator.randomAliases;
import static org.elasticsearch.index.RandomCreateIndexGenerator.randomCreateIndexRequest;
import static org.elasticsearch.index.RandomCreateIndexGenerator.randomIndexSettings;
import static org.elasticsearch.index.alias.RandomAliasActionsGenerator.randomAliasAction;
import static org.elasticsearch.index.query.QueryBuilders.matchAllQuery;
import static org.elasticsearch.search.RandomSearchRequestGenerator.randomSearchRequest;
import static org.elasticsearch.test.hamcrest.ElasticsearchAssertions.assertToXContentEquivalent;
import static org.hamcrest.CoreMatchers.equalTo;
import static org.hamcrest.Matchers.hasEntry;
import static org.hamcrest.Matchers.hasKey;
import static org.hamcrest.Matchers.is;
import static org.hamcrest.Matchers.notNullValue;
import static org.hamcrest.Matchers.nullValue;

public class RequestConvertersTests extends ESTestCase {
    public void testPing() {
        Request request = RequestConverters.ping();
        assertEquals("/", request.getEndpoint());
        assertEquals(0, request.getParameters().size());
        assertNull(request.getEntity());
        assertEquals(HttpHead.METHOD_NAME, request.getMethod());
    }

    public void testInfo() {
        Request request = RequestConverters.info();
        assertEquals("/", request.getEndpoint());
        assertEquals(0, request.getParameters().size());
        assertNull(request.getEntity());
        assertEquals(HttpGet.METHOD_NAME, request.getMethod());
    }

    public void testGet() {
        getAndExistsTest(RequestConverters::get, HttpGet.METHOD_NAME);
    }

    public void testMultiGet() throws IOException {
        Map<String, String> expectedParams = new HashMap<>();
        MultiGetRequest multiGetRequest = new MultiGetRequest();
        if (randomBoolean()) {
            String preference = randomAlphaOfLength(4);
            multiGetRequest.preference(preference);
            expectedParams.put("preference", preference);
        }
        if (randomBoolean()) {
            multiGetRequest.realtime(randomBoolean());
            if (multiGetRequest.realtime() == false) {
                expectedParams.put("realtime", "false");
            }
        }
        if (randomBoolean()) {
            multiGetRequest.refresh(randomBoolean());
            if (multiGetRequest.refresh()) {
                expectedParams.put("refresh", "true");
            }
        }

        int numberOfRequests = randomIntBetween(0, 32);
        for (int i = 0; i < numberOfRequests; i++) {
            MultiGetRequest.Item item = new MultiGetRequest.Item(randomAlphaOfLength(4), randomAlphaOfLength(4), randomAlphaOfLength(4));
            if (randomBoolean()) {
                item.routing(randomAlphaOfLength(4));
            }
            if (randomBoolean()) {
                item.storedFields(generateRandomStringArray(16, 8, false));
            }
            if (randomBoolean()) {
                item.version(randomNonNegativeLong());
            }
            if (randomBoolean()) {
                item.versionType(randomFrom(VersionType.values()));
            }
            if (randomBoolean()) {
                randomizeFetchSourceContextParams(item::fetchSourceContext, new HashMap<>());
            }
            multiGetRequest.add(item);
        }

        Request request = RequestConverters.multiGet(multiGetRequest);
        assertEquals(HttpPost.METHOD_NAME, request.getMethod());
        assertEquals("/_mget", request.getEndpoint());
        assertEquals(expectedParams, request.getParameters());
        assertToXContentBody(multiGetRequest, request.getEntity());
    }

    public void testDelete() {
        String index = randomAlphaOfLengthBetween(3, 10);
        String type = randomAlphaOfLengthBetween(3, 10);
        String id = randomAlphaOfLengthBetween(3, 10);
        DeleteRequest deleteRequest = new DeleteRequest(index, type, id);

        Map<String, String> expectedParams = new HashMap<>();

        setRandomTimeout(deleteRequest::timeout, ReplicationRequest.DEFAULT_TIMEOUT, expectedParams);
        setRandomRefreshPolicy(deleteRequest::setRefreshPolicy, expectedParams);
        setRandomVersion(deleteRequest, expectedParams);
        setRandomVersionType(deleteRequest::versionType, expectedParams);

        if (frequently()) {
            if (randomBoolean()) {
                String routing = randomAlphaOfLengthBetween(3, 10);
                deleteRequest.routing(routing);
                expectedParams.put("routing", routing);
            }
        }

        Request request = RequestConverters.delete(deleteRequest);
        assertEquals("/" + index + "/" + type + "/" + id, request.getEndpoint());
        assertEquals(expectedParams, request.getParameters());
        assertEquals(HttpDelete.METHOD_NAME, request.getMethod());
        assertNull(request.getEntity());
    }

    public void testExists() {
        getAndExistsTest(RequestConverters::exists, HttpHead.METHOD_NAME);
    }

    public void testIndicesExist() {
        String[] indices = randomIndicesNames(1, 10);

        GetIndexRequest getIndexRequest = new GetIndexRequest().indices(indices);

        Map<String, String> expectedParams = new HashMap<>();
        setRandomIndicesOptions(getIndexRequest::indicesOptions, getIndexRequest::indicesOptions, expectedParams);
        setRandomLocal(getIndexRequest, expectedParams);
        setRandomHumanReadable(getIndexRequest, expectedParams);
        setRandomIncludeDefaults(getIndexRequest, expectedParams);

        final Request request = RequestConverters.indicesExist(getIndexRequest);

        assertEquals(HttpHead.METHOD_NAME, request.getMethod());
        assertEquals("/" + String.join(",", indices), request.getEndpoint());
        assertThat(expectedParams, equalTo(request.getParameters()));
        assertNull(request.getEntity());
    }

    public void testIndicesExistEmptyIndices() {
        expectThrows(IllegalArgumentException.class, () -> RequestConverters.indicesExist(new GetIndexRequest()));
        expectThrows(IllegalArgumentException.class, () -> RequestConverters.indicesExist(new GetIndexRequest().indices((String[]) null)));
    }

    private static void getAndExistsTest(Function<GetRequest, Request> requestConverter, String method) {
        String index = randomAlphaOfLengthBetween(3, 10);
        String type = randomAlphaOfLengthBetween(3, 10);
        String id = randomAlphaOfLengthBetween(3, 10);
        GetRequest getRequest = new GetRequest(index, type, id);

        Map<String, String> expectedParams = new HashMap<>();
        if (randomBoolean()) {
            if (randomBoolean()) {
                String preference = randomAlphaOfLengthBetween(3, 10);
                getRequest.preference(preference);
                expectedParams.put("preference", preference);
            }
            if (randomBoolean()) {
                String routing = randomAlphaOfLengthBetween(3, 10);
                getRequest.routing(routing);
                expectedParams.put("routing", routing);
            }
            if (randomBoolean()) {
                boolean realtime = randomBoolean();
                getRequest.realtime(realtime);
                if (realtime == false) {
                    expectedParams.put("realtime", "false");
                }
            }
            if (randomBoolean()) {
                boolean refresh = randomBoolean();
                getRequest.refresh(refresh);
                if (refresh) {
                    expectedParams.put("refresh", "true");
                }
            }
            if (randomBoolean()) {
                long version = randomLong();
                getRequest.version(version);
                if (version != Versions.MATCH_ANY) {
                    expectedParams.put("version", Long.toString(version));
                }
            }
            setRandomVersionType(getRequest::versionType, expectedParams);
            if (randomBoolean()) {
                int numStoredFields = randomIntBetween(1, 10);
                String[] storedFields = new String[numStoredFields];
                String storedFieldsParam = randomFields(storedFields);
                getRequest.storedFields(storedFields);
                expectedParams.put("stored_fields", storedFieldsParam);
            }
            if (randomBoolean()) {
                randomizeFetchSourceContextParams(getRequest::fetchSourceContext, expectedParams);
            }
        }
        Request request = requestConverter.apply(getRequest);
        assertEquals("/" + index + "/" + type + "/" + id, request.getEndpoint());
        assertEquals(expectedParams, request.getParameters());
        assertNull(request.getEntity());
        assertEquals(method, request.getMethod());
    }

    public void testCreateIndex() throws IOException {
        CreateIndexRequest createIndexRequest = randomCreateIndexRequest();

        Map<String, String> expectedParams = new HashMap<>();
        setRandomTimeout(createIndexRequest::timeout, AcknowledgedRequest.DEFAULT_ACK_TIMEOUT, expectedParams);
        setRandomMasterTimeout(createIndexRequest, expectedParams);
        setRandomWaitForActiveShards(createIndexRequest::waitForActiveShards, expectedParams);

        Request request = RequestConverters.createIndex(createIndexRequest);
        assertEquals("/" + createIndexRequest.index(), request.getEndpoint());
        assertEquals(expectedParams, request.getParameters());
        assertEquals(HttpPut.METHOD_NAME, request.getMethod());
        assertToXContentBody(createIndexRequest, request.getEntity());
    }

    public void testCreateIndexNullIndex() {
        ActionRequestValidationException validationException = new CreateIndexRequest(null).validate();
        assertNotNull(validationException);
    }

    public void testUpdateAliases() throws IOException {
        IndicesAliasesRequest indicesAliasesRequest = new IndicesAliasesRequest();
        AliasActions aliasAction = randomAliasAction();
        indicesAliasesRequest.addAliasAction(aliasAction);

        Map<String, String> expectedParams = new HashMap<>();
        setRandomTimeout(indicesAliasesRequest::timeout, AcknowledgedRequest.DEFAULT_ACK_TIMEOUT, expectedParams);
        setRandomMasterTimeout(indicesAliasesRequest, expectedParams);

        Request request = RequestConverters.updateAliases(indicesAliasesRequest);
        assertEquals("/_aliases", request.getEndpoint());
        assertEquals(expectedParams, request.getParameters());
        assertToXContentBody(indicesAliasesRequest, request.getEntity());
    }

    public void testReindex() throws IOException {
        ReindexRequest reindexRequest = new ReindexRequest();
        reindexRequest.setSourceIndices("source_idx");
        reindexRequest.setDestIndex("dest_idx");
        Map<String, String> expectedParams = new HashMap<>();
        if (randomBoolean()) {
            XContentBuilder builder = JsonXContent.contentBuilder().prettyPrint();
            RemoteInfo remoteInfo = new RemoteInfo("http", "remote-host", 9200, null,
                BytesReference.bytes(matchAllQuery().toXContent(builder, ToXContent.EMPTY_PARAMS)),
                "user",
                "pass",
                emptyMap(),
                RemoteInfo.DEFAULT_SOCKET_TIMEOUT,
                RemoteInfo.DEFAULT_CONNECT_TIMEOUT
            );
            reindexRequest.setRemoteInfo(remoteInfo);
        }
        if (randomBoolean()) {
            reindexRequest.setSourceDocTypes("doc", "tweet");
        }
        if (randomBoolean()) {
            reindexRequest.setSourceBatchSize(randomInt(100));
        }
        if (randomBoolean()) {
            reindexRequest.setDestDocType("tweet_and_doc");
        }
        if (randomBoolean()) {
            reindexRequest.setDestOpType("create");
        }
        if (randomBoolean()) {
            reindexRequest.setDestPipeline("my_pipeline");
        }
        if (randomBoolean()) {
            reindexRequest.setDestRouting("=cat");
        }
        if (randomBoolean()) {
            reindexRequest.setSize(randomIntBetween(100, 1000));
        }
        if (randomBoolean()) {
            reindexRequest.setAbortOnVersionConflict(false);
        }
        if (randomBoolean()) {
            String ts = randomTimeValue();
            reindexRequest.setScroll(TimeValue.parseTimeValue(ts, "scroll"));
        }
        if (reindexRequest.getRemoteInfo() == null && randomBoolean()) {
            reindexRequest.setSourceQuery(new TermQueryBuilder("foo", "fooval"));
        }
        setRandomTimeout(reindexRequest::setTimeout, ReplicationRequest.DEFAULT_TIMEOUT, expectedParams);
        setRandomWaitForActiveShards(reindexRequest::setWaitForActiveShards, ActiveShardCount.DEFAULT, expectedParams);
        expectedParams.put("scroll", reindexRequest.getScrollTime().getStringRep());
        Request request = RequestConverters.reindex(reindexRequest);
        assertEquals("/_reindex", request.getEndpoint());
        assertEquals(HttpPost.METHOD_NAME, request.getMethod());
        assertEquals(expectedParams, request.getParameters());
        assertToXContentBody(reindexRequest, request.getEntity());
    }

    public void testUpdateByQuery() throws IOException {
        UpdateByQueryRequest updateByQueryRequest = new UpdateByQueryRequest();
        updateByQueryRequest.indices(randomIndicesNames(1, 5));
        Map<String, String> expectedParams = new HashMap<>();
        if (randomBoolean()) {
            updateByQueryRequest.setDocTypes(generateRandomStringArray(5, 5, false, false));
        }
        if (randomBoolean()) {
            int batchSize = randomInt(100);
            updateByQueryRequest.setBatchSize(batchSize);
            expectedParams.put("scroll_size", Integer.toString(batchSize));
        }
        if (randomBoolean()) {
            updateByQueryRequest.setPipeline("my_pipeline");
            expectedParams.put("pipeline", "my_pipeline");
        }
        if (randomBoolean()) {
            updateByQueryRequest.setRouting("=cat");
            expectedParams.put("routing", "=cat");
        }
        if (randomBoolean()) {
            int size = randomIntBetween(100, 1000);
            updateByQueryRequest.setSize(size);
            expectedParams.put("size", Integer.toString(size));
        }
        if (randomBoolean()) {
            updateByQueryRequest.setAbortOnVersionConflict(false);
            expectedParams.put("conflicts", "proceed");
        }
        if (randomBoolean()) {
            String ts = randomTimeValue();
            updateByQueryRequest.setScroll(TimeValue.parseTimeValue(ts, "scroll"));
            expectedParams.put("scroll", ts);
        }
        if (randomBoolean()) {
            updateByQueryRequest.setQuery(new TermQueryBuilder("foo", "fooval"));
        }
        if (randomBoolean()) {
            updateByQueryRequest.setScript(new Script("ctx._source.last = \"lastname\""));
        }
        setRandomIndicesOptions(updateByQueryRequest::setIndicesOptions, updateByQueryRequest::indicesOptions, expectedParams);
        setRandomTimeout(updateByQueryRequest::setTimeout, ReplicationRequest.DEFAULT_TIMEOUT, expectedParams);
        Request request = RequestConverters.updateByQuery(updateByQueryRequest);
        StringJoiner joiner = new StringJoiner("/", "/", "");
        joiner.add(String.join(",", updateByQueryRequest.indices()));
        if (updateByQueryRequest.getDocTypes().length > 0)
            joiner.add(String.join(",", updateByQueryRequest.getDocTypes()));
        joiner.add("_update_by_query");
        assertEquals(joiner.toString(), request.getEndpoint());
        assertEquals(HttpPost.METHOD_NAME, request.getMethod());
        assertEquals(expectedParams, request.getParameters());
        assertToXContentBody(updateByQueryRequest, request.getEntity());
    }

    public void testDeleteByQuery() throws IOException {
        DeleteByQueryRequest deleteByQueryRequest = new DeleteByQueryRequest();
        deleteByQueryRequest.indices(randomIndicesNames(1, 5));
        Map<String, String> expectedParams = new HashMap<>();
        if (randomBoolean()) {
            deleteByQueryRequest.setDocTypes(generateRandomStringArray(5, 5, false, false));
        }
        if (randomBoolean()) {
            int batchSize = randomInt(100);
            deleteByQueryRequest.setBatchSize(batchSize);
            expectedParams.put("scroll_size", Integer.toString(batchSize));
        }
        if (randomBoolean()) {
            deleteByQueryRequest.setRouting("=cat");
            expectedParams.put("routing", "=cat");
        }
        if (randomBoolean()) {
            int size = randomIntBetween(100, 1000);
            deleteByQueryRequest.setSize(size);
            expectedParams.put("size", Integer.toString(size));
        }
        if (randomBoolean()) {
            deleteByQueryRequest.setAbortOnVersionConflict(false);
            expectedParams.put("conflicts", "proceed");
        }
        if (randomBoolean()) {
            String ts = randomTimeValue();
            deleteByQueryRequest.setScroll(TimeValue.parseTimeValue(ts, "scroll"));
            expectedParams.put("scroll", ts);
        }
        if (randomBoolean()) {
            deleteByQueryRequest.setQuery(new TermQueryBuilder("foo", "fooval"));
        }
        setRandomIndicesOptions(deleteByQueryRequest::setIndicesOptions, deleteByQueryRequest::indicesOptions, expectedParams);
        setRandomTimeout(deleteByQueryRequest::setTimeout, ReplicationRequest.DEFAULT_TIMEOUT, expectedParams);
        Request request = RequestConverters.deleteByQuery(deleteByQueryRequest);
        StringJoiner joiner = new StringJoiner("/", "/", "");
        joiner.add(String.join(",", deleteByQueryRequest.indices()));
        if (deleteByQueryRequest.getDocTypes().length > 0)
            joiner.add(String.join(",", deleteByQueryRequest.getDocTypes()));
        joiner.add("_delete_by_query");
        assertEquals(joiner.toString(), request.getEndpoint());
        assertEquals(HttpPost.METHOD_NAME, request.getMethod());
        assertEquals(expectedParams, request.getParameters());
        assertToXContentBody(deleteByQueryRequest, request.getEntity());
    }

    public void testPutMapping() throws IOException {
        PutMappingRequest putMappingRequest = new PutMappingRequest();

        String[] indices = randomIndicesNames(0, 5);
        putMappingRequest.indices(indices);

        String type = randomAlphaOfLengthBetween(3, 10);
        putMappingRequest.type(type);

        Map<String, String> expectedParams = new HashMap<>();

        setRandomTimeout(putMappingRequest::timeout, AcknowledgedRequest.DEFAULT_ACK_TIMEOUT, expectedParams);
        setRandomMasterTimeout(putMappingRequest, expectedParams);

        Request request = RequestConverters.putMapping(putMappingRequest);
        StringJoiner endpoint = new StringJoiner("/", "/", "");
        String index = String.join(",", indices);
        if (Strings.hasLength(index)) {
            endpoint.add(index);
        }
        endpoint.add("_mapping");
        endpoint.add(type);
        assertEquals(endpoint.toString(), request.getEndpoint());

        assertEquals(expectedParams, request.getParameters());
        assertEquals(HttpPut.METHOD_NAME, request.getMethod());
        assertToXContentBody(putMappingRequest, request.getEntity());
    }

    public void testGetMapping() throws IOException {
        GetMappingsRequest getMappingRequest = new GetMappingsRequest();

        String[] indices = Strings.EMPTY_ARRAY;
        if (randomBoolean()) {
            indices = randomIndicesNames(0, 5);
            getMappingRequest.indices(indices);
        } else if (randomBoolean()) {
            getMappingRequest.indices((String[]) null);
        }

        String type = null;
        if (randomBoolean()) {
            type = randomAlphaOfLengthBetween(3, 10);
            getMappingRequest.types(type);
        } else if (randomBoolean()) {
            getMappingRequest.types((String[]) null);
        }

        Map<String, String> expectedParams = new HashMap<>();

        setRandomIndicesOptions(getMappingRequest::indicesOptions, getMappingRequest::indicesOptions, expectedParams);
        setRandomMasterTimeout(getMappingRequest, expectedParams);
        setRandomLocal(getMappingRequest, expectedParams);

        Request request = RequestConverters.getMappings(getMappingRequest);
        StringJoiner endpoint = new StringJoiner("/", "/", "");
        String index = String.join(",", indices);
        if (Strings.hasLength(index)) {
            endpoint.add(index);
        }
        endpoint.add("_mapping");
        if (type != null) {
            endpoint.add(type);
        }
        assertThat(endpoint.toString(), equalTo(request.getEndpoint()));

        assertThat(expectedParams, equalTo(request.getParameters()));
        assertThat(HttpGet.METHOD_NAME, equalTo(request.getMethod()));
    }

    public void testGetFieldMapping() throws IOException {
        GetFieldMappingsRequest getFieldMappingsRequest = new GetFieldMappingsRequest();

        String[] indices = Strings.EMPTY_ARRAY;
        if (randomBoolean()) {
            indices = randomIndicesNames(0, 5);
            getFieldMappingsRequest.indices(indices);
        } else if (randomBoolean()) {
            getFieldMappingsRequest.indices((String[]) null);
        }

        String type = null;
        if (randomBoolean()) {
            type = randomAlphaOfLengthBetween(3, 10);
            getFieldMappingsRequest.types(type);
        } else if (randomBoolean()) {
            getFieldMappingsRequest.types((String[]) null);
        }

        String[] fields = null;
        if (randomBoolean()) {
            fields = new String[randomIntBetween(1, 5)];
            for (int i = 0; i < fields.length; i++) {
                fields[i] = randomAlphaOfLengthBetween(3, 10);
            }
            getFieldMappingsRequest.fields(fields);
        } else if (randomBoolean()) {
            getFieldMappingsRequest.fields((String[]) null);
        }

        Map<String, String> expectedParams = new HashMap<>();

        setRandomIndicesOptions(getFieldMappingsRequest::indicesOptions, getFieldMappingsRequest::indicesOptions, expectedParams);
        setRandomLocal(getFieldMappingsRequest::local, expectedParams);

        Request request = RequestConverters.getFieldMapping(getFieldMappingsRequest);
        StringJoiner endpoint = new StringJoiner("/", "/", "");
        String index = String.join(",", indices);
        if (Strings.hasLength(index)) {
            endpoint.add(index);
        }
        endpoint.add("_mapping");
        if (type != null) {
            endpoint.add(type);
        }
        endpoint.add("field");
        if (fields != null) {
            endpoint.add(String.join(",", fields));
        }
        assertThat(endpoint.toString(), equalTo(request.getEndpoint()));

        assertThat(expectedParams, equalTo(request.getParameters()));
        assertThat(HttpGet.METHOD_NAME, equalTo(request.getMethod()));
    }

    public void testDeleteIndex() {
        String[] indices = randomIndicesNames(0, 5);
        DeleteIndexRequest deleteIndexRequest = new DeleteIndexRequest(indices);

        Map<String, String> expectedParams = new HashMap<>();
        setRandomTimeout(deleteIndexRequest::timeout, AcknowledgedRequest.DEFAULT_ACK_TIMEOUT, expectedParams);
        setRandomMasterTimeout(deleteIndexRequest, expectedParams);

        setRandomIndicesOptions(deleteIndexRequest::indicesOptions, deleteIndexRequest::indicesOptions, expectedParams);

        Request request = RequestConverters.deleteIndex(deleteIndexRequest);
        assertEquals("/" + String.join(",", indices), request.getEndpoint());
        assertEquals(expectedParams, request.getParameters());
        assertEquals(HttpDelete.METHOD_NAME, request.getMethod());
        assertNull(request.getEntity());
    }

    public void testGetSettings() throws IOException {
        String[] indicesUnderTest = randomBoolean() ? null : randomIndicesNames(0, 5);

        GetSettingsRequest getSettingsRequest = new GetSettingsRequest().indices(indicesUnderTest);

        Map<String, String> expectedParams = new HashMap<>();
        setRandomMasterTimeout(getSettingsRequest, expectedParams);
        setRandomIndicesOptions(getSettingsRequest::indicesOptions, getSettingsRequest::indicesOptions, expectedParams);

        setRandomLocal(getSettingsRequest, expectedParams);

        if (randomBoolean()) {
            // the request object will not have include_defaults present unless it is set to
            // true
            getSettingsRequest.includeDefaults(randomBoolean());
            if (getSettingsRequest.includeDefaults()) {
                expectedParams.put("include_defaults", Boolean.toString(true));
            }
        }

        StringJoiner endpoint = new StringJoiner("/", "/", "");
        if (indicesUnderTest != null && indicesUnderTest.length > 0) {
            endpoint.add(String.join(",", indicesUnderTest));
        }
        endpoint.add("_settings");

        if (randomBoolean()) {
            String[] names = randomBoolean() ? null : new String[randomIntBetween(0, 3)];
            if (names != null) {
                for (int x = 0; x < names.length; x++) {
                    names[x] = randomAlphaOfLengthBetween(3, 10);
                }
            }
            getSettingsRequest.names(names);
            if (names != null && names.length > 0) {
                endpoint.add(String.join(",", names));
            }
        }

        Request request = RequestConverters.getSettings(getSettingsRequest);

        assertThat(endpoint.toString(), equalTo(request.getEndpoint()));
        assertThat(request.getParameters(), equalTo(expectedParams));
        assertThat(request.getMethod(), equalTo(HttpGet.METHOD_NAME));
        assertThat(request.getEntity(), nullValue());
    }

    public void testGetIndex() throws IOException {
        String[] indicesUnderTest = randomBoolean() ? null : randomIndicesNames(0, 5);

        GetIndexRequest getIndexRequest = new GetIndexRequest().indices(indicesUnderTest);

        Map<String, String> expectedParams = new HashMap<>();
        setRandomMasterTimeout(getIndexRequest, expectedParams);
        setRandomIndicesOptions(getIndexRequest::indicesOptions, getIndexRequest::indicesOptions, expectedParams);
        setRandomLocal(getIndexRequest, expectedParams);
        setRandomHumanReadable(getIndexRequest, expectedParams);

        if (randomBoolean()) {
            // the request object will not have include_defaults present unless it is set to
            // true
            getIndexRequest.includeDefaults(randomBoolean());
            if (getIndexRequest.includeDefaults()) {
                expectedParams.put("include_defaults", Boolean.toString(true));
            }
        }

        StringJoiner endpoint = new StringJoiner("/", "/", "");
        if (indicesUnderTest != null && indicesUnderTest.length > 0) {
            endpoint.add(String.join(",", indicesUnderTest));
        }

        Request request = RequestConverters.getIndex(getIndexRequest);

        assertThat(endpoint.toString(), equalTo(request.getEndpoint()));
        assertThat(request.getParameters(), equalTo(expectedParams));
        assertThat(request.getMethod(), equalTo(HttpGet.METHOD_NAME));
        assertThat(request.getEntity(), nullValue());
    }

    public void testDeleteIndexEmptyIndices() {
        String[] indices = randomBoolean() ? null : Strings.EMPTY_ARRAY;
        ActionRequestValidationException validationException = new DeleteIndexRequest(indices).validate();
        assertNotNull(validationException);
    }

    public void testOpenIndex() {
        String[] indices = randomIndicesNames(1, 5);
        OpenIndexRequest openIndexRequest = new OpenIndexRequest(indices);
        openIndexRequest.indices(indices);

        Map<String, String> expectedParams = new HashMap<>();
        setRandomTimeout(openIndexRequest::timeout, AcknowledgedRequest.DEFAULT_ACK_TIMEOUT, expectedParams);
        setRandomMasterTimeout(openIndexRequest, expectedParams);
        setRandomIndicesOptions(openIndexRequest::indicesOptions, openIndexRequest::indicesOptions, expectedParams);
        setRandomWaitForActiveShards(openIndexRequest::waitForActiveShards, expectedParams);

        Request request = RequestConverters.openIndex(openIndexRequest);
        StringJoiner endpoint = new StringJoiner("/", "/", "").add(String.join(",", indices)).add("_open");
        assertThat(endpoint.toString(), equalTo(request.getEndpoint()));
        assertThat(expectedParams, equalTo(request.getParameters()));
        assertThat(request.getMethod(), equalTo(HttpPost.METHOD_NAME));
        assertThat(request.getEntity(), nullValue());
    }

    public void testOpenIndexEmptyIndices() {
        String[] indices = randomBoolean() ? null : Strings.EMPTY_ARRAY;
        ActionRequestValidationException validationException = new OpenIndexRequest(indices).validate();
        assertNotNull(validationException);
    }

    public void testCloseIndex() {
        String[] indices = randomIndicesNames(1, 5);
        CloseIndexRequest closeIndexRequest = new CloseIndexRequest(indices);

        Map<String, String> expectedParams = new HashMap<>();
        setRandomTimeout(closeIndexRequest::timeout, AcknowledgedRequest.DEFAULT_ACK_TIMEOUT, expectedParams);
        setRandomMasterTimeout(closeIndexRequest, expectedParams);
        setRandomIndicesOptions(closeIndexRequest::indicesOptions, closeIndexRequest::indicesOptions, expectedParams);

        Request request = RequestConverters.closeIndex(closeIndexRequest);
        StringJoiner endpoint = new StringJoiner("/", "/", "").add(String.join(",", indices)).add("_close");
        assertThat(endpoint.toString(), equalTo(request.getEndpoint()));
        assertThat(expectedParams, equalTo(request.getParameters()));
        assertThat(request.getMethod(), equalTo(HttpPost.METHOD_NAME));
        assertThat(request.getEntity(), nullValue());
    }

    public void testCloseIndexEmptyIndices() {
        String[] indices = randomBoolean() ? null : Strings.EMPTY_ARRAY;
        ActionRequestValidationException validationException = new CloseIndexRequest(indices).validate();
        assertNotNull(validationException);
    }

    public void testIndex() throws IOException {
        String index = randomAlphaOfLengthBetween(3, 10);
        String type = randomAlphaOfLengthBetween(3, 10);
        IndexRequest indexRequest = new IndexRequest(index, type);

        String id = randomBoolean() ? randomAlphaOfLengthBetween(3, 10) : null;
        indexRequest.id(id);

        Map<String, String> expectedParams = new HashMap<>();

        String method = HttpPost.METHOD_NAME;
        if (id != null) {
            method = HttpPut.METHOD_NAME;
            if (randomBoolean()) {
                indexRequest.opType(DocWriteRequest.OpType.CREATE);
            }
        }

        setRandomTimeout(indexRequest::timeout, ReplicationRequest.DEFAULT_TIMEOUT, expectedParams);
        setRandomRefreshPolicy(indexRequest::setRefreshPolicy, expectedParams);

        // There is some logic around _create endpoint and version/version type
        if (indexRequest.opType() == DocWriteRequest.OpType.CREATE) {
            indexRequest.version(randomFrom(Versions.MATCH_ANY, Versions.MATCH_DELETED));
            expectedParams.put("version", Long.toString(Versions.MATCH_DELETED));
        } else {
            setRandomVersion(indexRequest, expectedParams);
            setRandomVersionType(indexRequest::versionType, expectedParams);
        }

        if (frequently()) {
            if (randomBoolean()) {
                String routing = randomAlphaOfLengthBetween(3, 10);
                indexRequest.routing(routing);
                expectedParams.put("routing", routing);
            }
            if (randomBoolean()) {
                String pipeline = randomAlphaOfLengthBetween(3, 10);
                indexRequest.setPipeline(pipeline);
                expectedParams.put("pipeline", pipeline);
            }
        }

        XContentType xContentType = randomFrom(XContentType.values());
        int nbFields = randomIntBetween(0, 10);
        try (XContentBuilder builder = XContentBuilder.builder(xContentType.xContent())) {
            builder.startObject();
            for (int i = 0; i < nbFields; i++) {
                builder.field("field_" + i, i);
            }
            builder.endObject();
            indexRequest.source(builder);
        }

        Request request = RequestConverters.index(indexRequest);
        if (indexRequest.opType() == DocWriteRequest.OpType.CREATE) {
            assertEquals("/" + index + "/" + type + "/" + id + "/_create", request.getEndpoint());
        } else if (id != null) {
            assertEquals("/" + index + "/" + type + "/" + id, request.getEndpoint());
        } else {
            assertEquals("/" + index + "/" + type, request.getEndpoint());
        }
        assertEquals(expectedParams, request.getParameters());
        assertEquals(method, request.getMethod());

        HttpEntity entity = request.getEntity();
        assertTrue(entity instanceof ByteArrayEntity);
        assertEquals(indexRequest.getContentType().mediaTypeWithoutParameters(), entity.getContentType().getValue());
        try (XContentParser parser = createParser(xContentType.xContent(), entity.getContent())) {
            assertEquals(nbFields, parser.map().size());
        }
    }

    public void testRefresh() {
        String[] indices = randomBoolean() ? null : randomIndicesNames(0, 5);
        RefreshRequest refreshRequest;
        if (randomBoolean()) {
            refreshRequest = new RefreshRequest(indices);
        } else {
            refreshRequest = new RefreshRequest();
            refreshRequest.indices(indices);
        }
        Map<String, String> expectedParams = new HashMap<>();
        setRandomIndicesOptions(refreshRequest::indicesOptions, refreshRequest::indicesOptions, expectedParams);
        Request request = RequestConverters.refresh(refreshRequest);
        StringJoiner endpoint = new StringJoiner("/", "/", "");
        if (indices != null && indices.length > 0) {
            endpoint.add(String.join(",", indices));
        }
        endpoint.add("_refresh");
        assertThat(request.getEndpoint(), equalTo(endpoint.toString()));
        assertThat(request.getParameters(), equalTo(expectedParams));
        assertThat(request.getEntity(), nullValue());
        assertThat(request.getMethod(), equalTo(HttpPost.METHOD_NAME));
    }

    public void testFlush() {
        String[] indices = randomBoolean() ? null : randomIndicesNames(0, 5);
        FlushRequest flushRequest;
        if (randomBoolean()) {
            flushRequest = new FlushRequest(indices);
        } else {
            flushRequest = new FlushRequest();
            flushRequest.indices(indices);
        }
        Map<String, String> expectedParams = new HashMap<>();
        setRandomIndicesOptions(flushRequest::indicesOptions, flushRequest::indicesOptions, expectedParams);
        if (randomBoolean()) {
            flushRequest.force(randomBoolean());
        }
        expectedParams.put("force", Boolean.toString(flushRequest.force()));
        if (randomBoolean()) {
            flushRequest.waitIfOngoing(randomBoolean());
        }
        expectedParams.put("wait_if_ongoing", Boolean.toString(flushRequest.waitIfOngoing()));

        Request request = RequestConverters.flush(flushRequest);
        StringJoiner endpoint = new StringJoiner("/", "/", "");
        if (indices != null && indices.length > 0) {
            endpoint.add(String.join(",", indices));
        }
        endpoint.add("_flush");
        assertThat(request.getEndpoint(), equalTo(endpoint.toString()));
        assertThat(request.getParameters(), equalTo(expectedParams));
        assertThat(request.getEntity(), nullValue());
        assertThat(request.getMethod(), equalTo(HttpPost.METHOD_NAME));
    }

    public void testSyncedFlush() {
        String[] indices = randomBoolean() ? null : randomIndicesNames(0, 5);
        SyncedFlushRequest syncedFlushRequest;
        if (randomBoolean()) {
            syncedFlushRequest = new SyncedFlushRequest(indices);
        } else {
            syncedFlushRequest = new SyncedFlushRequest();
            syncedFlushRequest.indices(indices);
        }
        Map<String, String> expectedParams = new HashMap<>();
        setRandomIndicesOptions(syncedFlushRequest::indicesOptions, syncedFlushRequest::indicesOptions, expectedParams);
        Request request = RequestConverters.flushSynced(syncedFlushRequest);
        StringJoiner endpoint = new StringJoiner("/", "/", "");
        if (indices != null && indices.length > 0) {
                endpoint.add(String.join(",", indices));
            }
        endpoint.add("_flush/synced");
        assertThat(request.getEndpoint(), equalTo(endpoint.toString()));
        assertThat(request.getParameters(), equalTo(expectedParams));
        assertThat(request.getEntity(), nullValue());
        assertThat(request.getMethod(), equalTo(HttpPost.METHOD_NAME));
    }

    public void testForceMerge() {
        String[] indices = randomBoolean() ? null : randomIndicesNames(0, 5);
        ForceMergeRequest forceMergeRequest;
        if (randomBoolean()) {
            forceMergeRequest = new ForceMergeRequest(indices);
        } else {
            forceMergeRequest = new ForceMergeRequest();
            forceMergeRequest.indices(indices);
        }

        Map<String, String> expectedParams = new HashMap<>();
        setRandomIndicesOptions(forceMergeRequest::indicesOptions, forceMergeRequest::indicesOptions, expectedParams);
        if (randomBoolean()) {
            forceMergeRequest.maxNumSegments(randomInt());
        }
        expectedParams.put("max_num_segments", Integer.toString(forceMergeRequest.maxNumSegments()));
        if (randomBoolean()) {
            forceMergeRequest.onlyExpungeDeletes(randomBoolean());
        }
        expectedParams.put("only_expunge_deletes", Boolean.toString(forceMergeRequest.onlyExpungeDeletes()));
        if (randomBoolean()) {
            forceMergeRequest.flush(randomBoolean());
        }
        expectedParams.put("flush", Boolean.toString(forceMergeRequest.flush()));

        Request request = RequestConverters.forceMerge(forceMergeRequest);
        StringJoiner endpoint = new StringJoiner("/", "/", "");
        if (indices != null && indices.length > 0) {
            endpoint.add(String.join(",", indices));
        }
        endpoint.add("_forcemerge");
        assertThat(request.getEndpoint(), equalTo(endpoint.toString()));
        assertThat(request.getParameters(), equalTo(expectedParams));
        assertThat(request.getEntity(), nullValue());
        assertThat(request.getMethod(), equalTo(HttpPost.METHOD_NAME));
    }

    public void testClearCache() {
        String[] indices = randomBoolean() ? null : randomIndicesNames(0, 5);
        ClearIndicesCacheRequest clearIndicesCacheRequest;
        if (randomBoolean()) {
            clearIndicesCacheRequest = new ClearIndicesCacheRequest(indices);
        } else {
            clearIndicesCacheRequest = new ClearIndicesCacheRequest();
            clearIndicesCacheRequest.indices(indices);
        }
        Map<String, String> expectedParams = new HashMap<>();
        setRandomIndicesOptions(clearIndicesCacheRequest::indicesOptions, clearIndicesCacheRequest::indicesOptions, expectedParams);
        if (randomBoolean()) {
            clearIndicesCacheRequest.queryCache(randomBoolean());
        }
        expectedParams.put("query", Boolean.toString(clearIndicesCacheRequest.queryCache()));
        if (randomBoolean()) {
            clearIndicesCacheRequest.fieldDataCache(randomBoolean());
        }
        expectedParams.put("fielddata", Boolean.toString(clearIndicesCacheRequest.fieldDataCache()));
        if (randomBoolean()) {
            clearIndicesCacheRequest.requestCache(randomBoolean());
        }
        expectedParams.put("request", Boolean.toString(clearIndicesCacheRequest.requestCache()));
        if (randomBoolean()) {
            clearIndicesCacheRequest.fields(randomIndicesNames(1, 5));
            expectedParams.put("fields", String.join(",", clearIndicesCacheRequest.fields()));
        }

        Request request = RequestConverters.clearCache(clearIndicesCacheRequest);
        StringJoiner endpoint = new StringJoiner("/", "/", "");
        if (indices != null && indices.length > 0) {
            endpoint.add(String.join(",", indices));
        }
        endpoint.add("_cache/clear");
        assertThat(request.getEndpoint(), equalTo(endpoint.toString()));
        assertThat(request.getParameters(), equalTo(expectedParams));
        assertThat(request.getEntity(), nullValue());
        assertThat(request.getMethod(), equalTo(HttpPost.METHOD_NAME));
    }

    public void testUpdate() throws IOException {
        XContentType xContentType = randomFrom(XContentType.values());

        Map<String, String> expectedParams = new HashMap<>();
        String index = randomAlphaOfLengthBetween(3, 10);
        String type = randomAlphaOfLengthBetween(3, 10);
        String id = randomAlphaOfLengthBetween(3, 10);

        UpdateRequest updateRequest = new UpdateRequest(index, type, id);
        updateRequest.detectNoop(randomBoolean());

        if (randomBoolean()) {
            BytesReference source = RandomObjects.randomSource(random(), xContentType);
            updateRequest.doc(new IndexRequest().source(source, xContentType));

            boolean docAsUpsert = randomBoolean();
            updateRequest.docAsUpsert(docAsUpsert);
            if (docAsUpsert) {
                expectedParams.put("doc_as_upsert", "true");
            }
        } else {
            updateRequest.script(mockScript("_value + 1"));
            updateRequest.scriptedUpsert(randomBoolean());
        }
        if (randomBoolean()) {
            BytesReference source = RandomObjects.randomSource(random(), xContentType);
            updateRequest.upsert(new IndexRequest().source(source, xContentType));
        }
        if (randomBoolean()) {
            String routing = randomAlphaOfLengthBetween(3, 10);
            updateRequest.routing(routing);
            expectedParams.put("routing", routing);
        }
        if (randomBoolean()) {
            String timeout = randomTimeValue();
            updateRequest.timeout(timeout);
            expectedParams.put("timeout", timeout);
        } else {
            expectedParams.put("timeout", ReplicationRequest.DEFAULT_TIMEOUT.getStringRep());
        }
        if (randomBoolean()) {
            WriteRequest.RefreshPolicy refreshPolicy = randomFrom(WriteRequest.RefreshPolicy.values());
            updateRequest.setRefreshPolicy(refreshPolicy);
            if (refreshPolicy != WriteRequest.RefreshPolicy.NONE) {
                expectedParams.put("refresh", refreshPolicy.getValue());
            }
        }
        setRandomWaitForActiveShards(updateRequest::waitForActiveShards, expectedParams);
        setRandomVersion(updateRequest, expectedParams);
        setRandomVersionType(updateRequest::versionType, expectedParams);
        if (randomBoolean()) {
            int retryOnConflict = randomIntBetween(0, 5);
            updateRequest.retryOnConflict(retryOnConflict);
            if (retryOnConflict > 0) {
                expectedParams.put("retry_on_conflict", String.valueOf(retryOnConflict));
            }
        }
        if (randomBoolean()) {
            randomizeFetchSourceContextParams(updateRequest::fetchSource, expectedParams);
        }

        Request request = RequestConverters.update(updateRequest);
        assertEquals("/" + index + "/" + type + "/" + id + "/_update", request.getEndpoint());
        assertEquals(expectedParams, request.getParameters());
        assertEquals(HttpPost.METHOD_NAME, request.getMethod());

        HttpEntity entity = request.getEntity();
        assertTrue(entity instanceof ByteArrayEntity);

        UpdateRequest parsedUpdateRequest = new UpdateRequest();

        XContentType entityContentType = XContentType.fromMediaTypeOrFormat(entity.getContentType().getValue());
        try (XContentParser parser = createParser(entityContentType.xContent(), entity.getContent())) {
            parsedUpdateRequest.fromXContent(parser);
        }

        assertEquals(updateRequest.scriptedUpsert(), parsedUpdateRequest.scriptedUpsert());
        assertEquals(updateRequest.docAsUpsert(), parsedUpdateRequest.docAsUpsert());
        assertEquals(updateRequest.detectNoop(), parsedUpdateRequest.detectNoop());
        assertEquals(updateRequest.fetchSource(), parsedUpdateRequest.fetchSource());
        assertEquals(updateRequest.script(), parsedUpdateRequest.script());
        if (updateRequest.doc() != null) {
            assertToXContentEquivalent(updateRequest.doc().source(), parsedUpdateRequest.doc().source(), xContentType);
        } else {
            assertNull(parsedUpdateRequest.doc());
        }
        if (updateRequest.upsertRequest() != null) {
            assertToXContentEquivalent(updateRequest.upsertRequest().source(), parsedUpdateRequest.upsertRequest().source(), xContentType);
        } else {
            assertNull(parsedUpdateRequest.upsertRequest());
        }
    }

    public void testUpdateWithDifferentContentTypes() {
        IllegalStateException exception = expectThrows(IllegalStateException.class, () -> {
            UpdateRequest updateRequest = new UpdateRequest();
            updateRequest.doc(new IndexRequest().source(singletonMap("field", "doc"), XContentType.JSON));
            updateRequest.upsert(new IndexRequest().source(singletonMap("field", "upsert"), XContentType.YAML));
            RequestConverters.update(updateRequest);
        });
        assertEquals("Update request cannot have different content types for doc [JSON] and upsert [YAML] documents",
                exception.getMessage());
    }

    public void testBulk() throws IOException {
        Map<String, String> expectedParams = new HashMap<>();

        BulkRequest bulkRequest = new BulkRequest();
        if (randomBoolean()) {
            String timeout = randomTimeValue();
            bulkRequest.timeout(timeout);
            expectedParams.put("timeout", timeout);
        } else {
            expectedParams.put("timeout", BulkShardRequest.DEFAULT_TIMEOUT.getStringRep());
        }

        setRandomRefreshPolicy(bulkRequest::setRefreshPolicy, expectedParams);

        XContentType xContentType = randomFrom(XContentType.JSON, XContentType.SMILE);

        int nbItems = randomIntBetween(10, 100);
        for (int i = 0; i < nbItems; i++) {
            String index = randomAlphaOfLength(5);
            String type = randomAlphaOfLength(5);
            String id = randomAlphaOfLength(5);

            BytesReference source = RandomObjects.randomSource(random(), xContentType);
            DocWriteRequest.OpType opType = randomFrom(DocWriteRequest.OpType.values());

            DocWriteRequest<?> docWriteRequest;
            if (opType == DocWriteRequest.OpType.INDEX) {
                IndexRequest indexRequest = new IndexRequest(index, type, id).source(source, xContentType);
                docWriteRequest = indexRequest;
                if (randomBoolean()) {
                    indexRequest.setPipeline(randomAlphaOfLength(5));
                }
            } else if (opType == DocWriteRequest.OpType.CREATE) {
                IndexRequest createRequest = new IndexRequest(index, type, id).source(source, xContentType).create(true);
                docWriteRequest = createRequest;
            } else if (opType == DocWriteRequest.OpType.UPDATE) {
                final UpdateRequest updateRequest = new UpdateRequest(index, type, id).doc(new IndexRequest().source(source, xContentType));
                docWriteRequest = updateRequest;
                if (randomBoolean()) {
                    updateRequest.retryOnConflict(randomIntBetween(1, 5));
                }
                if (randomBoolean()) {
                    randomizeFetchSourceContextParams(updateRequest::fetchSource, new HashMap<>());
                }
            } else if (opType == DocWriteRequest.OpType.DELETE) {
                docWriteRequest = new DeleteRequest(index, type, id);
            } else {
                throw new UnsupportedOperationException("optype [" + opType + "] not supported");
            }

            if (randomBoolean()) {
                docWriteRequest.routing(randomAlphaOfLength(10));
            }
            if (randomBoolean()) {
                docWriteRequest.version(randomNonNegativeLong());
            }
            if (randomBoolean()) {
                docWriteRequest.versionType(randomFrom(VersionType.values()));
            }
            bulkRequest.add(docWriteRequest);
        }

        Request request = RequestConverters.bulk(bulkRequest);
        assertEquals("/_bulk", request.getEndpoint());
        assertEquals(expectedParams, request.getParameters());
        assertEquals(HttpPost.METHOD_NAME, request.getMethod());
        assertEquals(xContentType.mediaTypeWithoutParameters(), request.getEntity().getContentType().getValue());
        byte[] content = new byte[(int) request.getEntity().getContentLength()];
        try (InputStream inputStream = request.getEntity().getContent()) {
            Streams.readFully(inputStream, content);
        }

        BulkRequest parsedBulkRequest = new BulkRequest();
        parsedBulkRequest.add(content, 0, content.length, xContentType);
        assertEquals(bulkRequest.numberOfActions(), parsedBulkRequest.numberOfActions());

        for (int i = 0; i < bulkRequest.numberOfActions(); i++) {
            DocWriteRequest<?> originalRequest = bulkRequest.requests().get(i);
            DocWriteRequest<?> parsedRequest = parsedBulkRequest.requests().get(i);

            assertEquals(originalRequest.opType(), parsedRequest.opType());
            assertEquals(originalRequest.index(), parsedRequest.index());
            assertEquals(originalRequest.type(), parsedRequest.type());
            assertEquals(originalRequest.id(), parsedRequest.id());
            assertEquals(originalRequest.routing(), parsedRequest.routing());
            assertEquals(originalRequest.version(), parsedRequest.version());
            assertEquals(originalRequest.versionType(), parsedRequest.versionType());

            DocWriteRequest.OpType opType = originalRequest.opType();
            if (opType == DocWriteRequest.OpType.INDEX) {
                IndexRequest indexRequest = (IndexRequest) originalRequest;
                IndexRequest parsedIndexRequest = (IndexRequest) parsedRequest;

                assertEquals(indexRequest.getPipeline(), parsedIndexRequest.getPipeline());
                assertToXContentEquivalent(indexRequest.source(), parsedIndexRequest.source(), xContentType);
            } else if (opType == DocWriteRequest.OpType.UPDATE) {
                UpdateRequest updateRequest = (UpdateRequest) originalRequest;
                UpdateRequest parsedUpdateRequest = (UpdateRequest) parsedRequest;

                assertEquals(updateRequest.retryOnConflict(), parsedUpdateRequest.retryOnConflict());
                assertEquals(updateRequest.fetchSource(), parsedUpdateRequest.fetchSource());
                if (updateRequest.doc() != null) {
                    assertToXContentEquivalent(updateRequest.doc().source(), parsedUpdateRequest.doc().source(), xContentType);
                } else {
                    assertNull(parsedUpdateRequest.doc());
                }
            }
        }
    }

    public void testBulkWithDifferentContentTypes() throws IOException {
        {
            BulkRequest bulkRequest = new BulkRequest();
            bulkRequest.add(new DeleteRequest("index", "type", "0"));
            bulkRequest.add(new UpdateRequest("index", "type", "1").script(mockScript("test")));
            bulkRequest.add(new DeleteRequest("index", "type", "2"));

            Request request = RequestConverters.bulk(bulkRequest);
            assertEquals(XContentType.JSON.mediaTypeWithoutParameters(), request.getEntity().getContentType().getValue());
        }
        {
            XContentType xContentType = randomFrom(XContentType.JSON, XContentType.SMILE);
            BulkRequest bulkRequest = new BulkRequest();
            bulkRequest.add(new DeleteRequest("index", "type", "0"));
            bulkRequest.add(new IndexRequest("index", "type", "0").source(singletonMap("field", "value"), xContentType));
            bulkRequest.add(new DeleteRequest("index", "type", "2"));

            Request request = RequestConverters.bulk(bulkRequest);
            assertEquals(xContentType.mediaTypeWithoutParameters(), request.getEntity().getContentType().getValue());
        }
        {
            XContentType xContentType = randomFrom(XContentType.JSON, XContentType.SMILE);
            UpdateRequest updateRequest = new UpdateRequest("index", "type", "0");
            if (randomBoolean()) {
                updateRequest.doc(new IndexRequest().source(singletonMap("field", "value"), xContentType));
            } else {
                updateRequest.upsert(new IndexRequest().source(singletonMap("field", "value"), xContentType));
            }

            Request request = RequestConverters.bulk(new BulkRequest().add(updateRequest));
            assertEquals(xContentType.mediaTypeWithoutParameters(), request.getEntity().getContentType().getValue());
        }
        {
            BulkRequest bulkRequest = new BulkRequest();
            bulkRequest.add(new IndexRequest("index", "type", "0").source(singletonMap("field", "value"), XContentType.SMILE));
            bulkRequest.add(new IndexRequest("index", "type", "1").source(singletonMap("field", "value"), XContentType.JSON));
            IllegalArgumentException exception = expectThrows(IllegalArgumentException.class, () -> RequestConverters.bulk(bulkRequest));
            assertEquals(
                    "Mismatching content-type found for request with content-type [JSON], " + "previous requests have content-type [SMILE]",
                    exception.getMessage());
        }
        {
            BulkRequest bulkRequest = new BulkRequest();
            bulkRequest.add(new IndexRequest("index", "type", "0").source(singletonMap("field", "value"), XContentType.JSON));
            bulkRequest.add(new IndexRequest("index", "type", "1").source(singletonMap("field", "value"), XContentType.JSON));
            bulkRequest.add(new UpdateRequest("index", "type", "2")
                    .doc(new IndexRequest().source(singletonMap("field", "value"), XContentType.JSON))
                    .upsert(new IndexRequest().source(singletonMap("field", "value"), XContentType.SMILE)));
            IllegalArgumentException exception = expectThrows(IllegalArgumentException.class, () -> RequestConverters.bulk(bulkRequest));
            assertEquals(
                    "Mismatching content-type found for request with content-type [SMILE], " + "previous requests have content-type [JSON]",
                    exception.getMessage());
        }
        {
            XContentType xContentType = randomFrom(XContentType.CBOR, XContentType.YAML);
            BulkRequest bulkRequest = new BulkRequest();
            bulkRequest.add(new DeleteRequest("index", "type", "0"));
            bulkRequest.add(new IndexRequest("index", "type", "1").source(singletonMap("field", "value"), XContentType.JSON));
            bulkRequest.add(new DeleteRequest("index", "type", "2"));
            bulkRequest.add(new DeleteRequest("index", "type", "3"));
            bulkRequest.add(new IndexRequest("index", "type", "4").source(singletonMap("field", "value"), XContentType.JSON));
            bulkRequest.add(new IndexRequest("index", "type", "1").source(singletonMap("field", "value"), xContentType));
            IllegalArgumentException exception = expectThrows(IllegalArgumentException.class, () -> RequestConverters.bulk(bulkRequest));
            assertEquals("Unsupported content-type found for request with content-type [" + xContentType
                    + "], only JSON and SMILE are supported", exception.getMessage());
        }
    }

    public void testSearchNullSource() throws IOException {
        SearchRequest searchRequest = new SearchRequest();
        Request request = RequestConverters.search(searchRequest);
        assertEquals(HttpPost.METHOD_NAME, request.getMethod());
        assertEquals("/_search", request.getEndpoint());
        assertNull(request.getEntity());
    }

    public void testSearch() throws Exception {
        String[] indices = randomIndicesNames(0, 5);
        SearchRequest searchRequest = new SearchRequest(indices);

        int numTypes = randomIntBetween(0, 5);
        String[] types = new String[numTypes];
        for (int i = 0; i < numTypes; i++) {
            types[i] = "type-" + randomAlphaOfLengthBetween(2, 5);
        }
        searchRequest.types(types);

        Map<String, String> expectedParams = new HashMap<>();
        setRandomSearchParams(searchRequest, expectedParams);
        setRandomIndicesOptions(searchRequest::indicesOptions, searchRequest::indicesOptions, expectedParams);

        SearchSourceBuilder searchSourceBuilder = new SearchSourceBuilder();
        // rarely skip setting the search source completely
        if (frequently()) {
            // frequently set the search source to have some content, otherwise leave it
            // empty but still set it
            if (frequently()) {
                if (randomBoolean()) {
                    searchSourceBuilder.size(randomIntBetween(0, Integer.MAX_VALUE));
                }
                if (randomBoolean()) {
                    searchSourceBuilder.from(randomIntBetween(0, Integer.MAX_VALUE));
                }
                if (randomBoolean()) {
                    searchSourceBuilder.minScore(randomFloat());
                }
                if (randomBoolean()) {
                    searchSourceBuilder.explain(randomBoolean());
                }
                if (randomBoolean()) {
                    searchSourceBuilder.profile(randomBoolean());
                }
                if (randomBoolean()) {
                    searchSourceBuilder.highlighter(new HighlightBuilder().field(randomAlphaOfLengthBetween(3, 10)));
                }
                if (randomBoolean()) {
                    searchSourceBuilder.query(new TermQueryBuilder(randomAlphaOfLengthBetween(3, 10), randomAlphaOfLengthBetween(3, 10)));
                }
                if (randomBoolean()) {
                    searchSourceBuilder.aggregation(new TermsAggregationBuilder(randomAlphaOfLengthBetween(3, 10), ValueType.STRING)
                            .field(randomAlphaOfLengthBetween(3, 10)));
                }
                if (randomBoolean()) {
                    searchSourceBuilder.suggest(new SuggestBuilder().addSuggestion(randomAlphaOfLengthBetween(3, 10),
                            new CompletionSuggestionBuilder(randomAlphaOfLengthBetween(3, 10))));
                }
                if (randomBoolean()) {
                    searchSourceBuilder.addRescorer(new QueryRescorerBuilder(
                            new TermQueryBuilder(randomAlphaOfLengthBetween(3, 10), randomAlphaOfLengthBetween(3, 10))));
                }
                if (randomBoolean()) {
                    searchSourceBuilder.collapse(new CollapseBuilder(randomAlphaOfLengthBetween(3, 10)));
                }
            }
            searchRequest.source(searchSourceBuilder);
        }

        Request request = RequestConverters.search(searchRequest);
        StringJoiner endpoint = new StringJoiner("/", "/", "");
        String index = String.join(",", indices);
        if (Strings.hasLength(index)) {
            endpoint.add(index);
        }
        String type = String.join(",", types);
        if (Strings.hasLength(type)) {
            endpoint.add(type);
        }
        endpoint.add("_search");
        assertEquals(HttpPost.METHOD_NAME, request.getMethod());
        assertEquals(endpoint.toString(), request.getEndpoint());
        assertEquals(expectedParams, request.getParameters());
        assertToXContentBody(searchSourceBuilder, request.getEntity());
    }

    public void testSearchNullIndicesAndTypes() {
        expectThrows(NullPointerException.class, () -> new SearchRequest((String[]) null));
        expectThrows(NullPointerException.class, () -> new SearchRequest().indices((String[]) null));
        expectThrows(NullPointerException.class, () -> new SearchRequest().types((String[]) null));
    }

    public void testMultiSearch() throws IOException {
        int numberOfSearchRequests = randomIntBetween(0, 32);
        MultiSearchRequest multiSearchRequest = new MultiSearchRequest();
        for (int i = 0; i < numberOfSearchRequests; i++) {
            SearchRequest searchRequest = randomSearchRequest(() -> {
                // No need to return a very complex SearchSourceBuilder here, that is tested
                // elsewhere
                SearchSourceBuilder searchSourceBuilder = new SearchSourceBuilder();
                searchSourceBuilder.from(randomInt(10));
                searchSourceBuilder.size(randomIntBetween(20, 100));
                return searchSourceBuilder;
            });
            // scroll is not supported in the current msearch api, so unset it:
            searchRequest.scroll((Scroll) null);
            // only expand_wildcards, ignore_unavailable and allow_no_indices can be
            // specified from msearch api, so unset other options:
            IndicesOptions randomlyGenerated = searchRequest.indicesOptions();
            IndicesOptions msearchDefault = new MultiSearchRequest().indicesOptions();
            searchRequest.indicesOptions(IndicesOptions.fromOptions(randomlyGenerated.ignoreUnavailable(),
                    randomlyGenerated.allowNoIndices(), randomlyGenerated.expandWildcardsOpen(), randomlyGenerated.expandWildcardsClosed(),
                    msearchDefault.allowAliasesToMultipleIndices(), msearchDefault.forbidClosedIndices(), msearchDefault.ignoreAliases()));
            multiSearchRequest.add(searchRequest);
        }

        Map<String, String> expectedParams = new HashMap<>();
        expectedParams.put(RestSearchAction.TYPED_KEYS_PARAM, "true");
        if (randomBoolean()) {
            multiSearchRequest.maxConcurrentSearchRequests(randomIntBetween(1, 8));
            expectedParams.put("max_concurrent_searches", Integer.toString(multiSearchRequest.maxConcurrentSearchRequests()));
        }

        Request request = RequestConverters.multiSearch(multiSearchRequest);
        assertEquals("/_msearch", request.getEndpoint());
        assertEquals(HttpPost.METHOD_NAME, request.getMethod());
        assertEquals(expectedParams, request.getParameters());

        List<SearchRequest> requests = new ArrayList<>();
        CheckedBiConsumer<SearchRequest, XContentParser, IOException> consumer = (searchRequest, p) -> {
            SearchSourceBuilder searchSourceBuilder = SearchSourceBuilder.fromXContent(p, false);
            if (searchSourceBuilder.equals(new SearchSourceBuilder()) == false) {
                searchRequest.source(searchSourceBuilder);
            }
            requests.add(searchRequest);
        };
        MultiSearchRequest.readMultiLineFormat(new BytesArray(EntityUtils.toByteArray(request.getEntity())),
                REQUEST_BODY_CONTENT_TYPE.xContent(), consumer, null, multiSearchRequest.indicesOptions(), null, null, null,
                xContentRegistry(), true);
        assertEquals(requests, multiSearchRequest.requests());
    }

    public void testSearchScroll() throws IOException {
        SearchScrollRequest searchScrollRequest = new SearchScrollRequest();
        searchScrollRequest.scrollId(randomAlphaOfLengthBetween(5, 10));
        if (randomBoolean()) {
            searchScrollRequest.scroll(randomPositiveTimeValue());
        }
        Request request = RequestConverters.searchScroll(searchScrollRequest);
        assertEquals(HttpPost.METHOD_NAME, request.getMethod());
        assertEquals("/_search/scroll", request.getEndpoint());
        assertEquals(0, request.getParameters().size());
        assertToXContentBody(searchScrollRequest, request.getEntity());
        assertEquals(REQUEST_BODY_CONTENT_TYPE.mediaTypeWithoutParameters(), request.getEntity().getContentType().getValue());
    }

    public void testClearScroll() throws IOException {
        ClearScrollRequest clearScrollRequest = new ClearScrollRequest();
        int numScrolls = randomIntBetween(1, 10);
        for (int i = 0; i < numScrolls; i++) {
            clearScrollRequest.addScrollId(randomAlphaOfLengthBetween(5, 10));
        }
        Request request = RequestConverters.clearScroll(clearScrollRequest);
        assertEquals(HttpDelete.METHOD_NAME, request.getMethod());
        assertEquals("/_search/scroll", request.getEndpoint());
        assertEquals(0, request.getParameters().size());
        assertToXContentBody(clearScrollRequest, request.getEntity());
        assertEquals(REQUEST_BODY_CONTENT_TYPE.mediaTypeWithoutParameters(), request.getEntity().getContentType().getValue());
    }

    public void testSearchTemplate() throws Exception {
        // Create a random request.
        String[] indices = randomIndicesNames(0, 5);
        SearchRequest searchRequest = new SearchRequest(indices);

        Map<String, String> expectedParams = new HashMap<>();
        setRandomSearchParams(searchRequest, expectedParams);
        setRandomIndicesOptions(searchRequest::indicesOptions, searchRequest::indicesOptions, expectedParams);

        SearchTemplateRequest searchTemplateRequest = new SearchTemplateRequest(searchRequest);

        searchTemplateRequest.setScript("{\"query\": { \"match\" : { \"{{field}}\" : \"{{value}}\" }}}");
        searchTemplateRequest.setScriptType(ScriptType.INLINE);
        searchTemplateRequest.setProfile(randomBoolean());

        Map<String, Object> scriptParams = new HashMap<>();
        scriptParams.put("field", "name");
        scriptParams.put("value", "soren");
        searchTemplateRequest.setScriptParams(scriptParams);

        // Verify that the resulting REST request looks as expected.
        Request request = RequestConverters.searchTemplate(searchTemplateRequest);
        StringJoiner endpoint = new StringJoiner("/", "/", "");
        String index = String.join(",", indices);
        if (Strings.hasLength(index)) {
            endpoint.add(index);
        }
        endpoint.add("_search/template");

        assertEquals(HttpGet.METHOD_NAME, request.getMethod());
        assertEquals(endpoint.toString(), request.getEndpoint());
        assertEquals(expectedParams, request.getParameters());
        assertToXContentBody(searchTemplateRequest, request.getEntity());
    }

    public void testRenderSearchTemplate() throws Exception {
        // Create a simple request.
        SearchTemplateRequest searchTemplateRequest = new SearchTemplateRequest();
        searchTemplateRequest.setSimulate(true); // Setting simulate true means the template should only be rendered.

        searchTemplateRequest.setScript("template1");
        searchTemplateRequest.setScriptType(ScriptType.STORED);
        searchTemplateRequest.setProfile(randomBoolean());

        Map<String, Object> scriptParams = new HashMap<>();
        scriptParams.put("field", "name");
        scriptParams.put("value", "soren");
        searchTemplateRequest.setScriptParams(scriptParams);

        // Verify that the resulting REST request looks as expected.
        Request request = RequestConverters.searchTemplate(searchTemplateRequest);
        String endpoint = "_render/template";

        assertEquals(HttpGet.METHOD_NAME, request.getMethod());
        assertEquals(endpoint, request.getEndpoint());
        assertEquals(Collections.emptyMap(), request.getParameters());
        assertToXContentBody(searchTemplateRequest, request.getEntity());
    }

    public void testMultiSearchTemplate() throws Exception {
        final int numSearchRequests = randomIntBetween(1, 10);
        MultiSearchTemplateRequest multiSearchTemplateRequest = new MultiSearchTemplateRequest();

        for (int i = 0; i < numSearchRequests; i++) {
            // Create a random request.
            String[] indices = randomIndicesNames(0, 5);
            SearchRequest searchRequest = new SearchRequest(indices);

            Map<String, String> expectedParams = new HashMap<>();
            setRandomSearchParams(searchRequest, expectedParams);

            // scroll is not supported in the current msearch or msearchtemplate api, so unset it:
            searchRequest.scroll((Scroll) null);
            // batched reduce size is currently not set-able on a per-request basis as it is a query string parameter only
            searchRequest.setBatchedReduceSize(SearchRequest.DEFAULT_BATCHED_REDUCE_SIZE);

            setRandomIndicesOptions(searchRequest::indicesOptions, searchRequest::indicesOptions, expectedParams);

            SearchTemplateRequest searchTemplateRequest = new SearchTemplateRequest(searchRequest);

            searchTemplateRequest.setScript("{\"query\": { \"match\" : { \"{{field}}\" : \"{{value}}\" }}}");
            searchTemplateRequest.setScriptType(ScriptType.INLINE);
            searchTemplateRequest.setProfile(randomBoolean());

            Map<String, Object> scriptParams = new HashMap<>();
            scriptParams.put("field", "name");
            scriptParams.put("value", randomAlphaOfLengthBetween(2, 5));
            searchTemplateRequest.setScriptParams(scriptParams);

            multiSearchTemplateRequest.add(searchTemplateRequest);
        }

        Request multiRequest = RequestConverters.multiSearchTemplate(multiSearchTemplateRequest);

        assertEquals(HttpPost.METHOD_NAME, multiRequest.getMethod());
        assertEquals("/_msearch/template", multiRequest.getEndpoint());
        List<SearchTemplateRequest> searchRequests = multiSearchTemplateRequest.requests();
        assertEquals(numSearchRequests, searchRequests.size());

        HttpEntity actualEntity = multiRequest.getEntity();
        byte[] expectedBytes = MultiSearchTemplateRequest.writeMultiLineFormat(multiSearchTemplateRequest, XContentType.JSON.xContent());
        assertEquals(XContentType.JSON.mediaTypeWithoutParameters(), actualEntity.getContentType().getValue());
        assertEquals(new BytesArray(expectedBytes), new BytesArray(EntityUtils.toByteArray(actualEntity)));
    }

    public void testExistsAlias() {
        GetAliasesRequest getAliasesRequest = new GetAliasesRequest();
        String[] indices = randomBoolean() ? null : randomIndicesNames(0, 5);
        getAliasesRequest.indices(indices);
        // the HEAD endpoint requires at least an alias or an index
        boolean hasIndices = indices != null && indices.length > 0;
        String[] aliases;
        if (hasIndices) {
            aliases = randomBoolean() ? null : randomIndicesNames(0, 5);
        } else {
            aliases = randomIndicesNames(1, 5);
        }
        getAliasesRequest.aliases(aliases);
        Map<String, String> expectedParams = new HashMap<>();
        setRandomLocal(getAliasesRequest, expectedParams);
        setRandomIndicesOptions(getAliasesRequest::indicesOptions, getAliasesRequest::indicesOptions, expectedParams);

        Request request = RequestConverters.existsAlias(getAliasesRequest);
        StringJoiner expectedEndpoint = new StringJoiner("/", "/", "");
        if (indices != null && indices.length > 0) {
            expectedEndpoint.add(String.join(",", indices));
        }
        expectedEndpoint.add("_alias");
        if (aliases != null && aliases.length > 0) {
            expectedEndpoint.add(String.join(",", aliases));
        }
        assertEquals(HttpHead.METHOD_NAME, request.getMethod());
        assertEquals(expectedEndpoint.toString(), request.getEndpoint());
        assertEquals(expectedParams, request.getParameters());
        assertNull(request.getEntity());
    }

    public void testExistsAliasNoAliasNoIndex() {
        {
            GetAliasesRequest getAliasesRequest = new GetAliasesRequest();
            IllegalArgumentException iae = expectThrows(IllegalArgumentException.class,
                    () -> RequestConverters.existsAlias(getAliasesRequest));
            assertEquals("existsAlias requires at least an alias or an index", iae.getMessage());
        }
        {
            GetAliasesRequest getAliasesRequest = new GetAliasesRequest((String[]) null);
            getAliasesRequest.indices((String[]) null);
            IllegalArgumentException iae = expectThrows(IllegalArgumentException.class,
                    () -> RequestConverters.existsAlias(getAliasesRequest));
            assertEquals("existsAlias requires at least an alias or an index", iae.getMessage());
        }
    }

    public void testExplain() throws IOException {
        String index = randomAlphaOfLengthBetween(3, 10);
        String type = randomAlphaOfLengthBetween(3, 10);
        String id = randomAlphaOfLengthBetween(3, 10);

        ExplainRequest explainRequest = new ExplainRequest(index, type, id);
        explainRequest.query(QueryBuilders.termQuery(randomAlphaOfLengthBetween(3, 10), randomAlphaOfLengthBetween(3, 10)));

        Map<String, String> expectedParams = new HashMap<>();

        if (randomBoolean()) {
            String routing = randomAlphaOfLengthBetween(3, 10);
            explainRequest.routing(routing);
            expectedParams.put("routing", routing);
        }
        if (randomBoolean()) {
            String preference = randomAlphaOfLengthBetween(3, 10);
            explainRequest.preference(preference);
            expectedParams.put("preference", preference);
        }
        if (randomBoolean()) {
            String[] storedFields = generateRandomStringArray(10, 5, false, false);
            String storedFieldsParams = randomFields(storedFields);
            explainRequest.storedFields(storedFields);
            expectedParams.put("stored_fields", storedFieldsParams);
        }
        if (randomBoolean()) {
            randomizeFetchSourceContextParams(explainRequest::fetchSourceContext, expectedParams);
        }

        Request request = RequestConverters.explain(explainRequest);
        StringJoiner endpoint = new StringJoiner("/", "/", "");
        endpoint.add(index)
            .add(type)
            .add(id)
            .add("_explain");

        assertEquals(HttpGet.METHOD_NAME, request.getMethod());
        assertEquals(endpoint.toString(), request.getEndpoint());
        assertEquals(expectedParams, request.getParameters());
        assertToXContentBody(explainRequest, request.getEntity());
    }

    public void testFieldCaps() {
        // Create a random request.
        String[] indices = randomIndicesNames(0, 5);
        String[] fields = generateRandomStringArray(5, 10, false, false);

        FieldCapabilitiesRequest fieldCapabilitiesRequest = new FieldCapabilitiesRequest().indices(indices).fields(fields);

        Map<String, String> indicesOptionsParams = new HashMap<>();
        setRandomIndicesOptions(fieldCapabilitiesRequest::indicesOptions, fieldCapabilitiesRequest::indicesOptions, indicesOptionsParams);

        Request request = RequestConverters.fieldCaps(fieldCapabilitiesRequest);

        // Verify that the resulting REST request looks as expected.
        StringJoiner endpoint = new StringJoiner("/", "/", "");
        String joinedIndices = String.join(",", indices);
        if (!joinedIndices.isEmpty()) {
            endpoint.add(joinedIndices);
        }
        endpoint.add("_field_caps");

        assertEquals(endpoint.toString(), request.getEndpoint());
        assertEquals(4, request.getParameters().size());

        // Note that we don't check the field param value explicitly, as field names are
        // passed through
        // a hash set before being added to the request, and can appear in a
        // non-deterministic order.
        assertThat(request.getParameters(), hasKey("fields"));
        String[] requestFields = Strings.splitStringByCommaToArray(request.getParameters().get("fields"));
        assertEquals(new HashSet<>(Arrays.asList(fields)), new HashSet<>(Arrays.asList(requestFields)));

        for (Map.Entry<String, String> param : indicesOptionsParams.entrySet()) {
            assertThat(request.getParameters(), hasEntry(param.getKey(), param.getValue()));
        }

        assertNull(request.getEntity());
    }

    public void testRankEval() throws Exception {
        RankEvalSpec spec = new RankEvalSpec(
                Collections.singletonList(new RatedRequest("queryId", Collections.emptyList(), new SearchSourceBuilder())),
                new PrecisionAtK());
        String[] indices = randomIndicesNames(0, 5);
        RankEvalRequest rankEvalRequest = new RankEvalRequest(spec, indices);
        Map<String, String> expectedParams = new HashMap<>();
        setRandomIndicesOptions(rankEvalRequest::indicesOptions, rankEvalRequest::indicesOptions, expectedParams);

        Request request = RequestConverters.rankEval(rankEvalRequest);
        StringJoiner endpoint = new StringJoiner("/", "/", "");
        String index = String.join(",", indices);
        if (Strings.hasLength(index)) {
            endpoint.add(index);
        }
        endpoint.add(RestRankEvalAction.ENDPOINT);
        assertEquals(endpoint.toString(), request.getEndpoint());
        assertEquals(3, request.getParameters().size());
        assertEquals(expectedParams, request.getParameters());
        assertToXContentBody(spec, request.getEntity());
    }

    public void testSplit() throws IOException {
        resizeTest(ResizeType.SPLIT, RequestConverters::split);
    }

    public void testSplitWrongResizeType() {
        ResizeRequest resizeRequest = new ResizeRequest("target", "source");
        resizeRequest.setResizeType(ResizeType.SHRINK);
        IllegalArgumentException iae = expectThrows(IllegalArgumentException.class, () -> RequestConverters.split(resizeRequest));
        assertEquals("Wrong resize type [SHRINK] for indices split request", iae.getMessage());
    }

    public void testShrinkWrongResizeType() {
        ResizeRequest resizeRequest = new ResizeRequest("target", "source");
        resizeRequest.setResizeType(ResizeType.SPLIT);
        IllegalArgumentException iae = expectThrows(IllegalArgumentException.class, () -> RequestConverters.shrink(resizeRequest));
        assertEquals("Wrong resize type [SPLIT] for indices shrink request", iae.getMessage());
    }

    public void testShrink() throws IOException {
        resizeTest(ResizeType.SHRINK, RequestConverters::shrink);
    }

    private static void resizeTest(ResizeType resizeType, CheckedFunction<ResizeRequest, Request, IOException> function)
            throws IOException {
        String[] indices = randomIndicesNames(2, 2);
        ResizeRequest resizeRequest = new ResizeRequest(indices[0], indices[1]);
        resizeRequest.setResizeType(resizeType);
        Map<String, String> expectedParams = new HashMap<>();
        setRandomMasterTimeout(resizeRequest, expectedParams);
        setRandomTimeout(resizeRequest::timeout, resizeRequest.timeout(), expectedParams);

        if (randomBoolean()) {
            CreateIndexRequest createIndexRequest = new CreateIndexRequest(randomAlphaOfLengthBetween(3, 10));
            if (randomBoolean()) {
                createIndexRequest.settings(randomIndexSettings());
            }
            if (randomBoolean()) {
                randomAliases(createIndexRequest);
            }
            resizeRequest.setTargetIndex(createIndexRequest);
        }
        setRandomWaitForActiveShards(resizeRequest::setWaitForActiveShards, expectedParams);

        Request request = function.apply(resizeRequest);
        assertEquals(HttpPut.METHOD_NAME, request.getMethod());
        String expectedEndpoint = "/" + resizeRequest.getSourceIndex() + "/_" + resizeType.name().toLowerCase(Locale.ROOT) + "/"
                + resizeRequest.getTargetIndexRequest().index();
        assertEquals(expectedEndpoint, request.getEndpoint());
        assertEquals(expectedParams, request.getParameters());
        assertToXContentBody(resizeRequest, request.getEntity());
    }

    public void testClusterPutSettings() throws IOException {
        ClusterUpdateSettingsRequest request = new ClusterUpdateSettingsRequest();
        Map<String, String> expectedParams = new HashMap<>();
        setRandomMasterTimeout(request, expectedParams);
        setRandomTimeout(request::timeout, AcknowledgedRequest.DEFAULT_ACK_TIMEOUT, expectedParams);

        Request expectedRequest = RequestConverters.clusterPutSettings(request);
        assertEquals("/_cluster/settings", expectedRequest.getEndpoint());
        assertEquals(HttpPut.METHOD_NAME, expectedRequest.getMethod());
        assertEquals(expectedParams, expectedRequest.getParameters());
    }

    public void testClusterGetSettings() throws IOException {
        ClusterGetSettingsRequest request = new ClusterGetSettingsRequest();
        Map<String, String> expectedParams = new HashMap<>();
        setRandomMasterTimeout(request, expectedParams);
        request.includeDefaults(randomBoolean());
        if (request.includeDefaults()) {
            expectedParams.put("include_defaults", String.valueOf(true));
        }

        Request expectedRequest = RequestConverters.clusterGetSettings(request);
        assertEquals("/_cluster/settings", expectedRequest.getEndpoint());
        assertEquals(HttpGet.METHOD_NAME, expectedRequest.getMethod());
        assertEquals(expectedParams, expectedRequest.getParameters());
    }

    public void testPutPipeline() throws IOException {
        String pipelineId = "some_pipeline_id";
        PutPipelineRequest request = new PutPipelineRequest(
            "some_pipeline_id",
            new BytesArray("{}".getBytes(StandardCharsets.UTF_8)),
            XContentType.JSON
        );
        Map<String, String> expectedParams = new HashMap<>();
        setRandomMasterTimeout(request, expectedParams);
        setRandomTimeout(request::timeout, AcknowledgedRequest.DEFAULT_ACK_TIMEOUT, expectedParams);

        Request expectedRequest = RequestConverters.putPipeline(request);
        StringJoiner endpoint = new StringJoiner("/", "/", "");
        endpoint.add("_ingest/pipeline");
        endpoint.add(pipelineId);
        assertEquals(endpoint.toString(), expectedRequest.getEndpoint());
        assertEquals(HttpPut.METHOD_NAME, expectedRequest.getMethod());
        assertEquals(expectedParams, expectedRequest.getParameters());
    }

    public void testGetPipeline() {
        String pipelineId = "some_pipeline_id";
        Map<String, String> expectedParams = new HashMap<>();
        GetPipelineRequest request = new GetPipelineRequest("some_pipeline_id");
        setRandomMasterTimeout(request, expectedParams);
        Request expectedRequest = RequestConverters.getPipeline(request);
        StringJoiner endpoint = new StringJoiner("/", "/", "");
        endpoint.add("_ingest/pipeline");
        endpoint.add(pipelineId);
        assertEquals(endpoint.toString(), expectedRequest.getEndpoint());
        assertEquals(HttpGet.METHOD_NAME, expectedRequest.getMethod());
        assertEquals(expectedParams, expectedRequest.getParameters());
    }

    public void testDeletePipeline() {
        String pipelineId = "some_pipeline_id";
        Map<String, String> expectedParams = new HashMap<>();
        DeletePipelineRequest request = new DeletePipelineRequest(pipelineId);
        setRandomMasterTimeout(request, expectedParams);
        setRandomTimeout(request::timeout, AcknowledgedRequest.DEFAULT_ACK_TIMEOUT, expectedParams);
        Request expectedRequest = RequestConverters.deletePipeline(request);
        StringJoiner endpoint = new StringJoiner("/", "/", "");
        endpoint.add("_ingest/pipeline");
        endpoint.add(pipelineId);
        assertEquals(endpoint.toString(), expectedRequest.getEndpoint());
        assertEquals(HttpDelete.METHOD_NAME, expectedRequest.getMethod());
        assertEquals(expectedParams, expectedRequest.getParameters());
    }

    public void testSimulatePipeline() throws IOException {
        String pipelineId = randomBoolean() ? "some_pipeline_id" : null;
        boolean verbose = randomBoolean();
        String json = "{\"pipeline\":{" +
            "\"description\":\"_description\"," +
            "\"processors\":[{\"set\":{\"field\":\"field2\",\"value\":\"_value\"}}]}," +
            "\"docs\":[{\"_index\":\"index\",\"_type\":\"_doc\",\"_id\":\"id\",\"_source\":{\"foo\":\"rab\"}}]}";
        SimulatePipelineRequest request = new SimulatePipelineRequest(
            new BytesArray(json.getBytes(StandardCharsets.UTF_8)),
            XContentType.JSON
        );
        request.setId(pipelineId);
        request.setVerbose(verbose);
        Map<String, String> expectedParams = new HashMap<>();
        expectedParams.put("verbose", Boolean.toString(verbose));

        Request expectedRequest = RequestConverters.simulatePipeline(request);
        StringJoiner endpoint = new StringJoiner("/", "/", "");
        endpoint.add("_ingest/pipeline");
        if (pipelineId != null && !pipelineId.isEmpty())
            endpoint.add(pipelineId);
        endpoint.add("_simulate");
        assertEquals(endpoint.toString(), expectedRequest.getEndpoint());
        assertEquals(HttpPost.METHOD_NAME, expectedRequest.getMethod());
        assertEquals(expectedParams, expectedRequest.getParameters());
        assertToXContentBody(request, expectedRequest.getEntity());
    }

    public void testClusterHealth() {
        ClusterHealthRequest healthRequest = new ClusterHealthRequest();
        Map<String, String> expectedParams = new HashMap<>();
        setRandomLocal(healthRequest, expectedParams);
        String timeoutType = randomFrom("timeout", "masterTimeout", "both", "none");
        String timeout = randomTimeValue();
        String masterTimeout = randomTimeValue();
        switch (timeoutType) {
            case "timeout":
                healthRequest.timeout(timeout);
                expectedParams.put("timeout", timeout);
                // If Master Timeout wasn't set it uses the same value as Timeout
                expectedParams.put("master_timeout", timeout);
                break;
            case "masterTimeout":
                expectedParams.put("timeout", "30s");
                healthRequest.masterNodeTimeout(masterTimeout);
                expectedParams.put("master_timeout", masterTimeout);
                break;
            case "both":
                healthRequest.timeout(timeout);
                expectedParams.put("timeout", timeout);
                healthRequest.masterNodeTimeout(timeout);
                expectedParams.put("master_timeout", timeout);
                break;
            case "none":
                expectedParams.put("timeout", "30s");
                expectedParams.put("master_timeout", "30s");
                break;
            default:
                throw new UnsupportedOperationException();
        }
        setRandomWaitForActiveShards(healthRequest::waitForActiveShards, ActiveShardCount.NONE, expectedParams);
        if (randomBoolean()) {
            ClusterHealthRequest.Level level = randomFrom(ClusterHealthRequest.Level.values());
            healthRequest.level(level);
            expectedParams.put("level", level.name().toLowerCase(Locale.ROOT));
        } else {
            expectedParams.put("level", "cluster");
        }
        if (randomBoolean()) {
            Priority priority = randomFrom(Priority.values());
            healthRequest.waitForEvents(priority);
            expectedParams.put("wait_for_events", priority.name().toLowerCase(Locale.ROOT));
        }
        if (randomBoolean()) {
            ClusterHealthStatus status = randomFrom(ClusterHealthStatus.values());
            healthRequest.waitForStatus(status);
            expectedParams.put("wait_for_status", status.name().toLowerCase(Locale.ROOT));
        }
        if (randomBoolean()) {
            boolean waitForNoInitializingShards = randomBoolean();
            healthRequest.waitForNoInitializingShards(waitForNoInitializingShards);
            if (waitForNoInitializingShards) {
                expectedParams.put("wait_for_no_initializing_shards", Boolean.TRUE.toString());
            }
        }
        if (randomBoolean()) {
            boolean waitForNoRelocatingShards = randomBoolean();
            healthRequest.waitForNoRelocatingShards(waitForNoRelocatingShards);
            if (waitForNoRelocatingShards) {
                expectedParams.put("wait_for_no_relocating_shards", Boolean.TRUE.toString());
            }
        }
        String[] indices = randomBoolean() ? null : randomIndicesNames(0, 5);
        healthRequest.indices(indices);

        Request request = RequestConverters.clusterHealth(healthRequest);
        assertThat(request, CoreMatchers.notNullValue());
        assertThat(request.getMethod(), equalTo(HttpGet.METHOD_NAME));
        assertThat(request.getEntity(), nullValue());
        if (indices != null && indices.length > 0) {
            assertThat(request.getEndpoint(), equalTo("/_cluster/health/" + String.join(",", indices)));
        } else {
            assertThat(request.getEndpoint(), equalTo("/_cluster/health"));
        }
        assertThat(request.getParameters(), equalTo(expectedParams));
    }

    public void testRollover() throws IOException {
        RolloverRequest rolloverRequest = new RolloverRequest(randomAlphaOfLengthBetween(3, 10),
                randomBoolean() ? null : randomAlphaOfLengthBetween(3, 10));
        Map<String, String> expectedParams = new HashMap<>();
        setRandomTimeout(rolloverRequest::timeout, rolloverRequest.timeout(), expectedParams);
        setRandomMasterTimeout(rolloverRequest, expectedParams);
        if (randomBoolean()) {
            rolloverRequest.dryRun(randomBoolean());
            if (rolloverRequest.isDryRun()) {
                expectedParams.put("dry_run", "true");
            }
        }
        if (randomBoolean()) {
            rolloverRequest.addMaxIndexAgeCondition(new TimeValue(randomNonNegativeLong()));
        }
        if (randomBoolean()) {
            String type = randomAlphaOfLengthBetween(3, 10);
            rolloverRequest.getCreateIndexRequest().mapping(type, RandomCreateIndexGenerator.randomMapping(type));
        }
        if (randomBoolean()) {
            RandomCreateIndexGenerator.randomAliases(rolloverRequest.getCreateIndexRequest());
        }
        if (randomBoolean()) {
            rolloverRequest.getCreateIndexRequest().settings(RandomCreateIndexGenerator.randomIndexSettings());
        }
        setRandomWaitForActiveShards(rolloverRequest.getCreateIndexRequest()::waitForActiveShards, expectedParams);

        Request request = RequestConverters.rollover(rolloverRequest);
        if (rolloverRequest.getNewIndexName() == null) {
            assertEquals("/" + rolloverRequest.getAlias() + "/_rollover", request.getEndpoint());
        } else {
            assertEquals("/" + rolloverRequest.getAlias() + "/_rollover/" + rolloverRequest.getNewIndexName(), request.getEndpoint());
        }
        assertEquals(HttpPost.METHOD_NAME, request.getMethod());
        assertToXContentBody(rolloverRequest, request.getEntity());
        assertEquals(expectedParams, request.getParameters());
    }

    public void testGetAlias() {
        GetAliasesRequest getAliasesRequest = new GetAliasesRequest();

        Map<String, String> expectedParams = new HashMap<>();
        setRandomLocal(getAliasesRequest, expectedParams);
        setRandomIndicesOptions(getAliasesRequest::indicesOptions, getAliasesRequest::indicesOptions, expectedParams);

        String[] indices = randomBoolean() ? null : randomIndicesNames(0, 2);
        String[] aliases = randomBoolean() ? null : randomIndicesNames(0, 2);
        getAliasesRequest.indices(indices);
        getAliasesRequest.aliases(aliases);

        Request request = RequestConverters.getAlias(getAliasesRequest);
        StringJoiner expectedEndpoint = new StringJoiner("/", "/", "");

        if (false == CollectionUtils.isEmpty(indices)) {
            expectedEndpoint.add(String.join(",", indices));
        }
        expectedEndpoint.add("_alias");

        if (false == CollectionUtils.isEmpty(aliases)) {
            expectedEndpoint.add(String.join(",", aliases));
        }

        assertEquals(HttpGet.METHOD_NAME, request.getMethod());
        assertEquals(expectedEndpoint.toString(), request.getEndpoint());
        assertEquals(expectedParams, request.getParameters());
        assertNull(request.getEntity());
    }

    public void testIndexPutSettings() throws IOException {
        String[] indices = randomBoolean() ? null : randomIndicesNames(0, 2);
        UpdateSettingsRequest updateSettingsRequest = new UpdateSettingsRequest(indices);
        Map<String, String> expectedParams = new HashMap<>();
        setRandomMasterTimeout(updateSettingsRequest, expectedParams);
        setRandomTimeout(updateSettingsRequest::timeout, AcknowledgedRequest.DEFAULT_ACK_TIMEOUT, expectedParams);
        setRandomIndicesOptions(updateSettingsRequest::indicesOptions, updateSettingsRequest::indicesOptions, expectedParams);
        if (randomBoolean()) {
            updateSettingsRequest.setPreserveExisting(randomBoolean());
            if (updateSettingsRequest.isPreserveExisting()) {
                expectedParams.put("preserve_existing", "true");
            }
        }

        Request request = RequestConverters.indexPutSettings(updateSettingsRequest);
        StringJoiner endpoint = new StringJoiner("/", "/", "");
        if (indices != null && indices.length > 0) {
            endpoint.add(String.join(",", indices));
        }
        endpoint.add("_settings");
        assertThat(endpoint.toString(), equalTo(request.getEndpoint()));
        assertEquals(HttpPut.METHOD_NAME, request.getMethod());
        assertToXContentBody(updateSettingsRequest, request.getEntity());
        assertEquals(expectedParams, request.getParameters());
    }

    public void testCancelTasks() {
        CancelTasksRequest request = new CancelTasksRequest();
        Map<String, String> expectedParams = new HashMap<>();
        TaskId taskId = new TaskId(randomAlphaOfLength(5), randomNonNegativeLong());
        TaskId parentTaskId = new TaskId(randomAlphaOfLength(5), randomNonNegativeLong());
        request.setTaskId(taskId);
        request.setParentTaskId(parentTaskId);
        expectedParams.put("task_id", taskId.toString());
        expectedParams.put("parent_task_id", parentTaskId.toString());
        Request httpRequest = RequestConverters.cancelTasks(request);
        assertThat(httpRequest, notNullValue());
        assertThat(httpRequest.getMethod(), equalTo(HttpPost.METHOD_NAME));
        assertThat(httpRequest.getEntity(), nullValue());
        assertThat(httpRequest.getEndpoint(), equalTo("/_tasks/_cancel"));
        assertThat(httpRequest.getParameters(), equalTo(expectedParams));
    }

    public void testListTasks() {
        {
            ListTasksRequest request = new ListTasksRequest();
            Map<String, String> expectedParams = new HashMap<>();
            if (randomBoolean()) {
                request.setDetailed(randomBoolean());
                if (request.getDetailed()) {
                    expectedParams.put("detailed", "true");
                }
            }
            if (randomBoolean()) {
                request.setWaitForCompletion(randomBoolean());
                if (request.getWaitForCompletion()) {
                    expectedParams.put("wait_for_completion", "true");
                }
            }
            if (randomBoolean()) {
                String timeout = randomTimeValue();
                request.setTimeout(timeout);
                expectedParams.put("timeout", timeout);
            }
            if (randomBoolean()) {
                if (randomBoolean()) {
                    TaskId taskId = new TaskId(randomAlphaOfLength(5), randomNonNegativeLong());
                    request.setParentTaskId(taskId);
                    expectedParams.put("parent_task_id", taskId.toString());
                } else {
                    request.setParentTask(TaskId.EMPTY_TASK_ID);
                }
            }
            if (randomBoolean()) {
                String[] nodes = generateRandomStringArray(10, 8, false);
                request.setNodes(nodes);
                if (nodes.length > 0) {
                    expectedParams.put("nodes", String.join(",", nodes));
                }
            }
            if (randomBoolean()) {
                String[] actions = generateRandomStringArray(10, 8, false);
                request.setActions(actions);
                if (actions.length > 0) {
                    expectedParams.put("actions", String.join(",", actions));
                }
            }
            expectedParams.put("group_by", "none");
            Request httpRequest = RequestConverters.listTasks(request);
            assertThat(httpRequest, notNullValue());
            assertThat(httpRequest.getMethod(), equalTo(HttpGet.METHOD_NAME));
            assertThat(httpRequest.getEntity(), nullValue());
            assertThat(httpRequest.getEndpoint(), equalTo("/_tasks"));
            assertThat(httpRequest.getParameters(), equalTo(expectedParams));
        }
        {
            ListTasksRequest request = new ListTasksRequest();
            request.setTaskId(new TaskId(randomAlphaOfLength(5), randomNonNegativeLong()));
            IllegalArgumentException exception = expectThrows(IllegalArgumentException.class, () -> RequestConverters.listTasks(request));
            assertEquals("TaskId cannot be used for list tasks request", exception.getMessage());
        }
    }

    public void testGetRepositories() {
        Map<String, String> expectedParams = new HashMap<>();
        StringBuilder endpoint = new StringBuilder("/_snapshot");

        GetRepositoriesRequest getRepositoriesRequest = new GetRepositoriesRequest();
        setRandomMasterTimeout(getRepositoriesRequest, expectedParams);
        setRandomLocal(getRepositoriesRequest, expectedParams);

        if (randomBoolean()) {
            String[] entries = new String[] { "a", "b", "c" };
            getRepositoriesRequest.repositories(entries);
            endpoint.append("/" + String.join(",", entries));
        }

        Request request = RequestConverters.getRepositories(getRepositoriesRequest);
        assertThat(endpoint.toString(), equalTo(request.getEndpoint()));
        assertThat(HttpGet.METHOD_NAME, equalTo(request.getMethod()));
        assertThat(expectedParams, equalTo(request.getParameters()));
    }

    public void testCreateRepository() throws IOException {
        String repository = randomIndicesNames(1, 1)[0];
        String endpoint = "/_snapshot/" + repository;
        Path repositoryLocation = PathUtils.get(".");
        PutRepositoryRequest putRepositoryRequest = new PutRepositoryRequest(repository);
        putRepositoryRequest.type(FsRepository.TYPE);
        putRepositoryRequest.verify(randomBoolean());

        putRepositoryRequest.settings(
            Settings.builder()
                .put(FsRepository.LOCATION_SETTING.getKey(), repositoryLocation)
                .put(FsRepository.COMPRESS_SETTING.getKey(), randomBoolean())
                .put(FsRepository.CHUNK_SIZE_SETTING.getKey(), randomIntBetween(100, 1000), ByteSizeUnit.BYTES)
                .build());

        Request request = RequestConverters.createRepository(putRepositoryRequest);
        assertThat(endpoint, equalTo(request.getEndpoint()));
        assertThat(HttpPut.METHOD_NAME, equalTo(request.getMethod()));
        assertToXContentBody(putRepositoryRequest, request.getEntity());
    }

    public void testDeleteRepository() {
        Map<String, String> expectedParams = new HashMap<>();
        String repository = randomIndicesNames(1, 1)[0];

        StringBuilder endpoint = new StringBuilder("/_snapshot/" + repository);

        DeleteRepositoryRequest deleteRepositoryRequest = new DeleteRepositoryRequest();
        deleteRepositoryRequest.name(repository);
        setRandomMasterTimeout(deleteRepositoryRequest, expectedParams);
        setRandomTimeout(deleteRepositoryRequest::timeout, AcknowledgedRequest.DEFAULT_ACK_TIMEOUT, expectedParams);

        Request request = RequestConverters.deleteRepository(deleteRepositoryRequest);
        assertThat(endpoint.toString(), equalTo(request.getEndpoint()));
        assertThat(HttpDelete.METHOD_NAME, equalTo(request.getMethod()));
        assertThat(expectedParams, equalTo(request.getParameters()));
        assertNull(request.getEntity());
    }

    public void testVerifyRepository() {
        Map<String, String> expectedParams = new HashMap<>();
        String repository = randomIndicesNames(1, 1)[0];
        String endpoint = "/_snapshot/" + repository + "/_verify";

        VerifyRepositoryRequest verifyRepositoryRequest = new VerifyRepositoryRequest(repository);
        setRandomMasterTimeout(verifyRepositoryRequest, expectedParams);
        setRandomTimeout(verifyRepositoryRequest::timeout, AcknowledgedRequest.DEFAULT_ACK_TIMEOUT, expectedParams);

        Request request = RequestConverters.verifyRepository(verifyRepositoryRequest);
        assertThat(endpoint, equalTo(request.getEndpoint()));
        assertThat(HttpPost.METHOD_NAME, equalTo(request.getMethod()));
        assertThat(expectedParams, equalTo(request.getParameters()));
    }

    public void testCreateSnapshot() throws IOException {
        Map<String, String> expectedParams = new HashMap<>();
        String repository = randomIndicesNames(1, 1)[0];
        String snapshot = "snapshot-" + generateRandomStringArray(1, randomInt(10), false, false)[0];
        String endpoint = "/_snapshot/" + repository + "/" + snapshot;

        CreateSnapshotRequest createSnapshotRequest = new CreateSnapshotRequest(repository, snapshot);
        setRandomMasterTimeout(createSnapshotRequest, expectedParams);
        Boolean waitForCompletion = randomBoolean();
        createSnapshotRequest.waitForCompletion(waitForCompletion);

        if (waitForCompletion) {
            expectedParams.put("wait_for_completion", waitForCompletion.toString());
        }

        Request request = RequestConverters.createSnapshot(createSnapshotRequest);
        assertThat(endpoint, equalTo(request.getEndpoint()));
        assertThat(HttpPut.METHOD_NAME, equalTo(request.getMethod()));
        assertThat(expectedParams, equalTo(request.getParameters()));
        assertToXContentBody(createSnapshotRequest, request.getEntity());
    }

    public void testGetSnapshots() {
        Map<String, String> expectedParams = new HashMap<>();
        String repository = randomIndicesNames(1, 1)[0];
        String snapshot1 = "snapshot1-" + randomAlphaOfLengthBetween(2, 5).toLowerCase(Locale.ROOT);
        String snapshot2 = "snapshot2-" + randomAlphaOfLengthBetween(2, 5).toLowerCase(Locale.ROOT);

        String endpoint = String.format(Locale.ROOT, "/_snapshot/%s/%s,%s", repository, snapshot1, snapshot2);

        GetSnapshotsRequest getSnapshotsRequest = new GetSnapshotsRequest();
        getSnapshotsRequest.repository(repository);
        getSnapshotsRequest.snapshots(Arrays.asList(snapshot1, snapshot2).toArray(new String[0]));
        setRandomMasterTimeout(getSnapshotsRequest, expectedParams);

        if (randomBoolean()) {
            boolean ignoreUnavailable = randomBoolean();
            getSnapshotsRequest.ignoreUnavailable(ignoreUnavailable);
            expectedParams.put("ignore_unavailable", Boolean.toString(ignoreUnavailable));
        } else {
            expectedParams.put("ignore_unavailable", Boolean.FALSE.toString());
        }

        if (randomBoolean()) {
            boolean verbose = randomBoolean();
            getSnapshotsRequest.verbose(verbose);
            expectedParams.put("verbose", Boolean.toString(verbose));
        } else {
            expectedParams.put("verbose", Boolean.TRUE.toString());
        }

        Request request = RequestConverters.getSnapshots(getSnapshotsRequest);
        assertThat(endpoint, equalTo(request.getEndpoint()));
        assertThat(HttpGet.METHOD_NAME, equalTo(request.getMethod()));
        assertThat(expectedParams, equalTo(request.getParameters()));
        assertNull(request.getEntity());
    }

    public void testGetAllSnapshots() {
        Map<String, String> expectedParams = new HashMap<>();
        String repository = randomIndicesNames(1, 1)[0];

        String endpoint = String.format(Locale.ROOT, "/_snapshot/%s/_all", repository);

        GetSnapshotsRequest getSnapshotsRequest = new GetSnapshotsRequest(repository);
        setRandomMasterTimeout(getSnapshotsRequest, expectedParams);

        boolean ignoreUnavailable = randomBoolean();
        getSnapshotsRequest.ignoreUnavailable(ignoreUnavailable);
        expectedParams.put("ignore_unavailable", Boolean.toString(ignoreUnavailable));

        boolean verbose = randomBoolean();
        getSnapshotsRequest.verbose(verbose);
        expectedParams.put("verbose", Boolean.toString(verbose));

        Request request = RequestConverters.getSnapshots(getSnapshotsRequest);
        assertThat(endpoint, equalTo(request.getEndpoint()));
        assertThat(HttpGet.METHOD_NAME, equalTo(request.getMethod()));
        assertThat(expectedParams, equalTo(request.getParameters()));
        assertNull(request.getEntity());
    }

    public void testSnapshotsStatus() {
        Map<String, String> expectedParams = new HashMap<>();
        String repository = randomIndicesNames(1, 1)[0];
        String[] snapshots = randomIndicesNames(1, 5);
        StringBuilder snapshotNames = new StringBuilder(snapshots[0]);
        for (int idx = 1; idx < snapshots.length; idx++) {
            snapshotNames.append(",").append(snapshots[idx]);
        }
        boolean ignoreUnavailable = randomBoolean();
        String endpoint = "/_snapshot/" + repository + "/" + snapshotNames.toString() + "/_status";

        SnapshotsStatusRequest snapshotsStatusRequest = new SnapshotsStatusRequest(repository, snapshots);
        setRandomMasterTimeout(snapshotsStatusRequest, expectedParams);
        snapshotsStatusRequest.ignoreUnavailable(ignoreUnavailable);
        expectedParams.put("ignore_unavailable", Boolean.toString(ignoreUnavailable));

        Request request = RequestConverters.snapshotsStatus(snapshotsStatusRequest);
        assertThat(request.getEndpoint(), equalTo(endpoint));
        assertThat(request.getMethod(), equalTo(HttpGet.METHOD_NAME));
        assertThat(request.getParameters(), equalTo(expectedParams));
        assertThat(request.getEntity(), is(nullValue()));
    }

    public void testRestoreSnapshot() throws IOException {
        Map<String, String> expectedParams = new HashMap<>();
        String repository = randomIndicesNames(1, 1)[0];
        String snapshot = "snapshot-" + randomAlphaOfLengthBetween(2, 5).toLowerCase(Locale.ROOT);
        String endpoint = String.format(Locale.ROOT, "/_snapshot/%s/%s/_restore", repository, snapshot);

        RestoreSnapshotRequest restoreSnapshotRequest = new RestoreSnapshotRequest(repository, snapshot);
        setRandomMasterTimeout(restoreSnapshotRequest, expectedParams);
        if (randomBoolean()) {
            restoreSnapshotRequest.waitForCompletion(true);
            expectedParams.put("wait_for_completion", "true");
        }
        if (randomBoolean()) {
            String timeout = randomTimeValue();
            restoreSnapshotRequest.masterNodeTimeout(timeout);
            expectedParams.put("master_timeout", timeout);
        }

        Request request = RequestConverters.restoreSnapshot(restoreSnapshotRequest);
        assertThat(endpoint, equalTo(request.getEndpoint()));
        assertThat(HttpPost.METHOD_NAME, equalTo(request.getMethod()));
        assertThat(expectedParams, equalTo(request.getParameters()));
        assertToXContentBody(restoreSnapshotRequest, request.getEntity());
    }

    public void testDeleteSnapshot() {
        Map<String, String> expectedParams = new HashMap<>();
        String repository = randomIndicesNames(1, 1)[0];
        String snapshot = "snapshot-" + randomAlphaOfLengthBetween(2, 5).toLowerCase(Locale.ROOT);

        String endpoint = String.format(Locale.ROOT, "/_snapshot/%s/%s", repository, snapshot);

        DeleteSnapshotRequest deleteSnapshotRequest = new DeleteSnapshotRequest();
        deleteSnapshotRequest.repository(repository);
        deleteSnapshotRequest.snapshot(snapshot);
        setRandomMasterTimeout(deleteSnapshotRequest, expectedParams);

        Request request = RequestConverters.deleteSnapshot(deleteSnapshotRequest);
        assertThat(endpoint, equalTo(request.getEndpoint()));
        assertThat(HttpDelete.METHOD_NAME, equalTo(request.getMethod()));
        assertThat(expectedParams, equalTo(request.getParameters()));
        assertNull(request.getEntity());
    }

    public void testPutTemplateRequest() throws Exception {
        Map<String, String> names = new HashMap<>();
        names.put("log", "log");
        names.put("template#1", "template%231");
        names.put("-#template", "-%23template");
        names.put("foo^bar", "foo%5Ebar");

        PutIndexTemplateRequest putTemplateRequest = new PutIndexTemplateRequest().name(randomFrom(names.keySet()))
                .patterns(Arrays.asList(generateRandomStringArray(20, 100, false, false)));
        if (randomBoolean()) {
            putTemplateRequest.order(randomInt());
        }
        if (randomBoolean()) {
            putTemplateRequest.version(randomInt());
        }
        if (randomBoolean()) {
            putTemplateRequest.settings(Settings.builder().put("setting-" + randomInt(), randomTimeValue()));
        }
        if (randomBoolean()) {
            putTemplateRequest.mapping("doc-" + randomInt(), "field-" + randomInt(), "type=" + randomFrom("text", "keyword"));
        }
        if (randomBoolean()) {
            putTemplateRequest.alias(new Alias("alias-" + randomInt()));
        }
        Map<String, String> expectedParams = new HashMap<>();
        if (randomBoolean()) {
            expectedParams.put("create", Boolean.TRUE.toString());
            putTemplateRequest.create(true);
        }
        if (randomBoolean()) {
            String cause = randomUnicodeOfCodepointLengthBetween(1, 50);
            putTemplateRequest.cause(cause);
            expectedParams.put("cause", cause);
        }
        setRandomMasterTimeout(putTemplateRequest, expectedParams);
        Request request = RequestConverters.putTemplate(putTemplateRequest);
        assertThat(request.getEndpoint(), equalTo("/_template/" + names.get(putTemplateRequest.name())));
        assertThat(request.getParameters(), equalTo(expectedParams));
        assertToXContentBody(putTemplateRequest, request.getEntity());
    }

    public void testValidateQuery() throws Exception {
        String[] indices = randomBoolean() ? null : randomIndicesNames(0, 5);
        String[] types = randomBoolean() ? generateRandomStringArray(5, 5, false, false) : null;
        ValidateQueryRequest validateQueryRequest;
        if (randomBoolean()) {
            validateQueryRequest = new ValidateQueryRequest(indices);
        } else {
            validateQueryRequest = new ValidateQueryRequest();
            validateQueryRequest.indices(indices);
        }
        validateQueryRequest.types(types);
        Map<String, String> expectedParams = new HashMap<>();
        setRandomIndicesOptions(validateQueryRequest::indicesOptions, validateQueryRequest::indicesOptions, expectedParams);
        validateQueryRequest.explain(randomBoolean());
        validateQueryRequest.rewrite(randomBoolean());
        validateQueryRequest.allShards(randomBoolean());
        expectedParams.put("explain", Boolean.toString(validateQueryRequest.explain()));
        expectedParams.put("rewrite", Boolean.toString(validateQueryRequest.rewrite()));
        expectedParams.put("all_shards", Boolean.toString(validateQueryRequest.allShards()));
        Request request = RequestConverters.validateQuery(validateQueryRequest);
        StringJoiner endpoint = new StringJoiner("/", "/", "");
        if (indices != null && indices.length > 0) {
            endpoint.add(String.join(",", indices));
            if (types != null && types.length > 0) {
                endpoint.add(String.join(",", types));
            }
        }
        endpoint.add("_validate/query");
        assertThat(request.getEndpoint(), equalTo(endpoint.toString()));
        assertThat(request.getParameters(), equalTo(expectedParams));
        assertToXContentBody(validateQueryRequest, request.getEntity());
        assertThat(request.getMethod(), equalTo(HttpGet.METHOD_NAME));
    }

    public void testGetTemplateRequest() throws Exception {
        Map<String, String> encodes = new HashMap<>();
        encodes.put("log", "log");
        encodes.put("1", "1");
        encodes.put("template#1", "template%231");
        encodes.put("template-*", "template-*");
        encodes.put("foo^bar", "foo%5Ebar");
        List<String> names = randomSubsetOf(1, encodes.keySet());
        GetIndexTemplatesRequest getTemplatesRequest = new GetIndexTemplatesRequest().names(names.toArray(new String[0]));
        Map<String, String> expectedParams = new HashMap<>();
        setRandomMasterTimeout(getTemplatesRequest, expectedParams);
        setRandomLocal(getTemplatesRequest, expectedParams);
        Request request = RequestConverters.getTemplates(getTemplatesRequest);
        assertThat(request.getEndpoint(), equalTo("/_template/" + names.stream().map(encodes::get).collect(Collectors.joining(","))));
        assertThat(request.getParameters(), equalTo(expectedParams));
        assertThat(request.getEntity(), nullValue());
    }

    public void testAnalyzeRequest() throws Exception {
        AnalyzeRequest indexAnalyzeRequest = new AnalyzeRequest()
            .text("Here is some text")
            .index("test_index")
            .analyzer("test_analyzer");

        Request request = RequestConverters.analyze(indexAnalyzeRequest);
        assertThat(request.getEndpoint(), equalTo("/test_index/_analyze"));
        assertToXContentBody(indexAnalyzeRequest, request.getEntity());

        AnalyzeRequest analyzeRequest = new AnalyzeRequest()
            .text("more text")
            .analyzer("test_analyzer");
        assertThat(RequestConverters.analyze(analyzeRequest).getEndpoint(), equalTo("/_analyze"));
    }

    public void testGetScriptRequest() {
        GetStoredScriptRequest getStoredScriptRequest = new GetStoredScriptRequest("x-script");
        Map<String, String> expectedParams = new HashMap<>();
        setRandomMasterTimeout(getStoredScriptRequest, expectedParams);

        Request request = RequestConverters.getScript(getStoredScriptRequest);
        assertThat(request.getEndpoint(), equalTo("/_scripts/" + getStoredScriptRequest.id()));
        assertThat(request.getMethod(), equalTo(HttpGet.METHOD_NAME));
        assertThat(request.getParameters(), equalTo(expectedParams));
        assertThat(request.getEntity(), nullValue());
    }

    public void testDeleteScriptRequest() {
        DeleteStoredScriptRequest deleteStoredScriptRequest = new DeleteStoredScriptRequest("x-script");

        Map<String, String> expectedParams = new HashMap<>();
        setRandomTimeout(deleteStoredScriptRequest::timeout, AcknowledgedRequest.DEFAULT_ACK_TIMEOUT, expectedParams);
        setRandomMasterTimeout(deleteStoredScriptRequest, expectedParams);

        Request request = RequestConverters.deleteScript(deleteStoredScriptRequest);
        assertThat(request.getEndpoint(), equalTo("/_scripts/" + deleteStoredScriptRequest.id()));
        assertThat(request.getMethod(), equalTo(HttpDelete.METHOD_NAME));
        assertThat(request.getParameters(), equalTo(expectedParams));
        assertThat(request.getEntity(), nullValue());
    }

    private static void assertToXContentBody(ToXContent expectedBody, HttpEntity actualEntity) throws IOException {
        BytesReference expectedBytes = XContentHelper.toXContent(expectedBody, REQUEST_BODY_CONTENT_TYPE, false);
        assertEquals(XContentType.JSON.mediaTypeWithoutParameters(), actualEntity.getContentType().getValue());
        assertEquals(expectedBytes, new BytesArray(EntityUtils.toByteArray(actualEntity)));
    }

    public void testEndpointBuilder() {
        {
            EndpointBuilder endpointBuilder = new EndpointBuilder();
            assertEquals("/", endpointBuilder.build());
        }
        {
            EndpointBuilder endpointBuilder = new EndpointBuilder().addPathPart(Strings.EMPTY_ARRAY);
            assertEquals("/", endpointBuilder.build());
        }
        {
            EndpointBuilder endpointBuilder = new EndpointBuilder().addPathPart("");
            assertEquals("/", endpointBuilder.build());
        }
        {
            EndpointBuilder endpointBuilder = new EndpointBuilder().addPathPart("a", "b");
            assertEquals("/a/b", endpointBuilder.build());
        }
        {
            EndpointBuilder endpointBuilder = new EndpointBuilder().addPathPart("a").addPathPart("b").addPathPartAsIs("_create");
            assertEquals("/a/b/_create", endpointBuilder.build());
        }

        {
            EndpointBuilder endpointBuilder = new EndpointBuilder().addPathPart("a", "b", "c").addPathPartAsIs("_create");
            assertEquals("/a/b/c/_create", endpointBuilder.build());
        }
        {
            EndpointBuilder endpointBuilder = new EndpointBuilder().addPathPart("a").addPathPartAsIs("_create");
            assertEquals("/a/_create", endpointBuilder.build());
        }
    }

    public void testEndpointBuilderEncodeParts() {
        {
            EndpointBuilder endpointBuilder = new EndpointBuilder().addPathPart("-#index1,index#2", "type", "id");
            assertEquals("/-%23index1,index%232/type/id", endpointBuilder.build());
        }
        {
            EndpointBuilder endpointBuilder = new EndpointBuilder().addPathPart("index", "type#2", "id");
            assertEquals("/index/type%232/id", endpointBuilder.build());
        }
        {
            EndpointBuilder endpointBuilder = new EndpointBuilder().addPathPart("index", "type", "this/is/the/id");
            assertEquals("/index/type/this%2Fis%2Fthe%2Fid", endpointBuilder.build());
        }
        {
            EndpointBuilder endpointBuilder = new EndpointBuilder().addPathPart("index", "type", "this|is|the|id");
            assertEquals("/index/type/this%7Cis%7Cthe%7Cid", endpointBuilder.build());
        }
        {
            EndpointBuilder endpointBuilder = new EndpointBuilder().addPathPart("index", "type", "id#1");
            assertEquals("/index/type/id%231", endpointBuilder.build());
        }
        {
            EndpointBuilder endpointBuilder = new EndpointBuilder().addPathPart("<logstash-{now/M}>", "_search");
            assertEquals("/%3Clogstash-%7Bnow%2FM%7D%3E/_search", endpointBuilder.build());
        }
        {
            EndpointBuilder endpointBuilder = new EndpointBuilder().addPathPart("中文");
            assertEquals("/中文", endpointBuilder.build());
        }
        {
            EndpointBuilder endpointBuilder = new EndpointBuilder().addPathPart("foo bar");
            assertEquals("/foo%20bar", endpointBuilder.build());
        }
        {
            EndpointBuilder endpointBuilder = new EndpointBuilder().addPathPart("foo+bar");
            assertEquals("/foo+bar", endpointBuilder.build());
        }
        {
            EndpointBuilder endpointBuilder = new EndpointBuilder().addPathPart("foo+bar");
            assertEquals("/foo+bar", endpointBuilder.build());
        }
        {
            EndpointBuilder endpointBuilder = new EndpointBuilder().addPathPart("foo/bar");
            assertEquals("/foo%2Fbar", endpointBuilder.build());
        }
        {
            EndpointBuilder endpointBuilder = new EndpointBuilder().addPathPart("foo^bar");
            assertEquals("/foo%5Ebar", endpointBuilder.build());
        }
        {
            EndpointBuilder endpointBuilder = new EndpointBuilder().addPathPart("cluster1:index1,index2").addPathPartAsIs("_search");
            assertEquals("/cluster1:index1,index2/_search", endpointBuilder.build());
        }
        {
            EndpointBuilder endpointBuilder = new EndpointBuilder().addCommaSeparatedPathParts(new String[] { "index1", "index2" })
                    .addPathPartAsIs("cache/clear");
            assertEquals("/index1,index2/cache/clear", endpointBuilder.build());
        }
    }

    public void testEndpoint() {
        assertEquals("/index/type/id", RequestConverters.endpoint("index", "type", "id"));
        assertEquals("/index/type/id/_endpoint", RequestConverters.endpoint("index", "type", "id", "_endpoint"));
        assertEquals("/index1,index2", RequestConverters.endpoint(new String[] { "index1", "index2" }));
        assertEquals("/index1,index2/_endpoint", RequestConverters.endpoint(new String[] { "index1", "index2" }, "_endpoint"));
        assertEquals("/index1,index2/type1,type2/_endpoint",
                RequestConverters.endpoint(new String[] { "index1", "index2" }, new String[] { "type1", "type2" }, "_endpoint"));
        assertEquals("/index1,index2/_endpoint/suffix1,suffix2",
                RequestConverters.endpoint(new String[] { "index1", "index2" }, "_endpoint", new String[] { "suffix1", "suffix2" }));
    }

    public void testCreateContentType() {
        final XContentType xContentType = randomFrom(XContentType.values());
        assertEquals(xContentType.mediaTypeWithoutParameters(), RequestConverters.createContentType(xContentType).getMimeType());
    }

    public void testEnforceSameContentType() {
        XContentType xContentType = randomFrom(XContentType.JSON, XContentType.SMILE);
        IndexRequest indexRequest = new IndexRequest().source(singletonMap("field", "value"), xContentType);
        assertEquals(xContentType, enforceSameContentType(indexRequest, null));
        assertEquals(xContentType, enforceSameContentType(indexRequest, xContentType));

        XContentType bulkContentType = randomBoolean() ? xContentType : null;

        IllegalArgumentException exception = expectThrows(IllegalArgumentException.class,
                () -> enforceSameContentType(new IndexRequest().source(singletonMap("field", "value"), XContentType.CBOR),
                        bulkContentType));
        assertEquals("Unsupported content-type found for request with content-type [CBOR], only JSON and SMILE are supported",
                exception.getMessage());

        exception = expectThrows(IllegalArgumentException.class,
                () -> enforceSameContentType(new IndexRequest().source(singletonMap("field", "value"), XContentType.YAML),
                        bulkContentType));
        assertEquals("Unsupported content-type found for request with content-type [YAML], only JSON and SMILE are supported",
                exception.getMessage());

        XContentType requestContentType = xContentType == XContentType.JSON ? XContentType.SMILE : XContentType.JSON;

        exception = expectThrows(IllegalArgumentException.class,
                () -> enforceSameContentType(new IndexRequest().source(singletonMap("field", "value"), requestContentType), xContentType));
        assertEquals("Mismatching content-type found for request with content-type [" + requestContentType + "], "
                + "previous requests have content-type [" + xContentType + "]", exception.getMessage());
    }

    public void testXPackInfo() {
        XPackInfoRequest infoRequest = new XPackInfoRequest();
        Map<String, String> expectedParams = new HashMap<>();
        infoRequest.setVerbose(randomBoolean());
        if (false == infoRequest.isVerbose()) {
            expectedParams.put("human", "false");
        }
        int option = between(0, 2);
        switch (option) {
        case 0:
            infoRequest.setCategories(EnumSet.allOf(XPackInfoRequest.Category.class));
            break;
        case 1:
            infoRequest.setCategories(EnumSet.of(XPackInfoRequest.Category.FEATURES));
            expectedParams.put("categories", "features");
            break;
        case 2:
            infoRequest.setCategories(EnumSet.of(XPackInfoRequest.Category.FEATURES, XPackInfoRequest.Category.BUILD));
            expectedParams.put("categories", "build,features");
            break;
        default:
            throw new IllegalArgumentException("invalid option [" + option + "]");
        }

        Request request = RequestConverters.xPackInfo(infoRequest);
        assertEquals(HttpGet.METHOD_NAME, request.getMethod());
        assertEquals("/_xpack", request.getEndpoint());
        assertNull(request.getEntity());
        assertEquals(expectedParams, request.getParameters());
    }

    public void testGetMigrationAssistance() {
        IndexUpgradeInfoRequest upgradeInfoRequest = new IndexUpgradeInfoRequest();
        String expectedEndpoint = "/_xpack/migration/assistance";
        if (randomBoolean()) {
            String[] indices = randomIndicesNames(1, 5);
            upgradeInfoRequest.indices(indices);
            expectedEndpoint += "/" + String.join(",", indices);
        }
        Map<String, String> expectedParams = new HashMap<>();
        setRandomIndicesOptions(upgradeInfoRequest::indicesOptions, upgradeInfoRequest::indicesOptions, expectedParams);
        Request request = RequestConverters.getMigrationAssistance(upgradeInfoRequest);
        assertEquals(HttpGet.METHOD_NAME, request.getMethod());
        assertEquals(expectedEndpoint, request.getEndpoint());
        assertNull(request.getEntity());
        assertEquals(expectedParams, request.getParameters());
    }

    public void testXPackPutWatch() throws Exception {
        PutWatchRequest putWatchRequest = new PutWatchRequest();
        String watchId = randomAlphaOfLength(10);
        putWatchRequest.setId(watchId);
        String body = randomAlphaOfLength(20);
        putWatchRequest.setSource(new BytesArray(body), XContentType.JSON);

        Map<String, String> expectedParams = new HashMap<>();
        if (randomBoolean()) {
            putWatchRequest.setActive(false);
            expectedParams.put("active", "false");
        }

        if (randomBoolean()) {
            long version = randomLongBetween(10, 100);
            putWatchRequest.setVersion(version);
            expectedParams.put("version", String.valueOf(version));
        }

        Request request = RequestConverters.xPackWatcherPutWatch(putWatchRequest);
        assertEquals(HttpPut.METHOD_NAME, request.getMethod());
        assertEquals("/_xpack/watcher/watch/" + watchId, request.getEndpoint());
        assertEquals(expectedParams, request.getParameters());
        assertThat(request.getEntity().getContentType().getValue(), is(XContentType.JSON.mediaTypeWithoutParameters()));
        ByteArrayOutputStream bos = new ByteArrayOutputStream();
        request.getEntity().writeTo(bos);
        assertThat(bos.toString("UTF-8"), is(body));
    }

    public void testGraphExplore() throws Exception {
        Map<String, String> expectedParams = new HashMap<>();

        GraphExploreRequest graphExploreRequest = new GraphExploreRequest();
        graphExploreRequest.sampleDiversityField("diversity");
        graphExploreRequest.indices("index1", "index2");
        graphExploreRequest.types("type1", "type2");
        int timeout = randomIntBetween(10000, 20000);
        graphExploreRequest.timeout(TimeValue.timeValueMillis(timeout));
        graphExploreRequest.useSignificance(randomBoolean());
        int numHops = randomIntBetween(1, 5);
        for (int i = 0; i < numHops; i++) {
            int hopNumber = i + 1;
            QueryBuilder guidingQuery = null;
            if (randomBoolean()) {
                guidingQuery = new TermQueryBuilder("field" + hopNumber, "value" + hopNumber);
            }
            Hop hop = graphExploreRequest.createNextHop(guidingQuery);
            hop.addVertexRequest("field" + hopNumber);
            hop.getVertexRequest(0).addInclude("value" + hopNumber, hopNumber);
        }
        Request request = RequestConverters.xPackGraphExplore(graphExploreRequest);
        assertEquals(HttpGet.METHOD_NAME, request.getMethod());
        assertEquals("/index1,index2/type1,type2/_xpack/graph/_explore", request.getEndpoint());
        assertEquals(expectedParams, request.getParameters());
        assertThat(request.getEntity().getContentType().getValue(), is(XContentType.JSON.mediaTypeWithoutParameters()));
        assertToXContentBody(graphExploreRequest, request.getEntity());
    }
<<<<<<< HEAD

    public void testGetLifecyclePolicy() {
        String[] policies = rarely() ? null : randomIndicesNames(0, 10);
        GetLifecyclePolicyRequest req = new GetLifecyclePolicyRequest(policies);
        Map<String, String> expectedParams = new HashMap<>();
        setRandomMasterTimeout(req::setMasterTimeout, TimedRequest.DEFAULT_TIMEOUT, expectedParams);
        setRandomTimeoutTimeValue(req::setTimeout, TimedRequest.DEFAULT_MASTER_TIMEOUT, expectedParams);

        Request request = RequestConverters.getLifecyclePolicy(req);
        assertEquals(request.getMethod(), HttpGet.METHOD_NAME);
        String policiesStr = Strings.arrayToCommaDelimitedString(policies);
        assertEquals(request.getEndpoint(), "/_ilm" + (policiesStr.isEmpty() ? "" : ("/" + policiesStr)));
        assertEquals(request.getParameters(), expectedParams);
    }
=======
>>>>>>> a7b5f2c0

    public void testPutLifecyclePolicy() throws Exception {
        String name = randomAlphaOfLengthBetween(2, 20);
        LifecyclePolicy policy = createRandomPolicy(name);
        PutLifecyclePolicyRequest req = new PutLifecyclePolicyRequest(policy);
        Map<String, String> expectedParams = new HashMap<>();
        setRandomMasterTimeout(req::setMasterTimeout, TimedRequest.DEFAULT_MASTER_TIMEOUT, expectedParams);
        setRandomTimeoutTimeValue(req::setTimeout, TimedRequest.DEFAULT_TIMEOUT, expectedParams);

        Request request = RequestConverters.putLifecyclePolicy(req);
        assertEquals(HttpPut.METHOD_NAME, request.getMethod());
        assertEquals("/_ilm/" + name, request.getEndpoint());
        assertEquals(expectedParams, request.getParameters());
    }

    public void testDeleteLifecycle() {
        String lifecycleName = randomAlphaOfLengthBetween(2,20);
        DeleteLifecyclePolicyRequest req = new DeleteLifecyclePolicyRequest(lifecycleName);
        Map<String, String> expectedParams = new HashMap<>();
        setRandomMasterTimeout(req::setMasterTimeout, TimedRequest.DEFAULT_TIMEOUT, expectedParams);
        setRandomTimeoutTimeValue(req::setTimeout, TimedRequest.DEFAULT_MASTER_TIMEOUT, expectedParams);

        Request request = RequestConverters.deleteLifecyclePolicy(req);
        assertEquals(request.getMethod(), HttpDelete.METHOD_NAME);
        assertEquals(request.getEndpoint(), "/_ilm/" + lifecycleName);
        assertEquals(request.getParameters(), expectedParams);
    }

    public void testSetIndexLifecyclePolicy() throws Exception {
        SetIndexLifecyclePolicyRequest req = new SetIndexLifecyclePolicyRequest();
        String policyName = randomAlphaOfLength(10);
        String[] indices = rarely() ? null : randomIndicesNames(0, 10);
        req.policy(policyName);
        req.indices(indices);
        Map<String, String> expectedParams = new HashMap<>();
        setRandomMasterTimeout(req, expectedParams);
        setRandomIndicesOptions(req::indicesOptions, req::indicesOptions, expectedParams);

        Request request = RequestConverters.setIndexLifecyclePolicy(req);
        assertThat(request.getMethod(), equalTo(HttpPut.METHOD_NAME));
        String idxString = Strings.arrayToCommaDelimitedString(indices);
        assertThat(request.getEndpoint(),
            equalTo("/" + (idxString.isEmpty() ? "" : (idxString + "/")) +
                "_ilm/" + policyName));
        assertThat(request.getParameters(), equalTo(expectedParams));
    }

    public void testStartILM() throws Exception {
        StartILMRequest req = new StartILMRequest();
        Map<String, String> expectedParams = new HashMap<>();
        setRandomMasterTimeout(req, expectedParams);
        setRandomTimeout(req::timeout, AcknowledgedRequest.DEFAULT_ACK_TIMEOUT, expectedParams);

        Request request = RequestConverters.startILM(req);
        assertThat(request.getMethod(), equalTo(HttpPost.METHOD_NAME));
        assertThat(request.getEndpoint(), equalTo("/_ilm/start"));
        assertThat(request.getParameters(), equalTo(expectedParams));
    }

    public void testStopILM() throws Exception {
        StopILMRequest req = new StopILMRequest();
        Map<String, String> expectedParams = new HashMap<>();
        setRandomMasterTimeout(req, expectedParams);
        setRandomTimeout(req::timeout, AcknowledgedRequest.DEFAULT_ACK_TIMEOUT, expectedParams);

        Request request = RequestConverters.stopILM(req);
        assertThat(request.getMethod(), equalTo(HttpPost.METHOD_NAME));
        assertThat(request.getEndpoint(), equalTo("/_ilm/stop"));
        assertThat(request.getParameters(), equalTo(expectedParams));
    }

    public void testExplainLifecycle() throws Exception {
        ExplainLifecycleRequest req = new ExplainLifecycleRequest();
        String[] indices = rarely() ? null : randomIndicesNames(0, 10);
        req.indices(indices);
        Map<String, String> expectedParams = new HashMap<>();
        setRandomMasterTimeout(req, expectedParams);
        setRandomIndicesOptions(req::indicesOptions, req::indicesOptions, expectedParams);

        Request request = RequestConverters.explainLifecycle(req);
        assertThat(request.getMethod(), equalTo(HttpGet.METHOD_NAME));
        String idxString = Strings.arrayToCommaDelimitedString(indices);
        assertThat(request.getEndpoint(), equalTo("/" + (idxString.isEmpty() ? "" : (idxString + "/")) + "_ilm/explain"));
        assertThat(request.getParameters(), equalTo(expectedParams));
    }

    public void testXPackDeleteWatch() {
        DeleteWatchRequest deleteWatchRequest = new DeleteWatchRequest();
        String watchId = randomAlphaOfLength(10);
        deleteWatchRequest.setId(watchId);

        Request request = RequestConverters.xPackWatcherDeleteWatch(deleteWatchRequest);
        assertEquals(HttpDelete.METHOD_NAME, request.getMethod());
        assertEquals("/_xpack/watcher/watch/" + watchId, request.getEndpoint());
        assertThat(request.getEntity(), nullValue());
    }

    /**
     * Randomize the {@link FetchSourceContext} request parameters.
     */
    private static void randomizeFetchSourceContextParams(Consumer<FetchSourceContext> consumer, Map<String, String> expectedParams) {
        if (randomBoolean()) {
            if (randomBoolean()) {
                boolean fetchSource = randomBoolean();
                consumer.accept(new FetchSourceContext(fetchSource));
                if (fetchSource == false) {
                    expectedParams.put("_source", "false");
                }
            } else {
                int numIncludes = randomIntBetween(0, 5);
                String[] includes = new String[numIncludes];
                String includesParam = randomFields(includes);
                if (numIncludes > 0) {
                    expectedParams.put("_source_include", includesParam);
                }
                int numExcludes = randomIntBetween(0, 5);
                String[] excludes = new String[numExcludes];
                String excludesParam = randomFields(excludes);
                if (numExcludes > 0) {
                    expectedParams.put("_source_exclude", excludesParam);
                }
                consumer.accept(new FetchSourceContext(true, includes, excludes));
            }
        }
    }

    private static void setRandomSearchParams(SearchRequest searchRequest,
                                              Map<String, String> expectedParams) {
        expectedParams.put(RestSearchAction.TYPED_KEYS_PARAM, "true");
        if (randomBoolean()) {
            searchRequest.routing(randomAlphaOfLengthBetween(3, 10));
            expectedParams.put("routing", searchRequest.routing());
        }
        if (randomBoolean()) {
            searchRequest.preference(randomAlphaOfLengthBetween(3, 10));
            expectedParams.put("preference", searchRequest.preference());
        }
        if (randomBoolean()) {
            searchRequest.searchType(randomFrom(SearchType.CURRENTLY_SUPPORTED));
        }
        expectedParams.put("search_type", searchRequest.searchType().name().toLowerCase(Locale.ROOT));
        if (randomBoolean()) {
            searchRequest.requestCache(randomBoolean());
            expectedParams.put("request_cache", Boolean.toString(searchRequest.requestCache()));
        }
        if (randomBoolean()) {
            searchRequest.allowPartialSearchResults(randomBoolean());
            expectedParams.put("allow_partial_search_results", Boolean.toString(searchRequest.allowPartialSearchResults()));
        }
        if (randomBoolean()) {
            searchRequest.setBatchedReduceSize(randomIntBetween(2, Integer.MAX_VALUE));
        }
        expectedParams.put("batched_reduce_size", Integer.toString(searchRequest.getBatchedReduceSize()));
        if (randomBoolean()) {
            searchRequest.scroll(randomTimeValue());
            expectedParams.put("scroll", searchRequest.scroll().keepAlive().getStringRep());
        }
    }

    private static void setRandomIndicesOptions(Consumer<IndicesOptions> setter, Supplier<IndicesOptions> getter,
            Map<String, String> expectedParams) {

        if (randomBoolean()) {
            setter.accept(IndicesOptions.fromOptions(randomBoolean(), randomBoolean(), randomBoolean(), randomBoolean()));
        }
        expectedParams.put("ignore_unavailable", Boolean.toString(getter.get().ignoreUnavailable()));
        expectedParams.put("allow_no_indices", Boolean.toString(getter.get().allowNoIndices()));
        if (getter.get().expandWildcardsOpen() && getter.get().expandWildcardsClosed()) {
            expectedParams.put("expand_wildcards", "open,closed");
        } else if (getter.get().expandWildcardsOpen()) {
            expectedParams.put("expand_wildcards", "open");
        } else if (getter.get().expandWildcardsClosed()) {
            expectedParams.put("expand_wildcards", "closed");
        } else {
            expectedParams.put("expand_wildcards", "none");
        }
    }

    private static void setRandomIncludeDefaults(GetIndexRequest request, Map<String, String> expectedParams) {
        if (randomBoolean()) {
            boolean includeDefaults = randomBoolean();
            request.includeDefaults(includeDefaults);
            if (includeDefaults) {
                expectedParams.put("include_defaults", String.valueOf(includeDefaults));
            }
        }
    }

    private static void setRandomHumanReadable(GetIndexRequest request, Map<String, String> expectedParams) {
        if (randomBoolean()) {
            boolean humanReadable = randomBoolean();
            request.humanReadable(humanReadable);
            if (humanReadable) {
                expectedParams.put("human", String.valueOf(humanReadable));
            }
        }
    }

    private static void setRandomLocal(Consumer<Boolean> setter, Map<String, String> expectedParams) {
        if (randomBoolean()) {
            boolean local = randomBoolean();
            setter.accept(local);
            if (local) {
                expectedParams.put("local", String.valueOf(local));
            }
        }
    }

    private static void setRandomLocal(MasterNodeReadRequest<?> request, Map<String, String> expectedParams) {
        setRandomLocal(request::local, expectedParams);
    }

    private static void setRandomTimeout(Consumer<String> setter, TimeValue defaultTimeout, Map<String, String> expectedParams) {
        if (randomBoolean()) {
            String timeout = randomTimeValue();
            setter.accept(timeout);
            expectedParams.put("timeout", timeout);
        } else {
            expectedParams.put("timeout", defaultTimeout.getStringRep());
        }
    }

    private static void setRandomTimeoutTimeValue(Consumer<TimeValue> setter, TimeValue defaultTimeout,
                                                  Map<String, String> expectedParams) {
        if (randomBoolean()) {
            TimeValue timeout = TimeValue.parseTimeValue(randomTimeValue(), "random_timeout");
            setter.accept(timeout);
            expectedParams.put("timeout", timeout.getStringRep());
        } else {
            expectedParams.put("timeout", defaultTimeout.getStringRep());
        }
    }

    private static void setRandomMasterTimeout(MasterNodeRequest<?> request, Map<String, String> expectedParams) {
        if (randomBoolean()) {
            String masterTimeout = randomTimeValue();
            request.masterNodeTimeout(masterTimeout);
            expectedParams.put("master_timeout", masterTimeout);
        } else {
            expectedParams.put("master_timeout", MasterNodeRequest.DEFAULT_MASTER_NODE_TIMEOUT.getStringRep());
        }
    }

    private static void setRandomMasterTimeout(Consumer<TimeValue> setter, TimeValue defaultTimeout, Map<String, String> expectedParams) {
        if (randomBoolean()) {
            TimeValue masterTimeout = TimeValue.parseTimeValue(randomTimeValue(), "random_master_timeout");
            setter.accept(masterTimeout);
            expectedParams.put("master_timeout", masterTimeout.getStringRep());
        } else {
            expectedParams.put("master_timeout", defaultTimeout.getStringRep());
        }
    }

    private static void setRandomWaitForActiveShards(Consumer<ActiveShardCount> setter, Map<String, String> expectedParams) {
        setRandomWaitForActiveShards(setter, ActiveShardCount.DEFAULT, expectedParams);
    }

    private static void setRandomWaitForActiveShards(Consumer<ActiveShardCount> setter, ActiveShardCount defaultActiveShardCount,
                                                     Map<String, String> expectedParams) {
        if (randomBoolean()) {
            int waitForActiveShardsInt = randomIntBetween(-1, 5);
            String waitForActiveShardsString;
            if (waitForActiveShardsInt == -1) {
                waitForActiveShardsString = "all";
            } else {
                waitForActiveShardsString = String.valueOf(waitForActiveShardsInt);
            }
            ActiveShardCount activeShardCount = ActiveShardCount.parseString(waitForActiveShardsString);
            setter.accept(activeShardCount);
            if (defaultActiveShardCount.equals(activeShardCount) == false) {
                expectedParams.put("wait_for_active_shards", waitForActiveShardsString);
            }
        }
    }

    private static void setRandomRefreshPolicy(Consumer<WriteRequest.RefreshPolicy> setter, Map<String, String> expectedParams) {
        if (randomBoolean()) {
            WriteRequest.RefreshPolicy refreshPolicy = randomFrom(WriteRequest.RefreshPolicy.values());
            setter.accept(refreshPolicy);
            if (refreshPolicy != WriteRequest.RefreshPolicy.NONE) {
                expectedParams.put("refresh", refreshPolicy.getValue());
            }
        }
    }

    private static void setRandomVersion(DocWriteRequest<?> request, Map<String, String> expectedParams) {
        if (randomBoolean()) {
            long version = randomFrom(Versions.MATCH_ANY, Versions.MATCH_DELETED, Versions.NOT_FOUND, randomNonNegativeLong());
            request.version(version);
            if (version != Versions.MATCH_ANY) {
                expectedParams.put("version", Long.toString(version));
            }
        }
    }

    private static void setRandomVersionType(Consumer<VersionType> setter, Map<String, String> expectedParams) {
        if (randomBoolean()) {
            VersionType versionType = randomFrom(VersionType.values());
            setter.accept(versionType);
            if (versionType != VersionType.INTERNAL) {
                expectedParams.put("version_type", versionType.name().toLowerCase(Locale.ROOT));
            }
        }
    }

    private static String randomFields(String[] fields) {
        StringBuilder excludesParam = new StringBuilder();
        for (int i = 0; i < fields.length; i++) {
            String exclude = randomAlphaOfLengthBetween(3, 10);
            fields[i] = exclude;
            excludesParam.append(exclude);
            if (i < fields.length - 1) {
                excludesParam.append(",");
            }
        }
        return excludesParam.toString();
    }

    private static String[] randomIndicesNames(int minIndicesNum, int maxIndicesNum) {
        int numIndices = randomIntBetween(minIndicesNum, maxIndicesNum);
        String[] indices = new String[numIndices];
        for (int i = 0; i < numIndices; i++) {
            indices[i] = "index-" + randomAlphaOfLengthBetween(2, 5).toLowerCase(Locale.ROOT);
        }
        return indices;
    }
}<|MERGE_RESOLUTION|>--- conflicted
+++ resolved
@@ -2806,7 +2806,6 @@
         assertThat(request.getEntity().getContentType().getValue(), is(XContentType.JSON.mediaTypeWithoutParameters()));
         assertToXContentBody(graphExploreRequest, request.getEntity());
     }
-<<<<<<< HEAD
 
     public void testGetLifecyclePolicy() {
         String[] policies = rarely() ? null : randomIndicesNames(0, 10);
@@ -2821,8 +2820,6 @@
         assertEquals(request.getEndpoint(), "/_ilm" + (policiesStr.isEmpty() ? "" : ("/" + policiesStr)));
         assertEquals(request.getParameters(), expectedParams);
     }
-=======
->>>>>>> a7b5f2c0
 
     public void testPutLifecyclePolicy() throws Exception {
         String name = randomAlphaOfLengthBetween(2, 20);
