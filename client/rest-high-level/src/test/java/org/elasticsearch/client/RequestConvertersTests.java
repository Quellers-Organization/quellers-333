/*
 * Licensed to Elasticsearch under one or more contributor
 * license agreements. See the NOTICE file distributed with
 * this work for additional information regarding copyright
 * ownership. Elasticsearch licenses this file to you under
 * the Apache License, Version 2.0 (the "License"); you may
 * not use this file except in compliance with the License.
 * You may obtain a copy of the License at
 *
 *    http://www.apache.org/licenses/LICENSE-2.0
 *
 * Unless required by applicable law or agreed to in writing,
 * software distributed under the License is distributed on an
 * "AS IS" BASIS, WITHOUT WARRANTIES OR CONDITIONS OF ANY
 * KIND, either express or implied.  See the License for the
 * specific language governing permissions and limitations
 * under the License.
 */

package org.elasticsearch.client;

import org.apache.http.HttpEntity;
import org.apache.http.client.methods.HttpDelete;
import org.apache.http.client.methods.HttpGet;
import org.apache.http.client.methods.HttpHead;
import org.apache.http.client.methods.HttpPost;
import org.apache.http.client.methods.HttpPut;
import org.apache.http.entity.ByteArrayEntity;
import org.apache.http.util.EntityUtils;
import org.elasticsearch.action.ActionRequestValidationException;
import org.elasticsearch.action.DocWriteRequest;
import org.elasticsearch.action.admin.cluster.repositories.delete.DeleteRepositoryRequest;
import org.elasticsearch.action.admin.cluster.repositories.get.GetRepositoriesRequest;
import org.elasticsearch.action.admin.cluster.repositories.put.PutRepositoryRequest;
import org.elasticsearch.action.admin.cluster.repositories.verify.VerifyRepositoryRequest;
import org.elasticsearch.action.admin.cluster.snapshots.create.CreateSnapshotRequest;
import org.elasticsearch.action.admin.cluster.snapshots.delete.DeleteSnapshotRequest;
import org.elasticsearch.action.admin.cluster.snapshots.get.GetSnapshotsRequest;
import org.elasticsearch.action.admin.cluster.snapshots.restore.RestoreSnapshotRequest;
import org.elasticsearch.action.admin.cluster.snapshots.status.SnapshotsStatusRequest;
import org.elasticsearch.action.admin.cluster.storedscripts.DeleteStoredScriptRequest;
import org.elasticsearch.action.admin.cluster.storedscripts.GetStoredScriptRequest;
import org.elasticsearch.action.admin.indices.alias.Alias;
import org.elasticsearch.action.admin.indices.alias.IndicesAliasesRequest;
import org.elasticsearch.action.admin.indices.alias.IndicesAliasesRequest.AliasActions;
import org.elasticsearch.action.admin.indices.alias.get.GetAliasesRequest;
import org.elasticsearch.action.admin.indices.analyze.AnalyzeRequest;
import org.elasticsearch.action.admin.indices.cache.clear.ClearIndicesCacheRequest;
import org.elasticsearch.action.admin.indices.close.CloseIndexRequest;
import org.elasticsearch.action.admin.indices.create.CreateIndexRequest;
import org.elasticsearch.action.admin.indices.delete.DeleteIndexRequest;
import org.elasticsearch.action.admin.indices.flush.FlushRequest;
import org.elasticsearch.action.admin.indices.flush.SyncedFlushRequest;
import org.elasticsearch.action.admin.indices.forcemerge.ForceMergeRequest;
import org.elasticsearch.action.admin.indices.get.GetIndexRequest;
import org.elasticsearch.action.admin.indices.mapping.get.GetFieldMappingsRequest;
import org.elasticsearch.action.admin.indices.mapping.get.GetMappingsRequest;
import org.elasticsearch.action.admin.indices.mapping.put.PutMappingRequest;
import org.elasticsearch.action.admin.indices.open.OpenIndexRequest;
import org.elasticsearch.action.admin.indices.refresh.RefreshRequest;
import org.elasticsearch.action.admin.indices.rollover.RolloverRequest;
import org.elasticsearch.action.admin.indices.settings.get.GetSettingsRequest;
import org.elasticsearch.action.admin.indices.settings.put.UpdateSettingsRequest;
import org.elasticsearch.action.admin.indices.shrink.ResizeRequest;
import org.elasticsearch.action.admin.indices.shrink.ResizeType;
import org.elasticsearch.action.admin.indices.template.get.GetIndexTemplatesRequest;
import org.elasticsearch.action.admin.indices.template.put.PutIndexTemplateRequest;
import org.elasticsearch.action.admin.indices.validate.query.ValidateQueryRequest;
import org.elasticsearch.action.bulk.BulkRequest;
import org.elasticsearch.action.bulk.BulkShardRequest;
import org.elasticsearch.action.delete.DeleteRequest;
import org.elasticsearch.action.explain.ExplainRequest;
import org.elasticsearch.action.fieldcaps.FieldCapabilitiesRequest;
import org.elasticsearch.action.get.GetRequest;
import org.elasticsearch.action.get.MultiGetRequest;
import org.elasticsearch.action.index.IndexRequest;
import org.elasticsearch.action.ingest.DeletePipelineRequest;
import org.elasticsearch.action.ingest.GetPipelineRequest;
import org.elasticsearch.action.ingest.PutPipelineRequest;
import org.elasticsearch.action.ingest.SimulatePipelineRequest;
import org.elasticsearch.action.search.ClearScrollRequest;
import org.elasticsearch.action.search.MultiSearchRequest;
import org.elasticsearch.action.search.SearchRequest;
import org.elasticsearch.action.search.SearchScrollRequest;
import org.elasticsearch.action.search.SearchType;
import org.elasticsearch.action.support.ActiveShardCount;
import org.elasticsearch.action.support.IndicesOptions;
import org.elasticsearch.action.support.WriteRequest;
import org.elasticsearch.action.support.master.AcknowledgedRequest;
import org.elasticsearch.action.support.master.MasterNodeReadRequest;
import org.elasticsearch.action.support.master.MasterNodeRequest;
import org.elasticsearch.action.support.replication.ReplicationRequest;
import org.elasticsearch.action.update.UpdateRequest;
import org.elasticsearch.client.RequestConverters.EndpointBuilder;
<<<<<<< HEAD
import org.elasticsearch.client.indexlifecycle.GetLifecyclePolicyRequest;
=======
import org.elasticsearch.client.indexlifecycle.LifecycleManagementStatusRequest;
>>>>>>> f8364134
import org.elasticsearch.client.indexlifecycle.LifecyclePolicy;
import org.elasticsearch.client.indexlifecycle.PutLifecyclePolicyRequest;
import org.elasticsearch.client.indexlifecycle.DeleteLifecyclePolicyRequest;
import org.elasticsearch.common.CheckedBiConsumer;
import org.elasticsearch.common.CheckedFunction;
import org.elasticsearch.common.Strings;
import org.elasticsearch.common.bytes.BytesArray;
import org.elasticsearch.common.bytes.BytesReference;
import org.elasticsearch.common.io.PathUtils;
import org.elasticsearch.common.io.Streams;
import org.elasticsearch.common.lucene.uid.Versions;
import org.elasticsearch.common.settings.Settings;
import org.elasticsearch.common.unit.ByteSizeUnit;
import org.elasticsearch.common.unit.TimeValue;
import org.elasticsearch.common.util.CollectionUtils;
import org.elasticsearch.common.xcontent.ToXContent;
import org.elasticsearch.common.xcontent.XContentBuilder;
import org.elasticsearch.common.xcontent.XContentHelper;
import org.elasticsearch.common.xcontent.XContentParser;
import org.elasticsearch.common.xcontent.XContentType;
import org.elasticsearch.common.xcontent.json.JsonXContent;
import org.elasticsearch.index.RandomCreateIndexGenerator;
import org.elasticsearch.index.VersionType;
import org.elasticsearch.index.query.QueryBuilders;
import org.elasticsearch.index.query.TermQueryBuilder;
import org.elasticsearch.index.rankeval.PrecisionAtK;
import org.elasticsearch.index.rankeval.RankEvalRequest;
import org.elasticsearch.index.rankeval.RankEvalSpec;
import org.elasticsearch.index.rankeval.RatedRequest;
import org.elasticsearch.index.rankeval.RestRankEvalAction;
import org.elasticsearch.index.reindex.DeleteByQueryRequest;
import org.elasticsearch.index.reindex.ReindexRequest;
import org.elasticsearch.index.reindex.RemoteInfo;
import org.elasticsearch.index.reindex.UpdateByQueryRequest;
import org.elasticsearch.protocol.xpack.XPackInfoRequest;
import org.elasticsearch.protocol.xpack.indexlifecycle.ExplainLifecycleRequest;
import org.elasticsearch.protocol.xpack.indexlifecycle.SetIndexLifecyclePolicyRequest;
import org.elasticsearch.protocol.xpack.indexlifecycle.StartILMRequest;
import org.elasticsearch.protocol.xpack.indexlifecycle.StopILMRequest;
import org.elasticsearch.protocol.xpack.migration.IndexUpgradeInfoRequest;
import org.elasticsearch.protocol.xpack.watcher.DeleteWatchRequest;
import org.elasticsearch.protocol.xpack.watcher.PutWatchRequest;
import org.elasticsearch.repositories.fs.FsRepository;
import org.elasticsearch.rest.action.search.RestSearchAction;
import org.elasticsearch.script.Script;
import org.elasticsearch.script.ScriptType;
import org.elasticsearch.script.mustache.MultiSearchTemplateRequest;
import org.elasticsearch.script.mustache.SearchTemplateRequest;
import org.elasticsearch.search.Scroll;
import org.elasticsearch.search.aggregations.bucket.terms.TermsAggregationBuilder;
import org.elasticsearch.search.aggregations.support.ValueType;
import org.elasticsearch.search.builder.SearchSourceBuilder;
import org.elasticsearch.search.collapse.CollapseBuilder;
import org.elasticsearch.search.fetch.subphase.FetchSourceContext;
import org.elasticsearch.search.fetch.subphase.highlight.HighlightBuilder;
import org.elasticsearch.search.rescore.QueryRescorerBuilder;
import org.elasticsearch.search.suggest.SuggestBuilder;
import org.elasticsearch.search.suggest.completion.CompletionSuggestionBuilder;
import org.elasticsearch.test.ESTestCase;
import org.elasticsearch.test.RandomObjects;

import java.io.ByteArrayOutputStream;
import java.io.IOException;
import java.io.InputStream;
import java.nio.charset.StandardCharsets;
import java.nio.file.Path;
import java.util.ArrayList;
import java.util.Arrays;
import java.util.Collections;
import java.util.EnumSet;
import java.util.HashMap;
import java.util.HashSet;
import java.util.List;
import java.util.Locale;
import java.util.Map;
import java.util.StringJoiner;
import java.util.function.Consumer;
import java.util.function.Function;
import java.util.function.Supplier;
import java.util.stream.Collectors;

import static java.util.Collections.emptyMap;
import static java.util.Collections.singletonMap;
import static org.elasticsearch.client.RequestConverters.REQUEST_BODY_CONTENT_TYPE;
import static org.elasticsearch.client.RequestConverters.enforceSameContentType;
import static org.elasticsearch.client.indexlifecycle.LifecyclePolicyTests.createRandomPolicy;
import static org.elasticsearch.index.RandomCreateIndexGenerator.randomAliases;
import static org.elasticsearch.index.RandomCreateIndexGenerator.randomCreateIndexRequest;
import static org.elasticsearch.index.RandomCreateIndexGenerator.randomIndexSettings;
import static org.elasticsearch.index.alias.RandomAliasActionsGenerator.randomAliasAction;
import static org.elasticsearch.index.query.QueryBuilders.matchAllQuery;
import static org.elasticsearch.search.RandomSearchRequestGenerator.randomSearchRequest;
import static org.elasticsearch.test.hamcrest.ElasticsearchAssertions.assertToXContentEquivalent;
import static org.hamcrest.CoreMatchers.equalTo;
import static org.hamcrest.Matchers.hasEntry;
import static org.hamcrest.Matchers.hasKey;
import static org.hamcrest.Matchers.is;
import static org.hamcrest.Matchers.nullValue;

public class RequestConvertersTests extends ESTestCase {
    public void testPing() {
        Request request = RequestConverters.ping();
        assertEquals("/", request.getEndpoint());
        assertEquals(0, request.getParameters().size());
        assertNull(request.getEntity());
        assertEquals(HttpHead.METHOD_NAME, request.getMethod());
    }

    public void testInfo() {
        Request request = RequestConverters.info();
        assertEquals("/", request.getEndpoint());
        assertEquals(0, request.getParameters().size());
        assertNull(request.getEntity());
        assertEquals(HttpGet.METHOD_NAME, request.getMethod());
    }

    public void testGet() {
        getAndExistsTest(RequestConverters::get, HttpGet.METHOD_NAME);
    }

    public void testMultiGet() throws IOException {
        Map<String, String> expectedParams = new HashMap<>();
        MultiGetRequest multiGetRequest = new MultiGetRequest();
        if (randomBoolean()) {
            String preference = randomAlphaOfLength(4);
            multiGetRequest.preference(preference);
            expectedParams.put("preference", preference);
        }
        if (randomBoolean()) {
            multiGetRequest.realtime(randomBoolean());
            if (multiGetRequest.realtime() == false) {
                expectedParams.put("realtime", "false");
            }
        }
        if (randomBoolean()) {
            multiGetRequest.refresh(randomBoolean());
            if (multiGetRequest.refresh()) {
                expectedParams.put("refresh", "true");
            }
        }

        int numberOfRequests = randomIntBetween(0, 32);
        for (int i = 0; i < numberOfRequests; i++) {
            MultiGetRequest.Item item = new MultiGetRequest.Item(randomAlphaOfLength(4), randomAlphaOfLength(4), randomAlphaOfLength(4));
            if (randomBoolean()) {
                item.routing(randomAlphaOfLength(4));
            }
            if (randomBoolean()) {
                item.storedFields(generateRandomStringArray(16, 8, false));
            }
            if (randomBoolean()) {
                item.version(randomNonNegativeLong());
            }
            if (randomBoolean()) {
                item.versionType(randomFrom(VersionType.values()));
            }
            if (randomBoolean()) {
                randomizeFetchSourceContextParams(item::fetchSourceContext, new HashMap<>());
            }
            multiGetRequest.add(item);
        }

        Request request = RequestConverters.multiGet(multiGetRequest);
        assertEquals(HttpPost.METHOD_NAME, request.getMethod());
        assertEquals("/_mget", request.getEndpoint());
        assertEquals(expectedParams, request.getParameters());
        assertToXContentBody(multiGetRequest, request.getEntity());
    }

    public void testDelete() {
        String index = randomAlphaOfLengthBetween(3, 10);
        String type = randomAlphaOfLengthBetween(3, 10);
        String id = randomAlphaOfLengthBetween(3, 10);
        DeleteRequest deleteRequest = new DeleteRequest(index, type, id);

        Map<String, String> expectedParams = new HashMap<>();

        setRandomTimeout(deleteRequest::timeout, ReplicationRequest.DEFAULT_TIMEOUT, expectedParams);
        setRandomRefreshPolicy(deleteRequest::setRefreshPolicy, expectedParams);
        setRandomVersion(deleteRequest, expectedParams);
        setRandomVersionType(deleteRequest::versionType, expectedParams);

        if (frequently()) {
            if (randomBoolean()) {
                String routing = randomAlphaOfLengthBetween(3, 10);
                deleteRequest.routing(routing);
                expectedParams.put("routing", routing);
            }
        }

        Request request = RequestConverters.delete(deleteRequest);
        assertEquals("/" + index + "/" + type + "/" + id, request.getEndpoint());
        assertEquals(expectedParams, request.getParameters());
        assertEquals(HttpDelete.METHOD_NAME, request.getMethod());
        assertNull(request.getEntity());
    }

    public void testExists() {
        getAndExistsTest(RequestConverters::exists, HttpHead.METHOD_NAME);
    }

    public void testIndicesExist() {
        String[] indices = randomIndicesNames(1, 10);

        GetIndexRequest getIndexRequest = new GetIndexRequest().indices(indices);

        Map<String, String> expectedParams = new HashMap<>();
        setRandomIndicesOptions(getIndexRequest::indicesOptions, getIndexRequest::indicesOptions, expectedParams);
        setRandomLocal(getIndexRequest, expectedParams);
        setRandomHumanReadable(getIndexRequest, expectedParams);
        setRandomIncludeDefaults(getIndexRequest, expectedParams);

        final Request request = RequestConverters.indicesExist(getIndexRequest);

        assertEquals(HttpHead.METHOD_NAME, request.getMethod());
        assertEquals("/" + String.join(",", indices), request.getEndpoint());
        assertThat(expectedParams, equalTo(request.getParameters()));
        assertNull(request.getEntity());
    }

    public void testIndicesExistEmptyIndices() {
        expectThrows(IllegalArgumentException.class, () -> RequestConverters.indicesExist(new GetIndexRequest()));
        expectThrows(IllegalArgumentException.class, () -> RequestConverters.indicesExist(new GetIndexRequest().indices((String[]) null)));
    }

    private static void getAndExistsTest(Function<GetRequest, Request> requestConverter, String method) {
        String index = randomAlphaOfLengthBetween(3, 10);
        String type = randomAlphaOfLengthBetween(3, 10);
        String id = randomAlphaOfLengthBetween(3, 10);
        GetRequest getRequest = new GetRequest(index, type, id);

        Map<String, String> expectedParams = new HashMap<>();
        if (randomBoolean()) {
            if (randomBoolean()) {
                String preference = randomAlphaOfLengthBetween(3, 10);
                getRequest.preference(preference);
                expectedParams.put("preference", preference);
            }
            if (randomBoolean()) {
                String routing = randomAlphaOfLengthBetween(3, 10);
                getRequest.routing(routing);
                expectedParams.put("routing", routing);
            }
            if (randomBoolean()) {
                boolean realtime = randomBoolean();
                getRequest.realtime(realtime);
                if (realtime == false) {
                    expectedParams.put("realtime", "false");
                }
            }
            if (randomBoolean()) {
                boolean refresh = randomBoolean();
                getRequest.refresh(refresh);
                if (refresh) {
                    expectedParams.put("refresh", "true");
                }
            }
            if (randomBoolean()) {
                long version = randomLong();
                getRequest.version(version);
                if (version != Versions.MATCH_ANY) {
                    expectedParams.put("version", Long.toString(version));
                }
            }
            setRandomVersionType(getRequest::versionType, expectedParams);
            if (randomBoolean()) {
                int numStoredFields = randomIntBetween(1, 10);
                String[] storedFields = new String[numStoredFields];
                String storedFieldsParam = randomFields(storedFields);
                getRequest.storedFields(storedFields);
                expectedParams.put("stored_fields", storedFieldsParam);
            }
            if (randomBoolean()) {
                randomizeFetchSourceContextParams(getRequest::fetchSourceContext, expectedParams);
            }
        }
        Request request = requestConverter.apply(getRequest);
        assertEquals("/" + index + "/" + type + "/" + id, request.getEndpoint());
        assertEquals(expectedParams, request.getParameters());
        assertNull(request.getEntity());
        assertEquals(method, request.getMethod());
    }

    public void testCreateIndex() throws IOException {
        CreateIndexRequest createIndexRequest = randomCreateIndexRequest();

        Map<String, String> expectedParams = new HashMap<>();
        setRandomTimeout(createIndexRequest::timeout, AcknowledgedRequest.DEFAULT_ACK_TIMEOUT, expectedParams);
        setRandomMasterTimeout(createIndexRequest, expectedParams);
        setRandomWaitForActiveShards(createIndexRequest::waitForActiveShards, expectedParams);

        Request request = RequestConverters.createIndex(createIndexRequest);
        assertEquals("/" + createIndexRequest.index(), request.getEndpoint());
        assertEquals(expectedParams, request.getParameters());
        assertEquals(HttpPut.METHOD_NAME, request.getMethod());
        assertToXContentBody(createIndexRequest, request.getEntity());
    }

    public void testCreateIndexNullIndex() {
        ActionRequestValidationException validationException = new CreateIndexRequest(null).validate();
        assertNotNull(validationException);
    }

    public void testUpdateAliases() throws IOException {
        IndicesAliasesRequest indicesAliasesRequest = new IndicesAliasesRequest();
        AliasActions aliasAction = randomAliasAction();
        indicesAliasesRequest.addAliasAction(aliasAction);

        Map<String, String> expectedParams = new HashMap<>();
        setRandomTimeout(indicesAliasesRequest::timeout, AcknowledgedRequest.DEFAULT_ACK_TIMEOUT, expectedParams);
        setRandomMasterTimeout(indicesAliasesRequest, expectedParams);

        Request request = RequestConverters.updateAliases(indicesAliasesRequest);
        assertEquals("/_aliases", request.getEndpoint());
        assertEquals(expectedParams, request.getParameters());
        assertToXContentBody(indicesAliasesRequest, request.getEntity());
    }

    public void testReindex() throws IOException {
        ReindexRequest reindexRequest = new ReindexRequest();
        reindexRequest.setSourceIndices("source_idx");
        reindexRequest.setDestIndex("dest_idx");
        Map<String, String> expectedParams = new HashMap<>();
        if (randomBoolean()) {
            XContentBuilder builder = JsonXContent.contentBuilder().prettyPrint();
            RemoteInfo remoteInfo = new RemoteInfo("http", "remote-host", 9200, null,
                BytesReference.bytes(matchAllQuery().toXContent(builder, ToXContent.EMPTY_PARAMS)),
                "user",
                "pass",
                emptyMap(),
                RemoteInfo.DEFAULT_SOCKET_TIMEOUT,
                RemoteInfo.DEFAULT_CONNECT_TIMEOUT
            );
            reindexRequest.setRemoteInfo(remoteInfo);
        }
        if (randomBoolean()) {
            reindexRequest.setSourceDocTypes("doc", "tweet");
        }
        if (randomBoolean()) {
            reindexRequest.setSourceBatchSize(randomInt(100));
        }
        if (randomBoolean()) {
            reindexRequest.setDestDocType("tweet_and_doc");
        }
        if (randomBoolean()) {
            reindexRequest.setDestOpType("create");
        }
        if (randomBoolean()) {
            reindexRequest.setDestPipeline("my_pipeline");
        }
        if (randomBoolean()) {
            reindexRequest.setDestRouting("=cat");
        }
        if (randomBoolean()) {
            reindexRequest.setSize(randomIntBetween(100, 1000));
        }
        if (randomBoolean()) {
            reindexRequest.setAbortOnVersionConflict(false);
        }
        if (randomBoolean()) {
            String ts = randomTimeValue();
            reindexRequest.setScroll(TimeValue.parseTimeValue(ts, "scroll"));
        }
        if (reindexRequest.getRemoteInfo() == null && randomBoolean()) {
            reindexRequest.setSourceQuery(new TermQueryBuilder("foo", "fooval"));
        }
        setRandomTimeout(reindexRequest::setTimeout, ReplicationRequest.DEFAULT_TIMEOUT, expectedParams);
        setRandomWaitForActiveShards(reindexRequest::setWaitForActiveShards, ActiveShardCount.DEFAULT, expectedParams);
        expectedParams.put("scroll", reindexRequest.getScrollTime().getStringRep());
        Request request = RequestConverters.reindex(reindexRequest);
        assertEquals("/_reindex", request.getEndpoint());
        assertEquals(HttpPost.METHOD_NAME, request.getMethod());
        assertEquals(expectedParams, request.getParameters());
        assertToXContentBody(reindexRequest, request.getEntity());
    }

    public void testUpdateByQuery() throws IOException {
        UpdateByQueryRequest updateByQueryRequest = new UpdateByQueryRequest();
        updateByQueryRequest.indices(randomIndicesNames(1, 5));
        Map<String, String> expectedParams = new HashMap<>();
        if (randomBoolean()) {
            updateByQueryRequest.setDocTypes(generateRandomStringArray(5, 5, false, false));
        }
        if (randomBoolean()) {
            int batchSize = randomInt(100);
            updateByQueryRequest.setBatchSize(batchSize);
            expectedParams.put("scroll_size", Integer.toString(batchSize));
        }
        if (randomBoolean()) {
            updateByQueryRequest.setPipeline("my_pipeline");
            expectedParams.put("pipeline", "my_pipeline");
        }
        if (randomBoolean()) {
            updateByQueryRequest.setRouting("=cat");
            expectedParams.put("routing", "=cat");
        }
        if (randomBoolean()) {
            int size = randomIntBetween(100, 1000);
            updateByQueryRequest.setSize(size);
            expectedParams.put("size", Integer.toString(size));
        }
        if (randomBoolean()) {
            updateByQueryRequest.setAbortOnVersionConflict(false);
            expectedParams.put("conflicts", "proceed");
        }
        if (randomBoolean()) {
            String ts = randomTimeValue();
            updateByQueryRequest.setScroll(TimeValue.parseTimeValue(ts, "scroll"));
            expectedParams.put("scroll", ts);
        }
        if (randomBoolean()) {
            updateByQueryRequest.setQuery(new TermQueryBuilder("foo", "fooval"));
        }
        if (randomBoolean()) {
            updateByQueryRequest.setScript(new Script("ctx._source.last = \"lastname\""));
        }
        setRandomIndicesOptions(updateByQueryRequest::setIndicesOptions, updateByQueryRequest::indicesOptions, expectedParams);
        setRandomTimeout(updateByQueryRequest::setTimeout, ReplicationRequest.DEFAULT_TIMEOUT, expectedParams);
        Request request = RequestConverters.updateByQuery(updateByQueryRequest);
        StringJoiner joiner = new StringJoiner("/", "/", "");
        joiner.add(String.join(",", updateByQueryRequest.indices()));
        if (updateByQueryRequest.getDocTypes().length > 0)
            joiner.add(String.join(",", updateByQueryRequest.getDocTypes()));
        joiner.add("_update_by_query");
        assertEquals(joiner.toString(), request.getEndpoint());
        assertEquals(HttpPost.METHOD_NAME, request.getMethod());
        assertEquals(expectedParams, request.getParameters());
        assertToXContentBody(updateByQueryRequest, request.getEntity());
    }

    public void testDeleteByQuery() throws IOException {
        DeleteByQueryRequest deleteByQueryRequest = new DeleteByQueryRequest();
        deleteByQueryRequest.indices(randomIndicesNames(1, 5));
        Map<String, String> expectedParams = new HashMap<>();
        if (randomBoolean()) {
            deleteByQueryRequest.setDocTypes(generateRandomStringArray(5, 5, false, false));
        }
        if (randomBoolean()) {
            int batchSize = randomInt(100);
            deleteByQueryRequest.setBatchSize(batchSize);
            expectedParams.put("scroll_size", Integer.toString(batchSize));
        }
        if (randomBoolean()) {
            deleteByQueryRequest.setRouting("=cat");
            expectedParams.put("routing", "=cat");
        }
        if (randomBoolean()) {
            int size = randomIntBetween(100, 1000);
            deleteByQueryRequest.setSize(size);
            expectedParams.put("size", Integer.toString(size));
        }
        if (randomBoolean()) {
            deleteByQueryRequest.setAbortOnVersionConflict(false);
            expectedParams.put("conflicts", "proceed");
        }
        if (randomBoolean()) {
            String ts = randomTimeValue();
            deleteByQueryRequest.setScroll(TimeValue.parseTimeValue(ts, "scroll"));
            expectedParams.put("scroll", ts);
        }
        if (randomBoolean()) {
            deleteByQueryRequest.setQuery(new TermQueryBuilder("foo", "fooval"));
        }
        setRandomIndicesOptions(deleteByQueryRequest::setIndicesOptions, deleteByQueryRequest::indicesOptions, expectedParams);
        setRandomTimeout(deleteByQueryRequest::setTimeout, ReplicationRequest.DEFAULT_TIMEOUT, expectedParams);
        Request request = RequestConverters.deleteByQuery(deleteByQueryRequest);
        StringJoiner joiner = new StringJoiner("/", "/", "");
        joiner.add(String.join(",", deleteByQueryRequest.indices()));
        if (deleteByQueryRequest.getDocTypes().length > 0)
            joiner.add(String.join(",", deleteByQueryRequest.getDocTypes()));
        joiner.add("_delete_by_query");
        assertEquals(joiner.toString(), request.getEndpoint());
        assertEquals(HttpPost.METHOD_NAME, request.getMethod());
        assertEquals(expectedParams, request.getParameters());
        assertToXContentBody(deleteByQueryRequest, request.getEntity());
    }

    public void testPutMapping() throws IOException {
        PutMappingRequest putMappingRequest = new PutMappingRequest();

        String[] indices = randomIndicesNames(0, 5);
        putMappingRequest.indices(indices);

        String type = randomAlphaOfLengthBetween(3, 10);
        putMappingRequest.type(type);

        Map<String, String> expectedParams = new HashMap<>();

        setRandomTimeout(putMappingRequest::timeout, AcknowledgedRequest.DEFAULT_ACK_TIMEOUT, expectedParams);
        setRandomMasterTimeout(putMappingRequest, expectedParams);

        Request request = RequestConverters.putMapping(putMappingRequest);
        StringJoiner endpoint = new StringJoiner("/", "/", "");
        String index = String.join(",", indices);
        if (Strings.hasLength(index)) {
            endpoint.add(index);
        }
        endpoint.add("_mapping");
        endpoint.add(type);
        assertEquals(endpoint.toString(), request.getEndpoint());

        assertEquals(expectedParams, request.getParameters());
        assertEquals(HttpPut.METHOD_NAME, request.getMethod());
        assertToXContentBody(putMappingRequest, request.getEntity());
    }

    public void testGetMapping() throws IOException {
        GetMappingsRequest getMappingRequest = new GetMappingsRequest();

        String[] indices = Strings.EMPTY_ARRAY;
        if (randomBoolean()) {
            indices = randomIndicesNames(0, 5);
            getMappingRequest.indices(indices);
        } else if (randomBoolean()) {
            getMappingRequest.indices((String[]) null);
        }

        String type = null;
        if (randomBoolean()) {
            type = randomAlphaOfLengthBetween(3, 10);
            getMappingRequest.types(type);
        } else if (randomBoolean()) {
            getMappingRequest.types((String[]) null);
        }

        Map<String, String> expectedParams = new HashMap<>();

        setRandomIndicesOptions(getMappingRequest::indicesOptions, getMappingRequest::indicesOptions, expectedParams);
        setRandomMasterTimeout(getMappingRequest, expectedParams);
        setRandomLocal(getMappingRequest, expectedParams);

        Request request = RequestConverters.getMappings(getMappingRequest);
        StringJoiner endpoint = new StringJoiner("/", "/", "");
        String index = String.join(",", indices);
        if (Strings.hasLength(index)) {
            endpoint.add(index);
        }
        endpoint.add("_mapping");
        if (type != null) {
            endpoint.add(type);
        }
        assertThat(endpoint.toString(), equalTo(request.getEndpoint()));

        assertThat(expectedParams, equalTo(request.getParameters()));
        assertThat(HttpGet.METHOD_NAME, equalTo(request.getMethod()));
    }

    public void testGetFieldMapping() throws IOException {
        GetFieldMappingsRequest getFieldMappingsRequest = new GetFieldMappingsRequest();

        String[] indices = Strings.EMPTY_ARRAY;
        if (randomBoolean()) {
            indices = randomIndicesNames(0, 5);
            getFieldMappingsRequest.indices(indices);
        } else if (randomBoolean()) {
            getFieldMappingsRequest.indices((String[]) null);
        }

        String type = null;
        if (randomBoolean()) {
            type = randomAlphaOfLengthBetween(3, 10);
            getFieldMappingsRequest.types(type);
        } else if (randomBoolean()) {
            getFieldMappingsRequest.types((String[]) null);
        }

        String[] fields = null;
        if (randomBoolean()) {
            fields = new String[randomIntBetween(1, 5)];
            for (int i = 0; i < fields.length; i++) {
                fields[i] = randomAlphaOfLengthBetween(3, 10);
            }
            getFieldMappingsRequest.fields(fields);
        } else if (randomBoolean()) {
            getFieldMappingsRequest.fields((String[]) null);
        }

        Map<String, String> expectedParams = new HashMap<>();

        setRandomIndicesOptions(getFieldMappingsRequest::indicesOptions, getFieldMappingsRequest::indicesOptions, expectedParams);
        setRandomLocal(getFieldMappingsRequest::local, expectedParams);

        Request request = RequestConverters.getFieldMapping(getFieldMappingsRequest);
        StringJoiner endpoint = new StringJoiner("/", "/", "");
        String index = String.join(",", indices);
        if (Strings.hasLength(index)) {
            endpoint.add(index);
        }
        endpoint.add("_mapping");
        if (type != null) {
            endpoint.add(type);
        }
        endpoint.add("field");
        if (fields != null) {
            endpoint.add(String.join(",", fields));
        }
        assertThat(endpoint.toString(), equalTo(request.getEndpoint()));

        assertThat(expectedParams, equalTo(request.getParameters()));
        assertThat(HttpGet.METHOD_NAME, equalTo(request.getMethod()));
    }

    public void testDeleteIndex() {
        String[] indices = randomIndicesNames(0, 5);
        DeleteIndexRequest deleteIndexRequest = new DeleteIndexRequest(indices);

        Map<String, String> expectedParams = new HashMap<>();
        setRandomTimeout(deleteIndexRequest::timeout, AcknowledgedRequest.DEFAULT_ACK_TIMEOUT, expectedParams);
        setRandomMasterTimeout(deleteIndexRequest, expectedParams);

        setRandomIndicesOptions(deleteIndexRequest::indicesOptions, deleteIndexRequest::indicesOptions, expectedParams);

        Request request = RequestConverters.deleteIndex(deleteIndexRequest);
        assertEquals("/" + String.join(",", indices), request.getEndpoint());
        assertEquals(expectedParams, request.getParameters());
        assertEquals(HttpDelete.METHOD_NAME, request.getMethod());
        assertNull(request.getEntity());
    }

    public void testGetSettings() throws IOException {
        String[] indicesUnderTest = randomBoolean() ? null : randomIndicesNames(0, 5);

        GetSettingsRequest getSettingsRequest = new GetSettingsRequest().indices(indicesUnderTest);

        Map<String, String> expectedParams = new HashMap<>();
        setRandomMasterTimeout(getSettingsRequest, expectedParams);
        setRandomIndicesOptions(getSettingsRequest::indicesOptions, getSettingsRequest::indicesOptions, expectedParams);

        setRandomLocal(getSettingsRequest, expectedParams);

        if (randomBoolean()) {
            // the request object will not have include_defaults present unless it is set to
            // true
            getSettingsRequest.includeDefaults(randomBoolean());
            if (getSettingsRequest.includeDefaults()) {
                expectedParams.put("include_defaults", Boolean.toString(true));
            }
        }

        StringJoiner endpoint = new StringJoiner("/", "/", "");
        if (indicesUnderTest != null && indicesUnderTest.length > 0) {
            endpoint.add(String.join(",", indicesUnderTest));
        }
        endpoint.add("_settings");

        if (randomBoolean()) {
            String[] names = randomBoolean() ? null : new String[randomIntBetween(0, 3)];
            if (names != null) {
                for (int x = 0; x < names.length; x++) {
                    names[x] = randomAlphaOfLengthBetween(3, 10);
                }
            }
            getSettingsRequest.names(names);
            if (names != null && names.length > 0) {
                endpoint.add(String.join(",", names));
            }
        }

        Request request = RequestConverters.getSettings(getSettingsRequest);

        assertThat(endpoint.toString(), equalTo(request.getEndpoint()));
        assertThat(request.getParameters(), equalTo(expectedParams));
        assertThat(request.getMethod(), equalTo(HttpGet.METHOD_NAME));
        assertThat(request.getEntity(), nullValue());
    }

    public void testGetIndex() throws IOException {
        String[] indicesUnderTest = randomBoolean() ? null : randomIndicesNames(0, 5);

        GetIndexRequest getIndexRequest = new GetIndexRequest().indices(indicesUnderTest);

        Map<String, String> expectedParams = new HashMap<>();
        setRandomMasterTimeout(getIndexRequest, expectedParams);
        setRandomIndicesOptions(getIndexRequest::indicesOptions, getIndexRequest::indicesOptions, expectedParams);
        setRandomLocal(getIndexRequest, expectedParams);
        setRandomHumanReadable(getIndexRequest, expectedParams);

        if (randomBoolean()) {
            // the request object will not have include_defaults present unless it is set to
            // true
            getIndexRequest.includeDefaults(randomBoolean());
            if (getIndexRequest.includeDefaults()) {
                expectedParams.put("include_defaults", Boolean.toString(true));
            }
        }

        StringJoiner endpoint = new StringJoiner("/", "/", "");
        if (indicesUnderTest != null && indicesUnderTest.length > 0) {
            endpoint.add(String.join(",", indicesUnderTest));
        }

        Request request = RequestConverters.getIndex(getIndexRequest);

        assertThat(endpoint.toString(), equalTo(request.getEndpoint()));
        assertThat(request.getParameters(), equalTo(expectedParams));
        assertThat(request.getMethod(), equalTo(HttpGet.METHOD_NAME));
        assertThat(request.getEntity(), nullValue());
    }

    public void testDeleteIndexEmptyIndices() {
        String[] indices = randomBoolean() ? null : Strings.EMPTY_ARRAY;
        ActionRequestValidationException validationException = new DeleteIndexRequest(indices).validate();
        assertNotNull(validationException);
    }

    public void testOpenIndex() {
        String[] indices = randomIndicesNames(1, 5);
        OpenIndexRequest openIndexRequest = new OpenIndexRequest(indices);
        openIndexRequest.indices(indices);

        Map<String, String> expectedParams = new HashMap<>();
        setRandomTimeout(openIndexRequest::timeout, AcknowledgedRequest.DEFAULT_ACK_TIMEOUT, expectedParams);
        setRandomMasterTimeout(openIndexRequest, expectedParams);
        setRandomIndicesOptions(openIndexRequest::indicesOptions, openIndexRequest::indicesOptions, expectedParams);
        setRandomWaitForActiveShards(openIndexRequest::waitForActiveShards, expectedParams);

        Request request = RequestConverters.openIndex(openIndexRequest);
        StringJoiner endpoint = new StringJoiner("/", "/", "").add(String.join(",", indices)).add("_open");
        assertThat(endpoint.toString(), equalTo(request.getEndpoint()));
        assertThat(expectedParams, equalTo(request.getParameters()));
        assertThat(request.getMethod(), equalTo(HttpPost.METHOD_NAME));
        assertThat(request.getEntity(), nullValue());
    }

    public void testOpenIndexEmptyIndices() {
        String[] indices = randomBoolean() ? null : Strings.EMPTY_ARRAY;
        ActionRequestValidationException validationException = new OpenIndexRequest(indices).validate();
        assertNotNull(validationException);
    }

    public void testCloseIndex() {
        String[] indices = randomIndicesNames(1, 5);
        CloseIndexRequest closeIndexRequest = new CloseIndexRequest(indices);

        Map<String, String> expectedParams = new HashMap<>();
        setRandomTimeout(closeIndexRequest::timeout, AcknowledgedRequest.DEFAULT_ACK_TIMEOUT, expectedParams);
        setRandomMasterTimeout(closeIndexRequest, expectedParams);
        setRandomIndicesOptions(closeIndexRequest::indicesOptions, closeIndexRequest::indicesOptions, expectedParams);

        Request request = RequestConverters.closeIndex(closeIndexRequest);
        StringJoiner endpoint = new StringJoiner("/", "/", "").add(String.join(",", indices)).add("_close");
        assertThat(endpoint.toString(), equalTo(request.getEndpoint()));
        assertThat(expectedParams, equalTo(request.getParameters()));
        assertThat(request.getMethod(), equalTo(HttpPost.METHOD_NAME));
        assertThat(request.getEntity(), nullValue());
    }

    public void testCloseIndexEmptyIndices() {
        String[] indices = randomBoolean() ? null : Strings.EMPTY_ARRAY;
        ActionRequestValidationException validationException = new CloseIndexRequest(indices).validate();
        assertNotNull(validationException);
    }

    public void testIndex() throws IOException {
        String index = randomAlphaOfLengthBetween(3, 10);
        String type = randomAlphaOfLengthBetween(3, 10);
        IndexRequest indexRequest = new IndexRequest(index, type);

        String id = randomBoolean() ? randomAlphaOfLengthBetween(3, 10) : null;
        indexRequest.id(id);

        Map<String, String> expectedParams = new HashMap<>();

        String method = HttpPost.METHOD_NAME;
        if (id != null) {
            method = HttpPut.METHOD_NAME;
            if (randomBoolean()) {
                indexRequest.opType(DocWriteRequest.OpType.CREATE);
            }
        }

        setRandomTimeout(indexRequest::timeout, ReplicationRequest.DEFAULT_TIMEOUT, expectedParams);
        setRandomRefreshPolicy(indexRequest::setRefreshPolicy, expectedParams);

        // There is some logic around _create endpoint and version/version type
        if (indexRequest.opType() == DocWriteRequest.OpType.CREATE) {
            indexRequest.version(randomFrom(Versions.MATCH_ANY, Versions.MATCH_DELETED));
            expectedParams.put("version", Long.toString(Versions.MATCH_DELETED));
        } else {
            setRandomVersion(indexRequest, expectedParams);
            setRandomVersionType(indexRequest::versionType, expectedParams);
        }

        if (frequently()) {
            if (randomBoolean()) {
                String routing = randomAlphaOfLengthBetween(3, 10);
                indexRequest.routing(routing);
                expectedParams.put("routing", routing);
            }
            if (randomBoolean()) {
                String pipeline = randomAlphaOfLengthBetween(3, 10);
                indexRequest.setPipeline(pipeline);
                expectedParams.put("pipeline", pipeline);
            }
        }

        XContentType xContentType = randomFrom(XContentType.values());
        int nbFields = randomIntBetween(0, 10);
        try (XContentBuilder builder = XContentBuilder.builder(xContentType.xContent())) {
            builder.startObject();
            for (int i = 0; i < nbFields; i++) {
                builder.field("field_" + i, i);
            }
            builder.endObject();
            indexRequest.source(builder);
        }

        Request request = RequestConverters.index(indexRequest);
        if (indexRequest.opType() == DocWriteRequest.OpType.CREATE) {
            assertEquals("/" + index + "/" + type + "/" + id + "/_create", request.getEndpoint());
        } else if (id != null) {
            assertEquals("/" + index + "/" + type + "/" + id, request.getEndpoint());
        } else {
            assertEquals("/" + index + "/" + type, request.getEndpoint());
        }
        assertEquals(expectedParams, request.getParameters());
        assertEquals(method, request.getMethod());

        HttpEntity entity = request.getEntity();
        assertTrue(entity instanceof ByteArrayEntity);
        assertEquals(indexRequest.getContentType().mediaTypeWithoutParameters(), entity.getContentType().getValue());
        try (XContentParser parser = createParser(xContentType.xContent(), entity.getContent())) {
            assertEquals(nbFields, parser.map().size());
        }
    }

    public void testRefresh() {
        String[] indices = randomBoolean() ? null : randomIndicesNames(0, 5);
        RefreshRequest refreshRequest;
        if (randomBoolean()) {
            refreshRequest = new RefreshRequest(indices);
        } else {
            refreshRequest = new RefreshRequest();
            refreshRequest.indices(indices);
        }
        Map<String, String> expectedParams = new HashMap<>();
        setRandomIndicesOptions(refreshRequest::indicesOptions, refreshRequest::indicesOptions, expectedParams);
        Request request = RequestConverters.refresh(refreshRequest);
        StringJoiner endpoint = new StringJoiner("/", "/", "");
        if (indices != null && indices.length > 0) {
            endpoint.add(String.join(",", indices));
        }
        endpoint.add("_refresh");
        assertThat(request.getEndpoint(), equalTo(endpoint.toString()));
        assertThat(request.getParameters(), equalTo(expectedParams));
        assertThat(request.getEntity(), nullValue());
        assertThat(request.getMethod(), equalTo(HttpPost.METHOD_NAME));
    }

    public void testFlush() {
        String[] indices = randomBoolean() ? null : randomIndicesNames(0, 5);
        FlushRequest flushRequest;
        if (randomBoolean()) {
            flushRequest = new FlushRequest(indices);
        } else {
            flushRequest = new FlushRequest();
            flushRequest.indices(indices);
        }
        Map<String, String> expectedParams = new HashMap<>();
        setRandomIndicesOptions(flushRequest::indicesOptions, flushRequest::indicesOptions, expectedParams);
        if (randomBoolean()) {
            flushRequest.force(randomBoolean());
        }
        expectedParams.put("force", Boolean.toString(flushRequest.force()));
        if (randomBoolean()) {
            flushRequest.waitIfOngoing(randomBoolean());
        }
        expectedParams.put("wait_if_ongoing", Boolean.toString(flushRequest.waitIfOngoing()));

        Request request = RequestConverters.flush(flushRequest);
        StringJoiner endpoint = new StringJoiner("/", "/", "");
        if (indices != null && indices.length > 0) {
            endpoint.add(String.join(",", indices));
        }
        endpoint.add("_flush");
        assertThat(request.getEndpoint(), equalTo(endpoint.toString()));
        assertThat(request.getParameters(), equalTo(expectedParams));
        assertThat(request.getEntity(), nullValue());
        assertThat(request.getMethod(), equalTo(HttpPost.METHOD_NAME));
    }

    public void testSyncedFlush() {
        String[] indices = randomBoolean() ? null : randomIndicesNames(0, 5);
        SyncedFlushRequest syncedFlushRequest;
        if (randomBoolean()) {
            syncedFlushRequest = new SyncedFlushRequest(indices);
        } else {
            syncedFlushRequest = new SyncedFlushRequest();
            syncedFlushRequest.indices(indices);
        }
        Map<String, String> expectedParams = new HashMap<>();
        setRandomIndicesOptions(syncedFlushRequest::indicesOptions, syncedFlushRequest::indicesOptions, expectedParams);
        Request request = RequestConverters.flushSynced(syncedFlushRequest);
        StringJoiner endpoint = new StringJoiner("/", "/", "");
        if (indices != null && indices.length > 0) {
                endpoint.add(String.join(",", indices));
            }
        endpoint.add("_flush/synced");
        assertThat(request.getEndpoint(), equalTo(endpoint.toString()));
        assertThat(request.getParameters(), equalTo(expectedParams));
        assertThat(request.getEntity(), nullValue());
        assertThat(request.getMethod(), equalTo(HttpPost.METHOD_NAME));
    }

    public void testForceMerge() {
        String[] indices = randomBoolean() ? null : randomIndicesNames(0, 5);
        ForceMergeRequest forceMergeRequest;
        if (randomBoolean()) {
            forceMergeRequest = new ForceMergeRequest(indices);
        } else {
            forceMergeRequest = new ForceMergeRequest();
            forceMergeRequest.indices(indices);
        }

        Map<String, String> expectedParams = new HashMap<>();
        setRandomIndicesOptions(forceMergeRequest::indicesOptions, forceMergeRequest::indicesOptions, expectedParams);
        if (randomBoolean()) {
            forceMergeRequest.maxNumSegments(randomInt());
        }
        expectedParams.put("max_num_segments", Integer.toString(forceMergeRequest.maxNumSegments()));
        if (randomBoolean()) {
            forceMergeRequest.onlyExpungeDeletes(randomBoolean());
        }
        expectedParams.put("only_expunge_deletes", Boolean.toString(forceMergeRequest.onlyExpungeDeletes()));
        if (randomBoolean()) {
            forceMergeRequest.flush(randomBoolean());
        }
        expectedParams.put("flush", Boolean.toString(forceMergeRequest.flush()));

        Request request = RequestConverters.forceMerge(forceMergeRequest);
        StringJoiner endpoint = new StringJoiner("/", "/", "");
        if (indices != null && indices.length > 0) {
            endpoint.add(String.join(",", indices));
        }
        endpoint.add("_forcemerge");
        assertThat(request.getEndpoint(), equalTo(endpoint.toString()));
        assertThat(request.getParameters(), equalTo(expectedParams));
        assertThat(request.getEntity(), nullValue());
        assertThat(request.getMethod(), equalTo(HttpPost.METHOD_NAME));
    }

    public void testClearCache() {
        String[] indices = randomBoolean() ? null : randomIndicesNames(0, 5);
        ClearIndicesCacheRequest clearIndicesCacheRequest;
        if (randomBoolean()) {
            clearIndicesCacheRequest = new ClearIndicesCacheRequest(indices);
        } else {
            clearIndicesCacheRequest = new ClearIndicesCacheRequest();
            clearIndicesCacheRequest.indices(indices);
        }
        Map<String, String> expectedParams = new HashMap<>();
        setRandomIndicesOptions(clearIndicesCacheRequest::indicesOptions, clearIndicesCacheRequest::indicesOptions, expectedParams);
        if (randomBoolean()) {
            clearIndicesCacheRequest.queryCache(randomBoolean());
        }
        expectedParams.put("query", Boolean.toString(clearIndicesCacheRequest.queryCache()));
        if (randomBoolean()) {
            clearIndicesCacheRequest.fieldDataCache(randomBoolean());
        }
        expectedParams.put("fielddata", Boolean.toString(clearIndicesCacheRequest.fieldDataCache()));
        if (randomBoolean()) {
            clearIndicesCacheRequest.requestCache(randomBoolean());
        }
        expectedParams.put("request", Boolean.toString(clearIndicesCacheRequest.requestCache()));
        if (randomBoolean()) {
            clearIndicesCacheRequest.fields(randomIndicesNames(1, 5));
            expectedParams.put("fields", String.join(",", clearIndicesCacheRequest.fields()));
        }

        Request request = RequestConverters.clearCache(clearIndicesCacheRequest);
        StringJoiner endpoint = new StringJoiner("/", "/", "");
        if (indices != null && indices.length > 0) {
            endpoint.add(String.join(",", indices));
        }
        endpoint.add("_cache/clear");
        assertThat(request.getEndpoint(), equalTo(endpoint.toString()));
        assertThat(request.getParameters(), equalTo(expectedParams));
        assertThat(request.getEntity(), nullValue());
        assertThat(request.getMethod(), equalTo(HttpPost.METHOD_NAME));
    }

    public void testUpdate() throws IOException {
        XContentType xContentType = randomFrom(XContentType.values());

        Map<String, String> expectedParams = new HashMap<>();
        String index = randomAlphaOfLengthBetween(3, 10);
        String type = randomAlphaOfLengthBetween(3, 10);
        String id = randomAlphaOfLengthBetween(3, 10);

        UpdateRequest updateRequest = new UpdateRequest(index, type, id);
        updateRequest.detectNoop(randomBoolean());

        if (randomBoolean()) {
            BytesReference source = RandomObjects.randomSource(random(), xContentType);
            updateRequest.doc(new IndexRequest().source(source, xContentType));

            boolean docAsUpsert = randomBoolean();
            updateRequest.docAsUpsert(docAsUpsert);
            if (docAsUpsert) {
                expectedParams.put("doc_as_upsert", "true");
            }
        } else {
            updateRequest.script(mockScript("_value + 1"));
            updateRequest.scriptedUpsert(randomBoolean());
        }
        if (randomBoolean()) {
            BytesReference source = RandomObjects.randomSource(random(), xContentType);
            updateRequest.upsert(new IndexRequest().source(source, xContentType));
        }
        if (randomBoolean()) {
            String routing = randomAlphaOfLengthBetween(3, 10);
            updateRequest.routing(routing);
            expectedParams.put("routing", routing);
        }
        if (randomBoolean()) {
            String timeout = randomTimeValue();
            updateRequest.timeout(timeout);
            expectedParams.put("timeout", timeout);
        } else {
            expectedParams.put("timeout", ReplicationRequest.DEFAULT_TIMEOUT.getStringRep());
        }
        if (randomBoolean()) {
            WriteRequest.RefreshPolicy refreshPolicy = randomFrom(WriteRequest.RefreshPolicy.values());
            updateRequest.setRefreshPolicy(refreshPolicy);
            if (refreshPolicy != WriteRequest.RefreshPolicy.NONE) {
                expectedParams.put("refresh", refreshPolicy.getValue());
            }
        }
        setRandomWaitForActiveShards(updateRequest::waitForActiveShards, expectedParams);
        setRandomVersion(updateRequest, expectedParams);
        setRandomVersionType(updateRequest::versionType, expectedParams);
        if (randomBoolean()) {
            int retryOnConflict = randomIntBetween(0, 5);
            updateRequest.retryOnConflict(retryOnConflict);
            if (retryOnConflict > 0) {
                expectedParams.put("retry_on_conflict", String.valueOf(retryOnConflict));
            }
        }
        if (randomBoolean()) {
            randomizeFetchSourceContextParams(updateRequest::fetchSource, expectedParams);
        }

        Request request = RequestConverters.update(updateRequest);
        assertEquals("/" + index + "/" + type + "/" + id + "/_update", request.getEndpoint());
        assertEquals(expectedParams, request.getParameters());
        assertEquals(HttpPost.METHOD_NAME, request.getMethod());

        HttpEntity entity = request.getEntity();
        assertTrue(entity instanceof ByteArrayEntity);

        UpdateRequest parsedUpdateRequest = new UpdateRequest();

        XContentType entityContentType = XContentType.fromMediaTypeOrFormat(entity.getContentType().getValue());
        try (XContentParser parser = createParser(entityContentType.xContent(), entity.getContent())) {
            parsedUpdateRequest.fromXContent(parser);
        }

        assertEquals(updateRequest.scriptedUpsert(), parsedUpdateRequest.scriptedUpsert());
        assertEquals(updateRequest.docAsUpsert(), parsedUpdateRequest.docAsUpsert());
        assertEquals(updateRequest.detectNoop(), parsedUpdateRequest.detectNoop());
        assertEquals(updateRequest.fetchSource(), parsedUpdateRequest.fetchSource());
        assertEquals(updateRequest.script(), parsedUpdateRequest.script());
        if (updateRequest.doc() != null) {
            assertToXContentEquivalent(updateRequest.doc().source(), parsedUpdateRequest.doc().source(), xContentType);
        } else {
            assertNull(parsedUpdateRequest.doc());
        }
        if (updateRequest.upsertRequest() != null) {
            assertToXContentEquivalent(updateRequest.upsertRequest().source(), parsedUpdateRequest.upsertRequest().source(), xContentType);
        } else {
            assertNull(parsedUpdateRequest.upsertRequest());
        }
    }

    public void testUpdateWithDifferentContentTypes() {
        IllegalStateException exception = expectThrows(IllegalStateException.class, () -> {
            UpdateRequest updateRequest = new UpdateRequest();
            updateRequest.doc(new IndexRequest().source(singletonMap("field", "doc"), XContentType.JSON));
            updateRequest.upsert(new IndexRequest().source(singletonMap("field", "upsert"), XContentType.YAML));
            RequestConverters.update(updateRequest);
        });
        assertEquals("Update request cannot have different content types for doc [JSON] and upsert [YAML] documents",
                exception.getMessage());
    }

    public void testBulk() throws IOException {
        Map<String, String> expectedParams = new HashMap<>();

        BulkRequest bulkRequest = new BulkRequest();
        if (randomBoolean()) {
            String timeout = randomTimeValue();
            bulkRequest.timeout(timeout);
            expectedParams.put("timeout", timeout);
        } else {
            expectedParams.put("timeout", BulkShardRequest.DEFAULT_TIMEOUT.getStringRep());
        }

        setRandomRefreshPolicy(bulkRequest::setRefreshPolicy, expectedParams);

        XContentType xContentType = randomFrom(XContentType.JSON, XContentType.SMILE);

        int nbItems = randomIntBetween(10, 100);
        for (int i = 0; i < nbItems; i++) {
            String index = randomAlphaOfLength(5);
            String type = randomAlphaOfLength(5);
            String id = randomAlphaOfLength(5);

            BytesReference source = RandomObjects.randomSource(random(), xContentType);
            DocWriteRequest.OpType opType = randomFrom(DocWriteRequest.OpType.values());

            DocWriteRequest<?> docWriteRequest;
            if (opType == DocWriteRequest.OpType.INDEX) {
                IndexRequest indexRequest = new IndexRequest(index, type, id).source(source, xContentType);
                docWriteRequest = indexRequest;
                if (randomBoolean()) {
                    indexRequest.setPipeline(randomAlphaOfLength(5));
                }
            } else if (opType == DocWriteRequest.OpType.CREATE) {
                IndexRequest createRequest = new IndexRequest(index, type, id).source(source, xContentType).create(true);
                docWriteRequest = createRequest;
            } else if (opType == DocWriteRequest.OpType.UPDATE) {
                final UpdateRequest updateRequest = new UpdateRequest(index, type, id).doc(new IndexRequest().source(source, xContentType));
                docWriteRequest = updateRequest;
                if (randomBoolean()) {
                    updateRequest.retryOnConflict(randomIntBetween(1, 5));
                }
                if (randomBoolean()) {
                    randomizeFetchSourceContextParams(updateRequest::fetchSource, new HashMap<>());
                }
            } else if (opType == DocWriteRequest.OpType.DELETE) {
                docWriteRequest = new DeleteRequest(index, type, id);
            } else {
                throw new UnsupportedOperationException("optype [" + opType + "] not supported");
            }

            if (randomBoolean()) {
                docWriteRequest.routing(randomAlphaOfLength(10));
            }
            if (randomBoolean()) {
                docWriteRequest.version(randomNonNegativeLong());
            }
            if (randomBoolean()) {
                docWriteRequest.versionType(randomFrom(VersionType.values()));
            }
            bulkRequest.add(docWriteRequest);
        }

        Request request = RequestConverters.bulk(bulkRequest);
        assertEquals("/_bulk", request.getEndpoint());
        assertEquals(expectedParams, request.getParameters());
        assertEquals(HttpPost.METHOD_NAME, request.getMethod());
        assertEquals(xContentType.mediaTypeWithoutParameters(), request.getEntity().getContentType().getValue());
        byte[] content = new byte[(int) request.getEntity().getContentLength()];
        try (InputStream inputStream = request.getEntity().getContent()) {
            Streams.readFully(inputStream, content);
        }

        BulkRequest parsedBulkRequest = new BulkRequest();
        parsedBulkRequest.add(content, 0, content.length, xContentType);
        assertEquals(bulkRequest.numberOfActions(), parsedBulkRequest.numberOfActions());

        for (int i = 0; i < bulkRequest.numberOfActions(); i++) {
            DocWriteRequest<?> originalRequest = bulkRequest.requests().get(i);
            DocWriteRequest<?> parsedRequest = parsedBulkRequest.requests().get(i);

            assertEquals(originalRequest.opType(), parsedRequest.opType());
            assertEquals(originalRequest.index(), parsedRequest.index());
            assertEquals(originalRequest.type(), parsedRequest.type());
            assertEquals(originalRequest.id(), parsedRequest.id());
            assertEquals(originalRequest.routing(), parsedRequest.routing());
            assertEquals(originalRequest.version(), parsedRequest.version());
            assertEquals(originalRequest.versionType(), parsedRequest.versionType());

            DocWriteRequest.OpType opType = originalRequest.opType();
            if (opType == DocWriteRequest.OpType.INDEX) {
                IndexRequest indexRequest = (IndexRequest) originalRequest;
                IndexRequest parsedIndexRequest = (IndexRequest) parsedRequest;

                assertEquals(indexRequest.getPipeline(), parsedIndexRequest.getPipeline());
                assertToXContentEquivalent(indexRequest.source(), parsedIndexRequest.source(), xContentType);
            } else if (opType == DocWriteRequest.OpType.UPDATE) {
                UpdateRequest updateRequest = (UpdateRequest) originalRequest;
                UpdateRequest parsedUpdateRequest = (UpdateRequest) parsedRequest;

                assertEquals(updateRequest.retryOnConflict(), parsedUpdateRequest.retryOnConflict());
                assertEquals(updateRequest.fetchSource(), parsedUpdateRequest.fetchSource());
                if (updateRequest.doc() != null) {
                    assertToXContentEquivalent(updateRequest.doc().source(), parsedUpdateRequest.doc().source(), xContentType);
                } else {
                    assertNull(parsedUpdateRequest.doc());
                }
            }
        }
    }

    public void testBulkWithDifferentContentTypes() throws IOException {
        {
            BulkRequest bulkRequest = new BulkRequest();
            bulkRequest.add(new DeleteRequest("index", "type", "0"));
            bulkRequest.add(new UpdateRequest("index", "type", "1").script(mockScript("test")));
            bulkRequest.add(new DeleteRequest("index", "type", "2"));

            Request request = RequestConverters.bulk(bulkRequest);
            assertEquals(XContentType.JSON.mediaTypeWithoutParameters(), request.getEntity().getContentType().getValue());
        }
        {
            XContentType xContentType = randomFrom(XContentType.JSON, XContentType.SMILE);
            BulkRequest bulkRequest = new BulkRequest();
            bulkRequest.add(new DeleteRequest("index", "type", "0"));
            bulkRequest.add(new IndexRequest("index", "type", "0").source(singletonMap("field", "value"), xContentType));
            bulkRequest.add(new DeleteRequest("index", "type", "2"));

            Request request = RequestConverters.bulk(bulkRequest);
            assertEquals(xContentType.mediaTypeWithoutParameters(), request.getEntity().getContentType().getValue());
        }
        {
            XContentType xContentType = randomFrom(XContentType.JSON, XContentType.SMILE);
            UpdateRequest updateRequest = new UpdateRequest("index", "type", "0");
            if (randomBoolean()) {
                updateRequest.doc(new IndexRequest().source(singletonMap("field", "value"), xContentType));
            } else {
                updateRequest.upsert(new IndexRequest().source(singletonMap("field", "value"), xContentType));
            }

            Request request = RequestConverters.bulk(new BulkRequest().add(updateRequest));
            assertEquals(xContentType.mediaTypeWithoutParameters(), request.getEntity().getContentType().getValue());
        }
        {
            BulkRequest bulkRequest = new BulkRequest();
            bulkRequest.add(new IndexRequest("index", "type", "0").source(singletonMap("field", "value"), XContentType.SMILE));
            bulkRequest.add(new IndexRequest("index", "type", "1").source(singletonMap("field", "value"), XContentType.JSON));
            IllegalArgumentException exception = expectThrows(IllegalArgumentException.class, () -> RequestConverters.bulk(bulkRequest));
            assertEquals(
                    "Mismatching content-type found for request with content-type [JSON], " + "previous requests have content-type [SMILE]",
                    exception.getMessage());
        }
        {
            BulkRequest bulkRequest = new BulkRequest();
            bulkRequest.add(new IndexRequest("index", "type", "0").source(singletonMap("field", "value"), XContentType.JSON));
            bulkRequest.add(new IndexRequest("index", "type", "1").source(singletonMap("field", "value"), XContentType.JSON));
            bulkRequest.add(new UpdateRequest("index", "type", "2")
                    .doc(new IndexRequest().source(singletonMap("field", "value"), XContentType.JSON))
                    .upsert(new IndexRequest().source(singletonMap("field", "value"), XContentType.SMILE)));
            IllegalArgumentException exception = expectThrows(IllegalArgumentException.class, () -> RequestConverters.bulk(bulkRequest));
            assertEquals(
                    "Mismatching content-type found for request with content-type [SMILE], " + "previous requests have content-type [JSON]",
                    exception.getMessage());
        }
        {
            XContentType xContentType = randomFrom(XContentType.CBOR, XContentType.YAML);
            BulkRequest bulkRequest = new BulkRequest();
            bulkRequest.add(new DeleteRequest("index", "type", "0"));
            bulkRequest.add(new IndexRequest("index", "type", "1").source(singletonMap("field", "value"), XContentType.JSON));
            bulkRequest.add(new DeleteRequest("index", "type", "2"));
            bulkRequest.add(new DeleteRequest("index", "type", "3"));
            bulkRequest.add(new IndexRequest("index", "type", "4").source(singletonMap("field", "value"), XContentType.JSON));
            bulkRequest.add(new IndexRequest("index", "type", "1").source(singletonMap("field", "value"), xContentType));
            IllegalArgumentException exception = expectThrows(IllegalArgumentException.class, () -> RequestConverters.bulk(bulkRequest));
            assertEquals("Unsupported content-type found for request with content-type [" + xContentType
                    + "], only JSON and SMILE are supported", exception.getMessage());
        }
    }

    public void testSearchNullSource() throws IOException {
        SearchRequest searchRequest = new SearchRequest();
        Request request = RequestConverters.search(searchRequest);
        assertEquals(HttpPost.METHOD_NAME, request.getMethod());
        assertEquals("/_search", request.getEndpoint());
        assertNull(request.getEntity());
    }

    public void testSearch() throws Exception {
        String[] indices = randomIndicesNames(0, 5);
        SearchRequest searchRequest = new SearchRequest(indices);

        int numTypes = randomIntBetween(0, 5);
        String[] types = new String[numTypes];
        for (int i = 0; i < numTypes; i++) {
            types[i] = "type-" + randomAlphaOfLengthBetween(2, 5);
        }
        searchRequest.types(types);

        Map<String, String> expectedParams = new HashMap<>();
        setRandomSearchParams(searchRequest, expectedParams);
        setRandomIndicesOptions(searchRequest::indicesOptions, searchRequest::indicesOptions, expectedParams);

        SearchSourceBuilder searchSourceBuilder = new SearchSourceBuilder();
        // rarely skip setting the search source completely
        if (frequently()) {
            // frequently set the search source to have some content, otherwise leave it
            // empty but still set it
            if (frequently()) {
                if (randomBoolean()) {
                    searchSourceBuilder.size(randomIntBetween(0, Integer.MAX_VALUE));
                }
                if (randomBoolean()) {
                    searchSourceBuilder.from(randomIntBetween(0, Integer.MAX_VALUE));
                }
                if (randomBoolean()) {
                    searchSourceBuilder.minScore(randomFloat());
                }
                if (randomBoolean()) {
                    searchSourceBuilder.explain(randomBoolean());
                }
                if (randomBoolean()) {
                    searchSourceBuilder.profile(randomBoolean());
                }
                if (randomBoolean()) {
                    searchSourceBuilder.highlighter(new HighlightBuilder().field(randomAlphaOfLengthBetween(3, 10)));
                }
                if (randomBoolean()) {
                    searchSourceBuilder.query(new TermQueryBuilder(randomAlphaOfLengthBetween(3, 10), randomAlphaOfLengthBetween(3, 10)));
                }
                if (randomBoolean()) {
                    searchSourceBuilder.aggregation(new TermsAggregationBuilder(randomAlphaOfLengthBetween(3, 10), ValueType.STRING)
                            .field(randomAlphaOfLengthBetween(3, 10)));
                }
                if (randomBoolean()) {
                    searchSourceBuilder.suggest(new SuggestBuilder().addSuggestion(randomAlphaOfLengthBetween(3, 10),
                            new CompletionSuggestionBuilder(randomAlphaOfLengthBetween(3, 10))));
                }
                if (randomBoolean()) {
                    searchSourceBuilder.addRescorer(new QueryRescorerBuilder(
                            new TermQueryBuilder(randomAlphaOfLengthBetween(3, 10), randomAlphaOfLengthBetween(3, 10))));
                }
                if (randomBoolean()) {
                    searchSourceBuilder.collapse(new CollapseBuilder(randomAlphaOfLengthBetween(3, 10)));
                }
            }
            searchRequest.source(searchSourceBuilder);
        }

        Request request = RequestConverters.search(searchRequest);
        StringJoiner endpoint = new StringJoiner("/", "/", "");
        String index = String.join(",", indices);
        if (Strings.hasLength(index)) {
            endpoint.add(index);
        }
        String type = String.join(",", types);
        if (Strings.hasLength(type)) {
            endpoint.add(type);
        }
        endpoint.add("_search");
        assertEquals(HttpPost.METHOD_NAME, request.getMethod());
        assertEquals(endpoint.toString(), request.getEndpoint());
        assertEquals(expectedParams, request.getParameters());
        assertToXContentBody(searchSourceBuilder, request.getEntity());
    }

    public void testSearchNullIndicesAndTypes() {
        expectThrows(NullPointerException.class, () -> new SearchRequest((String[]) null));
        expectThrows(NullPointerException.class, () -> new SearchRequest().indices((String[]) null));
        expectThrows(NullPointerException.class, () -> new SearchRequest().types((String[]) null));
    }

    public void testMultiSearch() throws IOException {
        int numberOfSearchRequests = randomIntBetween(0, 32);
        MultiSearchRequest multiSearchRequest = new MultiSearchRequest();
        for (int i = 0; i < numberOfSearchRequests; i++) {
            SearchRequest searchRequest = randomSearchRequest(() -> {
                // No need to return a very complex SearchSourceBuilder here, that is tested
                // elsewhere
                SearchSourceBuilder searchSourceBuilder = new SearchSourceBuilder();
                searchSourceBuilder.from(randomInt(10));
                searchSourceBuilder.size(randomIntBetween(20, 100));
                return searchSourceBuilder;
            });
            // scroll is not supported in the current msearch api, so unset it:
            searchRequest.scroll((Scroll) null);
            // only expand_wildcards, ignore_unavailable and allow_no_indices can be
            // specified from msearch api, so unset other options:
            IndicesOptions randomlyGenerated = searchRequest.indicesOptions();
            IndicesOptions msearchDefault = new MultiSearchRequest().indicesOptions();
            searchRequest.indicesOptions(IndicesOptions.fromOptions(randomlyGenerated.ignoreUnavailable(),
                    randomlyGenerated.allowNoIndices(), randomlyGenerated.expandWildcardsOpen(), randomlyGenerated.expandWildcardsClosed(),
                    msearchDefault.allowAliasesToMultipleIndices(), msearchDefault.forbidClosedIndices(), msearchDefault.ignoreAliases()));
            multiSearchRequest.add(searchRequest);
        }

        Map<String, String> expectedParams = new HashMap<>();
        expectedParams.put(RestSearchAction.TYPED_KEYS_PARAM, "true");
        if (randomBoolean()) {
            multiSearchRequest.maxConcurrentSearchRequests(randomIntBetween(1, 8));
            expectedParams.put("max_concurrent_searches", Integer.toString(multiSearchRequest.maxConcurrentSearchRequests()));
        }

        Request request = RequestConverters.multiSearch(multiSearchRequest);
        assertEquals("/_msearch", request.getEndpoint());
        assertEquals(HttpPost.METHOD_NAME, request.getMethod());
        assertEquals(expectedParams, request.getParameters());

        List<SearchRequest> requests = new ArrayList<>();
        CheckedBiConsumer<SearchRequest, XContentParser, IOException> consumer = (searchRequest, p) -> {
            SearchSourceBuilder searchSourceBuilder = SearchSourceBuilder.fromXContent(p, false);
            if (searchSourceBuilder.equals(new SearchSourceBuilder()) == false) {
                searchRequest.source(searchSourceBuilder);
            }
            requests.add(searchRequest);
        };
        MultiSearchRequest.readMultiLineFormat(new BytesArray(EntityUtils.toByteArray(request.getEntity())),
                REQUEST_BODY_CONTENT_TYPE.xContent(), consumer, null, multiSearchRequest.indicesOptions(), null, null, null,
                xContentRegistry(), true);
        assertEquals(requests, multiSearchRequest.requests());
    }

    public void testSearchScroll() throws IOException {
        SearchScrollRequest searchScrollRequest = new SearchScrollRequest();
        searchScrollRequest.scrollId(randomAlphaOfLengthBetween(5, 10));
        if (randomBoolean()) {
            searchScrollRequest.scroll(randomPositiveTimeValue());
        }
        Request request = RequestConverters.searchScroll(searchScrollRequest);
        assertEquals(HttpPost.METHOD_NAME, request.getMethod());
        assertEquals("/_search/scroll", request.getEndpoint());
        assertEquals(0, request.getParameters().size());
        assertToXContentBody(searchScrollRequest, request.getEntity());
        assertEquals(REQUEST_BODY_CONTENT_TYPE.mediaTypeWithoutParameters(), request.getEntity().getContentType().getValue());
    }

    public void testClearScroll() throws IOException {
        ClearScrollRequest clearScrollRequest = new ClearScrollRequest();
        int numScrolls = randomIntBetween(1, 10);
        for (int i = 0; i < numScrolls; i++) {
            clearScrollRequest.addScrollId(randomAlphaOfLengthBetween(5, 10));
        }
        Request request = RequestConverters.clearScroll(clearScrollRequest);
        assertEquals(HttpDelete.METHOD_NAME, request.getMethod());
        assertEquals("/_search/scroll", request.getEndpoint());
        assertEquals(0, request.getParameters().size());
        assertToXContentBody(clearScrollRequest, request.getEntity());
        assertEquals(REQUEST_BODY_CONTENT_TYPE.mediaTypeWithoutParameters(), request.getEntity().getContentType().getValue());
    }

    public void testSearchTemplate() throws Exception {
        // Create a random request.
        String[] indices = randomIndicesNames(0, 5);
        SearchRequest searchRequest = new SearchRequest(indices);

        Map<String, String> expectedParams = new HashMap<>();
        setRandomSearchParams(searchRequest, expectedParams);
        setRandomIndicesOptions(searchRequest::indicesOptions, searchRequest::indicesOptions, expectedParams);

        SearchTemplateRequest searchTemplateRequest = new SearchTemplateRequest(searchRequest);

        searchTemplateRequest.setScript("{\"query\": { \"match\" : { \"{{field}}\" : \"{{value}}\" }}}");
        searchTemplateRequest.setScriptType(ScriptType.INLINE);
        searchTemplateRequest.setProfile(randomBoolean());

        Map<String, Object> scriptParams = new HashMap<>();
        scriptParams.put("field", "name");
        scriptParams.put("value", "soren");
        searchTemplateRequest.setScriptParams(scriptParams);

        // Verify that the resulting REST request looks as expected.
        Request request = RequestConverters.searchTemplate(searchTemplateRequest);
        StringJoiner endpoint = new StringJoiner("/", "/", "");
        String index = String.join(",", indices);
        if (Strings.hasLength(index)) {
            endpoint.add(index);
        }
        endpoint.add("_search/template");

        assertEquals(HttpGet.METHOD_NAME, request.getMethod());
        assertEquals(endpoint.toString(), request.getEndpoint());
        assertEquals(expectedParams, request.getParameters());
        assertToXContentBody(searchTemplateRequest, request.getEntity());
    }

    public void testRenderSearchTemplate() throws Exception {
        // Create a simple request.
        SearchTemplateRequest searchTemplateRequest = new SearchTemplateRequest();
        searchTemplateRequest.setSimulate(true); // Setting simulate true means the template should only be rendered.

        searchTemplateRequest.setScript("template1");
        searchTemplateRequest.setScriptType(ScriptType.STORED);
        searchTemplateRequest.setProfile(randomBoolean());

        Map<String, Object> scriptParams = new HashMap<>();
        scriptParams.put("field", "name");
        scriptParams.put("value", "soren");
        searchTemplateRequest.setScriptParams(scriptParams);

        // Verify that the resulting REST request looks as expected.
        Request request = RequestConverters.searchTemplate(searchTemplateRequest);
        String endpoint = "_render/template";

        assertEquals(HttpGet.METHOD_NAME, request.getMethod());
        assertEquals(endpoint, request.getEndpoint());
        assertEquals(Collections.emptyMap(), request.getParameters());
        assertToXContentBody(searchTemplateRequest, request.getEntity());
    }

    public void testMultiSearchTemplate() throws Exception {
        final int numSearchRequests = randomIntBetween(1, 10);
        MultiSearchTemplateRequest multiSearchTemplateRequest = new MultiSearchTemplateRequest();

        for (int i = 0; i < numSearchRequests; i++) {
            // Create a random request.
            String[] indices = randomIndicesNames(0, 5);
            SearchRequest searchRequest = new SearchRequest(indices);

            Map<String, String> expectedParams = new HashMap<>();
            setRandomSearchParams(searchRequest, expectedParams);

            // scroll is not supported in the current msearch or msearchtemplate api, so unset it:
            searchRequest.scroll((Scroll) null);
            // batched reduce size is currently not set-able on a per-request basis as it is a query string parameter only
            searchRequest.setBatchedReduceSize(SearchRequest.DEFAULT_BATCHED_REDUCE_SIZE);

            setRandomIndicesOptions(searchRequest::indicesOptions, searchRequest::indicesOptions, expectedParams);

            SearchTemplateRequest searchTemplateRequest = new SearchTemplateRequest(searchRequest);

            searchTemplateRequest.setScript("{\"query\": { \"match\" : { \"{{field}}\" : \"{{value}}\" }}}");
            searchTemplateRequest.setScriptType(ScriptType.INLINE);
            searchTemplateRequest.setProfile(randomBoolean());

            Map<String, Object> scriptParams = new HashMap<>();
            scriptParams.put("field", "name");
            scriptParams.put("value", randomAlphaOfLengthBetween(2, 5));
            searchTemplateRequest.setScriptParams(scriptParams);

            multiSearchTemplateRequest.add(searchTemplateRequest);
        }

        Request multiRequest = RequestConverters.multiSearchTemplate(multiSearchTemplateRequest);

        assertEquals(HttpPost.METHOD_NAME, multiRequest.getMethod());
        assertEquals("/_msearch/template", multiRequest.getEndpoint());
        List<SearchTemplateRequest> searchRequests = multiSearchTemplateRequest.requests();
        assertEquals(numSearchRequests, searchRequests.size());

        HttpEntity actualEntity = multiRequest.getEntity();
        byte[] expectedBytes = MultiSearchTemplateRequest.writeMultiLineFormat(multiSearchTemplateRequest, XContentType.JSON.xContent());
        assertEquals(XContentType.JSON.mediaTypeWithoutParameters(), actualEntity.getContentType().getValue());
        assertEquals(new BytesArray(expectedBytes), new BytesArray(EntityUtils.toByteArray(actualEntity)));
    }

    public void testExistsAlias() {
        GetAliasesRequest getAliasesRequest = new GetAliasesRequest();
        String[] indices = randomBoolean() ? null : randomIndicesNames(0, 5);
        getAliasesRequest.indices(indices);
        // the HEAD endpoint requires at least an alias or an index
        boolean hasIndices = indices != null && indices.length > 0;
        String[] aliases;
        if (hasIndices) {
            aliases = randomBoolean() ? null : randomIndicesNames(0, 5);
        } else {
            aliases = randomIndicesNames(1, 5);
        }
        getAliasesRequest.aliases(aliases);
        Map<String, String> expectedParams = new HashMap<>();
        setRandomLocal(getAliasesRequest, expectedParams);
        setRandomIndicesOptions(getAliasesRequest::indicesOptions, getAliasesRequest::indicesOptions, expectedParams);

        Request request = RequestConverters.existsAlias(getAliasesRequest);
        StringJoiner expectedEndpoint = new StringJoiner("/", "/", "");
        if (indices != null && indices.length > 0) {
            expectedEndpoint.add(String.join(",", indices));
        }
        expectedEndpoint.add("_alias");
        if (aliases != null && aliases.length > 0) {
            expectedEndpoint.add(String.join(",", aliases));
        }
        assertEquals(HttpHead.METHOD_NAME, request.getMethod());
        assertEquals(expectedEndpoint.toString(), request.getEndpoint());
        assertEquals(expectedParams, request.getParameters());
        assertNull(request.getEntity());
    }

    public void testExistsAliasNoAliasNoIndex() {
        {
            GetAliasesRequest getAliasesRequest = new GetAliasesRequest();
            IllegalArgumentException iae = expectThrows(IllegalArgumentException.class,
                    () -> RequestConverters.existsAlias(getAliasesRequest));
            assertEquals("existsAlias requires at least an alias or an index", iae.getMessage());
        }
        {
            GetAliasesRequest getAliasesRequest = new GetAliasesRequest((String[]) null);
            getAliasesRequest.indices((String[]) null);
            IllegalArgumentException iae = expectThrows(IllegalArgumentException.class,
                    () -> RequestConverters.existsAlias(getAliasesRequest));
            assertEquals("existsAlias requires at least an alias or an index", iae.getMessage());
        }
    }

    public void testExplain() throws IOException {
        String index = randomAlphaOfLengthBetween(3, 10);
        String type = randomAlphaOfLengthBetween(3, 10);
        String id = randomAlphaOfLengthBetween(3, 10);

        ExplainRequest explainRequest = new ExplainRequest(index, type, id);
        explainRequest.query(QueryBuilders.termQuery(randomAlphaOfLengthBetween(3, 10), randomAlphaOfLengthBetween(3, 10)));

        Map<String, String> expectedParams = new HashMap<>();

        if (randomBoolean()) {
            String routing = randomAlphaOfLengthBetween(3, 10);
            explainRequest.routing(routing);
            expectedParams.put("routing", routing);
        }
        if (randomBoolean()) {
            String preference = randomAlphaOfLengthBetween(3, 10);
            explainRequest.preference(preference);
            expectedParams.put("preference", preference);
        }
        if (randomBoolean()) {
            String[] storedFields = generateRandomStringArray(10, 5, false, false);
            String storedFieldsParams = randomFields(storedFields);
            explainRequest.storedFields(storedFields);
            expectedParams.put("stored_fields", storedFieldsParams);
        }
        if (randomBoolean()) {
            randomizeFetchSourceContextParams(explainRequest::fetchSourceContext, expectedParams);
        }

        Request request = RequestConverters.explain(explainRequest);
        StringJoiner endpoint = new StringJoiner("/", "/", "");
        endpoint.add(index)
            .add(type)
            .add(id)
            .add("_explain");

        assertEquals(HttpGet.METHOD_NAME, request.getMethod());
        assertEquals(endpoint.toString(), request.getEndpoint());
        assertEquals(expectedParams, request.getParameters());
        assertToXContentBody(explainRequest, request.getEntity());
    }

    public void testFieldCaps() {
        // Create a random request.
        String[] indices = randomIndicesNames(0, 5);
        String[] fields = generateRandomStringArray(5, 10, false, false);

        FieldCapabilitiesRequest fieldCapabilitiesRequest = new FieldCapabilitiesRequest().indices(indices).fields(fields);

        Map<String, String> indicesOptionsParams = new HashMap<>();
        setRandomIndicesOptions(fieldCapabilitiesRequest::indicesOptions, fieldCapabilitiesRequest::indicesOptions, indicesOptionsParams);

        Request request = RequestConverters.fieldCaps(fieldCapabilitiesRequest);

        // Verify that the resulting REST request looks as expected.
        StringJoiner endpoint = new StringJoiner("/", "/", "");
        String joinedIndices = String.join(",", indices);
        if (!joinedIndices.isEmpty()) {
            endpoint.add(joinedIndices);
        }
        endpoint.add("_field_caps");

        assertEquals(endpoint.toString(), request.getEndpoint());
        assertEquals(4, request.getParameters().size());

        // Note that we don't check the field param value explicitly, as field names are
        // passed through
        // a hash set before being added to the request, and can appear in a
        // non-deterministic order.
        assertThat(request.getParameters(), hasKey("fields"));
        String[] requestFields = Strings.splitStringByCommaToArray(request.getParameters().get("fields"));
        assertEquals(new HashSet<>(Arrays.asList(fields)), new HashSet<>(Arrays.asList(requestFields)));

        for (Map.Entry<String, String> param : indicesOptionsParams.entrySet()) {
            assertThat(request.getParameters(), hasEntry(param.getKey(), param.getValue()));
        }

        assertNull(request.getEntity());
    }

    public void testRankEval() throws Exception {
        RankEvalSpec spec = new RankEvalSpec(
                Collections.singletonList(new RatedRequest("queryId", Collections.emptyList(), new SearchSourceBuilder())),
                new PrecisionAtK());
        String[] indices = randomIndicesNames(0, 5);
        RankEvalRequest rankEvalRequest = new RankEvalRequest(spec, indices);
        Map<String, String> expectedParams = new HashMap<>();
        setRandomIndicesOptions(rankEvalRequest::indicesOptions, rankEvalRequest::indicesOptions, expectedParams);

        Request request = RequestConverters.rankEval(rankEvalRequest);
        StringJoiner endpoint = new StringJoiner("/", "/", "");
        String index = String.join(",", indices);
        if (Strings.hasLength(index)) {
            endpoint.add(index);
        }
        endpoint.add(RestRankEvalAction.ENDPOINT);
        assertEquals(endpoint.toString(), request.getEndpoint());
        assertEquals(3, request.getParameters().size());
        assertEquals(expectedParams, request.getParameters());
        assertToXContentBody(spec, request.getEntity());
    }

    public void testSplit() throws IOException {
        resizeTest(ResizeType.SPLIT, RequestConverters::split);
    }

    public void testSplitWrongResizeType() {
        ResizeRequest resizeRequest = new ResizeRequest("target", "source");
        resizeRequest.setResizeType(ResizeType.SHRINK);
        IllegalArgumentException iae = expectThrows(IllegalArgumentException.class, () -> RequestConverters.split(resizeRequest));
        assertEquals("Wrong resize type [SHRINK] for indices split request", iae.getMessage());
    }

    public void testShrinkWrongResizeType() {
        ResizeRequest resizeRequest = new ResizeRequest("target", "source");
        resizeRequest.setResizeType(ResizeType.SPLIT);
        IllegalArgumentException iae = expectThrows(IllegalArgumentException.class, () -> RequestConverters.shrink(resizeRequest));
        assertEquals("Wrong resize type [SPLIT] for indices shrink request", iae.getMessage());
    }

    public void testShrink() throws IOException {
        resizeTest(ResizeType.SHRINK, RequestConverters::shrink);
    }

    private static void resizeTest(ResizeType resizeType, CheckedFunction<ResizeRequest, Request, IOException> function)
            throws IOException {
        String[] indices = randomIndicesNames(2, 2);
        ResizeRequest resizeRequest = new ResizeRequest(indices[0], indices[1]);
        resizeRequest.setResizeType(resizeType);
        Map<String, String> expectedParams = new HashMap<>();
        setRandomMasterTimeout(resizeRequest, expectedParams);
        setRandomTimeout(resizeRequest::timeout, resizeRequest.timeout(), expectedParams);

        if (randomBoolean()) {
            CreateIndexRequest createIndexRequest = new CreateIndexRequest(randomAlphaOfLengthBetween(3, 10));
            if (randomBoolean()) {
                createIndexRequest.settings(randomIndexSettings());
            }
            if (randomBoolean()) {
                randomAliases(createIndexRequest);
            }
            resizeRequest.setTargetIndex(createIndexRequest);
        }
        setRandomWaitForActiveShards(resizeRequest::setWaitForActiveShards, expectedParams);

        Request request = function.apply(resizeRequest);
        assertEquals(HttpPut.METHOD_NAME, request.getMethod());
        String expectedEndpoint = "/" + resizeRequest.getSourceIndex() + "/_" + resizeType.name().toLowerCase(Locale.ROOT) + "/"
                + resizeRequest.getTargetIndexRequest().index();
        assertEquals(expectedEndpoint, request.getEndpoint());
        assertEquals(expectedParams, request.getParameters());
        assertToXContentBody(resizeRequest, request.getEntity());
    }

    public void testPutPipeline() throws IOException {
        String pipelineId = "some_pipeline_id";
        PutPipelineRequest request = new PutPipelineRequest(
            "some_pipeline_id",
            new BytesArray("{}".getBytes(StandardCharsets.UTF_8)),
            XContentType.JSON
        );
        Map<String, String> expectedParams = new HashMap<>();
        setRandomMasterTimeout(request, expectedParams);
        setRandomTimeout(request::timeout, AcknowledgedRequest.DEFAULT_ACK_TIMEOUT, expectedParams);

        Request expectedRequest = RequestConverters.putPipeline(request);
        StringJoiner endpoint = new StringJoiner("/", "/", "");
        endpoint.add("_ingest/pipeline");
        endpoint.add(pipelineId);
        assertEquals(endpoint.toString(), expectedRequest.getEndpoint());
        assertEquals(HttpPut.METHOD_NAME, expectedRequest.getMethod());
        assertEquals(expectedParams, expectedRequest.getParameters());
    }

    public void testGetPipeline() {
        String pipelineId = "some_pipeline_id";
        Map<String, String> expectedParams = new HashMap<>();
        GetPipelineRequest request = new GetPipelineRequest("some_pipeline_id");
        setRandomMasterTimeout(request, expectedParams);
        Request expectedRequest = RequestConverters.getPipeline(request);
        StringJoiner endpoint = new StringJoiner("/", "/", "");
        endpoint.add("_ingest/pipeline");
        endpoint.add(pipelineId);
        assertEquals(endpoint.toString(), expectedRequest.getEndpoint());
        assertEquals(HttpGet.METHOD_NAME, expectedRequest.getMethod());
        assertEquals(expectedParams, expectedRequest.getParameters());
    }

    public void testDeletePipeline() {
        String pipelineId = "some_pipeline_id";
        Map<String, String> expectedParams = new HashMap<>();
        DeletePipelineRequest request = new DeletePipelineRequest(pipelineId);
        setRandomMasterTimeout(request, expectedParams);
        setRandomTimeout(request::timeout, AcknowledgedRequest.DEFAULT_ACK_TIMEOUT, expectedParams);
        Request expectedRequest = RequestConverters.deletePipeline(request);
        StringJoiner endpoint = new StringJoiner("/", "/", "");
        endpoint.add("_ingest/pipeline");
        endpoint.add(pipelineId);
        assertEquals(endpoint.toString(), expectedRequest.getEndpoint());
        assertEquals(HttpDelete.METHOD_NAME, expectedRequest.getMethod());
        assertEquals(expectedParams, expectedRequest.getParameters());
    }

    public void testSimulatePipeline() throws IOException {
        String pipelineId = randomBoolean() ? "some_pipeline_id" : null;
        boolean verbose = randomBoolean();
        String json = "{\"pipeline\":{" +
            "\"description\":\"_description\"," +
            "\"processors\":[{\"set\":{\"field\":\"field2\",\"value\":\"_value\"}}]}," +
            "\"docs\":[{\"_index\":\"index\",\"_type\":\"_doc\",\"_id\":\"id\",\"_source\":{\"foo\":\"rab\"}}]}";
        SimulatePipelineRequest request = new SimulatePipelineRequest(
            new BytesArray(json.getBytes(StandardCharsets.UTF_8)),
            XContentType.JSON
        );
        request.setId(pipelineId);
        request.setVerbose(verbose);
        Map<String, String> expectedParams = new HashMap<>();
        expectedParams.put("verbose", Boolean.toString(verbose));

        Request expectedRequest = RequestConverters.simulatePipeline(request);
        StringJoiner endpoint = new StringJoiner("/", "/", "");
        endpoint.add("_ingest/pipeline");
        if (pipelineId != null && !pipelineId.isEmpty())
            endpoint.add(pipelineId);
        endpoint.add("_simulate");
        assertEquals(endpoint.toString(), expectedRequest.getEndpoint());
        assertEquals(HttpPost.METHOD_NAME, expectedRequest.getMethod());
        assertEquals(expectedParams, expectedRequest.getParameters());
        assertToXContentBody(request, expectedRequest.getEntity());
    }

    public void testRollover() throws IOException {
        RolloverRequest rolloverRequest = new RolloverRequest(randomAlphaOfLengthBetween(3, 10),
                randomBoolean() ? null : randomAlphaOfLengthBetween(3, 10));
        Map<String, String> expectedParams = new HashMap<>();
        setRandomTimeout(rolloverRequest::timeout, rolloverRequest.timeout(), expectedParams);
        setRandomMasterTimeout(rolloverRequest, expectedParams);
        if (randomBoolean()) {
            rolloverRequest.dryRun(randomBoolean());
            if (rolloverRequest.isDryRun()) {
                expectedParams.put("dry_run", "true");
            }
        }
        if (randomBoolean()) {
            rolloverRequest.addMaxIndexAgeCondition(new TimeValue(randomNonNegativeLong()));
        }
        if (randomBoolean()) {
            String type = randomAlphaOfLengthBetween(3, 10);
            rolloverRequest.getCreateIndexRequest().mapping(type, RandomCreateIndexGenerator.randomMapping(type));
        }
        if (randomBoolean()) {
            RandomCreateIndexGenerator.randomAliases(rolloverRequest.getCreateIndexRequest());
        }
        if (randomBoolean()) {
            rolloverRequest.getCreateIndexRequest().settings(RandomCreateIndexGenerator.randomIndexSettings());
        }
        setRandomWaitForActiveShards(rolloverRequest.getCreateIndexRequest()::waitForActiveShards, expectedParams);

        Request request = RequestConverters.rollover(rolloverRequest);
        if (rolloverRequest.getNewIndexName() == null) {
            assertEquals("/" + rolloverRequest.getAlias() + "/_rollover", request.getEndpoint());
        } else {
            assertEquals("/" + rolloverRequest.getAlias() + "/_rollover/" + rolloverRequest.getNewIndexName(), request.getEndpoint());
        }
        assertEquals(HttpPost.METHOD_NAME, request.getMethod());
        assertToXContentBody(rolloverRequest, request.getEntity());
        assertEquals(expectedParams, request.getParameters());
    }

    public void testGetAlias() {
        GetAliasesRequest getAliasesRequest = new GetAliasesRequest();

        Map<String, String> expectedParams = new HashMap<>();
        setRandomLocal(getAliasesRequest, expectedParams);
        setRandomIndicesOptions(getAliasesRequest::indicesOptions, getAliasesRequest::indicesOptions, expectedParams);

        String[] indices = randomBoolean() ? null : randomIndicesNames(0, 2);
        String[] aliases = randomBoolean() ? null : randomIndicesNames(0, 2);
        getAliasesRequest.indices(indices);
        getAliasesRequest.aliases(aliases);

        Request request = RequestConverters.getAlias(getAliasesRequest);
        StringJoiner expectedEndpoint = new StringJoiner("/", "/", "");

        if (false == CollectionUtils.isEmpty(indices)) {
            expectedEndpoint.add(String.join(",", indices));
        }
        expectedEndpoint.add("_alias");

        if (false == CollectionUtils.isEmpty(aliases)) {
            expectedEndpoint.add(String.join(",", aliases));
        }

        assertEquals(HttpGet.METHOD_NAME, request.getMethod());
        assertEquals(expectedEndpoint.toString(), request.getEndpoint());
        assertEquals(expectedParams, request.getParameters());
        assertNull(request.getEntity());
    }

    public void testIndexPutSettings() throws IOException {
        String[] indices = randomBoolean() ? null : randomIndicesNames(0, 2);
        UpdateSettingsRequest updateSettingsRequest = new UpdateSettingsRequest(indices);
        Map<String, String> expectedParams = new HashMap<>();
        setRandomMasterTimeout(updateSettingsRequest, expectedParams);
        setRandomTimeout(updateSettingsRequest::timeout, AcknowledgedRequest.DEFAULT_ACK_TIMEOUT, expectedParams);
        setRandomIndicesOptions(updateSettingsRequest::indicesOptions, updateSettingsRequest::indicesOptions, expectedParams);
        if (randomBoolean()) {
            updateSettingsRequest.setPreserveExisting(randomBoolean());
            if (updateSettingsRequest.isPreserveExisting()) {
                expectedParams.put("preserve_existing", "true");
            }
        }

        Request request = RequestConverters.indexPutSettings(updateSettingsRequest);
        StringJoiner endpoint = new StringJoiner("/", "/", "");
        if (indices != null && indices.length > 0) {
            endpoint.add(String.join(",", indices));
        }
        endpoint.add("_settings");
        assertThat(endpoint.toString(), equalTo(request.getEndpoint()));
        assertEquals(HttpPut.METHOD_NAME, request.getMethod());
        assertToXContentBody(updateSettingsRequest, request.getEntity());
        assertEquals(expectedParams, request.getParameters());
    }

    public void testGetRepositories() {
        Map<String, String> expectedParams = new HashMap<>();
        StringBuilder endpoint = new StringBuilder("/_snapshot");

        GetRepositoriesRequest getRepositoriesRequest = new GetRepositoriesRequest();
        setRandomMasterTimeout(getRepositoriesRequest, expectedParams);
        setRandomLocal(getRepositoriesRequest, expectedParams);

        if (randomBoolean()) {
            String[] entries = new String[] { "a", "b", "c" };
            getRepositoriesRequest.repositories(entries);
            endpoint.append("/" + String.join(",", entries));
        }

        Request request = RequestConverters.getRepositories(getRepositoriesRequest);
        assertThat(endpoint.toString(), equalTo(request.getEndpoint()));
        assertThat(HttpGet.METHOD_NAME, equalTo(request.getMethod()));
        assertThat(expectedParams, equalTo(request.getParameters()));
    }

    public void testCreateRepository() throws IOException {
        String repository = randomIndicesNames(1, 1)[0];
        String endpoint = "/_snapshot/" + repository;
        Path repositoryLocation = PathUtils.get(".");
        PutRepositoryRequest putRepositoryRequest = new PutRepositoryRequest(repository);
        putRepositoryRequest.type(FsRepository.TYPE);
        putRepositoryRequest.verify(randomBoolean());

        putRepositoryRequest.settings(
            Settings.builder()
                .put(FsRepository.LOCATION_SETTING.getKey(), repositoryLocation)
                .put(FsRepository.COMPRESS_SETTING.getKey(), randomBoolean())
                .put(FsRepository.CHUNK_SIZE_SETTING.getKey(), randomIntBetween(100, 1000), ByteSizeUnit.BYTES)
                .build());

        Request request = RequestConverters.createRepository(putRepositoryRequest);
        assertThat(endpoint, equalTo(request.getEndpoint()));
        assertThat(HttpPut.METHOD_NAME, equalTo(request.getMethod()));
        assertToXContentBody(putRepositoryRequest, request.getEntity());
    }

    public void testDeleteRepository() {
        Map<String, String> expectedParams = new HashMap<>();
        String repository = randomIndicesNames(1, 1)[0];

        StringBuilder endpoint = new StringBuilder("/_snapshot/" + repository);

        DeleteRepositoryRequest deleteRepositoryRequest = new DeleteRepositoryRequest();
        deleteRepositoryRequest.name(repository);
        setRandomMasterTimeout(deleteRepositoryRequest, expectedParams);
        setRandomTimeout(deleteRepositoryRequest::timeout, AcknowledgedRequest.DEFAULT_ACK_TIMEOUT, expectedParams);

        Request request = RequestConverters.deleteRepository(deleteRepositoryRequest);
        assertThat(endpoint.toString(), equalTo(request.getEndpoint()));
        assertThat(HttpDelete.METHOD_NAME, equalTo(request.getMethod()));
        assertThat(expectedParams, equalTo(request.getParameters()));
        assertNull(request.getEntity());
    }

    public void testVerifyRepository() {
        Map<String, String> expectedParams = new HashMap<>();
        String repository = randomIndicesNames(1, 1)[0];
        String endpoint = "/_snapshot/" + repository + "/_verify";

        VerifyRepositoryRequest verifyRepositoryRequest = new VerifyRepositoryRequest(repository);
        setRandomMasterTimeout(verifyRepositoryRequest, expectedParams);
        setRandomTimeout(verifyRepositoryRequest::timeout, AcknowledgedRequest.DEFAULT_ACK_TIMEOUT, expectedParams);

        Request request = RequestConverters.verifyRepository(verifyRepositoryRequest);
        assertThat(endpoint, equalTo(request.getEndpoint()));
        assertThat(HttpPost.METHOD_NAME, equalTo(request.getMethod()));
        assertThat(expectedParams, equalTo(request.getParameters()));
    }

    public void testCreateSnapshot() throws IOException {
        Map<String, String> expectedParams = new HashMap<>();
        String repository = randomIndicesNames(1, 1)[0];
        String snapshot = "snapshot-" + generateRandomStringArray(1, randomInt(10), false, false)[0];
        String endpoint = "/_snapshot/" + repository + "/" + snapshot;

        CreateSnapshotRequest createSnapshotRequest = new CreateSnapshotRequest(repository, snapshot);
        setRandomMasterTimeout(createSnapshotRequest, expectedParams);
        Boolean waitForCompletion = randomBoolean();
        createSnapshotRequest.waitForCompletion(waitForCompletion);

        if (waitForCompletion) {
            expectedParams.put("wait_for_completion", waitForCompletion.toString());
        }

        Request request = RequestConverters.createSnapshot(createSnapshotRequest);
        assertThat(endpoint, equalTo(request.getEndpoint()));
        assertThat(HttpPut.METHOD_NAME, equalTo(request.getMethod()));
        assertThat(expectedParams, equalTo(request.getParameters()));
        assertToXContentBody(createSnapshotRequest, request.getEntity());
    }

    public void testGetSnapshots() {
        Map<String, String> expectedParams = new HashMap<>();
        String repository = randomIndicesNames(1, 1)[0];
        String snapshot1 = "snapshot1-" + randomAlphaOfLengthBetween(2, 5).toLowerCase(Locale.ROOT);
        String snapshot2 = "snapshot2-" + randomAlphaOfLengthBetween(2, 5).toLowerCase(Locale.ROOT);

        String endpoint = String.format(Locale.ROOT, "/_snapshot/%s/%s,%s", repository, snapshot1, snapshot2);

        GetSnapshotsRequest getSnapshotsRequest = new GetSnapshotsRequest();
        getSnapshotsRequest.repository(repository);
        getSnapshotsRequest.snapshots(Arrays.asList(snapshot1, snapshot2).toArray(new String[0]));
        setRandomMasterTimeout(getSnapshotsRequest, expectedParams);

        if (randomBoolean()) {
            boolean ignoreUnavailable = randomBoolean();
            getSnapshotsRequest.ignoreUnavailable(ignoreUnavailable);
            expectedParams.put("ignore_unavailable", Boolean.toString(ignoreUnavailable));
        } else {
            expectedParams.put("ignore_unavailable", Boolean.FALSE.toString());
        }

        if (randomBoolean()) {
            boolean verbose = randomBoolean();
            getSnapshotsRequest.verbose(verbose);
            expectedParams.put("verbose", Boolean.toString(verbose));
        } else {
            expectedParams.put("verbose", Boolean.TRUE.toString());
        }

        Request request = RequestConverters.getSnapshots(getSnapshotsRequest);
        assertThat(endpoint, equalTo(request.getEndpoint()));
        assertThat(HttpGet.METHOD_NAME, equalTo(request.getMethod()));
        assertThat(expectedParams, equalTo(request.getParameters()));
        assertNull(request.getEntity());
    }

    public void testGetAllSnapshots() {
        Map<String, String> expectedParams = new HashMap<>();
        String repository = randomIndicesNames(1, 1)[0];

        String endpoint = String.format(Locale.ROOT, "/_snapshot/%s/_all", repository);

        GetSnapshotsRequest getSnapshotsRequest = new GetSnapshotsRequest(repository);
        setRandomMasterTimeout(getSnapshotsRequest, expectedParams);

        boolean ignoreUnavailable = randomBoolean();
        getSnapshotsRequest.ignoreUnavailable(ignoreUnavailable);
        expectedParams.put("ignore_unavailable", Boolean.toString(ignoreUnavailable));

        boolean verbose = randomBoolean();
        getSnapshotsRequest.verbose(verbose);
        expectedParams.put("verbose", Boolean.toString(verbose));

        Request request = RequestConverters.getSnapshots(getSnapshotsRequest);
        assertThat(endpoint, equalTo(request.getEndpoint()));
        assertThat(HttpGet.METHOD_NAME, equalTo(request.getMethod()));
        assertThat(expectedParams, equalTo(request.getParameters()));
        assertNull(request.getEntity());
    }

    public void testSnapshotsStatus() {
        Map<String, String> expectedParams = new HashMap<>();
        String repository = randomIndicesNames(1, 1)[0];
        String[] snapshots = randomIndicesNames(1, 5);
        StringBuilder snapshotNames = new StringBuilder(snapshots[0]);
        for (int idx = 1; idx < snapshots.length; idx++) {
            snapshotNames.append(",").append(snapshots[idx]);
        }
        boolean ignoreUnavailable = randomBoolean();
        String endpoint = "/_snapshot/" + repository + "/" + snapshotNames.toString() + "/_status";

        SnapshotsStatusRequest snapshotsStatusRequest = new SnapshotsStatusRequest(repository, snapshots);
        setRandomMasterTimeout(snapshotsStatusRequest, expectedParams);
        snapshotsStatusRequest.ignoreUnavailable(ignoreUnavailable);
        expectedParams.put("ignore_unavailable", Boolean.toString(ignoreUnavailable));

        Request request = RequestConverters.snapshotsStatus(snapshotsStatusRequest);
        assertThat(request.getEndpoint(), equalTo(endpoint));
        assertThat(request.getMethod(), equalTo(HttpGet.METHOD_NAME));
        assertThat(request.getParameters(), equalTo(expectedParams));
        assertThat(request.getEntity(), is(nullValue()));
    }

    public void testRestoreSnapshot() throws IOException {
        Map<String, String> expectedParams = new HashMap<>();
        String repository = randomIndicesNames(1, 1)[0];
        String snapshot = "snapshot-" + randomAlphaOfLengthBetween(2, 5).toLowerCase(Locale.ROOT);
        String endpoint = String.format(Locale.ROOT, "/_snapshot/%s/%s/_restore", repository, snapshot);

        RestoreSnapshotRequest restoreSnapshotRequest = new RestoreSnapshotRequest(repository, snapshot);
        setRandomMasterTimeout(restoreSnapshotRequest, expectedParams);
        if (randomBoolean()) {
            restoreSnapshotRequest.waitForCompletion(true);
            expectedParams.put("wait_for_completion", "true");
        }
        if (randomBoolean()) {
            String timeout = randomTimeValue();
            restoreSnapshotRequest.masterNodeTimeout(timeout);
            expectedParams.put("master_timeout", timeout);
        }

        Request request = RequestConverters.restoreSnapshot(restoreSnapshotRequest);
        assertThat(endpoint, equalTo(request.getEndpoint()));
        assertThat(HttpPost.METHOD_NAME, equalTo(request.getMethod()));
        assertThat(expectedParams, equalTo(request.getParameters()));
        assertToXContentBody(restoreSnapshotRequest, request.getEntity());
    }

    public void testDeleteSnapshot() {
        Map<String, String> expectedParams = new HashMap<>();
        String repository = randomIndicesNames(1, 1)[0];
        String snapshot = "snapshot-" + randomAlphaOfLengthBetween(2, 5).toLowerCase(Locale.ROOT);

        String endpoint = String.format(Locale.ROOT, "/_snapshot/%s/%s", repository, snapshot);

        DeleteSnapshotRequest deleteSnapshotRequest = new DeleteSnapshotRequest();
        deleteSnapshotRequest.repository(repository);
        deleteSnapshotRequest.snapshot(snapshot);
        setRandomMasterTimeout(deleteSnapshotRequest, expectedParams);

        Request request = RequestConverters.deleteSnapshot(deleteSnapshotRequest);
        assertThat(endpoint, equalTo(request.getEndpoint()));
        assertThat(HttpDelete.METHOD_NAME, equalTo(request.getMethod()));
        assertThat(expectedParams, equalTo(request.getParameters()));
        assertNull(request.getEntity());
    }

    public void testPutTemplateRequest() throws Exception {
        Map<String, String> names = new HashMap<>();
        names.put("log", "log");
        names.put("template#1", "template%231");
        names.put("-#template", "-%23template");
        names.put("foo^bar", "foo%5Ebar");

        PutIndexTemplateRequest putTemplateRequest = new PutIndexTemplateRequest().name(randomFrom(names.keySet()))
                .patterns(Arrays.asList(generateRandomStringArray(20, 100, false, false)));
        if (randomBoolean()) {
            putTemplateRequest.order(randomInt());
        }
        if (randomBoolean()) {
            putTemplateRequest.version(randomInt());
        }
        if (randomBoolean()) {
            putTemplateRequest.settings(Settings.builder().put("setting-" + randomInt(), randomTimeValue()));
        }
        if (randomBoolean()) {
            putTemplateRequest.mapping("doc-" + randomInt(), "field-" + randomInt(), "type=" + randomFrom("text", "keyword"));
        }
        if (randomBoolean()) {
            putTemplateRequest.alias(new Alias("alias-" + randomInt()));
        }
        Map<String, String> expectedParams = new HashMap<>();
        if (randomBoolean()) {
            expectedParams.put("create", Boolean.TRUE.toString());
            putTemplateRequest.create(true);
        }
        if (randomBoolean()) {
            String cause = randomUnicodeOfCodepointLengthBetween(1, 50);
            putTemplateRequest.cause(cause);
            expectedParams.put("cause", cause);
        }
        setRandomMasterTimeout(putTemplateRequest, expectedParams);
        Request request = RequestConverters.putTemplate(putTemplateRequest);
        assertThat(request.getEndpoint(), equalTo("/_template/" + names.get(putTemplateRequest.name())));
        assertThat(request.getParameters(), equalTo(expectedParams));
        assertToXContentBody(putTemplateRequest, request.getEntity());
    }

    public void testValidateQuery() throws Exception {
        String[] indices = randomBoolean() ? null : randomIndicesNames(0, 5);
        String[] types = randomBoolean() ? generateRandomStringArray(5, 5, false, false) : null;
        ValidateQueryRequest validateQueryRequest;
        if (randomBoolean()) {
            validateQueryRequest = new ValidateQueryRequest(indices);
        } else {
            validateQueryRequest = new ValidateQueryRequest();
            validateQueryRequest.indices(indices);
        }
        validateQueryRequest.types(types);
        Map<String, String> expectedParams = new HashMap<>();
        setRandomIndicesOptions(validateQueryRequest::indicesOptions, validateQueryRequest::indicesOptions, expectedParams);
        validateQueryRequest.explain(randomBoolean());
        validateQueryRequest.rewrite(randomBoolean());
        validateQueryRequest.allShards(randomBoolean());
        expectedParams.put("explain", Boolean.toString(validateQueryRequest.explain()));
        expectedParams.put("rewrite", Boolean.toString(validateQueryRequest.rewrite()));
        expectedParams.put("all_shards", Boolean.toString(validateQueryRequest.allShards()));
        Request request = RequestConverters.validateQuery(validateQueryRequest);
        StringJoiner endpoint = new StringJoiner("/", "/", "");
        if (indices != null && indices.length > 0) {
            endpoint.add(String.join(",", indices));
            if (types != null && types.length > 0) {
                endpoint.add(String.join(",", types));
            }
        }
        endpoint.add("_validate/query");
        assertThat(request.getEndpoint(), equalTo(endpoint.toString()));
        assertThat(request.getParameters(), equalTo(expectedParams));
        assertToXContentBody(validateQueryRequest, request.getEntity());
        assertThat(request.getMethod(), equalTo(HttpGet.METHOD_NAME));
    }

    public void testGetTemplateRequest() throws Exception {
        Map<String, String> encodes = new HashMap<>();
        encodes.put("log", "log");
        encodes.put("1", "1");
        encodes.put("template#1", "template%231");
        encodes.put("template-*", "template-*");
        encodes.put("foo^bar", "foo%5Ebar");
        List<String> names = randomSubsetOf(1, encodes.keySet());
        GetIndexTemplatesRequest getTemplatesRequest = new GetIndexTemplatesRequest().names(names.toArray(new String[0]));
        Map<String, String> expectedParams = new HashMap<>();
        setRandomMasterTimeout(getTemplatesRequest, expectedParams);
        setRandomLocal(getTemplatesRequest, expectedParams);
        Request request = RequestConverters.getTemplates(getTemplatesRequest);
        assertThat(request.getEndpoint(), equalTo("/_template/" + names.stream().map(encodes::get).collect(Collectors.joining(","))));
        assertThat(request.getParameters(), equalTo(expectedParams));
        assertThat(request.getEntity(), nullValue());
    }

    public void testAnalyzeRequest() throws Exception {
        AnalyzeRequest indexAnalyzeRequest = new AnalyzeRequest()
            .text("Here is some text")
            .index("test_index")
            .analyzer("test_analyzer");

        Request request = RequestConverters.analyze(indexAnalyzeRequest);
        assertThat(request.getEndpoint(), equalTo("/test_index/_analyze"));
        assertToXContentBody(indexAnalyzeRequest, request.getEntity());

        AnalyzeRequest analyzeRequest = new AnalyzeRequest()
            .text("more text")
            .analyzer("test_analyzer");
        assertThat(RequestConverters.analyze(analyzeRequest).getEndpoint(), equalTo("/_analyze"));
    }

    public void testGetScriptRequest() {
        GetStoredScriptRequest getStoredScriptRequest = new GetStoredScriptRequest("x-script");
        Map<String, String> expectedParams = new HashMap<>();
        setRandomMasterTimeout(getStoredScriptRequest, expectedParams);

        Request request = RequestConverters.getScript(getStoredScriptRequest);
        assertThat(request.getEndpoint(), equalTo("/_scripts/" + getStoredScriptRequest.id()));
        assertThat(request.getMethod(), equalTo(HttpGet.METHOD_NAME));
        assertThat(request.getParameters(), equalTo(expectedParams));
        assertThat(request.getEntity(), nullValue());
    }

    public void testDeleteScriptRequest() {
        DeleteStoredScriptRequest deleteStoredScriptRequest = new DeleteStoredScriptRequest("x-script");

        Map<String, String> expectedParams = new HashMap<>();
        setRandomTimeout(deleteStoredScriptRequest::timeout, AcknowledgedRequest.DEFAULT_ACK_TIMEOUT, expectedParams);
        setRandomMasterTimeout(deleteStoredScriptRequest, expectedParams);

        Request request = RequestConverters.deleteScript(deleteStoredScriptRequest);
        assertThat(request.getEndpoint(), equalTo("/_scripts/" + deleteStoredScriptRequest.id()));
        assertThat(request.getMethod(), equalTo(HttpDelete.METHOD_NAME));
        assertThat(request.getParameters(), equalTo(expectedParams));
        assertThat(request.getEntity(), nullValue());
    }

    static void assertToXContentBody(ToXContent expectedBody, HttpEntity actualEntity) throws IOException {
        BytesReference expectedBytes = XContentHelper.toXContent(expectedBody, REQUEST_BODY_CONTENT_TYPE, false);
        assertEquals(XContentType.JSON.mediaTypeWithoutParameters(), actualEntity.getContentType().getValue());
        assertEquals(expectedBytes, new BytesArray(EntityUtils.toByteArray(actualEntity)));
    }

    public void testEndpointBuilder() {
        {
            EndpointBuilder endpointBuilder = new EndpointBuilder();
            assertEquals("/", endpointBuilder.build());
        }
        {
            EndpointBuilder endpointBuilder = new EndpointBuilder().addPathPart(Strings.EMPTY_ARRAY);
            assertEquals("/", endpointBuilder.build());
        }
        {
            EndpointBuilder endpointBuilder = new EndpointBuilder().addPathPart("");
            assertEquals("/", endpointBuilder.build());
        }
        {
            EndpointBuilder endpointBuilder = new EndpointBuilder().addPathPart("a", "b");
            assertEquals("/a/b", endpointBuilder.build());
        }
        {
            EndpointBuilder endpointBuilder = new EndpointBuilder().addPathPart("a").addPathPart("b").addPathPartAsIs("_create");
            assertEquals("/a/b/_create", endpointBuilder.build());
        }

        {
            EndpointBuilder endpointBuilder = new EndpointBuilder().addPathPart("a", "b", "c").addPathPartAsIs("_create");
            assertEquals("/a/b/c/_create", endpointBuilder.build());
        }
        {
            EndpointBuilder endpointBuilder = new EndpointBuilder().addPathPart("a").addPathPartAsIs("_create");
            assertEquals("/a/_create", endpointBuilder.build());
        }
    }

    public void testEndpointBuilderEncodeParts() {
        {
            EndpointBuilder endpointBuilder = new EndpointBuilder().addPathPart("-#index1,index#2", "type", "id");
            assertEquals("/-%23index1,index%232/type/id", endpointBuilder.build());
        }
        {
            EndpointBuilder endpointBuilder = new EndpointBuilder().addPathPart("index", "type#2", "id");
            assertEquals("/index/type%232/id", endpointBuilder.build());
        }
        {
            EndpointBuilder endpointBuilder = new EndpointBuilder().addPathPart("index", "type", "this/is/the/id");
            assertEquals("/index/type/this%2Fis%2Fthe%2Fid", endpointBuilder.build());
        }
        {
            EndpointBuilder endpointBuilder = new EndpointBuilder().addPathPart("index", "type", "this|is|the|id");
            assertEquals("/index/type/this%7Cis%7Cthe%7Cid", endpointBuilder.build());
        }
        {
            EndpointBuilder endpointBuilder = new EndpointBuilder().addPathPart("index", "type", "id#1");
            assertEquals("/index/type/id%231", endpointBuilder.build());
        }
        {
            EndpointBuilder endpointBuilder = new EndpointBuilder().addPathPart("<logstash-{now/M}>", "_search");
            assertEquals("/%3Clogstash-%7Bnow%2FM%7D%3E/_search", endpointBuilder.build());
        }
        {
            EndpointBuilder endpointBuilder = new EndpointBuilder().addPathPart("中文");
            assertEquals("/中文", endpointBuilder.build());
        }
        {
            EndpointBuilder endpointBuilder = new EndpointBuilder().addPathPart("foo bar");
            assertEquals("/foo%20bar", endpointBuilder.build());
        }
        {
            EndpointBuilder endpointBuilder = new EndpointBuilder().addPathPart("foo+bar");
            assertEquals("/foo+bar", endpointBuilder.build());
        }
        {
            EndpointBuilder endpointBuilder = new EndpointBuilder().addPathPart("foo+bar");
            assertEquals("/foo+bar", endpointBuilder.build());
        }
        {
            EndpointBuilder endpointBuilder = new EndpointBuilder().addPathPart("foo/bar");
            assertEquals("/foo%2Fbar", endpointBuilder.build());
        }
        {
            EndpointBuilder endpointBuilder = new EndpointBuilder().addPathPart("foo^bar");
            assertEquals("/foo%5Ebar", endpointBuilder.build());
        }
        {
            EndpointBuilder endpointBuilder = new EndpointBuilder().addPathPart("cluster1:index1,index2").addPathPartAsIs("_search");
            assertEquals("/cluster1:index1,index2/_search", endpointBuilder.build());
        }
        {
            EndpointBuilder endpointBuilder = new EndpointBuilder().addCommaSeparatedPathParts(new String[] { "index1", "index2" })
                    .addPathPartAsIs("cache/clear");
            assertEquals("/index1,index2/cache/clear", endpointBuilder.build());
        }
    }

    public void testEndpoint() {
        assertEquals("/index/type/id", RequestConverters.endpoint("index", "type", "id"));
        assertEquals("/index/type/id/_endpoint", RequestConverters.endpoint("index", "type", "id", "_endpoint"));
        assertEquals("/index1,index2", RequestConverters.endpoint(new String[] { "index1", "index2" }));
        assertEquals("/index1,index2/_endpoint", RequestConverters.endpoint(new String[] { "index1", "index2" }, "_endpoint"));
        assertEquals("/index1,index2/type1,type2/_endpoint",
                RequestConverters.endpoint(new String[] { "index1", "index2" }, new String[] { "type1", "type2" }, "_endpoint"));
        assertEquals("/index1,index2/_endpoint/suffix1,suffix2",
                RequestConverters.endpoint(new String[] { "index1", "index2" }, "_endpoint", new String[] { "suffix1", "suffix2" }));
    }

    public void testCreateContentType() {
        final XContentType xContentType = randomFrom(XContentType.values());
        assertEquals(xContentType.mediaTypeWithoutParameters(), RequestConverters.createContentType(xContentType).getMimeType());
    }

    public void testEnforceSameContentType() {
        XContentType xContentType = randomFrom(XContentType.JSON, XContentType.SMILE);
        IndexRequest indexRequest = new IndexRequest().source(singletonMap("field", "value"), xContentType);
        assertEquals(xContentType, enforceSameContentType(indexRequest, null));
        assertEquals(xContentType, enforceSameContentType(indexRequest, xContentType));

        XContentType bulkContentType = randomBoolean() ? xContentType : null;

        IllegalArgumentException exception = expectThrows(IllegalArgumentException.class,
                () -> enforceSameContentType(new IndexRequest().source(singletonMap("field", "value"), XContentType.CBOR),
                        bulkContentType));
        assertEquals("Unsupported content-type found for request with content-type [CBOR], only JSON and SMILE are supported",
                exception.getMessage());

        exception = expectThrows(IllegalArgumentException.class,
                () -> enforceSameContentType(new IndexRequest().source(singletonMap("field", "value"), XContentType.YAML),
                        bulkContentType));
        assertEquals("Unsupported content-type found for request with content-type [YAML], only JSON and SMILE are supported",
                exception.getMessage());

        XContentType requestContentType = xContentType == XContentType.JSON ? XContentType.SMILE : XContentType.JSON;

        exception = expectThrows(IllegalArgumentException.class,
                () -> enforceSameContentType(new IndexRequest().source(singletonMap("field", "value"), requestContentType), xContentType));
        assertEquals("Mismatching content-type found for request with content-type [" + requestContentType + "], "
                + "previous requests have content-type [" + xContentType + "]", exception.getMessage());
    }

    public void testXPackInfo() {
        XPackInfoRequest infoRequest = new XPackInfoRequest();
        Map<String, String> expectedParams = new HashMap<>();
        infoRequest.setVerbose(randomBoolean());
        if (false == infoRequest.isVerbose()) {
            expectedParams.put("human", "false");
        }
        int option = between(0, 2);
        switch (option) {
        case 0:
            infoRequest.setCategories(EnumSet.allOf(XPackInfoRequest.Category.class));
            break;
        case 1:
            infoRequest.setCategories(EnumSet.of(XPackInfoRequest.Category.FEATURES));
            expectedParams.put("categories", "features");
            break;
        case 2:
            infoRequest.setCategories(EnumSet.of(XPackInfoRequest.Category.FEATURES, XPackInfoRequest.Category.BUILD));
            expectedParams.put("categories", "build,features");
            break;
        default:
            throw new IllegalArgumentException("invalid option [" + option + "]");
        }

        Request request = RequestConverters.xPackInfo(infoRequest);
        assertEquals(HttpGet.METHOD_NAME, request.getMethod());
        assertEquals("/_xpack", request.getEndpoint());
        assertNull(request.getEntity());
        assertEquals(expectedParams, request.getParameters());
    }

    public void testGetMigrationAssistance() {
        IndexUpgradeInfoRequest upgradeInfoRequest = new IndexUpgradeInfoRequest();
        String expectedEndpoint = "/_xpack/migration/assistance";
        if (randomBoolean()) {
            String[] indices = randomIndicesNames(1, 5);
            upgradeInfoRequest.indices(indices);
            expectedEndpoint += "/" + String.join(",", indices);
        }
        Map<String, String> expectedParams = new HashMap<>();
        setRandomIndicesOptions(upgradeInfoRequest::indicesOptions, upgradeInfoRequest::indicesOptions, expectedParams);
        Request request = RequestConverters.getMigrationAssistance(upgradeInfoRequest);
        assertEquals(HttpGet.METHOD_NAME, request.getMethod());
        assertEquals(expectedEndpoint, request.getEndpoint());
        assertNull(request.getEntity());
        assertEquals(expectedParams, request.getParameters());
    }

    public void testXPackPutWatch() throws Exception {
        PutWatchRequest putWatchRequest = new PutWatchRequest();
        String watchId = randomAlphaOfLength(10);
        putWatchRequest.setId(watchId);
        String body = randomAlphaOfLength(20);
        putWatchRequest.setSource(new BytesArray(body), XContentType.JSON);

        Map<String, String> expectedParams = new HashMap<>();
        if (randomBoolean()) {
            putWatchRequest.setActive(false);
            expectedParams.put("active", "false");
        }

        if (randomBoolean()) {
            long version = randomLongBetween(10, 100);
            putWatchRequest.setVersion(version);
            expectedParams.put("version", String.valueOf(version));
        }

        Request request = RequestConverters.xPackWatcherPutWatch(putWatchRequest);
        assertEquals(HttpPut.METHOD_NAME, request.getMethod());
        assertEquals("/_xpack/watcher/watch/" + watchId, request.getEndpoint());
        assertEquals(expectedParams, request.getParameters());
        assertThat(request.getEntity().getContentType().getValue(), is(XContentType.JSON.mediaTypeWithoutParameters()));
        ByteArrayOutputStream bos = new ByteArrayOutputStream();
        request.getEntity().writeTo(bos);
        assertThat(bos.toString("UTF-8"), is(body));
    }

<<<<<<< HEAD
    public void testGraphExplore() throws Exception {
        Map<String, String> expectedParams = new HashMap<>();

        GraphExploreRequest graphExploreRequest = new GraphExploreRequest();
        graphExploreRequest.sampleDiversityField("diversity");
        graphExploreRequest.indices("index1", "index2");
        graphExploreRequest.types("type1", "type2");
        int timeout = randomIntBetween(10000, 20000);
        graphExploreRequest.timeout(TimeValue.timeValueMillis(timeout));
        graphExploreRequest.useSignificance(randomBoolean());
        int numHops = randomIntBetween(1, 5);
        for (int i = 0; i < numHops; i++) {
            int hopNumber = i + 1;
            QueryBuilder guidingQuery = null;
            if (randomBoolean()) {
                guidingQuery = new TermQueryBuilder("field" + hopNumber, "value" + hopNumber);
            }
            Hop hop = graphExploreRequest.createNextHop(guidingQuery);
            hop.addVertexRequest("field" + hopNumber);
            hop.getVertexRequest(0).addInclude("value" + hopNumber, hopNumber);
        }
        Request request = RequestConverters.xPackGraphExplore(graphExploreRequest);
        assertEquals(HttpGet.METHOD_NAME, request.getMethod());
        assertEquals("/index1,index2/type1,type2/_xpack/graph/_explore", request.getEndpoint());
        assertEquals(expectedParams, request.getParameters());
        assertThat(request.getEntity().getContentType().getValue(), is(XContentType.JSON.mediaTypeWithoutParameters()));
        assertToXContentBody(graphExploreRequest, request.getEntity());
    }

    public void testGetLifecyclePolicy() {
        String[] policies = rarely() ? null : randomIndicesNames(0, 10);
        GetLifecyclePolicyRequest req = new GetLifecyclePolicyRequest(policies);
        Map<String, String> expectedParams = new HashMap<>();
        setRandomMasterTimeout(req::setMasterTimeout, TimedRequest.DEFAULT_TIMEOUT, expectedParams);
        setRandomTimeoutTimeValue(req::setTimeout, TimedRequest.DEFAULT_MASTER_TIMEOUT, expectedParams);

        Request request = RequestConverters.getLifecyclePolicy(req);
        assertEquals(request.getMethod(), HttpGet.METHOD_NAME);
        String policiesStr = Strings.arrayToCommaDelimitedString(policies);
        assertEquals(request.getEndpoint(), "/_ilm" + (policiesStr.isEmpty() ? "" : ("/" + policiesStr)));
        assertEquals(request.getParameters(), expectedParams);
    }

=======
>>>>>>> f8364134
    public void testPutLifecyclePolicy() throws Exception {
        String name = randomAlphaOfLengthBetween(2, 20);
        LifecyclePolicy policy = createRandomPolicy(name);
        PutLifecyclePolicyRequest req = new PutLifecyclePolicyRequest(policy);
        Map<String, String> expectedParams = new HashMap<>();
        setRandomMasterTimeout(req::setMasterTimeout, TimedRequest.DEFAULT_MASTER_TIMEOUT, expectedParams);
        setRandomTimeoutTimeValue(req::setTimeout, TimedRequest.DEFAULT_TIMEOUT, expectedParams);

        Request request = RequestConverters.putLifecyclePolicy(req);
        assertEquals(HttpPut.METHOD_NAME, request.getMethod());
        assertEquals("/_ilm/" + name, request.getEndpoint());
        assertEquals(expectedParams, request.getParameters());
    }

    public void testDeleteLifecycle() {
        String lifecycleName = randomAlphaOfLengthBetween(2,20);
        DeleteLifecyclePolicyRequest req = new DeleteLifecyclePolicyRequest(lifecycleName);
        Map<String, String> expectedParams = new HashMap<>();
        setRandomMasterTimeout(req::setMasterTimeout, TimedRequest.DEFAULT_TIMEOUT, expectedParams);
        setRandomTimeoutTimeValue(req::setTimeout, TimedRequest.DEFAULT_MASTER_TIMEOUT, expectedParams);

        Request request = RequestConverters.deleteLifecyclePolicy(req);
        assertEquals(request.getMethod(), HttpDelete.METHOD_NAME);
        assertEquals(request.getEndpoint(), "/_ilm/" + lifecycleName);
        assertEquals(request.getParameters(), expectedParams);
    }

    public void testSetIndexLifecyclePolicy() throws Exception {
        SetIndexLifecyclePolicyRequest req = new SetIndexLifecyclePolicyRequest();
        String policyName = randomAlphaOfLength(10);
        String[] indices = rarely() ? null : randomIndicesNames(0, 10);
        req.policy(policyName);
        req.indices(indices);
        Map<String, String> expectedParams = new HashMap<>();
        setRandomMasterTimeout(req, expectedParams);
        setRandomIndicesOptions(req::indicesOptions, req::indicesOptions, expectedParams);

        Request request = RequestConverters.setIndexLifecyclePolicy(req);
        assertThat(request.getMethod(), equalTo(HttpPut.METHOD_NAME));
        String idxString = Strings.arrayToCommaDelimitedString(indices);
        assertThat(request.getEndpoint(),
            equalTo("/" + (idxString.isEmpty() ? "" : (idxString + "/")) +
                "_ilm/" + policyName));
        assertThat(request.getParameters(), equalTo(expectedParams));
    }

    public void testStartILM() throws Exception {
        StartILMRequest req = new StartILMRequest();
        Map<String, String> expectedParams = new HashMap<>();
        setRandomMasterTimeout(req, expectedParams);
        setRandomTimeout(req::timeout, AcknowledgedRequest.DEFAULT_ACK_TIMEOUT, expectedParams);

        Request request = RequestConverters.startILM(req);
        assertThat(request.getMethod(), equalTo(HttpPost.METHOD_NAME));
        assertThat(request.getEndpoint(), equalTo("/_ilm/start"));
        assertThat(request.getParameters(), equalTo(expectedParams));
    }

    public void testStopILM() throws Exception {
        StopILMRequest req = new StopILMRequest();
        Map<String, String> expectedParams = new HashMap<>();
        setRandomMasterTimeout(req, expectedParams);
        setRandomTimeout(req::timeout, AcknowledgedRequest.DEFAULT_ACK_TIMEOUT, expectedParams);

        Request request = RequestConverters.stopILM(req);
        assertThat(request.getMethod(), equalTo(HttpPost.METHOD_NAME));
        assertThat(request.getEndpoint(), equalTo("/_ilm/stop"));
        assertThat(request.getParameters(), equalTo(expectedParams));
    }

    public void testLifecycleManagementStatus() throws Exception {
        LifecycleManagementStatusRequest req = new LifecycleManagementStatusRequest();
        Map<String, String> expectedParams = new HashMap<>();
        setRandomMasterTimeout(req::setMasterTimeout, TimedRequest.DEFAULT_TIMEOUT, expectedParams);
        setRandomTimeoutTimeValue(req::setTimeout, TimedRequest.DEFAULT_MASTER_TIMEOUT, expectedParams);

        Request request = RequestConverters.lifecycleManagementStatus(req);
        assertThat(request.getMethod(), equalTo(HttpGet.METHOD_NAME));
        assertThat(request.getEndpoint(), equalTo("/_ilm/status"));
        assertThat(request.getParameters(), equalTo(expectedParams));
    }

    public void testExplainLifecycle() throws Exception {
        ExplainLifecycleRequest req = new ExplainLifecycleRequest();
        String[] indices = rarely() ? null : randomIndicesNames(0, 10);
        req.indices(indices);
        Map<String, String> expectedParams = new HashMap<>();
        setRandomMasterTimeout(req, expectedParams);
        setRandomIndicesOptions(req::indicesOptions, req::indicesOptions, expectedParams);

        Request request = RequestConverters.explainLifecycle(req);
        assertThat(request.getMethod(), equalTo(HttpGet.METHOD_NAME));
        String idxString = Strings.arrayToCommaDelimitedString(indices);
        assertThat(request.getEndpoint(), equalTo("/" + (idxString.isEmpty() ? "" : (idxString + "/")) + "_ilm/explain"));
        assertThat(request.getParameters(), equalTo(expectedParams));
    }

    public void testXPackDeleteWatch() {
        DeleteWatchRequest deleteWatchRequest = new DeleteWatchRequest();
        String watchId = randomAlphaOfLength(10);
        deleteWatchRequest.setId(watchId);

        Request request = RequestConverters.xPackWatcherDeleteWatch(deleteWatchRequest);
        assertEquals(HttpDelete.METHOD_NAME, request.getMethod());
        assertEquals("/_xpack/watcher/watch/" + watchId, request.getEndpoint());
        assertThat(request.getEntity(), nullValue());
    }

    /**
     * Randomize the {@link FetchSourceContext} request parameters.
     */
    private static void randomizeFetchSourceContextParams(Consumer<FetchSourceContext> consumer, Map<String, String> expectedParams) {
        if (randomBoolean()) {
            if (randomBoolean()) {
                boolean fetchSource = randomBoolean();
                consumer.accept(new FetchSourceContext(fetchSource));
                if (fetchSource == false) {
                    expectedParams.put("_source", "false");
                }
            } else {
                int numIncludes = randomIntBetween(0, 5);
                String[] includes = new String[numIncludes];
                String includesParam = randomFields(includes);
                if (numIncludes > 0) {
                    expectedParams.put("_source_include", includesParam);
                }
                int numExcludes = randomIntBetween(0, 5);
                String[] excludes = new String[numExcludes];
                String excludesParam = randomFields(excludes);
                if (numExcludes > 0) {
                    expectedParams.put("_source_exclude", excludesParam);
                }
                consumer.accept(new FetchSourceContext(true, includes, excludes));
            }
        }
    }

    private static void setRandomSearchParams(SearchRequest searchRequest,
                                              Map<String, String> expectedParams) {
        expectedParams.put(RestSearchAction.TYPED_KEYS_PARAM, "true");
        if (randomBoolean()) {
            searchRequest.routing(randomAlphaOfLengthBetween(3, 10));
            expectedParams.put("routing", searchRequest.routing());
        }
        if (randomBoolean()) {
            searchRequest.preference(randomAlphaOfLengthBetween(3, 10));
            expectedParams.put("preference", searchRequest.preference());
        }
        if (randomBoolean()) {
            searchRequest.searchType(randomFrom(SearchType.CURRENTLY_SUPPORTED));
        }
        expectedParams.put("search_type", searchRequest.searchType().name().toLowerCase(Locale.ROOT));
        if (randomBoolean()) {
            searchRequest.requestCache(randomBoolean());
            expectedParams.put("request_cache", Boolean.toString(searchRequest.requestCache()));
        }
        if (randomBoolean()) {
            searchRequest.allowPartialSearchResults(randomBoolean());
            expectedParams.put("allow_partial_search_results", Boolean.toString(searchRequest.allowPartialSearchResults()));
        }
        if (randomBoolean()) {
            searchRequest.setBatchedReduceSize(randomIntBetween(2, Integer.MAX_VALUE));
        }
        expectedParams.put("batched_reduce_size", Integer.toString(searchRequest.getBatchedReduceSize()));
        if (randomBoolean()) {
            searchRequest.scroll(randomTimeValue());
            expectedParams.put("scroll", searchRequest.scroll().keepAlive().getStringRep());
        }
    }

    private static void setRandomIndicesOptions(Consumer<IndicesOptions> setter, Supplier<IndicesOptions> getter,
            Map<String, String> expectedParams) {

        if (randomBoolean()) {
            setter.accept(IndicesOptions.fromOptions(randomBoolean(), randomBoolean(), randomBoolean(), randomBoolean()));
        }
        expectedParams.put("ignore_unavailable", Boolean.toString(getter.get().ignoreUnavailable()));
        expectedParams.put("allow_no_indices", Boolean.toString(getter.get().allowNoIndices()));
        if (getter.get().expandWildcardsOpen() && getter.get().expandWildcardsClosed()) {
            expectedParams.put("expand_wildcards", "open,closed");
        } else if (getter.get().expandWildcardsOpen()) {
            expectedParams.put("expand_wildcards", "open");
        } else if (getter.get().expandWildcardsClosed()) {
            expectedParams.put("expand_wildcards", "closed");
        } else {
            expectedParams.put("expand_wildcards", "none");
        }
    }

    private static void setRandomIncludeDefaults(GetIndexRequest request, Map<String, String> expectedParams) {
        if (randomBoolean()) {
            boolean includeDefaults = randomBoolean();
            request.includeDefaults(includeDefaults);
            if (includeDefaults) {
                expectedParams.put("include_defaults", String.valueOf(includeDefaults));
            }
        }
    }

    private static void setRandomHumanReadable(GetIndexRequest request, Map<String, String> expectedParams) {
        if (randomBoolean()) {
            boolean humanReadable = randomBoolean();
            request.humanReadable(humanReadable);
            if (humanReadable) {
                expectedParams.put("human", String.valueOf(humanReadable));
            }
        }
    }

    private static void setRandomLocal(Consumer<Boolean> setter, Map<String, String> expectedParams) {
        if (randomBoolean()) {
            boolean local = randomBoolean();
            setter.accept(local);
            if (local) {
                expectedParams.put("local", String.valueOf(local));
            }
        }
    }

    static void setRandomLocal(MasterNodeReadRequest<?> request, Map<String, String> expectedParams) {
        setRandomLocal(request::local, expectedParams);
    }

    static void setRandomTimeout(Consumer<String> setter, TimeValue defaultTimeout, Map<String, String> expectedParams) {
        if (randomBoolean()) {
            String timeout = randomTimeValue();
            setter.accept(timeout);
            expectedParams.put("timeout", timeout);
        } else {
            expectedParams.put("timeout", defaultTimeout.getStringRep());
        }
    }

    private static void setRandomTimeoutTimeValue(Consumer<TimeValue> setter, TimeValue defaultTimeout,
                                                  Map<String, String> expectedParams) {
        if (randomBoolean()) {
            TimeValue timeout = TimeValue.parseTimeValue(randomTimeValue(), "random_timeout");
            setter.accept(timeout);
            expectedParams.put("timeout", timeout.getStringRep());
        } else {
            expectedParams.put("timeout", defaultTimeout.getStringRep());
        }
    }

    static void setRandomMasterTimeout(MasterNodeRequest<?> request, Map<String, String> expectedParams) {
        if (randomBoolean()) {
            String masterTimeout = randomTimeValue();
            request.masterNodeTimeout(masterTimeout);
            expectedParams.put("master_timeout", masterTimeout);
        } else {
            expectedParams.put("master_timeout", MasterNodeRequest.DEFAULT_MASTER_NODE_TIMEOUT.getStringRep());
        }
    }

    private static void setRandomMasterTimeout(Consumer<TimeValue> setter, TimeValue defaultTimeout, Map<String, String> expectedParams) {
        if (randomBoolean()) {
            TimeValue masterTimeout = TimeValue.parseTimeValue(randomTimeValue(), "random_master_timeout");
            setter.accept(masterTimeout);
            expectedParams.put("master_timeout", masterTimeout.getStringRep());
        } else {
            expectedParams.put("master_timeout", defaultTimeout.getStringRep());
        }
    }

    private static void setRandomWaitForActiveShards(Consumer<ActiveShardCount> setter, Map<String, String> expectedParams) {
        setRandomWaitForActiveShards(setter, ActiveShardCount.DEFAULT, expectedParams);
    }

    static void setRandomWaitForActiveShards(Consumer<ActiveShardCount> setter, ActiveShardCount defaultActiveShardCount,
                                             Map<String, String> expectedParams) {
        if (randomBoolean()) {
            int waitForActiveShardsInt = randomIntBetween(-1, 5);
            String waitForActiveShardsString;
            if (waitForActiveShardsInt == -1) {
                waitForActiveShardsString = "all";
            } else {
                waitForActiveShardsString = String.valueOf(waitForActiveShardsInt);
            }
            ActiveShardCount activeShardCount = ActiveShardCount.parseString(waitForActiveShardsString);
            setter.accept(activeShardCount);
            if (defaultActiveShardCount.equals(activeShardCount) == false) {
                expectedParams.put("wait_for_active_shards", waitForActiveShardsString);
            }
        }
    }

    private static void setRandomRefreshPolicy(Consumer<WriteRequest.RefreshPolicy> setter, Map<String, String> expectedParams) {
        if (randomBoolean()) {
            WriteRequest.RefreshPolicy refreshPolicy = randomFrom(WriteRequest.RefreshPolicy.values());
            setter.accept(refreshPolicy);
            if (refreshPolicy != WriteRequest.RefreshPolicy.NONE) {
                expectedParams.put("refresh", refreshPolicy.getValue());
            }
        }
    }

    private static void setRandomVersion(DocWriteRequest<?> request, Map<String, String> expectedParams) {
        if (randomBoolean()) {
            long version = randomFrom(Versions.MATCH_ANY, Versions.MATCH_DELETED, Versions.NOT_FOUND, randomNonNegativeLong());
            request.version(version);
            if (version != Versions.MATCH_ANY) {
                expectedParams.put("version", Long.toString(version));
            }
        }
    }

    private static void setRandomVersionType(Consumer<VersionType> setter, Map<String, String> expectedParams) {
        if (randomBoolean()) {
            VersionType versionType = randomFrom(VersionType.values());
            setter.accept(versionType);
            if (versionType != VersionType.INTERNAL) {
                expectedParams.put("version_type", versionType.name().toLowerCase(Locale.ROOT));
            }
        }
    }

    private static String randomFields(String[] fields) {
        StringBuilder excludesParam = new StringBuilder();
        for (int i = 0; i < fields.length; i++) {
            String exclude = randomAlphaOfLengthBetween(3, 10);
            fields[i] = exclude;
            excludesParam.append(exclude);
            if (i < fields.length - 1) {
                excludesParam.append(",");
            }
        }
        return excludesParam.toString();
    }

    static String[] randomIndicesNames(int minIndicesNum, int maxIndicesNum) {
        int numIndices = randomIntBetween(minIndicesNum, maxIndicesNum);
        String[] indices = new String[numIndices];
        for (int i = 0; i < numIndices; i++) {
            indices[i] = "index-" + randomAlphaOfLengthBetween(2, 5).toLowerCase(Locale.ROOT);
        }
        return indices;
    }
}<|MERGE_RESOLUTION|>--- conflicted
+++ resolved
@@ -92,11 +92,8 @@
 import org.elasticsearch.action.support.replication.ReplicationRequest;
 import org.elasticsearch.action.update.UpdateRequest;
 import org.elasticsearch.client.RequestConverters.EndpointBuilder;
-<<<<<<< HEAD
 import org.elasticsearch.client.indexlifecycle.GetLifecyclePolicyRequest;
-=======
 import org.elasticsearch.client.indexlifecycle.LifecycleManagementStatusRequest;
->>>>>>> f8364134
 import org.elasticsearch.client.indexlifecycle.LifecyclePolicy;
 import org.elasticsearch.client.indexlifecycle.PutLifecyclePolicyRequest;
 import org.elasticsearch.client.indexlifecycle.DeleteLifecyclePolicyRequest;
@@ -2586,36 +2583,6 @@
         assertThat(bos.toString("UTF-8"), is(body));
     }
 
-<<<<<<< HEAD
-    public void testGraphExplore() throws Exception {
-        Map<String, String> expectedParams = new HashMap<>();
-
-        GraphExploreRequest graphExploreRequest = new GraphExploreRequest();
-        graphExploreRequest.sampleDiversityField("diversity");
-        graphExploreRequest.indices("index1", "index2");
-        graphExploreRequest.types("type1", "type2");
-        int timeout = randomIntBetween(10000, 20000);
-        graphExploreRequest.timeout(TimeValue.timeValueMillis(timeout));
-        graphExploreRequest.useSignificance(randomBoolean());
-        int numHops = randomIntBetween(1, 5);
-        for (int i = 0; i < numHops; i++) {
-            int hopNumber = i + 1;
-            QueryBuilder guidingQuery = null;
-            if (randomBoolean()) {
-                guidingQuery = new TermQueryBuilder("field" + hopNumber, "value" + hopNumber);
-            }
-            Hop hop = graphExploreRequest.createNextHop(guidingQuery);
-            hop.addVertexRequest("field" + hopNumber);
-            hop.getVertexRequest(0).addInclude("value" + hopNumber, hopNumber);
-        }
-        Request request = RequestConverters.xPackGraphExplore(graphExploreRequest);
-        assertEquals(HttpGet.METHOD_NAME, request.getMethod());
-        assertEquals("/index1,index2/type1,type2/_xpack/graph/_explore", request.getEndpoint());
-        assertEquals(expectedParams, request.getParameters());
-        assertThat(request.getEntity().getContentType().getValue(), is(XContentType.JSON.mediaTypeWithoutParameters()));
-        assertToXContentBody(graphExploreRequest, request.getEntity());
-    }
-
     public void testGetLifecyclePolicy() {
         String[] policies = rarely() ? null : randomIndicesNames(0, 10);
         GetLifecyclePolicyRequest req = new GetLifecyclePolicyRequest(policies);
@@ -2630,8 +2597,6 @@
         assertEquals(request.getParameters(), expectedParams);
     }
 
-=======
->>>>>>> f8364134
     public void testPutLifecyclePolicy() throws Exception {
         String name = randomAlphaOfLengthBetween(2, 20);
         LifecyclePolicy policy = createRandomPolicy(name);
