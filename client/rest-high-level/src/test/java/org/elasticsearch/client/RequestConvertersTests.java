--- conflicted
+++ resolved
@@ -78,8 +78,6 @@
 import org.elasticsearch.index.reindex.ReindexRequest;
 import org.elasticsearch.index.reindex.RemoteInfo;
 import org.elasticsearch.index.reindex.UpdateByQueryRequest;
-import org.elasticsearch.protocol.xpack.watcher.DeleteWatchRequest;
-import org.elasticsearch.protocol.xpack.watcher.PutWatchRequest;
 import org.elasticsearch.rest.action.search.RestSearchAction;
 import org.elasticsearch.script.Script;
 import org.elasticsearch.script.ScriptType;
@@ -98,7 +96,6 @@
 import org.elasticsearch.test.ESTestCase;
 import org.elasticsearch.test.RandomObjects;
 
-import java.io.ByteArrayOutputStream;
 import java.io.IOException;
 import java.io.InputStream;
 import java.util.ArrayList;
@@ -124,7 +121,6 @@
 import static org.hamcrest.CoreMatchers.equalTo;
 import static org.hamcrest.Matchers.hasEntry;
 import static org.hamcrest.Matchers.hasKey;
-import static org.hamcrest.Matchers.is;
 import static org.hamcrest.Matchers.nullValue;
 
 public class RequestConvertersTests extends ESTestCase {
@@ -1179,339 +1175,6 @@
         assertToXContentBody(spec, request.getEntity());
     }
 
-<<<<<<< HEAD
-    public void testPutPipeline() throws IOException {
-        String pipelineId = "some_pipeline_id";
-        PutPipelineRequest request = new PutPipelineRequest(
-            "some_pipeline_id",
-            new BytesArray("{}".getBytes(StandardCharsets.UTF_8)),
-            XContentType.JSON
-        );
-        Map<String, String> expectedParams = new HashMap<>();
-        setRandomMasterTimeout(request, expectedParams);
-        setRandomTimeout(request::timeout, AcknowledgedRequest.DEFAULT_ACK_TIMEOUT, expectedParams);
-
-        Request expectedRequest = RequestConverters.putPipeline(request);
-        StringJoiner endpoint = new StringJoiner("/", "/", "");
-        endpoint.add("_ingest/pipeline");
-        endpoint.add(pipelineId);
-        assertEquals(endpoint.toString(), expectedRequest.getEndpoint());
-        assertEquals(HttpPut.METHOD_NAME, expectedRequest.getMethod());
-        assertEquals(expectedParams, expectedRequest.getParameters());
-    }
-
-    public void testGetPipeline() {
-        String pipelineId = "some_pipeline_id";
-        Map<String, String> expectedParams = new HashMap<>();
-        GetPipelineRequest request = new GetPipelineRequest("some_pipeline_id");
-        setRandomMasterTimeout(request, expectedParams);
-        Request expectedRequest = RequestConverters.getPipeline(request);
-        StringJoiner endpoint = new StringJoiner("/", "/", "");
-        endpoint.add("_ingest/pipeline");
-        endpoint.add(pipelineId);
-        assertEquals(endpoint.toString(), expectedRequest.getEndpoint());
-        assertEquals(HttpGet.METHOD_NAME, expectedRequest.getMethod());
-        assertEquals(expectedParams, expectedRequest.getParameters());
-    }
-
-    public void testDeletePipeline() {
-        String pipelineId = "some_pipeline_id";
-        Map<String, String> expectedParams = new HashMap<>();
-        DeletePipelineRequest request = new DeletePipelineRequest(pipelineId);
-        setRandomMasterTimeout(request, expectedParams);
-        setRandomTimeout(request::timeout, AcknowledgedRequest.DEFAULT_ACK_TIMEOUT, expectedParams);
-        Request expectedRequest = RequestConverters.deletePipeline(request);
-        StringJoiner endpoint = new StringJoiner("/", "/", "");
-        endpoint.add("_ingest/pipeline");
-        endpoint.add(pipelineId);
-        assertEquals(endpoint.toString(), expectedRequest.getEndpoint());
-        assertEquals(HttpDelete.METHOD_NAME, expectedRequest.getMethod());
-        assertEquals(expectedParams, expectedRequest.getParameters());
-    }
-
-    public void testSimulatePipeline() throws IOException {
-        String pipelineId = randomBoolean() ? "some_pipeline_id" : null;
-        boolean verbose = randomBoolean();
-        String json = "{\"pipeline\":{" +
-            "\"description\":\"_description\"," +
-            "\"processors\":[{\"set\":{\"field\":\"field2\",\"value\":\"_value\"}}]}," +
-            "\"docs\":[{\"_index\":\"index\",\"_type\":\"_doc\",\"_id\":\"id\",\"_source\":{\"foo\":\"rab\"}}]}";
-        SimulatePipelineRequest request = new SimulatePipelineRequest(
-            new BytesArray(json.getBytes(StandardCharsets.UTF_8)),
-            XContentType.JSON
-        );
-        request.setId(pipelineId);
-        request.setVerbose(verbose);
-        Map<String, String> expectedParams = new HashMap<>();
-        expectedParams.put("verbose", Boolean.toString(verbose));
-
-        Request expectedRequest = RequestConverters.simulatePipeline(request);
-        StringJoiner endpoint = new StringJoiner("/", "/", "");
-        endpoint.add("_ingest/pipeline");
-        if (pipelineId != null && !pipelineId.isEmpty())
-            endpoint.add(pipelineId);
-        endpoint.add("_simulate");
-        assertEquals(endpoint.toString(), expectedRequest.getEndpoint());
-        assertEquals(HttpPost.METHOD_NAME, expectedRequest.getMethod());
-        assertEquals(expectedParams, expectedRequest.getParameters());
-        assertToXContentBody(request, expectedRequest.getEntity());
-=======
-    public void testSplit() throws IOException {
-        resizeTest(ResizeType.SPLIT, RequestConverters::split);
-    }
-
-    public void testSplitWrongResizeType() {
-        ResizeRequest resizeRequest = new ResizeRequest("target", "source");
-        resizeRequest.setResizeType(ResizeType.SHRINK);
-        IllegalArgumentException iae = expectThrows(IllegalArgumentException.class, () -> RequestConverters.split(resizeRequest));
-        assertEquals("Wrong resize type [SHRINK] for indices split request", iae.getMessage());
-    }
-
-    public void testShrinkWrongResizeType() {
-        ResizeRequest resizeRequest = new ResizeRequest("target", "source");
-        resizeRequest.setResizeType(ResizeType.SPLIT);
-        IllegalArgumentException iae = expectThrows(IllegalArgumentException.class, () -> RequestConverters.shrink(resizeRequest));
-        assertEquals("Wrong resize type [SPLIT] for indices shrink request", iae.getMessage());
-    }
-
-    public void testShrink() throws IOException {
-        resizeTest(ResizeType.SHRINK, RequestConverters::shrink);
-    }
-
-    private static void resizeTest(ResizeType resizeType, CheckedFunction<ResizeRequest, Request, IOException> function)
-            throws IOException {
-        String[] indices = randomIndicesNames(2, 2);
-        ResizeRequest resizeRequest = new ResizeRequest(indices[0], indices[1]);
-        resizeRequest.setResizeType(resizeType);
-        Map<String, String> expectedParams = new HashMap<>();
-        setRandomMasterTimeout(resizeRequest, expectedParams);
-        setRandomTimeout(resizeRequest::timeout, resizeRequest.timeout(), expectedParams);
-
-        if (randomBoolean()) {
-            CreateIndexRequest createIndexRequest = new CreateIndexRequest(randomAlphaOfLengthBetween(3, 10));
-            if (randomBoolean()) {
-                createIndexRequest.settings(randomIndexSettings());
-            }
-            if (randomBoolean()) {
-                randomAliases(createIndexRequest);
-            }
-            resizeRequest.setTargetIndex(createIndexRequest);
-        }
-        setRandomWaitForActiveShards(resizeRequest::setWaitForActiveShards, expectedParams);
-
-        Request request = function.apply(resizeRequest);
-        assertEquals(HttpPut.METHOD_NAME, request.getMethod());
-        String expectedEndpoint = "/" + resizeRequest.getSourceIndex() + "/_" + resizeType.name().toLowerCase(Locale.ROOT) + "/"
-                + resizeRequest.getTargetIndexRequest().index();
-        assertEquals(expectedEndpoint, request.getEndpoint());
-        assertEquals(expectedParams, request.getParameters());
-        assertToXContentBody(resizeRequest, request.getEntity());
-    }
-
-    public void testRollover() throws IOException {
-        RolloverRequest rolloverRequest = new RolloverRequest(randomAlphaOfLengthBetween(3, 10),
-                randomBoolean() ? null : randomAlphaOfLengthBetween(3, 10));
-        Map<String, String> expectedParams = new HashMap<>();
-        setRandomTimeout(rolloverRequest::timeout, rolloverRequest.timeout(), expectedParams);
-        setRandomMasterTimeout(rolloverRequest, expectedParams);
-        if (randomBoolean()) {
-            rolloverRequest.dryRun(randomBoolean());
-            if (rolloverRequest.isDryRun()) {
-                expectedParams.put("dry_run", "true");
-            }
-        }
-        if (randomBoolean()) {
-            rolloverRequest.addMaxIndexAgeCondition(new TimeValue(randomNonNegativeLong()));
-        }
-        if (randomBoolean()) {
-            String type = randomAlphaOfLengthBetween(3, 10);
-            rolloverRequest.getCreateIndexRequest().mapping(type, RandomCreateIndexGenerator.randomMapping(type));
-        }
-        if (randomBoolean()) {
-            RandomCreateIndexGenerator.randomAliases(rolloverRequest.getCreateIndexRequest());
-        }
-        if (randomBoolean()) {
-            rolloverRequest.getCreateIndexRequest().settings(RandomCreateIndexGenerator.randomIndexSettings());
-        }
-        setRandomWaitForActiveShards(rolloverRequest.getCreateIndexRequest()::waitForActiveShards, expectedParams);
-
-        Request request = RequestConverters.rollover(rolloverRequest);
-        if (rolloverRequest.getNewIndexName() == null) {
-            assertEquals("/" + rolloverRequest.getAlias() + "/_rollover", request.getEndpoint());
-        } else {
-            assertEquals("/" + rolloverRequest.getAlias() + "/_rollover/" + rolloverRequest.getNewIndexName(), request.getEndpoint());
-        }
-        assertEquals(HttpPost.METHOD_NAME, request.getMethod());
-        assertToXContentBody(rolloverRequest, request.getEntity());
-        assertEquals(expectedParams, request.getParameters());
-    }
-
-    public void testGetAlias() {
-        GetAliasesRequest getAliasesRequest = new GetAliasesRequest();
-
-        Map<String, String> expectedParams = new HashMap<>();
-        setRandomLocal(getAliasesRequest, expectedParams);
-        setRandomIndicesOptions(getAliasesRequest::indicesOptions, getAliasesRequest::indicesOptions, expectedParams);
-
-        String[] indices = randomBoolean() ? null : randomIndicesNames(0, 2);
-        String[] aliases = randomBoolean() ? null : randomIndicesNames(0, 2);
-        getAliasesRequest.indices(indices);
-        getAliasesRequest.aliases(aliases);
-
-        Request request = RequestConverters.getAlias(getAliasesRequest);
-        StringJoiner expectedEndpoint = new StringJoiner("/", "/", "");
-
-        if (false == CollectionUtils.isEmpty(indices)) {
-            expectedEndpoint.add(String.join(",", indices));
-        }
-        expectedEndpoint.add("_alias");
-
-        if (false == CollectionUtils.isEmpty(aliases)) {
-            expectedEndpoint.add(String.join(",", aliases));
-        }
-
-        assertEquals(HttpGet.METHOD_NAME, request.getMethod());
-        assertEquals(expectedEndpoint.toString(), request.getEndpoint());
-        assertEquals(expectedParams, request.getParameters());
-        assertNull(request.getEntity());
-    }
-
-    public void testIndexPutSettings() throws IOException {
-        String[] indices = randomBoolean() ? null : randomIndicesNames(0, 2);
-        UpdateSettingsRequest updateSettingsRequest = new UpdateSettingsRequest(indices);
-        Map<String, String> expectedParams = new HashMap<>();
-        setRandomMasterTimeout(updateSettingsRequest, expectedParams);
-        setRandomTimeout(updateSettingsRequest::timeout, AcknowledgedRequest.DEFAULT_ACK_TIMEOUT, expectedParams);
-        setRandomIndicesOptions(updateSettingsRequest::indicesOptions, updateSettingsRequest::indicesOptions, expectedParams);
-        if (randomBoolean()) {
-            updateSettingsRequest.setPreserveExisting(randomBoolean());
-            if (updateSettingsRequest.isPreserveExisting()) {
-                expectedParams.put("preserve_existing", "true");
-            }
-        }
-
-        Request request = RequestConverters.indexPutSettings(updateSettingsRequest);
-        StringJoiner endpoint = new StringJoiner("/", "/", "");
-        if (indices != null && indices.length > 0) {
-            endpoint.add(String.join(",", indices));
-        }
-        endpoint.add("_settings");
-        assertThat(endpoint.toString(), equalTo(request.getEndpoint()));
-        assertEquals(HttpPut.METHOD_NAME, request.getMethod());
-        assertToXContentBody(updateSettingsRequest, request.getEntity());
-        assertEquals(expectedParams, request.getParameters());
-    }
-
-    public void testPutTemplateRequest() throws Exception {
-        Map<String, String> names = new HashMap<>();
-        names.put("log", "log");
-        names.put("template#1", "template%231");
-        names.put("-#template", "-%23template");
-        names.put("foo^bar", "foo%5Ebar");
-
-        PutIndexTemplateRequest putTemplateRequest = new PutIndexTemplateRequest().name(randomFrom(names.keySet()))
-                .patterns(Arrays.asList(generateRandomStringArray(20, 100, false, false)));
-        if (randomBoolean()) {
-            putTemplateRequest.order(randomInt());
-        }
-        if (randomBoolean()) {
-            putTemplateRequest.version(randomInt());
-        }
-        if (randomBoolean()) {
-            putTemplateRequest.settings(Settings.builder().put("setting-" + randomInt(), randomTimeValue()));
-        }
-        if (randomBoolean()) {
-            putTemplateRequest.mapping("doc-" + randomInt(), "field-" + randomInt(), "type=" + randomFrom("text", "keyword"));
-        }
-        if (randomBoolean()) {
-            putTemplateRequest.alias(new Alias("alias-" + randomInt()));
-        }
-        Map<String, String> expectedParams = new HashMap<>();
-        if (randomBoolean()) {
-            expectedParams.put("create", Boolean.TRUE.toString());
-            putTemplateRequest.create(true);
-        }
-        if (randomBoolean()) {
-            String cause = randomUnicodeOfCodepointLengthBetween(1, 50);
-            putTemplateRequest.cause(cause);
-            expectedParams.put("cause", cause);
-        }
-        setRandomMasterTimeout(putTemplateRequest, expectedParams);
-        Request request = RequestConverters.putTemplate(putTemplateRequest);
-        assertThat(request.getEndpoint(), equalTo("/_template/" + names.get(putTemplateRequest.name())));
-        assertThat(request.getParameters(), equalTo(expectedParams));
-        assertToXContentBody(putTemplateRequest, request.getEntity());
-    }
-
-    public void testValidateQuery() throws Exception {
-        String[] indices = randomBoolean() ? null : randomIndicesNames(0, 5);
-        String[] types = randomBoolean() ? generateRandomStringArray(5, 5, false, false) : null;
-        ValidateQueryRequest validateQueryRequest;
-        if (randomBoolean()) {
-            validateQueryRequest = new ValidateQueryRequest(indices);
-        } else {
-            validateQueryRequest = new ValidateQueryRequest();
-            validateQueryRequest.indices(indices);
-        }
-        validateQueryRequest.types(types);
-        Map<String, String> expectedParams = new HashMap<>();
-        setRandomIndicesOptions(validateQueryRequest::indicesOptions, validateQueryRequest::indicesOptions, expectedParams);
-        validateQueryRequest.explain(randomBoolean());
-        validateQueryRequest.rewrite(randomBoolean());
-        validateQueryRequest.allShards(randomBoolean());
-        expectedParams.put("explain", Boolean.toString(validateQueryRequest.explain()));
-        expectedParams.put("rewrite", Boolean.toString(validateQueryRequest.rewrite()));
-        expectedParams.put("all_shards", Boolean.toString(validateQueryRequest.allShards()));
-        Request request = RequestConverters.validateQuery(validateQueryRequest);
-        StringJoiner endpoint = new StringJoiner("/", "/", "");
-        if (indices != null && indices.length > 0) {
-            endpoint.add(String.join(",", indices));
-            if (types != null && types.length > 0) {
-                endpoint.add(String.join(",", types));
-            }
-        }
-        endpoint.add("_validate/query");
-        assertThat(request.getEndpoint(), equalTo(endpoint.toString()));
-        assertThat(request.getParameters(), equalTo(expectedParams));
-        assertToXContentBody(validateQueryRequest, request.getEntity());
-        assertThat(request.getMethod(), equalTo(HttpGet.METHOD_NAME));
-    }
-
-    public void testGetTemplateRequest() throws Exception {
-        Map<String, String> encodes = new HashMap<>();
-        encodes.put("log", "log");
-        encodes.put("1", "1");
-        encodes.put("template#1", "template%231");
-        encodes.put("template-*", "template-*");
-        encodes.put("foo^bar", "foo%5Ebar");
-        List<String> names = randomSubsetOf(1, encodes.keySet());
-        GetIndexTemplatesRequest getTemplatesRequest = new GetIndexTemplatesRequest().names(names.toArray(new String[0]));
-        Map<String, String> expectedParams = new HashMap<>();
-        setRandomMasterTimeout(getTemplatesRequest, expectedParams);
-        setRandomLocal(getTemplatesRequest, expectedParams);
-        Request request = RequestConverters.getTemplates(getTemplatesRequest);
-        assertThat(request.getEndpoint(), equalTo("/_template/" + names.stream().map(encodes::get).collect(Collectors.joining(","))));
-        assertThat(request.getParameters(), equalTo(expectedParams));
-        assertThat(request.getEntity(), nullValue());
-    }
-
-    public void testAnalyzeRequest() throws Exception {
-        AnalyzeRequest indexAnalyzeRequest = new AnalyzeRequest()
-            .text("Here is some text")
-            .index("test_index")
-            .analyzer("test_analyzer");
-
-        Request request = RequestConverters.analyze(indexAnalyzeRequest);
-        assertThat(request.getEndpoint(), equalTo("/test_index/_analyze"));
-        assertToXContentBody(indexAnalyzeRequest, request.getEntity());
-
-        AnalyzeRequest analyzeRequest = new AnalyzeRequest()
-            .text("more text")
-            .analyzer("test_analyzer");
-        assertThat(RequestConverters.analyze(analyzeRequest).getEndpoint(), equalTo("/_analyze"));
->>>>>>> d6b40f4c
-    }
-
     public void testGetScriptRequest() {
         GetStoredScriptRequest getStoredScriptRequest = new GetStoredScriptRequest("x-script");
         Map<String, String> expectedParams = new HashMap<>();
@@ -1678,46 +1341,6 @@
                 () -> enforceSameContentType(new IndexRequest().source(singletonMap("field", "value"), requestContentType), xContentType));
         assertEquals("Mismatching content-type found for request with content-type [" + requestContentType + "], "
                 + "previous requests have content-type [" + xContentType + "]", exception.getMessage());
-    }
-
-    public void testXPackPutWatch() throws Exception {
-        PutWatchRequest putWatchRequest = new PutWatchRequest();
-        String watchId = randomAlphaOfLength(10);
-        putWatchRequest.setId(watchId);
-        String body = randomAlphaOfLength(20);
-        putWatchRequest.setSource(new BytesArray(body), XContentType.JSON);
-
-        Map<String, String> expectedParams = new HashMap<>();
-        if (randomBoolean()) {
-            putWatchRequest.setActive(false);
-            expectedParams.put("active", "false");
-        }
-
-        if (randomBoolean()) {
-            long version = randomLongBetween(10, 100);
-            putWatchRequest.setVersion(version);
-            expectedParams.put("version", String.valueOf(version));
-        }
-
-        Request request = RequestConverters.xPackWatcherPutWatch(putWatchRequest);
-        assertEquals(HttpPut.METHOD_NAME, request.getMethod());
-        assertEquals("/_xpack/watcher/watch/" + watchId, request.getEndpoint());
-        assertEquals(expectedParams, request.getParameters());
-        assertThat(request.getEntity().getContentType().getValue(), is(XContentType.JSON.mediaTypeWithoutParameters()));
-        ByteArrayOutputStream bos = new ByteArrayOutputStream();
-        request.getEntity().writeTo(bos);
-        assertThat(bos.toString("UTF-8"), is(body));
-    }
-
-    public void testXPackDeleteWatch() {
-        DeleteWatchRequest deleteWatchRequest = new DeleteWatchRequest();
-        String watchId = randomAlphaOfLength(10);
-        deleteWatchRequest.setId(watchId);
-
-        Request request = RequestConverters.xPackWatcherDeleteWatch(deleteWatchRequest);
-        assertEquals(HttpDelete.METHOD_NAME, request.getMethod());
-        assertEquals("/_xpack/watcher/watch/" + watchId, request.getEndpoint());
-        assertThat(request.getEntity(), nullValue());
     }
 
     /**
