--- conflicted
+++ resolved
@@ -52,14 +52,10 @@
 import org.elasticsearch.search.aggregations.metrics.min.MinAggregationBuilder;
 import org.elasticsearch.search.aggregations.metrics.sum.SumAggregationBuilder;
 import org.elasticsearch.search.aggregations.metrics.valuecount.ValueCountAggregationBuilder;
-import org.junit.Before;
 
 import java.util.Arrays;
-<<<<<<< HEAD
 import java.util.Collections;
 import java.util.HashSet;
-=======
->>>>>>> 5f81c05c
 import java.util.List;
 import java.util.Locale;
 import java.util.Map;
@@ -67,39 +63,24 @@
 
 import static org.elasticsearch.common.xcontent.XContentFactory.jsonBuilder;
 import static org.hamcrest.Matchers.either;
-import static org.hamcrest.Matchers.empty;
 import static org.hamcrest.Matchers.equalTo;
 import static org.hamcrest.Matchers.greaterThan;
 import static org.hamcrest.Matchers.hasKey;
 import static org.hamcrest.Matchers.hasSize;
+import static org.hamcrest.Matchers.empty;
 import static org.hamcrest.Matchers.lessThan;
 
 public class RollupIT extends ESRestHighLevelClientTestCase {
 
-    double sum = 0.0d;
-    int max = Integer.MIN_VALUE;
-    int min = Integer.MAX_VALUE;
     private static final List<String> SUPPORTED_METRICS = Arrays.asList(MaxAggregationBuilder.NAME, MinAggregationBuilder.NAME,
         SumAggregationBuilder.NAME, AvgAggregationBuilder.NAME, ValueCountAggregationBuilder.NAME);
 
-    private String id;
-    private String indexPattern;
-    private String rollupIndex;
-    private String cron;
-    private int pageSize;
-    private int numDocs;
-
-    @Before
-    public void init() throws Exception {
-        id = randomAlphaOfLength(10);
-        indexPattern = randomFrom("docs", "d*", "doc*");
-        rollupIndex = randomFrom("rollup", "test");
-        cron = "*/1 * * * * ?";
-        numDocs = indexDocs();
-        pageSize = randomIntBetween(numDocs, numDocs * 10);
-    }
-
-    public int indexDocs() throws Exception {
+    @SuppressWarnings("unchecked")
+    public void testPutAndGetRollupJob() throws Exception {
+        double sum = 0.0d;
+        int max = Integer.MIN_VALUE;
+        int min = Integer.MAX_VALUE;
+
         final BulkRequest bulkRequest = new BulkRequest();
         bulkRequest.setRefreshPolicy(WriteRequest.RefreshPolicy.IMMEDIATE);
         for (int minute = 0; minute < 60; minute++) {
@@ -139,11 +120,12 @@
 
         RefreshResponse refreshResponse = highLevelClient().indices().refresh(new RefreshRequest("docs"), RequestOptions.DEFAULT);
         assertEquals(0, refreshResponse.getFailedShards());
-        return numDocs;
-    }
-
-    @SuppressWarnings("unchecked")
-    public void testPutAndGetRollupJob() throws Exception {
+
+        final String id = randomAlphaOfLength(10);
+        final String indexPattern = randomFrom("docs", "d*", "doc*");
+        final String rollupIndex = randomFrom("rollup", "test");
+        final String cron = "*/1 * * * * ?";
+        final int pageSize = randomIntBetween(numDocs, numDocs * 10);
         // TODO expand this to also test with histogram and terms?
         final GroupConfig groups = new GroupConfig(new DateHistogramGroupConfig("date", DateHistogramInterval.DAY));
         final List<MetricConfig> metrics = Arrays.asList(
@@ -162,6 +144,9 @@
         Response startResponse = client().performRequest(new Request("POST", "/_xpack/rollup/job/" + id + "/_start"));
         assertEquals(RestStatus.OK.getStatus(), startResponse.getHttpResponse().getStatusLine().getStatusCode());
 
+        int finalMin = min;
+        int finalMax = max;
+        double finalSum = sum;
         assertBusy(() -> {
             SearchResponse searchResponse = highLevelClient().search(new SearchRequest(rollupIndex), RequestOptions.DEFAULT);
             assertEquals(0, searchResponse.getFailedShards());
@@ -176,22 +161,6 @@
             assertEquals(groups.getDateHistogram().getTimeZone(), source.get("date.date_histogram.time_zone"));
 
             for (MetricConfig metric : metrics) {
-<<<<<<< HEAD
-                for (String name : metric.getMetrics()) {
-                    Number value = (Number) source.get(metric.getField() + "." + name + ".value");
-                    if ("min".equals(name)) {
-                        assertEquals(min, value.intValue());
-                    } else if ("max".equals(name)) {
-                        assertEquals(max, value.intValue());
-                    } else if ("sum".equals(name)) {
-                        assertEquals(sum, value.doubleValue(), 0.0d);
-                    } else if ("avg".equals(name)) {
-                        assertEquals(sum, value.doubleValue(), 0.0d);
-                        Number avgCount = (Number) source.get(metric.getField() + "." + name + "._count");
-                        assertEquals(numDocs, avgCount.intValue());
-                    } else if ("value_count".equals(name)) {
-                        assertEquals(numDocs, value.intValue());
-=======
                 if (metric.getField().equals("value")) {
                     for (String name : metric.getMetrics()) {
                         Number value = (Number) source.get(metric.getField() + "." + name + ".value");
@@ -208,7 +177,6 @@
                         } else if ("value_count".equals(name)) {
                             assertEquals(numDocs, value.intValue());
                         }
->>>>>>> 5f81c05c
                     }
                 } else {
                     Number value = (Number) source.get(metric.getField() + ".max.value");
@@ -239,6 +207,7 @@
         GetRollupJobResponse getResponse = execute(getRollupJobRequest, rollupClient::getRollupJob, rollupClient::getRollupJobAsync);
         assertThat(getResponse.getJobs(), empty());
     }
+
 
     public void testGetRollupCaps() throws Exception {
         final Set<Integer> values = new HashSet<>();
