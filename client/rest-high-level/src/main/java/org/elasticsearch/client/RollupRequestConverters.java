--- conflicted
+++ resolved
@@ -26,11 +26,8 @@
 import org.elasticsearch.client.rollup.GetRollupCapsRequest;
 import org.elasticsearch.client.rollup.GetRollupJobRequest;
 import org.elasticsearch.client.rollup.PutRollupJobRequest;
-<<<<<<< HEAD
+import org.elasticsearch.client.rollup.StartRollupJobRequest;
 import org.elasticsearch.client.rollup.StopRollupJobRequest;
-=======
-import org.elasticsearch.client.rollup.StartRollupJobRequest;
->>>>>>> 389910f1
 
 import java.io.IOException;
 
@@ -52,7 +49,16 @@
         return request;
     }
 
-<<<<<<< HEAD
+    static Request startJob(final StartRollupJobRequest startRollupJobRequest) throws IOException {
+        String endpoint = new RequestConverters.EndpointBuilder()
+            .addPathPartAsIs("_xpack", "rollup", "job")
+            .addPathPart(startRollupJobRequest.getJobId())
+            .addPathPartAsIs("_start")
+            .build();
+        return new Request(HttpPost.METHOD_NAME, endpoint);
+    }
+
+
     static Request stopJob(final StopRollupJobRequest stopRollupJobRequest) throws IOException {
         String endpoint = new RequestConverters.EndpointBuilder()
             .addPathPartAsIs("_xpack")
@@ -60,16 +66,8 @@
             .addPathPartAsIs("job")
             .addPathPart(stopRollupJobRequest.getJobId())
             .addPathPart("_stop")
-=======
-    static Request startJob(final StartRollupJobRequest startRollupJobRequest) throws IOException {
-        String endpoint = new RequestConverters.EndpointBuilder()
-            .addPathPartAsIs("_xpack", "rollup", "job")
-            .addPathPart(startRollupJobRequest.getJobId())
-            .addPathPartAsIs("_start")
->>>>>>> 389910f1
             .build();
-        Request request = new Request(HttpPost.METHOD_NAME, endpoint);
-        return request;
+        return new Request(HttpPost.METHOD_NAME, endpoint);
     }
 
     static Request getJob(final GetRollupJobRequest getRollupJobRequest) {
