/*
 * Licensed to Elasticsearch under one or more contributor
 * license agreements. See the NOTICE file distributed with
 * this work for additional information regarding copyright
 * ownership. Elasticsearch licenses this file to you under
 * the Apache License, Version 2.0 (the "License"); you may
 * not use this file except in compliance with the License.
 * You may obtain a copy of the License at
 *
 *    http://www.apache.org/licenses/LICENSE-2.0
 *
 * Unless required by applicable law or agreed to in writing,
 * software distributed under the License is distributed on an
 * "AS IS" BASIS, WITHOUT WARRANTIES OR CONDITIONS OF ANY
 * KIND, either express or implied.  See the License for the
 * specific language governing permissions and limitations
 * under the License.
 */

package org.elasticsearch.client.security;

import org.apache.http.client.methods.HttpGet;
import org.elasticsearch.client.Request;
import org.elasticsearch.client.Validatable;

/**
 * Request object to retrieve the X.509 certificates that are used to encrypt communications in an Elasticsearch cluster.
 */
public final class GetSslCertificatesRequest implements Validatable{

    public static final GetSslCertificatesRequest INSTANCE = new GetSslCertificatesRequest();

<<<<<<< HEAD
    private GetSslCertificatesRequest() {
        request = new Request(HttpGet.METHOD_NAME, "/_ssl/certificates");
=======
    private GetSslCertificatesRequest(){
>>>>>>> 77e6ef7b
    }

    public Request getRequest() {
        return new Request(HttpGet.METHOD_NAME, "/_xpack/ssl/certificates");
    }

}<|MERGE_RESOLUTION|>--- conflicted
+++ resolved
@@ -26,20 +26,15 @@
 /**
  * Request object to retrieve the X.509 certificates that are used to encrypt communications in an Elasticsearch cluster.
  */
-public final class GetSslCertificatesRequest implements Validatable{
+public final class GetSslCertificatesRequest implements Validatable {
 
     public static final GetSslCertificatesRequest INSTANCE = new GetSslCertificatesRequest();
 
-<<<<<<< HEAD
     private GetSslCertificatesRequest() {
-        request = new Request(HttpGet.METHOD_NAME, "/_ssl/certificates");
-=======
-    private GetSslCertificatesRequest(){
->>>>>>> 77e6ef7b
     }
 
     public Request getRequest() {
-        return new Request(HttpGet.METHOD_NAME, "/_xpack/ssl/certificates");
+        return new Request(HttpGet.METHOD_NAME, "/_ssl/certificates");
     }
 
 }