--- conflicted
+++ resolved
@@ -67,15 +67,6 @@
     }
 
     /**
-<<<<<<< HEAD
-     * Opens an index using the Open Index API
-     * <p>
-     * See <a href="https://www.elastic.co/guide/en/elasticsearch/reference/current/indices-open-close.html">
-     * Open Index API on elastic.co</a>
-     */
-    public OpenIndexResponse openIndex(OpenIndexRequest openIndexRequest, Header... headers) throws IOException {
-        return restHighLevelClient.performRequestAndParseEntity(openIndexRequest, Request::openIndex, OpenIndexResponse::fromXContent,
-=======
      * Creates an index using the Create Index API
      * <p>
      * See <a href="https://www.elastic.co/guide/en/elasticsearch/reference/current/indices-create-index.html">
@@ -83,20 +74,10 @@
      */
     public CreateIndexResponse createIndex(CreateIndexRequest createIndexRequest, Header... headers) throws IOException {
         return restHighLevelClient.performRequestAndParseEntity(createIndexRequest, Request::createIndex, CreateIndexResponse::fromXContent,
->>>>>>> f823cea7
-            Collections.emptySet(), headers);
+                Collections.emptySet(), headers);
     }
 
     /**
-<<<<<<< HEAD
-     * Asynchronously opens an index using the Open Index API
-     * <p>
-     * See <a href="https://www.elastic.co/guide/en/elasticsearch/reference/current/indices-open-close.html">
-     * Open Index API on elastic.co</a>
-     */
-    public void openIndexAsync(OpenIndexRequest openIndexRequest, ActionListener<OpenIndexResponse> listener, Header... headers) {
-        restHighLevelClient.performRequestAsyncAndParseEntity(openIndexRequest, Request::openIndex, OpenIndexResponse::fromXContent,
-=======
      * Asynchronously creates an index using the Create Index API
      * <p>
      * See <a href="https://www.elastic.co/guide/en/elasticsearch/reference/current/indices-create-index.html">
@@ -105,7 +86,29 @@
     public void createIndexAsync(CreateIndexRequest createIndexRequest, ActionListener<CreateIndexResponse> listener,
                                        Header... headers) {
         restHighLevelClient.performRequestAsyncAndParseEntity(createIndexRequest, Request::createIndex, CreateIndexResponse::fromXContent,
->>>>>>> f823cea7
             listener, Collections.emptySet(), headers);
     }
+
+    /**
+     * Opens an index using the Open Index API
+     * <p>
+     * See <a href="https://www.elastic.co/guide/en/elasticsearch/reference/current/indices-open-close.html">
+     * Open Index API on elastic.co</a>
+     */
+    public OpenIndexResponse openIndex(OpenIndexRequest openIndexRequest, Header... headers) throws IOException {
+        return restHighLevelClient.performRequestAndParseEntity(openIndexRequest, Request::openIndex, OpenIndexResponse::fromXContent,
+                Collections.emptySet(), headers);
+    }
+
+    /**
+     * Asynchronously opens an index using the Open Index API
+     * <p>
+     * See <a href="https://www.elastic.co/guide/en/elasticsearch/reference/current/indices-open-close.html">
+     * Open Index API on elastic.co</a>
+     */
+    public void openIndexAsync(OpenIndexRequest openIndexRequest, ActionListener<OpenIndexResponse> listener, Header... headers) {
+        restHighLevelClient.performRequestAsyncAndParseEntity(openIndexRequest, Request::openIndex, OpenIndexResponse::fromXContent,
+                listener, Collections.emptySet(), headers);
+    }
+
 }