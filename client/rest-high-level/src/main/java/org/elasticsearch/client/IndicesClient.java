--- conflicted
+++ resolved
@@ -23,26 +23,17 @@
 import org.elasticsearch.action.ActionListener;
 import org.elasticsearch.action.admin.indices.alias.IndicesAliasesRequest;
 import org.elasticsearch.action.admin.indices.alias.get.GetAliasesRequest;
-<<<<<<< HEAD
-=======
 import org.elasticsearch.action.admin.indices.analyze.AnalyzeRequest;
 import org.elasticsearch.action.admin.indices.analyze.AnalyzeResponse;
->>>>>>> 0c7f6570
 import org.elasticsearch.action.admin.indices.cache.clear.ClearIndicesCacheRequest;
 import org.elasticsearch.action.admin.indices.cache.clear.ClearIndicesCacheResponse;
 import org.elasticsearch.action.admin.indices.close.CloseIndexRequest;
 import org.elasticsearch.action.admin.indices.create.CreateIndexRequest;
 import org.elasticsearch.action.admin.indices.create.CreateIndexResponse;
 import org.elasticsearch.action.admin.indices.delete.DeleteIndexRequest;
-<<<<<<< HEAD
-import org.elasticsearch.action.admin.indices.delete.DeleteIndexResponse;
-import org.elasticsearch.action.admin.indices.flush.FlushRequest;
-import org.elasticsearch.action.admin.indices.flush.FlushResponse;
-=======
 import org.elasticsearch.action.admin.indices.flush.FlushRequest;
 import org.elasticsearch.action.admin.indices.flush.FlushResponse;
 import org.elasticsearch.action.admin.indices.flush.SyncedFlushRequest;
->>>>>>> 0c7f6570
 import org.elasticsearch.action.admin.indices.forcemerge.ForceMergeRequest;
 import org.elasticsearch.action.admin.indices.forcemerge.ForceMergeResponse;
 import org.elasticsearch.action.admin.indices.get.GetIndexRequest;
@@ -56,18 +47,6 @@
 import org.elasticsearch.action.admin.indices.open.OpenIndexResponse;
 import org.elasticsearch.action.admin.indices.refresh.RefreshRequest;
 import org.elasticsearch.action.admin.indices.refresh.RefreshResponse;
-<<<<<<< HEAD
-import org.elasticsearch.action.admin.indices.settings.get.GetSettingsRequest;
-import org.elasticsearch.action.admin.indices.settings.get.GetSettingsResponse;
-import org.elasticsearch.action.admin.indices.rollover.RolloverRequest;
-import org.elasticsearch.action.admin.indices.rollover.RolloverResponse;
-import org.elasticsearch.action.admin.indices.settings.put.UpdateSettingsRequest;
-import org.elasticsearch.action.admin.indices.settings.put.UpdateSettingsResponse;
-import org.elasticsearch.action.admin.indices.shrink.ResizeRequest;
-import org.elasticsearch.action.admin.indices.shrink.ResizeResponse;
-import org.elasticsearch.action.admin.indices.template.put.PutIndexTemplateRequest;
-import org.elasticsearch.action.admin.indices.template.put.PutIndexTemplateResponse;
-=======
 import org.elasticsearch.action.admin.indices.rollover.RolloverRequest;
 import org.elasticsearch.action.admin.indices.rollover.RolloverResponse;
 import org.elasticsearch.action.admin.indices.settings.get.GetSettingsRequest;
@@ -85,7 +64,6 @@
 import org.elasticsearch.client.indices.FreezeIndexRequest;
 import org.elasticsearch.client.indices.UnfreezeIndexRequest;
 import org.elasticsearch.rest.RestStatus;
->>>>>>> 0c7f6570
 
 import java.io.IOException;
 import java.util.Collections;
@@ -126,16 +104,10 @@
      * Delete Index API on elastic.co</a>
      * @deprecated Prefer {@link #delete(DeleteIndexRequest, RequestOptions)}
      */
-<<<<<<< HEAD
-    public DeleteIndexResponse delete(DeleteIndexRequest deleteIndexRequest, Header... headers) throws IOException {
-        return restHighLevelClient.performRequestAndParseEntity(deleteIndexRequest, RequestConverters::deleteIndex,
-                DeleteIndexResponse::fromXContent, emptySet(), headers);
-=======
     @Deprecated
     public AcknowledgedResponse delete(DeleteIndexRequest deleteIndexRequest, Header... headers) throws IOException {
         return restHighLevelClient.performRequestAndParseEntity(deleteIndexRequest, IndicesRequestConverters::deleteIndex,
                 AcknowledgedResponse::fromXContent, emptySet(), headers);
->>>>>>> 0c7f6570
     }
 
     /**
@@ -158,16 +130,10 @@
      * Delete Index API on elastic.co</a>
      * @deprecated Prefer {@link #deleteAsync(DeleteIndexRequest, RequestOptions, ActionListener)}
      */
-<<<<<<< HEAD
-    public void deleteAsync(DeleteIndexRequest deleteIndexRequest, ActionListener<DeleteIndexResponse> listener, Header... headers) {
-        restHighLevelClient.performRequestAsyncAndParseEntity(deleteIndexRequest, RequestConverters::deleteIndex,
-                DeleteIndexResponse::fromXContent, listener, emptySet(), headers);
-=======
     @Deprecated
     public void deleteAsync(DeleteIndexRequest deleteIndexRequest, ActionListener<AcknowledgedResponse> listener, Header... headers) {
         restHighLevelClient.performRequestAsyncAndParseEntity(deleteIndexRequest, IndicesRequestConverters::deleteIndex,
                 AcknowledgedResponse::fromXContent, listener, emptySet(), headers);
->>>>>>> 0c7f6570
     }
 
     /**
@@ -193,11 +159,7 @@
      */
     @Deprecated
     public CreateIndexResponse create(CreateIndexRequest createIndexRequest, Header... headers) throws IOException {
-<<<<<<< HEAD
-        return restHighLevelClient.performRequestAndParseEntity(createIndexRequest, RequestConverters::createIndex,
-=======
         return restHighLevelClient.performRequestAndParseEntity(createIndexRequest, IndicesRequestConverters::createIndex,
->>>>>>> 0c7f6570
                 CreateIndexResponse::fromXContent, emptySet(), headers);
     }
 
@@ -223,10 +185,6 @@
      */
     @Deprecated
     public void createAsync(CreateIndexRequest createIndexRequest, ActionListener<CreateIndexResponse> listener, Header... headers) {
-<<<<<<< HEAD
-        restHighLevelClient.performRequestAsyncAndParseEntity(createIndexRequest, RequestConverters::createIndex,
-                CreateIndexResponse::fromXContent, listener, emptySet(), headers);
-=======
         restHighLevelClient.performRequestAsyncAndParseEntity(createIndexRequest, IndicesRequestConverters::createIndex,
                 CreateIndexResponse::fromXContent, listener, emptySet(), headers);
     }
@@ -243,7 +201,6 @@
     public AcknowledgedResponse putMapping(PutMappingRequest putMappingRequest, RequestOptions options) throws IOException {
         return restHighLevelClient.performRequestAndParseEntity(putMappingRequest, IndicesRequestConverters::putMapping, options,
             AcknowledgedResponse::fromXContent, emptySet());
->>>>>>> 0c7f6570
     }
 
     /**
@@ -253,16 +210,10 @@
      * Put Mapping API on elastic.co</a>
      * @deprecated Prefer {@link #putMapping(PutMappingRequest, RequestOptions)}
      */
-<<<<<<< HEAD
-    public PutMappingResponse putMapping(PutMappingRequest putMappingRequest, Header... headers) throws IOException {
-        return restHighLevelClient.performRequestAndParseEntity(putMappingRequest, RequestConverters::putMapping,
-                PutMappingResponse::fromXContent, emptySet(), headers);
-=======
     @Deprecated
     public AcknowledgedResponse putMapping(PutMappingRequest putMappingRequest, Header... headers) throws IOException {
         return restHighLevelClient.performRequestAndParseEntity(putMappingRequest, IndicesRequestConverters::putMapping,
                 AcknowledgedResponse::fromXContent, emptySet(), headers);
->>>>>>> 0c7f6570
     }
 
     /**
@@ -286,12 +237,6 @@
      * Put Mapping API on elastic.co</a>
      * @deprecated Prefer {@link #putMappingAsync(PutMappingRequest, RequestOptions, ActionListener)}
      */
-<<<<<<< HEAD
-    public void putMappingAsync(PutMappingRequest putMappingRequest, ActionListener<PutMappingResponse> listener,
-                                       Header... headers) {
-        restHighLevelClient.performRequestAsyncAndParseEntity(putMappingRequest, RequestConverters::putMapping,
-                PutMappingResponse::fromXContent, listener, emptySet(), headers);
-=======
     @Deprecated
     public void putMappingAsync(PutMappingRequest putMappingRequest, ActionListener<AcknowledgedResponse> listener,
                                 Header... headers) {
@@ -340,7 +285,6 @@
                                                     RequestOptions options) throws IOException {
         return restHighLevelClient.performRequestAndParseEntity(getFieldMappingsRequest, IndicesRequestConverters::getFieldMapping, options,
             GetFieldMappingsResponse::fromXContent, emptySet());
->>>>>>> 0c7f6570
     }
 
     /**
@@ -379,16 +323,10 @@
      * Index Aliases API on elastic.co</a>
      * @deprecated {@link #updateAliases(IndicesAliasesRequest, RequestOptions)}
      */
-<<<<<<< HEAD
-    public IndicesAliasesResponse updateAliases(IndicesAliasesRequest indicesAliasesRequest, Header... headers) throws IOException {
-        return restHighLevelClient.performRequestAndParseEntity(indicesAliasesRequest, RequestConverters::updateAliases,
-                IndicesAliasesResponse::fromXContent, emptySet(), headers);
-=======
     @Deprecated
     public AcknowledgedResponse updateAliases(IndicesAliasesRequest indicesAliasesRequest, Header... headers) throws IOException {
         return restHighLevelClient.performRequestAndParseEntity(indicesAliasesRequest, IndicesRequestConverters::updateAliases,
                 AcknowledgedResponse::fromXContent, emptySet(), headers);
->>>>>>> 0c7f6570
     }
 
     /**
@@ -413,18 +351,11 @@
      * Index Aliases API on elastic.co</a>
      * @deprecated Prefer {@link #updateAliasesAsync(IndicesAliasesRequest, RequestOptions, ActionListener)}
      */
-<<<<<<< HEAD
-    public void updateAliasesAsync(IndicesAliasesRequest indicesAliasesRequest, ActionListener<IndicesAliasesResponse> listener,
-            Header... headers) {
-        restHighLevelClient.performRequestAsyncAndParseEntity(indicesAliasesRequest, RequestConverters::updateAliases,
-                IndicesAliasesResponse::fromXContent, listener, emptySet(), headers);
-=======
     @Deprecated
     public void updateAliasesAsync(IndicesAliasesRequest indicesAliasesRequest, ActionListener<AcknowledgedResponse> listener,
                                    Header... headers) {
         restHighLevelClient.performRequestAsyncAndParseEntity(indicesAliasesRequest, IndicesRequestConverters::updateAliases,
                 AcknowledgedResponse::fromXContent, listener, emptySet(), headers);
->>>>>>> 0c7f6570
     }
 
     /**
@@ -450,10 +381,6 @@
      */
     @Deprecated
     public OpenIndexResponse open(OpenIndexRequest openIndexRequest, Header... headers) throws IOException {
-<<<<<<< HEAD
-        return restHighLevelClient.performRequestAndParseEntity(openIndexRequest, RequestConverters::openIndex,
-                OpenIndexResponse::fromXContent, emptySet(), headers);
-=======
         return restHighLevelClient.performRequestAndParseEntity(openIndexRequest, IndicesRequestConverters::openIndex,
                 OpenIndexResponse::fromXContent, emptySet(), headers);
     }
@@ -469,7 +396,6 @@
     public void openAsync(OpenIndexRequest openIndexRequest, RequestOptions options, ActionListener<OpenIndexResponse> listener) {
         restHighLevelClient.performRequestAsyncAndParseEntity(openIndexRequest, IndicesRequestConverters::openIndex, options,
                 OpenIndexResponse::fromXContent, listener, emptySet());
->>>>>>> 0c7f6570
     }
 
     /**
@@ -481,10 +407,6 @@
      */
     @Deprecated
     public void openAsync(OpenIndexRequest openIndexRequest, ActionListener<OpenIndexResponse> listener, Header... headers) {
-<<<<<<< HEAD
-        restHighLevelClient.performRequestAsyncAndParseEntity(openIndexRequest, RequestConverters::openIndex,
-                OpenIndexResponse::fromXContent, listener, emptySet(), headers);
-=======
         restHighLevelClient.performRequestAsyncAndParseEntity(openIndexRequest, IndicesRequestConverters::openIndex,
                 OpenIndexResponse::fromXContent, listener, emptySet(), headers);
     }
@@ -501,7 +423,6 @@
     public AcknowledgedResponse close(CloseIndexRequest closeIndexRequest, RequestOptions options) throws IOException {
         return restHighLevelClient.performRequestAndParseEntity(closeIndexRequest, IndicesRequestConverters::closeIndex, options,
             AcknowledgedResponse::fromXContent, emptySet());
->>>>>>> 0c7f6570
     }
 
     /**
@@ -511,11 +432,6 @@
      * Close Index API on elastic.co</a>
      * @deprecated Prefer {@link #close(CloseIndexRequest, RequestOptions)}
      */
-<<<<<<< HEAD
-    public CloseIndexResponse close(CloseIndexRequest closeIndexRequest, Header... headers) throws IOException {
-        return restHighLevelClient.performRequestAndParseEntity(closeIndexRequest, RequestConverters::closeIndex,
-                CloseIndexResponse::fromXContent, emptySet(), headers);
-=======
     @Deprecated
     public AcknowledgedResponse close(CloseIndexRequest closeIndexRequest, Header... headers) throws IOException {
         return restHighLevelClient.performRequestAndParseEntity(closeIndexRequest, IndicesRequestConverters::closeIndex,
@@ -533,7 +449,6 @@
     public void closeAsync(CloseIndexRequest closeIndexRequest, RequestOptions options, ActionListener<AcknowledgedResponse> listener) {
         restHighLevelClient.performRequestAsyncAndParseEntity(closeIndexRequest, IndicesRequestConverters::closeIndex, options,
             AcknowledgedResponse::fromXContent, listener, emptySet());
->>>>>>> 0c7f6570
     }
 
 
@@ -544,16 +459,10 @@
      * Close Index API on elastic.co</a>
      * @deprecated Prefer {@link #closeAsync(CloseIndexRequest, RequestOptions, ActionListener)}
      */
-<<<<<<< HEAD
-    public void closeAsync(CloseIndexRequest closeIndexRequest, ActionListener<CloseIndexResponse> listener, Header... headers) {
-        restHighLevelClient.performRequestAsyncAndParseEntity(closeIndexRequest, RequestConverters::closeIndex,
-                CloseIndexResponse::fromXContent, listener, emptySet(), headers);
-=======
     @Deprecated
     public void closeAsync(CloseIndexRequest closeIndexRequest, ActionListener<AcknowledgedResponse> listener, Header... headers) {
         restHighLevelClient.performRequestAsyncAndParseEntity(closeIndexRequest, IndicesRequestConverters::closeIndex,
                 AcknowledgedResponse::fromXContent, listener, emptySet(), headers);
->>>>>>> 0c7f6570
     }
 
     /**
@@ -579,10 +488,6 @@
      */
     @Deprecated
     public boolean existsAlias(GetAliasesRequest getAliasesRequest, Header... headers) throws IOException {
-<<<<<<< HEAD
-        return restHighLevelClient.performRequest(getAliasesRequest, RequestConverters::existsAlias,
-                RestHighLevelClient::convertExistsResponse, emptySet(), headers);
-=======
         return restHighLevelClient.performRequest(getAliasesRequest, IndicesRequestConverters::existsAlias,
                 RestHighLevelClient::convertExistsResponse, emptySet(), headers);
     }
@@ -598,7 +503,6 @@
     public void existsAliasAsync(GetAliasesRequest getAliasesRequest, RequestOptions options, ActionListener<Boolean> listener) {
         restHighLevelClient.performRequestAsync(getAliasesRequest, IndicesRequestConverters::existsAlias, options,
                 RestHighLevelClient::convertExistsResponse, listener, emptySet());
->>>>>>> 0c7f6570
     }
 
     /**
@@ -610,33 +514,11 @@
      */
     @Deprecated
     public void existsAliasAsync(GetAliasesRequest getAliasesRequest, ActionListener<Boolean> listener, Header... headers) {
-<<<<<<< HEAD
-        restHighLevelClient.performRequestAsync(getAliasesRequest, RequestConverters::existsAlias,
-=======
         restHighLevelClient.performRequestAsync(getAliasesRequest, IndicesRequestConverters::existsAlias,
->>>>>>> 0c7f6570
                 RestHighLevelClient::convertExistsResponse, listener, emptySet(), headers);
     }
 
     /**
-<<<<<<< HEAD
-     * Refresh one or more indices using the Refresh API
-     * <p>
-     * See <a href="https://www.elastic.co/guide/en/elasticsearch/reference/current/indices-refresh.html"> Refresh API on elastic.co</a>
-     */
-    public RefreshResponse refresh(RefreshRequest refreshRequest, Header... headers) throws IOException {
-        return restHighLevelClient.performRequestAndParseEntity(refreshRequest, RequestConverters::refresh, RefreshResponse::fromXContent,
-                emptySet(), headers);
-    }
-
-    /**
-     * Asynchronously refresh one or more indices using the Refresh API
-     * <p>
-     * See <a href="https://www.elastic.co/guide/en/elasticsearch/reference/current/indices-refresh.html"> Refresh API on elastic.co</a>
-     */
-    public void refreshAsync(RefreshRequest refreshRequest, ActionListener<RefreshResponse> listener, Header... headers) {
-        restHighLevelClient.performRequestAsyncAndParseEntity(refreshRequest, RequestConverters::refresh, RefreshResponse::fromXContent,
-=======
      * Refresh one or more indices using the Refresh API.
      * See <a href="https://www.elastic.co/guide/en/elasticsearch/reference/current/indices-refresh.html"> Refresh API on elastic.co</a>
      * @param refreshRequest the request
@@ -731,101 +613,10 @@
     @Deprecated
     public void flushAsync(FlushRequest flushRequest, ActionListener<FlushResponse> listener, Header... headers) {
         restHighLevelClient.performRequestAsyncAndParseEntity(flushRequest, IndicesRequestConverters::flush, FlushResponse::fromXContent,
->>>>>>> 0c7f6570
                 listener, emptySet(), headers);
     }
 
     /**
-<<<<<<< HEAD
-     * Flush one or more indices using the Flush API
-     * <p>
-     * See <a href="https://www.elastic.co/guide/en/elasticsearch/reference/current/indices-flush.html"> Flush API on elastic.co</a>
-     */
-    public FlushResponse flush(FlushRequest flushRequest, Header... headers) throws IOException {
-        return restHighLevelClient.performRequestAndParseEntity(flushRequest, RequestConverters::flush, FlushResponse::fromXContent,
-                emptySet(), headers);
-    }
-
-    /**
-     * Asynchronously flush one or more indices using the Flush API
-     * <p>
-     * See <a href="https://www.elastic.co/guide/en/elasticsearch/reference/current/indices-flush.html"> Flush API on elastic.co</a>
-     */
-    public void flushAsync(FlushRequest flushRequest, ActionListener<FlushResponse> listener, Header... headers) {
-        restHighLevelClient.performRequestAsyncAndParseEntity(flushRequest, RequestConverters::flush, FlushResponse::fromXContent,
-                listener, emptySet(), headers);
-    }
-
-    /**
-     * Retrieve the settings of one or more indices
-     * <p>
-     * See <a href="https://www.elastic.co/guide/en/elasticsearch/reference/current/indices-get-settings.html">
-     * Indices Get Settings API on elastic.co</a>
-     */
-    public GetSettingsResponse getSettings(GetSettingsRequest getSettingsRequest, Header... headers) throws IOException {
-        return restHighLevelClient.performRequestAndParseEntity(getSettingsRequest, RequestConverters::getSettings,
-            GetSettingsResponse::fromXContent, emptySet(), headers);
-    }
-
-    /**
-     * Asynchronously retrieve the settings of one or more indices
-     * <p>
-     * See <a href="https://www.elastic.co/guide/en/elasticsearch/reference/current/indices-get-settings.html">
-     * Indices Get Settings API on elastic.co</a>
-     */
-    public void getSettingsAsync(GetSettingsRequest getSettingsRequest, ActionListener<GetSettingsResponse> listener, Header... headers) {
-        restHighLevelClient.performRequestAsyncAndParseEntity(getSettingsRequest, RequestConverters::getSettings,
-            GetSettingsResponse::fromXContent, listener, emptySet(), headers);
-    }
-
-    /**
-     * Force merge one or more indices using the Force Merge API
-     * <p>
-     * See <a href="https://www.elastic.co/guide/en/elasticsearch/reference/current/indices-forcemerge.html">
-     * Force Merge API on elastic.co</a>
-     */
-    public ForceMergeResponse forceMerge(ForceMergeRequest forceMergeRequest, Header... headers) throws IOException {
-        return restHighLevelClient.performRequestAndParseEntity(forceMergeRequest, RequestConverters::forceMerge,
-                ForceMergeResponse::fromXContent, emptySet(), headers);
-    }
-
-    /**
-     * Asynchronously force merge one or more indices using the Force Merge API
-     * <p>
-     * See <a href="https://www.elastic.co/guide/en/elasticsearch/reference/current/indices-forcemerge.html">
-     * Force Merge API on elastic.co</a>
-     */
-    public void forceMergeAsync(ForceMergeRequest forceMergeRequest, ActionListener<ForceMergeResponse> listener, Header... headers) {
-        restHighLevelClient.performRequestAsyncAndParseEntity(forceMergeRequest, RequestConverters::forceMerge,
-                ForceMergeResponse::fromXContent, listener, emptySet(), headers);
-    }
-
-    /**
-     * Clears the cache of one or more indices using the Clear Cache API
-     * <p>
-     * See <a href="https://www.elastic.co/guide/en/elasticsearch/reference/current/indices-clearcache.html">
-     * Clear Cache API on elastic.co</a>
-     */
-    public ClearIndicesCacheResponse clearCache(ClearIndicesCacheRequest clearIndicesCacheRequest, Header... headers) throws IOException {
-        return restHighLevelClient.performRequestAndParseEntity(clearIndicesCacheRequest, RequestConverters::clearCache,
-                ClearIndicesCacheResponse::fromXContent, emptySet(), headers);
-    }
-
-    /**
-     * Asynchronously clears the cache of one or more indices using the Clear Cache API
-     * <p>
-     * See <a href="https://www.elastic.co/guide/en/elasticsearch/reference/current/indices-clearcache.html">
-     * Clear Cache API on elastic.co</a>
-     */
-    public void clearCacheAsync(ClearIndicesCacheRequest clearIndicesCacheRequest, ActionListener<ClearIndicesCacheResponse> listener,
-                           Header... headers) {
-        restHighLevelClient.performRequestAsyncAndParseEntity(clearIndicesCacheRequest, RequestConverters::clearCache,
-                ClearIndicesCacheResponse::fromXContent, listener, emptySet(), headers);
-    }
-
-    /**
-     * Checks if the index (indices) exists or not.
-=======
      * Initiate a synced flush manually using the synced flush API.
      * See <a href="https://www.elastic.co/guide/en/elasticsearch/reference/current/indices-synced-flush.html">
      *     Synced flush API on elastic.co</a>
@@ -940,7 +731,6 @@
 
     /**
      * Force merge one or more indices using the Force Merge API.
->>>>>>> 0c7f6570
      * <p>
      * See <a href="https://www.elastic.co/guide/en/elasticsearch/reference/current/indices-forcemerge.html">
      * Force Merge API on elastic.co</a>
@@ -1060,12 +850,8 @@
     public boolean exists(GetIndexRequest request, RequestOptions options) throws IOException {
         return restHighLevelClient.performRequest(
             request,
-<<<<<<< HEAD
-            RequestConverters::indicesExist,
-=======
             IndicesRequestConverters::indicesExist,
             options,
->>>>>>> 0c7f6570
             RestHighLevelClient::convertExistsResponse,
             Collections.emptySet()
         );
@@ -1119,11 +905,7 @@
     public void existsAsync(GetIndexRequest request, ActionListener<Boolean> listener, Header... headers) {
         restHighLevelClient.performRequestAsync(
             request,
-<<<<<<< HEAD
-            RequestConverters::indicesExist,
-=======
             IndicesRequestConverters::indicesExist,
->>>>>>> 0c7f6570
             RestHighLevelClient::convertExistsResponse,
             listener,
             Collections.emptySet(),
@@ -1154,13 +936,8 @@
      */
     @Deprecated
     public ResizeResponse shrink(ResizeRequest resizeRequest, Header... headers) throws IOException {
-<<<<<<< HEAD
-        return restHighLevelClient.performRequestAndParseEntity(resizeRequest, RequestConverters::shrink, ResizeResponse::fromXContent,
-                emptySet(), headers);
-=======
         return restHighLevelClient.performRequestAndParseEntity(resizeRequest, IndicesRequestConverters::shrink,
                 ResizeResponse::fromXContent, emptySet(), headers);
->>>>>>> 0c7f6570
     }
 
     /**
@@ -1185,11 +962,7 @@
      */
     @Deprecated
     public void shrinkAsync(ResizeRequest resizeRequest, ActionListener<ResizeResponse> listener, Header... headers) {
-<<<<<<< HEAD
-        restHighLevelClient.performRequestAsyncAndParseEntity(resizeRequest, RequestConverters::shrink, ResizeResponse::fromXContent,
-=======
         restHighLevelClient.performRequestAsyncAndParseEntity(resizeRequest, IndicesRequestConverters::shrink, ResizeResponse::fromXContent,
->>>>>>> 0c7f6570
                 listener, emptySet(), headers);
     }
 
@@ -1216,13 +989,8 @@
      */
     @Deprecated
     public ResizeResponse split(ResizeRequest resizeRequest, Header... headers) throws IOException {
-<<<<<<< HEAD
-        return restHighLevelClient.performRequestAndParseEntity(resizeRequest, RequestConverters::split, ResizeResponse::fromXContent,
-                emptySet(), headers);
-=======
         return restHighLevelClient.performRequestAndParseEntity(resizeRequest, IndicesRequestConverters::split,
                 ResizeResponse::fromXContent, emptySet(), headers);
->>>>>>> 0c7f6570
     }
 
     /**
@@ -1247,11 +1015,7 @@
      */
     @Deprecated
     public void splitAsync(ResizeRequest resizeRequest, ActionListener<ResizeResponse> listener, Header... headers) {
-<<<<<<< HEAD
-        restHighLevelClient.performRequestAsyncAndParseEntity(resizeRequest, RequestConverters::split, ResizeResponse::fromXContent,
-=======
         restHighLevelClient.performRequestAsyncAndParseEntity(resizeRequest, IndicesRequestConverters::split, ResizeResponse::fromXContent,
->>>>>>> 0c7f6570
                 listener, emptySet(), headers);
     }
 
@@ -1278,10 +1042,6 @@
      */
     @Deprecated
     public RolloverResponse rollover(RolloverRequest rolloverRequest, Header... headers) throws IOException {
-<<<<<<< HEAD
-        return restHighLevelClient.performRequestAndParseEntity(rolloverRequest, RequestConverters::rollover,
-                RolloverResponse::fromXContent, emptySet(), headers);
-=======
         return restHighLevelClient.performRequestAndParseEntity(rolloverRequest, IndicesRequestConverters::rollover,
                 RolloverResponse::fromXContent, emptySet(), headers);
     }
@@ -1297,7 +1057,6 @@
     public void rolloverAsync(RolloverRequest rolloverRequest, RequestOptions options, ActionListener<RolloverResponse> listener) {
         restHighLevelClient.performRequestAsyncAndParseEntity(rolloverRequest, IndicesRequestConverters::rollover, options,
                 RolloverResponse::fromXContent, listener, emptySet());
->>>>>>> 0c7f6570
     }
 
     /**
@@ -1309,57 +1068,6 @@
      */
     @Deprecated
     public void rolloverAsync(RolloverRequest rolloverRequest, ActionListener<RolloverResponse> listener, Header... headers) {
-<<<<<<< HEAD
-        restHighLevelClient.performRequestAsyncAndParseEntity(rolloverRequest, RequestConverters::rollover, RolloverResponse::fromXContent,
-                listener, emptySet(), headers);
-    }
-
-    /**
-     * Updates specific index level settings using the Update Indices Settings API
-     * <p>
-     * See <a href="https://www.elastic.co/guide/en/elasticsearch/reference/current/indices-update-settings.html"> Update Indices Settings
-     * API on elastic.co</a>
-     */
-    public UpdateSettingsResponse putSettings(UpdateSettingsRequest updateSettingsRequest, Header... headers) throws IOException {
-        return restHighLevelClient.performRequestAndParseEntity(updateSettingsRequest, RequestConverters::indexPutSettings,
-                UpdateSettingsResponse::fromXContent, emptySet(), headers);
-    }
-
-    /**
-     * Asynchronously updates specific index level settings using the Update Indices Settings API
-     * <p>
-     * See <a href="https://www.elastic.co/guide/en/elasticsearch/reference/current/indices-update-settings.html"> Update Indices Settings
-     * API on elastic.co</a>
-     */
-    public void putSettingsAsync(UpdateSettingsRequest updateSettingsRequest, ActionListener<UpdateSettingsResponse> listener,
-            Header... headers) {
-        restHighLevelClient.performRequestAsyncAndParseEntity(updateSettingsRequest, RequestConverters::indexPutSettings,
-                UpdateSettingsResponse::fromXContent, listener, emptySet(), headers);
-    }
-
-    /**
-     * Puts an index template using the Index Templates API
-     * <p>
-     * See <a href="https://www.elastic.co/guide/en/elasticsearch/reference/current/indices-templates.html"> Index Templates API
-     * on elastic.co</a>
-     */
-    public PutIndexTemplateResponse putTemplate(PutIndexTemplateRequest putIndexTemplateRequest, Header... headers) throws IOException {
-        return restHighLevelClient.performRequestAndParseEntity(putIndexTemplateRequest, RequestConverters::putTemplate,
-            PutIndexTemplateResponse::fromXContent, emptySet(), headers);
-    }
-
-    /**
-     * Asynchronously puts an index template using the Index Templates API
-     * <p>
-     * See <a href="https://www.elastic.co/guide/en/elasticsearch/reference/current/indices-templates.html"> Index Templates API
-     * on elastic.co</a>
-     */
-    public void putTemplateAsync(PutIndexTemplateRequest putIndexTemplateRequest,
-                                 ActionListener<PutIndexTemplateResponse> listener, Header... headers) {
-        restHighLevelClient.performRequestAsyncAndParseEntity(putIndexTemplateRequest, RequestConverters::putTemplate,
-            PutIndexTemplateResponse::fromXContent, listener, emptySet(), headers);
-    }
-=======
         restHighLevelClient.performRequestAsyncAndParseEntity(rolloverRequest, IndicesRequestConverters::rollover,
                 RolloverResponse::fromXContent, listener, emptySet(), headers);
     }
@@ -1608,5 +1316,4 @@
             ShardsAcknowledgedResponse::fromXContent, listener, emptySet());
     }
 
->>>>>>> 0c7f6570
 }