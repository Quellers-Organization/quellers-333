/*
 * Licensed to Elasticsearch under one or more contributor
 * license agreements. See the NOTICE file distributed with
 * this work for additional information regarding copyright
 * ownership. Elasticsearch licenses this file to you under
 * the Apache License, Version 2.0 (the "License"); you may
 * not use this file except in compliance with the License.
 * You may obtain a copy of the License at
 *
 *    http://www.apache.org/licenses/LICENSE-2.0
 *
 * Unless required by applicable law or agreed to in writing,
 * software distributed under the License is distributed on an
 * "AS IS" BASIS, WITHOUT WARRANTIES OR CONDITIONS OF ANY
 * KIND, either express or implied.  See the License for the
 * specific language governing permissions and limitations
 * under the License.
 */

package org.elasticsearch.client;

import org.elasticsearch.action.ActionListener;
import org.elasticsearch.action.admin.indices.alias.IndicesAliasesRequest;
import org.elasticsearch.action.admin.indices.alias.IndicesAliasesResponse;
import org.elasticsearch.action.admin.indices.alias.get.GetAliasesRequest;
import org.elasticsearch.action.admin.indices.cache.clear.ClearIndicesCacheRequest;
import org.elasticsearch.action.admin.indices.cache.clear.ClearIndicesCacheResponse;
import org.elasticsearch.action.admin.indices.close.CloseIndexRequest;
import org.elasticsearch.action.admin.indices.close.CloseIndexResponse;
import org.elasticsearch.action.admin.indices.create.CreateIndexRequest;
import org.elasticsearch.action.admin.indices.create.CreateIndexResponse;
import org.elasticsearch.action.admin.indices.delete.DeleteIndexRequest;
import org.elasticsearch.action.admin.indices.delete.DeleteIndexResponse;
import org.elasticsearch.action.admin.indices.flush.FlushRequest;
import org.elasticsearch.action.admin.indices.flush.FlushResponse;
import org.elasticsearch.action.admin.indices.flush.SyncedFlushRequest;
import org.elasticsearch.action.admin.indices.forcemerge.ForceMergeRequest;
import org.elasticsearch.action.admin.indices.forcemerge.ForceMergeResponse;
import org.elasticsearch.action.admin.indices.get.GetIndexRequest;
import org.elasticsearch.action.admin.indices.mapping.get.GetMappingsRequest;
import org.elasticsearch.action.admin.indices.mapping.get.GetMappingsResponse;
import org.elasticsearch.action.admin.indices.mapping.put.PutMappingRequest;
import org.elasticsearch.action.admin.indices.mapping.put.PutMappingResponse;
import org.elasticsearch.action.admin.indices.open.OpenIndexRequest;
import org.elasticsearch.action.admin.indices.open.OpenIndexResponse;
import org.elasticsearch.action.admin.indices.refresh.RefreshRequest;
import org.elasticsearch.action.admin.indices.refresh.RefreshResponse;
import org.elasticsearch.action.admin.indices.rollover.RolloverRequest;
import org.elasticsearch.action.admin.indices.rollover.RolloverResponse;
import org.elasticsearch.action.admin.indices.settings.get.GetSettingsRequest;
import org.elasticsearch.action.admin.indices.settings.get.GetSettingsResponse;
import org.elasticsearch.action.admin.indices.settings.put.UpdateSettingsRequest;
import org.elasticsearch.action.admin.indices.settings.put.UpdateSettingsResponse;
import org.elasticsearch.action.admin.indices.shrink.ResizeRequest;
import org.elasticsearch.action.admin.indices.shrink.ResizeResponse;
import org.elasticsearch.action.admin.indices.template.get.GetIndexTemplatesRequest;
import org.elasticsearch.action.admin.indices.template.get.GetIndexTemplatesResponse;
import org.elasticsearch.action.admin.indices.template.put.PutIndexTemplateRequest;
import org.elasticsearch.action.admin.indices.template.put.PutIndexTemplateResponse;
<<<<<<< HEAD
import org.elasticsearch.action.admin.indices.validate.query.ValidateQueryRequest;
import org.elasticsearch.action.admin.indices.validate.query.ValidateQueryResponse;
=======
import org.elasticsearch.rest.RestStatus;
>>>>>>> 0bfd18cc

import java.io.IOException;
import java.util.Collections;

import static java.util.Collections.emptySet;
import static java.util.Collections.singleton;

/**
 * A wrapper for the {@link RestHighLevelClient} that provides methods for accessing the Indices API.
 * <p>
 * See <a href="https://www.elastic.co/guide/en/elasticsearch/reference/current/indices.html">Indices API on elastic.co</a>
 */
public final class IndicesClient {
    private final RestHighLevelClient restHighLevelClient;

    IndicesClient(RestHighLevelClient restHighLevelClient) {
        this.restHighLevelClient = restHighLevelClient;
    }

    /**
     * Deletes an index using the Delete Index API.
     * See <a href="https://www.elastic.co/guide/en/elasticsearch/reference/current/indices-delete-index.html">
     * Delete Index API on elastic.co</a>
     * @param deleteIndexRequest the request
     * @param options the request options (e.g. headers), use {@link RequestOptions#DEFAULT} if nothing needs to be customized
     * @return the response
     * @throws IOException in case there is a problem sending the request or parsing back the response
     */
    public DeleteIndexResponse delete(DeleteIndexRequest deleteIndexRequest, RequestOptions options) throws IOException {
        return restHighLevelClient.performRequestAndParseEntity(deleteIndexRequest, RequestConverters::deleteIndex, options,
                DeleteIndexResponse::fromXContent, emptySet());
    }

    /**
     * Asynchronously deletes an index using the Delete Index API.
     * See <a href="https://www.elastic.co/guide/en/elasticsearch/reference/current/indices-delete-index.html">
     * Delete Index API on elastic.co</a>
     * @param deleteIndexRequest the request
     * @param options the request options (e.g. headers), use {@link RequestOptions#DEFAULT} if nothing needs to be customized
     * @param listener the listener to be notified upon request completion
     */
    public void deleteAsync(DeleteIndexRequest deleteIndexRequest, RequestOptions options, ActionListener<DeleteIndexResponse> listener) {
        restHighLevelClient.performRequestAsyncAndParseEntity(deleteIndexRequest, RequestConverters::deleteIndex, options,
                DeleteIndexResponse::fromXContent, listener, emptySet());
    }

    /**
     * Creates an index using the Create Index API.
     * See <a href="https://www.elastic.co/guide/en/elasticsearch/reference/current/indices-create-index.html">
     * Create Index API on elastic.co</a>
     * @param createIndexRequest the request
     * @param options the request options (e.g. headers), use {@link RequestOptions#DEFAULT} if nothing needs to be customized
     * @return the response
     * @throws IOException in case there is a problem sending the request or parsing back the response
     */
    public CreateIndexResponse create(CreateIndexRequest createIndexRequest, RequestOptions options) throws IOException {
        return restHighLevelClient.performRequestAndParseEntity(createIndexRequest, RequestConverters::createIndex, options,
                CreateIndexResponse::fromXContent, emptySet());
    }

    /**
     * Asynchronously creates an index using the Create Index API.
     * See <a href="https://www.elastic.co/guide/en/elasticsearch/reference/current/indices-create-index.html">
     * Create Index API on elastic.co</a>
     * @param createIndexRequest the request
     * @param options the request options (e.g. headers), use {@link RequestOptions#DEFAULT} if nothing needs to be customized
     * @param listener the listener to be notified upon request completion
     */
    public void createAsync(CreateIndexRequest createIndexRequest, RequestOptions options, ActionListener<CreateIndexResponse> listener) {
        restHighLevelClient.performRequestAsyncAndParseEntity(createIndexRequest, RequestConverters::createIndex, options,
                CreateIndexResponse::fromXContent, listener, emptySet());
    }

    /**
     * Updates the mappings on an index using the Put Mapping API.
     * See <a href="https://www.elastic.co/guide/en/elasticsearch/reference/current/indices-put-mapping.html">
     * Put Mapping API on elastic.co</a>
     * @param putMappingRequest the request
     * @param options the request options (e.g. headers), use {@link RequestOptions#DEFAULT} if nothing needs to be customized
     * @return the response
     * @throws IOException in case there is a problem sending the request or parsing back the response
     */
    public PutMappingResponse putMapping(PutMappingRequest putMappingRequest, RequestOptions options) throws IOException {
        return restHighLevelClient.performRequestAndParseEntity(putMappingRequest, RequestConverters::putMapping, options,
                PutMappingResponse::fromXContent, emptySet());
    }

    /**
     * Asynchronously updates the mappings on an index using the Put Mapping API.
     * See <a href="https://www.elastic.co/guide/en/elasticsearch/reference/current/indices-put-mapping.html">
     * Put Mapping API on elastic.co</a>
     * @param putMappingRequest the request
     * @param options the request options (e.g. headers), use {@link RequestOptions#DEFAULT} if nothing needs to be customized
     * @param listener the listener to be notified upon request completion
     */
    public void putMappingAsync(PutMappingRequest putMappingRequest, RequestOptions options,  ActionListener<PutMappingResponse> listener) {
        restHighLevelClient.performRequestAsyncAndParseEntity(putMappingRequest, RequestConverters::putMapping, options,
                PutMappingResponse::fromXContent, listener, emptySet());
    }

    /**
     * Retrieves the mappings on an index or indices using the Get Mapping API.
     * See <a href="https://www.elastic.co/guide/en/elasticsearch/reference/current/indices-get-mapping.html">
     * Get Mapping API on elastic.co</a>
     * @param getMappingsRequest the request
     * @param options the request options (e.g. headers), use {@link RequestOptions#DEFAULT} if nothing needs to be customized
     * @return the response
     * @throws IOException in case there is a problem sending the request or parsing back the response
     */
    public GetMappingsResponse getMappings(GetMappingsRequest getMappingsRequest, RequestOptions options) throws IOException {
        return restHighLevelClient.performRequestAndParseEntity(getMappingsRequest, RequestConverters::getMappings, options,
            GetMappingsResponse::fromXContent, emptySet());
    }

    /**
     * Asynchronously retrieves the mappings on an index on indices using the Get Mapping API.
     * See <a href="https://www.elastic.co/guide/en/elasticsearch/reference/current/indices-get-mapping.html">
     * Get Mapping API on elastic.co</a>
     * @param getMappingsRequest the request
     * @param options the request options (e.g. headers), use {@link RequestOptions#DEFAULT} if nothing needs to be customized
     * @param listener the listener to be notified upon request completion
     */
    public void getMappingsAsync(GetMappingsRequest getMappingsRequest, RequestOptions options,
                                 ActionListener<GetMappingsResponse> listener) {
        restHighLevelClient.performRequestAsyncAndParseEntity(getMappingsRequest, RequestConverters::getMappings, options,
            GetMappingsResponse::fromXContent, listener, emptySet());
    }

    /**
     * Updates aliases using the Index Aliases API.
     * See <a href="https://www.elastic.co/guide/en/elasticsearch/reference/current/indices-aliases.html">
     * Index Aliases API on elastic.co</a>
     * @param indicesAliasesRequest the request
     * @param options the request options (e.g. headers), use {@link RequestOptions#DEFAULT} if nothing needs to be customized
     * @return the response
     * @throws IOException in case there is a problem sending the request or parsing back the response
     */
    public IndicesAliasesResponse updateAliases(IndicesAliasesRequest indicesAliasesRequest, RequestOptions options) throws IOException {
        return restHighLevelClient.performRequestAndParseEntity(indicesAliasesRequest, RequestConverters::updateAliases, options,
                IndicesAliasesResponse::fromXContent, emptySet());
    }

    /**
     * Asynchronously updates aliases using the Index Aliases API.
     * See <a href="https://www.elastic.co/guide/en/elasticsearch/reference/current/indices-aliases.html">
     * Index Aliases API on elastic.co</a>
     * @param indicesAliasesRequest the request
     * @param options the request options (e.g. headers), use {@link RequestOptions#DEFAULT} if nothing needs to be customized
     * @param listener the listener to be notified upon request completion
     */
    public void updateAliasesAsync(IndicesAliasesRequest indicesAliasesRequest, RequestOptions options,
                                   ActionListener<IndicesAliasesResponse> listener) {
        restHighLevelClient.performRequestAsyncAndParseEntity(indicesAliasesRequest, RequestConverters::updateAliases, options,
                IndicesAliasesResponse::fromXContent, listener, emptySet());
    }

    /**
     * Opens an index using the Open Index API.
     * See <a href="https://www.elastic.co/guide/en/elasticsearch/reference/current/indices-open-close.html">
     * Open Index API on elastic.co</a>
     * @param openIndexRequest the request
     * @param options the request options (e.g. headers), use {@link RequestOptions#DEFAULT} if nothing needs to be customized
     * @return the response
     * @throws IOException in case there is a problem sending the request or parsing back the response
     */
    public OpenIndexResponse open(OpenIndexRequest openIndexRequest, RequestOptions options) throws IOException {
        return restHighLevelClient.performRequestAndParseEntity(openIndexRequest, RequestConverters::openIndex, options,
                OpenIndexResponse::fromXContent, emptySet());
    }

    /**
     * Asynchronously opens an index using the Open Index API.
     * See <a href="https://www.elastic.co/guide/en/elasticsearch/reference/current/indices-open-close.html">
     * Open Index API on elastic.co</a>
     * @param openIndexRequest the request
     * @param options the request options (e.g. headers), use {@link RequestOptions#DEFAULT} if nothing needs to be customized
     * @param listener the listener to be notified upon request completion
     */
    public void openAsync(OpenIndexRequest openIndexRequest, RequestOptions options, ActionListener<OpenIndexResponse> listener) {
        restHighLevelClient.performRequestAsyncAndParseEntity(openIndexRequest, RequestConverters::openIndex, options,
                OpenIndexResponse::fromXContent, listener, emptySet());
    }

    /**
     * Closes an index using the Close Index API.
     * See <a href="https://www.elastic.co/guide/en/elasticsearch/reference/current/indices-open-close.html">
     * Close Index API on elastic.co</a>
     * @param closeIndexRequest the request
     * @param options the request options (e.g. headers), use {@link RequestOptions#DEFAULT} if nothing needs to be customized
     * @return the response
     * @throws IOException in case there is a problem sending the request or parsing back the response
     */
    public CloseIndexResponse close(CloseIndexRequest closeIndexRequest, RequestOptions options) throws IOException {
        return restHighLevelClient.performRequestAndParseEntity(closeIndexRequest, RequestConverters::closeIndex, options,
                CloseIndexResponse::fromXContent, emptySet());
    }

    /**
     * Asynchronously closes an index using the Close Index API.
     * See <a href="https://www.elastic.co/guide/en/elasticsearch/reference/current/indices-open-close.html">
     * Close Index API on elastic.co</a>
     * @param closeIndexRequest the request
     * @param options the request options (e.g. headers), use {@link RequestOptions#DEFAULT} if nothing needs to be customized
     * @param listener the listener to be notified upon request completion
     */
    public void closeAsync(CloseIndexRequest closeIndexRequest, RequestOptions options, ActionListener<CloseIndexResponse> listener) {
        restHighLevelClient.performRequestAsyncAndParseEntity(closeIndexRequest, RequestConverters::closeIndex, options,
                CloseIndexResponse::fromXContent, listener, emptySet());
    }


    /**
     * Checks if one or more aliases exist using the Aliases Exist API.
     * See <a href="https://www.elastic.co/guide/en/elasticsearch/reference/current/indices-aliases.html">
     * Indices Aliases API on elastic.co</a>
     * @param getAliasesRequest the request
     * @param options the request options (e.g. headers), use {@link RequestOptions#DEFAULT} if nothing needs to be customized
     * @return the response
     * @throws IOException in case there is a problem sending the request
     */
    public boolean existsAlias(GetAliasesRequest getAliasesRequest, RequestOptions options) throws IOException {
        return restHighLevelClient.performRequest(getAliasesRequest, RequestConverters::existsAlias, options,
                RestHighLevelClient::convertExistsResponse, emptySet());
    }

    /**
     * Asynchronously checks if one or more aliases exist using the Aliases Exist API.
     * See <a href="https://www.elastic.co/guide/en/elasticsearch/reference/current/indices-aliases.html">
     * Indices Aliases API on elastic.co</a>
     * @param getAliasesRequest the request
     * @param options the request options (e.g. headers), use {@link RequestOptions#DEFAULT} if nothing needs to be customized
     * @param listener the listener to be notified upon request completion
     */
    public void existsAliasAsync(GetAliasesRequest getAliasesRequest, RequestOptions options, ActionListener<Boolean> listener) {
        restHighLevelClient.performRequestAsync(getAliasesRequest, RequestConverters::existsAlias, options,
                RestHighLevelClient::convertExistsResponse, listener, emptySet());
    }

    /**
     * Refresh one or more indices using the Refresh API.
     * See <a href="https://www.elastic.co/guide/en/elasticsearch/reference/current/indices-refresh.html"> Refresh API on elastic.co</a>
     * @param refreshRequest the request
     * @param options the request options (e.g. headers), use {@link RequestOptions#DEFAULT} if nothing needs to be customized
     * @return the response
     * @throws IOException in case there is a problem sending the request or parsing back the response
     */
    public RefreshResponse refresh(RefreshRequest refreshRequest, RequestOptions options) throws IOException {
        return restHighLevelClient.performRequestAndParseEntity(refreshRequest, RequestConverters::refresh, options,
                RefreshResponse::fromXContent, emptySet());
    }

    /**
     * Asynchronously refresh one or more indices using the Refresh API.
     * See <a href="https://www.elastic.co/guide/en/elasticsearch/reference/current/indices-refresh.html"> Refresh API on elastic.co</a>
     * @param refreshRequest the request
     * @param options the request options (e.g. headers), use {@link RequestOptions#DEFAULT} if nothing needs to be customized
     * @param listener the listener to be notified upon request completion
     */
    public void refreshAsync(RefreshRequest refreshRequest, RequestOptions options, ActionListener<RefreshResponse> listener) {
        restHighLevelClient.performRequestAsyncAndParseEntity(refreshRequest, RequestConverters::refresh, options,
                RefreshResponse::fromXContent, listener, emptySet());
    }

    /**
     * Flush one or more indices using the Flush API.
     * See <a href="https://www.elastic.co/guide/en/elasticsearch/reference/current/indices-flush.html"> Flush API on elastic.co</a>
     * @param flushRequest the request
     * @param options the request options (e.g. headers), use {@link RequestOptions#DEFAULT} if nothing needs to be customized
     * @return the response
     * @throws IOException in case there is a problem sending the request or parsing back the response
     */
    public FlushResponse flush(FlushRequest flushRequest, RequestOptions options) throws IOException {
        return restHighLevelClient.performRequestAndParseEntity(flushRequest, RequestConverters::flush, options,
                FlushResponse::fromXContent, emptySet());
    }

    /**
     * Asynchronously flush one or more indices using the Flush API.
     * See <a href="https://www.elastic.co/guide/en/elasticsearch/reference/current/indices-flush.html"> Flush API on elastic.co</a>
     * @param flushRequest the request
     * @param options the request options (e.g. headers), use {@link RequestOptions#DEFAULT} if nothing needs to be customized
     * @param listener the listener to be notified upon request completion
     */
    public void flushAsync(FlushRequest flushRequest, RequestOptions options, ActionListener<FlushResponse> listener) {
        restHighLevelClient.performRequestAsyncAndParseEntity(flushRequest, RequestConverters::flush, options,
                FlushResponse::fromXContent, listener, emptySet());
    }

    /**
     * Initiate a synced flush manually using the synced flush API.
     * See <a href="https://www.elastic.co/guide/en/elasticsearch/reference/current/indices-synced-flush.html">
     *     Synced flush API on elastic.co</a>
     * @param syncedFlushRequest the request
     * @param options the request options (e.g. headers), use {@link RequestOptions#DEFAULT} if nothing needs to be customized
     * @return the response
     * @throws IOException in case there is a problem sending the request or parsing back the response
     */
    public SyncedFlushResponse flushSynced(SyncedFlushRequest syncedFlushRequest, RequestOptions options) throws IOException {
        return restHighLevelClient.performRequestAndParseEntity(syncedFlushRequest, RequestConverters::flushSynced, options,
                SyncedFlushResponse::fromXContent, emptySet());
    }

    /**
     * Asynchronously initiate a synced flush manually using the synced flush API.
     * See <a href="https://www.elastic.co/guide/en/elasticsearch/reference/current/indices-synced-flush.html">
     *     Synced flush API on elastic.co</a>
     * @param syncedFlushRequest the request
     * @param options the request options (e.g. headers), use {@link RequestOptions#DEFAULT} if nothing needs to be customized
     * @param listener the listener to be notified upon request completion
     */
    public void flushSyncedAsync(SyncedFlushRequest syncedFlushRequest, RequestOptions options,
                                 ActionListener<SyncedFlushResponse> listener) {
        restHighLevelClient.performRequestAsyncAndParseEntity(syncedFlushRequest, RequestConverters::flushSynced, options,
                SyncedFlushResponse::fromXContent, listener, emptySet());
    }

    /**
     * Retrieve the settings of one or more indices.
     * See <a href="https://www.elastic.co/guide/en/elasticsearch/reference/current/indices-get-settings.html">
     * Indices Get Settings API on elastic.co</a>
     * @param getSettingsRequest the request
     * @param options the request options (e.g. headers), use {@link RequestOptions#DEFAULT} if nothing needs to be customized
     * @return the response
     * @throws IOException in case there is a problem sending the request or parsing back the response
     */
    public GetSettingsResponse getSettings(GetSettingsRequest getSettingsRequest, RequestOptions options) throws IOException {
        return restHighLevelClient.performRequestAndParseEntity(getSettingsRequest, RequestConverters::getSettings, options,
            GetSettingsResponse::fromXContent, emptySet());
    }

    /**
     * Asynchronously retrieve the settings of one or more indices.
     * See <a href="https://www.elastic.co/guide/en/elasticsearch/reference/current/indices-get-settings.html">
     * Indices Get Settings API on elastic.co</a>
     * @param getSettingsRequest the request
     * @param options the request options (e.g. headers), use {@link RequestOptions#DEFAULT} if nothing needs to be customized
     * @param listener the listener to be notified upon request completion
     */
    public void getSettingsAsync(GetSettingsRequest getSettingsRequest, RequestOptions options,
                                 ActionListener<GetSettingsResponse> listener) {
        restHighLevelClient.performRequestAsyncAndParseEntity(getSettingsRequest, RequestConverters::getSettings, options,
            GetSettingsResponse::fromXContent, listener, emptySet());
    }

    /**
     * Force merge one or more indices using the Force Merge API.
     * See <a href="https://www.elastic.co/guide/en/elasticsearch/reference/current/indices-forcemerge.html">
     * Force Merge API on elastic.co</a>
     * @param forceMergeRequest the request
     * @param options the request options (e.g. headers), use {@link RequestOptions#DEFAULT} if nothing needs to be customized
     * @return the response
     * @throws IOException in case there is a problem sending the request or parsing back the response
     */
    public ForceMergeResponse forceMerge(ForceMergeRequest forceMergeRequest, RequestOptions options) throws IOException {
        return restHighLevelClient.performRequestAndParseEntity(forceMergeRequest, RequestConverters::forceMerge, options,
                ForceMergeResponse::fromXContent, emptySet());
    }

    /**
     * Asynchronously force merge one or more indices using the Force Merge API.
     * See <a href="https://www.elastic.co/guide/en/elasticsearch/reference/current/indices-forcemerge.html">
     * Force Merge API on elastic.co</a>
     * @param forceMergeRequest the request
     * @param options the request options (e.g. headers), use {@link RequestOptions#DEFAULT} if nothing needs to be customized
     * @param listener the listener to be notified upon request completion
     */
    public void forceMergeAsync(ForceMergeRequest forceMergeRequest, RequestOptions options, ActionListener<ForceMergeResponse> listener) {
        restHighLevelClient.performRequestAsyncAndParseEntity(forceMergeRequest, RequestConverters::forceMerge, options,
                ForceMergeResponse::fromXContent, listener, emptySet());
    }

    /**
     * Clears the cache of one or more indices using the Clear Cache API.
     * See <a href="https://www.elastic.co/guide/en/elasticsearch/reference/current/indices-clearcache.html">
     * Clear Cache API on elastic.co</a>
     * @param clearIndicesCacheRequest the request
     * @param options the request options (e.g. headers), use {@link RequestOptions#DEFAULT} if nothing needs to be customized
     * @return the response
     * @throws IOException in case there is a problem sending the request or parsing back the response
     */
    public ClearIndicesCacheResponse clearCache(ClearIndicesCacheRequest clearIndicesCacheRequest,
                                                RequestOptions options) throws IOException {
        return restHighLevelClient.performRequestAndParseEntity(clearIndicesCacheRequest, RequestConverters::clearCache, options,
                ClearIndicesCacheResponse::fromXContent, emptySet());
    }

    /**
     * Asynchronously clears the cache of one or more indices using the Clear Cache API.
     * See <a href="https://www.elastic.co/guide/en/elasticsearch/reference/current/indices-clearcache.html">
     * Clear Cache API on elastic.co</a>
     * @param clearIndicesCacheRequest the request
     * @param options the request options (e.g. headers), use {@link RequestOptions#DEFAULT} if nothing needs to be customized
     * @param listener the listener to be notified upon request completion
     */
    public void clearCacheAsync(ClearIndicesCacheRequest clearIndicesCacheRequest, RequestOptions options,
                                ActionListener<ClearIndicesCacheResponse> listener) {
        restHighLevelClient.performRequestAsyncAndParseEntity(clearIndicesCacheRequest, RequestConverters::clearCache, options,
                ClearIndicesCacheResponse::fromXContent, listener, emptySet());
    }

    /**
     * Checks if the index (indices) exists or not.
     * See <a href="https://www.elastic.co/guide/en/elasticsearch/reference/current/indices-exists.html">
     * Indices Exists API on elastic.co</a>
     * @param request the request
     * @param options the request options (e.g. headers), use {@link RequestOptions#DEFAULT} if nothing needs to be customized
     * @return the response
     * @throws IOException in case there is a problem sending the request
     */
    public boolean exists(GetIndexRequest request, RequestOptions options) throws IOException {
        return restHighLevelClient.performRequest(
            request,
            RequestConverters::indicesExist,
            options,
            RestHighLevelClient::convertExistsResponse,
            Collections.emptySet()
        );
    }

    /**
     * Asynchronously checks if the index (indices) exists or not.
     * See <a href="https://www.elastic.co/guide/en/elasticsearch/reference/current/indices-exists.html">
     * Indices Exists API on elastic.co</a>
     * @param request the request
     * @param options the request options (e.g. headers), use {@link RequestOptions#DEFAULT} if nothing needs to be customized
     * @param listener the listener to be notified upon request completion
     */
    public void existsAsync(GetIndexRequest request, RequestOptions options, ActionListener<Boolean> listener) {
        restHighLevelClient.performRequestAsync(
                request,
                RequestConverters::indicesExist,
                options,
                RestHighLevelClient::convertExistsResponse,
                listener,
                Collections.emptySet()
        );
    }

    /**
     * Shrinks an index using the Shrink Index API.
     * See <a href="https://www.elastic.co/guide/en/elasticsearch/reference/current/indices-shrink-index.html">
     * Shrink Index API on elastic.co</a>
     * @param resizeRequest the request
     * @param options the request options (e.g. headers), use {@link RequestOptions#DEFAULT} if nothing needs to be customized
     * @return the response
     * @throws IOException in case there is a problem sending the request or parsing back the response
     */
    public ResizeResponse shrink(ResizeRequest resizeRequest, RequestOptions options) throws IOException {
        return restHighLevelClient.performRequestAndParseEntity(resizeRequest, RequestConverters::shrink, options,
                ResizeResponse::fromXContent, emptySet());
    }

    /**
     * Asynchronously shrinks an index using the Shrink index API.
     * See <a href="https://www.elastic.co/guide/en/elasticsearch/reference/current/indices-shrink-index.html">
     * Shrink Index API on elastic.co</a>
     * @param resizeRequest the request
     * @param options the request options (e.g. headers), use {@link RequestOptions#DEFAULT} if nothing needs to be customized
     * @param listener the listener to be notified upon request completion
     */
    public void shrinkAsync(ResizeRequest resizeRequest, RequestOptions options, ActionListener<ResizeResponse> listener) {
        restHighLevelClient.performRequestAsyncAndParseEntity(resizeRequest, RequestConverters::shrink, options,
                ResizeResponse::fromXContent, listener, emptySet());
    }

    /**
     * Splits an index using the Split Index API.
     * See <a href="https://www.elastic.co/guide/en/elasticsearch/reference/current/indices-split-index.html">
     * Split Index API on elastic.co</a>
     * @param resizeRequest the request
     * @param options the request options (e.g. headers), use {@link RequestOptions#DEFAULT} if nothing needs to be customized
     * @return the response
     * @throws IOException in case there is a problem sending the request or parsing back the response
     */
    public ResizeResponse split(ResizeRequest resizeRequest, RequestOptions options) throws IOException {
        return restHighLevelClient.performRequestAndParseEntity(resizeRequest, RequestConverters::split, options,
                ResizeResponse::fromXContent, emptySet());
    }

    /**
     * Asynchronously splits an index using the Split Index API.
     * See <a href="https://www.elastic.co/guide/en/elasticsearch/reference/current/indices-split-index.html">
     * Split Index API on elastic.co</a>
     * @param resizeRequest the request
     * @param options the request options (e.g. headers), use {@link RequestOptions#DEFAULT} if nothing needs to be customized
     * @param listener the listener to be notified upon request completion
     */
    public void splitAsync(ResizeRequest resizeRequest, RequestOptions options, ActionListener<ResizeResponse> listener) {
        restHighLevelClient.performRequestAsyncAndParseEntity(resizeRequest, RequestConverters::split, options,
                ResizeResponse::fromXContent, listener, emptySet());
    }

    /**
     * Rolls over an index using the Rollover Index API.
     * See <a href="https://www.elastic.co/guide/en/elasticsearch/reference/current/indices-rollover-index.html">
     * Rollover Index API on elastic.co</a>
     * @param rolloverRequest the request
     * @param options the request options (e.g. headers), use {@link RequestOptions#DEFAULT} if nothing needs to be customized
     * @return the response
     * @throws IOException in case there is a problem sending the request or parsing back the response
     */
    public RolloverResponse rollover(RolloverRequest rolloverRequest, RequestOptions options) throws IOException {
        return restHighLevelClient.performRequestAndParseEntity(rolloverRequest, RequestConverters::rollover, options,
                RolloverResponse::fromXContent, emptySet());
    }

    /**
     * Asynchronously rolls over an index using the Rollover Index API.
     * See <a href="https://www.elastic.co/guide/en/elasticsearch/reference/current/indices-rollover-index.html">
     * Rollover Index API on elastic.co</a>
     * @param rolloverRequest the request
     * @param options the request options (e.g. headers), use {@link RequestOptions#DEFAULT} if nothing needs to be customized
     * @param listener the listener to be notified upon request completion
     */
    public void rolloverAsync(RolloverRequest rolloverRequest, RequestOptions options, ActionListener<RolloverResponse> listener) {
        restHighLevelClient.performRequestAsyncAndParseEntity(rolloverRequest, RequestConverters::rollover, options,
                RolloverResponse::fromXContent, listener, emptySet());
    }

    /**
     * Gets one or more aliases using the Get Index Aliases API.
     * See <a href="https://www.elastic.co/guide/en/elasticsearch/reference/current/indices-aliases.html"> Indices Aliases API on
     * elastic.co</a>
     * @param getAliasesRequest the request
     * @param options the request options (e.g. headers), use {@link RequestOptions#DEFAULT} if nothing needs to be customized
     * @return the response
     * @throws IOException in case there is a problem sending the request or parsing back the response
     */
    public GetAliasesResponse getAlias(GetAliasesRequest getAliasesRequest, RequestOptions options) throws IOException {
        return restHighLevelClient.performRequestAndParseEntity(getAliasesRequest, RequestConverters::getAlias, options,
                GetAliasesResponse::fromXContent, singleton(RestStatus.NOT_FOUND.getStatus()));
    }

    /**
     * Asynchronously gets one or more aliases using the Get Index Aliases API.
     * See <a href="https://www.elastic.co/guide/en/elasticsearch/reference/current/indices-aliases.html"> Indices Aliases API on
     * elastic.co</a>
     * @param getAliasesRequest the request
     * @param options the request options (e.g. headers), use {@link RequestOptions#DEFAULT} if nothing needs to be customized
     * @param listener the listener to be notified upon request completion
     */
    public void getAliasAsync(GetAliasesRequest getAliasesRequest, RequestOptions options, ActionListener<GetAliasesResponse> listener) {
        restHighLevelClient.performRequestAsyncAndParseEntity(getAliasesRequest, RequestConverters::getAlias, options,
                GetAliasesResponse::fromXContent, listener, singleton(RestStatus.NOT_FOUND.getStatus()));
    }

    /**
     * Updates specific index level settings using the Update Indices Settings API.
     * See <a href="https://www.elastic.co/guide/en/elasticsearch/reference/current/indices-update-settings.html"> Update Indices Settings
     * API on elastic.co</a>
     * @param updateSettingsRequest the request
     * @param options the request options (e.g. headers), use {@link RequestOptions#DEFAULT} if nothing needs to be customized
     * @return the response
     * @throws IOException in case there is a problem sending the request or parsing back the response
     */
    public UpdateSettingsResponse putSettings(UpdateSettingsRequest updateSettingsRequest, RequestOptions options) throws IOException {
        return restHighLevelClient.performRequestAndParseEntity(updateSettingsRequest, RequestConverters::indexPutSettings, options,
                UpdateSettingsResponse::fromXContent, emptySet());
    }

    /**
     * Asynchronously updates specific index level settings using the Update Indices Settings API.
     * See <a href="https://www.elastic.co/guide/en/elasticsearch/reference/current/indices-update-settings.html"> Update Indices Settings
     * API on elastic.co</a>
     * @param updateSettingsRequest the request
     * @param options the request options (e.g. headers), use {@link RequestOptions#DEFAULT} if nothing needs to be customized
     * @param listener the listener to be notified upon request completion
     */
    public void putSettingsAsync(UpdateSettingsRequest updateSettingsRequest, RequestOptions options,
                                 ActionListener<UpdateSettingsResponse> listener) {
        restHighLevelClient.performRequestAsyncAndParseEntity(updateSettingsRequest, RequestConverters::indexPutSettings, options,
                UpdateSettingsResponse::fromXContent, listener, emptySet());
    }

    /**
     * Puts an index template using the Index Templates API.
     * See <a href="https://www.elastic.co/guide/en/elasticsearch/reference/current/indices-templates.html"> Index Templates API
     * on elastic.co</a>
     * @param putIndexTemplateRequest the request
     * @param options the request options (e.g. headers), use {@link RequestOptions#DEFAULT} if nothing needs to be customized
     * @return the response
     * @throws IOException in case there is a problem sending the request or parsing back the response
     */
    public PutIndexTemplateResponse putTemplate(PutIndexTemplateRequest putIndexTemplateRequest,
                                                RequestOptions options) throws IOException {
        return restHighLevelClient.performRequestAndParseEntity(putIndexTemplateRequest, RequestConverters::putTemplate, options,
            PutIndexTemplateResponse::fromXContent, emptySet());
    }

    /**
     * Asynchronously puts an index template using the Index Templates API.
     * See <a href="https://www.elastic.co/guide/en/elasticsearch/reference/current/indices-templates.html"> Index Templates API
     * on elastic.co</a>
     * @param putIndexTemplateRequest the request
     * @param options the request options (e.g. headers), use {@link RequestOptions#DEFAULT} if nothing needs to be customized
     * @param listener the listener to be notified upon request completion
     */
    public void putTemplateAsync(PutIndexTemplateRequest putIndexTemplateRequest, RequestOptions options,
                                 ActionListener<PutIndexTemplateResponse> listener) {
        restHighLevelClient.performRequestAsyncAndParseEntity(putIndexTemplateRequest, RequestConverters::putTemplate, options,
            PutIndexTemplateResponse::fromXContent, listener, emptySet());
    }

    /**
<<<<<<< HEAD
     * Validate a potentially expensive query without executing it.
     * <p>
     * See <a href="https://www.elastic.co/guide/en/elasticsearch/reference/current/search-validate.html"> Validate Query API
     * on elastic.co</a>
     * @param validateQueryRequest the request
=======
     * Gets index templates using the Index Templates API
     * See <a href="https://www.elastic.co/guide/en/elasticsearch/reference/current/indices-templates.html"> Index Templates API
     * on elastic.co</a>
     * @param getIndexTemplatesRequest the request
>>>>>>> 0bfd18cc
     * @param options the request options (e.g. headers), use {@link RequestOptions#DEFAULT} if nothing needs to be customized
     * @return the response
     * @throws IOException in case there is a problem sending the request or parsing back the response
     */
<<<<<<< HEAD
    public ValidateQueryResponse validateQuery(ValidateQueryRequest validateQueryRequest, RequestOptions options) throws IOException {
        return restHighLevelClient.performRequestAndParseEntity(validateQueryRequest, RequestConverters::validateQuery, options,
            ValidateQueryResponse::fromXContent, emptySet());
    }

    /**
     * Asynchronously validate a potentially expensive query without executing it.
     * <p>
     * See <a href="https://www.elastic.co/guide/en/elasticsearch/reference/current/search-validate.html"> Validate Query API
     * on elastic.co</a>
     * @param validateQueryRequest the request
     * @param options the request options (e.g. headers), use {@link RequestOptions#DEFAULT} if nothing needs to be customized
     * @param listener the listener to be notified upon request completion
     */
    public void validateQueryAsync(ValidateQueryRequest validateQueryRequest, RequestOptions options,
                                   ActionListener<ValidateQueryResponse> listener) {
        restHighLevelClient.performRequestAsyncAndParseEntity(validateQueryRequest, RequestConverters::validateQuery, options,
            ValidateQueryResponse::fromXContent, listener, emptySet());
=======
    public GetIndexTemplatesResponse getTemplate(GetIndexTemplatesRequest getIndexTemplatesRequest,
                                                 RequestOptions options) throws IOException {
        return restHighLevelClient.performRequestAndParseEntity(getIndexTemplatesRequest, RequestConverters::getTemplates,
            options, GetIndexTemplatesResponse::fromXContent, emptySet());
    }

    /**
     * Asynchronously gets index templates using the Index Templates API
     * See <a href="https://www.elastic.co/guide/en/elasticsearch/reference/current/indices-templates.html"> Index Templates API
     * on elastic.co</a>
     * @param getIndexTemplatesRequest the request
     * @param options the request options (e.g. headers), use {@link RequestOptions#DEFAULT} if nothing needs to be customized
     * @param listener the listener to be notified upon request completion
     */
    public void getTemplateAsync(GetIndexTemplatesRequest getIndexTemplatesRequest, RequestOptions options,
                                 ActionListener<GetIndexTemplatesResponse> listener) {
        restHighLevelClient.performRequestAsyncAndParseEntity(getIndexTemplatesRequest, RequestConverters::getTemplates,
            options, GetIndexTemplatesResponse::fromXContent, listener, emptySet());
>>>>>>> 0bfd18cc
    }
}<|MERGE_RESOLUTION|>--- conflicted
+++ resolved
@@ -57,12 +57,9 @@
 import org.elasticsearch.action.admin.indices.template.get.GetIndexTemplatesResponse;
 import org.elasticsearch.action.admin.indices.template.put.PutIndexTemplateRequest;
 import org.elasticsearch.action.admin.indices.template.put.PutIndexTemplateResponse;
-<<<<<<< HEAD
 import org.elasticsearch.action.admin.indices.validate.query.ValidateQueryRequest;
 import org.elasticsearch.action.admin.indices.validate.query.ValidateQueryResponse;
-=======
 import org.elasticsearch.rest.RestStatus;
->>>>>>> 0bfd18cc
 
 import java.io.IOException;
 import java.util.Collections;
@@ -667,23 +664,15 @@
     }
 
     /**
-<<<<<<< HEAD
      * Validate a potentially expensive query without executing it.
      * <p>
      * See <a href="https://www.elastic.co/guide/en/elasticsearch/reference/current/search-validate.html"> Validate Query API
      * on elastic.co</a>
      * @param validateQueryRequest the request
-=======
-     * Gets index templates using the Index Templates API
-     * See <a href="https://www.elastic.co/guide/en/elasticsearch/reference/current/indices-templates.html"> Index Templates API
-     * on elastic.co</a>
-     * @param getIndexTemplatesRequest the request
->>>>>>> 0bfd18cc
-     * @param options the request options (e.g. headers), use {@link RequestOptions#DEFAULT} if nothing needs to be customized
-     * @return the response
-     * @throws IOException in case there is a problem sending the request or parsing back the response
-     */
-<<<<<<< HEAD
+     * @param options the request options (e.g. headers), use {@link RequestOptions#DEFAULT} if nothing needs to be customized
+     * @return the response
+     * @throws IOException in case there is a problem sending the request or parsing back the response
+     */
     public ValidateQueryResponse validateQuery(ValidateQueryRequest validateQueryRequest, RequestOptions options) throws IOException {
         return restHighLevelClient.performRequestAndParseEntity(validateQueryRequest, RequestConverters::validateQuery, options,
             ValidateQueryResponse::fromXContent, emptySet());
@@ -702,7 +691,17 @@
                                    ActionListener<ValidateQueryResponse> listener) {
         restHighLevelClient.performRequestAsyncAndParseEntity(validateQueryRequest, RequestConverters::validateQuery, options,
             ValidateQueryResponse::fromXContent, listener, emptySet());
-=======
+    }
+
+    /**
+     * Gets index templates using the Index Templates API
+     * See <a href="https://www.elastic.co/guide/en/elasticsearch/reference/current/indices-templates.html"> Index Templates API
+     * on elastic.co</a>
+     * @param getIndexTemplatesRequest the request
+     * @param options the request options (e.g. headers), use {@link RequestOptions#DEFAULT} if nothing needs to be customized
+     * @return the response
+     * @throws IOException in case there is a problem sending the request or parsing back the response
+     */
     public GetIndexTemplatesResponse getTemplate(GetIndexTemplatesRequest getIndexTemplatesRequest,
                                                  RequestOptions options) throws IOException {
         return restHighLevelClient.performRequestAndParseEntity(getIndexTemplatesRequest, RequestConverters::getTemplates,
@@ -721,6 +720,5 @@
                                  ActionListener<GetIndexTemplatesResponse> listener) {
         restHighLevelClient.performRequestAsyncAndParseEntity(getIndexTemplatesRequest, RequestConverters::getTemplates,
             options, GetIndexTemplatesResponse::fromXContent, listener, emptySet());
->>>>>>> 0bfd18cc
     }
 }