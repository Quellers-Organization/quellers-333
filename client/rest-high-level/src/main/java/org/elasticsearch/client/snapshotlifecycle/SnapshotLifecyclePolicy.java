--- conflicted
+++ resolved
@@ -44,12 +44,7 @@
     private static final ParseField SCHEDULE = new ParseField("schedule");
     private static final ParseField REPOSITORY = new ParseField("repository");
     private static final ParseField CONFIG = new ParseField("config");
-<<<<<<< HEAD
     private static final ParseField RETENTION = new ParseField("retention");
-    private static final IndexNameExpressionResolver.DateMathExpressionResolver DATE_MATH_RESOLVER =
-        new IndexNameExpressionResolver.DateMathExpressionResolver();
-=======
->>>>>>> 69b6f2d8
 
     @SuppressWarnings("unchecked")
     private static final ConstructingObjectParser<SnapshotLifecyclePolicy, String> PARSER =
@@ -67,21 +62,13 @@
         PARSER.declareString(ConstructingObjectParser.constructorArg(), NAME);
         PARSER.declareString(ConstructingObjectParser.constructorArg(), SCHEDULE);
         PARSER.declareString(ConstructingObjectParser.constructorArg(), REPOSITORY);
-<<<<<<< HEAD
-        PARSER.declareObject(ConstructingObjectParser.constructorArg(), (p, c) -> p.map(), CONFIG);
+        PARSER.declareObject(ConstructingObjectParser.optionalConstructorArg(), (p, c) -> p.map(), CONFIG);
         PARSER.declareObject(ConstructingObjectParser.constructorArg(), SnapshotRetentionConfiguration::parse, RETENTION);
     }
 
     public SnapshotLifecyclePolicy(final String id, final String name, final String schedule,
-                                   final String repository, Map<String, Object> configuration,
+                                   final String repository, @Nullable Map<String, Object> configuration,
                                    SnapshotRetentionConfiguration retentionPolicy) {
-=======
-        PARSER.declareObject(ConstructingObjectParser.optionalConstructorArg(), (p, c) -> p.map(), CONFIG);
-    }
-
-    public SnapshotLifecyclePolicy(final String id, final String name, final String schedule,
-                                   final String repository, @Nullable Map<String, Object> configuration) {
->>>>>>> 69b6f2d8
         this.id = Objects.requireNonNull(id);
         this.name = name;
         this.schedule = schedule;
@@ -125,14 +112,10 @@
         builder.field(NAME.getPreferredName(), this.name);
         builder.field(SCHEDULE.getPreferredName(), this.schedule);
         builder.field(REPOSITORY.getPreferredName(), this.repository);
-<<<<<<< HEAD
-        builder.field(CONFIG.getPreferredName(), this.configuration);
-        builder.field(RETENTION.getPreferredName(), this.retentionPolicy);
-=======
         if (this.configuration != null) {
             builder.field(CONFIG.getPreferredName(), this.configuration);
         }
->>>>>>> 69b6f2d8
+        builder.field(RETENTION.getPreferredName(), this.retentionPolicy);
         builder.endObject();
         return builder;
     }
