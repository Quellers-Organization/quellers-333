/*
 * Licensed to Elasticsearch under one or more contributor
 * license agreements. See the NOTICE file distributed with
 * this work for additional information regarding copyright
 * ownership. Elasticsearch licenses this file to you under
 * the Apache License, Version 2.0 (the "License"); you may
 * not use this file except in compliance with the License.
 * You may obtain a copy of the License at
 *
 *    http://www.apache.org/licenses/LICENSE-2.0
 *
 * Unless required by applicable law or agreed to in writing,
 * software distributed under the License is distributed on an
 * "AS IS" BASIS, WITHOUT WARRANTIES OR CONDITIONS OF ANY
 * KIND, either express or implied.  See the License for the
 * specific language governing permissions and limitations
 * under the License.
 */

package org.elasticsearch.client;

import org.elasticsearch.action.ActionListener;
import org.elasticsearch.client.security.DisableUserRequest;
import org.elasticsearch.client.security.EnableUserRequest;
import org.elasticsearch.client.security.GetSslCertificatesRequest;
import org.elasticsearch.client.security.GetSslCertificatesResponse;
import org.elasticsearch.client.security.PutUserRequest;
import org.elasticsearch.client.security.PutUserResponse;
import org.elasticsearch.client.security.EmptyResponse;
import org.elasticsearch.client.security.ChangePasswordRequest;

import java.io.IOException;

import static java.util.Collections.emptySet;

/**
 * A wrapper for the {@link RestHighLevelClient} that provides methods for accessing the Security APIs.
 * <p>
 * See <a href="https://www.elastic.co/guide/en/elasticsearch/reference/current/security-api.html">Security APIs on elastic.co</a>
 */
public final class SecurityClient {

    private final RestHighLevelClient restHighLevelClient;

    SecurityClient(RestHighLevelClient restHighLevelClient) {
        this.restHighLevelClient = restHighLevelClient;
    }

    /**
     * Create/update a user in the native realm synchronously.
     * See <a href="https://www.elastic.co/guide/en/elasticsearch/reference/current/security-api-users.html">
     * the docs</a> for more.
     *
     * @param request the request with the user's information
     * @param options the request options (e.g. headers), use {@link RequestOptions#DEFAULT} if nothing needs to be customized
     * @return the response from the put user call
     * @throws IOException in case there is a problem sending the request or parsing back the response
     */
    public PutUserResponse putUser(PutUserRequest request, RequestOptions options) throws IOException {
        return restHighLevelClient.performRequestAndParseEntity(request, SecurityRequestConverters::putUser, options,
            PutUserResponse::fromXContent, emptySet());
    }

    /**
     * Asynchronously create/update a user in the native realm.
     * See <a href="https://www.elastic.co/guide/en/elasticsearch/reference/current/security-api-users.html">
     * the docs</a> for more.
     *
     * @param request  the request with the user's information
     * @param options  the request options (e.g. headers), use {@link RequestOptions#DEFAULT} if nothing needs to be customized
     * @param listener the listener to be notified upon request completion
     */
    public void putUserAsync(PutUserRequest request, RequestOptions options, ActionListener<PutUserResponse> listener) {
        restHighLevelClient.performRequestAsyncAndParseEntity(request, SecurityRequestConverters::putUser, options,
            PutUserResponse::fromXContent, listener, emptySet());
    }

    /**
     * Enable a native realm or built-in user synchronously.
     * See <a href="https://www.elastic.co/guide/en/elasticsearch/reference/current/security-api-enable-user.html">
     * the docs</a> for more.
     *
     * @param request the request with the user to enable
     * @param options the request options (e.g. headers), use {@link RequestOptions#DEFAULT} if nothing needs to be customized
     * @return the response from the enable user call
     * @throws IOException in case there is a problem sending the request or parsing back the response
     */
    public EmptyResponse enableUser(EnableUserRequest request, RequestOptions options) throws IOException {
        return restHighLevelClient.performRequestAndParseEntity(request, SecurityRequestConverters::enableUser, options,
            EmptyResponse::fromXContent, emptySet());
    }

    /**
     * Enable a native realm or built-in user asynchronously.
     * See <a href="https://www.elastic.co/guide/en/elasticsearch/reference/current/security-api-enable-user.html">
     * the docs</a> for more.
     *
     * @param request  the request with the user to enable
     * @param options  the request options (e.g. headers), use {@link RequestOptions#DEFAULT} if nothing needs to be customized
     * @param listener the listener to be notified upon request completion
     */
    public void enableUserAsync(EnableUserRequest request, RequestOptions options,
                                ActionListener<EmptyResponse> listener) {
        restHighLevelClient.performRequestAsyncAndParseEntity(request, SecurityRequestConverters::enableUser, options,
            EmptyResponse::fromXContent, listener, emptySet());
    }

    /**
     * Disable a native realm or built-in user synchronously.
     * See <a href="https://www.elastic.co/guide/en/elasticsearch/reference/current/security-api-disable-user.html">
     * the docs</a> for more.
     *
     * @param request the request with the user to disable
     * @param options the request options (e.g. headers), use {@link RequestOptions#DEFAULT} if nothing needs to be customized
     * @return the response from the enable user call
     * @throws IOException in case there is a problem sending the request or parsing back the response
     */
    public EmptyResponse disableUser(DisableUserRequest request, RequestOptions options) throws IOException {
        return restHighLevelClient.performRequestAndParseEntity(request, SecurityRequestConverters::disableUser, options,
            EmptyResponse::fromXContent, emptySet());
    }

    /**
     * Disable a native realm or built-in user asynchronously.
     * See <a href="https://www.elastic.co/guide/en/elasticsearch/reference/current/security-api-disable-user.html">
     * the docs</a> for more.
     *
     * @param request  the request with the user to disable
     * @param options  the request options (e.g. headers), use {@link RequestOptions#DEFAULT} if nothing needs to be customized
     * @param listener the listener to be notified upon request completion
     */
    public void disableUserAsync(DisableUserRequest request, RequestOptions options,
                                 ActionListener<EmptyResponse> listener) {
        restHighLevelClient.performRequestAsyncAndParseEntity(request, SecurityRequestConverters::disableUser, options,
            EmptyResponse::fromXContent, listener, emptySet());
    }

    /**
<<<<<<< HEAD
     * Synchronously retrieve the X.509 certificates that are used to encrypt communications in an Elasticsearch cluster.
     * See <a href="https://www.elastic.co/guide/en/elasticsearch/reference/current/security-api-ssl.html">
     * the docs</a> for more.
     *
     * @param options the request options (e.g. headers), use {@link RequestOptions#DEFAULT} if nothing needs to be customized
     * @return the response from the get certificates call
     * @throws IOException in case there is a problem sending the request or parsing back the response
     */
    public GetSslCertificatesResponse getSslCertificates(RequestOptions options) throws IOException {
        return restHighLevelClient.performRequestAndParseEntity(GetSslCertificatesRequest.INSTANCE, GetSslCertificatesRequest::getRequest,
            options, GetSslCertificatesResponse::fromXContent, emptySet());
    }

    /**
     * Asynchronously retrieve the X.509 certificates that are used to encrypt communications in an Elasticsearch cluster.
     * See <a href="https://www.elastic.co/guide/en/elasticsearch/reference/current/security-api-ssl.html">
     * the docs</a> for more.
     *
     * @param options  the request options (e.g. headers), use {@link RequestOptions#DEFAULT} if nothing needs to be customized
     * @param listener the listener to be notified upon request completion
     */
    public void getSslCertificatesAsync(RequestOptions options, ActionListener<GetSslCertificatesResponse> listener) {
        restHighLevelClient.performRequestAsyncAndParseEntity(GetSslCertificatesRequest.INSTANCE, GetSslCertificatesRequest::getRequest,
            options, GetSslCertificatesResponse::fromXContent, listener, emptySet());
=======
     * Change the password of a user of a native realm or built-in user synchronously.
     * See <a href="https://www.elastic.co/guide/en/elasticsearch/reference/current/security-api-change-password.html">
     * the docs</a> for more.
     *
     * @param request the request with the user's new password
     * @param options the request options (e.g. headers), use {@link RequestOptions#DEFAULT} if nothing needs to be customized
     * @return the response from the change user password call
     * @throws IOException in case there is a problem sending the request or parsing back the response
     */
    public EmptyResponse changePassword(ChangePasswordRequest request, RequestOptions options) throws IOException {
        return restHighLevelClient.performRequestAndParseEntity(request, SecurityRequestConverters::changePassword, options,
            EmptyResponse::fromXContent, emptySet());
    }

    /**
     * Change the password of a user of a native realm or built-in user asynchronously.
     * See <a href="https://www.elastic.co/guide/en/elasticsearch/reference/current/security-api-change-password.html">
     * the docs</a> for more.
     *
     * @param request  the request with the user's new password
     * @param options  the request options (e.g. headers), use {@link RequestOptions#DEFAULT} if nothing needs to be customized
     * @param listener the listener to be notified upon request completion
     */
    public void changePasswordAsync(ChangePasswordRequest request, RequestOptions options,
                                    ActionListener<EmptyResponse> listener) {
        restHighLevelClient.performRequestAsyncAndParseEntity(request, SecurityRequestConverters::changePassword, options,
            EmptyResponse::fromXContent, listener, emptySet());
>>>>>>> 5183ea3d
    }
}<|MERGE_RESOLUTION|>--- conflicted
+++ resolved
@@ -136,7 +136,6 @@
     }
 
     /**
-<<<<<<< HEAD
      * Synchronously retrieve the X.509 certificates that are used to encrypt communications in an Elasticsearch cluster.
      * See <a href="https://www.elastic.co/guide/en/elasticsearch/reference/current/security-api-ssl.html">
      * the docs</a> for more.
@@ -161,7 +160,9 @@
     public void getSslCertificatesAsync(RequestOptions options, ActionListener<GetSslCertificatesResponse> listener) {
         restHighLevelClient.performRequestAsyncAndParseEntity(GetSslCertificatesRequest.INSTANCE, GetSslCertificatesRequest::getRequest,
             options, GetSslCertificatesResponse::fromXContent, listener, emptySet());
-=======
+    }
+
+    /**
      * Change the password of a user of a native realm or built-in user synchronously.
      * See <a href="https://www.elastic.co/guide/en/elasticsearch/reference/current/security-api-change-password.html">
      * the docs</a> for more.
@@ -189,6 +190,5 @@
                                     ActionListener<EmptyResponse> listener) {
         restHighLevelClient.performRequestAsyncAndParseEntity(request, SecurityRequestConverters::changePassword, options,
             EmptyResponse::fromXContent, listener, emptySet());
->>>>>>> 5183ea3d
     }
 }