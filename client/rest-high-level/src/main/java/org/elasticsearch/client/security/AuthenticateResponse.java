--- conflicted
+++ resolved
@@ -58,12 +58,8 @@
             (RealmInfo) a[6],
             (RealmInfo) a[7],
             (String) a[8],
-<<<<<<< HEAD
-            (Map<String, Object>) a[9]
-=======
             (Map<String, Object>) a[9],
             (ApiKeyInfo) a[10]
->>>>>>> 30e15ba8
         )
     );
     static {
@@ -124,8 +120,6 @@
         String authenticationType,
         @Nullable Map<String, Object> token
     ) {
-<<<<<<< HEAD
-=======
         this(user, enabled, authenticationRealm, lookupRealm, authenticationType, null, null);
     }
 
@@ -138,7 +132,6 @@
         @Nullable Map<String, Object> token,
         @Nullable ApiKeyInfo apikeyinfo
     ) {
->>>>>>> 30e15ba8
         this.user = user;
         this.enabled = enabled;
         this.authenticationRealm = authenticationRealm;
@@ -236,12 +229,8 @@
             && Objects.equals(authenticationRealm, that.authenticationRealm)
             && Objects.equals(lookupRealm, that.lookupRealm)
             && Objects.equals(authenticationType, that.authenticationType)
-<<<<<<< HEAD
-            && Objects.equals(token, that.token);
-=======
             && Objects.equals(token, that.token)
             && Objects.equals(apikeyinfo, that.apikeyinfo);
->>>>>>> 30e15ba8
     }
 
     @Override
