/*
 * Licensed to Elasticsearch under one or more contributor
 * license agreements. See the NOTICE file distributed with
 * this work for additional information regarding copyright
 * ownership. Elasticsearch licenses this file to you under
 * the Apache License, Version 2.0 (the "License"); you may
 * not use this file except in compliance with the License.
 * You may obtain a copy of the License at
 *
 *     http://www.apache.org/licenses/LICENSE-2.0
 *
 * Unless required by applicable law or agreed to in writing,
 * software distributed under the License is distributed on an
 * "AS IS" BASIS, WITHOUT WARRANTIES OR CONDITIONS OF ANY
 * KIND, either express or implied.  See the License for the
 * specific language governing permissions and limitations
 * under the License.
 */

package org.elasticsearch.client.dataframe.transforms;

import org.elasticsearch.client.dataframe.transforms.pivot.PivotConfig;
import org.elasticsearch.common.ParseField;
import org.elasticsearch.common.Strings;
import org.elasticsearch.common.xcontent.ConstructingObjectParser;
import org.elasticsearch.common.xcontent.ToXContentObject;
import org.elasticsearch.common.xcontent.XContentBuilder;
import org.elasticsearch.common.xcontent.XContentParser;

import java.io.IOException;
import java.util.Collections;
import java.util.Map;
import java.util.Objects;

import static org.elasticsearch.common.xcontent.ConstructingObjectParser.constructorArg;
import static org.elasticsearch.common.xcontent.ConstructingObjectParser.optionalConstructorArg;

public class DataFrameTransformConfig implements ToXContentObject {

    public static final ParseField ID = new ParseField("id");
    public static final ParseField SOURCE = new ParseField("source");
    public static final ParseField DEST = new ParseField("dest");
    public static final ParseField QUERY = new ParseField("query");
    public static final ParseField MAPPING_OVERRIDE = new ParseField("mapping_override");
    // types of transforms
    public static final ParseField PIVOT_TRANSFORM = new ParseField("pivot");

    private final String id;
    private final String source;
    private final String dest;
    private final QueryConfig queryConfig;
    private final PivotConfig pivotConfig;
    private final Map<String, String> mappingOverride;

    public static final ConstructingObjectParser<DataFrameTransformConfig, String> PARSER =
            new ConstructingObjectParser<>("data_frame_transform", true,
                (args) -> {
                    String id = (String) args[0];
                    String source = (String) args[1];
                    String dest = (String) args[2];
                    QueryConfig queryConfig = (QueryConfig) args[3];
                    PivotConfig pivotConfig = (PivotConfig) args[4];
                    @SuppressWarnings("unchecked")
                    Map<String, String> mappingOverrides = (Map<String, String>) args[5];
                    return new DataFrameTransformConfig(id, source, dest, queryConfig, pivotConfig, mappingOverrides);
                });

    static {
        PARSER.declareString(constructorArg(), ID);
        PARSER.declareString(constructorArg(), SOURCE);
        PARSER.declareString(constructorArg(), DEST);
        PARSER.declareObject(optionalConstructorArg(), (p, c) -> QueryConfig.fromXContent(p), QUERY);
        PARSER.declareObject(optionalConstructorArg(), (p, c) -> PivotConfig.fromXContent(p), PIVOT_TRANSFORM);
        PARSER.declareObject(optionalConstructorArg(), (p, c) -> p.mapStrings(), MAPPING_OVERRIDE);
    }

    public static DataFrameTransformConfig fromXContent(final XContentParser parser) {
        return PARSER.apply(parser, null);
    }

    public DataFrameTransformConfig(final String id,
                                    final String source,
                                    final String dest,
                                    final QueryConfig queryConfig,
<<<<<<< HEAD
                                    final PivotConfig pivotConfig,
                                    final Map<String, String> mappingOverride) {
        this.id = Objects.requireNonNull(id);
        this.source = Objects.requireNonNull(source);
        this.dest = Objects.requireNonNull(dest);
=======
                                    final PivotConfig pivotConfig) {
        this.id = id;
        this.source = source;
        this.dest = dest;
>>>>>>> 70615dd3
        this.queryConfig = queryConfig;
        this.pivotConfig = pivotConfig;
        this.mappingOverride = mappingOverride == null ? null : Collections.unmodifiableMap(mappingOverride);
    }

    public String getId() {
        return id;
    }

    public String getSource() {
        return source;
    }

    public String getDestination() {
        return dest;
    }

    public PivotConfig getPivotConfig() {
        return pivotConfig;
    }

    public QueryConfig getQueryConfig() {
        return queryConfig;
    }

<<<<<<< HEAD
    public Map<String, String> getMappingOverrides() {
        return mappingOverride;
    }

    public boolean isValid() {
        if (queryConfig != null && queryConfig.isValid() == false) {
            return false;
        }

        if (pivotConfig == null || pivotConfig.isValid() == false) {
            return false;
        }

        return true;
    }

=======
>>>>>>> 70615dd3
    @Override
    public XContentBuilder toXContent(final XContentBuilder builder, final Params params) throws IOException {
        builder.startObject();
        if (id != null) {
            builder.field(ID.getPreferredName(), id);
        }
        builder.field(SOURCE.getPreferredName(), source);
        if (dest != null) {
            builder.field(DEST.getPreferredName(), dest);
        }
        if (queryConfig != null) {
            builder.field(QUERY.getPreferredName(), queryConfig);
        }
        if (pivotConfig != null) {
            builder.field(PIVOT_TRANSFORM.getPreferredName(), pivotConfig);
        }
        if (mappingOverride != null) {
            builder.field(MAPPING_OVERRIDE.getPreferredName(), mappingOverride);
        }
        builder.endObject();
        return builder;
    }

    @Override
    public boolean equals(Object other) {
        if (this == other) {
            return true;
        }

        if (other == null || getClass() != other.getClass()) {
            return false;
        }

        final DataFrameTransformConfig that = (DataFrameTransformConfig) other;

        return Objects.equals(this.id, that.id)
                && Objects.equals(this.source, that.source)
                && Objects.equals(this.dest, that.dest)
                && Objects.equals(this.queryConfig, that.queryConfig)
                && Objects.equals(this.pivotConfig, that.pivotConfig)
                && Objects.equals(this.mappingOverride, that.mappingOverride);
    }

    @Override
    public int hashCode() {
        return Objects.hash(id, source, dest, queryConfig, pivotConfig, mappingOverride);
    }

    @Override
    public String toString() {
        return Strings.toString(this, true, true);
    }
}<|MERGE_RESOLUTION|>--- conflicted
+++ resolved
@@ -82,18 +82,11 @@
                                     final String source,
                                     final String dest,
                                     final QueryConfig queryConfig,
-<<<<<<< HEAD
                                     final PivotConfig pivotConfig,
                                     final Map<String, String> mappingOverride) {
-        this.id = Objects.requireNonNull(id);
-        this.source = Objects.requireNonNull(source);
-        this.dest = Objects.requireNonNull(dest);
-=======
-                                    final PivotConfig pivotConfig) {
         this.id = id;
         this.source = source;
         this.dest = dest;
->>>>>>> 70615dd3
         this.queryConfig = queryConfig;
         this.pivotConfig = pivotConfig;
         this.mappingOverride = mappingOverride == null ? null : Collections.unmodifiableMap(mappingOverride);
@@ -119,25 +112,10 @@
         return queryConfig;
     }
 
-<<<<<<< HEAD
-    public Map<String, String> getMappingOverrides() {
+    public Map<String, String> getMappingOverride() {
         return mappingOverride;
     }
 
-    public boolean isValid() {
-        if (queryConfig != null && queryConfig.isValid() == false) {
-            return false;
-        }
-
-        if (pivotConfig == null || pivotConfig.isValid() == false) {
-            return false;
-        }
-
-        return true;
-    }
-
-=======
->>>>>>> 70615dd3
     @Override
     public XContentBuilder toXContent(final XContentBuilder builder, final Params params) throws IOException {
         builder.startObject();
