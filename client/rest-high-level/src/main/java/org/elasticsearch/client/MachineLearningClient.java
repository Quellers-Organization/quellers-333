--- conflicted
+++ resolved
@@ -19,13 +19,10 @@
 package org.elasticsearch.client;
 
 import org.elasticsearch.action.ActionListener;
-<<<<<<< HEAD
 import org.elasticsearch.protocol.xpack.ml.DeleteJobRequest;
 import org.elasticsearch.protocol.xpack.ml.DeleteJobResponse;
-=======
 import org.elasticsearch.protocol.xpack.ml.OpenJobRequest;
 import org.elasticsearch.protocol.xpack.ml.OpenJobResponse;
->>>>>>> f90f06ed
 import org.elasticsearch.protocol.xpack.ml.PutJobRequest;
 import org.elasticsearch.protocol.xpack.ml.PutJobResponse;
 
@@ -86,7 +83,6 @@
     }
 
     /**
-<<<<<<< HEAD
      * Deletes the given Machine Learning Job
      * <p>
      *     For additional info
@@ -102,7 +98,29 @@
             RequestConverters::deleteMachineLearningJob,
             options,
             DeleteJobResponse::fromXContent,
-=======
+            Collections.emptySet());
+    }
+
+    /**
+     * Deletes the given Machine Learning Job asynchronously and notifies the listener on completion
+     * <p>
+     *     For additional info
+     *     see <a href="http://www.elastic.co/guide/en/elasticsearch/reference/current/ml-delete-job.html">ML Delete Job documentation</a>
+     * </p>
+     * @param request the request to delete the job
+     * @param options  Additional request options (e.g. headers), use {@link RequestOptions#DEFAULT} if nothing needs to be customized
+     * @param listener Listener to be notified upon request completion
+     */
+    public void deleteJobAsync(DeleteJobRequest request, RequestOptions options, ActionListener<DeleteJobResponse> listener) {
+        restHighLevelClient.performRequestAsyncAndParseEntity(request,
+            RequestConverters::deleteMachineLearningJob,
+            options,
+            DeleteJobResponse::fromXContent,
+            listener,
+            Collections.emptySet());
+    }
+
+    /**
      * Opens a Machine Learning Job.
      * When you open a new job, it starts with an empty model.
      *
@@ -123,27 +141,10 @@
             RequestConverters::machineLearningOpenJob,
             options,
             OpenJobResponse::fromXContent,
->>>>>>> f90f06ed
             Collections.emptySet());
     }
 
     /**
-<<<<<<< HEAD
-     * Deletes the given Machine Learning Job asynchronously and notifies the listener on completion
-     * <p>
-     *     For additional info
-     *     see <a href="http://www.elastic.co/guide/en/elasticsearch/reference/current/ml-delete-job.html">ML Delete Job documentation</a>
-     * </p>
-     * @param request the request to delete the job
-     * @param options  Additional request options (e.g. headers), use {@link RequestOptions#DEFAULT} if nothing needs to be customized
-     * @param listener Listener to be notified upon request completion
-     */
-    public void deleteJobAsync(DeleteJobRequest request, RequestOptions options, ActionListener<DeleteJobResponse> listener) {
-        restHighLevelClient.performRequestAsyncAndParseEntity(request,
-            RequestConverters::deleteMachineLearningJob,
-            options,
-            DeleteJobResponse::fromXContent,
-=======
      * Opens a Machine Learning Job asynchronously, notifies listener on completion.
      * When you open a new job, it starts with an empty model.
      *
@@ -162,7 +163,6 @@
             RequestConverters::machineLearningOpenJob,
             options,
             OpenJobResponse::fromXContent,
->>>>>>> f90f06ed
             listener,
             Collections.emptySet());
     }
