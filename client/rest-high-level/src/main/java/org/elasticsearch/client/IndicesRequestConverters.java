/*
 * Licensed to Elasticsearch under one or more contributor
 * license agreements. See the NOTICE file distributed with
 * this work for additional information regarding copyright
 * ownership. Elasticsearch licenses this file to you under
 * the Apache License, Version 2.0 (the "License"); you may
 * not use this file except in compliance with the License.
 * You may obtain a copy of the License at
 *
 *    http://www.apache.org/licenses/LICENSE-2.0
 *
 * Unless required by applicable law or agreed to in writing,
 * software distributed under the License is distributed on an
 * "AS IS" BASIS, WITHOUT WARRANTIES OR CONDITIONS OF ANY
 * KIND, either express or implied.  See the License for the
 * specific language governing permissions and limitations
 * under the License.
 */

package org.elasticsearch.client;

import org.apache.http.client.methods.HttpDelete;
import org.apache.http.client.methods.HttpGet;
import org.apache.http.client.methods.HttpHead;
import org.apache.http.client.methods.HttpPost;
import org.apache.http.client.methods.HttpPut;
import org.elasticsearch.action.admin.indices.alias.IndicesAliasesRequest;
import org.elasticsearch.action.admin.indices.alias.get.GetAliasesRequest;
import org.elasticsearch.action.admin.indices.analyze.AnalyzeRequest;
import org.elasticsearch.action.admin.indices.cache.clear.ClearIndicesCacheRequest;
import org.elasticsearch.action.admin.indices.close.CloseIndexRequest;
import org.elasticsearch.action.admin.indices.delete.DeleteIndexRequest;
import org.elasticsearch.action.admin.indices.flush.FlushRequest;
import org.elasticsearch.action.admin.indices.flush.SyncedFlushRequest;
import org.elasticsearch.action.admin.indices.forcemerge.ForceMergeRequest;
<<<<<<< HEAD
import org.elasticsearch.action.admin.indices.mapping.get.GetMappingsRequest;
=======
import org.elasticsearch.action.admin.indices.get.GetIndexRequest;
import org.elasticsearch.client.indices.GetFieldMappingsRequest;
>>>>>>> 8280a206
import org.elasticsearch.action.admin.indices.open.OpenIndexRequest;
import org.elasticsearch.action.admin.indices.refresh.RefreshRequest;
import org.elasticsearch.action.admin.indices.rollover.RolloverRequest;
import org.elasticsearch.action.admin.indices.settings.get.GetSettingsRequest;
import org.elasticsearch.action.admin.indices.settings.put.UpdateSettingsRequest;
import org.elasticsearch.action.admin.indices.shrink.ResizeRequest;
import org.elasticsearch.action.admin.indices.shrink.ResizeType;
import org.elasticsearch.action.admin.indices.template.delete.DeleteIndexTemplateRequest;
import org.elasticsearch.action.admin.indices.validate.query.ValidateQueryRequest;
import org.elasticsearch.client.indices.CreateIndexRequest;
import org.elasticsearch.client.indices.FreezeIndexRequest;
import org.elasticsearch.client.indices.GetFieldMappingsRequest;
import org.elasticsearch.client.indices.GetIndexRequest;
import org.elasticsearch.client.indices.GetIndexTemplatesRequest;
import org.elasticsearch.client.indices.GetMappingsRequest;
import org.elasticsearch.client.indices.IndexTemplatesExistRequest;
import org.elasticsearch.client.indices.PutIndexTemplateRequest;
import org.elasticsearch.client.indices.PutMappingRequest;
import org.elasticsearch.client.indices.UnfreezeIndexRequest;
import org.elasticsearch.common.Strings;

import java.io.IOException;
import java.util.Locale;

import static org.elasticsearch.rest.BaseRestHandler.INCLUDE_TYPE_NAME_PARAMETER;

final class IndicesRequestConverters {

    private IndicesRequestConverters() {}

    static Request deleteIndex(DeleteIndexRequest deleteIndexRequest) {
        String endpoint = RequestConverters.endpoint(deleteIndexRequest.indices());
        Request request = new Request(HttpDelete.METHOD_NAME, endpoint);

        RequestConverters.Params parameters = new RequestConverters.Params(request);
        parameters.withTimeout(deleteIndexRequest.timeout());
        parameters.withMasterTimeout(deleteIndexRequest.masterNodeTimeout());
        parameters.withIndicesOptions(deleteIndexRequest.indicesOptions());
        return request;
    }

    static Request openIndex(OpenIndexRequest openIndexRequest) {
        String endpoint = RequestConverters.endpoint(openIndexRequest.indices(), "_open");
        Request request = new Request(HttpPost.METHOD_NAME, endpoint);

        RequestConverters.Params parameters = new RequestConverters.Params(request);
        parameters.withTimeout(openIndexRequest.timeout());
        parameters.withMasterTimeout(openIndexRequest.masterNodeTimeout());
        parameters.withWaitForActiveShards(openIndexRequest.waitForActiveShards());
        parameters.withIndicesOptions(openIndexRequest.indicesOptions());
        return request;
    }

    static Request closeIndex(CloseIndexRequest closeIndexRequest) {
        String endpoint = RequestConverters.endpoint(closeIndexRequest.indices(), "_close");
        Request request = new Request(HttpPost.METHOD_NAME, endpoint);

        RequestConverters.Params parameters = new RequestConverters.Params(request);
        parameters.withTimeout(closeIndexRequest.timeout());
        parameters.withMasterTimeout(closeIndexRequest.masterNodeTimeout());
        parameters.withIndicesOptions(closeIndexRequest.indicesOptions());
        return request;
    }

    static Request createIndex(CreateIndexRequest createIndexRequest) throws IOException {
        String endpoint = new RequestConverters.EndpointBuilder()
            .addPathPart(createIndexRequest.index()).build();
        Request request = new Request(HttpPut.METHOD_NAME, endpoint);

        RequestConverters.Params parameters = new RequestConverters.Params(request);
        parameters.withTimeout(createIndexRequest.timeout());
        parameters.withMasterTimeout(createIndexRequest.masterNodeTimeout());
        parameters.withWaitForActiveShards(createIndexRequest.waitForActiveShards());

        request.setEntity(RequestConverters.createEntity(createIndexRequest, RequestConverters.REQUEST_BODY_CONTENT_TYPE));
        return request;
    }

    static Request createIndex(org.elasticsearch.action.admin.indices.create.CreateIndexRequest createIndexRequest)
            throws IOException {
        String endpoint = RequestConverters.endpoint(createIndexRequest.indices());
        Request request = new Request(HttpPut.METHOD_NAME, endpoint);

        RequestConverters.Params parameters = new RequestConverters.Params(request);
        parameters.withTimeout(createIndexRequest.timeout());
        parameters.withMasterTimeout(createIndexRequest.masterNodeTimeout());
        parameters.withWaitForActiveShards(createIndexRequest.waitForActiveShards());
        parameters.putParam(INCLUDE_TYPE_NAME_PARAMETER, "true");

        request.setEntity(RequestConverters.createEntity(createIndexRequest, RequestConverters.REQUEST_BODY_CONTENT_TYPE));
        return request;
    }

    static Request updateAliases(IndicesAliasesRequest indicesAliasesRequest) throws IOException {
        Request request = new Request(HttpPost.METHOD_NAME, "/_aliases");

        RequestConverters.Params parameters = new RequestConverters.Params(request);
        parameters.withTimeout(indicesAliasesRequest.timeout());
        parameters.withMasterTimeout(indicesAliasesRequest.masterNodeTimeout());

        request.setEntity(RequestConverters.createEntity(indicesAliasesRequest, RequestConverters.REQUEST_BODY_CONTENT_TYPE));
        return request;
    }


    static Request putMapping(PutMappingRequest putMappingRequest) throws IOException {
        Request request = new Request(HttpPut.METHOD_NAME, RequestConverters.endpoint(putMappingRequest.indices(), "_mapping"));

        RequestConverters.Params parameters = new RequestConverters.Params(request);
        parameters.withTimeout(putMappingRequest.timeout());
        parameters.withMasterTimeout(putMappingRequest.masterNodeTimeout());
        request.setEntity(RequestConverters.createEntity(putMappingRequest, RequestConverters.REQUEST_BODY_CONTENT_TYPE));
        return request;
    }

<<<<<<< HEAD

    /**
     * converter for the legacy server-side {@link org.elasticsearch.action.admin.indices.mapping.put.PutMappingRequest} that still supports
     * types
     */
=======
>>>>>>> 8280a206
    @Deprecated
    static Request putMapping(org.elasticsearch.action.admin.indices.mapping.put.PutMappingRequest putMappingRequest) throws IOException {
        // The concreteIndex is an internal concept, not applicable to requests made over the REST API.
        if (putMappingRequest.getConcreteIndex() != null) {
            throw new IllegalArgumentException("concreteIndex cannot be set on PutMapping requests made over the REST API");
        }

        Request request = new Request(HttpPut.METHOD_NAME, RequestConverters.endpoint(putMappingRequest.indices(),
            "_mapping", putMappingRequest.type()));

        RequestConverters.Params parameters = new RequestConverters.Params(request);
        parameters.withTimeout(putMappingRequest.timeout());
        parameters.withMasterTimeout(putMappingRequest.masterNodeTimeout());
        parameters.putParam(INCLUDE_TYPE_NAME_PARAMETER, "true");

        request.setEntity(RequestConverters.createEntity(putMappingRequest, RequestConverters.REQUEST_BODY_CONTENT_TYPE));
        return request;
    }

    static Request getMappings(GetMappingsRequest getMappingsRequest) {
        String[] indices = getMappingsRequest.indices() == null ? Strings.EMPTY_ARRAY : getMappingsRequest.indices();

        Request request = new Request(HttpGet.METHOD_NAME, RequestConverters.endpoint(indices, "_mapping"));

        RequestConverters.Params parameters = new RequestConverters.Params(request);
        parameters.withMasterTimeout(getMappingsRequest.masterNodeTimeout());
        parameters.withIndicesOptions(getMappingsRequest.indicesOptions());
        parameters.withLocal(getMappingsRequest.local());

        return request;
    }

    @Deprecated
    static Request getMappings(org.elasticsearch.action.admin.indices.mapping.get.GetMappingsRequest getMappingsRequest) {
        String[] indices = getMappingsRequest.indices() == null ? Strings.EMPTY_ARRAY : getMappingsRequest.indices();
        String[] types = getMappingsRequest.types() == null ? Strings.EMPTY_ARRAY : getMappingsRequest.types();

        Request request = new Request(HttpGet.METHOD_NAME, RequestConverters.endpoint(indices, "_mapping", types));

        RequestConverters.Params parameters = new RequestConverters.Params(request);
        parameters.withMasterTimeout(getMappingsRequest.masterNodeTimeout());
        parameters.withIndicesOptions(getMappingsRequest.indicesOptions());
        parameters.withLocal(getMappingsRequest.local());
        parameters.putParam(INCLUDE_TYPE_NAME_PARAMETER, "true");

        return request;
    }

    static Request getFieldMapping(GetFieldMappingsRequest getFieldMappingsRequest) {
        String[] indices = getFieldMappingsRequest.indices() == null ? Strings.EMPTY_ARRAY : getFieldMappingsRequest.indices();
        String[] fields = getFieldMappingsRequest.fields() == null ? Strings.EMPTY_ARRAY : getFieldMappingsRequest.fields();

        String endpoint = new RequestConverters.EndpointBuilder()
            .addCommaSeparatedPathParts(indices)
            .addPathPartAsIs("_mapping")
            .addPathPartAsIs("field")
            .addCommaSeparatedPathParts(fields)
            .build();

        Request request = new Request(HttpGet.METHOD_NAME, endpoint);

        RequestConverters.Params parameters = new RequestConverters.Params(request);
        parameters.withIndicesOptions(getFieldMappingsRequest.indicesOptions());
        parameters.withIncludeDefaults(getFieldMappingsRequest.includeDefaults());
        parameters.withLocal(getFieldMappingsRequest.local());

        return request;
    }

    @Deprecated
    static Request getFieldMapping(org.elasticsearch.action.admin.indices.mapping.get.GetFieldMappingsRequest getFieldMappingsRequest) {
        String[] indices = getFieldMappingsRequest.indices() == null ? Strings.EMPTY_ARRAY : getFieldMappingsRequest.indices();
        String[] types = getFieldMappingsRequest.types() == null ? Strings.EMPTY_ARRAY : getFieldMappingsRequest.types();
        String[] fields = getFieldMappingsRequest.fields() == null ? Strings.EMPTY_ARRAY : getFieldMappingsRequest.fields();

        String endpoint = new RequestConverters.EndpointBuilder().addCommaSeparatedPathParts(indices)
            .addPathPartAsIs("_mapping").addCommaSeparatedPathParts(types)
            .addPathPartAsIs("field").addCommaSeparatedPathParts(fields)
            .build();

        Request request = new Request(HttpGet.METHOD_NAME, endpoint);

        RequestConverters.Params parameters = new RequestConverters.Params(request);
        parameters.withIndicesOptions(getFieldMappingsRequest.indicesOptions());
        parameters.withIncludeDefaults(getFieldMappingsRequest.includeDefaults());
        parameters.withLocal(getFieldMappingsRequest.local());
        parameters.putParam(INCLUDE_TYPE_NAME_PARAMETER, "true");

        return request;
    }

    static Request refresh(RefreshRequest refreshRequest) {
        String[] indices = refreshRequest.indices() == null ? Strings.EMPTY_ARRAY : refreshRequest.indices();
        Request request = new Request(HttpPost.METHOD_NAME, RequestConverters.endpoint(indices, "_refresh"));

        RequestConverters.Params parameters = new RequestConverters.Params(request);
        parameters.withIndicesOptions(refreshRequest.indicesOptions());
        return request;
    }

    static Request flush(FlushRequest flushRequest) {
        String[] indices = flushRequest.indices() == null ? Strings.EMPTY_ARRAY : flushRequest.indices();
        Request request = new Request(HttpPost.METHOD_NAME, RequestConverters.endpoint(indices, "_flush"));

        RequestConverters.Params parameters = new RequestConverters.Params(request);
        parameters.withIndicesOptions(flushRequest.indicesOptions());
        parameters.putParam("wait_if_ongoing", Boolean.toString(flushRequest.waitIfOngoing()));
        parameters.putParam("force", Boolean.toString(flushRequest.force()));
        return request;
    }

    static Request flushSynced(SyncedFlushRequest syncedFlushRequest) {
        String[] indices = syncedFlushRequest.indices() == null ? Strings.EMPTY_ARRAY : syncedFlushRequest.indices();
        Request request = new Request(HttpPost.METHOD_NAME, RequestConverters.endpoint(indices, "_flush/synced"));
        RequestConverters.Params parameters = new RequestConverters.Params(request);
        parameters.withIndicesOptions(syncedFlushRequest.indicesOptions());
        return request;
    }

    static Request forceMerge(ForceMergeRequest forceMergeRequest) {
        String[] indices = forceMergeRequest.indices() == null ? Strings.EMPTY_ARRAY : forceMergeRequest.indices();
        Request request = new Request(HttpPost.METHOD_NAME, RequestConverters.endpoint(indices, "_forcemerge"));

        RequestConverters.Params parameters = new RequestConverters.Params(request);
        parameters.withIndicesOptions(forceMergeRequest.indicesOptions());
        parameters.putParam("max_num_segments", Integer.toString(forceMergeRequest.maxNumSegments()));
        parameters.putParam("only_expunge_deletes", Boolean.toString(forceMergeRequest.onlyExpungeDeletes()));
        parameters.putParam("flush", Boolean.toString(forceMergeRequest.flush()));
        return request;
    }

    static Request clearCache(ClearIndicesCacheRequest clearIndicesCacheRequest) {
        String[] indices = clearIndicesCacheRequest.indices() == null ? Strings.EMPTY_ARRAY :clearIndicesCacheRequest.indices();
        Request request = new Request(HttpPost.METHOD_NAME, RequestConverters.endpoint(indices, "_cache/clear"));

        RequestConverters.Params parameters = new RequestConverters.Params(request);
        parameters.withIndicesOptions(clearIndicesCacheRequest.indicesOptions());
        parameters.putParam("query", Boolean.toString(clearIndicesCacheRequest.queryCache()));
        parameters.putParam("fielddata", Boolean.toString(clearIndicesCacheRequest.fieldDataCache()));
        parameters.putParam("request", Boolean.toString(clearIndicesCacheRequest.requestCache()));
        parameters.putParam("fields", String.join(",", clearIndicesCacheRequest.fields()));
        return request;
    }

    static Request existsAlias(GetAliasesRequest getAliasesRequest) {
        if ((getAliasesRequest.indices() == null || getAliasesRequest.indices().length == 0) &&
                (getAliasesRequest.aliases() == null || getAliasesRequest.aliases().length == 0)) {
            throw new IllegalArgumentException("existsAlias requires at least an alias or an index");
        }
        String[] indices = getAliasesRequest.indices() == null ? Strings.EMPTY_ARRAY : getAliasesRequest.indices();
        String[] aliases = getAliasesRequest.aliases() == null ? Strings.EMPTY_ARRAY : getAliasesRequest.aliases();

        Request request = new Request(HttpHead.METHOD_NAME, RequestConverters.endpoint(indices, "_alias", aliases));

        RequestConverters.Params params = new RequestConverters.Params(request);
        params.withIndicesOptions(getAliasesRequest.indicesOptions());
        params.withLocal(getAliasesRequest.local());
        return request;
    }

    static Request split(ResizeRequest resizeRequest) throws IOException {
        if (resizeRequest.getResizeType() != ResizeType.SPLIT) {
            throw new IllegalArgumentException("Wrong resize type [" + resizeRequest.getResizeType() + "] for indices split request");
        }
        return resize(resizeRequest);
    }

    static Request shrink(ResizeRequest resizeRequest) throws IOException {
        if (resizeRequest.getResizeType() != ResizeType.SHRINK) {
            throw new IllegalArgumentException("Wrong resize type [" + resizeRequest.getResizeType() + "] for indices shrink request");
        }
        return resize(resizeRequest);
    }

    private static Request resize(ResizeRequest resizeRequest) throws IOException {
        String endpoint = new RequestConverters.EndpointBuilder().addPathPart(resizeRequest.getSourceIndex())
                .addPathPartAsIs("_" + resizeRequest.getResizeType().name().toLowerCase(Locale.ROOT))
                .addPathPart(resizeRequest.getTargetIndexRequest().index()).build();
        Request request = new Request(HttpPut.METHOD_NAME, endpoint);

        RequestConverters.Params params = new RequestConverters.Params(request);
        params.withTimeout(resizeRequest.timeout());
        params.withMasterTimeout(resizeRequest.masterNodeTimeout());
        params.withWaitForActiveShards(resizeRequest.getTargetIndexRequest().waitForActiveShards());

        request.setEntity(RequestConverters.createEntity(resizeRequest, RequestConverters.REQUEST_BODY_CONTENT_TYPE));
        return request;
    }

    static Request rollover(RolloverRequest rolloverRequest) throws IOException {
        String endpoint = new RequestConverters.EndpointBuilder().addPathPart(rolloverRequest.getAlias()).addPathPartAsIs("_rollover")
                .addPathPart(rolloverRequest.getNewIndexName()).build();
        Request request = new Request(HttpPost.METHOD_NAME, endpoint);

        RequestConverters.Params params = new RequestConverters.Params(request);
        params.withTimeout(rolloverRequest.timeout());
        params.withMasterTimeout(rolloverRequest.masterNodeTimeout());
        params.withWaitForActiveShards(rolloverRequest.getCreateIndexRequest().waitForActiveShards());
        if (rolloverRequest.isDryRun()) {
            params.putParam("dry_run", Boolean.TRUE.toString());
        }

        request.setEntity(RequestConverters.createEntity(rolloverRequest, RequestConverters.REQUEST_BODY_CONTENT_TYPE));
        return request;
    }

    static Request getSettings(GetSettingsRequest getSettingsRequest) {
        String[] indices = getSettingsRequest.indices() == null ? Strings.EMPTY_ARRAY : getSettingsRequest.indices();
        String[] names = getSettingsRequest.names() == null ? Strings.EMPTY_ARRAY : getSettingsRequest.names();

        String endpoint = RequestConverters.endpoint(indices, "_settings", names);
        Request request = new Request(HttpGet.METHOD_NAME, endpoint);

        RequestConverters.Params params = new RequestConverters.Params(request);
        params.withIndicesOptions(getSettingsRequest.indicesOptions());
        params.withLocal(getSettingsRequest.local());
        params.withIncludeDefaults(getSettingsRequest.includeDefaults());
        params.withMasterTimeout(getSettingsRequest.masterNodeTimeout());

        return request;
    }

    /**
     * converter for the legacy server-side {@link org.elasticsearch.action.admin.indices.get.GetIndexRequest} that
     * still supports types
     */
    @Deprecated
    static Request getIndex(org.elasticsearch.action.admin.indices.get.GetIndexRequest getIndexRequest) {
        String[] indices = getIndexRequest.indices() == null ? Strings.EMPTY_ARRAY : getIndexRequest.indices();

        String endpoint = RequestConverters.endpoint(indices);
        Request request = new Request(HttpGet.METHOD_NAME, endpoint);

        RequestConverters.Params params = new RequestConverters.Params(request);
        params.withIndicesOptions(getIndexRequest.indicesOptions());
        params.withLocal(getIndexRequest.local());
        params.withIncludeDefaults(getIndexRequest.includeDefaults());
        params.withHuman(getIndexRequest.humanReadable());
        params.withMasterTimeout(getIndexRequest.masterNodeTimeout());
        params.putParam(INCLUDE_TYPE_NAME_PARAMETER, "true");

        return request;
    }

    static Request getIndex(GetIndexRequest getIndexRequest) {
        String[] indices = getIndexRequest.indices() == null ? Strings.EMPTY_ARRAY : getIndexRequest.indices();

        String endpoint = RequestConverters.endpoint(indices);
        Request request = new Request(HttpGet.METHOD_NAME, endpoint);

        RequestConverters.Params params = new RequestConverters.Params(request);
        params.withIndicesOptions(getIndexRequest.indicesOptions());
        params.withLocal(getIndexRequest.local());
        params.withIncludeDefaults(getIndexRequest.includeDefaults());
        params.withHuman(getIndexRequest.humanReadable());
        params.withMasterTimeout(getIndexRequest.masterNodeTimeout());

        return request;
    }

    /**
     * converter for the legacy server-side {@link org.elasticsearch.action.admin.indices.get.GetIndexRequest} that
     * still supports types
     */
    @Deprecated
    static Request indicesExist(org.elasticsearch.action.admin.indices.get.GetIndexRequest getIndexRequest) {
        // this can be called with no indices as argument by transport client, not via REST though
        if (getIndexRequest.indices() == null || getIndexRequest.indices().length == 0) {
            throw new IllegalArgumentException("indices are mandatory");
        }
        String endpoint = RequestConverters.endpoint(getIndexRequest.indices(), "");
        Request request = new Request(HttpHead.METHOD_NAME, endpoint);

        RequestConverters.Params params = new RequestConverters.Params(request);
        params.withLocal(getIndexRequest.local());
        params.withHuman(getIndexRequest.humanReadable());
        params.withIndicesOptions(getIndexRequest.indicesOptions());
        params.withIncludeDefaults(getIndexRequest.includeDefaults());
        params.putParam(INCLUDE_TYPE_NAME_PARAMETER, "true");
        return request;
    }

    static Request indicesExist(GetIndexRequest getIndexRequest) {
        // this can be called with no indices as argument by transport client, not via REST though
        if (getIndexRequest.indices() == null || getIndexRequest.indices().length == 0) {
            throw new IllegalArgumentException("indices are mandatory");
        }
        String endpoint = RequestConverters.endpoint(getIndexRequest.indices(), "");
        Request request = new Request(HttpHead.METHOD_NAME, endpoint);

        RequestConverters.Params params = new RequestConverters.Params(request);
        params.withLocal(getIndexRequest.local());
        params.withHuman(getIndexRequest.humanReadable());
        params.withIndicesOptions(getIndexRequest.indicesOptions());
        params.withIncludeDefaults(getIndexRequest.includeDefaults());
        return request;
    }

    static Request indexPutSettings(UpdateSettingsRequest updateSettingsRequest) throws IOException {
        String[] indices = updateSettingsRequest.indices() == null ? Strings.EMPTY_ARRAY : updateSettingsRequest.indices();
        Request request = new Request(HttpPut.METHOD_NAME, RequestConverters.endpoint(indices, "_settings"));

        RequestConverters.Params parameters = new RequestConverters.Params(request);
        parameters.withTimeout(updateSettingsRequest.timeout());
        parameters.withMasterTimeout(updateSettingsRequest.masterNodeTimeout());
        parameters.withIndicesOptions(updateSettingsRequest.indicesOptions());
        parameters.withPreserveExisting(updateSettingsRequest.isPreserveExisting());

        request.setEntity(RequestConverters.createEntity(updateSettingsRequest, RequestConverters.REQUEST_BODY_CONTENT_TYPE));
        return request;
    }

    /**
     * @deprecated This uses the old form of PutIndexTemplateRequest which uses types. 
     * Use (@link {@link #putTemplate(PutIndexTemplateRequest)} instead
     */
    @Deprecated
    static Request putTemplate(org.elasticsearch.action.admin.indices.template.put.PutIndexTemplateRequest putIndexTemplateRequest) 
            throws IOException {
        String endpoint = new RequestConverters.EndpointBuilder().addPathPartAsIs("_template")
            .addPathPart(putIndexTemplateRequest.name()).build();
        Request request = new Request(HttpPut.METHOD_NAME, endpoint);
        RequestConverters.Params params = new RequestConverters.Params(request);
        params.withMasterTimeout(putIndexTemplateRequest.masterNodeTimeout());
        if (putIndexTemplateRequest.create()) {
            params.putParam("create", Boolean.TRUE.toString());
        }
        if (Strings.hasText(putIndexTemplateRequest.cause())) {
            params.putParam("cause", putIndexTemplateRequest.cause());
        }
        params.putParam(INCLUDE_TYPE_NAME_PARAMETER, "true");
        request.setEntity(RequestConverters.createEntity(putIndexTemplateRequest, RequestConverters.REQUEST_BODY_CONTENT_TYPE));
        return request;
    }

    static Request putTemplate(PutIndexTemplateRequest putIndexTemplateRequest) throws IOException {
        String endpoint = new RequestConverters.EndpointBuilder().addPathPartAsIs("_template")
            .addPathPart(putIndexTemplateRequest.name()).build();
        Request request = new Request(HttpPut.METHOD_NAME, endpoint);
        RequestConverters.Params params = new RequestConverters.Params(request);
        params.withMasterTimeout(putIndexTemplateRequest.masterNodeTimeout());
        if (putIndexTemplateRequest.create()) {
            params.putParam("create", Boolean.TRUE.toString());
        }
        if (Strings.hasText(putIndexTemplateRequest.cause())) {
            params.putParam("cause", putIndexTemplateRequest.cause());
        }
        request.setEntity(RequestConverters.createEntity(putIndexTemplateRequest, RequestConverters.REQUEST_BODY_CONTENT_TYPE));
        return request;
    }

    static Request validateQuery(ValidateQueryRequest validateQueryRequest) throws IOException {
        String[] indices = validateQueryRequest.indices() == null ? Strings.EMPTY_ARRAY : validateQueryRequest.indices();
        String[] types = validateQueryRequest.types() == null || indices.length <= 0 ? Strings.EMPTY_ARRAY : validateQueryRequest.types();
        String endpoint = RequestConverters.endpoint(indices, types, "_validate/query");
        Request request = new Request(HttpGet.METHOD_NAME, endpoint);
        RequestConverters.Params params = new RequestConverters.Params(request);
        params.withIndicesOptions(validateQueryRequest.indicesOptions());
        params.putParam("explain", Boolean.toString(validateQueryRequest.explain()));
        params.putParam("all_shards", Boolean.toString(validateQueryRequest.allShards()));
        params.putParam("rewrite", Boolean.toString(validateQueryRequest.rewrite()));
        request.setEntity(RequestConverters.createEntity(validateQueryRequest, RequestConverters.REQUEST_BODY_CONTENT_TYPE));
        return request;
    }

    static Request getAlias(GetAliasesRequest getAliasesRequest) {
        String[] indices = getAliasesRequest.indices() == null ? Strings.EMPTY_ARRAY : getAliasesRequest.indices();
        String[] aliases = getAliasesRequest.aliases() == null ? Strings.EMPTY_ARRAY : getAliasesRequest.aliases();
        String endpoint = RequestConverters.endpoint(indices, "_alias", aliases);
        Request request = new Request(HttpGet.METHOD_NAME, endpoint);
        RequestConverters.Params params = new RequestConverters.Params(request);
        params.withIndicesOptions(getAliasesRequest.indicesOptions());
        params.withLocal(getAliasesRequest.local());
        return request;
    }

    @Deprecated
    static Request getTemplatesWithDocumentTypes(GetIndexTemplatesRequest getIndexTemplatesRequest) {
        return getTemplates(getIndexTemplatesRequest, true);
    }
    
    static Request getTemplates(GetIndexTemplatesRequest getIndexTemplatesRequest) {
        return getTemplates(getIndexTemplatesRequest, false);
    }
    
    private static Request getTemplates(GetIndexTemplatesRequest getIndexTemplatesRequest, boolean includeTypeName) {
        final String endpoint = new RequestConverters.EndpointBuilder()
            .addPathPartAsIs("_template")
            .addCommaSeparatedPathParts(getIndexTemplatesRequest.names())
            .build();
        final Request request = new Request(HttpGet.METHOD_NAME, endpoint);
        final RequestConverters.Params params = new RequestConverters.Params(request);
        params.withLocal(getIndexTemplatesRequest.isLocal());
        params.withMasterTimeout(getIndexTemplatesRequest.getMasterNodeTimeout());
        if (includeTypeName) {
            params.putParam(INCLUDE_TYPE_NAME_PARAMETER, "true");
        }
        return request;
    }    

    static Request templatesExist(IndexTemplatesExistRequest indexTemplatesExistRequest) {
        final String endpoint = new RequestConverters.EndpointBuilder()
            .addPathPartAsIs("_template")
            .addCommaSeparatedPathParts(indexTemplatesExistRequest.names())
            .build();
        final Request request = new Request(HttpHead.METHOD_NAME, endpoint);
        final RequestConverters.Params params = new RequestConverters.Params(request);
        params.withLocal(indexTemplatesExistRequest.isLocal());
        params.withMasterTimeout(indexTemplatesExistRequest.getMasterNodeTimeout());
        return request;
    }

    static Request analyze(AnalyzeRequest request) throws IOException {
        RequestConverters.EndpointBuilder builder = new RequestConverters.EndpointBuilder();
        String index = request.index();
        if (index != null) {
            builder.addPathPart(index);
        }
        builder.addPathPartAsIs("_analyze");
        Request req = new Request(HttpGet.METHOD_NAME, builder.build());
        req.setEntity(RequestConverters.createEntity(request, RequestConverters.REQUEST_BODY_CONTENT_TYPE));
        return req;
    }

    static Request freezeIndex(FreezeIndexRequest freezeIndexRequest) {
        String endpoint = RequestConverters.endpoint(freezeIndexRequest.getIndices(), "_freeze");
        Request request = new Request(HttpPost.METHOD_NAME, endpoint);
        RequestConverters.Params parameters = new RequestConverters.Params(request);
        parameters.withTimeout(freezeIndexRequest.timeout());
        parameters.withMasterTimeout(freezeIndexRequest.masterNodeTimeout());
        parameters.withIndicesOptions(freezeIndexRequest.indicesOptions());
        parameters.withWaitForActiveShards(freezeIndexRequest.getWaitForActiveShards());
        return request;
    }

    static Request unfreezeIndex(UnfreezeIndexRequest unfreezeIndexRequest) {
        String endpoint = RequestConverters.endpoint(unfreezeIndexRequest.getIndices(), "_unfreeze");
        Request request = new Request(HttpPost.METHOD_NAME, endpoint);
        RequestConverters.Params parameters = new RequestConverters.Params(request);
        parameters.withTimeout(unfreezeIndexRequest.timeout());
        parameters.withMasterTimeout(unfreezeIndexRequest.masterNodeTimeout());
        parameters.withIndicesOptions(unfreezeIndexRequest.indicesOptions());
        parameters.withWaitForActiveShards(unfreezeIndexRequest.getWaitForActiveShards());
        return request;
    }

    static Request deleteTemplate(DeleteIndexTemplateRequest deleteIndexTemplateRequest) {
        String name = deleteIndexTemplateRequest.name();
        String endpoint = new RequestConverters.EndpointBuilder().addPathPartAsIs("_template").addPathPart(name).build();
        Request request = new Request(HttpDelete.METHOD_NAME, endpoint);
        RequestConverters.Params params = new RequestConverters.Params(request);
        params.withMasterTimeout(deleteIndexTemplateRequest.masterNodeTimeout());
        return request;
    }
}<|MERGE_RESOLUTION|>--- conflicted
+++ resolved
@@ -33,12 +33,6 @@
 import org.elasticsearch.action.admin.indices.flush.FlushRequest;
 import org.elasticsearch.action.admin.indices.flush.SyncedFlushRequest;
 import org.elasticsearch.action.admin.indices.forcemerge.ForceMergeRequest;
-<<<<<<< HEAD
-import org.elasticsearch.action.admin.indices.mapping.get.GetMappingsRequest;
-=======
-import org.elasticsearch.action.admin.indices.get.GetIndexRequest;
-import org.elasticsearch.client.indices.GetFieldMappingsRequest;
->>>>>>> 8280a206
 import org.elasticsearch.action.admin.indices.open.OpenIndexRequest;
 import org.elasticsearch.action.admin.indices.refresh.RefreshRequest;
 import org.elasticsearch.action.admin.indices.rollover.RolloverRequest;
@@ -154,14 +148,10 @@
         return request;
     }
 
-<<<<<<< HEAD
-
     /**
      * converter for the legacy server-side {@link org.elasticsearch.action.admin.indices.mapping.put.PutMappingRequest} that still supports
      * types
      */
-=======
->>>>>>> 8280a206
     @Deprecated
     static Request putMapping(org.elasticsearch.action.admin.indices.mapping.put.PutMappingRequest putMappingRequest) throws IOException {
         // The concreteIndex is an internal concept, not applicable to requests made over the REST API.
@@ -475,11 +465,11 @@
     }
 
     /**
-     * @deprecated This uses the old form of PutIndexTemplateRequest which uses types. 
+     * @deprecated This uses the old form of PutIndexTemplateRequest which uses types.
      * Use (@link {@link #putTemplate(PutIndexTemplateRequest)} instead
      */
     @Deprecated
-    static Request putTemplate(org.elasticsearch.action.admin.indices.template.put.PutIndexTemplateRequest putIndexTemplateRequest) 
+    static Request putTemplate(org.elasticsearch.action.admin.indices.template.put.PutIndexTemplateRequest putIndexTemplateRequest)
             throws IOException {
         String endpoint = new RequestConverters.EndpointBuilder().addPathPartAsIs("_template")
             .addPathPart(putIndexTemplateRequest.name()).build();
@@ -542,11 +532,11 @@
     static Request getTemplatesWithDocumentTypes(GetIndexTemplatesRequest getIndexTemplatesRequest) {
         return getTemplates(getIndexTemplatesRequest, true);
     }
-    
+
     static Request getTemplates(GetIndexTemplatesRequest getIndexTemplatesRequest) {
         return getTemplates(getIndexTemplatesRequest, false);
     }
-    
+
     private static Request getTemplates(GetIndexTemplatesRequest getIndexTemplatesRequest, boolean includeTypeName) {
         final String endpoint = new RequestConverters.EndpointBuilder()
             .addPathPartAsIs("_template")
@@ -560,7 +550,7 @@
             params.putParam(INCLUDE_TYPE_NAME_PARAMETER, "true");
         }
         return request;
-    }    
+    }
 
     static Request templatesExist(IndexTemplatesExistRequest indexTemplatesExistRequest) {
         final String endpoint = new RequestConverters.EndpointBuilder()
