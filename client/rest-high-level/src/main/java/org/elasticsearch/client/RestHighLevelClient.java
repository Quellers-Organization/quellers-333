--- conflicted
+++ resolved
@@ -220,10 +220,7 @@
     private final MachineLearningClient machineLearningClient = new MachineLearningClient(this);
     private final SecurityClient securityClient = new SecurityClient(this);
     private final IndexLifecycleClient ilmClient = new IndexLifecycleClient(this);
-<<<<<<< HEAD
-=======
     private final RollupClient rollupClient = new RollupClient(this);
->>>>>>> 7ff11b4a
 
     /**
      * Creates a {@link RestHighLevelClient} given the low level {@link RestClientBuilder} that allows to build the
