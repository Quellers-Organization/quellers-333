/*
 * Licensed to Elasticsearch under one or more contributor
 * license agreements. See the NOTICE file distributed with
 * this work for additional information regarding copyright
 * ownership. Elasticsearch licenses this file to you under
 * the Apache License, Version 2.0 (the "License"); you may
 * not use this file except in compliance with the License.
 * You may obtain a copy of the License at
 *
 *    http://www.apache.org/licenses/LICENSE-2.0
 *
 * Unless required by applicable law or agreed to in writing,
 * software distributed under the License is distributed on an
 * "AS IS" BASIS, WITHOUT WARRANTIES OR CONDITIONS OF ANY
 * KIND, either express or implied.  See the License for the
 * specific language governing permissions and limitations
 * under the License.
 */

package org.elasticsearch.client;

import org.apache.http.HttpEntity;
import org.elasticsearch.ElasticsearchException;
import org.elasticsearch.ElasticsearchStatusException;
import org.elasticsearch.action.ActionListener;
import org.elasticsearch.action.ActionRequest;
import org.elasticsearch.action.ActionRequestValidationException;
import org.elasticsearch.action.admin.cluster.storedscripts.DeleteStoredScriptRequest;
import org.elasticsearch.action.admin.cluster.storedscripts.GetStoredScriptRequest;
import org.elasticsearch.action.admin.cluster.storedscripts.GetStoredScriptResponse;
import org.elasticsearch.action.bulk.BulkRequest;
import org.elasticsearch.action.bulk.BulkResponse;
import org.elasticsearch.action.delete.DeleteRequest;
import org.elasticsearch.action.delete.DeleteResponse;
import org.elasticsearch.action.explain.ExplainRequest;
import org.elasticsearch.action.explain.ExplainResponse;
import org.elasticsearch.action.fieldcaps.FieldCapabilitiesRequest;
import org.elasticsearch.action.fieldcaps.FieldCapabilitiesResponse;
import org.elasticsearch.action.get.GetRequest;
import org.elasticsearch.action.get.GetResponse;
import org.elasticsearch.action.get.MultiGetRequest;
import org.elasticsearch.action.get.MultiGetResponse;
import org.elasticsearch.action.index.IndexRequest;
import org.elasticsearch.action.index.IndexResponse;
import org.elasticsearch.action.main.MainRequest;
import org.elasticsearch.action.main.MainResponse;
import org.elasticsearch.action.search.ClearScrollRequest;
import org.elasticsearch.action.search.ClearScrollResponse;
import org.elasticsearch.action.search.MultiSearchRequest;
import org.elasticsearch.action.search.MultiSearchResponse;
import org.elasticsearch.action.search.SearchRequest;
import org.elasticsearch.action.search.SearchResponse;
import org.elasticsearch.action.search.SearchScrollRequest;
import org.elasticsearch.action.support.master.AcknowledgedResponse;
import org.elasticsearch.action.update.UpdateRequest;
import org.elasticsearch.action.update.UpdateResponse;
import org.elasticsearch.common.CheckedConsumer;
import org.elasticsearch.common.CheckedFunction;
import org.elasticsearch.common.ParseField;
import org.elasticsearch.common.xcontent.ContextParser;
import org.elasticsearch.common.xcontent.DeprecationHandler;
import org.elasticsearch.common.xcontent.NamedXContentRegistry;
import org.elasticsearch.common.xcontent.XContentParser;
import org.elasticsearch.common.xcontent.XContentType;
import org.elasticsearch.index.rankeval.RankEvalRequest;
import org.elasticsearch.index.rankeval.RankEvalResponse;
import org.elasticsearch.index.reindex.BulkByScrollResponse;
import org.elasticsearch.index.reindex.DeleteByQueryRequest;
import org.elasticsearch.index.reindex.ReindexRequest;
import org.elasticsearch.index.reindex.UpdateByQueryRequest;
import org.elasticsearch.plugins.spi.NamedXContentProvider;
import org.elasticsearch.rest.BytesRestResponse;
import org.elasticsearch.rest.RestStatus;
import org.elasticsearch.script.mustache.MultiSearchTemplateRequest;
import org.elasticsearch.script.mustache.MultiSearchTemplateResponse;
import org.elasticsearch.script.mustache.SearchTemplateRequest;
import org.elasticsearch.script.mustache.SearchTemplateResponse;
import org.elasticsearch.search.aggregations.Aggregation;
import org.elasticsearch.search.aggregations.bucket.adjacency.AdjacencyMatrixAggregationBuilder;
import org.elasticsearch.search.aggregations.bucket.adjacency.ParsedAdjacencyMatrix;
import org.elasticsearch.search.aggregations.bucket.composite.CompositeAggregationBuilder;
import org.elasticsearch.search.aggregations.bucket.composite.ParsedComposite;
import org.elasticsearch.search.aggregations.bucket.filter.FilterAggregationBuilder;
import org.elasticsearch.search.aggregations.bucket.filter.FiltersAggregationBuilder;
import org.elasticsearch.search.aggregations.bucket.filter.ParsedFilter;
import org.elasticsearch.search.aggregations.bucket.filter.ParsedFilters;
import org.elasticsearch.search.aggregations.bucket.geogrid.GeoGridAggregationBuilder;
import org.elasticsearch.search.aggregations.bucket.geogrid.ParsedGeoHashGrid;
import org.elasticsearch.search.aggregations.bucket.global.GlobalAggregationBuilder;
import org.elasticsearch.search.aggregations.bucket.global.ParsedGlobal;
import org.elasticsearch.search.aggregations.bucket.histogram.AutoDateHistogramAggregationBuilder;
import org.elasticsearch.search.aggregations.bucket.histogram.DateHistogramAggregationBuilder;
import org.elasticsearch.search.aggregations.bucket.histogram.HistogramAggregationBuilder;
import org.elasticsearch.search.aggregations.bucket.histogram.ParsedAutoDateHistogram;
import org.elasticsearch.search.aggregations.bucket.histogram.ParsedDateHistogram;
import org.elasticsearch.search.aggregations.bucket.histogram.ParsedHistogram;
import org.elasticsearch.search.aggregations.bucket.missing.MissingAggregationBuilder;
import org.elasticsearch.search.aggregations.bucket.missing.ParsedMissing;
import org.elasticsearch.search.aggregations.bucket.nested.NestedAggregationBuilder;
import org.elasticsearch.search.aggregations.bucket.nested.ParsedNested;
import org.elasticsearch.search.aggregations.bucket.nested.ParsedReverseNested;
import org.elasticsearch.search.aggregations.bucket.nested.ReverseNestedAggregationBuilder;
import org.elasticsearch.search.aggregations.bucket.range.DateRangeAggregationBuilder;
import org.elasticsearch.search.aggregations.bucket.range.GeoDistanceAggregationBuilder;
import org.elasticsearch.search.aggregations.bucket.range.IpRangeAggregationBuilder;
import org.elasticsearch.search.aggregations.bucket.range.ParsedBinaryRange;
import org.elasticsearch.search.aggregations.bucket.range.ParsedDateRange;
import org.elasticsearch.search.aggregations.bucket.range.ParsedGeoDistance;
import org.elasticsearch.search.aggregations.bucket.range.ParsedRange;
import org.elasticsearch.search.aggregations.bucket.range.RangeAggregationBuilder;
import org.elasticsearch.search.aggregations.bucket.sampler.InternalSampler;
import org.elasticsearch.search.aggregations.bucket.sampler.ParsedSampler;
import org.elasticsearch.search.aggregations.bucket.significant.ParsedSignificantLongTerms;
import org.elasticsearch.search.aggregations.bucket.significant.ParsedSignificantStringTerms;
import org.elasticsearch.search.aggregations.bucket.significant.SignificantLongTerms;
import org.elasticsearch.search.aggregations.bucket.significant.SignificantStringTerms;
import org.elasticsearch.search.aggregations.bucket.terms.DoubleTerms;
import org.elasticsearch.search.aggregations.bucket.terms.LongTerms;
import org.elasticsearch.search.aggregations.bucket.terms.ParsedDoubleTerms;
import org.elasticsearch.search.aggregations.bucket.terms.ParsedLongTerms;
import org.elasticsearch.search.aggregations.bucket.terms.ParsedStringTerms;
import org.elasticsearch.search.aggregations.bucket.terms.StringTerms;
import org.elasticsearch.search.aggregations.metrics.avg.AvgAggregationBuilder;
import org.elasticsearch.search.aggregations.metrics.avg.ParsedAvg;
import org.elasticsearch.search.aggregations.metrics.cardinality.CardinalityAggregationBuilder;
import org.elasticsearch.search.aggregations.metrics.cardinality.ParsedCardinality;
import org.elasticsearch.search.aggregations.metrics.geobounds.GeoBoundsAggregationBuilder;
import org.elasticsearch.search.aggregations.metrics.geobounds.ParsedGeoBounds;
import org.elasticsearch.search.aggregations.metrics.geocentroid.GeoCentroidAggregationBuilder;
import org.elasticsearch.search.aggregations.metrics.geocentroid.ParsedGeoCentroid;
import org.elasticsearch.search.aggregations.metrics.max.MaxAggregationBuilder;
import org.elasticsearch.search.aggregations.metrics.max.ParsedMax;
import org.elasticsearch.search.aggregations.metrics.min.MinAggregationBuilder;
import org.elasticsearch.search.aggregations.metrics.min.ParsedMin;
import org.elasticsearch.search.aggregations.metrics.percentiles.hdr.InternalHDRPercentileRanks;
import org.elasticsearch.search.aggregations.metrics.percentiles.hdr.InternalHDRPercentiles;
import org.elasticsearch.search.aggregations.metrics.percentiles.hdr.ParsedHDRPercentileRanks;
import org.elasticsearch.search.aggregations.metrics.percentiles.hdr.ParsedHDRPercentiles;
import org.elasticsearch.search.aggregations.metrics.percentiles.tdigest.InternalTDigestPercentileRanks;
import org.elasticsearch.search.aggregations.metrics.percentiles.tdigest.InternalTDigestPercentiles;
import org.elasticsearch.search.aggregations.metrics.percentiles.tdigest.ParsedTDigestPercentileRanks;
import org.elasticsearch.search.aggregations.metrics.percentiles.tdigest.ParsedTDigestPercentiles;
import org.elasticsearch.search.aggregations.metrics.scripted.ParsedScriptedMetric;
import org.elasticsearch.search.aggregations.metrics.scripted.ScriptedMetricAggregationBuilder;
import org.elasticsearch.search.aggregations.metrics.stats.ParsedStats;
import org.elasticsearch.search.aggregations.metrics.stats.StatsAggregationBuilder;
import org.elasticsearch.search.aggregations.metrics.stats.extended.ExtendedStatsAggregationBuilder;
import org.elasticsearch.search.aggregations.metrics.stats.extended.ParsedExtendedStats;
import org.elasticsearch.search.aggregations.metrics.sum.ParsedSum;
import org.elasticsearch.search.aggregations.metrics.sum.SumAggregationBuilder;
import org.elasticsearch.search.aggregations.metrics.tophits.ParsedTopHits;
import org.elasticsearch.search.aggregations.metrics.tophits.TopHitsAggregationBuilder;
import org.elasticsearch.search.aggregations.metrics.valuecount.ParsedValueCount;
import org.elasticsearch.search.aggregations.metrics.valuecount.ValueCountAggregationBuilder;
import org.elasticsearch.search.aggregations.pipeline.InternalSimpleValue;
import org.elasticsearch.search.aggregations.pipeline.ParsedSimpleValue;
import org.elasticsearch.search.aggregations.pipeline.bucketmetrics.InternalBucketMetricValue;
import org.elasticsearch.search.aggregations.pipeline.bucketmetrics.ParsedBucketMetricValue;
import org.elasticsearch.search.aggregations.pipeline.bucketmetrics.percentile.ParsedPercentilesBucket;
import org.elasticsearch.search.aggregations.pipeline.bucketmetrics.percentile.PercentilesBucketPipelineAggregationBuilder;
import org.elasticsearch.search.aggregations.pipeline.bucketmetrics.stats.ParsedStatsBucket;
import org.elasticsearch.search.aggregations.pipeline.bucketmetrics.stats.StatsBucketPipelineAggregationBuilder;
import org.elasticsearch.search.aggregations.pipeline.bucketmetrics.stats.extended.ExtendedStatsBucketPipelineAggregationBuilder;
import org.elasticsearch.search.aggregations.pipeline.bucketmetrics.stats.extended.ParsedExtendedStatsBucket;
import org.elasticsearch.search.aggregations.pipeline.derivative.DerivativePipelineAggregationBuilder;
import org.elasticsearch.search.aggregations.pipeline.derivative.ParsedDerivative;
import org.elasticsearch.search.suggest.Suggest;
import org.elasticsearch.search.suggest.completion.CompletionSuggestion;
import org.elasticsearch.search.suggest.completion.CompletionSuggestionBuilder;
import org.elasticsearch.search.suggest.phrase.PhraseSuggestion;
import org.elasticsearch.search.suggest.phrase.PhraseSuggestionBuilder;
import org.elasticsearch.search.suggest.term.TermSuggestion;
import org.elasticsearch.search.suggest.term.TermSuggestionBuilder;

import java.io.Closeable;
import java.io.IOException;
import java.util.ArrayList;
import java.util.Collections;
import java.util.HashMap;
import java.util.List;
import java.util.Map;
import java.util.Objects;
import java.util.Optional;
import java.util.ServiceLoader;
import java.util.Set;
import java.util.function.Function;
import java.util.stream.Collectors;
import java.util.stream.Stream;

import static java.util.Collections.emptySet;
import static java.util.Collections.singleton;
import static java.util.stream.Collectors.toList;

/**
 * High level REST client that wraps an instance of the low level {@link RestClient} and allows to build requests and read responses.
 * The {@link RestClient} instance is internally built based on the provided {@link RestClientBuilder} and it gets closed automatically
 * when closing the {@link RestHighLevelClient} instance that wraps it.
 * In case an already existing instance of a low-level REST client needs to be provided, this class can be subclassed and the
 * {@link #RestHighLevelClient(RestClient, CheckedConsumer, List)}  constructor can be used.
 * This class can also be sub-classed to expose additional client methods that make use of endpoints added to Elasticsearch through
 * plugins, or to add support for custom response sections, again added to Elasticsearch through plugins.
 */
public class RestHighLevelClient implements Closeable {

    private final RestClient client;
    private final NamedXContentRegistry registry;
    private final CheckedConsumer<RestClient, IOException> doClose;

    private final IndicesClient indicesClient = new IndicesClient(this);
    private final ClusterClient clusterClient = new ClusterClient(this);
    private final IngestClient ingestClient = new IngestClient(this);
    private final SnapshotClient snapshotClient = new SnapshotClient(this);
    private final TasksClient tasksClient = new TasksClient(this);
    private final XPackClient xPackClient = new XPackClient(this);
    private final WatcherClient watcherClient = new WatcherClient(this);
    private final GraphClient graphClient = new GraphClient(this);
    private final LicenseClient licenseClient = new LicenseClient(this);
    private final MigrationClient migrationClient = new MigrationClient(this);
    private final MachineLearningClient machineLearningClient = new MachineLearningClient(this);

    /**
     * Creates a {@link RestHighLevelClient} given the low level {@link RestClientBuilder} that allows to build the
     * {@link RestClient} to be used to perform requests.
     */
    public RestHighLevelClient(RestClientBuilder restClientBuilder) {
        this(restClientBuilder, Collections.emptyList());
    }

    /**
     * Creates a {@link RestHighLevelClient} given the low level {@link RestClientBuilder} that allows to build the
     * {@link RestClient} to be used to perform requests and parsers for custom response sections added to Elasticsearch through plugins.
     */
    protected RestHighLevelClient(RestClientBuilder restClientBuilder, List<NamedXContentRegistry.Entry> namedXContentEntries) {
        this(restClientBuilder.build(), RestClient::close, namedXContentEntries);
    }

    /**
     * Creates a {@link RestHighLevelClient} given the low level {@link RestClient} that it should use to perform requests and
     * a list of entries that allow to parse custom response sections added to Elasticsearch through plugins.
     * This constructor can be called by subclasses in case an externally created low-level REST client needs to be provided.
     * The consumer argument allows to control what needs to be done when the {@link #close()} method is called.
     * Also subclasses can provide parsers for custom response sections added to Elasticsearch through plugins.
     */
    protected RestHighLevelClient(RestClient restClient, CheckedConsumer<RestClient, IOException> doClose,
                                  List<NamedXContentRegistry.Entry> namedXContentEntries) {
        this.client = Objects.requireNonNull(restClient, "restClient must not be null");
        this.doClose = Objects.requireNonNull(doClose, "doClose consumer must not be null");
        this.registry = new NamedXContentRegistry(
                Stream.of(getDefaultNamedXContents().stream(), getProvidedNamedXContents().stream(), namedXContentEntries.stream())
                    .flatMap(Function.identity()).collect(toList()));
    }

    /**
     * Returns the low-level client that the current high-level client instance is using to perform requests
     */
    public final RestClient getLowLevelClient() {
        return client;
    }

    @Override
    public final void close() throws IOException {
        doClose.accept(client);
    }

    /**
     * Provides an {@link IndicesClient} which can be used to access the Indices API.
     *
     * See <a href="https://www.elastic.co/guide/en/elasticsearch/reference/current/indices.html">Indices API on elastic.co</a>
     */
    public final IndicesClient indices() {
        return indicesClient;
    }

    /**
     * Provides a {@link ClusterClient} which can be used to access the Cluster API.
     *
     * See <a href="https://www.elastic.co/guide/en/elasticsearch/reference/current/cluster.html">Cluster API on elastic.co</a>
     */
    public final ClusterClient cluster() {
        return clusterClient;
    }

    /**
     * Provides a {@link IngestClient} which can be used to access the Ingest API.
     *
     * See <a href="https://www.elastic.co/guide/en/elasticsearch/reference/current/ingest.html">Ingest API on elastic.co</a>
     */
    public final IngestClient ingest() {
        return ingestClient;
    }

    /**
     * Provides a {@link SnapshotClient} which can be used to access the Snapshot API.
     *
     * See <a href="https://www.elastic.co/guide/en/elasticsearch/reference/current/modules-snapshots.html">Snapshot API on elastic.co</a>
     */
    public final SnapshotClient snapshot() {
        return snapshotClient;
    }

    /**
     * Provides a {@link TasksClient} which can be used to access the Tasks API.
     *
     * See <a href="https://www.elastic.co/guide/en/elasticsearch/reference/current/tasks.html">Task Management API on elastic.co</a>
     */
    public final TasksClient tasks() {
        return tasksClient;
    }

    /**
     * Provides methods for accessing the Elastic Licensed X-Pack Info
     * and Usage APIs that are shipped with the default distribution of
     * Elasticsearch. All of these APIs will 404 if run against the OSS
     * distribution of Elasticsearch.
     * <p>
     * See the <a href="https://www.elastic.co/guide/en/elasticsearch/reference/current/info-api.html">
     * Info APIs on elastic.co</a> for more information.
     */
    public final XPackClient xpack() {
        return xPackClient;
    }

    /**
     * Provides methods for accessing the Elastic Licensed Watcher APIs that
     * are shipped with the default distribution of Elasticsearch. All of
     * these APIs will 404 if run against the OSS distribution of Elasticsearch.
     * <p>
     * See the <a href="https://www.elastic.co/guide/en/elasticsearch/reference/current/watcher-api.html">
     * Watcher APIs on elastic.co</a> for more information.
     */
    public WatcherClient watcher() { return watcherClient; }
    
    /**
     * Provides methods for accessing the Elastic Licensed Graph explore API that
     * is shipped with the default distribution of Elasticsearch. All of
     * these APIs will 404 if run against the OSS distribution of Elasticsearch.
     * <p>
     * See the <a href="https://www.elastic.co/guide/en/elasticsearch/reference/current/graph-explore-api.html">
     * Graph API on elastic.co</a> for more information.
     */
    public GraphClient graph() { return graphClient; }    

    /**
     * Provides methods for accessing the Elastic Licensed Licensing APIs that
     * are shipped with the default distribution of Elasticsearch. All of
     * these APIs will 404 if run against the OSS distribution of Elasticsearch.
     * <p>
     * See the <a href="https://www.elastic.co/guide/en/elasticsearch/reference/current/licensing-apis.html">
     * Licensing APIs on elastic.co</a> for more information.
     */
    public LicenseClient license() { return licenseClient; }

    /**
     * Provides methods for accessing the Elastic Licensed Licensing APIs that
     * are shipped with the default distribution of Elasticsearch. All of
     * these APIs will 404 if run against the OSS distribution of Elasticsearch.
     * <p>
     * See the <a href="https://www.elastic.co/guide/en/elasticsearch/reference/current/migration-api.html">
     * Migration APIs on elastic.co</a> for more information.
     */
    public MigrationClient migration() {
        return migrationClient;
    }

    /**
     * Provides methods for accessing the Elastic Licensed Machine Learning APIs that
     * are shipped with the Elastic Stack distribution of Elasticsearch. All of
     * these APIs will 404 if run against the OSS distribution of Elasticsearch.
     * <p>
     * See the <a href="https://www.elastic.co/guide/en/elasticsearch/reference/current/ml-apis.html">
     * Machine Learning APIs on elastic.co</a> for more information.
     *
     * @return the client wrapper for making Machine Learning API calls
     */
    public MachineLearningClient machineLearning() {
        return machineLearningClient;
    }

    /**
     * Executes a bulk request using the Bulk API.
     * See <a href="https://www.elastic.co/guide/en/elasticsearch/reference/current/docs-bulk.html">Bulk API on elastic.co</a>
     * @param bulkRequest the request
     * @param options the request options (e.g. headers), use {@link RequestOptions#DEFAULT} if nothing needs to be customized
     * @return the response
     * @throws IOException in case there is a problem sending the request or parsing back the response
     */
    public final BulkResponse bulk(BulkRequest bulkRequest, RequestOptions options) throws IOException {
        return performRequestAndParseEntity(bulkRequest, RequestConverters::bulk, options, BulkResponse::fromXContent, emptySet());
    }

    /**
     * Asynchronously executes a bulk request using the Bulk API.
     * See <a href="https://www.elastic.co/guide/en/elasticsearch/reference/current/docs-bulk.html">Bulk API on elastic.co</a>
     * @param bulkRequest the request
     * @param options the request options (e.g. headers), use {@link RequestOptions#DEFAULT} if nothing needs to be customized
     * @param listener the listener to be notified upon request completion
     */
    public final void bulkAsync(BulkRequest bulkRequest, RequestOptions options, ActionListener<BulkResponse> listener) {
        performRequestAsyncAndParseEntity(bulkRequest, RequestConverters::bulk, options, BulkResponse::fromXContent, listener, emptySet());
    }

    /**
     * Executes a reindex request.
     * See <a href="https://www.elastic.co/guide/en/elasticsearch/reference/current/docs-reindex.html">Reindex API on elastic.co</a>
     * @param reindexRequest the request
     * @param options the request options (e.g. headers), use {@link RequestOptions#DEFAULT} if nothing needs to be customized
     * @return the response
     * @throws IOException in case there is a problem sending the request or parsing back the response
     */
    public final BulkByScrollResponse reindex(ReindexRequest reindexRequest, RequestOptions options) throws IOException {
        return performRequestAndParseEntity(
            reindexRequest, RequestConverters::reindex, options, BulkByScrollResponse::fromXContent, emptySet()
        );
    }

    /**
     * Asynchronously executes a reindex request.
     * See <a href="https://www.elastic.co/guide/en/elasticsearch/reference/current/docs-reindex.html">Reindex API on elastic.co</a>
     * @param reindexRequest the request
     * @param options the request options (e.g. headers), use {@link RequestOptions#DEFAULT} if nothing needs to be customized
     * @param listener the listener to be notified upon request completion
     */
    public final void reindexAsync(ReindexRequest reindexRequest, RequestOptions options, ActionListener<BulkByScrollResponse> listener) {
        performRequestAsyncAndParseEntity(
            reindexRequest, RequestConverters::reindex, options, BulkByScrollResponse::fromXContent, listener, emptySet()
        );
    }

    /**
     * Executes a update by query request.
     * See <a href="https://www.elastic.co/guide/en/elasticsearch/reference/current/docs-update-by-query.html">
     *     Update By Query API on elastic.co</a>
     * @param updateByQueryRequest the request
     * @param options the request options (e.g. headers), use {@link RequestOptions#DEFAULT} if nothing needs to be customized
     * @return the response
     * @throws IOException in case there is a problem sending the request or parsing back the response
     */
    public final BulkByScrollResponse updateByQuery(UpdateByQueryRequest updateByQueryRequest, RequestOptions options) throws IOException {
        return performRequestAndParseEntity(
            updateByQueryRequest, RequestConverters::updateByQuery, options, BulkByScrollResponse::fromXContent, emptySet()
        );
    }

    /**
     * Asynchronously executes an update by query request.
     * See <a href="https://www.elastic.co/guide/en/elasticsearch/reference/current/docs-update-by-query.html">
     *     Update By Query API on elastic.co</a>
     * @param options the request options (e.g. headers), use {@link RequestOptions#DEFAULT} if nothing needs to be customized
     * @param listener the listener to be notified upon request completion
     */
    public final void updateByQueryAsync(UpdateByQueryRequest reindexRequest, RequestOptions options,
                                   ActionListener<BulkByScrollResponse> listener) {
        performRequestAsyncAndParseEntity(
            reindexRequest, RequestConverters::updateByQuery, options, BulkByScrollResponse::fromXContent, listener, emptySet()
        );
    }

    /**
<<<<<<< HEAD
     * Executes a delete by query request.
     * See <a href="https://www.elastic.co/guide/en/elasticsearch/reference/current/docs-delete-by-query.html">
     *     Delete By Query API on elastic.co</a>
     * @param deleteByQueryRequest the request
     * @param options the request options (e.g. headers), use {@link RequestOptions#DEFAULT} if nothing needs to be customized
     * @return the response
     * @throws IOException in case there is a problem sending the request or parsing back the response
     */
    public final BulkByScrollResponse deleteByQuery(DeleteByQueryRequest deleteByQueryRequest, RequestOptions options) throws IOException {
        return performRequestAndParseEntity(
            deleteByQueryRequest, RequestConverters::deleteByQuery, options, BulkByScrollResponse::fromXContent, emptySet()
        );
    }

    /**
     * Asynchronously executes a delete by query request.
     * See <a href="https://www.elastic.co/guide/en/elasticsearch/reference/current/docs-delete-by-query.html">
     *     Delete By Query API on elastic.co</a>
     * @param options the request options (e.g. headers), use {@link RequestOptions#DEFAULT} if nothing needs to be customized
     * @param listener the listener to be notified upon request completion
     */
    public final void deleteByQueryAsync(DeleteByQueryRequest reindexRequest, RequestOptions options,
                                         ActionListener<BulkByScrollResponse> listener) {
        performRequestAsyncAndParseEntity(
            reindexRequest, RequestConverters::deleteByQuery, options, BulkByScrollResponse::fromXContent, listener, emptySet()
        );
    }

    /**
=======
>>>>>>> 389bf672
     * Pings the remote Elasticsearch cluster and returns true if the ping succeeded, false otherwise
     * @param options the request options (e.g. headers), use {@link RequestOptions#DEFAULT} if nothing needs to be customized
     * @return <code>true</code> if the ping succeeded, false otherwise
     * @throws IOException in case there is a problem sending the request
     */
    public final boolean ping(RequestOptions options) throws IOException {
        return performRequest(new MainRequest(), (request) -> RequestConverters.ping(), options, RestHighLevelClient::convertExistsResponse,
                emptySet());
    }

    /**
     * Get the cluster info otherwise provided when sending an HTTP request to '/'
     * @param options the request options (e.g. headers), use {@link RequestOptions#DEFAULT} if nothing needs to be customized
     * @return the response
     * @throws IOException in case there is a problem sending the request or parsing back the response
     */
    public final MainResponse info(RequestOptions options) throws IOException {
        return performRequestAndParseEntity(new MainRequest(), (request) -> RequestConverters.info(), options,
                MainResponse::fromXContent, emptySet());
    }

    /**
     * Retrieves a document by id using the Get API.
     * See <a href="https://www.elastic.co/guide/en/elasticsearch/reference/current/docs-get.html">Get API on elastic.co</a>
     * @param getRequest the request
     * @param options the request options (e.g. headers), use {@link RequestOptions#DEFAULT} if nothing needs to be customized
     * @return the response
     * @throws IOException in case there is a problem sending the request or parsing back the response
     */
    public final GetResponse get(GetRequest getRequest, RequestOptions options) throws IOException {
        return performRequestAndParseEntity(getRequest, RequestConverters::get, options, GetResponse::fromXContent, singleton(404));
    }

    /**
     * Asynchronously retrieves a document by id using the Get API.
     * See <a href="https://www.elastic.co/guide/en/elasticsearch/reference/current/docs-get.html">Get API on elastic.co</a>
     * @param getRequest the request
     * @param options the request options (e.g. headers), use {@link RequestOptions#DEFAULT} if nothing needs to be customized
     * @param listener the listener to be notified upon request completion
     */
    public final void getAsync(GetRequest getRequest, RequestOptions options, ActionListener<GetResponse> listener) {
        performRequestAsyncAndParseEntity(getRequest, RequestConverters::get, options, GetResponse::fromXContent, listener,
                singleton(404));
    }

    /**
     * Retrieves multiple documents by id using the Multi Get API.
     * See <a href="https://www.elastic.co/guide/en/elasticsearch/reference/current/docs-multi-get.html">Multi Get API on elastic.co</a>
     * @param multiGetRequest the request
     * @param options the request options (e.g. headers), use {@link RequestOptions#DEFAULT} if nothing needs to be customized
     * @return the response
     * @throws IOException in case there is a problem sending the request or parsing back the response
     * @deprecated use {@link #mget(MultiGetRequest, RequestOptions)} instead
     */
    @Deprecated
    public final MultiGetResponse multiGet(MultiGetRequest multiGetRequest, RequestOptions options) throws IOException {
        return mget(multiGetRequest, options);
    }


    /**
     * Retrieves multiple documents by id using the Multi Get API.
     * See <a href="https://www.elastic.co/guide/en/elasticsearch/reference/current/docs-multi-get.html">Multi Get API on elastic.co</a>
     * @param multiGetRequest the request
     * @param options the request options (e.g. headers), use {@link RequestOptions#DEFAULT} if nothing needs to be customized
     * @return the response
     * @throws IOException in case there is a problem sending the request or parsing back the response
     */
    public final MultiGetResponse mget(MultiGetRequest multiGetRequest, RequestOptions options) throws IOException {
        return performRequestAndParseEntity(multiGetRequest, RequestConverters::multiGet, options, MultiGetResponse::fromXContent,
                singleton(404));
    }

    /**
     * Asynchronously retrieves multiple documents by id using the Multi Get API.
     * See <a href="https://www.elastic.co/guide/en/elasticsearch/reference/current/docs-multi-get.html">Multi Get API on elastic.co</a>
     * @param multiGetRequest the request
     * @param options the request options (e.g. headers), use {@link RequestOptions#DEFAULT} if nothing needs to be customized
     * @param listener the listener to be notified upon request completion
     * @deprecated use {@link #mgetAsync(MultiGetRequest, RequestOptions, ActionListener)} instead
     */
    @Deprecated
    public final void multiGetAsync(MultiGetRequest multiGetRequest, RequestOptions options, ActionListener<MultiGetResponse> listener) {
        mgetAsync(multiGetRequest, options, listener);
    }

    /**
     * Asynchronously retrieves multiple documents by id using the Multi Get API.
     * See <a href="https://www.elastic.co/guide/en/elasticsearch/reference/current/docs-multi-get.html">Multi Get API on elastic.co</a>
     * @param multiGetRequest the request
     * @param options the request options (e.g. headers), use {@link RequestOptions#DEFAULT} if nothing needs to be customized
     * @param listener the listener to be notified upon request completion
     */
    public final void mgetAsync(MultiGetRequest multiGetRequest, RequestOptions options, ActionListener<MultiGetResponse> listener) {
        performRequestAsyncAndParseEntity(multiGetRequest, RequestConverters::multiGet, options, MultiGetResponse::fromXContent, listener,
                singleton(404));
    }

    /**
     * Checks for the existence of a document. Returns true if it exists, false otherwise.
     * See <a href="https://www.elastic.co/guide/en/elasticsearch/reference/current/docs-get.html">Get API on elastic.co</a>
     * @param getRequest the request
     * @param options the request options (e.g. headers), use {@link RequestOptions#DEFAULT} if nothing needs to be customized
     * @return <code>true</code> if the document exists, <code>false</code> otherwise
     * @throws IOException in case there is a problem sending the request
     */
    public final boolean exists(GetRequest getRequest, RequestOptions options) throws IOException {
        return performRequest(getRequest, RequestConverters::exists, options, RestHighLevelClient::convertExistsResponse, emptySet());
    }

    /**
     * Asynchronously checks for the existence of a document. Returns true if it exists, false otherwise.
     * See <a href="https://www.elastic.co/guide/en/elasticsearch/reference/current/docs-get.html">Get API on elastic.co</a>
     * @param getRequest the request
     * @param options the request options (e.g. headers), use {@link RequestOptions#DEFAULT} if nothing needs to be customized
     * @param listener the listener to be notified upon request completion
     */
    public final void existsAsync(GetRequest getRequest, RequestOptions options, ActionListener<Boolean> listener) {
        performRequestAsync(getRequest, RequestConverters::exists, options, RestHighLevelClient::convertExistsResponse, listener,
                emptySet());
    }

    /**
     * Index a document using the Index API.
     * See <a href="https://www.elastic.co/guide/en/elasticsearch/reference/current/docs-index_.html">Index API on elastic.co</a>
     * @param indexRequest the request
     * @param options the request options (e.g. headers), use {@link RequestOptions#DEFAULT} if nothing needs to be customized
     * @return the response
     * @throws IOException in case there is a problem sending the request or parsing back the response
     */
    public final IndexResponse index(IndexRequest indexRequest, RequestOptions options) throws IOException {
        return performRequestAndParseEntity(indexRequest, RequestConverters::index, options, IndexResponse::fromXContent, emptySet());
    }

    /**
     * Asynchronously index a document using the Index API.
     * See <a href="https://www.elastic.co/guide/en/elasticsearch/reference/current/docs-index_.html">Index API on elastic.co</a>
     * @param indexRequest the request
     * @param options the request options (e.g. headers), use {@link RequestOptions#DEFAULT} if nothing needs to be customized
     * @param listener the listener to be notified upon request completion
     */
    public final void indexAsync(IndexRequest indexRequest, RequestOptions options, ActionListener<IndexResponse> listener) {
        performRequestAsyncAndParseEntity(indexRequest, RequestConverters::index, options, IndexResponse::fromXContent, listener,
                emptySet());
    }

    /**
     * Updates a document using the Update API.
     * See <a href="https://www.elastic.co/guide/en/elasticsearch/reference/current/docs-update.html">Update API on elastic.co</a>
     * @param updateRequest the request
     * @param options the request options (e.g. headers), use {@link RequestOptions#DEFAULT} if nothing needs to be customized
     * @return the response
     * @throws IOException in case there is a problem sending the request or parsing back the response
     */
    public final UpdateResponse update(UpdateRequest updateRequest, RequestOptions options) throws IOException {
        return performRequestAndParseEntity(updateRequest, RequestConverters::update, options, UpdateResponse::fromXContent, emptySet());
    }

    /**
     * Asynchronously updates a document using the Update API.
     * See <a href="https://www.elastic.co/guide/en/elasticsearch/reference/current/docs-update.html">Update API on elastic.co</a>
     * @param updateRequest the request
     * @param options the request options (e.g. headers), use {@link RequestOptions#DEFAULT} if nothing needs to be customized
     * @param listener the listener to be notified upon request completion
     */
    public final void updateAsync(UpdateRequest updateRequest, RequestOptions options, ActionListener<UpdateResponse> listener) {
        performRequestAsyncAndParseEntity(updateRequest, RequestConverters::update, options, UpdateResponse::fromXContent, listener,
                emptySet());
    }

    /**
     * Deletes a document by id using the Delete API.
     * See <a href="https://www.elastic.co/guide/en/elasticsearch/reference/current/docs-delete.html">Delete API on elastic.co</a>
     * @param deleteRequest the reuqest
     * @param options the request options (e.g. headers), use {@link RequestOptions#DEFAULT} if nothing needs to be customized
     * @return the response
     * @throws IOException in case there is a problem sending the request or parsing back the response
     */
    public final DeleteResponse delete(DeleteRequest deleteRequest, RequestOptions options) throws IOException {
        return performRequestAndParseEntity(deleteRequest, RequestConverters::delete, options, DeleteResponse::fromXContent,
                singleton(404));
    }

    /**
     * Asynchronously deletes a document by id using the Delete API.
     * See <a href="https://www.elastic.co/guide/en/elasticsearch/reference/current/docs-delete.html">Delete API on elastic.co</a>
     * @param deleteRequest the request
     * @param options the request options (e.g. headers), use {@link RequestOptions#DEFAULT} if nothing needs to be customized
     * @param listener the listener to be notified upon request completion
     */
    public final void deleteAsync(DeleteRequest deleteRequest, RequestOptions options, ActionListener<DeleteResponse> listener) {
        performRequestAsyncAndParseEntity(deleteRequest, RequestConverters::delete, options, DeleteResponse::fromXContent, listener,
            Collections.singleton(404));
    }

    /**
     * Executes a search request using the Search API.
     * See <a href="https://www.elastic.co/guide/en/elasticsearch/reference/current/search-search.html">Search API on elastic.co</a>
     * @param searchRequest the request
     * @param options the request options (e.g. headers), use {@link RequestOptions#DEFAULT} if nothing needs to be customized
     * @return the response
     * @throws IOException in case there is a problem sending the request or parsing back the response
     */
    public final SearchResponse search(SearchRequest searchRequest, RequestOptions options) throws IOException {
        return performRequestAndParseEntity(searchRequest, RequestConverters::search, options, SearchResponse::fromXContent, emptySet());
    }

    /**
     * Asynchronously executes a search using the Search API.
     * See <a href="https://www.elastic.co/guide/en/elasticsearch/reference/current/search-search.html">Search API on elastic.co</a>
     * @param searchRequest the request
     * @param options the request options (e.g. headers), use {@link RequestOptions#DEFAULT} if nothing needs to be customized
     * @param listener the listener to be notified upon request completion
     */
    public final void searchAsync(SearchRequest searchRequest, RequestOptions options, ActionListener<SearchResponse> listener) {
        performRequestAsyncAndParseEntity(searchRequest, RequestConverters::search, options, SearchResponse::fromXContent, listener,
                emptySet());
    }

    /**
     * Executes a multi search using the msearch API.
     * See <a href="https://www.elastic.co/guide/en/elasticsearch/reference/current/search-multi-search.html">Multi search API on
     * elastic.co</a>
     * @param multiSearchRequest the request
     * @param options the request options (e.g. headers), use {@link RequestOptions#DEFAULT} if nothing needs to be customized
     * @return the response
     * @throws IOException in case there is a problem sending the request or parsing back the response
     * @deprecated use {@link #msearch(MultiSearchRequest, RequestOptions)} instead
     */
    @Deprecated
    public final MultiSearchResponse multiSearch(MultiSearchRequest multiSearchRequest, RequestOptions options) throws IOException {
        return msearch(multiSearchRequest, options);
    }

    /**
     * Executes a multi search using the msearch API.
     * See <a href="https://www.elastic.co/guide/en/elasticsearch/reference/current/search-multi-search.html">Multi search API on
     * elastic.co</a>
     * @param multiSearchRequest the request
     * @param options the request options (e.g. headers), use {@link RequestOptions#DEFAULT} if nothing needs to be customized
     * @return the response
     * @throws IOException in case there is a problem sending the request or parsing back the response
     */
    public final MultiSearchResponse msearch(MultiSearchRequest multiSearchRequest, RequestOptions options) throws IOException {
        return performRequestAndParseEntity(multiSearchRequest, RequestConverters::multiSearch, options, MultiSearchResponse::fromXContext,
                emptySet());
    }

    /**
     * Asynchronously executes a multi search using the msearch API.
     * See <a href="https://www.elastic.co/guide/en/elasticsearch/reference/current/search-multi-search.html">Multi search API on
     * elastic.co</a>
     * @param searchRequest the request
     * @param options the request options (e.g. headers), use {@link RequestOptions#DEFAULT} if nothing needs to be customized
     * @param listener the listener to be notified upon request completion
     * @deprecated use {@link #msearchAsync(MultiSearchRequest, RequestOptions, ActionListener)} instead
     */
    @Deprecated
    public final void multiSearchAsync(MultiSearchRequest searchRequest, RequestOptions options,
                                   ActionListener<MultiSearchResponse> listener) {
        msearchAsync(searchRequest, options, listener);
    }

    /**
     * Asynchronously executes a multi search using the msearch API.
     * See <a href="https://www.elastic.co/guide/en/elasticsearch/reference/current/search-multi-search.html">Multi search API on
     * elastic.co</a>
     * @param searchRequest the request
     * @param options the request options (e.g. headers), use {@link RequestOptions#DEFAULT} if nothing needs to be customized
     * @param listener the listener to be notified upon request completion
     */
    public final void msearchAsync(MultiSearchRequest searchRequest, RequestOptions options,
                                   ActionListener<MultiSearchResponse> listener) {
        performRequestAsyncAndParseEntity(searchRequest, RequestConverters::multiSearch, options, MultiSearchResponse::fromXContext,
                listener, emptySet());
    }

    /**
     * Executes a search using the Search Scroll API.
     * See <a href="https://www.elastic.co/guide/en/elasticsearch/reference/current/search-request-scroll.html">Search Scroll
     * API on elastic.co</a>
     * @param searchScrollRequest the request
     * @param options the request options (e.g. headers), use {@link RequestOptions#DEFAULT} if nothing needs to be customized
     * @return the response
     * @throws IOException in case there is a problem sending the request or parsing back the response
     * @deprecated use {@link #scroll(SearchScrollRequest, RequestOptions)} instead
     */
    @Deprecated
    public final SearchResponse searchScroll(SearchScrollRequest searchScrollRequest, RequestOptions options) throws IOException {
        return scroll(searchScrollRequest, options);
    }

    /**
     * Executes a search using the Search Scroll API.
     * See <a href="https://www.elastic.co/guide/en/elasticsearch/reference/current/search-request-scroll.html">Search Scroll
     * API on elastic.co</a>
     * @param searchScrollRequest the request
     * @param options the request options (e.g. headers), use {@link RequestOptions#DEFAULT} if nothing needs to be customized
     * @return the response
     * @throws IOException in case there is a problem sending the request or parsing back the response
     */
    public final SearchResponse scroll(SearchScrollRequest searchScrollRequest, RequestOptions options) throws IOException {
        return performRequestAndParseEntity(searchScrollRequest, RequestConverters::searchScroll, options, SearchResponse::fromXContent,
                emptySet());
    }

    /**
     * Asynchronously executes a search using the Search Scroll API.
     * See <a href="https://www.elastic.co/guide/en/elasticsearch/reference/current/search-request-scroll.html">Search Scroll
     * API on elastic.co</a>
     * @param searchScrollRequest the request
     * @param options the request options (e.g. headers), use {@link RequestOptions#DEFAULT} if nothing needs to be customized
     * @param listener the listener to be notified upon request completion
     * @deprecated use {@link #scrollAsync(SearchScrollRequest, RequestOptions, ActionListener)} instead
     */
    @Deprecated
    public final void searchScrollAsync(SearchScrollRequest searchScrollRequest, RequestOptions options,
                                  ActionListener<SearchResponse> listener) {
        scrollAsync(searchScrollRequest, options, listener);
    }

    /**
     * Asynchronously executes a search using the Search Scroll API.
     * See <a href="https://www.elastic.co/guide/en/elasticsearch/reference/current/search-request-scroll.html">Search Scroll
     * API on elastic.co</a>
     * @param searchScrollRequest the request
     * @param options the request options (e.g. headers), use {@link RequestOptions#DEFAULT} if nothing needs to be customized
     * @param listener the listener to be notified upon request completion
     */
    public final void scrollAsync(SearchScrollRequest searchScrollRequest, RequestOptions options,
                                  ActionListener<SearchResponse> listener) {
        performRequestAsyncAndParseEntity(searchScrollRequest, RequestConverters::searchScroll, options, SearchResponse::fromXContent,
                listener, emptySet());
    }

    /**
     * Clears one or more scroll ids using the Clear Scroll API.
     * See <a href="https://www.elastic.co/guide/en/elasticsearch/reference/current/search-request-scroll.html#_clear_scroll_api">
     * Clear Scroll API on elastic.co</a>
     * @param clearScrollRequest the request
     * @param options the request options (e.g. headers), use {@link RequestOptions#DEFAULT} if nothing needs to be customized
     * @return the response
     * @throws IOException in case there is a problem sending the request or parsing back the response
     */
    public final ClearScrollResponse clearScroll(ClearScrollRequest clearScrollRequest, RequestOptions options) throws IOException {
        return performRequestAndParseEntity(clearScrollRequest, RequestConverters::clearScroll, options, ClearScrollResponse::fromXContent,
                emptySet());
    }

    /**
     * Asynchronously clears one or more scroll ids using the Clear Scroll API.
     * See <a href="https://www.elastic.co/guide/en/elasticsearch/reference/current/search-request-scroll.html#_clear_scroll_api">
     * Clear Scroll API on elastic.co</a>
     * @param clearScrollRequest the reuqest
     * @param options the request options (e.g. headers), use {@link RequestOptions#DEFAULT} if nothing needs to be customized
     * @param listener the listener to be notified upon request completion
     */
    public final void clearScrollAsync(ClearScrollRequest clearScrollRequest, RequestOptions options,
                                       ActionListener<ClearScrollResponse> listener) {
        performRequestAsyncAndParseEntity(clearScrollRequest, RequestConverters::clearScroll, options, ClearScrollResponse::fromXContent,
                listener, emptySet());
    }

    /**
     * Executes a request using the Search Template API.
     * See <a href="https://www.elastic.co/guide/en/elasticsearch/reference/current/search-template.html">Search Template API
     * on elastic.co</a>.
     * @param searchTemplateRequest the request
     * @param options the request options (e.g. headers), use {@link RequestOptions#DEFAULT} if nothing needs to be customized
     * @return the response
     * @throws IOException in case there is a problem sending the request or parsing back the response
     */
    public final SearchTemplateResponse searchTemplate(SearchTemplateRequest searchTemplateRequest,
                                                       RequestOptions options) throws IOException {
        return performRequestAndParseEntity(searchTemplateRequest, RequestConverters::searchTemplate, options,
            SearchTemplateResponse::fromXContent, emptySet());
    }

    /**
     * Asynchronously executes a request using the Search Template API.
     *
     * See <a href="https://www.elastic.co/guide/en/elasticsearch/reference/current/search-template.html">Search Template API
     * on elastic.co</a>.
     */
    public final void searchTemplateAsync(SearchTemplateRequest searchTemplateRequest, RequestOptions options,
                                          ActionListener<SearchTemplateResponse> listener) {
        performRequestAsyncAndParseEntity(searchTemplateRequest, RequestConverters::searchTemplate, options,
            SearchTemplateResponse::fromXContent, listener, emptySet());
    }

    /**
     * Executes a request using the Explain API.
     * See <a href="https://www.elastic.co/guide/en/elasticsearch/reference/current/search-explain.html">Explain API on elastic.co</a>
     * @param explainRequest the request
     * @param options the request options (e.g. headers), use {@link RequestOptions#DEFAULT} if nothing needs to be customized
     * @return the response
     * @throws IOException in case there is a problem sending the request or parsing back the response
     */
    public final ExplainResponse explain(ExplainRequest explainRequest, RequestOptions options) throws IOException {
        return performRequest(explainRequest, RequestConverters::explain, options,
            response -> {
                CheckedFunction<XContentParser, ExplainResponse, IOException> entityParser =
                    parser -> ExplainResponse.fromXContent(parser, convertExistsResponse(response));
                return parseEntity(response.getEntity(), entityParser);
            },
            singleton(404));
    }

    /**
     * Asynchronously executes a request using the Explain API.
     *
     * See <a href="https://www.elastic.co/guide/en/elasticsearch/reference/current/search-explain.html">Explain API on elastic.co</a>
     * @param explainRequest the request
     * @param options the request options (e.g. headers), use {@link RequestOptions#DEFAULT} if nothing needs to be customized
     * @param listener the listener to be notified upon request completion
     */
    public final void explainAsync(ExplainRequest explainRequest, RequestOptions options, ActionListener<ExplainResponse> listener) {
        performRequestAsync(explainRequest, RequestConverters::explain, options,
            response -> {
                CheckedFunction<XContentParser, ExplainResponse, IOException> entityParser =
                    parser -> ExplainResponse.fromXContent(parser, convertExistsResponse(response));
                return parseEntity(response.getEntity(), entityParser);
            },
            listener, singleton(404));
    }

    /**
     * Executes a request using the Ranking Evaluation API.
     * See <a href="https://www.elastic.co/guide/en/elasticsearch/reference/current/search-rank-eval.html">Ranking Evaluation API
     * on elastic.co</a>
     * @param rankEvalRequest the request
     * @param options the request options (e.g. headers), use {@link RequestOptions#DEFAULT} if nothing needs to be customized
     * @return the response
     * @throws IOException in case there is a problem sending the request or parsing back the response
     */
    public final RankEvalResponse rankEval(RankEvalRequest rankEvalRequest, RequestOptions options) throws IOException {
        return performRequestAndParseEntity(rankEvalRequest, RequestConverters::rankEval, options, RankEvalResponse::fromXContent,
                emptySet());
    }


    /**
     * Executes a request using the Multi Search Template API.
     *
     * See <a href="https://www.elastic.co/guide/en/elasticsearch/reference/current/multi-search-template.html">Multi Search Template API
     * on elastic.co</a>.
     */
    public final MultiSearchTemplateResponse msearchTemplate(MultiSearchTemplateRequest multiSearchTemplateRequest,
                                                             RequestOptions options) throws IOException {
        return performRequestAndParseEntity(multiSearchTemplateRequest, RequestConverters::multiSearchTemplate,
                options, MultiSearchTemplateResponse::fromXContext, emptySet());
    }

    /**
     * Asynchronously executes a request using the Multi Search Template API
     *
     * See <a href="https://www.elastic.co/guide/en/elasticsearch/reference/current/multi-search-template.html">Multi Search Template API
     * on elastic.co</a>.
     */
    public final void msearchTemplateAsync(MultiSearchTemplateRequest multiSearchTemplateRequest,
                                           RequestOptions options,
                                           ActionListener<MultiSearchTemplateResponse> listener) {
        performRequestAsyncAndParseEntity(multiSearchTemplateRequest, RequestConverters::multiSearchTemplate,
            options, MultiSearchTemplateResponse::fromXContext, listener, emptySet());
    }

    /**
     * Asynchronously executes a request using the Ranking Evaluation API.
     * See <a href="https://www.elastic.co/guide/en/elasticsearch/reference/current/search-rank-eval.html">Ranking Evaluation API
     * on elastic.co</a>
     * @param rankEvalRequest the request
     * @param options the request options (e.g. headers), use {@link RequestOptions#DEFAULT} if nothing needs to be customized
     * @param listener the listener to be notified upon request completion
     */
    public final void rankEvalAsync(RankEvalRequest rankEvalRequest, RequestOptions options,  ActionListener<RankEvalResponse> listener) {
        performRequestAsyncAndParseEntity(rankEvalRequest, RequestConverters::rankEval, options,  RankEvalResponse::fromXContent, listener,
                emptySet());
    }

    /**
     * Executes a request using the Field Capabilities API.
     * See <a href="https://www.elastic.co/guide/en/elasticsearch/reference/current/search-field-caps.html">Field Capabilities API
     * on elastic.co</a>.
     * @param fieldCapabilitiesRequest the request
     * @param options the request options (e.g. headers), use {@link RequestOptions#DEFAULT} if nothing needs to be customized
     * @return the response
     * @throws IOException in case there is a problem sending the request or parsing back the response
     */
    public final FieldCapabilitiesResponse fieldCaps(FieldCapabilitiesRequest fieldCapabilitiesRequest,
                                                     RequestOptions options) throws IOException {
        return performRequestAndParseEntity(fieldCapabilitiesRequest, RequestConverters::fieldCaps, options,
            FieldCapabilitiesResponse::fromXContent, emptySet());
    }

    /**
     * Get stored script by id.
     * See <a href="https://www.elastic.co/guide/en/elasticsearch/reference/current/modules-scripting-using.html">
     *     How to use scripts on elastic.co</a>
     * @param request the request
     * @param options the request options (e.g. headers), use {@link RequestOptions#DEFAULT} if nothing needs to be customized
     * @return the response
     * @throws IOException in case there is a problem sending the request or parsing back the response
     */
    public GetStoredScriptResponse getScript(GetStoredScriptRequest request, RequestOptions options) throws IOException {
        return performRequestAndParseEntity(request, RequestConverters::getScript, options,
            GetStoredScriptResponse::fromXContent, emptySet());
    }

    /**
     * Asynchronously get stored script by id.
     * See <a href="https://www.elastic.co/guide/en/elasticsearch/reference/current/modules-scripting-using.html">
     *     How to use scripts on elastic.co</a>
     * @param request the request
     * @param options the request options (e.g. headers), use {@link RequestOptions#DEFAULT} if nothing needs to be customized
     * @param listener the listener to be notified upon request completion
     */
    public void getScriptAsync(GetStoredScriptRequest request, RequestOptions options,
                               ActionListener<GetStoredScriptResponse> listener) {
        performRequestAsyncAndParseEntity(request, RequestConverters::getScript, options,
            GetStoredScriptResponse::fromXContent, listener, emptySet());
    }

    /**
     * Delete stored script by id.
     * See <a href="https://www.elastic.co/guide/en/elasticsearch/reference/current/modules-scripting-using.html">
     *     How to use scripts on elastic.co</a>
     * @param request the request
     * @param options the request options (e.g. headers), use {@link RequestOptions#DEFAULT} if nothing needs to be customized
     * @return the response
     * @throws IOException in case there is a problem sending the request or parsing back the response
     */
    public AcknowledgedResponse deleteScript(DeleteStoredScriptRequest request, RequestOptions options) throws IOException {
        return performRequestAndParseEntity(request, RequestConverters::deleteScript, options,
            AcknowledgedResponse::fromXContent, emptySet());
    }

    /**
     * Asynchronously delete stored script by id.
     * See <a href="https://www.elastic.co/guide/en/elasticsearch/reference/current/modules-scripting-using.html">
     *     How to use scripts on elastic.co</a>
     * @param request the request
     * @param options the request options (e.g. headers), use {@link RequestOptions#DEFAULT} if nothing needs to be customized
     * @param listener the listener to be notified upon request completion
     */
    public void deleteScriptAsync(DeleteStoredScriptRequest request, RequestOptions options,
                                  ActionListener<AcknowledgedResponse> listener) {
        performRequestAsyncAndParseEntity(request, RequestConverters::deleteScript, options,
            AcknowledgedResponse::fromXContent, listener, emptySet());
    }

    /**
     * Asynchronously executes a request using the Field Capabilities API.
     * See <a href="https://www.elastic.co/guide/en/elasticsearch/reference/current/search-field-caps.html">Field Capabilities API
     * on elastic.co</a>.
     * @param fieldCapabilitiesRequest the request
     * @param options the request options (e.g. headers), use {@link RequestOptions#DEFAULT} if nothing needs to be customized
     * @param listener the listener to be notified upon request completion
     */
    public final void fieldCapsAsync(FieldCapabilitiesRequest fieldCapabilitiesRequest, RequestOptions options,
                                     ActionListener<FieldCapabilitiesResponse> listener) {
        performRequestAsyncAndParseEntity(fieldCapabilitiesRequest, RequestConverters::fieldCaps, options,
            FieldCapabilitiesResponse::fromXContent, listener, emptySet());
    }

    /**
     * @deprecated If creating a new HLRC ReST API call, consider creating new actions instead of reusing server actions. The Validation
     * layer has been added to the ReST client, and requests should extend {@link Validatable} instead of {@link ActionRequest}.
     */
    @Deprecated
    protected final <Req extends ActionRequest, Resp> Resp performRequestAndParseEntity(Req request,
                                                                            CheckedFunction<Req, Request, IOException> requestConverter,
                                                                            RequestOptions options,
                                                                            CheckedFunction<XContentParser, Resp, IOException> entityParser,
                                                                            Set<Integer> ignores) throws IOException {
        return performRequest(request, requestConverter, options,
                response -> parseEntity(response.getEntity(), entityParser), ignores);
    }

    /**
     * Defines a helper method for performing a request and then parsing the returned entity using the provided entityParser.
     */
    protected final <Req extends Validatable, Resp> Resp performRequestAndParseEntity(Req request,
                                                                  CheckedFunction<Req, Request, IOException> requestConverter,
                                                                  RequestOptions options,
                                                                  CheckedFunction<XContentParser, Resp, IOException> entityParser,
                                                                  Set<Integer> ignores) throws IOException {
        return performRequest(request, requestConverter, options,
                response -> parseEntity(response.getEntity(), entityParser), ignores);
    }

    /**
     * @deprecated If creating a new HLRC ReST API call, consider creating new actions instead of reusing server actions. The Validation
     * layer has been added to the ReST client, and requests should extend {@link Validatable} instead of {@link ActionRequest}.
     */
    @Deprecated
    protected final <Req extends ActionRequest, Resp> Resp performRequest(Req request,
                                                                           CheckedFunction<Req, Request, IOException> requestConverter,
                                                                           RequestOptions options,
                                                                           CheckedFunction<Response, Resp, IOException> responseConverter,
                                                                           Set<Integer> ignores) throws IOException {
        ActionRequestValidationException validationException = request.validate();
        if (validationException != null && validationException.validationErrors().isEmpty() == false) {
            throw validationException;
        }
        return internalPerformRequest(request, requestConverter, options, responseConverter, ignores);
    }

    /**
     * Defines a helper method for performing a request.
     */
    protected final <Req extends Validatable, Resp> Resp performRequest(Req request,
                                                             CheckedFunction<Req, Request, IOException> requestConverter,
                                                             RequestOptions options,
                                                             CheckedFunction<Response, Resp, IOException> responseConverter,
                                                             Set<Integer> ignores) throws IOException {
        Optional<ValidationException> validationException = request.validate();
        if (validationException != null && validationException.isPresent()) {
            throw validationException.get();
        }
        return internalPerformRequest(request, requestConverter, options, responseConverter, ignores);
    }

    /**
     * Provides common functionality for performing a request.
     */
    private <Req, Resp> Resp internalPerformRequest(Req request,
                                            CheckedFunction<Req, Request, IOException> requestConverter,
                                            RequestOptions options,
                                            CheckedFunction<Response, Resp, IOException> responseConverter,
                                            Set<Integer> ignores) throws IOException {
        Request req = requestConverter.apply(request);
        req.setOptions(options);
        Response response;
        try {
            response = client.performRequest(req);
        } catch (ResponseException e) {
            if (ignores.contains(e.getResponse().getStatusLine().getStatusCode())) {
                try {
                    return responseConverter.apply(e.getResponse());
                } catch (Exception innerException) {
                    // the exception is ignored as we now try to parse the response as an error.
                    // this covers cases like get where 404 can either be a valid document not found response,
                    // or an error for which parsing is completely different. We try to consider the 404 response as a valid one
                    // first. If parsing of the response breaks, we fall back to parsing it as an error.
                    throw parseResponseException(e);
                }
            }
            throw parseResponseException(e);
        }

        try {
            return responseConverter.apply(response);
        } catch(Exception e) {
            throw new IOException("Unable to parse response body for " + response, e);
        }
    }

    /**
     * @deprecated If creating a new HLRC ReST API call, consider creating new actions instead of reusing server actions. The Validation
     * layer has been added to the ReST client, and requests should extend {@link Validatable} instead of {@link ActionRequest}.
     */
    @Deprecated
    protected final <Req extends ActionRequest, Resp> void performRequestAsyncAndParseEntity(Req request,
                                                                         CheckedFunction<Req, Request, IOException> requestConverter,
                                                                         RequestOptions options,
                                                                         CheckedFunction<XContentParser, Resp, IOException> entityParser,
                                                                         ActionListener<Resp> listener, Set<Integer> ignores) {
        performRequestAsync(request, requestConverter, options,
                response -> parseEntity(response.getEntity(), entityParser), listener, ignores);
    }

    /**
     * Defines a helper method for asynchronously performing a request.
     */
    protected final <Req extends Validatable, Resp> void performRequestAsyncAndParseEntity(Req request,
                                                                       CheckedFunction<Req, Request, IOException> requestConverter,
                                                                       RequestOptions options,
                                                                       CheckedFunction<XContentParser, Resp, IOException> entityParser,
                                                                       ActionListener<Resp> listener, Set<Integer> ignores) {
        performRequestAsync(request, requestConverter, options,
                response -> parseEntity(response.getEntity(), entityParser), listener, ignores);
    }


    /**
     * @deprecated If creating a new HLRC ReST API call, consider creating new actions instead of reusing server actions. The Validation
     * layer has been added to the ReST client, and requests should extend {@link Validatable} instead of {@link ActionRequest}.
     */
    @Deprecated
    protected final <Req extends ActionRequest, Resp> void performRequestAsync(Req request,
                                                                            CheckedFunction<Req, Request, IOException> requestConverter,
                                                                            RequestOptions options,
                                                                            CheckedFunction<Response, Resp, IOException> responseConverter,
                                                                            ActionListener<Resp> listener, Set<Integer> ignores) {
        ActionRequestValidationException validationException = request.validate();
        if (validationException != null && validationException.validationErrors().isEmpty() == false) {
            listener.onFailure(validationException);
            return;
        }
        internalPerformRequestAsync(request, requestConverter, options, responseConverter, listener, ignores);
    }

    /**
     * Defines a helper method for asynchronously performing a request.
     */
    protected final <Req extends Validatable, Resp> void performRequestAsync(Req request,
                                                                          CheckedFunction<Req, Request, IOException> requestConverter,
                                                                          RequestOptions options,
                                                                          CheckedFunction<Response, Resp, IOException> responseConverter,
                                                                          ActionListener<Resp> listener, Set<Integer> ignores) {
        Optional<ValidationException> validationException = request.validate();
        if (validationException != null && validationException.isPresent()) {
            listener.onFailure(validationException.get());
            return;
        }
        internalPerformRequestAsync(request, requestConverter, options, responseConverter, listener, ignores);
    }

    /**
     * Provides common functionality for asynchronously performing a request.
     */
    private <Req, Resp> void internalPerformRequestAsync(Req request,
                                                 CheckedFunction<Req, Request, IOException> requestConverter,
                                                 RequestOptions options,
                                                 CheckedFunction<Response, Resp, IOException> responseConverter,
                                                 ActionListener<Resp> listener, Set<Integer> ignores) {
        Request req;
        try {
            req = requestConverter.apply(request);
        } catch (Exception e) {
            listener.onFailure(e);
            return;
        }
        req.setOptions(options);

        ResponseListener responseListener = wrapResponseListener(responseConverter, listener, ignores);
        client.performRequestAsync(req, responseListener);
    }


    final <Resp> ResponseListener wrapResponseListener(CheckedFunction<Response, Resp, IOException> responseConverter,
                                                        ActionListener<Resp> actionListener, Set<Integer> ignores) {
        return new ResponseListener() {
            @Override
            public void onSuccess(Response response) {
                try {
                    actionListener.onResponse(responseConverter.apply(response));
                } catch(Exception e) {
                    IOException ioe = new IOException("Unable to parse response body for " + response, e);
                    onFailure(ioe);
                }
            }

            @Override
            public void onFailure(Exception exception) {
                if (exception instanceof ResponseException) {
                    ResponseException responseException = (ResponseException) exception;
                    Response response = responseException.getResponse();
                    if (ignores.contains(response.getStatusLine().getStatusCode())) {
                        try {
                            actionListener.onResponse(responseConverter.apply(response));
                        } catch (Exception innerException) {
                            // the exception is ignored as we now try to parse the response as an error.
                            // this covers cases like get where 404 can either be a valid document not found response,
                            // or an error for which parsing is completely different. We try to consider the 404 response as a valid one
                            // first. If parsing of the response breaks, we fall back to parsing it as an error.
                            actionListener.onFailure(parseResponseException(responseException));
                        }
                    } else {
                        actionListener.onFailure(parseResponseException(responseException));
                    }
                } else {
                    actionListener.onFailure(exception);
                }
            }
        };
    }

    /**
     * Converts a {@link ResponseException} obtained from the low level REST client into an {@link ElasticsearchException}.
     * If a response body was returned, tries to parse it as an error returned from Elasticsearch.
     * If no response body was returned or anything goes wrong while parsing the error, returns a new {@link ElasticsearchStatusException}
     * that wraps the original {@link ResponseException}. The potential exception obtained while parsing is added to the returned
     * exception as a suppressed exception. This method is guaranteed to not throw any exception eventually thrown while parsing.
     */
    protected final ElasticsearchStatusException parseResponseException(ResponseException responseException) {
        Response response = responseException.getResponse();
        HttpEntity entity = response.getEntity();
        ElasticsearchStatusException elasticsearchException;
        if (entity == null) {
            elasticsearchException = new ElasticsearchStatusException(
                    responseException.getMessage(), RestStatus.fromCode(response.getStatusLine().getStatusCode()), responseException);
        } else {
            try {
                elasticsearchException = parseEntity(entity, BytesRestResponse::errorFromXContent);
                elasticsearchException.addSuppressed(responseException);
            } catch (Exception e) {
                RestStatus restStatus = RestStatus.fromCode(response.getStatusLine().getStatusCode());
                elasticsearchException = new ElasticsearchStatusException("Unable to parse response body", restStatus, responseException);
                elasticsearchException.addSuppressed(e);
            }
        }
        return elasticsearchException;
    }

    protected final <Resp> Resp parseEntity(final HttpEntity entity,
                                      final CheckedFunction<XContentParser, Resp, IOException> entityParser) throws IOException {
        if (entity == null) {
            throw new IllegalStateException("Response body expected but not returned");
        }
        if (entity.getContentType() == null) {
            throw new IllegalStateException("Elasticsearch didn't return the [Content-Type] header, unable to parse response body");
        }
        XContentType xContentType = XContentType.fromMediaTypeOrFormat(entity.getContentType().getValue());
        if (xContentType == null) {
            throw new IllegalStateException("Unsupported Content-Type: " + entity.getContentType().getValue());
        }
        try (XContentParser parser = xContentType.xContent().createParser(registry, DEPRECATION_HANDLER, entity.getContent())) {
            return entityParser.apply(parser);
        }
    }

    static boolean convertExistsResponse(Response response) {
        return response.getStatusLine().getStatusCode() == 200;
    }

    /**
     * Ignores deprecation warnings. This is appropriate because it is only
     * used to parse responses from Elasticsearch. Any deprecation warnings
     * emitted there just mean that you are talking to an old version of
     * Elasticsearch. There isn't anything you can do about the deprecation.
     */
    private static final DeprecationHandler DEPRECATION_HANDLER = new DeprecationHandler() {
        @Override
        public void usedDeprecatedName(String usedName, String modernName) {}
        @Override
        public void usedDeprecatedField(String usedName, String replacedWith) {}
    };

    static List<NamedXContentRegistry.Entry> getDefaultNamedXContents() {
        Map<String, ContextParser<Object, ? extends Aggregation>> map = new HashMap<>();
        map.put(CardinalityAggregationBuilder.NAME, (p, c) -> ParsedCardinality.fromXContent(p, (String) c));
        map.put(InternalHDRPercentiles.NAME, (p, c) -> ParsedHDRPercentiles.fromXContent(p, (String) c));
        map.put(InternalHDRPercentileRanks.NAME, (p, c) -> ParsedHDRPercentileRanks.fromXContent(p, (String) c));
        map.put(InternalTDigestPercentiles.NAME, (p, c) -> ParsedTDigestPercentiles.fromXContent(p, (String) c));
        map.put(InternalTDigestPercentileRanks.NAME, (p, c) -> ParsedTDigestPercentileRanks.fromXContent(p, (String) c));
        map.put(PercentilesBucketPipelineAggregationBuilder.NAME, (p, c) -> ParsedPercentilesBucket.fromXContent(p, (String) c));
        map.put(MinAggregationBuilder.NAME, (p, c) -> ParsedMin.fromXContent(p, (String) c));
        map.put(MaxAggregationBuilder.NAME, (p, c) -> ParsedMax.fromXContent(p, (String) c));
        map.put(SumAggregationBuilder.NAME, (p, c) -> ParsedSum.fromXContent(p, (String) c));
        map.put(AvgAggregationBuilder.NAME, (p, c) -> ParsedAvg.fromXContent(p, (String) c));
        map.put(ValueCountAggregationBuilder.NAME, (p, c) -> ParsedValueCount.fromXContent(p, (String) c));
        map.put(InternalSimpleValue.NAME, (p, c) -> ParsedSimpleValue.fromXContent(p, (String) c));
        map.put(DerivativePipelineAggregationBuilder.NAME, (p, c) -> ParsedDerivative.fromXContent(p, (String) c));
        map.put(InternalBucketMetricValue.NAME, (p, c) -> ParsedBucketMetricValue.fromXContent(p, (String) c));
        map.put(StatsAggregationBuilder.NAME, (p, c) -> ParsedStats.fromXContent(p, (String) c));
        map.put(StatsBucketPipelineAggregationBuilder.NAME, (p, c) -> ParsedStatsBucket.fromXContent(p, (String) c));
        map.put(ExtendedStatsAggregationBuilder.NAME, (p, c) -> ParsedExtendedStats.fromXContent(p, (String) c));
        map.put(ExtendedStatsBucketPipelineAggregationBuilder.NAME,
                (p, c) -> ParsedExtendedStatsBucket.fromXContent(p, (String) c));
        map.put(GeoBoundsAggregationBuilder.NAME, (p, c) -> ParsedGeoBounds.fromXContent(p, (String) c));
        map.put(GeoCentroidAggregationBuilder.NAME, (p, c) -> ParsedGeoCentroid.fromXContent(p, (String) c));
        map.put(HistogramAggregationBuilder.NAME, (p, c) -> ParsedHistogram.fromXContent(p, (String) c));
        map.put(DateHistogramAggregationBuilder.NAME, (p, c) -> ParsedDateHistogram.fromXContent(p, (String) c));
        map.put(AutoDateHistogramAggregationBuilder.NAME, (p, c) -> ParsedAutoDateHistogram.fromXContent(p, (String) c));
        map.put(StringTerms.NAME, (p, c) -> ParsedStringTerms.fromXContent(p, (String) c));
        map.put(LongTerms.NAME, (p, c) -> ParsedLongTerms.fromXContent(p, (String) c));
        map.put(DoubleTerms.NAME, (p, c) -> ParsedDoubleTerms.fromXContent(p, (String) c));
        map.put(MissingAggregationBuilder.NAME, (p, c) -> ParsedMissing.fromXContent(p, (String) c));
        map.put(NestedAggregationBuilder.NAME, (p, c) -> ParsedNested.fromXContent(p, (String) c));
        map.put(ReverseNestedAggregationBuilder.NAME, (p, c) -> ParsedReverseNested.fromXContent(p, (String) c));
        map.put(GlobalAggregationBuilder.NAME, (p, c) -> ParsedGlobal.fromXContent(p, (String) c));
        map.put(FilterAggregationBuilder.NAME, (p, c) -> ParsedFilter.fromXContent(p, (String) c));
        map.put(InternalSampler.PARSER_NAME, (p, c) -> ParsedSampler.fromXContent(p, (String) c));
        map.put(GeoGridAggregationBuilder.NAME, (p, c) -> ParsedGeoHashGrid.fromXContent(p, (String) c));
        map.put(RangeAggregationBuilder.NAME, (p, c) -> ParsedRange.fromXContent(p, (String) c));
        map.put(DateRangeAggregationBuilder.NAME, (p, c) -> ParsedDateRange.fromXContent(p, (String) c));
        map.put(GeoDistanceAggregationBuilder.NAME, (p, c) -> ParsedGeoDistance.fromXContent(p, (String) c));
        map.put(FiltersAggregationBuilder.NAME, (p, c) -> ParsedFilters.fromXContent(p, (String) c));
        map.put(AdjacencyMatrixAggregationBuilder.NAME, (p, c) -> ParsedAdjacencyMatrix.fromXContent(p, (String) c));
        map.put(SignificantLongTerms.NAME, (p, c) -> ParsedSignificantLongTerms.fromXContent(p, (String) c));
        map.put(SignificantStringTerms.NAME, (p, c) -> ParsedSignificantStringTerms.fromXContent(p, (String) c));
        map.put(ScriptedMetricAggregationBuilder.NAME, (p, c) -> ParsedScriptedMetric.fromXContent(p, (String) c));
        map.put(IpRangeAggregationBuilder.NAME, (p, c) -> ParsedBinaryRange.fromXContent(p, (String) c));
        map.put(TopHitsAggregationBuilder.NAME, (p, c) -> ParsedTopHits.fromXContent(p, (String) c));
        map.put(CompositeAggregationBuilder.NAME, (p, c) -> ParsedComposite.fromXContent(p, (String) c));
        List<NamedXContentRegistry.Entry> entries = map.entrySet().stream()
                .map(entry -> new NamedXContentRegistry.Entry(Aggregation.class, new ParseField(entry.getKey()), entry.getValue()))
                .collect(Collectors.toList());
        entries.add(new NamedXContentRegistry.Entry(Suggest.Suggestion.class, new ParseField(TermSuggestionBuilder.SUGGESTION_NAME),
                (parser, context) -> TermSuggestion.fromXContent(parser, (String)context)));
        entries.add(new NamedXContentRegistry.Entry(Suggest.Suggestion.class, new ParseField(PhraseSuggestionBuilder.SUGGESTION_NAME),
                (parser, context) -> PhraseSuggestion.fromXContent(parser, (String)context)));
        entries.add(new NamedXContentRegistry.Entry(Suggest.Suggestion.class, new ParseField(CompletionSuggestionBuilder.SUGGESTION_NAME),
                (parser, context) -> CompletionSuggestion.fromXContent(parser, (String)context)));
        return entries;
    }

    /**
     * Loads and returns the {@link NamedXContentRegistry.Entry} parsers provided by plugins.
     */
    static List<NamedXContentRegistry.Entry> getProvidedNamedXContents() {
        List<NamedXContentRegistry.Entry> entries = new ArrayList<>();
        for (NamedXContentProvider service : ServiceLoader.load(NamedXContentProvider.class)) {
            entries.addAll(service.getNamedXContentParsers());
        }
        return entries;
    }
}<|MERGE_RESOLUTION|>--- conflicted
+++ resolved
@@ -329,7 +329,7 @@
      * Watcher APIs on elastic.co</a> for more information.
      */
     public WatcherClient watcher() { return watcherClient; }
-    
+
     /**
      * Provides methods for accessing the Elastic Licensed Graph explore API that
      * is shipped with the default distribution of Elasticsearch. All of
@@ -338,7 +338,7 @@
      * See the <a href="https://www.elastic.co/guide/en/elasticsearch/reference/current/graph-explore-api.html">
      * Graph API on elastic.co</a> for more information.
      */
-    public GraphClient graph() { return graphClient; }    
+    public GraphClient graph() { return graphClient; }
 
     /**
      * Provides methods for accessing the Elastic Licensed Licensing APIs that
@@ -456,7 +456,6 @@
     }
 
     /**
-<<<<<<< HEAD
      * Executes a delete by query request.
      * See <a href="https://www.elastic.co/guide/en/elasticsearch/reference/current/docs-delete-by-query.html">
      *     Delete By Query API on elastic.co</a>
@@ -486,8 +485,6 @@
     }
 
     /**
-=======
->>>>>>> 389bf672
      * Pings the remote Elasticsearch cluster and returns true if the ping succeeded, false otherwise
      * @param options the request options (e.g. headers), use {@link RequestOptions#DEFAULT} if nothing needs to be customized
      * @return <code>true</code> if the ping succeeded, false otherwise
