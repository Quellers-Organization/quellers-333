--- conflicted
+++ resolved
@@ -284,12 +284,6 @@
     private final MigrationClient migrationClient = new MigrationClient(this);
     private final MachineLearningClient machineLearningClient = new MachineLearningClient(this);
     private final SecurityClient securityClient = new SecurityClient(this);
-<<<<<<< HEAD
-    private final RollupClient rollupClient = new RollupClient(this);
-    private final CcrClient ccrClient = new CcrClient(this);
-=======
-    private final IndexLifecycleClient ilmClient = new IndexLifecycleClient(this);
->>>>>>> fe299082
     private final TransformClient transformClient = new TransformClient(this);
     private final EqlClient eqlClient = new EqlClient(this);
     private final SearchableSnapshotsClient searchableSnapshotsClient = new SearchableSnapshotsClient(this);
@@ -421,73 +415,6 @@
      */
     public final XPackClient xpack() {
         return xPackClient;
-    }
-
-    /**
-<<<<<<< HEAD
-     * Provides methods for accessing the Elastic Licensed Watcher APIs that
-     * are shipped with the default distribution of Elasticsearch. All of
-     * these APIs will 404 if run against the OSS distribution of Elasticsearch.
-     * <p>
-     * See the <a href="https://www.elastic.co/guide/en/elasticsearch/reference/current/watcher-api.html">
-     * Watcher APIs on elastic.co</a> for more information.
-     */
-    public WatcherClient watcher() {
-        return watcherClient;
-    }
-
-    /**
-     * Provides methods for accessing the Elastic Licensed Graph explore API that
-     * is shipped with the default distribution of Elasticsearch. All of
-     * these APIs will 404 if run against the OSS distribution of Elasticsearch.
-     * <p>
-     * See the <a href="https://www.elastic.co/guide/en/elasticsearch/reference/current/graph-explore-api.html">
-     * Graph API on elastic.co</a> for more information.
-     */
-    public GraphClient graph() {
-        return graphClient;
-    }
-
-    /**
-     * Provides methods for accessing the Elastic Licensed Licensing APIs that
-     * are shipped with the default distribution of Elasticsearch. All of
-     * these APIs will 404 if run against the OSS distribution of Elasticsearch.
-     * <p>
-     * See the <a href="https://www.elastic.co/guide/en/elasticsearch/reference/current/licensing-apis.html">
-     * Licensing APIs on elastic.co</a> for more information.
-     */
-    public LicenseClient license() {
-        return licenseClient;
-    }
-
-    /**
-     * A wrapper for the {@link RestHighLevelClient} that provides methods for accessing the Elastic Index Async Search APIs.
-     * <p>
-     * See the <a href="https://www.elastic.co/guide/en/elasticsearch/reference/current/async-search.html"> X-Pack APIs on elastic.co</a>
-     * for more information.
-     */
-    public AsyncSearchClient asyncSearch() {
-        return asyncSearchClient;
-    }
-
-    /**
-     * A wrapper for the {@link RestHighLevelClient} that provides methods for accessing the Elastic Text Structure APIs.
-     * <p>
-     * See the <a href="https://www.elastic.co/guide/en/elasticsearch/reference/current/find-structure.html"> X-Pack APIs on elastic.co</a>
-     * for more information.
-     */
-    public TextStructureClient textStructure() {
-        return textStructureClient;
-=======
-     * A wrapper for the {@link RestHighLevelClient} that provides methods for
-     * accessing the Elastic Index Lifecycle APIs.
-     * <p>
-     * See the <a href="https://www.elastic.co/guide/en/elasticsearch/reference/current/index-lifecycle-management-api.html"> X-Pack APIs
-     * on elastic.co</a> for more information.
-     */
-    public IndexLifecycleClient indexLifecycle() {
-        return ilmClient;
->>>>>>> fe299082
     }
 
     /**
