--- conflicted
+++ resolved
@@ -218,10 +218,7 @@
     private final MigrationClient migrationClient = new MigrationClient(this);
     private final MachineLearningClient machineLearningClient = new MachineLearningClient(this);
     private final SecurityClient securityClient = new SecurityClient(this);
-<<<<<<< HEAD
-=======
-
->>>>>>> 7b923ea6
+
     /**
      * Creates a {@link RestHighLevelClient} given the low level {@link RestClientBuilder} that allows to build the
      * {@link RestClient} to be used to perform requests.
@@ -447,9 +444,10 @@
     /**
      * Executes a update by query request.
      * See <a href="https://www.elastic.co/guide/en/elasticsearch/reference/current/docs-update-by-query.html">
-     *     Update By Query API on elastic.co</a>
+     * Update By Query API on elastic.co</a>
+     *
      * @param updateByQueryRequest the request
-     * @param options the request options (e.g. headers), use {@link RequestOptions#DEFAULT} if nothing needs to be customized
+     * @param options              the request options (e.g. headers), use {@link RequestOptions#DEFAULT} if nothing needs to be customized
      * @return the response
      * @throws IOException in case there is a problem sending the request or parsing back the response
      */
@@ -462,12 +460,13 @@
     /**
      * Asynchronously executes an update by query request.
      * See <a href="https://www.elastic.co/guide/en/elasticsearch/reference/current/docs-update-by-query.html">
-     *     Update By Query API on elastic.co</a>
-     * @param options the request options (e.g. headers), use {@link RequestOptions#DEFAULT} if nothing needs to be customized
+     * Update By Query API on elastic.co</a>
+     *
+     * @param options  the request options (e.g. headers), use {@link RequestOptions#DEFAULT} if nothing needs to be customized
      * @param listener the listener to be notified upon request completion
      */
     public final void updateByQueryAsync(UpdateByQueryRequest reindexRequest, RequestOptions options,
-                                   ActionListener<BulkByScrollResponse> listener) {
+                                         ActionListener<BulkByScrollResponse> listener) {
         performRequestAsyncAndParseEntity(
             reindexRequest, RequestConverters::updateByQuery, options, BulkByScrollResponse::fromXContent, listener, emptySet()
         );
@@ -476,9 +475,10 @@
     /**
      * Executes a delete by query request.
      * See <a href="https://www.elastic.co/guide/en/elasticsearch/reference/current/docs-delete-by-query.html">
-     *     Delete By Query API on elastic.co</a>
+     * Delete By Query API on elastic.co</a>
+     *
      * @param deleteByQueryRequest the request
-     * @param options the request options (e.g. headers), use {@link RequestOptions#DEFAULT} if nothing needs to be customized
+     * @param options              the request options (e.g. headers), use {@link RequestOptions#DEFAULT} if nothing needs to be customized
      * @return the response
      * @throws IOException in case there is a problem sending the request or parsing back the response
      */
@@ -491,8 +491,9 @@
     /**
      * Asynchronously executes a delete by query request.
      * See <a href="https://www.elastic.co/guide/en/elasticsearch/reference/current/docs-delete-by-query.html">
-     *     Delete By Query API on elastic.co</a>
-     * @param options the request options (e.g. headers), use {@link RequestOptions#DEFAULT} if nothing needs to be customized
+     * Delete By Query API on elastic.co</a>
+     *
+     * @param options  the request options (e.g. headers), use {@link RequestOptions#DEFAULT} if nothing needs to be customized
      * @param listener the listener to be notified upon request completion
      */
     public final void deleteByQueryAsync(DeleteByQueryRequest reindexRequest, RequestOptions options,
