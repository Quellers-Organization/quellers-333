--- conflicted
+++ resolved
@@ -658,11 +658,7 @@
             throw validationException;
         }
         Request req = requestConverter.apply(request);
-<<<<<<< HEAD
-        requestCustomizer.accept(new SafeRequest(req));
-=======
         addHeaders(req, headers);
->>>>>>> dcff63e6
         Response response;
         try {
             response = client.performRequest(req);
@@ -731,15 +727,11 @@
         Request req;
         try {
             req = requestConverter.apply(request);
-            requestCustomizer.accept(new SafeRequest(req));
         } catch (Exception e) {
             listener.onFailure(e);
             return;
         }
-<<<<<<< HEAD
-=======
         addHeaders(req, headers);
->>>>>>> dcff63e6
 
         ResponseListener responseListener = wrapResponseListener(responseConverter, listener, ignores);
         client.performRequestAsync(req, responseListener);
