/*
 * Licensed to Elasticsearch under one or more contributor
 * license agreements. See the NOTICE file distributed with
 * this work for additional information regarding copyright
 * ownership. Elasticsearch licenses this file to you under
 * the Apache License, Version 2.0 (the "License"); you may
 * not use this file except in compliance with the License.
 * You may obtain a copy of the License at
 *
 *    http://www.apache.org/licenses/LICENSE-2.0
 *
 * Unless required by applicable law or agreed to in writing,
 * software distributed under the License is distributed on an
 * "AS IS" BASIS, WITHOUT WARRANTIES OR CONDITIONS OF ANY
 * KIND, either express or implied.  See the License for the
 * specific language governing permissions and limitations
 * under the License.
 */

package org.elasticsearch.client;

import org.apache.http.HttpEntity;
import org.elasticsearch.ElasticsearchException;
import org.elasticsearch.ElasticsearchStatusException;
import org.elasticsearch.action.ActionListener;
import org.elasticsearch.action.ActionRequest;
import org.elasticsearch.action.ActionRequestValidationException;
import org.elasticsearch.action.admin.cluster.storedscripts.DeleteStoredScriptRequest;
import org.elasticsearch.action.admin.cluster.storedscripts.GetStoredScriptRequest;
import org.elasticsearch.action.admin.cluster.storedscripts.GetStoredScriptResponse;
import org.elasticsearch.action.admin.cluster.storedscripts.PutStoredScriptRequest;
import org.elasticsearch.action.bulk.BulkRequest;
import org.elasticsearch.action.bulk.BulkResponse;
import org.elasticsearch.action.delete.DeleteRequest;
import org.elasticsearch.action.delete.DeleteResponse;
import org.elasticsearch.action.explain.ExplainRequest;
import org.elasticsearch.action.explain.ExplainResponse;
import org.elasticsearch.action.fieldcaps.FieldCapabilitiesRequest;
import org.elasticsearch.action.fieldcaps.FieldCapabilitiesResponse;
import org.elasticsearch.action.get.GetRequest;
import org.elasticsearch.action.get.GetResponse;
import org.elasticsearch.action.get.MultiGetRequest;
import org.elasticsearch.action.get.MultiGetResponse;
import org.elasticsearch.action.index.IndexRequest;
import org.elasticsearch.action.index.IndexResponse;
import org.elasticsearch.action.main.MainRequest;
import org.elasticsearch.action.main.MainResponse;
import org.elasticsearch.action.search.ClearScrollRequest;
import org.elasticsearch.action.search.ClearScrollResponse;
import org.elasticsearch.action.search.MultiSearchRequest;
import org.elasticsearch.action.search.MultiSearchResponse;
import org.elasticsearch.action.search.SearchRequest;
import org.elasticsearch.action.search.SearchResponse;
import org.elasticsearch.action.search.SearchScrollRequest;
import org.elasticsearch.action.support.master.AcknowledgedResponse;
import org.elasticsearch.action.update.UpdateRequest;
import org.elasticsearch.action.update.UpdateResponse;
import org.elasticsearch.common.CheckedConsumer;
import org.elasticsearch.common.CheckedFunction;
import org.elasticsearch.common.ParseField;
import org.elasticsearch.common.xcontent.ContextParser;
import org.elasticsearch.common.xcontent.DeprecationHandler;
import org.elasticsearch.common.xcontent.NamedXContentRegistry;
import org.elasticsearch.common.xcontent.XContentParser;
import org.elasticsearch.common.xcontent.XContentType;
import org.elasticsearch.index.rankeval.RankEvalRequest;
import org.elasticsearch.index.rankeval.RankEvalResponse;
import org.elasticsearch.index.reindex.BulkByScrollResponse;
import org.elasticsearch.index.reindex.DeleteByQueryRequest;
import org.elasticsearch.index.reindex.ReindexRequest;
import org.elasticsearch.index.reindex.UpdateByQueryRequest;
import org.elasticsearch.plugins.spi.NamedXContentProvider;
import org.elasticsearch.rest.BytesRestResponse;
import org.elasticsearch.rest.RestStatus;
import org.elasticsearch.script.mustache.MultiSearchTemplateRequest;
import org.elasticsearch.script.mustache.MultiSearchTemplateResponse;
import org.elasticsearch.script.mustache.SearchTemplateRequest;
import org.elasticsearch.script.mustache.SearchTemplateResponse;
import org.elasticsearch.search.aggregations.Aggregation;
import org.elasticsearch.search.aggregations.bucket.adjacency.AdjacencyMatrixAggregationBuilder;
import org.elasticsearch.search.aggregations.bucket.adjacency.ParsedAdjacencyMatrix;
import org.elasticsearch.search.aggregations.bucket.composite.CompositeAggregationBuilder;
import org.elasticsearch.search.aggregations.bucket.composite.ParsedComposite;
import org.elasticsearch.search.aggregations.bucket.filter.FilterAggregationBuilder;
import org.elasticsearch.search.aggregations.bucket.filter.FiltersAggregationBuilder;
import org.elasticsearch.search.aggregations.bucket.filter.ParsedFilter;
import org.elasticsearch.search.aggregations.bucket.filter.ParsedFilters;
import org.elasticsearch.search.aggregations.bucket.geogrid.GeoGridAggregationBuilder;
import org.elasticsearch.search.aggregations.bucket.geogrid.ParsedGeoHashGrid;
import org.elasticsearch.search.aggregations.bucket.global.GlobalAggregationBuilder;
import org.elasticsearch.search.aggregations.bucket.global.ParsedGlobal;
import org.elasticsearch.search.aggregations.bucket.histogram.AutoDateHistogramAggregationBuilder;
import org.elasticsearch.search.aggregations.bucket.histogram.DateHistogramAggregationBuilder;
import org.elasticsearch.search.aggregations.bucket.histogram.HistogramAggregationBuilder;
import org.elasticsearch.search.aggregations.bucket.histogram.ParsedAutoDateHistogram;
import org.elasticsearch.search.aggregations.bucket.histogram.ParsedDateHistogram;
import org.elasticsearch.search.aggregations.bucket.histogram.ParsedHistogram;
import org.elasticsearch.search.aggregations.bucket.missing.MissingAggregationBuilder;
import org.elasticsearch.search.aggregations.bucket.missing.ParsedMissing;
import org.elasticsearch.search.aggregations.bucket.nested.NestedAggregationBuilder;
import org.elasticsearch.search.aggregations.bucket.nested.ParsedNested;
import org.elasticsearch.search.aggregations.bucket.nested.ParsedReverseNested;
import org.elasticsearch.search.aggregations.bucket.nested.ReverseNestedAggregationBuilder;
import org.elasticsearch.search.aggregations.bucket.range.DateRangeAggregationBuilder;
import org.elasticsearch.search.aggregations.bucket.range.GeoDistanceAggregationBuilder;
import org.elasticsearch.search.aggregations.bucket.range.IpRangeAggregationBuilder;
import org.elasticsearch.search.aggregations.bucket.range.ParsedBinaryRange;
import org.elasticsearch.search.aggregations.bucket.range.ParsedDateRange;
import org.elasticsearch.search.aggregations.bucket.range.ParsedGeoDistance;
import org.elasticsearch.search.aggregations.bucket.range.ParsedRange;
import org.elasticsearch.search.aggregations.bucket.range.RangeAggregationBuilder;
import org.elasticsearch.search.aggregations.bucket.sampler.InternalSampler;
import org.elasticsearch.search.aggregations.bucket.sampler.ParsedSampler;
import org.elasticsearch.search.aggregations.bucket.significant.ParsedSignificantLongTerms;
import org.elasticsearch.search.aggregations.bucket.significant.ParsedSignificantStringTerms;
import org.elasticsearch.search.aggregations.bucket.significant.SignificantLongTerms;
import org.elasticsearch.search.aggregations.bucket.significant.SignificantStringTerms;
import org.elasticsearch.search.aggregations.bucket.terms.DoubleTerms;
import org.elasticsearch.search.aggregations.bucket.terms.LongTerms;
import org.elasticsearch.search.aggregations.bucket.terms.ParsedDoubleTerms;
import org.elasticsearch.search.aggregations.bucket.terms.ParsedLongTerms;
import org.elasticsearch.search.aggregations.bucket.terms.ParsedStringTerms;
import org.elasticsearch.search.aggregations.bucket.terms.StringTerms;
import org.elasticsearch.search.aggregations.metrics.AvgAggregationBuilder;
import org.elasticsearch.search.aggregations.metrics.CardinalityAggregationBuilder;
import org.elasticsearch.search.aggregations.metrics.ExtendedStatsAggregationBuilder;
import org.elasticsearch.search.aggregations.metrics.GeoBoundsAggregationBuilder;
import org.elasticsearch.search.aggregations.metrics.GeoCentroidAggregationBuilder;
import org.elasticsearch.search.aggregations.metrics.InternalHDRPercentileRanks;
import org.elasticsearch.search.aggregations.metrics.InternalHDRPercentiles;
import org.elasticsearch.search.aggregations.metrics.InternalTDigestPercentileRanks;
import org.elasticsearch.search.aggregations.metrics.InternalTDigestPercentiles;
import org.elasticsearch.search.aggregations.metrics.MaxAggregationBuilder;
import org.elasticsearch.search.aggregations.metrics.MinAggregationBuilder;
import org.elasticsearch.search.aggregations.metrics.ParsedAvg;
import org.elasticsearch.search.aggregations.metrics.ParsedCardinality;
import org.elasticsearch.search.aggregations.metrics.ParsedExtendedStats;
import org.elasticsearch.search.aggregations.metrics.ParsedGeoBounds;
import org.elasticsearch.search.aggregations.metrics.ParsedGeoCentroid;
import org.elasticsearch.search.aggregations.metrics.ParsedHDRPercentileRanks;
import org.elasticsearch.search.aggregations.metrics.ParsedHDRPercentiles;
import org.elasticsearch.search.aggregations.metrics.ParsedMax;
import org.elasticsearch.search.aggregations.metrics.ParsedMin;
import org.elasticsearch.search.aggregations.metrics.ParsedScriptedMetric;
import org.elasticsearch.search.aggregations.metrics.ParsedStats;
import org.elasticsearch.search.aggregations.metrics.ParsedSum;
import org.elasticsearch.search.aggregations.metrics.ParsedTDigestPercentileRanks;
import org.elasticsearch.search.aggregations.metrics.ParsedTDigestPercentiles;
import org.elasticsearch.search.aggregations.metrics.ParsedTopHits;
import org.elasticsearch.search.aggregations.metrics.ParsedValueCount;
import org.elasticsearch.search.aggregations.metrics.ScriptedMetricAggregationBuilder;
import org.elasticsearch.search.aggregations.metrics.StatsAggregationBuilder;
import org.elasticsearch.search.aggregations.metrics.SumAggregationBuilder;
import org.elasticsearch.search.aggregations.metrics.TopHitsAggregationBuilder;
import org.elasticsearch.search.aggregations.metrics.ValueCountAggregationBuilder;
import org.elasticsearch.search.aggregations.pipeline.InternalSimpleValue;
import org.elasticsearch.search.aggregations.pipeline.ParsedSimpleValue;
import org.elasticsearch.search.aggregations.pipeline.bucketmetrics.InternalBucketMetricValue;
import org.elasticsearch.search.aggregations.pipeline.bucketmetrics.ParsedBucketMetricValue;
import org.elasticsearch.search.aggregations.pipeline.bucketmetrics.percentile.ParsedPercentilesBucket;
import org.elasticsearch.search.aggregations.pipeline.bucketmetrics.percentile.PercentilesBucketPipelineAggregationBuilder;
import org.elasticsearch.search.aggregations.pipeline.bucketmetrics.stats.ParsedStatsBucket;
import org.elasticsearch.search.aggregations.pipeline.bucketmetrics.stats.StatsBucketPipelineAggregationBuilder;
import org.elasticsearch.search.aggregations.pipeline.bucketmetrics.stats.extended.ExtendedStatsBucketPipelineAggregationBuilder;
import org.elasticsearch.search.aggregations.pipeline.bucketmetrics.stats.extended.ParsedExtendedStatsBucket;
import org.elasticsearch.search.aggregations.pipeline.derivative.DerivativePipelineAggregationBuilder;
import org.elasticsearch.search.aggregations.pipeline.derivative.ParsedDerivative;
import org.elasticsearch.search.suggest.Suggest;
import org.elasticsearch.search.suggest.completion.CompletionSuggestion;
import org.elasticsearch.search.suggest.completion.CompletionSuggestionBuilder;
import org.elasticsearch.search.suggest.phrase.PhraseSuggestion;
import org.elasticsearch.search.suggest.phrase.PhraseSuggestionBuilder;
import org.elasticsearch.search.suggest.term.TermSuggestion;
import org.elasticsearch.search.suggest.term.TermSuggestionBuilder;

import java.io.Closeable;
import java.io.IOException;
import java.util.ArrayList;
import java.util.Collections;
import java.util.HashMap;
import java.util.List;
import java.util.Map;
import java.util.Objects;
import java.util.Optional;
import java.util.ServiceLoader;
import java.util.Set;
import java.util.function.Function;
import java.util.stream.Collectors;
import java.util.stream.Stream;

import static java.util.Collections.emptySet;
import static java.util.Collections.singleton;
import static java.util.stream.Collectors.toList;

/**
 * High level REST client that wraps an instance of the low level {@link RestClient} and allows to build requests and read responses.
 * The {@link RestClient} instance is internally built based on the provided {@link RestClientBuilder} and it gets closed automatically
 * when closing the {@link RestHighLevelClient} instance that wraps it.
 * In case an already existing instance of a low-level REST client needs to be provided, this class can be subclassed and the
 * {@link #RestHighLevelClient(RestClient, CheckedConsumer, List)}  constructor can be used.
 * This class can also be sub-classed to expose additional client methods that make use of endpoints added to Elasticsearch through
 * plugins, or to add support for custom response sections, again added to Elasticsearch through plugins.
 */
public class RestHighLevelClient implements Closeable {

    private final RestClient client;
    private final NamedXContentRegistry registry;
    private final CheckedConsumer<RestClient, IOException> doClose;

    private final IndicesClient indicesClient = new IndicesClient(this);
    private final ClusterClient clusterClient = new ClusterClient(this);
    private final IngestClient ingestClient = new IngestClient(this);
    private final SnapshotClient snapshotClient = new SnapshotClient(this);
    private final TasksClient tasksClient = new TasksClient(this);
    private final XPackClient xPackClient = new XPackClient(this);
    private final WatcherClient watcherClient = new WatcherClient(this);
    private final GraphClient graphClient = new GraphClient(this);
    private final LicenseClient licenseClient = new LicenseClient(this);
    private final MigrationClient migrationClient = new MigrationClient(this);
    private final MachineLearningClient machineLearningClient = new MachineLearningClient(this);
<<<<<<< HEAD
=======
    private final SecurityClient securityClient = new SecurityClient(this);
>>>>>>> 4190a9f1
    private final RollupClient rollupClient = new RollupClient(this);

    /**
     * Creates a {@link RestHighLevelClient} given the low level {@link RestClientBuilder} that allows to build the
     * {@link RestClient} to be used to perform requests.
     */
    public RestHighLevelClient(RestClientBuilder restClientBuilder) {
        this(restClientBuilder, Collections.emptyList());
    }

    /**
     * Creates a {@link RestHighLevelClient} given the low level {@link RestClientBuilder} that allows to build the
     * {@link RestClient} to be used to perform requests and parsers for custom response sections added to Elasticsearch through plugins.
     */
    protected RestHighLevelClient(RestClientBuilder restClientBuilder, List<NamedXContentRegistry.Entry> namedXContentEntries) {
        this(restClientBuilder.build(), RestClient::close, namedXContentEntries);
    }

    /**
     * Creates a {@link RestHighLevelClient} given the low level {@link RestClient} that it should use to perform requests and
     * a list of entries that allow to parse custom response sections added to Elasticsearch through plugins.
     * This constructor can be called by subclasses in case an externally created low-level REST client needs to be provided.
     * The consumer argument allows to control what needs to be done when the {@link #close()} method is called.
     * Also subclasses can provide parsers for custom response sections added to Elasticsearch through plugins.
     */
    protected RestHighLevelClient(RestClient restClient, CheckedConsumer<RestClient, IOException> doClose,
                                  List<NamedXContentRegistry.Entry> namedXContentEntries) {
        this.client = Objects.requireNonNull(restClient, "restClient must not be null");
        this.doClose = Objects.requireNonNull(doClose, "doClose consumer must not be null");
        this.registry = new NamedXContentRegistry(
                Stream.of(getDefaultNamedXContents().stream(), getProvidedNamedXContents().stream(), namedXContentEntries.stream())
                    .flatMap(Function.identity()).collect(toList()));
    }

    /**
     * Returns the low-level client that the current high-level client instance is using to perform requests
     */
    public final RestClient getLowLevelClient() {
        return client;
    }

    @Override
    public final void close() throws IOException {
        doClose.accept(client);
    }

    /**
     * Provides an {@link IndicesClient} which can be used to access the Indices API.
     *
     * See <a href="https://www.elastic.co/guide/en/elasticsearch/reference/current/indices.html">Indices API on elastic.co</a>
     */
    public final IndicesClient indices() {
        return indicesClient;
    }

    /**
     * Provides a {@link ClusterClient} which can be used to access the Cluster API.
     *
     * See <a href="https://www.elastic.co/guide/en/elasticsearch/reference/current/cluster.html">Cluster API on elastic.co</a>
     */
    public final ClusterClient cluster() {
        return clusterClient;
    }

    /**
     * Provides a {@link IngestClient} which can be used to access the Ingest API.
     *
     * See <a href="https://www.elastic.co/guide/en/elasticsearch/reference/current/ingest.html">Ingest API on elastic.co</a>
     */
    public final IngestClient ingest() {
        return ingestClient;
    }

    /**
     * Provides a {@link SnapshotClient} which can be used to access the Snapshot API.
     *
     * See <a href="https://www.elastic.co/guide/en/elasticsearch/reference/current/modules-snapshots.html">Snapshot API on elastic.co</a>
     */
    public final SnapshotClient snapshot() {
        return snapshotClient;
    }

    /**
     * Provides methods for accessing the Elastic Licensed Rollup APIs that
     * are shipped with the default distribution of Elasticsearch. All of
     * these APIs will 404 if run against the OSS distribution of Elasticsearch.
     * <p>
     * See the <a href="https://www.elastic.co/guide/en/elasticsearch/reference/current/rollup-apis.html">
     * Watcher APIs on elastic.co</a> for more information.
     */
    public RollupClient rollup() {
        return rollupClient;
    }

    /**
     * Provides a {@link TasksClient} which can be used to access the Tasks API.
     *
     * See <a href="https://www.elastic.co/guide/en/elasticsearch/reference/current/tasks.html">Task Management API on elastic.co</a>
     */
    public final TasksClient tasks() {
        return tasksClient;
    }

    /**
     * Provides methods for accessing the Elastic Licensed X-Pack Info
     * and Usage APIs that are shipped with the default distribution of
     * Elasticsearch. All of these APIs will 404 if run against the OSS
     * distribution of Elasticsearch.
     * <p>
     * See the <a href="https://www.elastic.co/guide/en/elasticsearch/reference/current/info-api.html">
     * Info APIs on elastic.co</a> for more information.
     */
    public final XPackClient xpack() {
        return xPackClient;
    }

    /**
     * Provides methods for accessing the Elastic Licensed Watcher APIs that
     * are shipped with the default distribution of Elasticsearch. All of
     * these APIs will 404 if run against the OSS distribution of Elasticsearch.
     * <p>
     * See the <a href="https://www.elastic.co/guide/en/elasticsearch/reference/current/watcher-api.html">
     * Watcher APIs on elastic.co</a> for more information.
     */
    public WatcherClient watcher() { return watcherClient; }

    /**
     * Provides methods for accessing the Elastic Licensed Graph explore API that
     * is shipped with the default distribution of Elasticsearch. All of
     * these APIs will 404 if run against the OSS distribution of Elasticsearch.
     * <p>
     * See the <a href="https://www.elastic.co/guide/en/elasticsearch/reference/current/graph-explore-api.html">
     * Graph API on elastic.co</a> for more information.
     */
    public GraphClient graph() { return graphClient; }

    /**
     * Provides methods for accessing the Elastic Licensed Licensing APIs that
     * are shipped with the default distribution of Elasticsearch. All of
     * these APIs will 404 if run against the OSS distribution of Elasticsearch.
     * <p>
     * See the <a href="https://www.elastic.co/guide/en/elasticsearch/reference/current/licensing-apis.html">
     * Licensing APIs on elastic.co</a> for more information.
     */
    public LicenseClient license() { return licenseClient; }

    /**
     * Provides methods for accessing the Elastic Licensed Licensing APIs that
     * are shipped with the default distribution of Elasticsearch. All of
     * these APIs will 404 if run against the OSS distribution of Elasticsearch.
     * <p>
     * See the <a href="https://www.elastic.co/guide/en/elasticsearch/reference/current/migration-api.html">
     * Migration APIs on elastic.co</a> for more information.
     */
    public MigrationClient migration() {
        return migrationClient;
    }

    /**
     * Provides methods for accessing the Elastic Licensed Machine Learning APIs that
     * are shipped with the Elastic Stack distribution of Elasticsearch. All of
     * these APIs will 404 if run against the OSS distribution of Elasticsearch.
     * <p>
     * See the <a href="https://www.elastic.co/guide/en/elasticsearch/reference/current/ml-apis.html">
     * Machine Learning APIs on elastic.co</a> for more information.
     *
     * @return the client wrapper for making Machine Learning API calls
     */
    public MachineLearningClient machineLearning() {
        return machineLearningClient;
    }

    /**
<<<<<<< HEAD
     * Provides methods for accessing the Elastic Licensed Rollup APIs that
     * are shipped with the default distribution of Elasticsearch. All of
     * these APIs will 404 if run against the OSS distribution of Elasticsearch.
     * <p>
     * See the <a href="https://www.elastic.co/guide/en/elasticsearch/reference/current/rollup-apis.html">
     * Watcher APIs on elastic.co</a> for more information.
     */
    public RollupClient rollup() { return rollupClient; }
=======
     * Provides methods for accessing the Elastic Licensed Security APIs that
     * are shipped with the Elastic Stack distribution of Elasticsearch. All of
     * these APIs will 404 if run against the OSS distribution of Elasticsearch.
     * <p>
     * See the <a href="https://www.elastic.co/guide/en/elasticsearch/reference/current/security-api.html">
     * Security APIs on elastic.co</a> for more information.
     *
     * @return the client wrapper for making Security API calls
     */
    public SecurityClient security() {
        return securityClient;
    }
>>>>>>> 4190a9f1

    /**
     * Executes a bulk request using the Bulk API.
     * See <a href="https://www.elastic.co/guide/en/elasticsearch/reference/current/docs-bulk.html">Bulk API on elastic.co</a>
     * @param bulkRequest the request
     * @param options the request options (e.g. headers), use {@link RequestOptions#DEFAULT} if nothing needs to be customized
     * @return the response
     * @throws IOException in case there is a problem sending the request or parsing back the response
     */
    public final BulkResponse bulk(BulkRequest bulkRequest, RequestOptions options) throws IOException {
        return performRequestAndParseEntity(bulkRequest, RequestConverters::bulk, options, BulkResponse::fromXContent, emptySet());
    }

    /**
     * Asynchronously executes a bulk request using the Bulk API.
     * See <a href="https://www.elastic.co/guide/en/elasticsearch/reference/current/docs-bulk.html">Bulk API on elastic.co</a>
     * @param bulkRequest the request
     * @param options the request options (e.g. headers), use {@link RequestOptions#DEFAULT} if nothing needs to be customized
     * @param listener the listener to be notified upon request completion
     */
    public final void bulkAsync(BulkRequest bulkRequest, RequestOptions options, ActionListener<BulkResponse> listener) {
        performRequestAsyncAndParseEntity(bulkRequest, RequestConverters::bulk, options, BulkResponse::fromXContent, listener, emptySet());
    }

    /**
     * Executes a reindex request.
     * See <a href="https://www.elastic.co/guide/en/elasticsearch/reference/current/docs-reindex.html">Reindex API on elastic.co</a>
     * @param reindexRequest the request
     * @param options the request options (e.g. headers), use {@link RequestOptions#DEFAULT} if nothing needs to be customized
     * @return the response
     * @throws IOException in case there is a problem sending the request or parsing back the response
     */
    public final BulkByScrollResponse reindex(ReindexRequest reindexRequest, RequestOptions options) throws IOException {
        return performRequestAndParseEntity(
            reindexRequest, RequestConverters::reindex, options, BulkByScrollResponse::fromXContent, emptySet()
        );
    }

    /**
     * Asynchronously executes a reindex request.
     * See <a href="https://www.elastic.co/guide/en/elasticsearch/reference/current/docs-reindex.html">Reindex API on elastic.co</a>
     * @param reindexRequest the request
     * @param options the request options (e.g. headers), use {@link RequestOptions#DEFAULT} if nothing needs to be customized
     * @param listener the listener to be notified upon request completion
     */
    public final void reindexAsync(ReindexRequest reindexRequest, RequestOptions options, ActionListener<BulkByScrollResponse> listener) {
        performRequestAsyncAndParseEntity(
            reindexRequest, RequestConverters::reindex, options, BulkByScrollResponse::fromXContent, listener, emptySet()
        );
    }

    /**
     * Executes a update by query request.
     * See <a href="https://www.elastic.co/guide/en/elasticsearch/reference/current/docs-update-by-query.html">
     *     Update By Query API on elastic.co</a>
     * @param updateByQueryRequest the request
     * @param options the request options (e.g. headers), use {@link RequestOptions#DEFAULT} if nothing needs to be customized
     * @return the response
     * @throws IOException in case there is a problem sending the request or parsing back the response
     */
    public final BulkByScrollResponse updateByQuery(UpdateByQueryRequest updateByQueryRequest, RequestOptions options) throws IOException {
        return performRequestAndParseEntity(
            updateByQueryRequest, RequestConverters::updateByQuery, options, BulkByScrollResponse::fromXContent, emptySet()
        );
    }

    /**
     * Asynchronously executes an update by query request.
     * See <a href="https://www.elastic.co/guide/en/elasticsearch/reference/current/docs-update-by-query.html">
     *     Update By Query API on elastic.co</a>
     * @param options the request options (e.g. headers), use {@link RequestOptions#DEFAULT} if nothing needs to be customized
     * @param listener the listener to be notified upon request completion
     */
    public final void updateByQueryAsync(UpdateByQueryRequest reindexRequest, RequestOptions options,
                                   ActionListener<BulkByScrollResponse> listener) {
        performRequestAsyncAndParseEntity(
            reindexRequest, RequestConverters::updateByQuery, options, BulkByScrollResponse::fromXContent, listener, emptySet()
        );
    }

    /**
     * Executes a delete by query request.
     * See <a href="https://www.elastic.co/guide/en/elasticsearch/reference/current/docs-delete-by-query.html">
     *     Delete By Query API on elastic.co</a>
     * @param deleteByQueryRequest the request
     * @param options the request options (e.g. headers), use {@link RequestOptions#DEFAULT} if nothing needs to be customized
     * @return the response
     * @throws IOException in case there is a problem sending the request or parsing back the response
     */
    public final BulkByScrollResponse deleteByQuery(DeleteByQueryRequest deleteByQueryRequest, RequestOptions options) throws IOException {
        return performRequestAndParseEntity(
            deleteByQueryRequest, RequestConverters::deleteByQuery, options, BulkByScrollResponse::fromXContent, emptySet()
        );
    }

    /**
     * Asynchronously executes a delete by query request.
     * See <a href="https://www.elastic.co/guide/en/elasticsearch/reference/current/docs-delete-by-query.html">
     *     Delete By Query API on elastic.co</a>
     * @param options the request options (e.g. headers), use {@link RequestOptions#DEFAULT} if nothing needs to be customized
     * @param listener the listener to be notified upon request completion
     */
    public final void deleteByQueryAsync(DeleteByQueryRequest reindexRequest, RequestOptions options,
                                         ActionListener<BulkByScrollResponse> listener) {
        performRequestAsyncAndParseEntity(
            reindexRequest, RequestConverters::deleteByQuery, options, BulkByScrollResponse::fromXContent, listener, emptySet()
        );
    }

    /**
     * Pings the remote Elasticsearch cluster and returns true if the ping succeeded, false otherwise
     * @param options the request options (e.g. headers), use {@link RequestOptions#DEFAULT} if nothing needs to be customized
     * @return <code>true</code> if the ping succeeded, false otherwise
     * @throws IOException in case there is a problem sending the request
     */
    public final boolean ping(RequestOptions options) throws IOException {
        return performRequest(new MainRequest(), (request) -> RequestConverters.ping(), options, RestHighLevelClient::convertExistsResponse,
                emptySet());
    }

    /**
     * Get the cluster info otherwise provided when sending an HTTP request to '/'
     * @param options the request options (e.g. headers), use {@link RequestOptions#DEFAULT} if nothing needs to be customized
     * @return the response
     * @throws IOException in case there is a problem sending the request or parsing back the response
     */
    public final MainResponse info(RequestOptions options) throws IOException {
        return performRequestAndParseEntity(new MainRequest(), (request) -> RequestConverters.info(), options,
                MainResponse::fromXContent, emptySet());
    }

    /**
     * Retrieves a document by id using the Get API.
     * See <a href="https://www.elastic.co/guide/en/elasticsearch/reference/current/docs-get.html">Get API on elastic.co</a>
     * @param getRequest the request
     * @param options the request options (e.g. headers), use {@link RequestOptions#DEFAULT} if nothing needs to be customized
     * @return the response
     * @throws IOException in case there is a problem sending the request or parsing back the response
     */
    public final GetResponse get(GetRequest getRequest, RequestOptions options) throws IOException {
        return performRequestAndParseEntity(getRequest, RequestConverters::get, options, GetResponse::fromXContent, singleton(404));
    }

    /**
     * Asynchronously retrieves a document by id using the Get API.
     * See <a href="https://www.elastic.co/guide/en/elasticsearch/reference/current/docs-get.html">Get API on elastic.co</a>
     * @param getRequest the request
     * @param options the request options (e.g. headers), use {@link RequestOptions#DEFAULT} if nothing needs to be customized
     * @param listener the listener to be notified upon request completion
     */
    public final void getAsync(GetRequest getRequest, RequestOptions options, ActionListener<GetResponse> listener) {
        performRequestAsyncAndParseEntity(getRequest, RequestConverters::get, options, GetResponse::fromXContent, listener,
                singleton(404));
    }

    /**
     * Retrieves multiple documents by id using the Multi Get API.
     * See <a href="https://www.elastic.co/guide/en/elasticsearch/reference/current/docs-multi-get.html">Multi Get API on elastic.co</a>
     * @param multiGetRequest the request
     * @param options the request options (e.g. headers), use {@link RequestOptions#DEFAULT} if nothing needs to be customized
     * @return the response
     * @throws IOException in case there is a problem sending the request or parsing back the response
     * @deprecated use {@link #mget(MultiGetRequest, RequestOptions)} instead
     */
    @Deprecated
    public final MultiGetResponse multiGet(MultiGetRequest multiGetRequest, RequestOptions options) throws IOException {
        return mget(multiGetRequest, options);
    }


    /**
     * Retrieves multiple documents by id using the Multi Get API.
     * See <a href="https://www.elastic.co/guide/en/elasticsearch/reference/current/docs-multi-get.html">Multi Get API on elastic.co</a>
     * @param multiGetRequest the request
     * @param options the request options (e.g. headers), use {@link RequestOptions#DEFAULT} if nothing needs to be customized
     * @return the response
     * @throws IOException in case there is a problem sending the request or parsing back the response
     */
    public final MultiGetResponse mget(MultiGetRequest multiGetRequest, RequestOptions options) throws IOException {
        return performRequestAndParseEntity(multiGetRequest, RequestConverters::multiGet, options, MultiGetResponse::fromXContent,
                singleton(404));
    }

    /**
     * Asynchronously retrieves multiple documents by id using the Multi Get API.
     * See <a href="https://www.elastic.co/guide/en/elasticsearch/reference/current/docs-multi-get.html">Multi Get API on elastic.co</a>
     * @param multiGetRequest the request
     * @param options the request options (e.g. headers), use {@link RequestOptions#DEFAULT} if nothing needs to be customized
     * @param listener the listener to be notified upon request completion
     * @deprecated use {@link #mgetAsync(MultiGetRequest, RequestOptions, ActionListener)} instead
     */
    @Deprecated
    public final void multiGetAsync(MultiGetRequest multiGetRequest, RequestOptions options, ActionListener<MultiGetResponse> listener) {
        mgetAsync(multiGetRequest, options, listener);
    }

    /**
     * Asynchronously retrieves multiple documents by id using the Multi Get API.
     * See <a href="https://www.elastic.co/guide/en/elasticsearch/reference/current/docs-multi-get.html">Multi Get API on elastic.co</a>
     * @param multiGetRequest the request
     * @param options the request options (e.g. headers), use {@link RequestOptions#DEFAULT} if nothing needs to be customized
     * @param listener the listener to be notified upon request completion
     */
    public final void mgetAsync(MultiGetRequest multiGetRequest, RequestOptions options, ActionListener<MultiGetResponse> listener) {
        performRequestAsyncAndParseEntity(multiGetRequest, RequestConverters::multiGet, options, MultiGetResponse::fromXContent, listener,
                singleton(404));
    }

    /**
     * Checks for the existence of a document. Returns true if it exists, false otherwise.
     * See <a href="https://www.elastic.co/guide/en/elasticsearch/reference/current/docs-get.html">Get API on elastic.co</a>
     * @param getRequest the request
     * @param options the request options (e.g. headers), use {@link RequestOptions#DEFAULT} if nothing needs to be customized
     * @return <code>true</code> if the document exists, <code>false</code> otherwise
     * @throws IOException in case there is a problem sending the request
     */
    public final boolean exists(GetRequest getRequest, RequestOptions options) throws IOException {
        return performRequest(getRequest, RequestConverters::exists, options, RestHighLevelClient::convertExistsResponse, emptySet());
    }

    /**
     * Asynchronously checks for the existence of a document. Returns true if it exists, false otherwise.
     * See <a href="https://www.elastic.co/guide/en/elasticsearch/reference/current/docs-get.html">Get API on elastic.co</a>
     * @param getRequest the request
     * @param options the request options (e.g. headers), use {@link RequestOptions#DEFAULT} if nothing needs to be customized
     * @param listener the listener to be notified upon request completion
     */
    public final void existsAsync(GetRequest getRequest, RequestOptions options, ActionListener<Boolean> listener) {
        performRequestAsync(getRequest, RequestConverters::exists, options, RestHighLevelClient::convertExistsResponse, listener,
                emptySet());
    }

    /**
     * Index a document using the Index API.
     * See <a href="https://www.elastic.co/guide/en/elasticsearch/reference/current/docs-index_.html">Index API on elastic.co</a>
     * @param indexRequest the request
     * @param options the request options (e.g. headers), use {@link RequestOptions#DEFAULT} if nothing needs to be customized
     * @return the response
     * @throws IOException in case there is a problem sending the request or parsing back the response
     */
    public final IndexResponse index(IndexRequest indexRequest, RequestOptions options) throws IOException {
        return performRequestAndParseEntity(indexRequest, RequestConverters::index, options, IndexResponse::fromXContent, emptySet());
    }

    /**
     * Asynchronously index a document using the Index API.
     * See <a href="https://www.elastic.co/guide/en/elasticsearch/reference/current/docs-index_.html">Index API on elastic.co</a>
     * @param indexRequest the request
     * @param options the request options (e.g. headers), use {@link RequestOptions#DEFAULT} if nothing needs to be customized
     * @param listener the listener to be notified upon request completion
     */
    public final void indexAsync(IndexRequest indexRequest, RequestOptions options, ActionListener<IndexResponse> listener) {
        performRequestAsyncAndParseEntity(indexRequest, RequestConverters::index, options, IndexResponse::fromXContent, listener,
                emptySet());
    }

    /**
     * Updates a document using the Update API.
     * See <a href="https://www.elastic.co/guide/en/elasticsearch/reference/current/docs-update.html">Update API on elastic.co</a>
     * @param updateRequest the request
     * @param options the request options (e.g. headers), use {@link RequestOptions#DEFAULT} if nothing needs to be customized
     * @return the response
     * @throws IOException in case there is a problem sending the request or parsing back the response
     */
    public final UpdateResponse update(UpdateRequest updateRequest, RequestOptions options) throws IOException {
        return performRequestAndParseEntity(updateRequest, RequestConverters::update, options, UpdateResponse::fromXContent, emptySet());
    }

    /**
     * Asynchronously updates a document using the Update API.
     * See <a href="https://www.elastic.co/guide/en/elasticsearch/reference/current/docs-update.html">Update API on elastic.co</a>
     * @param updateRequest the request
     * @param options the request options (e.g. headers), use {@link RequestOptions#DEFAULT} if nothing needs to be customized
     * @param listener the listener to be notified upon request completion
     */
    public final void updateAsync(UpdateRequest updateRequest, RequestOptions options, ActionListener<UpdateResponse> listener) {
        performRequestAsyncAndParseEntity(updateRequest, RequestConverters::update, options, UpdateResponse::fromXContent, listener,
                emptySet());
    }

    /**
     * Deletes a document by id using the Delete API.
     * See <a href="https://www.elastic.co/guide/en/elasticsearch/reference/current/docs-delete.html">Delete API on elastic.co</a>
     * @param deleteRequest the reuqest
     * @param options the request options (e.g. headers), use {@link RequestOptions#DEFAULT} if nothing needs to be customized
     * @return the response
     * @throws IOException in case there is a problem sending the request or parsing back the response
     */
    public final DeleteResponse delete(DeleteRequest deleteRequest, RequestOptions options) throws IOException {
        return performRequestAndParseEntity(deleteRequest, RequestConverters::delete, options, DeleteResponse::fromXContent,
                singleton(404));
    }

    /**
     * Asynchronously deletes a document by id using the Delete API.
     * See <a href="https://www.elastic.co/guide/en/elasticsearch/reference/current/docs-delete.html">Delete API on elastic.co</a>
     * @param deleteRequest the request
     * @param options the request options (e.g. headers), use {@link RequestOptions#DEFAULT} if nothing needs to be customized
     * @param listener the listener to be notified upon request completion
     */
    public final void deleteAsync(DeleteRequest deleteRequest, RequestOptions options, ActionListener<DeleteResponse> listener) {
        performRequestAsyncAndParseEntity(deleteRequest, RequestConverters::delete, options, DeleteResponse::fromXContent, listener,
            Collections.singleton(404));
    }

    /**
     * Executes a search request using the Search API.
     * See <a href="https://www.elastic.co/guide/en/elasticsearch/reference/current/search-search.html">Search API on elastic.co</a>
     * @param searchRequest the request
     * @param options the request options (e.g. headers), use {@link RequestOptions#DEFAULT} if nothing needs to be customized
     * @return the response
     * @throws IOException in case there is a problem sending the request or parsing back the response
     */
    public final SearchResponse search(SearchRequest searchRequest, RequestOptions options) throws IOException {
        return performRequestAndParseEntity(searchRequest, RequestConverters::search, options, SearchResponse::fromXContent, emptySet());
    }

    /**
     * Asynchronously executes a search using the Search API.
     * See <a href="https://www.elastic.co/guide/en/elasticsearch/reference/current/search-search.html">Search API on elastic.co</a>
     * @param searchRequest the request
     * @param options the request options (e.g. headers), use {@link RequestOptions#DEFAULT} if nothing needs to be customized
     * @param listener the listener to be notified upon request completion
     */
    public final void searchAsync(SearchRequest searchRequest, RequestOptions options, ActionListener<SearchResponse> listener) {
        performRequestAsyncAndParseEntity(searchRequest, RequestConverters::search, options, SearchResponse::fromXContent, listener,
                emptySet());
    }

    /**
     * Executes a multi search using the msearch API.
     * See <a href="https://www.elastic.co/guide/en/elasticsearch/reference/current/search-multi-search.html">Multi search API on
     * elastic.co</a>
     * @param multiSearchRequest the request
     * @param options the request options (e.g. headers), use {@link RequestOptions#DEFAULT} if nothing needs to be customized
     * @return the response
     * @throws IOException in case there is a problem sending the request or parsing back the response
     * @deprecated use {@link #msearch(MultiSearchRequest, RequestOptions)} instead
     */
    @Deprecated
    public final MultiSearchResponse multiSearch(MultiSearchRequest multiSearchRequest, RequestOptions options) throws IOException {
        return msearch(multiSearchRequest, options);
    }

    /**
     * Executes a multi search using the msearch API.
     * See <a href="https://www.elastic.co/guide/en/elasticsearch/reference/current/search-multi-search.html">Multi search API on
     * elastic.co</a>
     * @param multiSearchRequest the request
     * @param options the request options (e.g. headers), use {@link RequestOptions#DEFAULT} if nothing needs to be customized
     * @return the response
     * @throws IOException in case there is a problem sending the request or parsing back the response
     */
    public final MultiSearchResponse msearch(MultiSearchRequest multiSearchRequest, RequestOptions options) throws IOException {
        return performRequestAndParseEntity(multiSearchRequest, RequestConverters::multiSearch, options, MultiSearchResponse::fromXContext,
                emptySet());
    }

    /**
     * Asynchronously executes a multi search using the msearch API.
     * See <a href="https://www.elastic.co/guide/en/elasticsearch/reference/current/search-multi-search.html">Multi search API on
     * elastic.co</a>
     * @param searchRequest the request
     * @param options the request options (e.g. headers), use {@link RequestOptions#DEFAULT} if nothing needs to be customized
     * @param listener the listener to be notified upon request completion
     * @deprecated use {@link #msearchAsync(MultiSearchRequest, RequestOptions, ActionListener)} instead
     */
    @Deprecated
    public final void multiSearchAsync(MultiSearchRequest searchRequest, RequestOptions options,
                                   ActionListener<MultiSearchResponse> listener) {
        msearchAsync(searchRequest, options, listener);
    }

    /**
     * Asynchronously executes a multi search using the msearch API.
     * See <a href="https://www.elastic.co/guide/en/elasticsearch/reference/current/search-multi-search.html">Multi search API on
     * elastic.co</a>
     * @param searchRequest the request
     * @param options the request options (e.g. headers), use {@link RequestOptions#DEFAULT} if nothing needs to be customized
     * @param listener the listener to be notified upon request completion
     */
    public final void msearchAsync(MultiSearchRequest searchRequest, RequestOptions options,
                                   ActionListener<MultiSearchResponse> listener) {
        performRequestAsyncAndParseEntity(searchRequest, RequestConverters::multiSearch, options, MultiSearchResponse::fromXContext,
                listener, emptySet());
    }

    /**
     * Executes a search using the Search Scroll API.
     * See <a href="https://www.elastic.co/guide/en/elasticsearch/reference/current/search-request-scroll.html">Search Scroll
     * API on elastic.co</a>
     * @param searchScrollRequest the request
     * @param options the request options (e.g. headers), use {@link RequestOptions#DEFAULT} if nothing needs to be customized
     * @return the response
     * @throws IOException in case there is a problem sending the request or parsing back the response
     * @deprecated use {@link #scroll(SearchScrollRequest, RequestOptions)} instead
     */
    @Deprecated
    public final SearchResponse searchScroll(SearchScrollRequest searchScrollRequest, RequestOptions options) throws IOException {
        return scroll(searchScrollRequest, options);
    }

    /**
     * Executes a search using the Search Scroll API.
     * See <a href="https://www.elastic.co/guide/en/elasticsearch/reference/current/search-request-scroll.html">Search Scroll
     * API on elastic.co</a>
     * @param searchScrollRequest the request
     * @param options the request options (e.g. headers), use {@link RequestOptions#DEFAULT} if nothing needs to be customized
     * @return the response
     * @throws IOException in case there is a problem sending the request or parsing back the response
     */
    public final SearchResponse scroll(SearchScrollRequest searchScrollRequest, RequestOptions options) throws IOException {
        return performRequestAndParseEntity(searchScrollRequest, RequestConverters::searchScroll, options, SearchResponse::fromXContent,
                emptySet());
    }

    /**
     * Asynchronously executes a search using the Search Scroll API.
     * See <a href="https://www.elastic.co/guide/en/elasticsearch/reference/current/search-request-scroll.html">Search Scroll
     * API on elastic.co</a>
     * @param searchScrollRequest the request
     * @param options the request options (e.g. headers), use {@link RequestOptions#DEFAULT} if nothing needs to be customized
     * @param listener the listener to be notified upon request completion
     * @deprecated use {@link #scrollAsync(SearchScrollRequest, RequestOptions, ActionListener)} instead
     */
    @Deprecated
    public final void searchScrollAsync(SearchScrollRequest searchScrollRequest, RequestOptions options,
                                  ActionListener<SearchResponse> listener) {
        scrollAsync(searchScrollRequest, options, listener);
    }

    /**
     * Asynchronously executes a search using the Search Scroll API.
     * See <a href="https://www.elastic.co/guide/en/elasticsearch/reference/current/search-request-scroll.html">Search Scroll
     * API on elastic.co</a>
     * @param searchScrollRequest the request
     * @param options the request options (e.g. headers), use {@link RequestOptions#DEFAULT} if nothing needs to be customized
     * @param listener the listener to be notified upon request completion
     */
    public final void scrollAsync(SearchScrollRequest searchScrollRequest, RequestOptions options,
                                  ActionListener<SearchResponse> listener) {
        performRequestAsyncAndParseEntity(searchScrollRequest, RequestConverters::searchScroll, options, SearchResponse::fromXContent,
                listener, emptySet());
    }

    /**
     * Clears one or more scroll ids using the Clear Scroll API.
     * See <a href="https://www.elastic.co/guide/en/elasticsearch/reference/current/search-request-scroll.html#_clear_scroll_api">
     * Clear Scroll API on elastic.co</a>
     * @param clearScrollRequest the request
     * @param options the request options (e.g. headers), use {@link RequestOptions#DEFAULT} if nothing needs to be customized
     * @return the response
     * @throws IOException in case there is a problem sending the request or parsing back the response
     */
    public final ClearScrollResponse clearScroll(ClearScrollRequest clearScrollRequest, RequestOptions options) throws IOException {
        return performRequestAndParseEntity(clearScrollRequest, RequestConverters::clearScroll, options, ClearScrollResponse::fromXContent,
                emptySet());
    }

    /**
     * Asynchronously clears one or more scroll ids using the Clear Scroll API.
     * See <a href="https://www.elastic.co/guide/en/elasticsearch/reference/current/search-request-scroll.html#_clear_scroll_api">
     * Clear Scroll API on elastic.co</a>
     * @param clearScrollRequest the reuqest
     * @param options the request options (e.g. headers), use {@link RequestOptions#DEFAULT} if nothing needs to be customized
     * @param listener the listener to be notified upon request completion
     */
    public final void clearScrollAsync(ClearScrollRequest clearScrollRequest, RequestOptions options,
                                       ActionListener<ClearScrollResponse> listener) {
        performRequestAsyncAndParseEntity(clearScrollRequest, RequestConverters::clearScroll, options, ClearScrollResponse::fromXContent,
                listener, emptySet());
    }

    /**
     * Executes a request using the Search Template API.
     * See <a href="https://www.elastic.co/guide/en/elasticsearch/reference/current/search-template.html">Search Template API
     * on elastic.co</a>.
     * @param searchTemplateRequest the request
     * @param options the request options (e.g. headers), use {@link RequestOptions#DEFAULT} if nothing needs to be customized
     * @return the response
     * @throws IOException in case there is a problem sending the request or parsing back the response
     */
    public final SearchTemplateResponse searchTemplate(SearchTemplateRequest searchTemplateRequest,
                                                       RequestOptions options) throws IOException {
        return performRequestAndParseEntity(searchTemplateRequest, RequestConverters::searchTemplate, options,
            SearchTemplateResponse::fromXContent, emptySet());
    }

    /**
     * Asynchronously executes a request using the Search Template API.
     *
     * See <a href="https://www.elastic.co/guide/en/elasticsearch/reference/current/search-template.html">Search Template API
     * on elastic.co</a>.
     */
    public final void searchTemplateAsync(SearchTemplateRequest searchTemplateRequest, RequestOptions options,
                                          ActionListener<SearchTemplateResponse> listener) {
        performRequestAsyncAndParseEntity(searchTemplateRequest, RequestConverters::searchTemplate, options,
            SearchTemplateResponse::fromXContent, listener, emptySet());
    }

    /**
     * Executes a request using the Explain API.
     * See <a href="https://www.elastic.co/guide/en/elasticsearch/reference/current/search-explain.html">Explain API on elastic.co</a>
     * @param explainRequest the request
     * @param options the request options (e.g. headers), use {@link RequestOptions#DEFAULT} if nothing needs to be customized
     * @return the response
     * @throws IOException in case there is a problem sending the request or parsing back the response
     */
    public final ExplainResponse explain(ExplainRequest explainRequest, RequestOptions options) throws IOException {
        return performRequest(explainRequest, RequestConverters::explain, options,
            response -> {
                CheckedFunction<XContentParser, ExplainResponse, IOException> entityParser =
                    parser -> ExplainResponse.fromXContent(parser, convertExistsResponse(response));
                return parseEntity(response.getEntity(), entityParser);
            },
            singleton(404));
    }

    /**
     * Asynchronously executes a request using the Explain API.
     *
     * See <a href="https://www.elastic.co/guide/en/elasticsearch/reference/current/search-explain.html">Explain API on elastic.co</a>
     * @param explainRequest the request
     * @param options the request options (e.g. headers), use {@link RequestOptions#DEFAULT} if nothing needs to be customized
     * @param listener the listener to be notified upon request completion
     */
    public final void explainAsync(ExplainRequest explainRequest, RequestOptions options, ActionListener<ExplainResponse> listener) {
        performRequestAsync(explainRequest, RequestConverters::explain, options,
            response -> {
                CheckedFunction<XContentParser, ExplainResponse, IOException> entityParser =
                    parser -> ExplainResponse.fromXContent(parser, convertExistsResponse(response));
                return parseEntity(response.getEntity(), entityParser);
            },
            listener, singleton(404));
    }

    /**
     * Executes a request using the Ranking Evaluation API.
     * See <a href="https://www.elastic.co/guide/en/elasticsearch/reference/current/search-rank-eval.html">Ranking Evaluation API
     * on elastic.co</a>
     * @param rankEvalRequest the request
     * @param options the request options (e.g. headers), use {@link RequestOptions#DEFAULT} if nothing needs to be customized
     * @return the response
     * @throws IOException in case there is a problem sending the request or parsing back the response
     */
    public final RankEvalResponse rankEval(RankEvalRequest rankEvalRequest, RequestOptions options) throws IOException {
        return performRequestAndParseEntity(rankEvalRequest, RequestConverters::rankEval, options, RankEvalResponse::fromXContent,
                emptySet());
    }


    /**
     * Executes a request using the Multi Search Template API.
     *
     * See <a href="https://www.elastic.co/guide/en/elasticsearch/reference/current/multi-search-template.html">Multi Search Template API
     * on elastic.co</a>.
     */
    public final MultiSearchTemplateResponse msearchTemplate(MultiSearchTemplateRequest multiSearchTemplateRequest,
                                                             RequestOptions options) throws IOException {
        return performRequestAndParseEntity(multiSearchTemplateRequest, RequestConverters::multiSearchTemplate,
                options, MultiSearchTemplateResponse::fromXContext, emptySet());
    }

    /**
     * Asynchronously executes a request using the Multi Search Template API
     *
     * See <a href="https://www.elastic.co/guide/en/elasticsearch/reference/current/multi-search-template.html">Multi Search Template API
     * on elastic.co</a>.
     */
    public final void msearchTemplateAsync(MultiSearchTemplateRequest multiSearchTemplateRequest,
                                           RequestOptions options,
                                           ActionListener<MultiSearchTemplateResponse> listener) {
        performRequestAsyncAndParseEntity(multiSearchTemplateRequest, RequestConverters::multiSearchTemplate,
            options, MultiSearchTemplateResponse::fromXContext, listener, emptySet());
    }

    /**
     * Asynchronously executes a request using the Ranking Evaluation API.
     * See <a href="https://www.elastic.co/guide/en/elasticsearch/reference/current/search-rank-eval.html">Ranking Evaluation API
     * on elastic.co</a>
     * @param rankEvalRequest the request
     * @param options the request options (e.g. headers), use {@link RequestOptions#DEFAULT} if nothing needs to be customized
     * @param listener the listener to be notified upon request completion
     */
    public final void rankEvalAsync(RankEvalRequest rankEvalRequest, RequestOptions options,  ActionListener<RankEvalResponse> listener) {
        performRequestAsyncAndParseEntity(rankEvalRequest, RequestConverters::rankEval, options,  RankEvalResponse::fromXContent, listener,
                emptySet());
    }

    /**
     * Executes a request using the Field Capabilities API.
     * See <a href="https://www.elastic.co/guide/en/elasticsearch/reference/current/search-field-caps.html">Field Capabilities API
     * on elastic.co</a>.
     * @param fieldCapabilitiesRequest the request
     * @param options the request options (e.g. headers), use {@link RequestOptions#DEFAULT} if nothing needs to be customized
     * @return the response
     * @throws IOException in case there is a problem sending the request or parsing back the response
     */
    public final FieldCapabilitiesResponse fieldCaps(FieldCapabilitiesRequest fieldCapabilitiesRequest,
                                                     RequestOptions options) throws IOException {
        return performRequestAndParseEntity(fieldCapabilitiesRequest, RequestConverters::fieldCaps, options,
            FieldCapabilitiesResponse::fromXContent, emptySet());
    }

    /**
     * Get stored script by id.
     * See <a href="https://www.elastic.co/guide/en/elasticsearch/reference/current/modules-scripting-using.html">
     *     How to use scripts on elastic.co</a>
     * @param request the request
     * @param options the request options (e.g. headers), use {@link RequestOptions#DEFAULT} if nothing needs to be customized
     * @return the response
     * @throws IOException in case there is a problem sending the request or parsing back the response
     */
    public GetStoredScriptResponse getScript(GetStoredScriptRequest request, RequestOptions options) throws IOException {
        return performRequestAndParseEntity(request, RequestConverters::getScript, options,
            GetStoredScriptResponse::fromXContent, emptySet());
    }

    /**
     * Asynchronously get stored script by id.
     * See <a href="https://www.elastic.co/guide/en/elasticsearch/reference/current/modules-scripting-using.html">
     *     How to use scripts on elastic.co</a>
     * @param request the request
     * @param options the request options (e.g. headers), use {@link RequestOptions#DEFAULT} if nothing needs to be customized
     * @param listener the listener to be notified upon request completion
     */
    public void getScriptAsync(GetStoredScriptRequest request, RequestOptions options,
                               ActionListener<GetStoredScriptResponse> listener) {
        performRequestAsyncAndParseEntity(request, RequestConverters::getScript, options,
            GetStoredScriptResponse::fromXContent, listener, emptySet());
    }

    /**
     * Delete stored script by id.
     * See <a href="https://www.elastic.co/guide/en/elasticsearch/reference/current/modules-scripting-using.html">
     *     How to use scripts on elastic.co</a>
     * @param request the request
     * @param options the request options (e.g. headers), use {@link RequestOptions#DEFAULT} if nothing needs to be customized
     * @return the response
     * @throws IOException in case there is a problem sending the request or parsing back the response
     */
    public AcknowledgedResponse deleteScript(DeleteStoredScriptRequest request, RequestOptions options) throws IOException {
        return performRequestAndParseEntity(request, RequestConverters::deleteScript, options,
            AcknowledgedResponse::fromXContent, emptySet());
    }

    /**
     * Asynchronously delete stored script by id.
     * See <a href="https://www.elastic.co/guide/en/elasticsearch/reference/current/modules-scripting-using.html">
     *     How to use scripts on elastic.co</a>
     * @param request the request
     * @param options the request options (e.g. headers), use {@link RequestOptions#DEFAULT} if nothing needs to be customized
     * @param listener the listener to be notified upon request completion
     */
    public void deleteScriptAsync(DeleteStoredScriptRequest request, RequestOptions options,
                                  ActionListener<AcknowledgedResponse> listener) {
        performRequestAsyncAndParseEntity(request, RequestConverters::deleteScript, options,
            AcknowledgedResponse::fromXContent, listener, emptySet());
    }

    /**
     * Puts an stored script using the Scripting API.
     * See <a href="https://www.elastic.co/guide/en/elasticsearch/reference/current/modules-scripting-using.html"> Scripting API
     * on elastic.co</a>
     * @param putStoredScriptRequest the request
     * @param options the request options (e.g. headers), use {@link RequestOptions#DEFAULT} if nothing needs to be customized
     * @return the response
     * @throws IOException in case there is a problem sending the request or parsing back the response
     */
    public AcknowledgedResponse putScript(PutStoredScriptRequest putStoredScriptRequest,
                                             RequestOptions options) throws IOException {
        return performRequestAndParseEntity(putStoredScriptRequest, RequestConverters::putScript, options,
            AcknowledgedResponse::fromXContent, emptySet());
    }

    /**
     * Asynchronously puts an stored script using the Scripting API.
     * See <a href="https://www.elastic.co/guide/en/elasticsearch/reference/current/modules-scripting-using.html"> Scripting API
     * on elastic.co</a>
     * @param putStoredScriptRequest the request
     * @param options the request options (e.g. headers), use {@link RequestOptions#DEFAULT} if nothing needs to be customized
     * @param listener the listener to be notified upon request completion
     */
    public void putScriptAsync(PutStoredScriptRequest putStoredScriptRequest, RequestOptions options,
                               ActionListener<AcknowledgedResponse> listener) {
        performRequestAsyncAndParseEntity(putStoredScriptRequest, RequestConverters::putScript, options,
            AcknowledgedResponse::fromXContent, listener, emptySet());
    }

    /**
     * Asynchronously executes a request using the Field Capabilities API.
     * See <a href="https://www.elastic.co/guide/en/elasticsearch/reference/current/search-field-caps.html">Field Capabilities API
     * on elastic.co</a>.
     * @param fieldCapabilitiesRequest the request
     * @param options the request options (e.g. headers), use {@link RequestOptions#DEFAULT} if nothing needs to be customized
     * @param listener the listener to be notified upon request completion
     */
    public final void fieldCapsAsync(FieldCapabilitiesRequest fieldCapabilitiesRequest, RequestOptions options,
                                     ActionListener<FieldCapabilitiesResponse> listener) {
        performRequestAsyncAndParseEntity(fieldCapabilitiesRequest, RequestConverters::fieldCaps, options,
            FieldCapabilitiesResponse::fromXContent, listener, emptySet());
    }

    /**
     * @deprecated If creating a new HLRC ReST API call, consider creating new actions instead of reusing server actions. The Validation
     * layer has been added to the ReST client, and requests should extend {@link Validatable} instead of {@link ActionRequest}.
     */
    @Deprecated
    protected final <Req extends ActionRequest, Resp> Resp performRequestAndParseEntity(Req request,
                                                                            CheckedFunction<Req, Request, IOException> requestConverter,
                                                                            RequestOptions options,
                                                                            CheckedFunction<XContentParser, Resp, IOException> entityParser,
                                                                            Set<Integer> ignores) throws IOException {
        return performRequest(request, requestConverter, options,
                response -> parseEntity(response.getEntity(), entityParser), ignores);
    }

    /**
     * Defines a helper method for performing a request and then parsing the returned entity using the provided entityParser.
     */
    protected final <Req extends Validatable, Resp> Resp performRequestAndParseEntity(Req request,
                                                                  CheckedFunction<Req, Request, IOException> requestConverter,
                                                                  RequestOptions options,
                                                                  CheckedFunction<XContentParser, Resp, IOException> entityParser,
                                                                  Set<Integer> ignores) throws IOException {
        return performRequest(request, requestConverter, options,
                response -> parseEntity(response.getEntity(), entityParser), ignores);
    }

    /**
     * @deprecated If creating a new HLRC ReST API call, consider creating new actions instead of reusing server actions. The Validation
     * layer has been added to the ReST client, and requests should extend {@link Validatable} instead of {@link ActionRequest}.
     */
    @Deprecated
    protected final <Req extends ActionRequest, Resp> Resp performRequest(Req request,
                                                                           CheckedFunction<Req, Request, IOException> requestConverter,
                                                                           RequestOptions options,
                                                                           CheckedFunction<Response, Resp, IOException> responseConverter,
                                                                           Set<Integer> ignores) throws IOException {
        ActionRequestValidationException validationException = request.validate();
        if (validationException != null && validationException.validationErrors().isEmpty() == false) {
            throw validationException;
        }
        return internalPerformRequest(request, requestConverter, options, responseConverter, ignores);
    }

    /**
     * Defines a helper method for performing a request.
     */
    protected final <Req extends Validatable, Resp> Resp performRequest(Req request,
                                                             CheckedFunction<Req, Request, IOException> requestConverter,
                                                             RequestOptions options,
                                                             CheckedFunction<Response, Resp, IOException> responseConverter,
                                                             Set<Integer> ignores) throws IOException {
        Optional<ValidationException> validationException = request.validate();
        if (validationException != null && validationException.isPresent()) {
            throw validationException.get();
        }
        return internalPerformRequest(request, requestConverter, options, responseConverter, ignores);
    }

    /**
     * Provides common functionality for performing a request.
     */
    private <Req, Resp> Resp internalPerformRequest(Req request,
                                            CheckedFunction<Req, Request, IOException> requestConverter,
                                            RequestOptions options,
                                            CheckedFunction<Response, Resp, IOException> responseConverter,
                                            Set<Integer> ignores) throws IOException {
        Request req = requestConverter.apply(request);
        req.setOptions(options);
        Response response;
        try {
            response = client.performRequest(req);
        } catch (ResponseException e) {
            if (ignores.contains(e.getResponse().getStatusLine().getStatusCode())) {
                try {
                    return responseConverter.apply(e.getResponse());
                } catch (Exception innerException) {
                    // the exception is ignored as we now try to parse the response as an error.
                    // this covers cases like get where 404 can either be a valid document not found response,
                    // or an error for which parsing is completely different. We try to consider the 404 response as a valid one
                    // first. If parsing of the response breaks, we fall back to parsing it as an error.
                    throw parseResponseException(e);
                }
            }
            throw parseResponseException(e);
        }

        try {
            return responseConverter.apply(response);
        } catch(Exception e) {
            throw new IOException("Unable to parse response body for " + response, e);
        }
    }

    /**
     * @deprecated If creating a new HLRC ReST API call, consider creating new actions instead of reusing server actions. The Validation
     * layer has been added to the ReST client, and requests should extend {@link Validatable} instead of {@link ActionRequest}.
     */
    @Deprecated
    protected final <Req extends ActionRequest, Resp> void performRequestAsyncAndParseEntity(Req request,
                                                                         CheckedFunction<Req, Request, IOException> requestConverter,
                                                                         RequestOptions options,
                                                                         CheckedFunction<XContentParser, Resp, IOException> entityParser,
                                                                         ActionListener<Resp> listener, Set<Integer> ignores) {
        performRequestAsync(request, requestConverter, options,
                response -> parseEntity(response.getEntity(), entityParser), listener, ignores);
    }

    /**
     * Defines a helper method for asynchronously performing a request.
     */
    protected final <Req extends Validatable, Resp> void performRequestAsyncAndParseEntity(Req request,
                                                                       CheckedFunction<Req, Request, IOException> requestConverter,
                                                                       RequestOptions options,
                                                                       CheckedFunction<XContentParser, Resp, IOException> entityParser,
                                                                       ActionListener<Resp> listener, Set<Integer> ignores) {
        performRequestAsync(request, requestConverter, options,
                response -> parseEntity(response.getEntity(), entityParser), listener, ignores);
    }


    /**
     * @deprecated If creating a new HLRC ReST API call, consider creating new actions instead of reusing server actions. The Validation
     * layer has been added to the ReST client, and requests should extend {@link Validatable} instead of {@link ActionRequest}.
     */
    @Deprecated
    protected final <Req extends ActionRequest, Resp> void performRequestAsync(Req request,
                                                                            CheckedFunction<Req, Request, IOException> requestConverter,
                                                                            RequestOptions options,
                                                                            CheckedFunction<Response, Resp, IOException> responseConverter,
                                                                            ActionListener<Resp> listener, Set<Integer> ignores) {
        ActionRequestValidationException validationException = request.validate();
        if (validationException != null && validationException.validationErrors().isEmpty() == false) {
            listener.onFailure(validationException);
            return;
        }
        internalPerformRequestAsync(request, requestConverter, options, responseConverter, listener, ignores);
    }

    /**
     * Defines a helper method for asynchronously performing a request.
     */
    protected final <Req extends Validatable, Resp> void performRequestAsync(Req request,
                                                                          CheckedFunction<Req, Request, IOException> requestConverter,
                                                                          RequestOptions options,
                                                                          CheckedFunction<Response, Resp, IOException> responseConverter,
                                                                          ActionListener<Resp> listener, Set<Integer> ignores) {
        Optional<ValidationException> validationException = request.validate();
        if (validationException != null && validationException.isPresent()) {
            listener.onFailure(validationException.get());
            return;
        }
        internalPerformRequestAsync(request, requestConverter, options, responseConverter, listener, ignores);
    }

    /**
     * Provides common functionality for asynchronously performing a request.
     */
    private <Req, Resp> void internalPerformRequestAsync(Req request,
                                                 CheckedFunction<Req, Request, IOException> requestConverter,
                                                 RequestOptions options,
                                                 CheckedFunction<Response, Resp, IOException> responseConverter,
                                                 ActionListener<Resp> listener, Set<Integer> ignores) {
        Request req;
        try {
            req = requestConverter.apply(request);
        } catch (Exception e) {
            listener.onFailure(e);
            return;
        }
        req.setOptions(options);

        ResponseListener responseListener = wrapResponseListener(responseConverter, listener, ignores);
        client.performRequestAsync(req, responseListener);
    }


    final <Resp> ResponseListener wrapResponseListener(CheckedFunction<Response, Resp, IOException> responseConverter,
                                                        ActionListener<Resp> actionListener, Set<Integer> ignores) {
        return new ResponseListener() {
            @Override
            public void onSuccess(Response response) {
                try {
                    actionListener.onResponse(responseConverter.apply(response));
                } catch(Exception e) {
                    IOException ioe = new IOException("Unable to parse response body for " + response, e);
                    onFailure(ioe);
                }
            }

            @Override
            public void onFailure(Exception exception) {
                if (exception instanceof ResponseException) {
                    ResponseException responseException = (ResponseException) exception;
                    Response response = responseException.getResponse();
                    if (ignores.contains(response.getStatusLine().getStatusCode())) {
                        try {
                            actionListener.onResponse(responseConverter.apply(response));
                        } catch (Exception innerException) {
                            // the exception is ignored as we now try to parse the response as an error.
                            // this covers cases like get where 404 can either be a valid document not found response,
                            // or an error for which parsing is completely different. We try to consider the 404 response as a valid one
                            // first. If parsing of the response breaks, we fall back to parsing it as an error.
                            actionListener.onFailure(parseResponseException(responseException));
                        }
                    } else {
                        actionListener.onFailure(parseResponseException(responseException));
                    }
                } else {
                    actionListener.onFailure(exception);
                }
            }
        };
    }

    /**
     * Converts a {@link ResponseException} obtained from the low level REST client into an {@link ElasticsearchException}.
     * If a response body was returned, tries to parse it as an error returned from Elasticsearch.
     * If no response body was returned or anything goes wrong while parsing the error, returns a new {@link ElasticsearchStatusException}
     * that wraps the original {@link ResponseException}. The potential exception obtained while parsing is added to the returned
     * exception as a suppressed exception. This method is guaranteed to not throw any exception eventually thrown while parsing.
     */
    protected final ElasticsearchStatusException parseResponseException(ResponseException responseException) {
        Response response = responseException.getResponse();
        HttpEntity entity = response.getEntity();
        ElasticsearchStatusException elasticsearchException;
        if (entity == null) {
            elasticsearchException = new ElasticsearchStatusException(
                    responseException.getMessage(), RestStatus.fromCode(response.getStatusLine().getStatusCode()), responseException);
        } else {
            try {
                elasticsearchException = parseEntity(entity, BytesRestResponse::errorFromXContent);
                elasticsearchException.addSuppressed(responseException);
            } catch (Exception e) {
                RestStatus restStatus = RestStatus.fromCode(response.getStatusLine().getStatusCode());
                elasticsearchException = new ElasticsearchStatusException("Unable to parse response body", restStatus, responseException);
                elasticsearchException.addSuppressed(e);
            }
        }
        return elasticsearchException;
    }

    protected final <Resp> Resp parseEntity(final HttpEntity entity,
                                      final CheckedFunction<XContentParser, Resp, IOException> entityParser) throws IOException {
        if (entity == null) {
            throw new IllegalStateException("Response body expected but not returned");
        }
        if (entity.getContentType() == null) {
            throw new IllegalStateException("Elasticsearch didn't return the [Content-Type] header, unable to parse response body");
        }
        XContentType xContentType = XContentType.fromMediaTypeOrFormat(entity.getContentType().getValue());
        if (xContentType == null) {
            throw new IllegalStateException("Unsupported Content-Type: " + entity.getContentType().getValue());
        }
        try (XContentParser parser = xContentType.xContent().createParser(registry, DEPRECATION_HANDLER, entity.getContent())) {
            return entityParser.apply(parser);
        }
    }

    static boolean convertExistsResponse(Response response) {
        return response.getStatusLine().getStatusCode() == 200;
    }

    /**
     * Ignores deprecation warnings. This is appropriate because it is only
     * used to parse responses from Elasticsearch. Any deprecation warnings
     * emitted there just mean that you are talking to an old version of
     * Elasticsearch. There isn't anything you can do about the deprecation.
     */
    private static final DeprecationHandler DEPRECATION_HANDLER = new DeprecationHandler() {
        @Override
        public void usedDeprecatedName(String usedName, String modernName) {}
        @Override
        public void usedDeprecatedField(String usedName, String replacedWith) {}
    };

    static List<NamedXContentRegistry.Entry> getDefaultNamedXContents() {
        Map<String, ContextParser<Object, ? extends Aggregation>> map = new HashMap<>();
        map.put(CardinalityAggregationBuilder.NAME, (p, c) -> ParsedCardinality.fromXContent(p, (String) c));
        map.put(InternalHDRPercentiles.NAME, (p, c) -> ParsedHDRPercentiles.fromXContent(p, (String) c));
        map.put(InternalHDRPercentileRanks.NAME, (p, c) -> ParsedHDRPercentileRanks.fromXContent(p, (String) c));
        map.put(InternalTDigestPercentiles.NAME, (p, c) -> ParsedTDigestPercentiles.fromXContent(p, (String) c));
        map.put(InternalTDigestPercentileRanks.NAME, (p, c) -> ParsedTDigestPercentileRanks.fromXContent(p, (String) c));
        map.put(PercentilesBucketPipelineAggregationBuilder.NAME, (p, c) -> ParsedPercentilesBucket.fromXContent(p, (String) c));
        map.put(MinAggregationBuilder.NAME, (p, c) -> ParsedMin.fromXContent(p, (String) c));
        map.put(MaxAggregationBuilder.NAME, (p, c) -> ParsedMax.fromXContent(p, (String) c));
        map.put(SumAggregationBuilder.NAME, (p, c) -> ParsedSum.fromXContent(p, (String) c));
        map.put(AvgAggregationBuilder.NAME, (p, c) -> ParsedAvg.fromXContent(p, (String) c));
        map.put(ValueCountAggregationBuilder.NAME, (p, c) -> ParsedValueCount.fromXContent(p, (String) c));
        map.put(InternalSimpleValue.NAME, (p, c) -> ParsedSimpleValue.fromXContent(p, (String) c));
        map.put(DerivativePipelineAggregationBuilder.NAME, (p, c) -> ParsedDerivative.fromXContent(p, (String) c));
        map.put(InternalBucketMetricValue.NAME, (p, c) -> ParsedBucketMetricValue.fromXContent(p, (String) c));
        map.put(StatsAggregationBuilder.NAME, (p, c) -> ParsedStats.fromXContent(p, (String) c));
        map.put(StatsBucketPipelineAggregationBuilder.NAME, (p, c) -> ParsedStatsBucket.fromXContent(p, (String) c));
        map.put(ExtendedStatsAggregationBuilder.NAME, (p, c) -> ParsedExtendedStats.fromXContent(p, (String) c));
        map.put(ExtendedStatsBucketPipelineAggregationBuilder.NAME,
                (p, c) -> ParsedExtendedStatsBucket.fromXContent(p, (String) c));
        map.put(GeoBoundsAggregationBuilder.NAME, (p, c) -> ParsedGeoBounds.fromXContent(p, (String) c));
        map.put(GeoCentroidAggregationBuilder.NAME, (p, c) -> ParsedGeoCentroid.fromXContent(p, (String) c));
        map.put(HistogramAggregationBuilder.NAME, (p, c) -> ParsedHistogram.fromXContent(p, (String) c));
        map.put(DateHistogramAggregationBuilder.NAME, (p, c) -> ParsedDateHistogram.fromXContent(p, (String) c));
        map.put(AutoDateHistogramAggregationBuilder.NAME, (p, c) -> ParsedAutoDateHistogram.fromXContent(p, (String) c));
        map.put(StringTerms.NAME, (p, c) -> ParsedStringTerms.fromXContent(p, (String) c));
        map.put(LongTerms.NAME, (p, c) -> ParsedLongTerms.fromXContent(p, (String) c));
        map.put(DoubleTerms.NAME, (p, c) -> ParsedDoubleTerms.fromXContent(p, (String) c));
        map.put(MissingAggregationBuilder.NAME, (p, c) -> ParsedMissing.fromXContent(p, (String) c));
        map.put(NestedAggregationBuilder.NAME, (p, c) -> ParsedNested.fromXContent(p, (String) c));
        map.put(ReverseNestedAggregationBuilder.NAME, (p, c) -> ParsedReverseNested.fromXContent(p, (String) c));
        map.put(GlobalAggregationBuilder.NAME, (p, c) -> ParsedGlobal.fromXContent(p, (String) c));
        map.put(FilterAggregationBuilder.NAME, (p, c) -> ParsedFilter.fromXContent(p, (String) c));
        map.put(InternalSampler.PARSER_NAME, (p, c) -> ParsedSampler.fromXContent(p, (String) c));
        map.put(GeoGridAggregationBuilder.NAME, (p, c) -> ParsedGeoHashGrid.fromXContent(p, (String) c));
        map.put(RangeAggregationBuilder.NAME, (p, c) -> ParsedRange.fromXContent(p, (String) c));
        map.put(DateRangeAggregationBuilder.NAME, (p, c) -> ParsedDateRange.fromXContent(p, (String) c));
        map.put(GeoDistanceAggregationBuilder.NAME, (p, c) -> ParsedGeoDistance.fromXContent(p, (String) c));
        map.put(FiltersAggregationBuilder.NAME, (p, c) -> ParsedFilters.fromXContent(p, (String) c));
        map.put(AdjacencyMatrixAggregationBuilder.NAME, (p, c) -> ParsedAdjacencyMatrix.fromXContent(p, (String) c));
        map.put(SignificantLongTerms.NAME, (p, c) -> ParsedSignificantLongTerms.fromXContent(p, (String) c));
        map.put(SignificantStringTerms.NAME, (p, c) -> ParsedSignificantStringTerms.fromXContent(p, (String) c));
        map.put(ScriptedMetricAggregationBuilder.NAME, (p, c) -> ParsedScriptedMetric.fromXContent(p, (String) c));
        map.put(IpRangeAggregationBuilder.NAME, (p, c) -> ParsedBinaryRange.fromXContent(p, (String) c));
        map.put(TopHitsAggregationBuilder.NAME, (p, c) -> ParsedTopHits.fromXContent(p, (String) c));
        map.put(CompositeAggregationBuilder.NAME, (p, c) -> ParsedComposite.fromXContent(p, (String) c));
        List<NamedXContentRegistry.Entry> entries = map.entrySet().stream()
                .map(entry -> new NamedXContentRegistry.Entry(Aggregation.class, new ParseField(entry.getKey()), entry.getValue()))
                .collect(Collectors.toList());
        entries.add(new NamedXContentRegistry.Entry(Suggest.Suggestion.class, new ParseField(TermSuggestionBuilder.SUGGESTION_NAME),
                (parser, context) -> TermSuggestion.fromXContent(parser, (String)context)));
        entries.add(new NamedXContentRegistry.Entry(Suggest.Suggestion.class, new ParseField(PhraseSuggestionBuilder.SUGGESTION_NAME),
                (parser, context) -> PhraseSuggestion.fromXContent(parser, (String)context)));
        entries.add(new NamedXContentRegistry.Entry(Suggest.Suggestion.class, new ParseField(CompletionSuggestionBuilder.SUGGESTION_NAME),
                (parser, context) -> CompletionSuggestion.fromXContent(parser, (String)context)));
        return entries;
    }

    /**
     * Loads and returns the {@link NamedXContentRegistry.Entry} parsers provided by plugins.
     */
    static List<NamedXContentRegistry.Entry> getProvidedNamedXContents() {
        List<NamedXContentRegistry.Entry> entries = new ArrayList<>();
        for (NamedXContentProvider service : ServiceLoader.load(NamedXContentProvider.class)) {
            entries.addAll(service.getNamedXContentParsers());
        }
        return entries;
    }
}<|MERGE_RESOLUTION|>--- conflicted
+++ resolved
@@ -218,10 +218,7 @@
     private final LicenseClient licenseClient = new LicenseClient(this);
     private final MigrationClient migrationClient = new MigrationClient(this);
     private final MachineLearningClient machineLearningClient = new MachineLearningClient(this);
-<<<<<<< HEAD
-=======
     private final SecurityClient securityClient = new SecurityClient(this);
->>>>>>> 4190a9f1
     private final RollupClient rollupClient = new RollupClient(this);
 
     /**
@@ -395,16 +392,6 @@
     }
 
     /**
-<<<<<<< HEAD
-     * Provides methods for accessing the Elastic Licensed Rollup APIs that
-     * are shipped with the default distribution of Elasticsearch. All of
-     * these APIs will 404 if run against the OSS distribution of Elasticsearch.
-     * <p>
-     * See the <a href="https://www.elastic.co/guide/en/elasticsearch/reference/current/rollup-apis.html">
-     * Watcher APIs on elastic.co</a> for more information.
-     */
-    public RollupClient rollup() { return rollupClient; }
-=======
      * Provides methods for accessing the Elastic Licensed Security APIs that
      * are shipped with the Elastic Stack distribution of Elasticsearch. All of
      * these APIs will 404 if run against the OSS distribution of Elasticsearch.
@@ -417,7 +404,6 @@
     public SecurityClient security() {
         return securityClient;
     }
->>>>>>> 4190a9f1
 
     /**
      * Executes a bulk request using the Bulk API.
