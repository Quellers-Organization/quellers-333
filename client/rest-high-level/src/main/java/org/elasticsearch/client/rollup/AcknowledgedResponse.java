--- conflicted
+++ resolved
@@ -35,11 +35,9 @@
 
     protected static final String PARSE_FIELD_NAME = "acknowledged";
     private final boolean acknowledged;
-    private final String field;
 
-    public AcknowledgedResponse(final boolean acknowledged, final String field) {
+    public AcknowledgedResponse(final boolean acknowledged) {
         this.acknowledged = acknowledged;
-        this.field = field;
     }
 
     public boolean isAcknowledged() {
@@ -73,11 +71,7 @@
     public XContentBuilder toXContent(XContentBuilder builder, ToXContent.Params params) throws IOException {
         builder.startObject();
         {
-<<<<<<< HEAD
-            builder.field(field, isAcknowledged());
-=======
             builder.field(getFieldName(), isAcknowledged());
->>>>>>> 389910f1
         }
         builder.endObject();
         return builder;
