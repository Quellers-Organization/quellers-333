--- conflicted
+++ resolved
@@ -107,12 +107,9 @@
 import org.elasticsearch.index.VersionType;
 import org.elasticsearch.index.rankeval.RankEvalRequest;
 import org.elasticsearch.protocol.xpack.XPackInfoRequest;
-<<<<<<< HEAD
 import org.elasticsearch.protocol.xpack.license.DeleteLicenseRequest;
-=======
 import org.elasticsearch.protocol.xpack.license.GetLicenseRequest;
 import org.elasticsearch.protocol.xpack.license.PutLicenseRequest;
->>>>>>> e641fccf
 import org.elasticsearch.protocol.xpack.watcher.DeleteWatchRequest;
 import org.elasticsearch.protocol.xpack.watcher.PutWatchRequest;
 import org.elasticsearch.protocol.xpack.XPackUsageRequest;
@@ -1174,14 +1171,6 @@
         return request;
     }
 
-<<<<<<< HEAD
-    static Request deleteLicense(DeleteLicenseRequest deleteLicenseRequest) {
-        Request request = new Request(HttpDelete.METHOD_NAME, "/_xpack/license");
-        Params parameters = new Params(request);
-        parameters.withTimeout(deleteLicenseRequest.timeout());
-        parameters.withMasterTimeout(deleteLicenseRequest.masterNodeTimeout());
-=======
-
     static Request getLicense(GetLicenseRequest getLicenseRequest) {
         String endpoint = new EndpointBuilder()
             .addPathPartAsIs("_xpack")
@@ -1190,7 +1179,14 @@
         Request request = new Request(HttpGet.METHOD_NAME, endpoint);
         Params parameters = new Params(request);
         parameters.withLocal(getLicenseRequest.local());
->>>>>>> e641fccf
+        return request;
+    }
+
+    static Request deleteLicense(DeleteLicenseRequest deleteLicenseRequest) {
+        Request request = new Request(HttpDelete.METHOD_NAME, "/_xpack/license");
+        Params parameters = new Params(request);
+        parameters.withTimeout(deleteLicenseRequest.timeout());
+        parameters.withMasterTimeout(deleteLicenseRequest.masterNodeTimeout());
         return request;
     }
 
