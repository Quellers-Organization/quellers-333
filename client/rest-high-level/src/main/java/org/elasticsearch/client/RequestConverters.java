/*
 * Licensed to Elasticsearch under one or more contributor
 * license agreements. See the NOTICE file distributed with
 * this work for additional information regarding copyright
 * ownership. Elasticsearch licenses this file to you under
 * the Apache License, Version 2.0 (the "License"); you may
 * not use this file except in compliance with the License.
 * You may obtain a copy of the License at
 *
 *    http://www.apache.org/licenses/LICENSE-2.0
 *
 * Unless required by applicable law or agreed to in writing,
 * software distributed under the License is distributed on an
 * "AS IS" BASIS, WITHOUT WARRANTIES OR CONDITIONS OF ANY
 * KIND, either express or implied.  See the License for the
 * specific language governing permissions and limitations
 * under the License.
 */

package org.elasticsearch.client;

import org.apache.http.HttpEntity;
import org.apache.http.client.methods.HttpDelete;
import org.apache.http.client.methods.HttpGet;
import org.apache.http.client.methods.HttpHead;
import org.apache.http.client.methods.HttpPost;
import org.apache.http.client.methods.HttpPut;
import org.apache.http.entity.ByteArrayEntity;
import org.apache.http.entity.ContentType;
import org.apache.lucene.util.BytesRef;
import org.elasticsearch.action.DocWriteRequest;
import org.elasticsearch.action.admin.cluster.health.ClusterHealthRequest;
import org.elasticsearch.action.admin.cluster.node.tasks.cancel.CancelTasksRequest;
import org.elasticsearch.action.admin.cluster.node.tasks.list.ListTasksRequest;
import org.elasticsearch.action.admin.cluster.repositories.delete.DeleteRepositoryRequest;
import org.elasticsearch.action.admin.cluster.repositories.get.GetRepositoriesRequest;
import org.elasticsearch.action.admin.cluster.repositories.put.PutRepositoryRequest;
import org.elasticsearch.action.admin.cluster.repositories.verify.VerifyRepositoryRequest;
import org.elasticsearch.action.admin.cluster.settings.ClusterGetSettingsRequest;
import org.elasticsearch.action.admin.cluster.settings.ClusterUpdateSettingsRequest;
import org.elasticsearch.action.admin.cluster.snapshots.create.CreateSnapshotRequest;
import org.elasticsearch.action.admin.cluster.snapshots.get.GetSnapshotsRequest;
import org.elasticsearch.action.admin.cluster.snapshots.restore.RestoreSnapshotRequest;
import org.elasticsearch.action.admin.cluster.storedscripts.DeleteStoredScriptRequest;
import org.elasticsearch.action.admin.cluster.storedscripts.GetStoredScriptRequest;
import org.elasticsearch.action.admin.cluster.snapshots.delete.DeleteSnapshotRequest;
import org.elasticsearch.action.admin.cluster.snapshots.status.SnapshotsStatusRequest;
import org.elasticsearch.action.admin.indices.alias.IndicesAliasesRequest;
import org.elasticsearch.action.admin.indices.alias.get.GetAliasesRequest;
import org.elasticsearch.action.admin.indices.analyze.AnalyzeRequest;
import org.elasticsearch.action.admin.indices.cache.clear.ClearIndicesCacheRequest;
import org.elasticsearch.action.admin.indices.close.CloseIndexRequest;
import org.elasticsearch.action.admin.indices.create.CreateIndexRequest;
import org.elasticsearch.action.admin.indices.delete.DeleteIndexRequest;
import org.elasticsearch.action.admin.indices.flush.FlushRequest;
import org.elasticsearch.action.admin.indices.flush.SyncedFlushRequest;
import org.elasticsearch.action.admin.indices.forcemerge.ForceMergeRequest;
import org.elasticsearch.action.admin.indices.get.GetIndexRequest;
import org.elasticsearch.action.admin.indices.mapping.get.GetFieldMappingsRequest;
import org.elasticsearch.action.admin.indices.mapping.get.GetMappingsRequest;
import org.elasticsearch.action.admin.indices.mapping.put.PutMappingRequest;
import org.elasticsearch.action.admin.indices.open.OpenIndexRequest;
import org.elasticsearch.action.admin.indices.refresh.RefreshRequest;
import org.elasticsearch.action.admin.indices.rollover.RolloverRequest;
import org.elasticsearch.action.admin.indices.settings.get.GetSettingsRequest;
import org.elasticsearch.action.admin.indices.settings.put.UpdateSettingsRequest;
import org.elasticsearch.action.admin.indices.shrink.ResizeRequest;
import org.elasticsearch.action.admin.indices.shrink.ResizeType;
import org.elasticsearch.action.admin.indices.template.get.GetIndexTemplatesRequest;
import org.elasticsearch.action.admin.indices.template.put.PutIndexTemplateRequest;
import org.elasticsearch.action.admin.indices.validate.query.ValidateQueryRequest;
import org.elasticsearch.action.bulk.BulkRequest;
import org.elasticsearch.action.delete.DeleteRequest;
import org.elasticsearch.action.explain.ExplainRequest;
import org.elasticsearch.action.fieldcaps.FieldCapabilitiesRequest;
import org.elasticsearch.action.get.GetRequest;
import org.elasticsearch.action.get.MultiGetRequest;
import org.elasticsearch.action.index.IndexRequest;
import org.elasticsearch.action.ingest.DeletePipelineRequest;
import org.elasticsearch.action.ingest.GetPipelineRequest;
import org.elasticsearch.action.ingest.SimulatePipelineRequest;
import org.elasticsearch.action.ingest.PutPipelineRequest;
import org.elasticsearch.action.search.ClearScrollRequest;
import org.elasticsearch.action.search.MultiSearchRequest;
import org.elasticsearch.action.search.SearchRequest;
import org.elasticsearch.action.search.SearchScrollRequest;
import org.elasticsearch.action.support.ActiveShardCount;
import org.elasticsearch.action.support.IndicesOptions;
import org.elasticsearch.action.support.WriteRequest;
import org.elasticsearch.action.update.UpdateRequest;
import org.elasticsearch.cluster.health.ClusterHealthStatus;
import org.elasticsearch.common.Nullable;
import org.elasticsearch.common.Priority;
import org.elasticsearch.common.Strings;
import org.elasticsearch.common.SuppressForbidden;
import org.elasticsearch.common.bytes.BytesReference;
import org.elasticsearch.common.lucene.uid.Versions;
import org.elasticsearch.common.unit.TimeValue;
import org.elasticsearch.common.xcontent.LoggingDeprecationHandler;
import org.elasticsearch.common.xcontent.NamedXContentRegistry;
import org.elasticsearch.common.xcontent.ToXContent;
import org.elasticsearch.common.xcontent.XContent;
import org.elasticsearch.common.xcontent.XContentBuilder;
import org.elasticsearch.common.xcontent.XContentHelper;
import org.elasticsearch.common.xcontent.XContentParser;
import org.elasticsearch.common.xcontent.XContentType;
import org.elasticsearch.index.VersionType;
import org.elasticsearch.index.rankeval.RankEvalRequest;
import org.elasticsearch.protocol.xpack.XPackInfoRequest;
import org.elasticsearch.protocol.xpack.watcher.PutWatchRequest;
import org.elasticsearch.protocol.xpack.XPackUsageRequest;
<<<<<<< HEAD
import org.elasticsearch.protocol.xpack.security.PutUserRequest;
=======
import org.elasticsearch.protocol.xpack.license.PutLicenseRequest;
>>>>>>> a2547168
import org.elasticsearch.rest.action.search.RestSearchAction;
import org.elasticsearch.script.mustache.MultiSearchTemplateRequest;
import org.elasticsearch.script.mustache.SearchTemplateRequest;
import org.elasticsearch.search.fetch.subphase.FetchSourceContext;
import org.elasticsearch.tasks.TaskId;

import java.io.ByteArrayOutputStream;
import java.io.IOException;
import java.net.URI;
import java.net.URISyntaxException;
import java.nio.charset.Charset;
import java.util.EnumSet;
import java.util.Locale;
import java.util.StringJoiner;
import java.util.stream.Collectors;

final class RequestConverters {
    static final XContentType REQUEST_BODY_CONTENT_TYPE = XContentType.JSON;

    private RequestConverters() {
        // Contains only status utility methods
    }

    static Request cancelTasks(CancelTasksRequest cancelTasksRequest) {
        Request request = new Request(HttpPost.METHOD_NAME, "/_tasks/_cancel");
        Params params = new Params(request);
        params.withTimeout(cancelTasksRequest.getTimeout())
            .withTaskId(cancelTasksRequest.getTaskId())
            .withNodes(cancelTasksRequest.getNodes())
            .withParentTaskId(cancelTasksRequest.getParentTaskId())
            .withActions(cancelTasksRequest.getActions());
        return request;
    }

    static Request delete(DeleteRequest deleteRequest) {
        String endpoint = endpoint(deleteRequest.index(), deleteRequest.type(), deleteRequest.id());
        Request request = new Request(HttpDelete.METHOD_NAME, endpoint);

        Params parameters = new Params(request);
        parameters.withRouting(deleteRequest.routing());
        parameters.withTimeout(deleteRequest.timeout());
        parameters.withVersion(deleteRequest.version());
        parameters.withVersionType(deleteRequest.versionType());
        parameters.withRefreshPolicy(deleteRequest.getRefreshPolicy());
        parameters.withWaitForActiveShards(deleteRequest.waitForActiveShards());
        return request;
    }

    static Request deleteIndex(DeleteIndexRequest deleteIndexRequest) {
        String endpoint = endpoint(deleteIndexRequest.indices());
        Request request = new Request(HttpDelete.METHOD_NAME, endpoint);

        Params parameters = new Params(request);
        parameters.withTimeout(deleteIndexRequest.timeout());
        parameters.withMasterTimeout(deleteIndexRequest.masterNodeTimeout());
        parameters.withIndicesOptions(deleteIndexRequest.indicesOptions());
        return request;
    }

    static Request openIndex(OpenIndexRequest openIndexRequest) {
        String endpoint = endpoint(openIndexRequest.indices(), "_open");
        Request request = new Request(HttpPost.METHOD_NAME, endpoint);

        Params parameters = new Params(request);
        parameters.withTimeout(openIndexRequest.timeout());
        parameters.withMasterTimeout(openIndexRequest.masterNodeTimeout());
        parameters.withWaitForActiveShards(openIndexRequest.waitForActiveShards());
        parameters.withIndicesOptions(openIndexRequest.indicesOptions());
        return request;
    }

    static Request closeIndex(CloseIndexRequest closeIndexRequest) {
        String endpoint = endpoint(closeIndexRequest.indices(), "_close");
        Request request = new Request(HttpPost.METHOD_NAME, endpoint);

        Params parameters = new Params(request);
        parameters.withTimeout(closeIndexRequest.timeout());
        parameters.withMasterTimeout(closeIndexRequest.masterNodeTimeout());
        parameters.withIndicesOptions(closeIndexRequest.indicesOptions());
        return request;
    }

    static Request createIndex(CreateIndexRequest createIndexRequest) throws IOException {
        String endpoint = endpoint(createIndexRequest.indices());
        Request request = new Request(HttpPut.METHOD_NAME, endpoint);

        Params parameters = new Params(request);
        parameters.withTimeout(createIndexRequest.timeout());
        parameters.withMasterTimeout(createIndexRequest.masterNodeTimeout());
        parameters.withWaitForActiveShards(createIndexRequest.waitForActiveShards());

        request.setEntity(createEntity(createIndexRequest, REQUEST_BODY_CONTENT_TYPE));
        return request;
    }

    static Request updateAliases(IndicesAliasesRequest indicesAliasesRequest) throws IOException {
        Request request = new Request(HttpPost.METHOD_NAME, "/_aliases");

        Params parameters = new Params(request);
        parameters.withTimeout(indicesAliasesRequest.timeout());
        parameters.withMasterTimeout(indicesAliasesRequest.masterNodeTimeout());

        request.setEntity(createEntity(indicesAliasesRequest, REQUEST_BODY_CONTENT_TYPE));
        return request;
    }

    static Request putMapping(PutMappingRequest putMappingRequest) throws IOException {
        // The concreteIndex is an internal concept, not applicable to requests made over the REST API.
        if (putMappingRequest.getConcreteIndex() != null) {
            throw new IllegalArgumentException("concreteIndex cannot be set on PutMapping requests made over the REST API");
        }

        Request request = new Request(HttpPut.METHOD_NAME, endpoint(putMappingRequest.indices(), "_mapping", putMappingRequest.type()));

        Params parameters = new Params(request);
        parameters.withTimeout(putMappingRequest.timeout());
        parameters.withMasterTimeout(putMappingRequest.masterNodeTimeout());

        request.setEntity(createEntity(putMappingRequest, REQUEST_BODY_CONTENT_TYPE));
        return request;
    }

    static Request getMappings(GetMappingsRequest getMappingsRequest) throws IOException {
        String[] indices = getMappingsRequest.indices() == null ? Strings.EMPTY_ARRAY : getMappingsRequest.indices();
        String[] types = getMappingsRequest.types() == null ? Strings.EMPTY_ARRAY : getMappingsRequest.types();

        Request request = new Request(HttpGet.METHOD_NAME, endpoint(indices, "_mapping", types));

        Params parameters = new Params(request);
        parameters.withMasterTimeout(getMappingsRequest.masterNodeTimeout());
        parameters.withIndicesOptions(getMappingsRequest.indicesOptions());
        parameters.withLocal(getMappingsRequest.local());
        return request;
    }

    static Request getFieldMapping(GetFieldMappingsRequest getFieldMappingsRequest) throws IOException {
        String[] indices = getFieldMappingsRequest.indices() == null ? Strings.EMPTY_ARRAY : getFieldMappingsRequest.indices();
        String[] types = getFieldMappingsRequest.types() == null ? Strings.EMPTY_ARRAY : getFieldMappingsRequest.types();
        String[] fields = getFieldMappingsRequest.fields() == null ? Strings.EMPTY_ARRAY : getFieldMappingsRequest.fields();

        String endpoint = new EndpointBuilder().addCommaSeparatedPathParts(indices)
            .addPathPartAsIs("_mapping").addCommaSeparatedPathParts(types)
            .addPathPartAsIs("field").addCommaSeparatedPathParts(fields)
            .build();

        Request request = new Request(HttpGet.METHOD_NAME, endpoint);

        Params parameters = new Params(request);
        parameters.withIndicesOptions(getFieldMappingsRequest.indicesOptions());
        parameters.withIncludeDefaults(getFieldMappingsRequest.includeDefaults());
        parameters.withLocal(getFieldMappingsRequest.local());
        return request;
    }

    static Request refresh(RefreshRequest refreshRequest) {
        String[] indices = refreshRequest.indices() == null ? Strings.EMPTY_ARRAY : refreshRequest.indices();
        Request request = new Request(HttpPost.METHOD_NAME, endpoint(indices, "_refresh"));

        Params parameters = new Params(request);
        parameters.withIndicesOptions(refreshRequest.indicesOptions());
        return request;
    }

    static Request flush(FlushRequest flushRequest) {
        String[] indices = flushRequest.indices() == null ? Strings.EMPTY_ARRAY : flushRequest.indices();
        Request request = new Request(HttpPost.METHOD_NAME, endpoint(indices, "_flush"));

        Params parameters = new Params(request);
        parameters.withIndicesOptions(flushRequest.indicesOptions());
        parameters.putParam("wait_if_ongoing", Boolean.toString(flushRequest.waitIfOngoing()));
        parameters.putParam("force", Boolean.toString(flushRequest.force()));
        return request;
    }

    static Request flushSynced(SyncedFlushRequest syncedFlushRequest) {
        String[] indices = syncedFlushRequest.indices() == null ? Strings.EMPTY_ARRAY : syncedFlushRequest.indices();
        Request request = new Request(HttpPost.METHOD_NAME, endpoint(indices, "_flush/synced"));
        Params parameters = new Params(request);
        parameters.withIndicesOptions(syncedFlushRequest.indicesOptions());
        return request;
    }

    static Request forceMerge(ForceMergeRequest forceMergeRequest) {
        String[] indices = forceMergeRequest.indices() == null ? Strings.EMPTY_ARRAY : forceMergeRequest.indices();
        Request request = new Request(HttpPost.METHOD_NAME, endpoint(indices, "_forcemerge"));

        Params parameters = new Params(request);
        parameters.withIndicesOptions(forceMergeRequest.indicesOptions());
        parameters.putParam("max_num_segments", Integer.toString(forceMergeRequest.maxNumSegments()));
        parameters.putParam("only_expunge_deletes", Boolean.toString(forceMergeRequest.onlyExpungeDeletes()));
        parameters.putParam("flush", Boolean.toString(forceMergeRequest.flush()));
        return request;
    }

    static Request clearCache(ClearIndicesCacheRequest clearIndicesCacheRequest) {
        String[] indices = clearIndicesCacheRequest.indices() == null ? Strings.EMPTY_ARRAY :clearIndicesCacheRequest.indices();
        Request request = new Request(HttpPost.METHOD_NAME, endpoint(indices, "_cache/clear"));

        Params parameters = new Params(request);
        parameters.withIndicesOptions(clearIndicesCacheRequest.indicesOptions());
        parameters.putParam("query", Boolean.toString(clearIndicesCacheRequest.queryCache()));
        parameters.putParam("fielddata", Boolean.toString(clearIndicesCacheRequest.fieldDataCache()));
        parameters.putParam("request", Boolean.toString(clearIndicesCacheRequest.requestCache()));
        parameters.putParam("fields", String.join(",", clearIndicesCacheRequest.fields()));
        return request;
    }

    static Request info() {
        return new Request(HttpGet.METHOD_NAME, "/");
    }

    static Request bulk(BulkRequest bulkRequest) throws IOException {
        Request request = new Request(HttpPost.METHOD_NAME, "/_bulk");

        Params parameters = new Params(request);
        parameters.withTimeout(bulkRequest.timeout());
        parameters.withRefreshPolicy(bulkRequest.getRefreshPolicy());

        // Bulk API only supports newline delimited JSON or Smile. Before executing
        // the bulk, we need to check that all requests have the same content-type
        // and this content-type is supported by the Bulk API.
        XContentType bulkContentType = null;
        for (int i = 0; i < bulkRequest.numberOfActions(); i++) {
            DocWriteRequest<?> action = bulkRequest.requests().get(i);

            DocWriteRequest.OpType opType = action.opType();
            if (opType == DocWriteRequest.OpType.INDEX || opType == DocWriteRequest.OpType.CREATE) {
                bulkContentType = enforceSameContentType((IndexRequest) action, bulkContentType);

            } else if (opType == DocWriteRequest.OpType.UPDATE) {
                UpdateRequest updateRequest = (UpdateRequest) action;
                if (updateRequest.doc() != null) {
                    bulkContentType = enforceSameContentType(updateRequest.doc(), bulkContentType);
                }
                if (updateRequest.upsertRequest() != null) {
                    bulkContentType = enforceSameContentType(updateRequest.upsertRequest(), bulkContentType);
                }
            }
        }

        if (bulkContentType == null) {
            bulkContentType = XContentType.JSON;
        }

        final byte separator = bulkContentType.xContent().streamSeparator();
        final ContentType requestContentType = createContentType(bulkContentType);

        ByteArrayOutputStream content = new ByteArrayOutputStream();
        for (DocWriteRequest<?> action : bulkRequest.requests()) {
            DocWriteRequest.OpType opType = action.opType();

            try (XContentBuilder metadata = XContentBuilder.builder(bulkContentType.xContent())) {
                metadata.startObject();
                {
                    metadata.startObject(opType.getLowercase());
                    if (Strings.hasLength(action.index())) {
                        metadata.field("_index", action.index());
                    }
                    if (Strings.hasLength(action.type())) {
                        metadata.field("_type", action.type());
                    }
                    if (Strings.hasLength(action.id())) {
                        metadata.field("_id", action.id());
                    }
                    if (Strings.hasLength(action.routing())) {
                        metadata.field("routing", action.routing());
                    }
                    if (action.version() != Versions.MATCH_ANY) {
                        metadata.field("version", action.version());
                    }

                    VersionType versionType = action.versionType();
                    if (versionType != VersionType.INTERNAL) {
                        if (versionType == VersionType.EXTERNAL) {
                            metadata.field("version_type", "external");
                        } else if (versionType == VersionType.EXTERNAL_GTE) {
                            metadata.field("version_type", "external_gte");
                        } else if (versionType == VersionType.FORCE) {
                            metadata.field("version_type", "force");
                        }
                    }

                    if (opType == DocWriteRequest.OpType.INDEX || opType == DocWriteRequest.OpType.CREATE) {
                        IndexRequest indexRequest = (IndexRequest) action;
                        if (Strings.hasLength(indexRequest.getPipeline())) {
                            metadata.field("pipeline", indexRequest.getPipeline());
                        }
                    } else if (opType == DocWriteRequest.OpType.UPDATE) {
                        UpdateRequest updateRequest = (UpdateRequest) action;
                        if (updateRequest.retryOnConflict() > 0) {
                            metadata.field("retry_on_conflict", updateRequest.retryOnConflict());
                        }
                        if (updateRequest.fetchSource() != null) {
                            metadata.field("_source", updateRequest.fetchSource());
                        }
                    }
                    metadata.endObject();
                }
                metadata.endObject();

                BytesRef metadataSource = BytesReference.bytes(metadata).toBytesRef();
                content.write(metadataSource.bytes, metadataSource.offset, metadataSource.length);
                content.write(separator);
            }

            BytesRef source = null;
            if (opType == DocWriteRequest.OpType.INDEX || opType == DocWriteRequest.OpType.CREATE) {
                IndexRequest indexRequest = (IndexRequest) action;
                BytesReference indexSource = indexRequest.source();
                XContentType indexXContentType = indexRequest.getContentType();

                try (XContentParser parser = XContentHelper.createParser(NamedXContentRegistry.EMPTY,
                    LoggingDeprecationHandler.INSTANCE, indexSource, indexXContentType)) {
                    try (XContentBuilder builder = XContentBuilder.builder(bulkContentType.xContent())) {
                        builder.copyCurrentStructure(parser);
                        source = BytesReference.bytes(builder).toBytesRef();
                    }
                }
            } else if (opType == DocWriteRequest.OpType.UPDATE) {
                source = XContentHelper.toXContent((UpdateRequest) action, bulkContentType, false).toBytesRef();
            }

            if (source != null) {
                content.write(source.bytes, source.offset, source.length);
                content.write(separator);
            }
        }
        request.setEntity(new ByteArrayEntity(content.toByteArray(), 0, content.size(), requestContentType));
        return request;
    }

    static Request exists(GetRequest getRequest) {
        return getStyleRequest(HttpHead.METHOD_NAME, getRequest);
    }

    static Request get(GetRequest getRequest) {
        return getStyleRequest(HttpGet.METHOD_NAME, getRequest);
    }

    private static Request getStyleRequest(String method, GetRequest getRequest) {
        Request request = new Request(method, endpoint(getRequest.index(), getRequest.type(), getRequest.id()));

        Params parameters = new Params(request);
        parameters.withPreference(getRequest.preference());
        parameters.withRouting(getRequest.routing());
        parameters.withRefresh(getRequest.refresh());
        parameters.withRealtime(getRequest.realtime());
        parameters.withStoredFields(getRequest.storedFields());
        parameters.withVersion(getRequest.version());
        parameters.withVersionType(getRequest.versionType());
        parameters.withFetchSourceContext(getRequest.fetchSourceContext());

        return request;
    }

    static Request multiGet(MultiGetRequest multiGetRequest) throws IOException {
        Request request = new Request(HttpPost.METHOD_NAME, "/_mget");

        Params parameters = new Params(request);
        parameters.withPreference(multiGetRequest.preference());
        parameters.withRealtime(multiGetRequest.realtime());
        parameters.withRefresh(multiGetRequest.refresh());

        request.setEntity(createEntity(multiGetRequest, REQUEST_BODY_CONTENT_TYPE));
        return request;
    }

    static Request index(IndexRequest indexRequest) {
        String method = Strings.hasLength(indexRequest.id()) ? HttpPut.METHOD_NAME : HttpPost.METHOD_NAME;
        boolean isCreate = (indexRequest.opType() == DocWriteRequest.OpType.CREATE);
        String endpoint = endpoint(indexRequest.index(), indexRequest.type(), indexRequest.id(), isCreate ? "_create" : null);
        Request request = new Request(method, endpoint);

        Params parameters = new Params(request);
        parameters.withRouting(indexRequest.routing());
        parameters.withTimeout(indexRequest.timeout());
        parameters.withVersion(indexRequest.version());
        parameters.withVersionType(indexRequest.versionType());
        parameters.withPipeline(indexRequest.getPipeline());
        parameters.withRefreshPolicy(indexRequest.getRefreshPolicy());
        parameters.withWaitForActiveShards(indexRequest.waitForActiveShards());

        BytesRef source = indexRequest.source().toBytesRef();
        ContentType contentType = createContentType(indexRequest.getContentType());
        request.setEntity(new ByteArrayEntity(source.bytes, source.offset, source.length, contentType));
        return request;
    }

    static Request ping() {
        return new Request(HttpHead.METHOD_NAME, "/");
    }

    static Request update(UpdateRequest updateRequest) throws IOException {
        String endpoint = endpoint(updateRequest.index(), updateRequest.type(), updateRequest.id(), "_update");
        Request request = new Request(HttpPost.METHOD_NAME, endpoint);

        Params parameters = new Params(request);
        parameters.withRouting(updateRequest.routing());
        parameters.withTimeout(updateRequest.timeout());
        parameters.withRefreshPolicy(updateRequest.getRefreshPolicy());
        parameters.withWaitForActiveShards(updateRequest.waitForActiveShards());
        parameters.withDocAsUpsert(updateRequest.docAsUpsert());
        parameters.withFetchSourceContext(updateRequest.fetchSource());
        parameters.withRetryOnConflict(updateRequest.retryOnConflict());
        parameters.withVersion(updateRequest.version());
        parameters.withVersionType(updateRequest.versionType());

        // The Java API allows update requests with different content types
        // set for the partial document and the upsert document. This client
        // only accepts update requests that have the same content types set
        // for both doc and upsert.
        XContentType xContentType = null;
        if (updateRequest.doc() != null) {
            xContentType = updateRequest.doc().getContentType();
        }
        if (updateRequest.upsertRequest() != null) {
            XContentType upsertContentType = updateRequest.upsertRequest().getContentType();
            if ((xContentType != null) && (xContentType != upsertContentType)) {
                throw new IllegalStateException("Update request cannot have different content types for doc [" + xContentType + "]" +
                        " and upsert [" + upsertContentType + "] documents");
            } else {
                xContentType = upsertContentType;
            }
        }
        if (xContentType == null) {
            xContentType = Requests.INDEX_CONTENT_TYPE;
        }
        request.setEntity(createEntity(updateRequest, xContentType));
        return request;
    }

    static Request search(SearchRequest searchRequest) throws IOException {
        Request request = new Request(HttpPost.METHOD_NAME, endpoint(searchRequest.indices(), searchRequest.types(), "_search"));

        Params params = new Params(request);
        addSearchRequestParams(params, searchRequest);

        if (searchRequest.source() != null) {
            request.setEntity(createEntity(searchRequest.source(), REQUEST_BODY_CONTENT_TYPE));
        }
        return request;
    }

    private static void addSearchRequestParams(Params params, SearchRequest searchRequest) {
        params.putParam(RestSearchAction.TYPED_KEYS_PARAM, "true");
        params.withRouting(searchRequest.routing());
        params.withPreference(searchRequest.preference());
        params.withIndicesOptions(searchRequest.indicesOptions());
        params.putParam("search_type", searchRequest.searchType().name().toLowerCase(Locale.ROOT));
        if (searchRequest.requestCache() != null) {
            params.putParam("request_cache", Boolean.toString(searchRequest.requestCache()));
        }
        if (searchRequest.allowPartialSearchResults() != null) {
            params.putParam("allow_partial_search_results", Boolean.toString(searchRequest.allowPartialSearchResults()));
        }
        params.putParam("batched_reduce_size", Integer.toString(searchRequest.getBatchedReduceSize()));
        if (searchRequest.scroll() != null) {
            params.putParam("scroll", searchRequest.scroll().keepAlive());
        }
    }

    static Request searchScroll(SearchScrollRequest searchScrollRequest) throws IOException {
        Request request = new Request(HttpPost.METHOD_NAME, "/_search/scroll");
        request.setEntity(createEntity(searchScrollRequest, REQUEST_BODY_CONTENT_TYPE));
        return request;
    }

    static Request clearScroll(ClearScrollRequest clearScrollRequest) throws IOException {
        Request request = new Request(HttpDelete.METHOD_NAME, "/_search/scroll");
        request.setEntity(createEntity(clearScrollRequest, REQUEST_BODY_CONTENT_TYPE));
        return request;
    }

    static Request multiSearch(MultiSearchRequest multiSearchRequest) throws IOException {
        Request request = new Request(HttpPost.METHOD_NAME, "/_msearch");

        Params params = new Params(request);
        params.putParam(RestSearchAction.TYPED_KEYS_PARAM, "true");
        if (multiSearchRequest.maxConcurrentSearchRequests() != MultiSearchRequest.MAX_CONCURRENT_SEARCH_REQUESTS_DEFAULT) {
            params.putParam("max_concurrent_searches", Integer.toString(multiSearchRequest.maxConcurrentSearchRequests()));
        }

        XContent xContent = REQUEST_BODY_CONTENT_TYPE.xContent();
        byte[] source = MultiSearchRequest.writeMultiLineFormat(multiSearchRequest, xContent);
        request.setEntity(new ByteArrayEntity(source, createContentType(xContent.type())));
        return request;
    }

    static Request searchTemplate(SearchTemplateRequest searchTemplateRequest) throws IOException {
        Request request;

        if (searchTemplateRequest.isSimulate()) {
            request = new Request(HttpGet.METHOD_NAME, "_render/template");
        } else {
            SearchRequest searchRequest = searchTemplateRequest.getRequest();
            String endpoint = endpoint(searchRequest.indices(), searchRequest.types(), "_search/template");
            request = new Request(HttpGet.METHOD_NAME, endpoint);

            Params params = new Params(request);
            addSearchRequestParams(params, searchRequest);
        }

        request.setEntity(createEntity(searchTemplateRequest, REQUEST_BODY_CONTENT_TYPE));
        return request;
    }

    static Request multiSearchTemplate(MultiSearchTemplateRequest multiSearchTemplateRequest) throws IOException {
        Request request = new Request(HttpPost.METHOD_NAME, "/_msearch/template");

        Params params = new Params(request);
        params.putParam(RestSearchAction.TYPED_KEYS_PARAM, "true");
        if (multiSearchTemplateRequest.maxConcurrentSearchRequests() != MultiSearchRequest.MAX_CONCURRENT_SEARCH_REQUESTS_DEFAULT) {
            params.putParam("max_concurrent_searches", Integer.toString(multiSearchTemplateRequest.maxConcurrentSearchRequests()));
        }

        XContent xContent = REQUEST_BODY_CONTENT_TYPE.xContent();
        byte[] source = MultiSearchTemplateRequest.writeMultiLineFormat(multiSearchTemplateRequest, xContent);
        request.setEntity(new ByteArrayEntity(source, createContentType(xContent.type())));
        return request;
    }

    static Request existsAlias(GetAliasesRequest getAliasesRequest) {
        if ((getAliasesRequest.indices() == null || getAliasesRequest.indices().length == 0) &&
                (getAliasesRequest.aliases() == null || getAliasesRequest.aliases().length == 0)) {
            throw new IllegalArgumentException("existsAlias requires at least an alias or an index");
        }
        String[] indices = getAliasesRequest.indices() == null ? Strings.EMPTY_ARRAY : getAliasesRequest.indices();
        String[] aliases = getAliasesRequest.aliases() == null ? Strings.EMPTY_ARRAY : getAliasesRequest.aliases();

        Request request = new Request(HttpHead.METHOD_NAME, endpoint(indices, "_alias", aliases));

        Params params = new Params(request);
        params.withIndicesOptions(getAliasesRequest.indicesOptions());
        params.withLocal(getAliasesRequest.local());
        return request;
    }

    static Request explain(ExplainRequest explainRequest) throws IOException {
        Request request = new Request(HttpGet.METHOD_NAME,
            endpoint(explainRequest.index(), explainRequest.type(), explainRequest.id(), "_explain"));

        Params params = new Params(request);
        params.withStoredFields(explainRequest.storedFields());
        params.withFetchSourceContext(explainRequest.fetchSourceContext());
        params.withRouting(explainRequest.routing());
        params.withPreference(explainRequest.preference());
        request.setEntity(createEntity(explainRequest, REQUEST_BODY_CONTENT_TYPE));
        return request;
    }

    static Request fieldCaps(FieldCapabilitiesRequest fieldCapabilitiesRequest) {
        Request request = new Request(HttpGet.METHOD_NAME, endpoint(fieldCapabilitiesRequest.indices(), "_field_caps"));

        Params params = new Params(request);
        params.withFields(fieldCapabilitiesRequest.fields());
        params.withIndicesOptions(fieldCapabilitiesRequest.indicesOptions());
        return request;
    }

    static Request rankEval(RankEvalRequest rankEvalRequest) throws IOException {
        Request request = new Request(HttpGet.METHOD_NAME, endpoint(rankEvalRequest.indices(), Strings.EMPTY_ARRAY, "_rank_eval"));

        Params params = new Params(request);
        params.withIndicesOptions(rankEvalRequest.indicesOptions());

        request.setEntity(createEntity(rankEvalRequest.getRankEvalSpec(), REQUEST_BODY_CONTENT_TYPE));
        return request;
    }

    static Request split(ResizeRequest resizeRequest) throws IOException {
        if (resizeRequest.getResizeType() != ResizeType.SPLIT) {
            throw new IllegalArgumentException("Wrong resize type [" + resizeRequest.getResizeType() + "] for indices split request");
        }
        return resize(resizeRequest);
    }

    static Request shrink(ResizeRequest resizeRequest) throws IOException {
        if (resizeRequest.getResizeType() != ResizeType.SHRINK) {
            throw new IllegalArgumentException("Wrong resize type [" + resizeRequest.getResizeType() + "] for indices shrink request");
        }
        return resize(resizeRequest);
    }

    private static Request resize(ResizeRequest resizeRequest) throws IOException {
        String endpoint = new EndpointBuilder().addPathPart(resizeRequest.getSourceIndex())
                .addPathPartAsIs("_" + resizeRequest.getResizeType().name().toLowerCase(Locale.ROOT))
                .addPathPart(resizeRequest.getTargetIndexRequest().index()).build();
        Request request = new Request(HttpPut.METHOD_NAME, endpoint);

        Params params = new Params(request);
        params.withTimeout(resizeRequest.timeout());
        params.withMasterTimeout(resizeRequest.masterNodeTimeout());
        params.withWaitForActiveShards(resizeRequest.getTargetIndexRequest().waitForActiveShards());

        request.setEntity(createEntity(resizeRequest, REQUEST_BODY_CONTENT_TYPE));
        return request;
    }

    static Request clusterPutSettings(ClusterUpdateSettingsRequest clusterUpdateSettingsRequest) throws IOException {
        Request request = new Request(HttpPut.METHOD_NAME, "/_cluster/settings");

        Params parameters = new Params(request);
        parameters.withTimeout(clusterUpdateSettingsRequest.timeout());
        parameters.withMasterTimeout(clusterUpdateSettingsRequest.masterNodeTimeout());

        request.setEntity(createEntity(clusterUpdateSettingsRequest, REQUEST_BODY_CONTENT_TYPE));
        return request;
    }

    static Request clusterGetSettings(ClusterGetSettingsRequest clusterGetSettingsRequest) throws IOException {
        Request request = new Request(HttpGet.METHOD_NAME, "/_cluster/settings");

        Params parameters = new Params(request);
        parameters.withLocal(clusterGetSettingsRequest.local());
        parameters.withIncludeDefaults(clusterGetSettingsRequest.includeDefaults());
        parameters.withMasterTimeout(clusterGetSettingsRequest.masterNodeTimeout());

        return request;
    }

    static Request getPipeline(GetPipelineRequest getPipelineRequest) {
        String endpoint = new EndpointBuilder()
            .addPathPartAsIs("_ingest/pipeline")
            .addCommaSeparatedPathParts(getPipelineRequest.getIds())
            .build();
        Request request = new Request(HttpGet.METHOD_NAME, endpoint);

        Params parameters = new Params(request);
        parameters.withMasterTimeout(getPipelineRequest.masterNodeTimeout());
        return request;
    }

    static Request putPipeline(PutPipelineRequest putPipelineRequest) throws IOException {
        String endpoint = new EndpointBuilder()
            .addPathPartAsIs("_ingest/pipeline")
            .addPathPart(putPipelineRequest.getId())
            .build();
        Request request = new Request(HttpPut.METHOD_NAME, endpoint);

        Params parameters = new Params(request);
        parameters.withTimeout(putPipelineRequest.timeout());
        parameters.withMasterTimeout(putPipelineRequest.masterNodeTimeout());

        request.setEntity(createEntity(putPipelineRequest, REQUEST_BODY_CONTENT_TYPE));
        return request;
    }

    static Request deletePipeline(DeletePipelineRequest deletePipelineRequest) {
        String endpoint = new EndpointBuilder()
            .addPathPartAsIs("_ingest/pipeline")
            .addPathPart(deletePipelineRequest.getId())
            .build();
        Request request = new Request(HttpDelete.METHOD_NAME, endpoint);

        Params parameters = new Params(request);
        parameters.withTimeout(deletePipelineRequest.timeout());
        parameters.withMasterTimeout(deletePipelineRequest.masterNodeTimeout());

        return request;
    }

    static Request listTasks(ListTasksRequest listTaskRequest) {
        if (listTaskRequest.getTaskId() != null && listTaskRequest.getTaskId().isSet()) {
            throw new IllegalArgumentException("TaskId cannot be used for list tasks request");
        }
        Request request  = new Request(HttpGet.METHOD_NAME, "/_tasks");
        Params params = new Params(request);
        params.withTimeout(listTaskRequest.getTimeout())
            .withDetailed(listTaskRequest.getDetailed())
            .withWaitForCompletion(listTaskRequest.getWaitForCompletion())
            .withParentTaskId(listTaskRequest.getParentTaskId())
            .withNodes(listTaskRequest.getNodes())
            .withActions(listTaskRequest.getActions())
            .putParam("group_by", "none");
        return request;
    }

    static Request clusterHealth(ClusterHealthRequest healthRequest) {
        String[] indices = healthRequest.indices() == null ? Strings.EMPTY_ARRAY : healthRequest.indices();
        String endpoint = new EndpointBuilder()
            .addPathPartAsIs("_cluster/health")
            .addCommaSeparatedPathParts(indices)
            .build();
        Request request = new Request(HttpGet.METHOD_NAME, endpoint);

        new Params(request)
            .withWaitForStatus(healthRequest.waitForStatus())
            .withWaitForNoRelocatingShards(healthRequest.waitForNoRelocatingShards())
            .withWaitForNoInitializingShards(healthRequest.waitForNoInitializingShards())
            .withWaitForActiveShards(healthRequest.waitForActiveShards(), ActiveShardCount.NONE)
            .withWaitForNodes(healthRequest.waitForNodes())
            .withWaitForEvents(healthRequest.waitForEvents())
            .withTimeout(healthRequest.timeout())
            .withMasterTimeout(healthRequest.masterNodeTimeout())
            .withLocal(healthRequest.local())
            .withLevel(healthRequest.level());
        return request;
    }

    static Request rollover(RolloverRequest rolloverRequest) throws IOException {
        String endpoint = new EndpointBuilder().addPathPart(rolloverRequest.getAlias()).addPathPartAsIs("_rollover")
                .addPathPart(rolloverRequest.getNewIndexName()).build();
        Request request = new Request(HttpPost.METHOD_NAME, endpoint);

        Params params = new Params(request);
        params.withTimeout(rolloverRequest.timeout());
        params.withMasterTimeout(rolloverRequest.masterNodeTimeout());
        params.withWaitForActiveShards(rolloverRequest.getCreateIndexRequest().waitForActiveShards());
        if (rolloverRequest.isDryRun()) {
            params.putParam("dry_run", Boolean.TRUE.toString());
        }

        request.setEntity(createEntity(rolloverRequest, REQUEST_BODY_CONTENT_TYPE));
        return request;
    }

    static Request getSettings(GetSettingsRequest getSettingsRequest) {
        String[] indices = getSettingsRequest.indices() == null ? Strings.EMPTY_ARRAY : getSettingsRequest.indices();
        String[] names = getSettingsRequest.names() == null ? Strings.EMPTY_ARRAY : getSettingsRequest.names();

        String endpoint = endpoint(indices, "_settings", names);
        Request request = new Request(HttpGet.METHOD_NAME, endpoint);

        Params params = new Params(request);
        params.withIndicesOptions(getSettingsRequest.indicesOptions());
        params.withLocal(getSettingsRequest.local());
        params.withIncludeDefaults(getSettingsRequest.includeDefaults());
        params.withMasterTimeout(getSettingsRequest.masterNodeTimeout());

        return request;
    }

    static Request getIndex(GetIndexRequest getIndexRequest) {
        String[] indices = getIndexRequest.indices() == null ? Strings.EMPTY_ARRAY : getIndexRequest.indices();

        String endpoint = endpoint(indices);
        Request request = new Request(HttpGet.METHOD_NAME, endpoint);

        Params params = new Params(request);
        params.withIndicesOptions(getIndexRequest.indicesOptions());
        params.withLocal(getIndexRequest.local());
        params.withIncludeDefaults(getIndexRequest.includeDefaults());
        params.withHuman(getIndexRequest.humanReadable());
        params.withMasterTimeout(getIndexRequest.masterNodeTimeout());

        return request;
    }

    static Request indicesExist(GetIndexRequest getIndexRequest) {
        // this can be called with no indices as argument by transport client, not via REST though
        if (getIndexRequest.indices() == null || getIndexRequest.indices().length == 0) {
            throw new IllegalArgumentException("indices are mandatory");
        }
        String endpoint = endpoint(getIndexRequest.indices(), "");
        Request request = new Request(HttpHead.METHOD_NAME, endpoint);

        Params params = new Params(request);
        params.withLocal(getIndexRequest.local());
        params.withHuman(getIndexRequest.humanReadable());
        params.withIndicesOptions(getIndexRequest.indicesOptions());
        params.withIncludeDefaults(getIndexRequest.includeDefaults());
        return request;
    }

    static Request indexPutSettings(UpdateSettingsRequest updateSettingsRequest) throws IOException {
        String[] indices = updateSettingsRequest.indices() == null ? Strings.EMPTY_ARRAY : updateSettingsRequest.indices();
        Request request = new Request(HttpPut.METHOD_NAME, endpoint(indices, "_settings"));

        Params parameters = new Params(request);
        parameters.withTimeout(updateSettingsRequest.timeout());
        parameters.withMasterTimeout(updateSettingsRequest.masterNodeTimeout());
        parameters.withIndicesOptions(updateSettingsRequest.indicesOptions());
        parameters.withPreserveExisting(updateSettingsRequest.isPreserveExisting());

        request.setEntity(createEntity(updateSettingsRequest, REQUEST_BODY_CONTENT_TYPE));
        return request;
    }

    static Request getRepositories(GetRepositoriesRequest getRepositoriesRequest) {
        String[] repositories = getRepositoriesRequest.repositories() == null ? Strings.EMPTY_ARRAY : getRepositoriesRequest.repositories();
        String endpoint = new EndpointBuilder().addPathPartAsIs("_snapshot").addCommaSeparatedPathParts(repositories).build();
        Request request = new Request(HttpGet.METHOD_NAME, endpoint);

        Params parameters = new Params(request);
        parameters.withMasterTimeout(getRepositoriesRequest.masterNodeTimeout());
        parameters.withLocal(getRepositoriesRequest.local());
        return request;
    }

    static Request createRepository(PutRepositoryRequest putRepositoryRequest) throws IOException {
        String endpoint = new EndpointBuilder().addPathPart("_snapshot").addPathPart(putRepositoryRequest.name()).build();
        Request request = new Request(HttpPut.METHOD_NAME, endpoint);

        Params parameters = new Params(request);
        parameters.withMasterTimeout(putRepositoryRequest.masterNodeTimeout());
        parameters.withTimeout(putRepositoryRequest.timeout());
        parameters.withVerify(putRepositoryRequest.verify());

        request.setEntity(createEntity(putRepositoryRequest, REQUEST_BODY_CONTENT_TYPE));
        return request;
    }

    static Request deleteRepository(DeleteRepositoryRequest deleteRepositoryRequest) {
        String endpoint = new EndpointBuilder().addPathPartAsIs("_snapshot").addPathPart(deleteRepositoryRequest.name()).build();
        Request request = new Request(HttpDelete.METHOD_NAME, endpoint);

        Params parameters = new Params(request);
        parameters.withMasterTimeout(deleteRepositoryRequest.masterNodeTimeout());
        parameters.withTimeout(deleteRepositoryRequest.timeout());
        return request;
    }

    static Request verifyRepository(VerifyRepositoryRequest verifyRepositoryRequest) {
        String endpoint = new EndpointBuilder().addPathPartAsIs("_snapshot")
            .addPathPart(verifyRepositoryRequest.name())
            .addPathPartAsIs("_verify")
            .build();
        Request request = new Request(HttpPost.METHOD_NAME, endpoint);

        Params parameters = new Params(request);
        parameters.withMasterTimeout(verifyRepositoryRequest.masterNodeTimeout());
        parameters.withTimeout(verifyRepositoryRequest.timeout());
        return request;
    }

    static Request createSnapshot(CreateSnapshotRequest createSnapshotRequest) throws IOException {
        String endpoint = new EndpointBuilder().addPathPart("_snapshot")
            .addPathPart(createSnapshotRequest.repository())
            .addPathPart(createSnapshotRequest.snapshot())
            .build();
        Request request = new Request(HttpPut.METHOD_NAME, endpoint);
        Params params = new Params(request);
        params.withMasterTimeout(createSnapshotRequest.masterNodeTimeout());
        params.withWaitForCompletion(createSnapshotRequest.waitForCompletion());
        request.setEntity(createEntity(createSnapshotRequest, REQUEST_BODY_CONTENT_TYPE));
        return request;
    }

    static Request getSnapshots(GetSnapshotsRequest getSnapshotsRequest) {
        EndpointBuilder endpointBuilder = new EndpointBuilder().addPathPartAsIs("_snapshot")
            .addPathPart(getSnapshotsRequest.repository());
        String endpoint;
        if (getSnapshotsRequest.snapshots().length == 0) {
            endpoint = endpointBuilder.addPathPart("_all").build();
        } else {
            endpoint = endpointBuilder.addCommaSeparatedPathParts(getSnapshotsRequest.snapshots()).build();
        }

        Request request = new Request(HttpGet.METHOD_NAME, endpoint);

        Params parameters = new Params(request);
        parameters.withMasterTimeout(getSnapshotsRequest.masterNodeTimeout());
        parameters.putParam("ignore_unavailable", Boolean.toString(getSnapshotsRequest.ignoreUnavailable()));
        parameters.putParam("verbose", Boolean.toString(getSnapshotsRequest.verbose()));

        return request;
    }

    static Request snapshotsStatus(SnapshotsStatusRequest snapshotsStatusRequest) {
        String endpoint = new EndpointBuilder().addPathPartAsIs("_snapshot")
            .addPathPart(snapshotsStatusRequest.repository())
            .addCommaSeparatedPathParts(snapshotsStatusRequest.snapshots())
            .addPathPartAsIs("_status")
            .build();
        Request request = new Request(HttpGet.METHOD_NAME, endpoint);

        Params parameters = new Params(request);
        parameters.withMasterTimeout(snapshotsStatusRequest.masterNodeTimeout());
        parameters.withIgnoreUnavailable(snapshotsStatusRequest.ignoreUnavailable());
        return request;
    }

    static Request restoreSnapshot(RestoreSnapshotRequest restoreSnapshotRequest) throws IOException {
        String endpoint = new EndpointBuilder().addPathPartAsIs("_snapshot")
            .addPathPart(restoreSnapshotRequest.repository())
            .addPathPart(restoreSnapshotRequest.snapshot())
            .addPathPartAsIs("_restore")
            .build();
        Request request = new Request(HttpPost.METHOD_NAME, endpoint);
        Params parameters = new Params(request);
        parameters.withMasterTimeout(restoreSnapshotRequest.masterNodeTimeout());
        parameters.withWaitForCompletion(restoreSnapshotRequest.waitForCompletion());
        request.setEntity(createEntity(restoreSnapshotRequest, REQUEST_BODY_CONTENT_TYPE));
        return request;
    }

    static Request deleteSnapshot(DeleteSnapshotRequest deleteSnapshotRequest) {
        String endpoint = new EndpointBuilder().addPathPartAsIs("_snapshot")
            .addPathPart(deleteSnapshotRequest.repository())
            .addPathPart(deleteSnapshotRequest.snapshot())
            .build();
        Request request = new Request(HttpDelete.METHOD_NAME, endpoint);

        Params parameters = new Params(request);
        parameters.withMasterTimeout(deleteSnapshotRequest.masterNodeTimeout());
        return request;
    }

    static Request putTemplate(PutIndexTemplateRequest putIndexTemplateRequest) throws IOException {
        String endpoint = new EndpointBuilder().addPathPartAsIs("_template").addPathPart(putIndexTemplateRequest.name()).build();
        Request request = new Request(HttpPut.METHOD_NAME, endpoint);
        Params params = new Params(request);
        params.withMasterTimeout(putIndexTemplateRequest.masterNodeTimeout());
        if (putIndexTemplateRequest.create()) {
            params.putParam("create", Boolean.TRUE.toString());
        }
        if (Strings.hasText(putIndexTemplateRequest.cause())) {
            params.putParam("cause", putIndexTemplateRequest.cause());
        }
        request.setEntity(createEntity(putIndexTemplateRequest, REQUEST_BODY_CONTENT_TYPE));
        return request;
    }

    static Request validateQuery(ValidateQueryRequest validateQueryRequest) throws IOException {
        String[] indices = validateQueryRequest.indices() == null ? Strings.EMPTY_ARRAY : validateQueryRequest.indices();
        String[] types = validateQueryRequest.types() == null || indices.length <= 0 ? Strings.EMPTY_ARRAY : validateQueryRequest.types();
        String endpoint = endpoint(indices, types, "_validate/query");
        Request request = new Request(HttpGet.METHOD_NAME, endpoint);
        Params params = new Params(request);
        params.withIndicesOptions(validateQueryRequest.indicesOptions());
        params.putParam("explain", Boolean.toString(validateQueryRequest.explain()));
        params.putParam("all_shards", Boolean.toString(validateQueryRequest.allShards()));
        params.putParam("rewrite", Boolean.toString(validateQueryRequest.rewrite()));
        request.setEntity(createEntity(validateQueryRequest, REQUEST_BODY_CONTENT_TYPE));
        return request;
    }

    static Request simulatePipeline(SimulatePipelineRequest simulatePipelineRequest) throws IOException {
        EndpointBuilder builder = new EndpointBuilder().addPathPartAsIs("_ingest/pipeline");
        if (simulatePipelineRequest.getId() != null && !simulatePipelineRequest.getId().isEmpty()) {
            builder.addPathPart(simulatePipelineRequest.getId());
        }
        builder.addPathPartAsIs("_simulate");
        String endpoint = builder.build();
        Request request = new Request(HttpPost.METHOD_NAME, endpoint);
        Params params = new Params(request);
        params.putParam("verbose", Boolean.toString(simulatePipelineRequest.isVerbose()));
        request.setEntity(createEntity(simulatePipelineRequest, REQUEST_BODY_CONTENT_TYPE));
        return request;
    }

    static Request getAlias(GetAliasesRequest getAliasesRequest) {
        String[] indices = getAliasesRequest.indices() == null ? Strings.EMPTY_ARRAY : getAliasesRequest.indices();
        String[] aliases = getAliasesRequest.aliases() == null ? Strings.EMPTY_ARRAY : getAliasesRequest.aliases();
        String endpoint = endpoint(indices, "_alias", aliases);
        Request request = new Request(HttpGet.METHOD_NAME, endpoint);
        Params params = new Params(request);
        params.withIndicesOptions(getAliasesRequest.indicesOptions());
        params.withLocal(getAliasesRequest.local());
        return request;
    }

    static Request getTemplates(GetIndexTemplatesRequest getIndexTemplatesRequest) throws IOException {
        String[] names = getIndexTemplatesRequest.names();
        String endpoint = new EndpointBuilder().addPathPartAsIs("_template").addCommaSeparatedPathParts(names).build();
        Request request = new Request(HttpGet.METHOD_NAME, endpoint);
        Params params = new Params(request);
        params.withLocal(getIndexTemplatesRequest.local());
        params.withMasterTimeout(getIndexTemplatesRequest.masterNodeTimeout());
        return request;
    }

    static Request analyze(AnalyzeRequest request) throws IOException {
        EndpointBuilder builder = new EndpointBuilder();
        String index = request.index();
        if (index != null) {
            builder.addPathPart(index);
        }
        builder.addPathPartAsIs("_analyze");
        Request req = new Request(HttpGet.METHOD_NAME, builder.build());
        req.setEntity(createEntity(request, REQUEST_BODY_CONTENT_TYPE));
        return req;
    }

    static Request getScript(GetStoredScriptRequest getStoredScriptRequest) {
        String endpoint = new EndpointBuilder().addPathPartAsIs("_scripts").addPathPart(getStoredScriptRequest.id()).build();
        Request request = new Request(HttpGet.METHOD_NAME, endpoint);
        Params params = new Params(request);
        params.withMasterTimeout(getStoredScriptRequest.masterNodeTimeout());
        return request;
    }

    static Request deleteScript(DeleteStoredScriptRequest deleteStoredScriptRequest) {
        String endpoint = new EndpointBuilder().addPathPartAsIs("_scripts").addPathPart(deleteStoredScriptRequest.id()).build();
        Request request = new Request(HttpDelete.METHOD_NAME, endpoint);
        Params params = new Params(request);
        params.withTimeout(deleteStoredScriptRequest.timeout());
        params.withMasterTimeout(deleteStoredScriptRequest.masterNodeTimeout());
        return request;
    }

    static Request xPackInfo(XPackInfoRequest infoRequest) {
        Request request = new Request(HttpGet.METHOD_NAME, "/_xpack");
        if (false == infoRequest.isVerbose()) {
            request.addParameter("human", "false");
        }
        if (false == infoRequest.getCategories().equals(EnumSet.allOf(XPackInfoRequest.Category.class))) {
            request.addParameter("categories", infoRequest.getCategories().stream()
                    .map(c -> c.toString().toLowerCase(Locale.ROOT))
                    .collect(Collectors.joining(",")));
        }
        return request;
    }

    static Request xPackWatcherPutWatch(PutWatchRequest putWatchRequest) {
        String endpoint = new EndpointBuilder()
            .addPathPartAsIs("_xpack")
            .addPathPartAsIs("watcher")
            .addPathPartAsIs("watch")
            .addPathPart(putWatchRequest.getId())
            .build();

        Request request = new Request(HttpPut.METHOD_NAME, endpoint);
        Params params = new Params(request).withVersion(putWatchRequest.getVersion());
        if (putWatchRequest.isActive() == false) {
            params.putParam("active", "false");
        }
        ContentType contentType = createContentType(putWatchRequest.xContentType());
        BytesReference source = putWatchRequest.getSource();
        request.setEntity(new ByteArrayEntity(source.toBytesRef().bytes, 0, source.length(), contentType));
        return request;
    }

    static Request xpackUsage(XPackUsageRequest usageRequest) {
        Request request = new Request(HttpGet.METHOD_NAME, "/_xpack/usage");
        Params parameters = new Params(request);
        parameters.withMasterTimeout(usageRequest.masterNodeTimeout());
        return request;
    }

<<<<<<< HEAD
    static Request putUser(PutUserRequest putUserRequest) throws IOException {
        String endpoint = new EndpointBuilder().addPathPartAsIs("_xpack/security/user").addPathPart(putUserRequest.username()).build();
        Request request = new Request(HttpPut.METHOD_NAME, endpoint);
        request.setEntity(createEntity(putUserRequest, REQUEST_BODY_CONTENT_TYPE));
        Params params = new Params(request);
        params.withRefreshPolicy(putUserRequest.getRefreshPolicy());
=======
    static Request putLicense(PutLicenseRequest putLicenseRequest) {
        Request request = new Request(HttpPut.METHOD_NAME, "/_xpack/license");
        Params parameters = new Params(request);
        parameters.withTimeout(putLicenseRequest.timeout());
        parameters.withMasterTimeout(putLicenseRequest.masterNodeTimeout());
        if (putLicenseRequest.isAcknowledge()) {
            parameters.putParam("acknowledge", "true");
        }
        request.setJsonEntity(putLicenseRequest.getLicenseDefinition());
>>>>>>> a2547168
        return request;
    }

    private static HttpEntity createEntity(ToXContent toXContent, XContentType xContentType) throws IOException {
        BytesRef source = XContentHelper.toXContent(toXContent, xContentType, false).toBytesRef();
        return new ByteArrayEntity(source.bytes, source.offset, source.length, createContentType(xContentType));
    }

    static String endpoint(String index, String type, String id) {
        return new EndpointBuilder().addPathPart(index, type, id).build();
    }

    static String endpoint(String index, String type, String id, String endpoint) {
        return new EndpointBuilder().addPathPart(index, type, id).addPathPartAsIs(endpoint).build();
    }

    static String endpoint(String[] indices) {
        return new EndpointBuilder().addCommaSeparatedPathParts(indices).build();
    }

    static String endpoint(String[] indices, String endpoint) {
        return new EndpointBuilder().addCommaSeparatedPathParts(indices).addPathPartAsIs(endpoint).build();
    }

    static String endpoint(String[] indices, String[] types, String endpoint) {
        return new EndpointBuilder().addCommaSeparatedPathParts(indices).addCommaSeparatedPathParts(types)
                .addPathPartAsIs(endpoint).build();
    }

    static String endpoint(String[] indices, String endpoint, String[] suffixes) {
        return new EndpointBuilder().addCommaSeparatedPathParts(indices).addPathPartAsIs(endpoint)
                .addCommaSeparatedPathParts(suffixes).build();
    }

    static String endpoint(String[] indices, String endpoint, String type) {
        return new EndpointBuilder().addCommaSeparatedPathParts(indices).addPathPartAsIs(endpoint).addPathPart(type).build();
    }

    /**
     * Returns a {@link ContentType} from a given {@link XContentType}.
     *
     * @param xContentType the {@link XContentType}
     * @return the {@link ContentType}
     */
    @SuppressForbidden(reason = "Only allowed place to convert a XContentType to a ContentType")
    public static ContentType createContentType(final XContentType xContentType) {
        return ContentType.create(xContentType.mediaTypeWithoutParameters(), (Charset) null);
    }

    /**
     * Utility class to help with common parameter names and patterns. Wraps
     * a {@link Request} and adds the parameters to it directly.
     */
    static class Params {
        private final Request request;

        Params(Request request) {
            this.request = request;
        }

        Params putParam(String name, String value) {
            if (Strings.hasLength(value)) {
                request.addParameter(name, value);
            }
            return this;
        }

        Params putParam(String key, TimeValue value) {
            if (value != null) {
                return putParam(key, value.getStringRep());
            }
            return this;
        }

        Params withDocAsUpsert(boolean docAsUpsert) {
            if (docAsUpsert) {
                return putParam("doc_as_upsert", Boolean.TRUE.toString());
            }
            return this;
        }

        Params withFetchSourceContext(FetchSourceContext fetchSourceContext) {
            if (fetchSourceContext != null) {
                if (fetchSourceContext.fetchSource() == false) {
                    putParam("_source", Boolean.FALSE.toString());
                }
                if (fetchSourceContext.includes() != null && fetchSourceContext.includes().length > 0) {
                    putParam("_source_include", String.join(",", fetchSourceContext.includes()));
                }
                if (fetchSourceContext.excludes() != null && fetchSourceContext.excludes().length > 0) {
                    putParam("_source_exclude", String.join(",", fetchSourceContext.excludes()));
                }
            }
            return this;
        }

        Params withFields(String[] fields) {
            if (fields != null && fields.length > 0) {
                return putParam("fields", String.join(",", fields));
            }
            return this;
        }

        Params withMasterTimeout(TimeValue masterTimeout) {
            return putParam("master_timeout", masterTimeout);
        }

        Params withPipeline(String pipeline) {
            return putParam("pipeline", pipeline);
        }

        Params withPreference(String preference) {
            return putParam("preference", preference);
        }

        Params withRealtime(boolean realtime) {
            if (realtime == false) {
                return putParam("realtime", Boolean.FALSE.toString());
            }
            return this;
        }

        Params withRefresh(boolean refresh) {
            if (refresh) {
                return withRefreshPolicy(WriteRequest.RefreshPolicy.IMMEDIATE);
            }
            return this;
        }

        Params withRefreshPolicy(WriteRequest.RefreshPolicy refreshPolicy) {
            if (refreshPolicy != WriteRequest.RefreshPolicy.NONE) {
                return putParam("refresh", refreshPolicy.getValue());
            }
            return this;
        }

        Params withRetryOnConflict(int retryOnConflict) {
            if (retryOnConflict > 0) {
                return putParam("retry_on_conflict", String.valueOf(retryOnConflict));
            }
            return this;
        }

        Params withRouting(String routing) {
            return putParam("routing", routing);
        }

        Params withStoredFields(String[] storedFields) {
            if (storedFields != null && storedFields.length > 0) {
                return putParam("stored_fields", String.join(",", storedFields));
            }
            return this;
        }

        Params withTimeout(TimeValue timeout) {
            return putParam("timeout", timeout);
        }

        Params withVersion(long version) {
            if (version != Versions.MATCH_ANY) {
                return putParam("version", Long.toString(version));
            }
            return this;
        }

        Params withVersionType(VersionType versionType) {
            if (versionType != VersionType.INTERNAL) {
                return putParam("version_type", versionType.name().toLowerCase(Locale.ROOT));
            }
            return this;
        }

        Params withWaitForActiveShards(ActiveShardCount activeShardCount) {
            return withWaitForActiveShards(activeShardCount, ActiveShardCount.DEFAULT);
        }

        Params withWaitForActiveShards(ActiveShardCount activeShardCount, ActiveShardCount defaultActiveShardCount) {
            if (activeShardCount != null && activeShardCount != defaultActiveShardCount) {
                return putParam("wait_for_active_shards", activeShardCount.toString().toLowerCase(Locale.ROOT));
            }
            return this;
        }

        Params withIndicesOptions(IndicesOptions indicesOptions) {
            withIgnoreUnavailable(indicesOptions.ignoreUnavailable());
            putParam("allow_no_indices", Boolean.toString(indicesOptions.allowNoIndices()));
            String expandWildcards;
            if (indicesOptions.expandWildcardsOpen() == false && indicesOptions.expandWildcardsClosed() == false) {
                expandWildcards = "none";
            } else {
                StringJoiner joiner = new StringJoiner(",");
                if (indicesOptions.expandWildcardsOpen()) {
                    joiner.add("open");
                }
                if (indicesOptions.expandWildcardsClosed()) {
                    joiner.add("closed");
                }
                expandWildcards = joiner.toString();
            }
            putParam("expand_wildcards", expandWildcards);
            return this;
        }

        Params withIgnoreUnavailable(boolean ignoreUnavailable) {
            // Always explicitly place the ignore_unavailable value.
            putParam("ignore_unavailable", Boolean.toString(ignoreUnavailable));
            return this;
        }

        Params withHuman(boolean human) {
            if (human) {
                putParam("human", Boolean.toString(human));
            }
            return this;
        }

        Params withLocal(boolean local) {
            if (local) {
                putParam("local", Boolean.toString(local));
            }
            return this;
        }

        Params withIncludeDefaults(boolean includeDefaults) {
            if (includeDefaults) {
                return putParam("include_defaults", Boolean.TRUE.toString());
            }
            return this;
        }

        Params withPreserveExisting(boolean preserveExisting) {
            if (preserveExisting) {
                return putParam("preserve_existing", Boolean.TRUE.toString());
            }
            return this;
        }

        Params withDetailed(boolean detailed) {
            if (detailed) {
                return putParam("detailed", Boolean.TRUE.toString());
            }
            return this;
        }

        Params withWaitForCompletion(boolean waitForCompletion) {
            if (waitForCompletion) {
                return putParam("wait_for_completion", Boolean.TRUE.toString());
            }
            return this;
        }

        Params withNodes(String[] nodes) {
            if (nodes != null && nodes.length > 0) {
                return putParam("nodes", String.join(",", nodes));
            }
            return this;
        }

        Params withActions(String[] actions) {
            if (actions != null && actions.length > 0) {
                return putParam("actions", String.join(",", actions));
            }
            return this;
        }

        Params withTaskId(TaskId taskId) {
            if (taskId != null && taskId.isSet()) {
                return putParam("task_id", taskId.toString());
            }
            return this;
        }

        Params withParentTaskId(TaskId parentTaskId) {
            if (parentTaskId != null && parentTaskId.isSet()) {
                return putParam("parent_task_id", parentTaskId.toString());
            }
            return this;
        }

        Params withVerify(boolean verify) {
            if (verify) {
                return putParam("verify", Boolean.TRUE.toString());
            }
            return this;
        }

        Params withWaitForStatus(ClusterHealthStatus status) {
            if (status != null) {
                return putParam("wait_for_status", status.name().toLowerCase(Locale.ROOT));
            }
            return this;
        }

        Params withWaitForNoRelocatingShards(boolean waitNoRelocatingShards) {
            if (waitNoRelocatingShards) {
                return putParam("wait_for_no_relocating_shards", Boolean.TRUE.toString());
            }
            return this;
        }

        Params withWaitForNoInitializingShards(boolean waitNoInitShards) {
            if (waitNoInitShards) {
                return putParam("wait_for_no_initializing_shards", Boolean.TRUE.toString());
            }
            return this;
        }

        Params withWaitForNodes(String waitForNodes) {
            return putParam("wait_for_nodes", waitForNodes);
        }

        Params withLevel(ClusterHealthRequest.Level level) {
            return putParam("level", level.name().toLowerCase(Locale.ROOT));
        }

        Params withWaitForEvents(Priority waitForEvents) {
            if (waitForEvents != null) {
                return putParam("wait_for_events", waitForEvents.name().toLowerCase(Locale.ROOT));
            }
            return this;
        }
    }

    /**
     * Ensure that the {@link IndexRequest}'s content type is supported by the Bulk API and that it conforms
     * to the current {@link BulkRequest}'s content type (if it's known at the time of this method get called).
     *
     * @return the {@link IndexRequest}'s content type
     */
    static XContentType enforceSameContentType(IndexRequest indexRequest, @Nullable XContentType xContentType) {
        XContentType requestContentType = indexRequest.getContentType();
        if (requestContentType != XContentType.JSON && requestContentType != XContentType.SMILE) {
            throw new IllegalArgumentException("Unsupported content-type found for request with content-type [" + requestContentType
                    + "], only JSON and SMILE are supported");
        }
        if (xContentType == null) {
            return requestContentType;
        }
        if (requestContentType != xContentType) {
            throw new IllegalArgumentException("Mismatching content-type found for request with content-type [" + requestContentType
                    + "], previous requests have content-type [" + xContentType + "]");
        }
        return xContentType;
    }

    /**
     * Utility class to build request's endpoint given its parts as strings
     */
    static class EndpointBuilder {

        private final StringJoiner joiner = new StringJoiner("/", "/", "");

        EndpointBuilder addPathPart(String... parts) {
            for (String part : parts) {
                if (Strings.hasLength(part)) {
                    joiner.add(encodePart(part));
                }
            }
            return this;
        }

        EndpointBuilder addCommaSeparatedPathParts(String[] parts) {
            addPathPart(String.join(",", parts));
            return this;
        }

        EndpointBuilder addPathPartAsIs(String part) {
            if (Strings.hasLength(part)) {
                joiner.add(part);
            }
            return this;
        }

        String build() {
            return joiner.toString();
        }

        private static String encodePart(String pathPart) {
            try {
                //encode each part (e.g. index, type and id) separately before merging them into the path
                //we prepend "/" to the path part to make this pate absolute, otherwise there can be issues with
                //paths that start with `-` or contain `:`
                URI uri = new URI(null, null, null, -1, "/" + pathPart, null, null);
                //manually encode any slash that each part may contain
                return uri.getRawPath().substring(1).replaceAll("/", "%2F");
            } catch (URISyntaxException e) {
                throw new IllegalArgumentException("Path part [" + pathPart + "] couldn't be encoded", e);
            }
        }
    }
}<|MERGE_RESOLUTION|>--- conflicted
+++ resolved
@@ -109,11 +109,8 @@
 import org.elasticsearch.protocol.xpack.XPackInfoRequest;
 import org.elasticsearch.protocol.xpack.watcher.PutWatchRequest;
 import org.elasticsearch.protocol.xpack.XPackUsageRequest;
-<<<<<<< HEAD
+import org.elasticsearch.protocol.xpack.license.PutLicenseRequest;
 import org.elasticsearch.protocol.xpack.security.PutUserRequest;
-=======
-import org.elasticsearch.protocol.xpack.license.PutLicenseRequest;
->>>>>>> a2547168
 import org.elasticsearch.rest.action.search.RestSearchAction;
 import org.elasticsearch.script.mustache.MultiSearchTemplateRequest;
 import org.elasticsearch.script.mustache.SearchTemplateRequest;
@@ -1144,14 +1141,15 @@
         return request;
     }
 
-<<<<<<< HEAD
     static Request putUser(PutUserRequest putUserRequest) throws IOException {
         String endpoint = new EndpointBuilder().addPathPartAsIs("_xpack/security/user").addPathPart(putUserRequest.username()).build();
         Request request = new Request(HttpPut.METHOD_NAME, endpoint);
         request.setEntity(createEntity(putUserRequest, REQUEST_BODY_CONTENT_TYPE));
         Params params = new Params(request);
         params.withRefreshPolicy(putUserRequest.getRefreshPolicy());
-=======
+        return request;
+    }
+
     static Request putLicense(PutLicenseRequest putLicenseRequest) {
         Request request = new Request(HttpPut.METHOD_NAME, "/_xpack/license");
         Params parameters = new Params(request);
@@ -1161,7 +1159,6 @@
             parameters.putParam("acknowledge", "true");
         }
         request.setJsonEntity(putLicenseRequest.getLicenseDefinition());
->>>>>>> a2547168
         return request;
     }
 
