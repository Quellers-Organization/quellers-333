--- conflicted
+++ resolved
@@ -111,17 +111,9 @@
 import org.elasticsearch.index.reindex.UpdateByQueryRequest;
 import org.elasticsearch.protocol.xpack.XPackInfoRequest;
 import org.elasticsearch.protocol.xpack.XPackUsageRequest;
-import org.elasticsearch.protocol.xpack.graph.GraphExploreRequest;
-<<<<<<< HEAD
-import org.elasticsearch.protocol.xpack.license.DeleteLicenseRequest;
-import org.elasticsearch.protocol.xpack.license.GetLicenseRequest;
-import org.elasticsearch.protocol.xpack.license.PutLicenseRequest;
-import org.elasticsearch.protocol.xpack.migration.IndexUpgradeInfoRequest;
-=======
 import org.elasticsearch.protocol.xpack.migration.IndexUpgradeInfoRequest;
 import org.elasticsearch.protocol.xpack.watcher.DeleteWatchRequest;
 import org.elasticsearch.protocol.xpack.watcher.PutWatchRequest;
->>>>>>> 8ce4ceb5
 import org.elasticsearch.rest.action.search.RestSearchAction;
 import org.elasticsearch.script.mustache.MultiSearchTemplateRequest;
 import org.elasticsearch.script.mustache.SearchTemplateRequest;
@@ -1156,12 +1148,6 @@
         return request;
     }
 
-<<<<<<< HEAD
-    static Request xPackGraphExplore(GraphExploreRequest exploreRequest) throws IOException {
-        String endpoint = endpoint(exploreRequest.indices(), exploreRequest.types(), "_xpack/graph/_explore");
-        Request request = new Request(HttpGet.METHOD_NAME, endpoint);
-        request.setEntity(createEntity(exploreRequest, REQUEST_BODY_CONTENT_TYPE));
-=======
     static Request xPackWatcherPutWatch(PutWatchRequest putWatchRequest) {
         String endpoint = new EndpointBuilder()
             .addPathPartAsIs("_xpack")
@@ -1190,7 +1176,6 @@
             .build();
 
         Request request = new Request(HttpDelete.METHOD_NAME, endpoint);
->>>>>>> 8ce4ceb5
         return request;
     }
 
