/*
 * Licensed to Elasticsearch under one or more contributor
 * license agreements. See the NOTICE file distributed with
 * this work for additional information regarding copyright
 * ownership. Elasticsearch licenses this file to you under
 * the Apache License, Version 2.0 (the "License"); you may
 * not use this file except in compliance with the License.
 * You may obtain a copy of the License at
 *
 *    http://www.apache.org/licenses/LICENSE-2.0
 *
 * Unless required by applicable law or agreed to in writing,
 * software distributed under the License is distributed on an
 * "AS IS" BASIS, WITHOUT WARRANTIES OR CONDITIONS OF ANY
 * KIND, either express or implied.  See the License for the
 * specific language governing permissions and limitations
 * under the License.
 */

package org.elasticsearch.client;

import org.apache.http.HttpEntity;
import org.apache.http.client.methods.HttpDelete;
import org.apache.http.client.methods.HttpGet;
import org.apache.http.client.methods.HttpHead;
import org.apache.http.client.methods.HttpPost;
import org.apache.http.client.methods.HttpPut;
import org.apache.http.entity.ByteArrayEntity;
import org.apache.http.entity.ContentType;
import org.apache.lucene.util.BytesRef;
import org.elasticsearch.action.DocWriteRequest;
import org.elasticsearch.action.admin.cluster.health.ClusterHealthRequest;
import org.elasticsearch.action.admin.cluster.node.tasks.cancel.CancelTasksRequest;
import org.elasticsearch.action.admin.cluster.node.tasks.list.ListTasksRequest;
import org.elasticsearch.action.admin.cluster.repositories.delete.DeleteRepositoryRequest;
import org.elasticsearch.action.admin.cluster.repositories.get.GetRepositoriesRequest;
import org.elasticsearch.action.admin.cluster.repositories.put.PutRepositoryRequest;
import org.elasticsearch.action.admin.cluster.repositories.verify.VerifyRepositoryRequest;
import org.elasticsearch.action.admin.cluster.settings.ClusterUpdateSettingsRequest;
<<<<<<< HEAD
import org.elasticsearch.action.admin.cluster.snapshots.get.GetSnapshotsRequest;
=======
import org.elasticsearch.action.admin.cluster.storedscripts.DeleteStoredScriptRequest;
import org.elasticsearch.action.admin.cluster.storedscripts.GetStoredScriptRequest;
import org.elasticsearch.action.admin.cluster.snapshots.delete.DeleteSnapshotRequest;
>>>>>>> 8bfb9aad
import org.elasticsearch.action.admin.indices.alias.IndicesAliasesRequest;
import org.elasticsearch.action.admin.indices.alias.get.GetAliasesRequest;
import org.elasticsearch.action.admin.indices.cache.clear.ClearIndicesCacheRequest;
import org.elasticsearch.action.admin.indices.close.CloseIndexRequest;
import org.elasticsearch.action.admin.indices.create.CreateIndexRequest;
import org.elasticsearch.action.admin.indices.delete.DeleteIndexRequest;
import org.elasticsearch.action.admin.indices.flush.FlushRequest;
import org.elasticsearch.action.admin.indices.flush.SyncedFlushRequest;
import org.elasticsearch.action.admin.indices.forcemerge.ForceMergeRequest;
import org.elasticsearch.action.admin.indices.get.GetIndexRequest;
import org.elasticsearch.action.admin.indices.mapping.get.GetMappingsRequest;
import org.elasticsearch.action.admin.indices.mapping.put.PutMappingRequest;
import org.elasticsearch.action.admin.indices.open.OpenIndexRequest;
import org.elasticsearch.action.admin.indices.refresh.RefreshRequest;
import org.elasticsearch.action.admin.indices.rollover.RolloverRequest;
import org.elasticsearch.action.admin.indices.settings.get.GetSettingsRequest;
import org.elasticsearch.action.admin.indices.settings.put.UpdateSettingsRequest;
import org.elasticsearch.action.admin.indices.shrink.ResizeRequest;
import org.elasticsearch.action.admin.indices.shrink.ResizeType;
import org.elasticsearch.action.admin.indices.template.get.GetIndexTemplatesRequest;
import org.elasticsearch.action.admin.indices.template.put.PutIndexTemplateRequest;
import org.elasticsearch.action.admin.indices.validate.query.ValidateQueryRequest;
import org.elasticsearch.action.bulk.BulkRequest;
import org.elasticsearch.action.delete.DeleteRequest;
import org.elasticsearch.action.fieldcaps.FieldCapabilitiesRequest;
import org.elasticsearch.action.get.GetRequest;
import org.elasticsearch.action.get.MultiGetRequest;
import org.elasticsearch.action.index.IndexRequest;
import org.elasticsearch.action.ingest.DeletePipelineRequest;
import org.elasticsearch.action.ingest.PutPipelineRequest;
import org.elasticsearch.action.ingest.GetPipelineRequest;
import org.elasticsearch.action.search.ClearScrollRequest;
import org.elasticsearch.action.search.MultiSearchRequest;
import org.elasticsearch.action.search.SearchRequest;
import org.elasticsearch.action.search.SearchScrollRequest;
import org.elasticsearch.action.support.ActiveShardCount;
import org.elasticsearch.action.support.IndicesOptions;
import org.elasticsearch.action.support.WriteRequest;
import org.elasticsearch.action.update.UpdateRequest;
import org.elasticsearch.cluster.health.ClusterHealthStatus;
import org.elasticsearch.common.Nullable;
import org.elasticsearch.common.Priority;
import org.elasticsearch.common.Strings;
import org.elasticsearch.common.SuppressForbidden;
import org.elasticsearch.common.bytes.BytesReference;
import org.elasticsearch.common.lucene.uid.Versions;
import org.elasticsearch.common.unit.TimeValue;
import org.elasticsearch.common.xcontent.LoggingDeprecationHandler;
import org.elasticsearch.common.xcontent.NamedXContentRegistry;
import org.elasticsearch.common.xcontent.ToXContent;
import org.elasticsearch.common.xcontent.XContent;
import org.elasticsearch.common.xcontent.XContentBuilder;
import org.elasticsearch.common.xcontent.XContentHelper;
import org.elasticsearch.common.xcontent.XContentParser;
import org.elasticsearch.common.xcontent.XContentType;
import org.elasticsearch.index.VersionType;
import org.elasticsearch.index.rankeval.RankEvalRequest;
import org.elasticsearch.rest.action.search.RestSearchAction;
import org.elasticsearch.script.mustache.SearchTemplateRequest;
import org.elasticsearch.search.fetch.subphase.FetchSourceContext;
import org.elasticsearch.tasks.TaskId;

import java.io.ByteArrayOutputStream;
import java.io.IOException;
import java.net.URI;
import java.net.URISyntaxException;
import java.nio.charset.Charset;
import java.util.Locale;
import java.util.StringJoiner;

final class RequestConverters {
    static final XContentType REQUEST_BODY_CONTENT_TYPE = XContentType.JSON;

    private RequestConverters() {
        // Contains only status utility methods
    }

    static Request cancelTasks(CancelTasksRequest cancelTasksRequest) {
        Request request = new Request(HttpPost.METHOD_NAME, "/_tasks/_cancel");
        Params params = new Params(request);
        params.withTimeout(cancelTasksRequest.getTimeout())
            .withTaskId(cancelTasksRequest.getTaskId())
            .withNodes(cancelTasksRequest.getNodes())
            .withParentTaskId(cancelTasksRequest.getParentTaskId())
            .withActions(cancelTasksRequest.getActions());
        return request;
    }

    static Request delete(DeleteRequest deleteRequest) {
        String endpoint = endpoint(deleteRequest.index(), deleteRequest.type(), deleteRequest.id());
        Request request = new Request(HttpDelete.METHOD_NAME, endpoint);

        Params parameters = new Params(request);
        parameters.withRouting(deleteRequest.routing());
        parameters.withTimeout(deleteRequest.timeout());
        parameters.withVersion(deleteRequest.version());
        parameters.withVersionType(deleteRequest.versionType());
        parameters.withRefreshPolicy(deleteRequest.getRefreshPolicy());
        parameters.withWaitForActiveShards(deleteRequest.waitForActiveShards());
        return request;
    }

    static Request deleteIndex(DeleteIndexRequest deleteIndexRequest) {
        String endpoint = endpoint(deleteIndexRequest.indices());
        Request request = new Request(HttpDelete.METHOD_NAME, endpoint);

        Params parameters = new Params(request);
        parameters.withTimeout(deleteIndexRequest.timeout());
        parameters.withMasterTimeout(deleteIndexRequest.masterNodeTimeout());
        parameters.withIndicesOptions(deleteIndexRequest.indicesOptions());
        return request;
    }

    static Request openIndex(OpenIndexRequest openIndexRequest) {
        String endpoint = endpoint(openIndexRequest.indices(), "_open");
        Request request = new Request(HttpPost.METHOD_NAME, endpoint);

        Params parameters = new Params(request);
        parameters.withTimeout(openIndexRequest.timeout());
        parameters.withMasterTimeout(openIndexRequest.masterNodeTimeout());
        parameters.withWaitForActiveShards(openIndexRequest.waitForActiveShards());
        parameters.withIndicesOptions(openIndexRequest.indicesOptions());
        return request;
    }

    static Request closeIndex(CloseIndexRequest closeIndexRequest) {
        String endpoint = endpoint(closeIndexRequest.indices(), "_close");
        Request request = new Request(HttpPost.METHOD_NAME, endpoint);

        Params parameters = new Params(request);
        parameters.withTimeout(closeIndexRequest.timeout());
        parameters.withMasterTimeout(closeIndexRequest.masterNodeTimeout());
        parameters.withIndicesOptions(closeIndexRequest.indicesOptions());
        return request;
    }

    static Request createIndex(CreateIndexRequest createIndexRequest) throws IOException {
        String endpoint = endpoint(createIndexRequest.indices());
        Request request = new Request(HttpPut.METHOD_NAME, endpoint);

        Params parameters = new Params(request);
        parameters.withTimeout(createIndexRequest.timeout());
        parameters.withMasterTimeout(createIndexRequest.masterNodeTimeout());
        parameters.withWaitForActiveShards(createIndexRequest.waitForActiveShards());

        request.setEntity(createEntity(createIndexRequest, REQUEST_BODY_CONTENT_TYPE));
        return request;
    }

    static Request updateAliases(IndicesAliasesRequest indicesAliasesRequest) throws IOException {
        Request request = new Request(HttpPost.METHOD_NAME, "/_aliases");

        Params parameters = new Params(request);
        parameters.withTimeout(indicesAliasesRequest.timeout());
        parameters.withMasterTimeout(indicesAliasesRequest.masterNodeTimeout());

        request.setEntity(createEntity(indicesAliasesRequest, REQUEST_BODY_CONTENT_TYPE));
        return request;
    }

    static Request putMapping(PutMappingRequest putMappingRequest) throws IOException {
        // The concreteIndex is an internal concept, not applicable to requests made over the REST API.
        if (putMappingRequest.getConcreteIndex() != null) {
            throw new IllegalArgumentException("concreteIndex cannot be set on PutMapping requests made over the REST API");
        }

        Request request = new Request(HttpPut.METHOD_NAME, endpoint(putMappingRequest.indices(), "_mapping", putMappingRequest.type()));

        Params parameters = new Params(request);
        parameters.withTimeout(putMappingRequest.timeout());
        parameters.withMasterTimeout(putMappingRequest.masterNodeTimeout());

        request.setEntity(createEntity(putMappingRequest, REQUEST_BODY_CONTENT_TYPE));
        return request;
    }

    static Request getMappings(GetMappingsRequest getMappingsRequest) throws IOException {
        String[] indices = getMappingsRequest.indices() == null ? Strings.EMPTY_ARRAY : getMappingsRequest.indices();
        String[] types = getMappingsRequest.types() == null ? Strings.EMPTY_ARRAY : getMappingsRequest.types();

        Request request = new Request(HttpGet.METHOD_NAME, endpoint(indices, "_mapping", types));

        Params parameters = new Params(request);
        parameters.withMasterTimeout(getMappingsRequest.masterNodeTimeout());
        parameters.withIndicesOptions(getMappingsRequest.indicesOptions());
        parameters.withLocal(getMappingsRequest.local());
        return request;
    }

    static Request refresh(RefreshRequest refreshRequest) {
        String[] indices = refreshRequest.indices() == null ? Strings.EMPTY_ARRAY : refreshRequest.indices();
        Request request = new Request(HttpPost.METHOD_NAME, endpoint(indices, "_refresh"));

        Params parameters = new Params(request);
        parameters.withIndicesOptions(refreshRequest.indicesOptions());
        return request;
    }

    static Request flush(FlushRequest flushRequest) {
        String[] indices = flushRequest.indices() == null ? Strings.EMPTY_ARRAY : flushRequest.indices();
        Request request = new Request(HttpPost.METHOD_NAME, endpoint(indices, "_flush"));

        Params parameters = new Params(request);
        parameters.withIndicesOptions(flushRequest.indicesOptions());
        parameters.putParam("wait_if_ongoing", Boolean.toString(flushRequest.waitIfOngoing()));
        parameters.putParam("force", Boolean.toString(flushRequest.force()));
        return request;
    }

    static Request flushSynced(SyncedFlushRequest syncedFlushRequest) {
        String[] indices = syncedFlushRequest.indices() == null ? Strings.EMPTY_ARRAY : syncedFlushRequest.indices();
        Request request = new Request(HttpPost.METHOD_NAME, endpoint(indices, "_flush/synced"));
        Params parameters = new Params(request);
        parameters.withIndicesOptions(syncedFlushRequest.indicesOptions());
        return request;
    }

    static Request forceMerge(ForceMergeRequest forceMergeRequest) {
        String[] indices = forceMergeRequest.indices() == null ? Strings.EMPTY_ARRAY : forceMergeRequest.indices();
        Request request = new Request(HttpPost.METHOD_NAME, endpoint(indices, "_forcemerge"));

        Params parameters = new Params(request);
        parameters.withIndicesOptions(forceMergeRequest.indicesOptions());
        parameters.putParam("max_num_segments", Integer.toString(forceMergeRequest.maxNumSegments()));
        parameters.putParam("only_expunge_deletes", Boolean.toString(forceMergeRequest.onlyExpungeDeletes()));
        parameters.putParam("flush", Boolean.toString(forceMergeRequest.flush()));
        return request;
    }

    static Request clearCache(ClearIndicesCacheRequest clearIndicesCacheRequest) {
        String[] indices = clearIndicesCacheRequest.indices() == null ? Strings.EMPTY_ARRAY :clearIndicesCacheRequest.indices();
        Request request = new Request(HttpPost.METHOD_NAME, endpoint(indices, "_cache/clear"));

        Params parameters = new Params(request);
        parameters.withIndicesOptions(clearIndicesCacheRequest.indicesOptions());
        parameters.putParam("query", Boolean.toString(clearIndicesCacheRequest.queryCache()));
        parameters.putParam("fielddata", Boolean.toString(clearIndicesCacheRequest.fieldDataCache()));
        parameters.putParam("request", Boolean.toString(clearIndicesCacheRequest.requestCache()));
        parameters.putParam("fields", String.join(",", clearIndicesCacheRequest.fields()));
        return request;
    }

    static Request info() {
        return new Request(HttpGet.METHOD_NAME, "/");
    }

    static Request bulk(BulkRequest bulkRequest) throws IOException {
        Request request = new Request(HttpPost.METHOD_NAME, "/_bulk");

        Params parameters = new Params(request);
        parameters.withTimeout(bulkRequest.timeout());
        parameters.withRefreshPolicy(bulkRequest.getRefreshPolicy());

        // Bulk API only supports newline delimited JSON or Smile. Before executing
        // the bulk, we need to check that all requests have the same content-type
        // and this content-type is supported by the Bulk API.
        XContentType bulkContentType = null;
        for (int i = 0; i < bulkRequest.numberOfActions(); i++) {
            DocWriteRequest<?> action = bulkRequest.requests().get(i);

            DocWriteRequest.OpType opType = action.opType();
            if (opType == DocWriteRequest.OpType.INDEX || opType == DocWriteRequest.OpType.CREATE) {
                bulkContentType = enforceSameContentType((IndexRequest) action, bulkContentType);

            } else if (opType == DocWriteRequest.OpType.UPDATE) {
                UpdateRequest updateRequest = (UpdateRequest) action;
                if (updateRequest.doc() != null) {
                    bulkContentType = enforceSameContentType(updateRequest.doc(), bulkContentType);
                }
                if (updateRequest.upsertRequest() != null) {
                    bulkContentType = enforceSameContentType(updateRequest.upsertRequest(), bulkContentType);
                }
            }
        }

        if (bulkContentType == null) {
            bulkContentType = XContentType.JSON;
        }

        final byte separator = bulkContentType.xContent().streamSeparator();
        final ContentType requestContentType = createContentType(bulkContentType);

        ByteArrayOutputStream content = new ByteArrayOutputStream();
        for (DocWriteRequest<?> action : bulkRequest.requests()) {
            DocWriteRequest.OpType opType = action.opType();

            try (XContentBuilder metadata = XContentBuilder.builder(bulkContentType.xContent())) {
                metadata.startObject();
                {
                    metadata.startObject(opType.getLowercase());
                    if (Strings.hasLength(action.index())) {
                        metadata.field("_index", action.index());
                    }
                    if (Strings.hasLength(action.type())) {
                        metadata.field("_type", action.type());
                    }
                    if (Strings.hasLength(action.id())) {
                        metadata.field("_id", action.id());
                    }
                    if (Strings.hasLength(action.routing())) {
                        metadata.field("routing", action.routing());
                    }
                    if (action.version() != Versions.MATCH_ANY) {
                        metadata.field("version", action.version());
                    }

                    VersionType versionType = action.versionType();
                    if (versionType != VersionType.INTERNAL) {
                        if (versionType == VersionType.EXTERNAL) {
                            metadata.field("version_type", "external");
                        } else if (versionType == VersionType.EXTERNAL_GTE) {
                            metadata.field("version_type", "external_gte");
                        } else if (versionType == VersionType.FORCE) {
                            metadata.field("version_type", "force");
                        }
                    }

                    if (opType == DocWriteRequest.OpType.INDEX || opType == DocWriteRequest.OpType.CREATE) {
                        IndexRequest indexRequest = (IndexRequest) action;
                        if (Strings.hasLength(indexRequest.getPipeline())) {
                            metadata.field("pipeline", indexRequest.getPipeline());
                        }
                    } else if (opType == DocWriteRequest.OpType.UPDATE) {
                        UpdateRequest updateRequest = (UpdateRequest) action;
                        if (updateRequest.retryOnConflict() > 0) {
                            metadata.field("retry_on_conflict", updateRequest.retryOnConflict());
                        }
                        if (updateRequest.fetchSource() != null) {
                            metadata.field("_source", updateRequest.fetchSource());
                        }
                    }
                    metadata.endObject();
                }
                metadata.endObject();

                BytesRef metadataSource = BytesReference.bytes(metadata).toBytesRef();
                content.write(metadataSource.bytes, metadataSource.offset, metadataSource.length);
                content.write(separator);
            }

            BytesRef source = null;
            if (opType == DocWriteRequest.OpType.INDEX || opType == DocWriteRequest.OpType.CREATE) {
                IndexRequest indexRequest = (IndexRequest) action;
                BytesReference indexSource = indexRequest.source();
                XContentType indexXContentType = indexRequest.getContentType();

                try (XContentParser parser = XContentHelper.createParser(NamedXContentRegistry.EMPTY,
                    LoggingDeprecationHandler.INSTANCE, indexSource, indexXContentType)) {
                    try (XContentBuilder builder = XContentBuilder.builder(bulkContentType.xContent())) {
                        builder.copyCurrentStructure(parser);
                        source = BytesReference.bytes(builder).toBytesRef();
                    }
                }
            } else if (opType == DocWriteRequest.OpType.UPDATE) {
                source = XContentHelper.toXContent((UpdateRequest) action, bulkContentType, false).toBytesRef();
            }

            if (source != null) {
                content.write(source.bytes, source.offset, source.length);
                content.write(separator);
            }
        }
        request.setEntity(new ByteArrayEntity(content.toByteArray(), 0, content.size(), requestContentType));
        return request;
    }

    static Request exists(GetRequest getRequest) {
        return getStyleRequest(HttpHead.METHOD_NAME, getRequest);
    }

    static Request get(GetRequest getRequest) {
        return getStyleRequest(HttpGet.METHOD_NAME, getRequest);
    }

    private static Request getStyleRequest(String method, GetRequest getRequest) {
        Request request = new Request(method, endpoint(getRequest.index(), getRequest.type(), getRequest.id()));

        Params parameters = new Params(request);
        parameters.withPreference(getRequest.preference());
        parameters.withRouting(getRequest.routing());
        parameters.withRefresh(getRequest.refresh());
        parameters.withRealtime(getRequest.realtime());
        parameters.withStoredFields(getRequest.storedFields());
        parameters.withVersion(getRequest.version());
        parameters.withVersionType(getRequest.versionType());
        parameters.withFetchSourceContext(getRequest.fetchSourceContext());

        return request;
    }

    static Request multiGet(MultiGetRequest multiGetRequest) throws IOException {
        Request request = new Request(HttpPost.METHOD_NAME, "/_mget");

        Params parameters = new Params(request);
        parameters.withPreference(multiGetRequest.preference());
        parameters.withRealtime(multiGetRequest.realtime());
        parameters.withRefresh(multiGetRequest.refresh());

        request.setEntity(createEntity(multiGetRequest, REQUEST_BODY_CONTENT_TYPE));
        return request;
    }

    static Request index(IndexRequest indexRequest) {
        String method = Strings.hasLength(indexRequest.id()) ? HttpPut.METHOD_NAME : HttpPost.METHOD_NAME;
        boolean isCreate = (indexRequest.opType() == DocWriteRequest.OpType.CREATE);
        String endpoint = endpoint(indexRequest.index(), indexRequest.type(), indexRequest.id(), isCreate ? "_create" : null);
        Request request = new Request(method, endpoint);

        Params parameters = new Params(request);
        parameters.withRouting(indexRequest.routing());
        parameters.withTimeout(indexRequest.timeout());
        parameters.withVersion(indexRequest.version());
        parameters.withVersionType(indexRequest.versionType());
        parameters.withPipeline(indexRequest.getPipeline());
        parameters.withRefreshPolicy(indexRequest.getRefreshPolicy());
        parameters.withWaitForActiveShards(indexRequest.waitForActiveShards());

        BytesRef source = indexRequest.source().toBytesRef();
        ContentType contentType = createContentType(indexRequest.getContentType());
        request.setEntity(new ByteArrayEntity(source.bytes, source.offset, source.length, contentType));
        return request;
    }

    static Request ping() {
        return new Request(HttpHead.METHOD_NAME, "/");
    }

    static Request update(UpdateRequest updateRequest) throws IOException {
        String endpoint = endpoint(updateRequest.index(), updateRequest.type(), updateRequest.id(), "_update");
        Request request = new Request(HttpPost.METHOD_NAME, endpoint);

        Params parameters = new Params(request);
        parameters.withRouting(updateRequest.routing());
        parameters.withTimeout(updateRequest.timeout());
        parameters.withRefreshPolicy(updateRequest.getRefreshPolicy());
        parameters.withWaitForActiveShards(updateRequest.waitForActiveShards());
        parameters.withDocAsUpsert(updateRequest.docAsUpsert());
        parameters.withFetchSourceContext(updateRequest.fetchSource());
        parameters.withRetryOnConflict(updateRequest.retryOnConflict());
        parameters.withVersion(updateRequest.version());
        parameters.withVersionType(updateRequest.versionType());

        // The Java API allows update requests with different content types
        // set for the partial document and the upsert document. This client
        // only accepts update requests that have the same content types set
        // for both doc and upsert.
        XContentType xContentType = null;
        if (updateRequest.doc() != null) {
            xContentType = updateRequest.doc().getContentType();
        }
        if (updateRequest.upsertRequest() != null) {
            XContentType upsertContentType = updateRequest.upsertRequest().getContentType();
            if ((xContentType != null) && (xContentType != upsertContentType)) {
                throw new IllegalStateException("Update request cannot have different content types for doc [" + xContentType + "]" +
                        " and upsert [" + upsertContentType + "] documents");
            } else {
                xContentType = upsertContentType;
            }
        }
        if (xContentType == null) {
            xContentType = Requests.INDEX_CONTENT_TYPE;
        }
        request.setEntity(createEntity(updateRequest, xContentType));
        return request;
    }

    static Request search(SearchRequest searchRequest) throws IOException {
        Request request = new Request(HttpPost.METHOD_NAME, endpoint(searchRequest.indices(), searchRequest.types(), "_search"));

        Params params = new Params(request);
        addSearchRequestParams(params, searchRequest);

        if (searchRequest.source() != null) {
            request.setEntity(createEntity(searchRequest.source(), REQUEST_BODY_CONTENT_TYPE));
        }
        return request;
    }

    private static void addSearchRequestParams(Params params, SearchRequest searchRequest) {
        params.putParam(RestSearchAction.TYPED_KEYS_PARAM, "true");
        params.withRouting(searchRequest.routing());
        params.withPreference(searchRequest.preference());
        params.withIndicesOptions(searchRequest.indicesOptions());
        params.putParam("search_type", searchRequest.searchType().name().toLowerCase(Locale.ROOT));
        if (searchRequest.requestCache() != null) {
            params.putParam("request_cache", Boolean.toString(searchRequest.requestCache()));
        }
        if (searchRequest.allowPartialSearchResults() != null) {
            params.putParam("allow_partial_search_results", Boolean.toString(searchRequest.allowPartialSearchResults()));
        }
        params.putParam("batched_reduce_size", Integer.toString(searchRequest.getBatchedReduceSize()));
        if (searchRequest.scroll() != null) {
            params.putParam("scroll", searchRequest.scroll().keepAlive());
        }
    }

    static Request searchScroll(SearchScrollRequest searchScrollRequest) throws IOException {
        Request request = new Request(HttpPost.METHOD_NAME, "/_search/scroll");
        request.setEntity(createEntity(searchScrollRequest, REQUEST_BODY_CONTENT_TYPE));
        return request;
    }

    static Request clearScroll(ClearScrollRequest clearScrollRequest) throws IOException {
        Request request = new Request(HttpDelete.METHOD_NAME, "/_search/scroll");
        request.setEntity(createEntity(clearScrollRequest, REQUEST_BODY_CONTENT_TYPE));
        return request;
    }

    static Request multiSearch(MultiSearchRequest multiSearchRequest) throws IOException {
        Request request = new Request(HttpPost.METHOD_NAME, "/_msearch");

        Params params = new Params(request);
        params.putParam(RestSearchAction.TYPED_KEYS_PARAM, "true");
        if (multiSearchRequest.maxConcurrentSearchRequests() != MultiSearchRequest.MAX_CONCURRENT_SEARCH_REQUESTS_DEFAULT) {
            params.putParam("max_concurrent_searches", Integer.toString(multiSearchRequest.maxConcurrentSearchRequests()));
        }

        XContent xContent = REQUEST_BODY_CONTENT_TYPE.xContent();
        byte[] source = MultiSearchRequest.writeMultiLineFormat(multiSearchRequest, xContent);
        request.setEntity(new ByteArrayEntity(source, createContentType(xContent.type())));
        return request;
    }

    static Request searchTemplate(SearchTemplateRequest searchTemplateRequest) throws IOException {
        Request request;

        if (searchTemplateRequest.isSimulate()) {
            request = new Request(HttpGet.METHOD_NAME, "_render/template");
        } else {
            SearchRequest searchRequest = searchTemplateRequest.getRequest();
            String endpoint = endpoint(searchRequest.indices(), searchRequest.types(), "_search/template");
            request = new Request(HttpGet.METHOD_NAME, endpoint);

            Params params = new Params(request);
            addSearchRequestParams(params, searchRequest);
        }

        request.setEntity(createEntity(searchTemplateRequest, REQUEST_BODY_CONTENT_TYPE));
        return request;
    }

    static Request existsAlias(GetAliasesRequest getAliasesRequest) {
        if ((getAliasesRequest.indices() == null || getAliasesRequest.indices().length == 0) &&
                (getAliasesRequest.aliases() == null || getAliasesRequest.aliases().length == 0)) {
            throw new IllegalArgumentException("existsAlias requires at least an alias or an index");
        }
        String[] indices = getAliasesRequest.indices() == null ? Strings.EMPTY_ARRAY : getAliasesRequest.indices();
        String[] aliases = getAliasesRequest.aliases() == null ? Strings.EMPTY_ARRAY : getAliasesRequest.aliases();

        Request request = new Request(HttpHead.METHOD_NAME, endpoint(indices, "_alias", aliases));

        Params params = new Params(request);
        params.withIndicesOptions(getAliasesRequest.indicesOptions());
        params.withLocal(getAliasesRequest.local());
        return request;
    }

    static Request fieldCaps(FieldCapabilitiesRequest fieldCapabilitiesRequest) {
        Request request = new Request(HttpGet.METHOD_NAME, endpoint(fieldCapabilitiesRequest.indices(), "_field_caps"));

        Params params = new Params(request);
        params.withFields(fieldCapabilitiesRequest.fields());
        params.withIndicesOptions(fieldCapabilitiesRequest.indicesOptions());
        return request;
    }

    static Request rankEval(RankEvalRequest rankEvalRequest) throws IOException {
        Request request = new Request(HttpGet.METHOD_NAME, endpoint(rankEvalRequest.indices(), Strings.EMPTY_ARRAY, "_rank_eval"));

        Params params = new Params(request);
        params.withIndicesOptions(rankEvalRequest.indicesOptions());

        request.setEntity(createEntity(rankEvalRequest.getRankEvalSpec(), REQUEST_BODY_CONTENT_TYPE));
        return request;
    }

    static Request split(ResizeRequest resizeRequest) throws IOException {
        if (resizeRequest.getResizeType() != ResizeType.SPLIT) {
            throw new IllegalArgumentException("Wrong resize type [" + resizeRequest.getResizeType() + "] for indices split request");
        }
        return resize(resizeRequest);
    }

    static Request shrink(ResizeRequest resizeRequest) throws IOException {
        if (resizeRequest.getResizeType() != ResizeType.SHRINK) {
            throw new IllegalArgumentException("Wrong resize type [" + resizeRequest.getResizeType() + "] for indices shrink request");
        }
        return resize(resizeRequest);
    }

    private static Request resize(ResizeRequest resizeRequest) throws IOException {
        String endpoint = new EndpointBuilder().addPathPart(resizeRequest.getSourceIndex())
                .addPathPartAsIs("_" + resizeRequest.getResizeType().name().toLowerCase(Locale.ROOT))
                .addPathPart(resizeRequest.getTargetIndexRequest().index()).build();
        Request request = new Request(HttpPut.METHOD_NAME, endpoint);

        Params params = new Params(request);
        params.withTimeout(resizeRequest.timeout());
        params.withMasterTimeout(resizeRequest.masterNodeTimeout());
        params.withWaitForActiveShards(resizeRequest.getTargetIndexRequest().waitForActiveShards());

        request.setEntity(createEntity(resizeRequest, REQUEST_BODY_CONTENT_TYPE));
        return request;
    }

    static Request clusterPutSettings(ClusterUpdateSettingsRequest clusterUpdateSettingsRequest) throws IOException {
        Request request = new Request(HttpPut.METHOD_NAME, "/_cluster/settings");

        Params parameters = new Params(request);
        parameters.withTimeout(clusterUpdateSettingsRequest.timeout());
        parameters.withMasterTimeout(clusterUpdateSettingsRequest.masterNodeTimeout());

        request.setEntity(createEntity(clusterUpdateSettingsRequest, REQUEST_BODY_CONTENT_TYPE));
        return request;
    }

    static Request getPipeline(GetPipelineRequest getPipelineRequest) {
        String endpoint = new EndpointBuilder()
            .addPathPartAsIs("_ingest/pipeline")
            .addCommaSeparatedPathParts(getPipelineRequest.getIds())
            .build();
        Request request = new Request(HttpGet.METHOD_NAME, endpoint);

        Params parameters = new Params(request);
        parameters.withMasterTimeout(getPipelineRequest.masterNodeTimeout());
        return request;
    }

    static Request putPipeline(PutPipelineRequest putPipelineRequest) throws IOException {
        String endpoint = new EndpointBuilder()
            .addPathPartAsIs("_ingest/pipeline")
            .addPathPart(putPipelineRequest.getId())
            .build();
        Request request = new Request(HttpPut.METHOD_NAME, endpoint);

        Params parameters = new Params(request);
        parameters.withTimeout(putPipelineRequest.timeout());
        parameters.withMasterTimeout(putPipelineRequest.masterNodeTimeout());

        request.setEntity(createEntity(putPipelineRequest, REQUEST_BODY_CONTENT_TYPE));
        return request;
    }

    static Request deletePipeline(DeletePipelineRequest deletePipelineRequest) {
        String endpoint = new EndpointBuilder()
            .addPathPartAsIs("_ingest/pipeline")
            .addPathPart(deletePipelineRequest.getId())
            .build();
        Request request = new Request(HttpDelete.METHOD_NAME, endpoint);

        Params parameters = new Params(request);
        parameters.withTimeout(deletePipelineRequest.timeout());
        parameters.withMasterTimeout(deletePipelineRequest.masterNodeTimeout());

        return request;
    }

    static Request listTasks(ListTasksRequest listTaskRequest) {
        if (listTaskRequest.getTaskId() != null && listTaskRequest.getTaskId().isSet()) {
            throw new IllegalArgumentException("TaskId cannot be used for list tasks request");
        }
        Request request  = new Request(HttpGet.METHOD_NAME, "/_tasks");
        Params params = new Params(request);
        params.withTimeout(listTaskRequest.getTimeout())
            .withDetailed(listTaskRequest.getDetailed())
            .withWaitForCompletion(listTaskRequest.getWaitForCompletion())
            .withParentTaskId(listTaskRequest.getParentTaskId())
            .withNodes(listTaskRequest.getNodes())
            .withActions(listTaskRequest.getActions())
            .putParam("group_by", "none");
        return request;
    }

    static Request clusterHealth(ClusterHealthRequest healthRequest) {
        String[] indices = healthRequest.indices() == null ? Strings.EMPTY_ARRAY : healthRequest.indices();
        String endpoint = new EndpointBuilder()
            .addPathPartAsIs("_cluster/health")
            .addCommaSeparatedPathParts(indices)
            .build();
        Request request = new Request(HttpGet.METHOD_NAME, endpoint);

        new Params(request)
            .withWaitForStatus(healthRequest.waitForStatus())
            .withWaitForNoRelocatingShards(healthRequest.waitForNoRelocatingShards())
            .withWaitForNoInitializingShards(healthRequest.waitForNoInitializingShards())
            .withWaitForActiveShards(healthRequest.waitForActiveShards(), ActiveShardCount.NONE)
            .withWaitForNodes(healthRequest.waitForNodes())
            .withWaitForEvents(healthRequest.waitForEvents())
            .withTimeout(healthRequest.timeout())
            .withMasterTimeout(healthRequest.masterNodeTimeout())
            .withLocal(healthRequest.local())
            .withLevel(healthRequest.level());
        return request;
    }

    static Request rollover(RolloverRequest rolloverRequest) throws IOException {
        String endpoint = new EndpointBuilder().addPathPart(rolloverRequest.getAlias()).addPathPartAsIs("_rollover")
                .addPathPart(rolloverRequest.getNewIndexName()).build();
        Request request = new Request(HttpPost.METHOD_NAME, endpoint);

        Params params = new Params(request);
        params.withTimeout(rolloverRequest.timeout());
        params.withMasterTimeout(rolloverRequest.masterNodeTimeout());
        params.withWaitForActiveShards(rolloverRequest.getCreateIndexRequest().waitForActiveShards());
        if (rolloverRequest.isDryRun()) {
            params.putParam("dry_run", Boolean.TRUE.toString());
        }

        request.setEntity(createEntity(rolloverRequest, REQUEST_BODY_CONTENT_TYPE));
        return request;
    }

    static Request getSettings(GetSettingsRequest getSettingsRequest) {
        String[] indices = getSettingsRequest.indices() == null ? Strings.EMPTY_ARRAY : getSettingsRequest.indices();
        String[] names = getSettingsRequest.names() == null ? Strings.EMPTY_ARRAY : getSettingsRequest.names();

        String endpoint = endpoint(indices, "_settings", names);
        Request request = new Request(HttpGet.METHOD_NAME, endpoint);

        Params params = new Params(request);
        params.withIndicesOptions(getSettingsRequest.indicesOptions());
        params.withLocal(getSettingsRequest.local());
        params.withIncludeDefaults(getSettingsRequest.includeDefaults());
        params.withMasterTimeout(getSettingsRequest.masterNodeTimeout());

        return request;
    }

    static Request indicesExist(GetIndexRequest getIndexRequest) {
        // this can be called with no indices as argument by transport client, not via REST though
        if (getIndexRequest.indices() == null || getIndexRequest.indices().length == 0) {
            throw new IllegalArgumentException("indices are mandatory");
        }
        String endpoint = endpoint(getIndexRequest.indices(), "");
        Request request = new Request(HttpHead.METHOD_NAME, endpoint);

        Params params = new Params(request);
        params.withLocal(getIndexRequest.local());
        params.withHuman(getIndexRequest.humanReadable());
        params.withIndicesOptions(getIndexRequest.indicesOptions());
        params.withIncludeDefaults(getIndexRequest.includeDefaults());
        return request;
    }

    static Request indexPutSettings(UpdateSettingsRequest updateSettingsRequest) throws IOException {
        String[] indices = updateSettingsRequest.indices() == null ? Strings.EMPTY_ARRAY : updateSettingsRequest.indices();
        Request request = new Request(HttpPut.METHOD_NAME, endpoint(indices, "_settings"));

        Params parameters = new Params(request);
        parameters.withTimeout(updateSettingsRequest.timeout());
        parameters.withMasterTimeout(updateSettingsRequest.masterNodeTimeout());
        parameters.withIndicesOptions(updateSettingsRequest.indicesOptions());
        parameters.withPreserveExisting(updateSettingsRequest.isPreserveExisting());

        request.setEntity(createEntity(updateSettingsRequest, REQUEST_BODY_CONTENT_TYPE));
        return request;
    }

    static Request getRepositories(GetRepositoriesRequest getRepositoriesRequest) {
        String[] repositories = getRepositoriesRequest.repositories() == null ? Strings.EMPTY_ARRAY : getRepositoriesRequest.repositories();
        String endpoint = new EndpointBuilder().addPathPartAsIs("_snapshot").addCommaSeparatedPathParts(repositories).build();
        Request request = new Request(HttpGet.METHOD_NAME, endpoint);

        Params parameters = new Params(request);
        parameters.withMasterTimeout(getRepositoriesRequest.masterNodeTimeout());
        parameters.withLocal(getRepositoriesRequest.local());
        return request;
    }

    static Request createRepository(PutRepositoryRequest putRepositoryRequest) throws IOException {
        String endpoint = new EndpointBuilder().addPathPart("_snapshot").addPathPart(putRepositoryRequest.name()).build();
        Request request = new Request(HttpPut.METHOD_NAME, endpoint);

        Params parameters = new Params(request);
        parameters.withMasterTimeout(putRepositoryRequest.masterNodeTimeout());
        parameters.withTimeout(putRepositoryRequest.timeout());
        parameters.withVerify(putRepositoryRequest.verify());

        request.setEntity(createEntity(putRepositoryRequest, REQUEST_BODY_CONTENT_TYPE));
        return request;
    }

    static Request deleteRepository(DeleteRepositoryRequest deleteRepositoryRequest) {
        String endpoint = new EndpointBuilder().addPathPartAsIs("_snapshot").addPathPart(deleteRepositoryRequest.name()).build();
        Request request = new Request(HttpDelete.METHOD_NAME, endpoint);

        Params parameters = new Params(request);
        parameters.withMasterTimeout(deleteRepositoryRequest.masterNodeTimeout());
        parameters.withTimeout(deleteRepositoryRequest.timeout());
        return request;
    }

    static Request verifyRepository(VerifyRepositoryRequest verifyRepositoryRequest) {
        String endpoint = new EndpointBuilder().addPathPartAsIs("_snapshot")
            .addPathPart(verifyRepositoryRequest.name())
            .addPathPartAsIs("_verify")
            .build();
        Request request = new Request(HttpPost.METHOD_NAME, endpoint);

        Params parameters = new Params(request);
        parameters.withMasterTimeout(verifyRepositoryRequest.masterNodeTimeout());
        parameters.withTimeout(verifyRepositoryRequest.timeout());
        return request;
    }

<<<<<<< HEAD
    static Request getSnapshots(GetSnapshotsRequest getSnapshotsRequest) {
        String endpoint = new EndpointBuilder().addPathPartAsIs("_snapshot")
            .addPathPart(getSnapshotsRequest.repository())
            .addCommaSeparatedPathParts(getSnapshotsRequest.snapshots())
            .build();

        Request request = new Request(HttpGet.METHOD_NAME, endpoint);

        Params parameters = new Params(request);
        parameters.withMasterTimeout(getSnapshotsRequest.masterNodeTimeout());
        if (getSnapshotsRequest.ignoreUnavailable()) {
            parameters.putParam("ignore_unavailable", Boolean.TRUE.toString());
        }
        if (getSnapshotsRequest.verbose() == false) {
            parameters.putParam("verbose", Boolean.FALSE.toString());
        }
=======
    static Request deleteSnapshot(DeleteSnapshotRequest deleteSnapshotRequest) {
        String endpoint = new EndpointBuilder().addPathPartAsIs("_snapshot")
            .addPathPart(deleteSnapshotRequest.repository())
            .addPathPart(deleteSnapshotRequest.snapshot())
            .build();
        Request request = new Request(HttpDelete.METHOD_NAME, endpoint);

        Params parameters = new Params(request);
        parameters.withMasterTimeout(deleteSnapshotRequest.masterNodeTimeout());
>>>>>>> 8bfb9aad
        return request;
    }

    static Request putTemplate(PutIndexTemplateRequest putIndexTemplateRequest) throws IOException {
        String endpoint = new EndpointBuilder().addPathPartAsIs("_template").addPathPart(putIndexTemplateRequest.name()).build();
        Request request = new Request(HttpPut.METHOD_NAME, endpoint);
        Params params = new Params(request);
        params.withMasterTimeout(putIndexTemplateRequest.masterNodeTimeout());
        if (putIndexTemplateRequest.create()) {
            params.putParam("create", Boolean.TRUE.toString());
        }
        if (Strings.hasText(putIndexTemplateRequest.cause())) {
            params.putParam("cause", putIndexTemplateRequest.cause());
        }
        request.setEntity(createEntity(putIndexTemplateRequest, REQUEST_BODY_CONTENT_TYPE));
        return request;
    }

    static Request validateQuery(ValidateQueryRequest validateQueryRequest) throws IOException {
        String[] indices = validateQueryRequest.indices() == null ? Strings.EMPTY_ARRAY : validateQueryRequest.indices();
        String[] types = validateQueryRequest.types() == null || indices.length <= 0 ? Strings.EMPTY_ARRAY : validateQueryRequest.types();
        String endpoint = endpoint(indices, types, "_validate/query");
        Request request = new Request(HttpGet.METHOD_NAME, endpoint);
        Params params = new Params(request);
        params.withIndicesOptions(validateQueryRequest.indicesOptions());
        params.putParam("explain", Boolean.toString(validateQueryRequest.explain()));
        params.putParam("all_shards", Boolean.toString(validateQueryRequest.allShards()));
        params.putParam("rewrite", Boolean.toString(validateQueryRequest.rewrite()));
        request.setEntity(createEntity(validateQueryRequest, REQUEST_BODY_CONTENT_TYPE));
        return request;
    }

    static Request getAlias(GetAliasesRequest getAliasesRequest) {
        String[] indices = getAliasesRequest.indices() == null ? Strings.EMPTY_ARRAY : getAliasesRequest.indices();
        String[] aliases = getAliasesRequest.aliases() == null ? Strings.EMPTY_ARRAY : getAliasesRequest.aliases();
        String endpoint = endpoint(indices, "_alias", aliases);
        Request request = new Request(HttpGet.METHOD_NAME, endpoint);
        Params params = new Params(request);
        params.withIndicesOptions(getAliasesRequest.indicesOptions());
        params.withLocal(getAliasesRequest.local());
        return request;
    }

    static Request getTemplates(GetIndexTemplatesRequest getIndexTemplatesRequest) throws IOException {
        String[] names = getIndexTemplatesRequest.names();
        String endpoint = new EndpointBuilder().addPathPartAsIs("_template").addCommaSeparatedPathParts(names).build();
        Request request = new Request(HttpGet.METHOD_NAME, endpoint);
        Params params = new Params(request);
        params.withLocal(getIndexTemplatesRequest.local());
        params.withMasterTimeout(getIndexTemplatesRequest.masterNodeTimeout());
        return request;
    }

    static Request getScript(GetStoredScriptRequest getStoredScriptRequest) {
        String endpoint = new EndpointBuilder().addPathPartAsIs("_scripts").addPathPart(getStoredScriptRequest.id()).build();
        Request request = new Request(HttpGet.METHOD_NAME, endpoint);
        Params params = new Params(request);
        params.withMasterTimeout(getStoredScriptRequest.masterNodeTimeout());
        return request;
    }

    static Request deleteScript(DeleteStoredScriptRequest deleteStoredScriptRequest) {
        String endpoint = new EndpointBuilder().addPathPartAsIs("_scripts").addPathPart(deleteStoredScriptRequest.id()).build();
        Request request = new Request(HttpDelete.METHOD_NAME, endpoint);
        Params params = new Params(request);
        params.withTimeout(deleteStoredScriptRequest.timeout());
        params.withMasterTimeout(deleteStoredScriptRequest.masterNodeTimeout());
        return request;
    }

    private static HttpEntity createEntity(ToXContent toXContent, XContentType xContentType) throws IOException {
        BytesRef source = XContentHelper.toXContent(toXContent, xContentType, false).toBytesRef();
        return new ByteArrayEntity(source.bytes, source.offset, source.length, createContentType(xContentType));
    }

    static String endpoint(String index, String type, String id) {
        return new EndpointBuilder().addPathPart(index, type, id).build();
    }

    static String endpoint(String index, String type, String id, String endpoint) {
        return new EndpointBuilder().addPathPart(index, type, id).addPathPartAsIs(endpoint).build();
    }

    static String endpoint(String[] indices) {
        return new EndpointBuilder().addCommaSeparatedPathParts(indices).build();
    }

    static String endpoint(String[] indices, String endpoint) {
        return new EndpointBuilder().addCommaSeparatedPathParts(indices).addPathPartAsIs(endpoint).build();
    }

    static String endpoint(String[] indices, String[] types, String endpoint) {
        return new EndpointBuilder().addCommaSeparatedPathParts(indices).addCommaSeparatedPathParts(types)
                .addPathPartAsIs(endpoint).build();
    }

    static String endpoint(String[] indices, String endpoint, String[] suffixes) {
        return new EndpointBuilder().addCommaSeparatedPathParts(indices).addPathPartAsIs(endpoint)
                .addCommaSeparatedPathParts(suffixes).build();
    }

    static String endpoint(String[] indices, String endpoint, String type) {
        return new EndpointBuilder().addCommaSeparatedPathParts(indices).addPathPartAsIs(endpoint).addPathPart(type).build();
    }

    /**
     * Returns a {@link ContentType} from a given {@link XContentType}.
     *
     * @param xContentType the {@link XContentType}
     * @return the {@link ContentType}
     */
    @SuppressForbidden(reason = "Only allowed place to convert a XContentType to a ContentType")
    public static ContentType createContentType(final XContentType xContentType) {
        return ContentType.create(xContentType.mediaTypeWithoutParameters(), (Charset) null);
    }

    /**
     * Utility class to help with common parameter names and patterns. Wraps
     * a {@link Request} and adds the parameters to it directly.
     */
    static class Params {
        private final Request request;

        Params(Request request) {
            this.request = request;
        }

        Params putParam(String name, String value) {
            if (Strings.hasLength(value)) {
                request.addParameter(name, value);
            }
            return this;
        }

        Params putParam(String key, TimeValue value) {
            if (value != null) {
                return putParam(key, value.getStringRep());
            }
            return this;
        }

        Params withDocAsUpsert(boolean docAsUpsert) {
            if (docAsUpsert) {
                return putParam("doc_as_upsert", Boolean.TRUE.toString());
            }
            return this;
        }

        Params withFetchSourceContext(FetchSourceContext fetchSourceContext) {
            if (fetchSourceContext != null) {
                if (fetchSourceContext.fetchSource() == false) {
                    putParam("_source", Boolean.FALSE.toString());
                }
                if (fetchSourceContext.includes() != null && fetchSourceContext.includes().length > 0) {
                    putParam("_source_include", String.join(",", fetchSourceContext.includes()));
                }
                if (fetchSourceContext.excludes() != null && fetchSourceContext.excludes().length > 0) {
                    putParam("_source_exclude", String.join(",", fetchSourceContext.excludes()));
                }
            }
            return this;
        }

        Params withFields(String[] fields) {
            if (fields != null && fields.length > 0) {
                return putParam("fields", String.join(",", fields));
            }
            return this;
        }

        Params withMasterTimeout(TimeValue masterTimeout) {
            return putParam("master_timeout", masterTimeout);
        }

        Params withPipeline(String pipeline) {
            return putParam("pipeline", pipeline);
        }

        Params withPreference(String preference) {
            return putParam("preference", preference);
        }

        Params withRealtime(boolean realtime) {
            if (realtime == false) {
                return putParam("realtime", Boolean.FALSE.toString());
            }
            return this;
        }

        Params withRefresh(boolean refresh) {
            if (refresh) {
                return withRefreshPolicy(WriteRequest.RefreshPolicy.IMMEDIATE);
            }
            return this;
        }

        Params withRefreshPolicy(WriteRequest.RefreshPolicy refreshPolicy) {
            if (refreshPolicy != WriteRequest.RefreshPolicy.NONE) {
                return putParam("refresh", refreshPolicy.getValue());
            }
            return this;
        }

        Params withRetryOnConflict(int retryOnConflict) {
            if (retryOnConflict > 0) {
                return putParam("retry_on_conflict", String.valueOf(retryOnConflict));
            }
            return this;
        }

        Params withRouting(String routing) {
            return putParam("routing", routing);
        }

        Params withStoredFields(String[] storedFields) {
            if (storedFields != null && storedFields.length > 0) {
                return putParam("stored_fields", String.join(",", storedFields));
            }
            return this;
        }

        Params withTimeout(TimeValue timeout) {
            return putParam("timeout", timeout);
        }

        Params withVersion(long version) {
            if (version != Versions.MATCH_ANY) {
                return putParam("version", Long.toString(version));
            }
            return this;
        }

        Params withVersionType(VersionType versionType) {
            if (versionType != VersionType.INTERNAL) {
                return putParam("version_type", versionType.name().toLowerCase(Locale.ROOT));
            }
            return this;
        }

        Params withWaitForActiveShards(ActiveShardCount activeShardCount) {
            return withWaitForActiveShards(activeShardCount, ActiveShardCount.DEFAULT);
        }

        Params withWaitForActiveShards(ActiveShardCount activeShardCount, ActiveShardCount defaultActiveShardCount) {
            if (activeShardCount != null && activeShardCount != defaultActiveShardCount) {
                return putParam("wait_for_active_shards", activeShardCount.toString().toLowerCase(Locale.ROOT));
            }
            return this;
        }

        Params withIndicesOptions(IndicesOptions indicesOptions) {
            putParam("ignore_unavailable", Boolean.toString(indicesOptions.ignoreUnavailable()));
            putParam("allow_no_indices", Boolean.toString(indicesOptions.allowNoIndices()));
            String expandWildcards;
            if (indicesOptions.expandWildcardsOpen() == false && indicesOptions.expandWildcardsClosed() == false) {
                expandWildcards = "none";
            } else {
                StringJoiner joiner = new StringJoiner(",");
                if (indicesOptions.expandWildcardsOpen()) {
                    joiner.add("open");
                }
                if (indicesOptions.expandWildcardsClosed()) {
                    joiner.add("closed");
                }
                expandWildcards = joiner.toString();
            }
            putParam("expand_wildcards", expandWildcards);
            return this;
        }

        Params withHuman(boolean human) {
            if (human) {
                putParam("human", Boolean.toString(human));
            }
            return this;
        }

        Params withLocal(boolean local) {
            if (local) {
                putParam("local", Boolean.toString(local));
            }
            return this;
        }

        Params withIncludeDefaults(boolean includeDefaults) {
            if (includeDefaults) {
                return putParam("include_defaults", Boolean.TRUE.toString());
            }
            return this;
        }

        Params withPreserveExisting(boolean preserveExisting) {
            if (preserveExisting) {
                return putParam("preserve_existing", Boolean.TRUE.toString());
            }
            return this;
        }

        Params withDetailed(boolean detailed) {
            if (detailed) {
                return putParam("detailed", Boolean.TRUE.toString());
            }
            return this;
        }

        Params withWaitForCompletion(boolean waitForCompletion) {
            if (waitForCompletion) {
                return putParam("wait_for_completion", Boolean.TRUE.toString());
            }
            return this;
        }

        Params withNodes(String[] nodes) {
            if (nodes != null && nodes.length > 0) {
                return putParam("nodes", String.join(",", nodes));
            }
            return this;
        }

        Params withActions(String[] actions) {
            if (actions != null && actions.length > 0) {
                return putParam("actions", String.join(",", actions));
            }
            return this;
        }

        Params withTaskId(TaskId taskId) {
            if (taskId != null && taskId.isSet()) {
                return putParam("task_id", taskId.toString());
            }
            return this;
        }

        Params withParentTaskId(TaskId parentTaskId) {
            if (parentTaskId != null && parentTaskId.isSet()) {
                return putParam("parent_task_id", parentTaskId.toString());
            }
            return this;
        }

        Params withVerify(boolean verify) {
            if (verify) {
                return putParam("verify", Boolean.TRUE.toString());
            }
            return this;
        }

        Params withWaitForStatus(ClusterHealthStatus status) {
            if (status != null) {
                return putParam("wait_for_status", status.name().toLowerCase(Locale.ROOT));
            }
            return this;
        }

        Params withWaitForNoRelocatingShards(boolean waitNoRelocatingShards) {
            if (waitNoRelocatingShards) {
                return putParam("wait_for_no_relocating_shards", Boolean.TRUE.toString());
            }
            return this;
        }

        Params withWaitForNoInitializingShards(boolean waitNoInitShards) {
            if (waitNoInitShards) {
                return putParam("wait_for_no_initializing_shards", Boolean.TRUE.toString());
            }
            return this;
        }

        Params withWaitForNodes(String waitForNodes) {
            return putParam("wait_for_nodes", waitForNodes);
        }

        Params withLevel(ClusterHealthRequest.Level level) {
            return putParam("level", level.name().toLowerCase(Locale.ROOT));
        }

        Params withWaitForEvents(Priority waitForEvents) {
            if (waitForEvents != null) {
                return putParam("wait_for_events", waitForEvents.name().toLowerCase(Locale.ROOT));
            }
            return this;
        }
    }

    /**
     * Ensure that the {@link IndexRequest}'s content type is supported by the Bulk API and that it conforms
     * to the current {@link BulkRequest}'s content type (if it's known at the time of this method get called).
     *
     * @return the {@link IndexRequest}'s content type
     */
    static XContentType enforceSameContentType(IndexRequest indexRequest, @Nullable XContentType xContentType) {
        XContentType requestContentType = indexRequest.getContentType();
        if (requestContentType != XContentType.JSON && requestContentType != XContentType.SMILE) {
            throw new IllegalArgumentException("Unsupported content-type found for request with content-type [" + requestContentType
                    + "], only JSON and SMILE are supported");
        }
        if (xContentType == null) {
            return requestContentType;
        }
        if (requestContentType != xContentType) {
            throw new IllegalArgumentException("Mismatching content-type found for request with content-type [" + requestContentType
                    + "], previous requests have content-type [" + xContentType + "]");
        }
        return xContentType;
    }

    /**
     * Utility class to build request's endpoint given its parts as strings
     */
    static class EndpointBuilder {

        private final StringJoiner joiner = new StringJoiner("/", "/", "");

        EndpointBuilder addPathPart(String... parts) {
            for (String part : parts) {
                if (Strings.hasLength(part)) {
                    joiner.add(encodePart(part));
                }
            }
            return this;
        }

        EndpointBuilder addCommaSeparatedPathParts(String[] parts) {
            addPathPart(String.join(",", parts));
            return this;
        }

        EndpointBuilder addPathPartAsIs(String part) {
            if (Strings.hasLength(part)) {
                joiner.add(part);
            }
            return this;
        }

        String build() {
            return joiner.toString();
        }

        private static String encodePart(String pathPart) {
            try {
                //encode each part (e.g. index, type and id) separately before merging them into the path
                //we prepend "/" to the path part to make this pate absolute, otherwise there can be issues with
                //paths that start with `-` or contain `:`
                URI uri = new URI(null, null, null, -1, "/" + pathPart, null, null);
                //manually encode any slash that each part may contain
                return uri.getRawPath().substring(1).replaceAll("/", "%2F");
            } catch (URISyntaxException e) {
                throw new IllegalArgumentException("Path part [" + pathPart + "] couldn't be encoded", e);
            }
        }
    }
}<|MERGE_RESOLUTION|>--- conflicted
+++ resolved
@@ -37,13 +37,10 @@
 import org.elasticsearch.action.admin.cluster.repositories.put.PutRepositoryRequest;
 import org.elasticsearch.action.admin.cluster.repositories.verify.VerifyRepositoryRequest;
 import org.elasticsearch.action.admin.cluster.settings.ClusterUpdateSettingsRequest;
-<<<<<<< HEAD
 import org.elasticsearch.action.admin.cluster.snapshots.get.GetSnapshotsRequest;
-=======
 import org.elasticsearch.action.admin.cluster.storedscripts.DeleteStoredScriptRequest;
 import org.elasticsearch.action.admin.cluster.storedscripts.GetStoredScriptRequest;
 import org.elasticsearch.action.admin.cluster.snapshots.delete.DeleteSnapshotRequest;
->>>>>>> 8bfb9aad
 import org.elasticsearch.action.admin.indices.alias.IndicesAliasesRequest;
 import org.elasticsearch.action.admin.indices.alias.get.GetAliasesRequest;
 import org.elasticsearch.action.admin.indices.cache.clear.ClearIndicesCacheRequest;
@@ -849,7 +846,6 @@
         return request;
     }
 
-<<<<<<< HEAD
     static Request getSnapshots(GetSnapshotsRequest getSnapshotsRequest) {
         String endpoint = new EndpointBuilder().addPathPartAsIs("_snapshot")
             .addPathPart(getSnapshotsRequest.repository())
@@ -866,7 +862,9 @@
         if (getSnapshotsRequest.verbose() == false) {
             parameters.putParam("verbose", Boolean.FALSE.toString());
         }
-=======
+        return request;
+    }
+
     static Request deleteSnapshot(DeleteSnapshotRequest deleteSnapshotRequest) {
         String endpoint = new EndpointBuilder().addPathPartAsIs("_snapshot")
             .addPathPart(deleteSnapshotRequest.repository())
@@ -876,7 +874,6 @@
 
         Params parameters = new Params(request);
         parameters.withMasterTimeout(deleteSnapshotRequest.masterNodeTimeout());
->>>>>>> 8bfb9aad
         return request;
     }
 
