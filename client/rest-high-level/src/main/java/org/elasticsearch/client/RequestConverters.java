--- conflicted
+++ resolved
@@ -68,23 +68,10 @@
 import org.elasticsearch.common.xcontent.XContentType;
 import org.elasticsearch.index.VersionType;
 import org.elasticsearch.index.rankeval.RankEvalRequest;
-<<<<<<< HEAD
-import org.elasticsearch.protocol.xpack.XPackInfoRequest;
-import org.elasticsearch.protocol.xpack.XPackUsageRequest;
-import org.elasticsearch.protocol.xpack.license.GetLicenseRequest;
-import org.elasticsearch.protocol.xpack.license.PutLicenseRequest;
-import org.elasticsearch.protocol.xpack.migration.IndexUpgradeInfoRequest;
-import org.elasticsearch.protocol.xpack.ml.PutJobRequest;
-import org.elasticsearch.protocol.xpack.rollup.GetRollupCapsRequest;
-import org.elasticsearch.protocol.xpack.rollup.PutRollupJobRequest;
-import org.elasticsearch.protocol.xpack.watcher.DeleteWatchRequest;
-import org.elasticsearch.protocol.xpack.watcher.PutWatchRequest;
-=======
 import org.elasticsearch.index.reindex.AbstractBulkByScrollRequest;
 import org.elasticsearch.index.reindex.DeleteByQueryRequest;
 import org.elasticsearch.index.reindex.ReindexRequest;
 import org.elasticsearch.index.reindex.UpdateByQueryRequest;
->>>>>>> 4190a9f1
 import org.elasticsearch.rest.action.search.RestSearchAction;
 import org.elasticsearch.script.mustache.MultiSearchTemplateRequest;
 import org.elasticsearch.script.mustache.SearchTemplateRequest;
@@ -582,137 +569,7 @@
         return request;
     }
 
-<<<<<<< HEAD
-    static Request xPackInfo(XPackInfoRequest infoRequest) {
-        Request request = new Request(HttpGet.METHOD_NAME, "/_xpack");
-        if (false == infoRequest.isVerbose()) {
-            request.addParameter("human", "false");
-        }
-        if (false == infoRequest.getCategories().equals(EnumSet.allOf(XPackInfoRequest.Category.class))) {
-            request.addParameter("categories", infoRequest.getCategories().stream()
-                    .map(c -> c.toString().toLowerCase(Locale.ROOT))
-                    .collect(Collectors.joining(",")));
-        }
-        return request;
-    }
-
-    static Request xPackWatcherPutWatch(PutWatchRequest putWatchRequest) {
-        String endpoint = new EndpointBuilder()
-            .addPathPartAsIs("_xpack")
-            .addPathPartAsIs("watcher")
-            .addPathPartAsIs("watch")
-            .addPathPart(putWatchRequest.getId())
-            .build();
-
-        Request request = new Request(HttpPut.METHOD_NAME, endpoint);
-        Params params = new Params(request).withVersion(putWatchRequest.getVersion());
-        if (putWatchRequest.isActive() == false) {
-            params.putParam("active", "false");
-        }
-        ContentType contentType = createContentType(putWatchRequest.xContentType());
-        BytesReference source = putWatchRequest.getSource();
-        request.setEntity(new ByteArrayEntity(source.toBytesRef().bytes, 0, source.length(), contentType));
-        return request;
-    }
-
-    static Request xPackWatcherDeleteWatch(DeleteWatchRequest deleteWatchRequest) {
-        String endpoint = new EndpointBuilder()
-            .addPathPartAsIs("_xpack")
-            .addPathPartAsIs("watcher")
-            .addPathPartAsIs("watch")
-            .addPathPart(deleteWatchRequest.getId())
-            .build();
-
-        Request request = new Request(HttpDelete.METHOD_NAME, endpoint);
-        return request;
-    }
-
-    static Request xpackUsage(XPackUsageRequest usageRequest) {
-        Request request = new Request(HttpGet.METHOD_NAME, "/_xpack/usage");
-        Params parameters = new Params(request);
-        parameters.withMasterTimeout(usageRequest.masterNodeTimeout());
-        return request;
-    }
-
-    static Request putLicense(PutLicenseRequest putLicenseRequest) {
-        String endpoint = new EndpointBuilder()
-            .addPathPartAsIs("_xpack")
-            .addPathPartAsIs("license")
-            .build();
-        Request request = new Request(HttpPut.METHOD_NAME, endpoint);
-        Params parameters = new Params(request);
-        parameters.withTimeout(putLicenseRequest.timeout());
-        parameters.withMasterTimeout(putLicenseRequest.masterNodeTimeout());
-        if (putLicenseRequest.isAcknowledge()) {
-            parameters.putParam("acknowledge", "true");
-        }
-        request.setJsonEntity(putLicenseRequest.getLicenseDefinition());
-        return request;
-    }
-
-
-    static Request getLicense(GetLicenseRequest getLicenseRequest) {
-        String endpoint = new EndpointBuilder()
-            .addPathPartAsIs("_xpack")
-            .addPathPartAsIs("license")
-            .build();
-        Request request = new Request(HttpGet.METHOD_NAME, endpoint);
-        Params parameters = new Params(request);
-        parameters.withLocal(getLicenseRequest.local());
-        return request;
-    }
-
-    static Request putMachineLearningJob(PutJobRequest putJobRequest) throws IOException {
-        String endpoint = new EndpointBuilder()
-            .addPathPartAsIs("_xpack")
-            .addPathPartAsIs("ml")
-            .addPathPartAsIs("anomaly_detectors")
-            .addPathPart(putJobRequest.getJob().getId())
-            .build();
-        Request request = new Request(HttpPut.METHOD_NAME, endpoint);
-        request.setEntity(createEntity(putJobRequest, REQUEST_BODY_CONTENT_TYPE));
-        return request;
-    }
-
-    static Request getMigrationAssistance(IndexUpgradeInfoRequest indexUpgradeInfoRequest) {
-        EndpointBuilder endpointBuilder = new EndpointBuilder()
-            .addPathPartAsIs("_xpack/migration/assistance")
-            .addCommaSeparatedPathParts(indexUpgradeInfoRequest.indices());
-        String endpoint = endpointBuilder.build();
-        Request request = new Request(HttpGet.METHOD_NAME, endpoint);
-        Params parameters = new Params(request);
-        parameters.withIndicesOptions(indexUpgradeInfoRequest.indicesOptions());
-        return request;
-    }
-
-    static Request putRollupJob(PutRollupJobRequest putRollupJobRequest) throws IOException {
-        String endpoint = new EndpointBuilder()
-            .addPathPartAsIs("_xpack")
-            .addPathPartAsIs("rollup")
-            .addPathPartAsIs("job")
-            .addPathPart(putRollupJobRequest.getConfig().getId())
-            .build();
-        Request request = new Request(HttpPut.METHOD_NAME, endpoint);
-        request.setEntity(createEntity(putRollupJobRequest, REQUEST_BODY_CONTENT_TYPE));
-        return request;
-    }
-
-    static Request getRollupCaps(GetRollupCapsRequest getRollupCapsRequest) throws IOException {
-        String endpoint = new EndpointBuilder()
-            .addPathPartAsIs("_xpack")
-            .addPathPartAsIs("rollup")
-            .addPathPartAsIs("data")
-            .addPathPart(getRollupCapsRequest.getIndexPattern())
-            .build();
-        Request request = new Request(HttpGet.METHOD_NAME, endpoint);
-        request.setEntity(createEntity(getRollupCapsRequest, REQUEST_BODY_CONTENT_TYPE));
-        return request;
-    }
-
-    private static HttpEntity createEntity(ToXContent toXContent, XContentType xContentType) throws IOException {
-=======
     static HttpEntity createEntity(ToXContent toXContent, XContentType xContentType) throws IOException {
->>>>>>> 4190a9f1
         BytesRef source = XContentHelper.toXContent(toXContent, xContentType, false).toBytesRef();
         return new ByteArrayEntity(source.bytes, source.offset, source.length, createContentType(xContentType));
     }
@@ -1111,4 +968,4 @@
             }
         }
     }
-}+}
