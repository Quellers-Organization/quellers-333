--- conflicted
+++ resolved
@@ -23,11 +23,8 @@
 import org.apache.http.client.methods.HttpPut;
 import org.elasticsearch.client.ccr.PauseFollowRequest;
 import org.elasticsearch.client.ccr.PutFollowRequest;
-<<<<<<< HEAD
 import org.elasticsearch.client.ccr.ResumeFollowRequest;
-=======
 import org.elasticsearch.client.ccr.UnfollowRequest;
->>>>>>> a6647a20
 
 import java.io.IOException;
 
@@ -54,7 +51,6 @@
         return new Request(HttpPost.METHOD_NAME, endpoint);
     }
 
-<<<<<<< HEAD
     static Request resumeFollow(ResumeFollowRequest resumeFollowRequest) throws IOException {
         String endpoint = new RequestConverters.EndpointBuilder()
             .addPathPart(resumeFollowRequest.getFollowerIndex())
@@ -63,14 +59,14 @@
         Request request = new Request(HttpPost.METHOD_NAME, endpoint);
         request.setEntity(createEntity(resumeFollowRequest, REQUEST_BODY_CONTENT_TYPE));
         return request;
-=======
+    }
+
     static Request unfollow(UnfollowRequest unfollowRequest) {
         String endpoint = new RequestConverters.EndpointBuilder()
             .addPathPart(unfollowRequest.getFollowerIndex())
             .addPathPartAsIs("_ccr", "unfollow")
             .build();
         return new Request(HttpPost.METHOD_NAME, endpoint);
->>>>>>> a6647a20
     }
 
 }