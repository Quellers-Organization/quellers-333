--- conflicted
+++ resolved
@@ -144,16 +144,7 @@
         assertThat(logSettings.get("yml"), Matchers.nullValue());
     }
 
-<<<<<<< HEAD
-    private static File resolveConfigDir() throws Exception {
-        URL url = LoggingConfigurationTests.class.getResource("config");
-        return new File(url.toURI());
-    }
-
-    protected static String loggingConfiguration(String suffix) {
-=======
     private static String loggingConfiguration(String suffix) {
->>>>>>> 4d672b03
         return "logging." + randomAsciiOfLength(randomIntBetween(0, 10)) + "." + suffix;
     }
 
