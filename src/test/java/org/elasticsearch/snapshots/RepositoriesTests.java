--- conflicted
+++ resolved
@@ -32,11 +32,8 @@
 import org.elasticsearch.cluster.metadata.RepositoryMetaData;
 import org.elasticsearch.common.io.FileSystemUtils;
 import org.elasticsearch.common.settings.ImmutableSettings;
-<<<<<<< HEAD
 import org.elasticsearch.common.unit.ByteSizeUnit;
-=======
 import org.elasticsearch.common.settings.Settings;
->>>>>>> 4934def0
 import org.elasticsearch.repositories.RepositoryException;
 import org.elasticsearch.repositories.RepositoryVerificationException;
 import org.elasticsearch.snapshots.mockstore.MockRepositoryModule;
@@ -146,15 +143,9 @@
         logger.info("-->  creating repository test-repo-1 with 0s timeout - shouldn't ack");
         PutRepositoryResponse putRepositoryResponse = client().admin().cluster().preparePutRepository("test-repo-1")
                 .setType("fs").setSettings(ImmutableSettings.settingsBuilder()
-<<<<<<< HEAD
                         .put("location", newTempDir(LifecycleScope.SUITE))
                         .put("compress", randomBoolean())
                         .put("chunk_size", randomIntBetween(5, 100), ByteSizeUnit.BYTES)
-=======
-                                .put("location", newTempDir(LifecycleScope.SUITE))
-                                .put("compress", randomBoolean())
-                                .put("chunk_size", randomIntBetween(5, 100))
->>>>>>> 4934def0
                 )
                 .setTimeout("0s").get();
         assertThat(putRepositoryResponse.isAcknowledged(), equalTo(false));
@@ -162,15 +153,9 @@
         logger.info("-->  creating repository test-repo-2 with standard timeout - should ack");
         putRepositoryResponse = client().admin().cluster().preparePutRepository("test-repo-2")
                 .setType("fs").setSettings(ImmutableSettings.settingsBuilder()
-<<<<<<< HEAD
                         .put("location", newTempDir(LifecycleScope.SUITE))
                         .put("compress", randomBoolean())
                         .put("chunk_size", randomIntBetween(5, 100), ByteSizeUnit.BYTES)
-=======
-                                .put("location", newTempDir(LifecycleScope.SUITE))
-                                .put("compress", randomBoolean())
-                                .put("chunk_size", randomIntBetween(5, 100))
->>>>>>> 4934def0
                 ).get();
         assertThat(putRepositoryResponse.isAcknowledged(), equalTo(true));
 
