--- conflicted
+++ resolved
@@ -29,13 +29,10 @@
 import org.elasticsearch.search.SearchHits;
 import org.elasticsearch.search.facet.Facets;
 import org.elasticsearch.search.facet.InternalFacets;
-<<<<<<< HEAD
 import org.elasticsearch.search.group.InternalGroup;
-=======
 import org.elasticsearch.search.suggest.Suggest;
 
 import java.io.IOException;
->>>>>>> f41eccc7
 
 import static org.elasticsearch.search.internal.InternalSearchHits.readSearchHits;
 
@@ -48,11 +45,8 @@
 
     private InternalFacets facets;
 
-<<<<<<< HEAD
     private InternalGroup group;
-=======
     private Suggest suggest;
->>>>>>> f41eccc7
 
     private boolean timedOut;
 
@@ -109,11 +103,8 @@
             facets = InternalFacets.readFacets(in);
         }
         if (in.readBoolean()) {
-<<<<<<< HEAD
             //group = InternalGroup.readGroup(in);
-=======
             suggest = Suggest.readSuggest(in);
->>>>>>> f41eccc7
         }
         timedOut = in.readBoolean();
     }
@@ -127,19 +118,17 @@
             out.writeBoolean(true);
             facets.writeTo(out);
         }
-<<<<<<< HEAD
         if (group == null) {
             out.writeBoolean(false);
         } else {
             out.writeBoolean(true);
             group.writeTo(out);
-=======
+        }
         if (suggest == null) {
             out.writeBoolean(false);
         } else {
             out.writeBoolean(true);
             suggest.writeTo(out);
->>>>>>> f41eccc7
         }
         out.writeBoolean(timedOut);
     }
