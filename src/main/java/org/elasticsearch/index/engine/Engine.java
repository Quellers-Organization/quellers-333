/*
 * Licensed to Elasticsearch under one or more contributor
 * license agreements. See the NOTICE file distributed with
 * this work for additional information regarding copyright
 * ownership. Elasticsearch licenses this file to you under
 * the Apache License, Version 2.0 (the "License"); you may
 * not use this file except in compliance with the License.
 * You may obtain a copy of the License at
 *
 *    http://www.apache.org/licenses/LICENSE-2.0
 *
 * Unless required by applicable law or agreed to in writing,
 * software distributed under the License is distributed on an
 * "AS IS" BASIS, WITHOUT WARRANTIES OR CONDITIONS OF ANY
 * KIND, either express or implied.  See the License for the
 * specific language governing permissions and limitations
 * under the License.
 */

package org.elasticsearch.index.engine;

import org.apache.lucene.index.*;
import org.apache.lucene.search.Filter;
import org.apache.lucene.search.IndexSearcher;
import org.apache.lucene.search.Query;
import org.apache.lucene.search.SearcherManager;
import org.apache.lucene.search.join.BitDocIdSetFilter;
import org.apache.lucene.util.Accountable;
import org.apache.lucene.util.Accountables;
import org.elasticsearch.ElasticsearchException;
import org.elasticsearch.ElasticsearchIllegalStateException;
import org.elasticsearch.common.Nullable;
import org.elasticsearch.common.Preconditions;
import org.elasticsearch.common.bytes.BytesReference;
import org.elasticsearch.common.lease.Releasable;
import org.elasticsearch.common.lease.Releasables;
import org.elasticsearch.common.logging.ESLogger;
import org.elasticsearch.common.logging.Loggers;
import org.elasticsearch.common.lucene.uid.Versions;
import org.elasticsearch.common.util.concurrent.ReleasableLock;
import org.elasticsearch.index.VersionType;
import org.elasticsearch.index.deletionpolicy.SnapshotDeletionPolicy;
import org.elasticsearch.index.deletionpolicy.SnapshotIndexCommit;
import org.elasticsearch.index.mapper.DocumentMapper;
import org.elasticsearch.index.mapper.ParseContext.Document;
import org.elasticsearch.index.mapper.ParsedDocument;
import org.elasticsearch.index.mapper.Uid;
import org.elasticsearch.index.shard.ShardId;
import org.elasticsearch.index.store.Store;
import org.elasticsearch.index.translog.Translog;

import java.io.Closeable;
import java.io.IOException;
import java.util.*;
import java.util.concurrent.TimeUnit;
import java.util.concurrent.atomic.AtomicBoolean;
import java.util.concurrent.locks.Condition;
import java.util.concurrent.locks.Lock;
import java.util.concurrent.locks.ReentrantLock;

/**
 *
 */
public abstract class Engine implements Closeable {

    protected final ShardId shardId;
    protected final ESLogger logger;
    protected final EngineConfig engineConfig;
    protected final Store store;
    protected final AtomicBoolean isClosed = new AtomicBoolean(false);
    protected final FailedEngineListener failedEngineListener;
    protected final SnapshotDeletionPolicy deletionPolicy;

    protected volatile Throwable failedEngine = null;

    protected Engine(EngineConfig engineConfig) {
        Preconditions.checkNotNull(engineConfig.getStore(), "Store must be provided to the engine");
        Preconditions.checkNotNull(engineConfig.getDeletionPolicy(), "Snapshot deletion policy must be provided to the engine");
        Preconditions.checkNotNull(engineConfig.getTranslog(), "Translog must be provided to the engine");

        this.engineConfig = engineConfig;
        this.shardId = engineConfig.getShardId();
        this.store = engineConfig.getStore();
        this.logger = Loggers.getLogger(getClass(), engineConfig.getIndexSettings(), engineConfig.getShardId());
        this.failedEngineListener = engineConfig.getFailedEngineListener();
        this.deletionPolicy = engineConfig.getDeletionPolicy();
    }

    /** Returns 0 in the case where accountable is null, otherwise returns {@code ramBytesUsed()} */
    protected static long guardedRamBytesUsed(Accountable a) {
        if (a == null) {
            return 0;
        }
        return a.ramBytesUsed();
    }

    /**
     * Tries to extract a segment reader from the given index reader.
     * If no SegmentReader can be extracted an {@link org.elasticsearch.ElasticsearchIllegalStateException} is thrown.
     */
    protected static SegmentReader segmentReader(LeafReader reader) {
        if (reader instanceof SegmentReader) {
            return (SegmentReader) reader;
        } else if (reader instanceof FilterLeafReader) {
            final FilterLeafReader fReader = (FilterLeafReader) reader;
            return segmentReader(FilterLeafReader.unwrap(fReader));
        }
        // hard fail - we can't get a SegmentReader
        throw new ElasticsearchIllegalStateException("Can not extract segment reader from given index reader [" + reader + "]");
    }

    /**
     * Returns whether a leaf reader comes from a merge (versus flush or addIndexes).
     */
    protected static boolean isMergedSegment(LeafReader reader) {
        // We expect leaves to be segment readers
        final Map<String, String> diagnostics = segmentReader(reader).getSegmentInfo().info.getDiagnostics();
        final String source = diagnostics.get(IndexWriter.SOURCE);
        assert Arrays.asList(IndexWriter.SOURCE_ADDINDEXES_READERS, IndexWriter.SOURCE_FLUSH,
                IndexWriter.SOURCE_MERGE).contains(source) : "Unknown source " + source;
        return IndexWriter.SOURCE_MERGE.equals(source);
    }

    protected Searcher newSearcher(String source, IndexSearcher searcher, SearcherManager manager) {
        return new EngineSearcher(source, searcher, manager, store, logger);
    }

    public final EngineConfig config() {
        return engineConfig;
    }

    /** A throttling class that can be activated, causing the
     * {@code acquireThrottle} method to block on a lock when throttling
     * is enabled
     */
    protected static final class IndexThrottle {

        private static final ReleasableLock NOOP_LOCK = new ReleasableLock(new NoOpLock());
        private final ReleasableLock lockReference = new ReleasableLock(new ReentrantLock());

        private volatile ReleasableLock lock = NOOP_LOCK;

        public Releasable acquireThrottle() {
            return lock.acquire();
        }

        /** Activate throttling, which switches the lock to be a real lock */
        public void activate() {
            assert lock == NOOP_LOCK : "throttling activated while already active";
            lock = lockReference;
        }

        /** Deactivate throttling, which switches the lock to be an always-acquirable NoOpLock */
        public void deactivate() {
            assert lock != NOOP_LOCK : "throttling deactivated but not active";
            lock = NOOP_LOCK;
        }
    }

    /** A Lock implementation that always allows the lock to be acquired */
    protected static final class NoOpLock implements Lock {

        @Override
        public void lock() {
        }

        @Override
        public void lockInterruptibly() throws InterruptedException {
        }

        @Override
        public boolean tryLock() {
            return true;
        }

        @Override
        public boolean tryLock(long time, TimeUnit unit) throws InterruptedException {
            return true;
        }

        @Override
        public void unlock() {
        }

        @Override
        public Condition newCondition() {
            throw new UnsupportedOperationException("NoOpLock can't provide a condition");
        }
    }

    public abstract void create(Create create) throws EngineException;

    public abstract void index(Index index) throws EngineException;

    public abstract void delete(Delete delete) throws EngineException;

    public abstract void delete(DeleteByQuery delete) throws EngineException;

    protected GetResult getFromSearcher(Get get) throws EngineException {
        final Searcher searcher = acquireSearcher("get");
        final Versions.DocIdAndVersion docIdAndVersion;
        try {
            docIdAndVersion = Versions.loadDocIdAndVersion(searcher.reader(), get.uid());
        } catch (Throwable e) {
            Releasables.closeWhileHandlingException(searcher);
            //TODO: A better exception goes here
            throw new EngineException(shardId, "Couldn't resolve version", e);
        }

        if (docIdAndVersion != null) {
            if (get.versionType().isVersionConflictForReads(docIdAndVersion.version, get.version())) {
                Releasables.close(searcher);
                Uid uid = Uid.createUid(get.uid().text());
                throw new VersionConflictEngineException(shardId, uid.type(), uid.id(), docIdAndVersion.version, get.version());
            }
        }

        if (docIdAndVersion != null) {
            // don't release the searcher on this path, it is the
            // responsibility of the caller to call GetResult.release
            return new GetResult(searcher, docIdAndVersion);
        } else {
            Releasables.close(searcher);
            return GetResult.NOT_EXISTS;
        }
    }

    public abstract GetResult get(Get get) throws EngineException;

    /**
     * Returns a new searcher instance. The consumer of this
     * API is responsible for releasing the returned seacher in a
     * safe manner, preferably in a try/finally block.
     *
     * @see Searcher#close()
     */
    public final Searcher acquireSearcher(String source) throws EngineException {
        boolean success = false;
         /* Acquire order here is store -> manager since we need
          * to make sure that the store is not closed before
          * the searcher is acquired. */
        store.incRef();
        try {
            final SearcherManager manager = getSearcherManager(); // can never be null
            assert manager != null : "SearcherManager is null";
            /* This might throw NPE but that's fine we will run ensureOpen()
            *  in the catch block and throw the right exception */
            final IndexSearcher searcher = manager.acquire();
            try {
                final Searcher retVal = newSearcher(source, searcher, manager);
                success = true;
                return retVal;
            } finally {
                if (!success) {
                    manager.release(searcher);
                }
            }
        } catch (EngineClosedException ex) {
            throw ex;
        } catch (Throwable ex) {
            ensureOpen(); // throw EngineCloseException here if we are already closed
            logger.error("failed to acquire searcher, source {}", ex, source);
            throw new EngineException(shardId, "failed to acquire searcher, source " + source, ex);
        } finally {
            if (!success) {  // release the ref in the case of an error...
                store.decRef();
            }
        }
    }

    protected void ensureOpen() {
        if (isClosed.get()) {
            throw new EngineClosedException(shardId, failedEngine);
        }
    }

    /**
     * Global stats on segments.
     */
    public abstract SegmentsStats segmentsStats();

    protected Segment[] getSegmentInfo(SegmentInfos lastCommittedSegmentInfos, boolean verbose) {
        ensureOpen();
        Map<String, Segment> segments = new HashMap<>();

        // first, go over and compute the search ones...
        Searcher searcher = acquireSearcher("segments");
        try {
            for (LeafReaderContext reader : searcher.reader().leaves()) {
                SegmentCommitInfo info = segmentReader(reader.reader()).getSegmentInfo();
                assert !segments.containsKey(info.info.name);
                Segment segment = new Segment(info.info.name);
                segment.search = true;
                segment.docCount = reader.reader().numDocs();
                segment.delDocCount = reader.reader().numDeletedDocs();
                segment.version = info.info.getVersion();
                segment.compound = info.info.getUseCompoundFile();
                try {
                    segment.sizeInBytes = info.sizeInBytes();
                } catch (IOException e) {
                    logger.trace("failed to get size for [{}]", e, info.info.name);
                }
                final SegmentReader segmentReader = segmentReader(reader.reader());
                segment.memoryInBytes = segmentReader.ramBytesUsed();
                if (verbose) {
                    segment.ramTree = Accountables.namedAccountable("root", segmentReader);
                }
                // TODO: add more fine grained mem stats values to per segment info here
                segments.put(info.info.name, segment);
            }
        } finally {
            searcher.close();
        }

        // now, correlate or add the committed ones...
        if (lastCommittedSegmentInfos != null) {
            SegmentInfos infos = lastCommittedSegmentInfos;
            for (SegmentCommitInfo info : infos) {
                Segment segment = segments.get(info.info.name);
                if (segment == null) {
                    segment = new Segment(info.info.name);
                    segment.search = false;
                    segment.committed = true;
                    segment.docCount = info.info.getDocCount();
                    segment.delDocCount = info.getDelCount();
                    segment.version = info.info.getVersion();
                    segment.compound = info.info.getUseCompoundFile();
                    try {
                        segment.sizeInBytes = info.sizeInBytes();
                    } catch (IOException e) {
                        logger.trace("failed to get size for [{}]", e, info.info.name);
                    }
                    segments.put(info.info.name, segment);
                } else {
                    segment.committed = true;
                }
            }
        }

        Segment[] segmentsArr = segments.values().toArray(new Segment[segments.values().size()]);
        Arrays.sort(segmentsArr, new Comparator<Segment>() {
            @Override
            public int compare(Segment o1, Segment o2) {
                return (int) (o1.getGeneration() - o2.getGeneration());
            }
        });

        return segmentsArr;
    }

    /**
     * The list of segments in the engine.
     */
    public abstract List<Segment> segments(boolean verbose);

    public final boolean refreshNeeded() {
        if (store.tryIncRef()) {
            /*
              we need to inc the store here since searcherManager.isSearcherCurrent()
              acquires a searcher internally and that might keep a file open on the
              store. this violates the assumption that all files are closed when
              the store is closed so we need to make sure we increment it here
             */
            try {
                return !getSearcherManager().isSearcherCurrent();
            } catch (IOException e) {
                logger.error("failed to access searcher manager", e);
                failEngine("failed to access searcher manager", e);
                throw new EngineException(shardId, "failed to access searcher manager", e);
            } finally {
                store.decRef();
            }
        }
        return false;
    }

    /**
     * Refreshes the engine for new search operations to reflect the latest
     * changes.
     */
    public abstract void refresh(String source) throws EngineException;

    /**
     * Flushes the state of the engine including the transaction log, clearing memory.
     * @param force if <code>true</code> a lucene commit is executed even if no changes need to be committed.
     * @param waitIfOngoing if <code>true</code> this call will block until all currently running flushes have finished.
     *                      Otherwise this call will return without blocking.
     */
    public abstract void flush(boolean force, boolean waitIfOngoing) throws EngineException;

    /**
     * Flushes the state of the engine including the transaction log, clearing memory and persisting
     * documents in the lucene index to disk including a potentially heavy and durable fsync operation.
     * This operation is not going to block if another flush operation is currently running and won't write
     * a lucene commit if nothing needs to be committed.
     */
    public abstract void flush() throws EngineException;

    /**
     * Optimizes to 1 segment
     */
<<<<<<< HEAD
    public abstract void forceMerge(boolean flush, boolean waitForMerge);
=======
    abstract void forceMerge(boolean flush);
>>>>>>> 35f64966

    /**
     * Triggers a forced merge on this engine
     */
    public abstract void forceMerge(boolean flush, int maxNumSegments, boolean onlyExpungeDeletes, boolean upgrade) throws EngineException;

    /**
     * Snapshots the index and returns a handle to it. Will always try and "commit" the
     * lucene index to make sure we have a "fresh" copy of the files to snapshot.
     */
    public abstract SnapshotIndexCommit snapshotIndex() throws EngineException;

    public abstract void recover(RecoveryHandler recoveryHandler) throws EngineException;

    /** fail engine due to some error. the engine will also be closed. */
    public abstract void failEngine(String reason, Throwable failure);

    public static interface FailedEngineListener {
        void onFailedEngine(ShardId shardId, String reason, @Nullable Throwable t);
    }

    /**
     * Recovery allow to start the recovery process. It is built of three phases.
     * <p/>
     * <p>The first phase allows to take a snapshot of the master index. Once this
     * is taken, no commit operations are effectively allowed on the index until the recovery
     * phases are through.
     * <p/>
     * <p>The seconds phase takes a snapshot of the current transaction log.
     * <p/>
     * <p>The last phase returns the remaining transaction log. During this phase, no dirty
     * operations are allowed on the index.
     */
    public static interface RecoveryHandler {

        void phase1(SnapshotIndexCommit snapshot) throws ElasticsearchException;

        void phase2(Translog.Snapshot snapshot) throws ElasticsearchException;

        void phase3(Translog.Snapshot snapshot) throws ElasticsearchException;
    }

    public static class Searcher implements Releasable {

        private final String source;
        private final IndexSearcher searcher;

        public Searcher(String source, IndexSearcher searcher) {
            this.source = source;
            this.searcher = searcher;
        }

        /**
         * The source that caused this searcher to be acquired.
         */
        public String source() {
            return source;
        }

        public IndexReader reader() {
            return searcher.getIndexReader();
        }

        public IndexSearcher searcher() {
            return searcher;
        }

        @Override
        public void close() throws ElasticsearchException {
            // Nothing to close here
        }
    }

    public static interface Operation {
        static enum Type {
            CREATE,
            INDEX,
            DELETE
        }

        static enum Origin {
            PRIMARY,
            REPLICA,
            RECOVERY
        }

        Type opType();

        Origin origin();
    }

    public static abstract class IndexingOperation implements Operation {

        private final DocumentMapper docMapper;
        private final Term uid;
        private final ParsedDocument doc;
        private long version;
        private final VersionType versionType;
        private final Origin origin;
        private final boolean canHaveDuplicates;

        private final long startTime;
        private long endTime;

        public IndexingOperation(DocumentMapper docMapper, Term uid, ParsedDocument doc, long version, VersionType versionType, Origin origin, long startTime, boolean canHaveDuplicates) {
            this.docMapper = docMapper;
            this.uid = uid;
            this.doc = doc;
            this.version = version;
            this.versionType = versionType;
            this.origin = origin;
            this.startTime = startTime;
            this.canHaveDuplicates = canHaveDuplicates;
        }

        public IndexingOperation(DocumentMapper docMapper, Term uid, ParsedDocument doc) {
            this(docMapper, uid, doc, Versions.MATCH_ANY, VersionType.INTERNAL, Origin.PRIMARY, System.nanoTime(), true);
        }

        public DocumentMapper docMapper() {
            return this.docMapper;
        }

        @Override
        public Origin origin() {
            return this.origin;
        }

        public ParsedDocument parsedDoc() {
            return this.doc;
        }

        public Term uid() {
            return this.uid;
        }

        public String type() {
            return this.doc.type();
        }

        public String id() {
            return this.doc.id();
        }

        public String routing() {
            return this.doc.routing();
        }

        public long timestamp() {
            return this.doc.timestamp();
        }

        public long ttl() {
            return this.doc.ttl();
        }

        public long version() {
            return this.version;
        }

        public void updateVersion(long version) {
            this.version = version;
            this.doc.version().setLongValue(version);
        }

        public VersionType versionType() {
            return this.versionType;
        }

        public boolean canHaveDuplicates() {
            return this.canHaveDuplicates;
        }

        public String parent() {
            return this.doc.parent();
        }

        public List<Document> docs() {
            return this.doc.docs();
        }

        public BytesReference source() {
            return this.doc.source();
        }

        /**
         * Returns operation start time in nanoseconds.
         */
        public long startTime() {
            return this.startTime;
        }

        public void endTime(long endTime) {
            this.endTime = endTime;
        }

        /**
         * Returns operation end time in nanoseconds.
         */
        public long endTime() {
            return this.endTime;
        }
    }

    public static final class Create extends IndexingOperation {
        private final boolean autoGeneratedId;

        public Create(DocumentMapper docMapper, Term uid, ParsedDocument doc, long version, VersionType versionType, Origin origin, long startTime, boolean canHaveDuplicates, boolean autoGeneratedId) {
            super(docMapper, uid, doc, version, versionType, origin, startTime, canHaveDuplicates);
            this.autoGeneratedId = autoGeneratedId;
        }

        public Create(DocumentMapper docMapper, Term uid, ParsedDocument doc, long version, VersionType versionType, Origin origin, long startTime) {
            this(docMapper, uid, doc, version, versionType, origin, startTime, true, false);
        }

        public Create(DocumentMapper docMapper, Term uid, ParsedDocument doc) {
            super(docMapper, uid, doc);
            autoGeneratedId = false;
        }

        @Override
        public Type opType() {
            return Type.CREATE;
        }


        public boolean autoGeneratedId() {
            return this.autoGeneratedId;
        }
    }

    public static final class Index extends IndexingOperation {
        private boolean created;

        public Index(DocumentMapper docMapper, Term uid, ParsedDocument doc, long version, VersionType versionType, Origin origin, long startTime, boolean canHaveDuplicates) {
            super(docMapper, uid, doc, version, versionType, origin, startTime, canHaveDuplicates);
        }

        public Index(DocumentMapper docMapper, Term uid, ParsedDocument doc, long version, VersionType versionType, Origin origin, long startTime) {
            super(docMapper, uid, doc, version, versionType, origin, startTime, true);
        }

        public Index(DocumentMapper docMapper, Term uid, ParsedDocument doc) {
            super(docMapper, uid, doc);
        }

        @Override
        public Type opType() {
            return Type.INDEX;
        }

        /**
         * @return true if object was created
         */
        public boolean created() {
            return created;
        }

        public void created(boolean created) {
            this.created = created;
        }
    }

    public static class Delete implements Operation {
        private final String type;
        private final String id;
        private final Term uid;
        private long version;
        private final VersionType versionType;
        private final Origin origin;
        private boolean found;

        private final long startTime;
        private long endTime;

        public Delete(String type, String id, Term uid, long version, VersionType versionType, Origin origin, long startTime, boolean found) {
            this.type = type;
            this.id = id;
            this.uid = uid;
            this.version = version;
            this.versionType = versionType;
            this.origin = origin;
            this.startTime = startTime;
            this.found = found;
        }

        public Delete(String type, String id, Term uid) {
            this(type, id, uid, Versions.MATCH_ANY, VersionType.INTERNAL, Origin.PRIMARY, System.nanoTime(), false);
        }

        public Delete(Delete template, VersionType versionType) {
            this(template.type(), template.id(), template.uid(), template.version(), versionType, template.origin(), template.startTime(), template.found());
        }

        @Override
        public Type opType() {
            return Type.DELETE;
        }

        @Override
        public Origin origin() {
            return this.origin;
        }

        public String type() {
            return this.type;
        }

        public String id() {
            return this.id;
        }

        public Term uid() {
            return this.uid;
        }

        public void updateVersion(long version, boolean found) {
            this.version = version;
            this.found = found;
        }

        /**
         * before delete execution this is the version to be deleted. After this is the version of the "delete" transaction record.
         */
        public long version() {
            return this.version;
        }

        public VersionType versionType() {
            return this.versionType;
        }

        public boolean found() {
            return this.found;
        }

        /**
         * Returns operation start time in nanoseconds.
         */
        public long startTime() {
            return this.startTime;
        }

        public void endTime(long endTime) {
            this.endTime = endTime;
        }

        /**
         * Returns operation end time in nanoseconds.
         */
        public long endTime() {
            return this.endTime;
        }
    }

    public static class DeleteByQuery {
        private final Query query;
        private final BytesReference source;
        private final String[] filteringAliases;
        private final Filter aliasFilter;
        private final String[] types;
        private final BitDocIdSetFilter parentFilter;
        private final Operation.Origin origin;

        private final long startTime;
        private long endTime;

        public DeleteByQuery(Query query, BytesReference source, @Nullable String[] filteringAliases, @Nullable Filter aliasFilter, BitDocIdSetFilter parentFilter, Operation.Origin origin, long startTime, String... types) {
            this.query = query;
            this.source = source;
            this.types = types;
            this.filteringAliases = filteringAliases;
            this.aliasFilter = aliasFilter;
            this.parentFilter = parentFilter;
            this.startTime = startTime;
            this.origin = origin;
        }

        public Query query() {
            return this.query;
        }

        public BytesReference source() {
            return this.source;
        }

        public String[] types() {
            return this.types;
        }

        public String[] filteringAliases() {
            return filteringAliases;
        }

        public Filter aliasFilter() {
            return aliasFilter;
        }

        public boolean nested() {
            return parentFilter != null;
        }

        public BitDocIdSetFilter parentFilter() {
            return parentFilter;
        }

        public Operation.Origin origin() {
            return this.origin;
        }

        /**
         * Returns operation start time in nanoseconds.
         */
        public long startTime() {
            return this.startTime;
        }

        public DeleteByQuery endTime(long endTime) {
            this.endTime = endTime;
            return this;
        }

        /**
         * Returns operation end time in nanoseconds.
         */
        public long endTime() {
            return this.endTime;
        }
    }


    public static class Get {
        private final boolean realtime;
        private final Term uid;
        private boolean loadSource = true;
        private long version = Versions.MATCH_ANY;
        private VersionType versionType = VersionType.INTERNAL;

        public Get(boolean realtime, Term uid) {
            this.realtime = realtime;
            this.uid = uid;
        }

        public boolean realtime() {
            return this.realtime;
        }

        public Term uid() {
            return uid;
        }

        public boolean loadSource() {
            return this.loadSource;
        }

        public Get loadSource(boolean loadSource) {
            this.loadSource = loadSource;
            return this;
        }

        public long version() {
            return version;
        }

        public Get version(long version) {
            this.version = version;
            return this;
        }

        public VersionType versionType() {
            return versionType;
        }

        public Get versionType(VersionType versionType) {
            this.versionType = versionType;
            return this;
        }
    }

    public static class GetResult {
        private final boolean exists;
        private final long version;
        private final Translog.Source source;
        private final Versions.DocIdAndVersion docIdAndVersion;
        private final Searcher searcher;

        public static final GetResult NOT_EXISTS = new GetResult(false, Versions.NOT_FOUND, null);

        public GetResult(boolean exists, long version, @Nullable Translog.Source source) {
            this.source = source;
            this.exists = exists;
            this.version = version;
            this.docIdAndVersion = null;
            this.searcher = null;
        }

        public GetResult(Searcher searcher, Versions.DocIdAndVersion docIdAndVersion) {
            this.exists = true;
            this.source = null;
            this.version = docIdAndVersion.version;
            this.docIdAndVersion = docIdAndVersion;
            this.searcher = searcher;
        }

        public boolean exists() {
            return exists;
        }

        public long version() {
            return this.version;
        }

        @Nullable
        public Translog.Source source() {
            return source;
        }

        public Searcher searcher() {
            return this.searcher;
        }

        public Versions.DocIdAndVersion docIdAndVersion() {
            return docIdAndVersion;
        }

        public void release() {
            if (searcher != null) {
                searcher.close();
            }
        }
    }

    protected abstract SearcherManager getSearcherManager();
}<|MERGE_RESOLUTION|>--- conflicted
+++ resolved
@@ -399,11 +399,7 @@
     /**
      * Optimizes to 1 segment
      */
-<<<<<<< HEAD
-    public abstract void forceMerge(boolean flush, boolean waitForMerge);
-=======
     abstract void forceMerge(boolean flush);
->>>>>>> 35f64966
 
     /**
      * Triggers a forced merge on this engine
