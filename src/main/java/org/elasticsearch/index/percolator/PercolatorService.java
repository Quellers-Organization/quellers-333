--- conflicted
+++ resolved
@@ -195,17 +195,13 @@
             reader.document(doc, fieldsVisitor);
             String id = fieldsVisitor.uid().id();
             try {
-<<<<<<< HEAD
-				queries.put(id, percolator.parseQuery(id, fieldsVisitor.source()));
-=======
-                final Query parseQuery = percolator.parseQuery(id, fieldsVisitor.source());
+                final QueryAndHighlightContext parseQuery = percolator.parseQuery(id, fieldsVisitor.source());
                 if (parseQuery != null) {
                     queries.put(id, parseQuery);    
                 } else {
                     logger.warn("failed to add query [{}] - parser returned null", id);
                 }
                 
->>>>>>> 75fd6d49
             } catch (Exception e) {
                 logger.warn("failed to add query [{}]", e, id);
             }
