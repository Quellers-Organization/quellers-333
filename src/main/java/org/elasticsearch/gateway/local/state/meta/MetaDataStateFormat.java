/*
 * Licensed to Elasticsearch under one or more contributor
 * license agreements. See the NOTICE file distributed with
 * this work for additional information regarding copyright
 * ownership. Elasticsearch licenses this file to you under
 * the Apache License, Version 2.0 (the "License"); you may
 * not use this file except in compliance with the License.
 * You may obtain a copy of the License at
 *
 *    http://www.apache.org/licenses/LICENSE-2.0
 *
 * Unless required by applicable law or agreed to in writing,
 * software distributed under the License is distributed on an
 * "AS IS" BASIS, WITHOUT WARRANTIES OR CONDITIONS OF ANY
 * KIND, either express or implied.  See the License for the
 * specific language governing permissions and limitations
 * under the License.
 */
package org.elasticsearch.gateway.local.state.meta;

import com.google.common.base.Predicate;
import com.google.common.collect.Collections2;
import org.apache.lucene.codecs.CodecUtil;
import org.apache.lucene.index.CorruptIndexException;
import org.apache.lucene.store.*;
import org.apache.lucene.util.IOUtils;
import org.elasticsearch.ExceptionsHelper;
import org.elasticsearch.common.Preconditions;
import org.elasticsearch.common.io.FileSystemUtils;
import org.elasticsearch.common.io.Streams;
import org.elasticsearch.common.logging.ESLogger;
import org.elasticsearch.common.lucene.store.InputStreamIndexInput;
import org.elasticsearch.common.xcontent.*;

import java.io.File;
import java.io.FileInputStream;
import java.io.IOException;
import java.io.OutputStream;
import java.nio.file.Files;
import java.nio.file.Path;
import java.nio.file.Paths;
import java.nio.file.StandardCopyOption;
import java.util.ArrayList;
import java.util.List;
import java.util.regex.Matcher;
import java.util.regex.Pattern;

/**
 * MetaDataStateFormat is a base class to write checksummed
 * XContent based files to one or more directories in a standardized directory structure.
 * @param <T> the type of the XContent base data-structure
 */
public abstract class MetaDataStateFormat<T> {
    public static final String STATE_DIR_NAME = "_state";
    public static final String STATE_FILE_EXTENSION = ".st";
    private static final String STATE_FILE_CODEC = "state";
    private static final int STATE_FILE_VERSION = 0;
    private static final int BUFFER_SIZE = 4096;
    private final XContentType format;
    private final boolean deleteOldFiles;

    /**
     * Creates a new {@link MetaDataStateFormat} instance
     * @param format the format of the x-content
     * @param deleteOldFiles if <code>true</code> write operations will
     *                       clean up old files written with this format.
     */
    protected MetaDataStateFormat(XContentType format, boolean deleteOldFiles) {
        this.format = format;
        this.deleteOldFiles = deleteOldFiles;
    }

    /**
     * Returns the {@link XContentType} used to serialize xcontent on write.
     */
    public XContentType format() {
        return format;
    }

    /**
     * Writes the given state to the given directories. The state is written to a
     * state directory ({@value #STATE_DIR_NAME}) underneath each of the given file locations and is created if it
     * doesn't exist. The state is serialized to a temporary file in that directory and is then atomically moved to
     * it's target filename of the pattern <tt>{prefix}{version}.st</tt>.
     *
     * @param state the state object to write
     * @param prefix the state names prefix used to compose the file name.
     * @param version the version of the state
     * @param locations the locations where the state should be written to.
     * @throws IOException if an IOException occurs
     */
    public final void write(final T state, final String prefix, final long version, final File... locations) throws IOException {
        Preconditions.checkArgument(locations != null, "Locations must not be null");
        Preconditions.checkArgument(locations.length > 0, "One or more locations required");
        String fileName = prefix + version + STATE_FILE_EXTENSION;
        Path stateLocation = Paths.get(locations[0].getPath(), STATE_DIR_NAME);
        Files.createDirectories(stateLocation);
        final Path tmpStatePath = stateLocation.resolve(fileName + ".tmp");
        final Path finalStatePath = stateLocation.resolve(fileName);
        try {
            try (OutputStreamIndexOutput out = new OutputStreamIndexOutput(Files.newOutputStream(tmpStatePath), BUFFER_SIZE)) {
                CodecUtil.writeHeader(out, STATE_FILE_CODEC, STATE_FILE_VERSION);
                out.writeInt(format.index());
                out.writeLong(version);
                try (XContentBuilder builder = newXContentBuilder(format, new org.elasticsearch.common.lucene.store.OutputStreamIndexOutput(out) {
                    @Override
                    public void close() throws IOException {
                        // this is important since some of the XContentBuilders write bytes on close.
                        // in order to write the footer we need to prevent closing the actual index input.
                    } })) {

                    builder.startObject();
                    {
                        toXContent(builder, state);
                    }
                    builder.endObject();
                }
                CodecUtil.writeFooter(out);
            }
<<<<<<< HEAD
            IOUtils.fsync(tmpStateFile.toPath(), false); // fsync the state file
            Files.move(tmpStatePath, finalStatePath, StandardCopyOption.ATOMIC_MOVE);
            IOUtils.fsync(stateLocation.toPath(), true);
=======
            IOUtils.fsync(tmpStatePath.toFile(), false); // fsync the state file
            Files.move(tmpStatePath, finalStatePath, StandardCopyOption.ATOMIC_MOVE);
            IOUtils.fsync(stateLocation.toFile(), true);
>>>>>>> f6b37a31
            for (int i = 1; i < locations.length; i++) {
                stateLocation = Paths.get(locations[i].getPath(), STATE_DIR_NAME);
                Files.createDirectories(stateLocation);
                Path tmpPath = stateLocation.resolve(fileName + ".tmp");
                Path finalPath = stateLocation.resolve(fileName);
                try {
                    Files.copy(finalStatePath, tmpPath);
                    Files.move(tmpPath, finalPath, StandardCopyOption.ATOMIC_MOVE); // we are on the same FileSystem / Partition here we can do an atomic move
<<<<<<< HEAD
                    IOUtils.fsync(stateLocation.toPath(), true); // we just fsync the dir here..
=======
                    IOUtils.fsync(stateLocation.toFile(), true); // we just fsync the dir here..
>>>>>>> f6b37a31
                } finally {
                    Files.deleteIfExists(tmpPath);
                }
            }
        } finally {
            Files.deleteIfExists(tmpStatePath);
        }
        if (deleteOldFiles) {
            cleanupOldFiles(prefix, fileName, locations);
        }
    }

    protected XContentBuilder newXContentBuilder(XContentType type, OutputStream stream ) throws IOException {
        return XContentFactory.contentBuilder(type, stream);
    }

    /**
     * Writes the given state to the given XContentBuilder
     * Subclasses need to implement this class for theirs specific state.
     */
    public abstract void toXContent(XContentBuilder builder, T state) throws IOException;

    /**
     * Reads a new instance of the state from the given XContentParser
     * Subclasses need to implement this class for theirs specific state.
     */
    public abstract T fromXContent(XContentParser parser) throws IOException;

    /**
     * Reads the state from a given file and compares the expected version against the actual version of
     * the state.
     */
    public final T read(File file, long expectedVersion) throws IOException {
        try (Directory dir = newDirectory(file.getParentFile())) {
            try (final IndexInput indexInput = dir.openInput(file.getName(), IOContext.DEFAULT)) {
                 // We checksum the entire file before we even go and parse it. If it's corrupted we barf right here.
                CodecUtil.checksumEntireFile(indexInput);
                CodecUtil.checkHeader(indexInput, STATE_FILE_CODEC, STATE_FILE_VERSION, STATE_FILE_VERSION);
                final XContentType xContentType = XContentType.values()[indexInput.readInt()];
                final long version = indexInput.readLong();
                if (version != expectedVersion) {
                    throw new CorruptStateException("State version mismatch expected: " + expectedVersion + " but was: " + version);
                }
                long filePointer = indexInput.getFilePointer();
                long contentSize = indexInput.length() - CodecUtil.footerLength() - filePointer;
                try (IndexInput slice = indexInput.slice("state_xcontent", filePointer, contentSize)) {
                    try (XContentParser parser = XContentFactory.xContent(xContentType).createParser(new InputStreamIndexInput(slice, contentSize))) {
                        return fromXContent(parser);
                    }
                }
            } catch(CorruptIndexException ex) {
                // we trick this into a dedicated exception with the original stacktrace
                throw new CorruptStateException(ex);
            }
        }
    }

    protected Directory newDirectory(File dir) throws IOException {
        return new SimpleFSDirectory(dir.toPath());
    }

    private void cleanupOldFiles(String prefix, String fileName, File[] locations) throws IOException {
        // now clean up the old files
        for (File dataLocation : locations) {
            final File[] files = new File(dataLocation, STATE_DIR_NAME).listFiles();
            if (files != null) {
                for (File file : files) {
                    if (!file.getName().startsWith(prefix)) {
                        continue;
                    }
                    if (file.getName().equals(fileName)) {
                        continue;
                    }
                    Files.delete(file.toPath());
                }
            }
        }
    }

    /**
     * Tries to load the latest state from the given data-locations. It tries to load the latest state determined by
     * the states version from one or more data directories and if none of the latest states can be loaded an exception
     * is thrown to prevent accidentally loading a previous state and silently omitting the latest state.
     *
     * @param logger an elasticsearch logger instance
     * @param format the actual metastate format to use
     * @param pattern the file name pattern to identify files belonging to this pattern and to read the version from.
     *                The first capture group should return the version of the file. If the second capture group is has a
     *                null value the files is considered a legacy file and will be treated as if the file contains a plain
     *                x-content payload.
     * @param stateType the state type we are loading. used for logging contenxt only.
     * @param dataLocations the data-locations to try.
     * @return the latest state or <code>null</code> if no state was found.
     */
    public static <T> T loadLatestState(ESLogger logger, MetaDataStateFormat<T> format, Pattern pattern, String stateType, File... dataLocations) {
        List<FileAndVersion> files = new ArrayList<>();
        long maxVersion = -1;
        if (dataLocations != null) { // select all eligable files first
            for (File dataLocation : dataLocations) {
                File stateDir = new File(dataLocation, MetaDataStateFormat.STATE_DIR_NAME);
                if (!stateDir.exists() || !stateDir.isDirectory()) {
                    continue;
                }
                // now, iterate over the current versions, and find latest one
                File[] stateFiles = stateDir.listFiles();
                if (stateFiles == null) {
                    continue;
                }
                for (File stateFile : stateFiles) {
                    final Matcher matcher = pattern.matcher(stateFile.getName());
                    if (matcher.matches()) {
                        final long version = Long.parseLong(matcher.group(1));
                        maxVersion = Math.max(maxVersion, version);
                        final boolean legacy = MetaDataStateFormat.STATE_FILE_EXTENSION.equals(matcher.group(2)) == false;
                        files.add(new FileAndVersion(stateFile, version, legacy));
                    }
                }
            }
        }
        final List<Throwable> exceptions = new ArrayList<>();
        T state = null;
        // NOTE: we might have multiple version of the latest state if there are multiple data dirs.. for this case
        //       we iterate only over the ones with the max version
        for (FileAndVersion fileAndVersion : Collections2.filter(files, new VersionPredicate(maxVersion))) {
            try {
                final File stateFile = fileAndVersion.file;
                final long version = fileAndVersion.version;
                final XContentParser parser;
                if (fileAndVersion.legacy) { // read the legacy format -- plain XContent
                    try (FileInputStream stream = new FileInputStream(stateFile)) {
                        final byte[] data = Streams.copyToByteArray(stream);
                        if (data.length == 0) {
                            logger.debug("{}: no data for [{}], ignoring...", stateType, stateFile.getAbsolutePath());
                            continue;
                        }
                        parser = XContentHelper.createParser(data, 0, data.length);
                        state = format.fromXContent(parser);
                        if (state == null) {
                            logger.debug("{}: no data for [{}], ignoring...", stateType, stateFile.getAbsolutePath());
                        }
                    }
                } else {
                    state = format.read(stateFile, version);
                }
                return state;
            } catch (Throwable e) {
                exceptions.add(e);
                logger.debug("{}: failed to read [{}], ignoring...", e, fileAndVersion.file.getAbsolutePath(), stateType);
            }
        }
        // if we reach this something went wrong
        if (files.size() > 0 || exceptions.size() > 0) {
            // here we where not able to load the latest version from neither of the data dirs
            // this case is exceptional and we should not continue
            ExceptionsHelper.maybeThrowRuntimeAndSuppress(exceptions);
        }
        return state;
    }

    /**
     * Filters out all {@link FileAndVersion} instances with a different version than
     * the given one.
     */
    private static final class VersionPredicate implements Predicate<FileAndVersion> {
        private final long version;

        VersionPredicate(long version) {
            this.version = version;
        }
        @Override
        public boolean apply(FileAndVersion input) {
            return input.version == version;
        }
    }

    /**
     * Internal struct-like class that holds the parsed state version, the file
     * and a flag if the file is a legacy state ie. pre 1.5
     */
    private static class FileAndVersion implements Comparable<FileAndVersion>{
        final File file;
        final long version;
        final boolean legacy;

        private FileAndVersion(File file, long version, boolean legacy) {
            this.file = file;
            this.version = version;
            this.legacy = legacy;
        }

        @Override
        public int compareTo(FileAndVersion o) {
            // highest first
            return Long.compare(o.version, version);
        }
    }

}<|MERGE_RESOLUTION|>--- conflicted
+++ resolved
@@ -117,15 +117,9 @@
                 }
                 CodecUtil.writeFooter(out);
             }
-<<<<<<< HEAD
-            IOUtils.fsync(tmpStateFile.toPath(), false); // fsync the state file
-            Files.move(tmpStatePath, finalStatePath, StandardCopyOption.ATOMIC_MOVE);
-            IOUtils.fsync(stateLocation.toPath(), true);
-=======
             IOUtils.fsync(tmpStatePath.toFile(), false); // fsync the state file
             Files.move(tmpStatePath, finalStatePath, StandardCopyOption.ATOMIC_MOVE);
             IOUtils.fsync(stateLocation.toFile(), true);
->>>>>>> f6b37a31
             for (int i = 1; i < locations.length; i++) {
                 stateLocation = Paths.get(locations[i].getPath(), STATE_DIR_NAME);
                 Files.createDirectories(stateLocation);
@@ -134,11 +128,7 @@
                 try {
                     Files.copy(finalStatePath, tmpPath);
                     Files.move(tmpPath, finalPath, StandardCopyOption.ATOMIC_MOVE); // we are on the same FileSystem / Partition here we can do an atomic move
-<<<<<<< HEAD
-                    IOUtils.fsync(stateLocation.toPath(), true); // we just fsync the dir here..
-=======
                     IOUtils.fsync(stateLocation.toFile(), true); // we just fsync the dir here..
->>>>>>> f6b37a31
                 } finally {
                     Files.deleteIfExists(tmpPath);
                 }
