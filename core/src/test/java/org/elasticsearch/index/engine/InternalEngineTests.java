--- conflicted
+++ resolved
@@ -436,15 +436,9 @@
             refreshListener == null ? emptyList() : Collections.singletonList(refreshListener);
         EngineConfig config = new EngineConfig(openMode, shardId, threadPool, indexSettings, null, store,
             mergePolicy, iwc.getAnalyzer(), iwc.getSimilarity(), new CodecService(null, logger), listener,
-<<<<<<< HEAD
             new TranslogHandler(xContentRegistry(), shardId.getIndexName(), indexSettings.getSettings(), logger),
             IndexSearcher.getDefaultQueryCache(), IndexSearcher.getDefaultQueryCachingPolicy(), translogConfig,
-            TimeValue.timeValueMinutes(5), refreshListener, indexSort);
-=======
-                new TranslogHandler(xContentRegistry(), shardId.getIndexName(), indexSettings.getSettings(), logger),
-                IndexSearcher.getDefaultQueryCache(), IndexSearcher.getDefaultQueryCachingPolicy(), translogConfig,
-                TimeValue.timeValueMinutes(5), refreshListenerList, indexSort);
->>>>>>> 8e151862
+            TimeValue.timeValueMinutes(5), refreshListenerList, indexSort);
 
         return config;
     }
