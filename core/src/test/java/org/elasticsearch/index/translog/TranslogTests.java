--- conflicted
+++ resolved
@@ -354,39 +354,24 @@
         {
             final TranslogStats stats = stats();
             assertThat(stats.estimatedNumberOfOperations(), equalTo(2L));
-<<<<<<< HEAD
-            assertThat(stats.getTranslogSizeInBytes(), equalTo(147L));
-=======
-            assertThat(stats.getTranslogSizeInBytes(), equalTo(146L));
->>>>>>> 5997e4a3
+            assertThat(stats.getTranslogSizeInBytes(), equalTo(154L));
         }
 
         translog.add(new Translog.Delete("test", "3", 2, newUid("3")));
         {
             final TranslogStats stats = stats();
             assertThat(stats.estimatedNumberOfOperations(), equalTo(3L));
-<<<<<<< HEAD
-            assertThat(stats.getTranslogSizeInBytes(), equalTo(189L));
-=======
-            assertThat(stats.getTranslogSizeInBytes(), equalTo(195L));
->>>>>>> 5997e4a3
+            assertThat(stats.getTranslogSizeInBytes(), equalTo(203L));
         }
 
         translog.add(new Translog.NoOp(3, 1, randomAlphaOfLength(16)));
         {
             final TranslogStats stats = stats();
             assertThat(stats.estimatedNumberOfOperations(), equalTo(4L));
-<<<<<<< HEAD
-            assertThat(stats.getTranslogSizeInBytes(), equalTo(231L));
-        }
-
-        final long expectedSizeInBytes = 282L;
-=======
-            assertThat(stats.getTranslogSizeInBytes(), equalTo(237L));
-        }
-
-        final long expectedSizeInBytes = 280L;
->>>>>>> 5997e4a3
+            assertThat(stats.getTranslogSizeInBytes(), equalTo(245L));
+        }
+
+        final long expectedSizeInBytes = 288L;
         translog.rollGeneration();
         {
             final TranslogStats stats = stats();
