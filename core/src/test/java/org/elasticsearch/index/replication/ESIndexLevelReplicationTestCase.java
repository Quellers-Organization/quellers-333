/*
 * Licensed to Elasticsearch under one or more contributor
 * license agreements. See the NOTICE file distributed with
 * this work for additional information regarding copyright
 * ownership. Elasticsearch licenses this file to you under
 * the Apache License, Version 2.0 (the "License"); you may
 * not use this file except in compliance with the License.
 * You may obtain a copy of the License at
 *
 *    http://www.apache.org/licenses/LICENSE-2.0
 *
 * Unless required by applicable law or agreed to in writing,
 * software distributed under the License is distributed on an
 * "AS IS" BASIS, WITHOUT WARRANTIES OR CONDITIONS OF ANY
 * KIND, either express or implied.  See the License for the
 * specific language governing permissions and limitations
 * under the License.
 */

package org.elasticsearch.index.replication;

import org.apache.lucene.store.AlreadyClosedException;
import org.elasticsearch.Version;
import org.elasticsearch.action.ActionListener;
import org.elasticsearch.action.DocWriteResponse;
import org.elasticsearch.action.admin.indices.flush.FlushRequest;
import org.elasticsearch.action.bulk.BulkItemRequest;
import org.elasticsearch.action.bulk.BulkItemResponse;
import org.elasticsearch.action.bulk.BulkShardRequest;
import org.elasticsearch.action.bulk.BulkShardResponse;
import org.elasticsearch.action.bulk.TransportShardBulkAction;
import org.elasticsearch.action.bulk.TransportShardBulkActionTests;
import org.elasticsearch.action.index.IndexRequest;
import org.elasticsearch.action.resync.ResyncReplicationRequest;
import org.elasticsearch.action.resync.ResyncReplicationResponse;
import org.elasticsearch.action.resync.TransportResyncReplicationAction;
import org.elasticsearch.action.support.PlainActionFuture;
import org.elasticsearch.action.support.replication.ReplicationOperation;
import org.elasticsearch.action.support.replication.ReplicationRequest;
import org.elasticsearch.action.support.replication.ReplicationResponse;
import org.elasticsearch.action.support.replication.TransportReplicationAction.ReplicaResponse;
import org.elasticsearch.action.support.replication.TransportWriteAction;
import org.elasticsearch.action.support.replication.TransportWriteActionTestHelper;
import org.elasticsearch.cluster.ClusterState;
import org.elasticsearch.cluster.metadata.IndexMetaData;
import org.elasticsearch.cluster.node.DiscoveryNode;
import org.elasticsearch.cluster.routing.AllocationId;
import org.elasticsearch.cluster.routing.RecoverySource;
import org.elasticsearch.cluster.routing.ShardRouting;
import org.elasticsearch.cluster.routing.ShardRoutingHelper;
import org.elasticsearch.cluster.routing.ShardRoutingState;
import org.elasticsearch.cluster.routing.TestShardRouting;
import org.elasticsearch.common.collect.Iterators;
import org.elasticsearch.common.lease.Releasable;
import org.elasticsearch.common.lease.Releasables;
import org.elasticsearch.common.settings.Settings;
import org.elasticsearch.common.xcontent.XContentType;
import org.elasticsearch.index.Index;
import org.elasticsearch.index.engine.EngineFactory;
import org.elasticsearch.index.seqno.GlobalCheckpointSyncAction;
import org.elasticsearch.index.shard.IndexShard;
import org.elasticsearch.index.shard.IndexShardTestCase;
import org.elasticsearch.index.shard.PrimaryReplicaSyncer;
import org.elasticsearch.index.shard.ShardId;
import org.elasticsearch.index.shard.ShardPath;
import org.elasticsearch.index.translog.Translog;
import org.elasticsearch.indices.recovery.RecoveryState;
import org.elasticsearch.indices.recovery.RecoveryTarget;
import org.elasticsearch.tasks.TaskManager;
import org.elasticsearch.threadpool.ThreadPool;

import java.io.IOException;
import java.util.ArrayList;
import java.util.Collections;
import java.util.HashSet;
import java.util.Iterator;
import java.util.List;
import java.util.Map;
import java.util.Set;
import java.util.concurrent.Future;
import java.util.concurrent.FutureTask;
import java.util.concurrent.atomic.AtomicInteger;
import java.util.function.BiFunction;
import java.util.function.Consumer;
import java.util.stream.Collectors;
import java.util.stream.StreamSupport;

import static org.hamcrest.Matchers.empty;
import static org.hamcrest.Matchers.equalTo;

public abstract class ESIndexLevelReplicationTestCase extends IndexShardTestCase {

    protected final Index index = new Index("test", "uuid");
    private final ShardId shardId = new ShardId(index, 0);
    private final Map<String, String> indexMapping = Collections.singletonMap("type", "{ \"type\": {} }");

    protected ReplicationGroup createGroup(int replicas) throws IOException {
        IndexMetaData metaData = buildIndexMetaData(replicas);
        return new ReplicationGroup(metaData);
    }

    protected IndexMetaData buildIndexMetaData(int replicas) throws IOException {
        return buildIndexMetaData(replicas, indexMapping);
    }

    protected IndexMetaData buildIndexMetaData(int replicas, Map<String, String> mappings) throws IOException {
        Settings settings = Settings.builder().put(IndexMetaData.SETTING_VERSION_CREATED, Version.CURRENT)
            .put(IndexMetaData.SETTING_NUMBER_OF_REPLICAS, replicas)
            .put(IndexMetaData.SETTING_NUMBER_OF_SHARDS, 1)
            .build();
        IndexMetaData.Builder metaData = IndexMetaData.builder(index.getName())
            .settings(settings)
            .primaryTerm(0, randomIntBetween(1, 100));
        for (Map.Entry<String, String> typeMapping : mappings.entrySet()) {
            metaData.putMapping(typeMapping.getKey(), typeMapping.getValue());
        }
        return metaData.build();
    }

    protected DiscoveryNode getDiscoveryNode(String id) {
        return new DiscoveryNode(id, id, buildNewFakeTransportAddress(), Collections.emptyMap(),
            Collections.singleton(DiscoveryNode.Role.DATA), Version.CURRENT);
    }

    protected class ReplicationGroup implements AutoCloseable, Iterable<IndexShard> {
        private long clusterStateVersion;
        private IndexShard primary;
        private IndexMetaData indexMetaData;
        private final List<IndexShard> replicas;
        private final AtomicInteger replicaId = new AtomicInteger();
        private final AtomicInteger docId = new AtomicInteger();
        boolean closed = false;
        private final PrimaryReplicaSyncer primaryReplicaSyncer = new PrimaryReplicaSyncer(Settings.EMPTY, new TaskManager(Settings.EMPTY),
            (request, parentTask, primaryAllocationId, listener) -> {
                try {
                    new ResyncAction(request, listener, ReplicationGroup.this).execute();
                } catch (Exception e) {
                    throw new AssertionError(e);
                }
            });

        ReplicationGroup(final IndexMetaData indexMetaData) throws IOException {
            final ShardRouting primaryRouting = this.createShardRouting("s0", true);
            primary = newShard(primaryRouting, indexMetaData, null, getEngineFactory(primaryRouting));
            replicas = new ArrayList<>();
            this.indexMetaData = indexMetaData;
            clusterStateVersion = 1;
            updateAllocationIDsOnPrimary();
            for (int i = 0; i < indexMetaData.getNumberOfReplicas(); i++) {
                addReplica();
            }
        }

        private ShardRouting createShardRouting(String nodeId, boolean primary) {
            return TestShardRouting.newShardRouting(shardId, nodeId, primary, ShardRoutingState.INITIALIZING,
                primary ? RecoverySource.StoreRecoverySource.EMPTY_STORE_INSTANCE : RecoverySource.PeerRecoverySource.INSTANCE);
        }

        protected EngineFactory getEngineFactory(ShardRouting routing) {
            return null;
        }

        public int indexDocs(final int numOfDoc) throws Exception {
            for (int doc = 0; doc < numOfDoc; doc++) {
                final IndexRequest indexRequest = new IndexRequest(index.getName(), "type", Integer.toString(docId.incrementAndGet()))
                        .source("{}", XContentType.JSON);
                final BulkItemResponse response = index(indexRequest);
                if (response.isFailed()) {
                    throw response.getFailure().getCause();
                } else {
                    assertEquals(DocWriteResponse.Result.CREATED, response.getResponse().getResult());
                }
            }
            return numOfDoc;
        }

        public int appendDocs(final int numOfDoc) throws Exception {
            for (int doc = 0; doc < numOfDoc; doc++) {
                final IndexRequest indexRequest = new IndexRequest(index.getName(), "type").source("{}", XContentType.JSON);
                final BulkItemResponse response = index(indexRequest);
                if (response.isFailed()) {
                    throw response.getFailure().getCause();
                } else if (response.isFailed() == false) {
                    assertEquals(DocWriteResponse.Result.CREATED, response.getResponse().getResult());
                }
            }
            return numOfDoc;
        }

        public BulkItemResponse index(IndexRequest indexRequest) throws Exception {
            PlainActionFuture<BulkItemResponse> listener = new PlainActionFuture<>();
            final ActionListener<BulkShardResponse> wrapBulkListener = ActionListener.wrap(
                    bulkShardResponse -> listener.onResponse(bulkShardResponse.getResponses()[0]),
                    listener::onFailure);
            BulkItemRequest[] items = new BulkItemRequest[1];
            items[0] = new BulkItemRequest(0, indexRequest);
            BulkShardRequest request = new BulkShardRequest(shardId, indexRequest.getRefreshPolicy(), items);
            new IndexingAction(request, wrapBulkListener, this).execute();
            return listener.get();
        }

        public synchronized void startAll() throws IOException {
            startReplicas(replicas.size());
        }

        public synchronized int startReplicas(int numOfReplicasToStart) throws IOException {
            if (primary.routingEntry().initializing()) {
                startPrimary();
            }
            int started = 0;
            for (IndexShard replicaShard : replicas) {
                if (replicaShard.routingEntry().initializing()) {
                    recoverReplica(replicaShard);
                    started++;
                    if (started > numOfReplicasToStart) {
                        break;
                    }
                }
            }
            return started;
        }

        public void startPrimary() throws IOException {
            final DiscoveryNode pNode = getDiscoveryNode(primary.routingEntry().currentNodeId());
            primary.markAsRecovering("store", new RecoveryState(primary.routingEntry(), pNode, null));
            primary.recoverFromStore();
            HashSet<String> activeIds = new HashSet<>();
            activeIds.addAll(activeIds());
            activeIds.add(primary.routingEntry().allocationId().getId());
            HashSet<String> initializingIds = new HashSet<>();
            initializingIds.addAll(initializingIds());
            initializingIds.remove(primary.routingEntry().allocationId().getId());
            primary.updateShardState(ShardRoutingHelper.moveToStarted(primary.routingEntry()), primary.getPrimaryTerm(), null,
                ++clusterStateVersion, activeIds, initializingIds);
            for (final IndexShard replica : replicas) {
                recoverReplica(replica);
            }
        }

        public IndexShard addReplica() throws IOException {
            final ShardRouting replicaRouting = createShardRouting("s" + replicaId.incrementAndGet(), false);
            final IndexShard replica =
                newShard(replicaRouting, indexMetaData, null, getEngineFactory(replicaRouting));
            addReplica(replica);
            return replica;
        }

        public synchronized void addReplica(IndexShard replica) throws IOException {
            assert shardRoutings().stream()
                .filter(shardRouting -> shardRouting.isSameAllocation(replica.routingEntry())).findFirst().isPresent() == false :
                "replica with aId [" + replica.routingEntry().allocationId() + "] already exists";
            replicas.add(replica);
            clusterStateVersion++;
            updateAllocationIDsOnPrimary();
        }


        public synchronized IndexShard addReplicaWithExistingPath(final ShardPath shardPath, final String nodeId) throws IOException {
            final ShardRouting shardRouting = TestShardRouting.newShardRouting(
                shardId,
                nodeId,
                false, ShardRoutingState.INITIALIZING,
                RecoverySource.PeerRecoverySource.INSTANCE);

            final IndexShard newReplica = newShard(shardRouting, shardPath, indexMetaData, null,
                    getEngineFactory(shardRouting));
            replicas.add(newReplica);
            clusterStateVersion++;
            updateAllocationIDsOnPrimary();
            return newReplica;
        }

        public synchronized List<IndexShard> getReplicas() {
            return Collections.unmodifiableList(replicas);
        }

        /**
         * promotes the specific replica as the new primary
         */
        public synchronized Future<PrimaryReplicaSyncer.ResyncTask> promoteReplicaToPrimary(IndexShard replica) throws IOException {
            final long newTerm = indexMetaData.primaryTerm(shardId.id()) + 1;
            IndexMetaData.Builder newMetaData = IndexMetaData.builder(indexMetaData).primaryTerm(shardId.id(), newTerm);
            indexMetaData = newMetaData.build();
            assertTrue(replicas.remove(replica));
            closeShards(primary);
            primary = replica;
            assert primary.routingEntry().active() : "only active replicas can be promoted to primary: " + primary.routingEntry();
            PlainActionFuture<PrimaryReplicaSyncer.ResyncTask> fut = new PlainActionFuture<>();
            primary.updateShardState(replica.routingEntry().moveActiveReplicaToPrimary(),
                newTerm, (shard, listener) -> primaryReplicaSyncer.resync(shard,
                    new ActionListener<PrimaryReplicaSyncer.ResyncTask>() {
                        @Override
                        public void onResponse(PrimaryReplicaSyncer.ResyncTask resyncTask) {
                            listener.onResponse(resyncTask);
                            fut.onResponse(resyncTask);
                        }

                        @Override
                        public void onFailure(Exception e) {
                            listener.onFailure(e);
                            fut.onFailure(e);
                        }
                    }), ++clusterStateVersion, activeIds(), initializingIds());

            return fut;
        }

        private synchronized Set<String> activeIds() {
            return shardRoutings().stream()
                .filter(ShardRouting::active).map(ShardRouting::allocationId).map(AllocationId::getId).collect(Collectors.toSet());
        }

        private synchronized Set<String> initializingIds() {
            return shardRoutings().stream()
                .filter(ShardRouting::initializing).map(ShardRouting::allocationId).map(AllocationId::getId).collect(Collectors.toSet());
        }

        synchronized boolean removeReplica(IndexShard replica) throws IOException {
            final boolean removed = replicas.remove(replica);
            if (removed) {
                clusterStateVersion++;
                updateAllocationIDsOnPrimary();
            }
            return removed;
        }

        public void recoverReplica(IndexShard replica) throws IOException {
            recoverReplica(replica, (r, sourceNode) -> new RecoveryTarget(r, sourceNode, recoveryListener, version -> {}));
        }

        public void recoverReplica(IndexShard replica, BiFunction<IndexShard, DiscoveryNode, RecoveryTarget> targetSupplier)
            throws IOException {
            recoverReplica(replica, targetSupplier, true);
        }

        public void recoverReplica(
            IndexShard replica,
            BiFunction<IndexShard, DiscoveryNode, RecoveryTarget> targetSupplier,
            boolean markAsRecovering) throws IOException {
            ESIndexLevelReplicationTestCase.this.recoverReplica(replica, primary, targetSupplier, markAsRecovering);
            clusterStateVersion++;
            updateAllocationIDsOnPrimary();
        }

        public synchronized DiscoveryNode getPrimaryNode() {
            return getDiscoveryNode(primary.routingEntry().currentNodeId());
        }

        public Future<Void> asyncRecoverReplica(
                final IndexShard replica, final BiFunction<IndexShard, DiscoveryNode, RecoveryTarget> targetSupplier) throws IOException {
            final FutureTask<Void> task = new FutureTask<>(() -> {
                recoverReplica(replica, targetSupplier);
                return null;
            });
            threadPool.generic().execute(task);
            return task;
        }

        public synchronized void assertAllEqual(int expectedCount) throws IOException {
            Set<String> primaryIds = getShardDocUIDs(primary);
            assertThat(primaryIds.size(), equalTo(expectedCount));
            for (IndexShard replica : replicas) {
                Set<String> replicaIds = getShardDocUIDs(replica);
                Set<String> temp = new HashSet<>(primaryIds);
                temp.removeAll(replicaIds);
                assertThat(replica.routingEntry() + " is missing docs", temp, empty());
                temp = new HashSet<>(replicaIds);
                temp.removeAll(primaryIds);
                assertThat(replica.routingEntry() + " has extra docs", temp, empty());
            }
        }

        public synchronized void refresh(String source) {
            for (IndexShard shard : this) {
                shard.refresh(source);
            }
        }

        public synchronized void flush() {
            final FlushRequest request = new FlushRequest();
            for (IndexShard shard : this) {
                shard.flush(request);
            }
        }

        public synchronized List<ShardRouting> shardRoutings() {
            return StreamSupport.stream(this.spliterator(), false).map(IndexShard::routingEntry).collect(Collectors.toList());
        }

        @Override
        public synchronized void close() throws Exception {
            if (closed == false) {
                closed = true;
                closeShards(this);
            } else {
                throw new AlreadyClosedException("too bad");
            }
        }

        @Override
        public Iterator<IndexShard> iterator() {
            return Iterators.concat(replicas.iterator(), Collections.singleton(primary).iterator());
        }

        public IndexShard getPrimary() {
            return primary;
        }

        public void syncGlobalCheckpoint() {
            PlainActionFuture<ReplicationResponse> listener = new PlainActionFuture<>();
            try {
                new GlobalCheckpointSync(listener, this).execute();
                listener.get();
            } catch (Exception e) {
                throw new AssertionError(e);
            }
        }

        private void updateAllocationIDsOnPrimary() throws IOException {
            primary.updateShardState(primary.routingEntry(), primary.getPrimaryTerm(), null, clusterStateVersion,
                activeIds(), initializingIds());
        }
    }

    abstract class ReplicationAction<Request extends ReplicationRequest<Request>,
        ReplicaRequest extends ReplicationRequest<ReplicaRequest>,
        Response extends ReplicationResponse> {
        private final Request request;
        private ActionListener<Response> listener;
        private final ReplicationGroup replicationGroup;
        private final String opType;

        ReplicationAction(Request request, ActionListener<Response> listener, ReplicationGroup group, String opType) {
            this.request = request;
            this.listener = listener;
            this.replicationGroup = group;
            this.opType = opType;
        }

        public void execute() {
            try {
                new ReplicationOperation<Request, ReplicaRequest, PrimaryResult>(request, new PrimaryRef(),
                    new ActionListener<PrimaryResult>() {
                        @Override
                        public void onResponse(PrimaryResult result) {
                            result.respond(listener);
                        }

                        @Override
                        public void onFailure(Exception e) {
                            listener.onFailure(e);
                        }
                    }, new ReplicasRef(), () -> null, logger, opType) {

                    @Override
                    protected List<ShardRouting> getShards(ShardId shardId, ClusterState state) {
                        return replicationGroup.shardRoutings();
                    }

                    @Override
                    protected String checkActiveShardCount() {
                        return null;
                    }

                    @Override
                    protected Set<String> getInSyncAllocationIds(ShardId shardId, ClusterState clusterState) {
                        return replicationGroup.shardRoutings().stream().filter(ShardRouting::active).map(r -> r.allocationId().getId())
                            .collect(Collectors.toSet());
                    }
                }.execute();
            } catch (Exception e) {
                listener.onFailure(e);
            }
        }

        protected abstract PrimaryResult performOnPrimary(IndexShard primary, Request request) throws Exception;

        protected abstract void performOnReplica(ReplicaRequest request, IndexShard replica) throws Exception;

        class PrimaryRef implements ReplicationOperation.Primary<Request, ReplicaRequest, PrimaryResult> {

            @Override
            public ShardRouting routingEntry() {
                return replicationGroup.primary.routingEntry();
            }

            @Override
            public void failShard(String message, Exception exception) {
                throw new UnsupportedOperationException();
            }

            @Override
            public PrimaryResult perform(Request request) throws Exception {
                PrimaryResult response = performOnPrimary(replicationGroup.primary, request);
                response.replicaRequest().primaryTerm(replicationGroup.primary.getPrimaryTerm());
                return response;
            }

            @Override
            public void updateLocalCheckpointForShard(String allocationId, long checkpoint) {
                replicationGroup.getPrimary().updateLocalCheckpointForShard(allocationId, checkpoint);
            }

            @Override
            public long localCheckpoint() {
                return replicationGroup.getPrimary().getLocalCheckpoint();
            }

            @Override
            public long globalCheckpoint() {
                return replicationGroup.getPrimary().getGlobalCheckpoint();
            }

        }

        class ReplicasRef implements ReplicationOperation.Replicas<ReplicaRequest> {

            @Override
            public void performOn(
                final ShardRouting replicaRouting,
                final ReplicaRequest request,
                final long globalCheckpoint,
                final ActionListener<ReplicationOperation.ReplicaResponse> listener) {
                IndexShard replica = replicationGroup.replicas.stream()
                        .filter(s -> replicaRouting.isSameAllocation(s.routingEntry())).findFirst().get();
                replica.acquireReplicaOperationPermit(
                        request.primaryTerm(),
                        globalCheckpoint,
                        new ActionListener<Releasable>() {
                            @Override
                            public void onResponse(Releasable releasable) {
                                try {
                                    performOnReplica(request, replica);
                                    releasable.close();
<<<<<<< HEAD
                                    listener.onResponse(
                                            new ReplicaResponse(replica.getLocalCheckpoint()));
=======
                                    listener.onResponse(new ReplicaResponse(replica.getLocalCheckpoint()));
>>>>>>> bb23d3b2
                                } catch (final Exception e) {
                                    Releasables.closeWhileHandlingException(releasable);
                                    listener.onFailure(e);
                                }
                            }

                            @Override
                            public void onFailure(Exception e) {
                                listener.onFailure(e);
                            }
                        },
                        ThreadPool.Names.INDEX);
            }

            @Override
            public void failShardIfNeeded(ShardRouting replica, long primaryTerm, String message, Exception exception,
                                          Runnable onSuccess, Consumer<Exception> onPrimaryDemoted,
                                          Consumer<Exception> onIgnoredFailure) {
                throw new UnsupportedOperationException();
            }

            @Override
            public void markShardCopyAsStaleIfNeeded(ShardId shardId, String allocationId, long primaryTerm, Runnable onSuccess,
                                                     Consumer<Exception> onPrimaryDemoted, Consumer<Exception> onIgnoredFailure) {
                throw new UnsupportedOperationException();
            }
        }

        class PrimaryResult implements ReplicationOperation.PrimaryResult<ReplicaRequest> {
            final ReplicaRequest replicaRequest;
            final Response finalResponse;

            PrimaryResult(ReplicaRequest replicaRequest, Response finalResponse) {
                this.replicaRequest = replicaRequest;
                this.finalResponse = finalResponse;
            }

            @Override
            public ReplicaRequest replicaRequest() {
                return replicaRequest;
            }

            @Override
            public void setShardInfo(ReplicationResponse.ShardInfo shardInfo) {
                finalResponse.setShardInfo(shardInfo);
            }

            public void respond(ActionListener<Response> listener) {
                listener.onResponse(finalResponse);
            }
        }

    }

    class IndexingAction extends ReplicationAction<BulkShardRequest, BulkShardRequest, BulkShardResponse> {

        IndexingAction(BulkShardRequest request, ActionListener<BulkShardResponse> listener, ReplicationGroup replicationGroup) {
            super(request, listener, replicationGroup, "indexing");
        }

        @Override
        protected PrimaryResult performOnPrimary(IndexShard primary, BulkShardRequest request) throws Exception {
            final TransportWriteAction.WritePrimaryResult<BulkShardRequest, BulkShardResponse> result = executeShardBulkOnPrimary(primary, request);
            return new PrimaryResult(result.replicaRequest(), result.finalResponseIfSuccessful);
        }

        @Override
        protected void performOnReplica(BulkShardRequest request, IndexShard replica) throws Exception {
            executeShardBulkOnReplica(replica, request);
        }
    }

    private TransportWriteAction.WritePrimaryResult<BulkShardRequest, BulkShardResponse> executeShardBulkOnPrimary(IndexShard primary, BulkShardRequest request) throws Exception {
        for (BulkItemRequest itemRequest : request.items()) {
            if (itemRequest.request() instanceof IndexRequest) {
                ((IndexRequest) itemRequest.request()).process(null, index.getName());
            }
        }
        final TransportWriteAction.WritePrimaryResult<BulkShardRequest, BulkShardResponse> result =
                TransportShardBulkAction.performOnPrimary(request, primary, null,
                System::currentTimeMillis, new TransportShardBulkActionTests.NoopMappingUpdatePerformer());
        request.primaryTerm(primary.getPrimaryTerm());
        TransportWriteActionTestHelper.performPostWriteActions(primary, request, result.location, logger);
        return result;
    }

    private void executeShardBulkOnReplica(IndexShard replica, BulkShardRequest request) throws Exception {
        final Translog.Location location = TransportShardBulkAction.performOnReplica(request, replica);
        TransportWriteActionTestHelper.performPostWriteActions(replica, request, location, logger);
    }

    /**
     * indexes the given requests on the supplied primary, modifying it for replicas
     */
    BulkShardRequest indexOnPrimary(IndexRequest request, IndexShard primary) throws Exception {
        final BulkItemRequest bulkItemRequest = new BulkItemRequest(0, request);
        BulkItemRequest[] bulkItemRequests = new BulkItemRequest[1];
        bulkItemRequests[0] = bulkItemRequest;
        final BulkShardRequest bulkShardRequest = new BulkShardRequest(shardId, request.getRefreshPolicy(), bulkItemRequests);
        final TransportWriteAction.WritePrimaryResult<BulkShardRequest, BulkShardResponse> result =
                executeShardBulkOnPrimary(primary, bulkShardRequest);
        return result.replicaRequest();
    }

    /**
     * indexes the given requests on the supplied replica shard
     */
    void indexOnReplica(BulkShardRequest request, IndexShard replica) throws Exception {
        executeShardBulkOnReplica(replica, request);
    }

    class GlobalCheckpointSync extends ReplicationAction<
            GlobalCheckpointSyncAction.Request,
            GlobalCheckpointSyncAction.Request,
            ReplicationResponse> {

        GlobalCheckpointSync(final ActionListener<ReplicationResponse> listener, final ReplicationGroup replicationGroup) {
            super(
                    new GlobalCheckpointSyncAction.Request(replicationGroup.getPrimary().shardId()),
                    listener,
                    replicationGroup,
                    "global_checkpoint_sync");
        }

        @Override
        protected PrimaryResult performOnPrimary(
                final IndexShard primary, final GlobalCheckpointSyncAction.Request request) throws Exception {
            primary.getTranslog().sync();
            return new PrimaryResult(request, new ReplicationResponse());
        }

        @Override
        protected void performOnReplica(final GlobalCheckpointSyncAction.Request request, final IndexShard replica) throws IOException {
            replica.getTranslog().sync();
        }
    }

    class ResyncAction extends ReplicationAction<ResyncReplicationRequest, ResyncReplicationRequest, ResyncReplicationResponse> {

        ResyncAction(ResyncReplicationRequest request, ActionListener<ResyncReplicationResponse> listener, ReplicationGroup replicationGroup) {
            super(request, listener, replicationGroup, "resync");
        }

        @Override
        protected PrimaryResult performOnPrimary(IndexShard primary, ResyncReplicationRequest request) throws Exception {
            final TransportWriteAction.WritePrimaryResult<ResyncReplicationRequest, ResyncReplicationResponse> result =
                executeResyncOnPrimary(primary, request);
            return new PrimaryResult(result.replicaRequest(), result.finalResponseIfSuccessful);
        }

        @Override
        protected void performOnReplica(ResyncReplicationRequest request, IndexShard replica) throws Exception {
            executeResyncOnReplica(replica, request);
        }
    }

    private TransportWriteAction.WritePrimaryResult<ResyncReplicationRequest, ResyncReplicationResponse> executeResyncOnPrimary(
        IndexShard primary, ResyncReplicationRequest request) throws Exception {
        final TransportWriteAction.WritePrimaryResult<ResyncReplicationRequest, ResyncReplicationResponse> result =
            new TransportWriteAction.WritePrimaryResult<>(TransportResyncReplicationAction.performOnPrimary(request, primary),
                new ResyncReplicationResponse(), null, null, primary, logger);
        request.primaryTerm(primary.getPrimaryTerm());
        TransportWriteActionTestHelper.performPostWriteActions(primary, request, result.location, logger);
        return result;
    }

    private void executeResyncOnReplica(IndexShard replica, ResyncReplicationRequest request) throws Exception {
        final Translog.Location location = TransportResyncReplicationAction.performOnReplica(request, replica);
        TransportWriteActionTestHelper.performPostWriteActions(replica, request, location, logger);
    }
}<|MERGE_RESOLUTION|>--- conflicted
+++ resolved
@@ -532,12 +532,7 @@
                                 try {
                                     performOnReplica(request, replica);
                                     releasable.close();
-<<<<<<< HEAD
-                                    listener.onResponse(
-                                            new ReplicaResponse(replica.getLocalCheckpoint()));
-=======
                                     listener.onResponse(new ReplicaResponse(replica.getLocalCheckpoint()));
->>>>>>> bb23d3b2
                                 } catch (final Exception e) {
                                     Releasables.closeWhileHandlingException(releasable);
                                     listener.onFailure(e);
