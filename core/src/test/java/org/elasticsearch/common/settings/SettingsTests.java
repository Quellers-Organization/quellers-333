/*
 * Licensed to Elasticsearch under one or more contributor
 * license agreements. See the NOTICE file distributed with
 * this work for additional information regarding copyright
 * ownership. Elasticsearch licenses this file to you under
 * the Apache License, Version 2.0 (the "License"); you may
 * not use this file except in compliance with the License.
 * You may obtain a copy of the License at
 *
 *    http://www.apache.org/licenses/LICENSE-2.0
 *
 * Unless required by applicable law or agreed to in writing,
 * software distributed under the License is distributed on an
 * "AS IS" BASIS, WITHOUT WARRANTIES OR CONDITIONS OF ANY
 * KIND, either express or implied.  See the License for the
 * specific language governing permissions and limitations
 * under the License.
 */

package org.elasticsearch.common.settings;

import org.elasticsearch.Version;
import org.elasticsearch.common.Booleans;
import org.elasticsearch.common.logging.DeprecationLogger;
import org.elasticsearch.common.logging.ESLoggerFactory;
import org.elasticsearch.common.settings.loader.YamlSettingsLoader;
import org.elasticsearch.test.ESTestCase;
import org.hamcrest.Matchers;

import java.io.IOException;
import java.util.*;

import static org.hamcrest.Matchers.allOf;
import static org.hamcrest.Matchers.arrayContaining;
import static org.hamcrest.Matchers.contains;
import static org.hamcrest.Matchers.containsString;
import static org.hamcrest.Matchers.equalTo;
import static org.hamcrest.Matchers.hasToString;
import static org.hamcrest.Matchers.is;
import static org.hamcrest.Matchers.notNullValue;
import static org.hamcrest.Matchers.nullValue;

public class SettingsTests extends ESTestCase {

    public void testReplacePropertiesPlaceholderSystemProperty() {
        String value = System.getProperty("java.home");
        assertFalse(value.isEmpty());
        Settings settings = Settings.builder()
                 .put("property.placeholder", value)
                 .put("setting1", "${property.placeholder}")
                 .replacePropertyPlaceholders()
                 .build();
        assertThat(settings.get("setting1"), equalTo(value));
    }

    public void testReplacePropertiesPlaceholderSystemVariablesHaveNoEffect() {
        final String value = System.getProperty("java.home");
        assertNotNull(value);
        final IllegalArgumentException e = expectThrows(IllegalArgumentException.class, () -> Settings.builder()
                .put("setting1", "${java.home}")
                .replacePropertyPlaceholders()
                .build());
        assertThat(e, hasToString(containsString("Could not resolve placeholder 'java.home'")));
    }

    public void testReplacePropertiesPlaceholderByEnvironmentVariables() {
        final String hostname = randomAsciiOfLength(16);
        final Settings implicitEnvSettings = Settings.builder()
            .put("setting1", "${HOSTNAME}")
            .replacePropertyPlaceholders(name -> "HOSTNAME".equals(name) ? hostname : null)
            .build();
        assertThat(implicitEnvSettings.get("setting1"), equalTo(hostname));
    }

    public void testReplacePropertiesPlaceholderIgnoresPrompt() {
        Settings settings = Settings.builder()
                .put("setting1", "${prompt.text}")
                .put("setting2", "${prompt.secret}")
                .replacePropertyPlaceholders()
                .build();
        assertThat(settings.get("setting1"), is("${prompt.text}"));
        assertThat(settings.get("setting2"), is("${prompt.secret}"));
    }

    public void testUnFlattenedSettings() {
        Settings settings = Settings.builder()
                .put("foo", "abc")
                .put("bar", "def")
                .put("baz.foo", "ghi")
                .put("baz.bar", "jkl")
                .putArray("baz.arr", "a", "b", "c")
                .build();
        Map<String, Object> map = settings.getAsStructuredMap();
        assertThat(map.keySet(), Matchers.<String>hasSize(3));
        assertThat(map, allOf(
                Matchers.<String, Object>hasEntry("foo", "abc"),
                Matchers.<String, Object>hasEntry("bar", "def")));

        @SuppressWarnings("unchecked") Map<String, Object> bazMap = (Map<String, Object>) map.get("baz");
        assertThat(bazMap.keySet(), Matchers.<String>hasSize(3));
        assertThat(bazMap, allOf(
                Matchers.<String, Object>hasEntry("foo", "ghi"),
                Matchers.<String, Object>hasEntry("bar", "jkl")));
        @SuppressWarnings("unchecked") List<String> bazArr = (List<String>) bazMap.get("arr");
        assertThat(bazArr, contains("a", "b", "c"));

    }

    public void testFallbackToFlattenedSettings() {
        Settings settings = Settings.builder()
                .put("foo", "abc")
                .put("foo.bar", "def")
                .put("foo.baz", "ghi").build();
        Map<String, Object> map = settings.getAsStructuredMap();
        assertThat(map.keySet(), Matchers.<String>hasSize(3));
        assertThat(map, allOf(
                Matchers.<String, Object>hasEntry("foo", "abc"),
                Matchers.<String, Object>hasEntry("foo.bar", "def"),
                Matchers.<String, Object>hasEntry("foo.baz", "ghi")));

        settings = Settings.builder()
                .put("foo.bar", "def")
                .put("foo", "abc")
                .put("foo.baz", "ghi")
                .build();
        map = settings.getAsStructuredMap();
        assertThat(map.keySet(), Matchers.<String>hasSize(3));
        assertThat(map, allOf(
                Matchers.<String, Object>hasEntry("foo", "abc"),
                Matchers.<String, Object>hasEntry("foo.bar", "def"),
                Matchers.<String, Object>hasEntry("foo.baz", "ghi")));
    }

    public void testGetAsSettings() {
        Settings settings = Settings.builder()
                .put("bar", "hello world")
                .put("foo", "abc")
                .put("foo.bar", "def")
                .put("foo.baz", "ghi").build();

        Settings fooSettings = settings.getAsSettings("foo");
        assertFalse(fooSettings.isEmpty());
        assertEquals(2, fooSettings.size());
        assertThat(fooSettings.get("bar"), equalTo("def"));
        assertThat(fooSettings.get("baz"), equalTo("ghi"));
    }

    @SuppressWarnings("deprecation") //#getAsBooleanLenientForPreEs6Indices is the test subject
    public void testLenientBooleanForPreEs6Index() throws IOException {
        // time to say goodbye?
        assertTrue(
            "It's time to implement #22298. Please delete this test and Settings#getAsBooleanLenientForPreEs6Indices().",
            Version.CURRENT.minimumCompatibilityVersion().before(Version.V_6_0_0_alpha1_UNRELEASED));


        String falsy = randomFrom("false", "off", "no", "0");
        String truthy = randomFrom("true", "on", "yes", "1");

        Settings settings = Settings.builder()
            .put("foo", falsy)
            .put("bar", truthy).build();

        final DeprecationLogger deprecationLogger = new DeprecationLogger(ESLoggerFactory.getLogger("testLenientBooleanForPreEs6Index"));

        assertFalse(settings.getAsBooleanLenientForPreEs6Indices(Version.V_5_0_0, "foo", null, deprecationLogger));
        assertTrue(settings.getAsBooleanLenientForPreEs6Indices(Version.V_5_0_0, "bar", null, deprecationLogger));
        assertTrue(settings.getAsBooleanLenientForPreEs6Indices(Version.V_5_0_0, "baz", true, deprecationLogger));

        List<String> expectedDeprecationWarnings = new ArrayList<>();
        if (Booleans.isBoolean(falsy) == false) {
            expectedDeprecationWarnings.add(
                "The value [" + falsy + "] of setting [foo] is not coerced into boolean anymore. Please change this value to [false].");
        }
        if (Booleans.isBoolean(truthy) == false) {
            expectedDeprecationWarnings.add(
                "The value [" + truthy + "] of setting [bar] is not coerced into boolean anymore. Please change this value to [true].");
        }

        if (expectedDeprecationWarnings.isEmpty() == false) {
            assertWarnings(expectedDeprecationWarnings.toArray(new String[1]));
        }
    }

    @SuppressWarnings("deprecation") //#getAsBooleanLenientForPreEs6Indices is the test subject
    public void testInvalidLenientBooleanForCurrentIndexVersion() {
        String falsy = randomFrom("off", "no", "0");
        String truthy = randomFrom("on", "yes", "1");

        Settings settings = Settings.builder()
            .put("foo", falsy)
            .put("bar", truthy).build();

        final DeprecationLogger deprecationLogger =
            new DeprecationLogger(ESLoggerFactory.getLogger("testInvalidLenientBooleanForCurrentIndexVersion"));
        expectThrows(IllegalArgumentException.class,
            () -> settings.getAsBooleanLenientForPreEs6Indices(Version.CURRENT, "foo", null, deprecationLogger));
        expectThrows(IllegalArgumentException.class,
            () -> settings.getAsBooleanLenientForPreEs6Indices(Version.CURRENT, "bar", null, deprecationLogger));
    }

    @SuppressWarnings("deprecation") //#getAsBooleanLenientForPreEs6Indices is the test subject
    public void testValidLenientBooleanForCurrentIndexVersion() {
        Settings settings = Settings.builder()
            .put("foo", "false")
            .put("bar", "true").build();

        final DeprecationLogger deprecationLogger =
            new DeprecationLogger(ESLoggerFactory.getLogger("testValidLenientBooleanForCurrentIndexVersion"));
        assertFalse(settings.getAsBooleanLenientForPreEs6Indices(Version.CURRENT, "foo", null, deprecationLogger));
        assertTrue(settings.getAsBooleanLenientForPreEs6Indices(Version.CURRENT, "bar", null, deprecationLogger));
        assertTrue(settings.getAsBooleanLenientForPreEs6Indices(Version.CURRENT, "baz", true, deprecationLogger));
    }

    public void testMultLevelGetPrefix() {
        Settings settings = Settings.builder()
            .put("1.2.3", "hello world")
            .put("1.2.3.4", "abc")
            .put("2.3.4", "def")
            .put("3.4", "ghi").build();

        Settings firstLevelSettings = settings.getByPrefix("1.");
        assertFalse(firstLevelSettings.isEmpty());
        assertEquals(2, firstLevelSettings.size());
        assertThat(firstLevelSettings.get("2.3.4"), equalTo("abc"));
        assertThat(firstLevelSettings.get("2.3"), equalTo("hello world"));

        Settings secondLevelSetting = firstLevelSettings.getByPrefix("2.");
        assertFalse(secondLevelSetting.isEmpty());
        assertEquals(2, secondLevelSetting.size());
        assertNull(secondLevelSetting.get("2.3.4"));
        assertNull(secondLevelSetting.get("1.2.3.4"));
        assertNull(secondLevelSetting.get("1.2.3"));
        assertThat(secondLevelSetting.get("3.4"), equalTo("abc"));
        assertThat(secondLevelSetting.get("3"), equalTo("hello world"));

        Settings thirdLevelSetting = secondLevelSetting.getByPrefix("3.");
        assertFalse(thirdLevelSetting.isEmpty());
        assertEquals(1, thirdLevelSetting.size());
        assertNull(thirdLevelSetting.get("2.3.4"));
        assertNull(thirdLevelSetting.get("3.4"));
        assertNull(thirdLevelSetting.get("1.2.3"));
        assertThat(thirdLevelSetting.get("4"), equalTo("abc"));
    }

    public void testNames() {
        Settings settings = Settings.builder()
                .put("bar", "baz")
                .put("foo", "abc")
                .put("foo.bar", "def")
                .put("foo.baz", "ghi").build();

        Set<String> names = settings.names();
        assertThat(names.size(), equalTo(2));
        assertTrue(names.contains("bar"));
        assertTrue(names.contains("foo"));

        Settings fooSettings = settings.getAsSettings("foo");
        names = fooSettings.names();
        assertThat(names.size(), equalTo(2));
        assertTrue(names.contains("bar"));
        assertTrue(names.contains("baz"));
    }

    public void testThatArraysAreOverriddenCorrectly() throws IOException {
        // overriding a single value with an array
        Settings settings = Settings.builder()
                .put(Settings.builder().putArray("value", "1").build())
                .put(Settings.builder().putArray("value", "2", "3").build())
                .build();
        assertThat(settings.getAsArray("value"), arrayContaining("2", "3"));

        settings = Settings.builder()
                .put(Settings.builder().put("value", "1").build())
                .put(Settings.builder().putArray("value", "2", "3").build())
                .build();
        assertThat(settings.getAsArray("value"), arrayContaining("2", "3"));

        settings = Settings.builder()
                .put(new YamlSettingsLoader(false).load("value: 1"))
                .put(new YamlSettingsLoader(false).load("value: [ 2, 3 ]"))
                .build();
        assertThat(settings.getAsArray("value"), arrayContaining("2", "3"));

        settings = Settings.builder()
                .put(Settings.builder().put("value.with.deep.key", "1").build())
                .put(Settings.builder().putArray("value.with.deep.key", "2", "3").build())
                .build();
        assertThat(settings.getAsArray("value.with.deep.key"), arrayContaining("2", "3"));

        // overriding an array with a shorter array
        settings = Settings.builder()
                .put(Settings.builder().putArray("value", "1", "2").build())
                .put(Settings.builder().putArray("value", "3").build())
                .build();
        assertThat(settings.getAsArray("value"), arrayContaining("3"));

        settings = Settings.builder()
                .put(Settings.builder().putArray("value", "1", "2", "3").build())
                .put(Settings.builder().putArray("value", "4", "5").build())
                .build();
        assertThat(settings.getAsArray("value"), arrayContaining("4", "5"));

        settings = Settings.builder()
                .put(Settings.builder().putArray("value.deep.key", "1", "2", "3").build())
                .put(Settings.builder().putArray("value.deep.key", "4", "5").build())
                .build();
        assertThat(settings.getAsArray("value.deep.key"), arrayContaining("4", "5"));

        // overriding an array with a longer array
        settings = Settings.builder()
                .put(Settings.builder().putArray("value", "1", "2").build())
                .put(Settings.builder().putArray("value", "3", "4", "5").build())
                .build();
        assertThat(settings.getAsArray("value"), arrayContaining("3", "4", "5"));

        settings = Settings.builder()
                .put(Settings.builder().putArray("value.deep.key", "1", "2", "3").build())
                .put(Settings.builder().putArray("value.deep.key", "4", "5").build())
                .build();
        assertThat(settings.getAsArray("value.deep.key"), arrayContaining("4", "5"));

        // overriding an array with a single value
        settings = Settings.builder()
                .put(Settings.builder().putArray("value", "1", "2").build())
                .put(Settings.builder().put("value", "3").build())
                .build();
        assertThat(settings.getAsArray("value"), arrayContaining("3"));

        settings = Settings.builder()
                .put(Settings.builder().putArray("value.deep.key", "1", "2").build())
                .put(Settings.builder().put("value.deep.key", "3").build())
                .build();
        assertThat(settings.getAsArray("value.deep.key"), arrayContaining("3"));

        // test that other arrays are not overridden
        settings = Settings.builder()
                .put(Settings.builder().putArray("value", "1", "2", "3").putArray("a", "b", "c").build())
                .put(Settings.builder().putArray("value", "4", "5").putArray("d", "e", "f").build())
                .build();
        assertThat(settings.getAsArray("value"), arrayContaining("4", "5"));
        assertThat(settings.getAsArray("a"), arrayContaining("b", "c"));
        assertThat(settings.getAsArray("d"), arrayContaining("e", "f"));

        settings = Settings.builder()
                .put(Settings.builder().putArray("value.deep.key", "1", "2", "3").putArray("a", "b", "c").build())
                .put(Settings.builder().putArray("value.deep.key", "4", "5").putArray("d", "e", "f").build())
                .build();
        assertThat(settings.getAsArray("value.deep.key"), arrayContaining("4", "5"));
        assertThat(settings.getAsArray("a"), notNullValue());
        assertThat(settings.getAsArray("d"), notNullValue());

        // overriding a deeper structure with an array
        settings = Settings.builder()
                .put(Settings.builder().put("value.data", "1").build())
                .put(Settings.builder().putArray("value", "4", "5").build())
                .build();
        assertThat(settings.getAsArray("value"), arrayContaining("4", "5"));

        // overriding an array with a deeper structure
        settings = Settings.builder()
                .put(Settings.builder().putArray("value", "4", "5").build())
                .put(Settings.builder().put("value.data", "1").build())
                .build();
        assertThat(settings.get("value.data"), is("1"));
        assertThat(settings.get("value"), is(nullValue()));
    }

    public void testPrefixNormalization() {
        Settings settings = Settings.builder().normalizePrefix("foo.").build();

        assertThat(settings.names().size(), equalTo(0));

        settings = Settings.builder()
                .put("bar", "baz")
                .normalizePrefix("foo.")
                .build();

        assertThat(settings.size(), equalTo(1));
        assertThat(settings.get("bar"), nullValue());
        assertThat(settings.get("foo.bar"), equalTo("baz"));


        settings = Settings.builder()
                .put("bar", "baz")
                .put("foo.test", "test")
                .normalizePrefix("foo.")
                .build();

        assertThat(settings.size(), equalTo(2));
        assertThat(settings.get("bar"), nullValue());
        assertThat(settings.get("foo.bar"), equalTo("baz"));
        assertThat(settings.get("foo.test"), equalTo("test"));

        settings = Settings.builder()
                .put("foo.test", "test")
                .normalizePrefix("foo.")
                .build();


        assertThat(settings.size(), equalTo(1));
        assertThat(settings.get("foo.test"), equalTo("test"));
    }

    public void testFilteredMap() {
        Settings.Builder builder = Settings.builder();
        builder.put("a", "a1");
        builder.put("a.b", "ab1");
        builder.put("a.b.c", "ab2");
        builder.put("a.c", "ac1");
        builder.put("a.b.c.d", "ab3");


        Map<String, String> fiteredMap = builder.build().filter((k) -> k.startsWith("a.b")).getAsMap();
        assertEquals(3, fiteredMap.size());
        int numKeys = 0;
        for (String k : fiteredMap.keySet()) {
            numKeys++;
            assertTrue(k.startsWith("a.b"));
        }

        assertEquals(3, numKeys);
        int numValues = 0;

        for (String v : fiteredMap.values()) {
            numValues++;
            assertTrue(v.startsWith("ab"));
        }
        assertEquals(3, numValues);
        assertFalse(fiteredMap.containsKey("a.c"));
        assertFalse(fiteredMap.containsKey("a"));
        assertTrue(fiteredMap.containsKey("a.b"));
        assertTrue(fiteredMap.containsKey("a.b.c"));
        assertTrue(fiteredMap.containsKey("a.b.c.d"));
        expectThrows(UnsupportedOperationException.class, () ->
            fiteredMap.remove("a.b"));
        assertEquals("ab1", fiteredMap.get("a.b"));
        assertEquals("ab2", fiteredMap.get("a.b.c"));
        assertEquals("ab3", fiteredMap.get("a.b.c.d"));

        Iterator<String> iterator = fiteredMap.keySet().iterator();
        for (int i = 0; i < 10; i++) {
            assertTrue(iterator.hasNext());
        }
        assertEquals("a.b", iterator.next());
        if (randomBoolean()) {
            assertTrue(iterator.hasNext());
        }
        assertEquals("a.b.c", iterator.next());
        if (randomBoolean()) {
            assertTrue(iterator.hasNext());
        }
        assertEquals("a.b.c.d", iterator.next());
        assertFalse(iterator.hasNext());
        expectThrows(NoSuchElementException.class, () -> iterator.next());

    }

    public void testPrefixMap() {
        Settings.Builder builder = Settings.builder();
        builder.put("a", "a1");
        builder.put("a.b", "ab1");
        builder.put("a.b.c", "ab2");
        builder.put("a.c", "ac1");
        builder.put("a.b.c.d", "ab3");

        Map<String, String> prefixMap = builder.build().getByPrefix("a.").getAsMap();
        assertEquals(4, prefixMap.size());
        int numKeys = 0;
        for (String k : prefixMap.keySet()) {
            numKeys++;
            assertTrue(k, k.startsWith("b") || k.startsWith("c"));
        }

        assertEquals(4, numKeys);
        int numValues = 0;

        for (String v : prefixMap.values()) {
            numValues++;
            assertTrue(v, v.startsWith("ab") || v.startsWith("ac"));
        }
        assertEquals(4, numValues);
        assertFalse(prefixMap.containsKey("a"));
        assertTrue(prefixMap.containsKey("c"));
        assertTrue(prefixMap.containsKey("b"));
        assertTrue(prefixMap.containsKey("b.c"));
        assertTrue(prefixMap.containsKey("b.c.d"));
        expectThrows(UnsupportedOperationException.class, () ->
            prefixMap.remove("a.b"));
        assertEquals("ab1", prefixMap.get("b"));
        assertEquals("ab2", prefixMap.get("b.c"));
        assertEquals("ab3", prefixMap.get("b.c.d"));
        Iterator<String> prefixIterator = prefixMap.keySet().iterator();
        for (int i = 0; i < 10; i++) {
            assertTrue(prefixIterator.hasNext());
        }
        assertEquals("b", prefixIterator.next());
        if (randomBoolean()) {
            assertTrue(prefixIterator.hasNext());
        }
        assertEquals("b.c", prefixIterator.next());
        if (randomBoolean()) {
            assertTrue(prefixIterator.hasNext());
        }
        assertEquals("b.c.d", prefixIterator.next());
        if (randomBoolean()) {
            assertTrue(prefixIterator.hasNext());
        }
        assertEquals("c", prefixIterator.next());
        assertFalse(prefixIterator.hasNext());
        expectThrows(NoSuchElementException.class, () -> prefixIterator.next());
    }

    public void testEmptyFilterMap() {
        Settings.Builder builder = Settings.builder();
        builder.put("a", "a1");
        builder.put("a.b", "ab1");
        builder.put("a.b.c", "ab2");
        builder.put("a.c", "ac1");
        builder.put("a.b.c.d", "ab3");

        Map<String, String> fiteredMap = builder.build().filter((k) -> false).getAsMap();
        assertEquals(0, fiteredMap.size());
        for (String k : fiteredMap.keySet()) {
            fail("no element");

        }
        for (String v : fiteredMap.values()) {
            fail("no element");
        }
        assertFalse(fiteredMap.containsKey("a.c"));
        assertFalse(fiteredMap.containsKey("a"));
        assertFalse(fiteredMap.containsKey("a.b"));
        assertFalse(fiteredMap.containsKey("a.b.c"));
        assertFalse(fiteredMap.containsKey("a.b.c.d"));
        expectThrows(UnsupportedOperationException.class, () ->
            fiteredMap.remove("a.b"));
        assertNull(fiteredMap.get("a.b"));
        assertNull(fiteredMap.get("a.b.c"));
        assertNull(fiteredMap.get("a.b.c.d"));

        Iterator<String> iterator = fiteredMap.keySet().iterator();
        for (int i = 0; i < 10; i++) {
            assertFalse(iterator.hasNext());
        }
        expectThrows(NoSuchElementException.class, () -> iterator.next());
    }

<<<<<<< HEAD
    public void testEmptyArraySetting(){
        Settings settings = Settings.builder().putArray("foo.bar", Collections.emptyList()).build();

        assertThat(settings.get("foo.bar"), equalTo("[]"));
=======
    public void testEmpty() {
        assertTrue(Settings.EMPTY.isEmpty());
        MockSecureSettings secureSettings = new MockSecureSettings();
        assertTrue(Settings.builder().setSecureSettings(secureSettings).build().isEmpty());
>>>>>>> 3f07fcef
    }
}<|MERGE_RESOLUTION|>--- conflicted
+++ resolved
@@ -545,16 +545,16 @@
         expectThrows(NoSuchElementException.class, () -> iterator.next());
     }
 
-<<<<<<< HEAD
     public void testEmptyArraySetting(){
         Settings settings = Settings.builder().putArray("foo.bar", Collections.emptyList()).build();
 
         assertThat(settings.get("foo.bar"), equalTo("[]"));
-=======
+    }
+  
     public void testEmpty() {
         assertTrue(Settings.EMPTY.isEmpty());
         MockSecureSettings secureSettings = new MockSecureSettings();
         assertTrue(Settings.builder().setSecureSettings(secureSettings).build().isEmpty());
->>>>>>> 3f07fcef
+
     }
 }