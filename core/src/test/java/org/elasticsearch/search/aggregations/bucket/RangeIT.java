/*
 * Licensed to Elasticsearch under one or more contributor
 * license agreements. See the NOTICE file distributed with
 * this work for additional information regarding copyright
 * ownership. Elasticsearch licenses this file to you under
 * the Apache License, Version 2.0 (the "License"); you may
 * not use this file except in compliance with the License.
 * You may obtain a copy of the License at
 *
 *    http://www.apache.org/licenses/LICENSE-2.0
 *
 * Unless required by applicable law or agreed to in writing,
 * software distributed under the License is distributed on an
 * "AS IS" BASIS, WITHOUT WARRANTIES OR CONDITIONS OF ANY
 * KIND, either express or implied.  See the License for the
 * specific language governing permissions and limitations
 * under the License.
 */
package org.elasticsearch.search.aggregations.bucket;

import org.elasticsearch.action.index.IndexRequestBuilder;
import org.elasticsearch.action.search.SearchResponse;
import org.elasticsearch.common.settings.Settings;
import org.elasticsearch.index.fielddata.ScriptDocValues;
import org.elasticsearch.plugins.Plugin;
import org.elasticsearch.script.Script;
<<<<<<< HEAD
import org.elasticsearch.script.Script.ScriptInput;
=======
import org.elasticsearch.script.ScriptService.ScriptType;
>>>>>>> e874dee3
import org.elasticsearch.search.aggregations.AggregationTestScriptsPlugin;
import org.elasticsearch.search.aggregations.Aggregator.SubAggCollectionMode;
import org.elasticsearch.search.aggregations.bucket.histogram.Histogram;
import org.elasticsearch.search.aggregations.bucket.range.Range;
import org.elasticsearch.search.aggregations.bucket.range.Range.Bucket;
import org.elasticsearch.search.aggregations.bucket.terms.Terms;
import org.elasticsearch.search.aggregations.metrics.sum.Sum;
import org.elasticsearch.test.ESIntegTestCase;
import org.hamcrest.Matchers;
import org.joda.time.DateTime;
import org.joda.time.DateTimeZone;

import java.util.ArrayList;
import java.util.Collection;
import java.util.Collections;
import java.util.HashMap;
import java.util.List;
import java.util.Map;
import java.util.function.Function;

import static org.elasticsearch.common.xcontent.XContentFactory.jsonBuilder;
import static org.elasticsearch.index.query.QueryBuilders.matchAllQuery;
<<<<<<< HEAD
import static org.elasticsearch.script.Script.ScriptType;
=======
import static org.elasticsearch.search.aggregations.AggregationBuilders.dateRange;
>>>>>>> e874dee3
import static org.elasticsearch.search.aggregations.AggregationBuilders.histogram;
import static org.elasticsearch.search.aggregations.AggregationBuilders.range;
import static org.elasticsearch.search.aggregations.AggregationBuilders.sum;
import static org.elasticsearch.search.aggregations.AggregationBuilders.terms;
import static org.elasticsearch.test.hamcrest.ElasticsearchAssertions.assertAcked;
import static org.elasticsearch.test.hamcrest.ElasticsearchAssertions.assertSearchResponse;
import static org.hamcrest.Matchers.equalTo;
import static org.hamcrest.Matchers.is;
import static org.hamcrest.core.IsNull.notNullValue;
import static org.hamcrest.core.IsNull.nullValue;

@ESIntegTestCase.SuiteScopeTestCase
public class RangeIT extends ESIntegTestCase {

    private static final String SINGLE_VALUED_FIELD_NAME = "l_value";
    private static final String MULTI_VALUED_FIELD_NAME = "l_values";

    static int numDocs;

    @Override
    protected Collection<Class<? extends Plugin>> nodePlugins() {
        return Collections.singleton(CustomScriptPlugin.class);
    }

    public static class CustomScriptPlugin extends AggregationTestScriptsPlugin {

        @Override
        @SuppressWarnings("unchecked")
        protected Map<String, Function<Map<String, Object>, Object>> pluginScripts() {
            Map<String, Function<Map<String, Object>, Object>> scripts = super.pluginScripts();

            scripts.put("doc['" + SINGLE_VALUED_FIELD_NAME + "'].value", vars -> {
                Map<?, ?> doc = (Map) vars.get("doc");
                ScriptDocValues.Longs value = (ScriptDocValues.Longs) doc.get(SINGLE_VALUED_FIELD_NAME);
                return value.getValue();
            });

            scripts.put("doc['" + MULTI_VALUED_FIELD_NAME + "'].values", vars -> {
                Map<?, ?> doc = (Map) vars.get("doc");
                ScriptDocValues.Longs value = (ScriptDocValues.Longs) doc.get(MULTI_VALUED_FIELD_NAME);
                return value.getValues();
            });

            return scripts;
        }
    }

    @Override
    public void setupSuiteScopeCluster() throws Exception {
        createIndex("idx");
        numDocs = randomIntBetween(10, 20);
        List<IndexRequestBuilder> builders = new ArrayList<>();
        for (int i = 0; i < numDocs; i++) {
            builders.add(client().prepareIndex("idx", "type").setSource(jsonBuilder()
                    .startObject()
                    .field(SINGLE_VALUED_FIELD_NAME, i+1)
                    .startArray(MULTI_VALUED_FIELD_NAME).value(i+1).value(i+2).endArray()
                    .endObject()));
        }
        createIndex("idx_unmapped");
        prepareCreate("empty_bucket_idx").addMapping("type", SINGLE_VALUED_FIELD_NAME, "type=integer").execute().actionGet();
        for (int i = 0; i < 2; i++) {
            builders.add(client().prepareIndex("empty_bucket_idx", "type", "" + i).setSource(jsonBuilder()
                    .startObject()
                    // shift sequence by 1, to ensure we have negative values, and value 3 on the edge of the tested ranges
                    .field(SINGLE_VALUED_FIELD_NAME, i * 2 - 1)
                    .endObject()));
        }
        indexRandom(true, builders);
        ensureSearchable();
    }

    public void testRangeAsSubAggregation() throws Exception {
        SearchResponse response = client().prepareSearch("idx")
                .addAggregation(terms("terms").field(MULTI_VALUED_FIELD_NAME).size(100)
                        .collectMode(randomFrom(SubAggCollectionMode.values())).subAggregation(
                                range("range").field(SINGLE_VALUED_FIELD_NAME)
                                        .addUnboundedTo(3)
                                        .addRange(3, 6)
                                        .addUnboundedFrom(6)))
                .execute().actionGet();

        assertSearchResponse(response);
        Terms terms = response.getAggregations().get("terms");
        assertThat(terms, notNullValue());
        assertThat(terms.getBuckets().size(), equalTo(numDocs + 1));
        for (int i = 1; i < numDocs + 2; ++i) {
            Terms.Bucket bucket = terms.getBucketByKey("" + i);
            assertThat(bucket, notNullValue());
            final long docCount = i == 1 || i == numDocs + 1 ? 1 : 2;
            assertThat(bucket.getDocCount(), equalTo(docCount));
            Range range = bucket.getAggregations().get("range");
            List<? extends Bucket> buckets = range.getBuckets();
            Range.Bucket rangeBucket = buckets.get(0);
            assertThat(rangeBucket.getKey(), equalTo("*-3.0"));
            assertThat(rangeBucket.getKeyAsString(), equalTo("*-3.0"));
            assertThat(rangeBucket, notNullValue());
            assertThat(rangeBucket.getFromAsString(), nullValue());
            assertThat(rangeBucket.getToAsString(), equalTo("3.0"));
            if (i == 1 || i == 3) {
                assertThat(rangeBucket.getDocCount(), equalTo(1L));
            } else if (i == 2) {
                assertThat(rangeBucket.getDocCount(), equalTo(2L));
            } else {
                assertThat(rangeBucket.getDocCount(), equalTo(0L));
            }
            rangeBucket = buckets.get(1);
            assertThat(rangeBucket.getKey(), equalTo("3.0-6.0"));
            assertThat(rangeBucket.getKeyAsString(), equalTo("3.0-6.0"));
            assertThat(rangeBucket, notNullValue());
            assertThat(rangeBucket.getFromAsString(), equalTo("3.0"));
            assertThat(rangeBucket.getToAsString(), equalTo("6.0"));
            if (i == 3 || i == 6) {
                assertThat(rangeBucket.getDocCount(), equalTo(1L));
            } else if (i == 4 || i == 5) {
                assertThat(rangeBucket.getDocCount(), equalTo(2L));
            } else {
                assertThat(rangeBucket.getDocCount(), equalTo(0L));
            }
            rangeBucket = buckets.get(2);
            assertThat(rangeBucket.getKey(), equalTo("6.0-*"));
            assertThat(rangeBucket.getKeyAsString(), equalTo("6.0-*"));
            assertThat(rangeBucket, notNullValue());
            assertThat(rangeBucket.getFromAsString(), equalTo("6.0"));
            assertThat(rangeBucket.getToAsString(), nullValue());
            if (i == 6 || i == numDocs + 1) {
                assertThat(rangeBucket.getDocCount(), equalTo(1L));
            } else if (i < 6) {
                assertThat(rangeBucket.getDocCount(), equalTo(0L));
            } else {
                assertThat(rangeBucket.getDocCount(), equalTo(2L));
            }
        }
    }

    public void testSingleValueField() throws Exception {
        SearchResponse response = client().prepareSearch("idx")
                .addAggregation(range("range")
                        .field(SINGLE_VALUED_FIELD_NAME)
                        .addUnboundedTo(3)
                        .addRange(3, 6)
                        .addUnboundedFrom(6))
                .execute().actionGet();

        assertSearchResponse(response);


        Range range = response.getAggregations().get("range");
        assertThat(range, notNullValue());
        assertThat(range.getName(), equalTo("range"));
        List<? extends Bucket> buckets = range.getBuckets();
        assertThat(buckets.size(), equalTo(3));

        Range.Bucket bucket = buckets.get(0);
        assertThat(bucket, notNullValue());
        assertThat(bucket.getKey(), equalTo("*-3.0"));
        assertThat(((Number) bucket.getFrom()).doubleValue(), equalTo(Double.NEGATIVE_INFINITY));
        assertThat(((Number) bucket.getTo()).doubleValue(), equalTo(3.0));
        assertThat(bucket.getFromAsString(), nullValue());
        assertThat(bucket.getToAsString(), equalTo("3.0"));
        assertThat(bucket.getDocCount(), equalTo(2L));

        bucket = buckets.get(1);
        assertThat(bucket, notNullValue());
        assertThat(bucket.getKey(), equalTo("3.0-6.0"));
        assertThat(((Number) bucket.getFrom()).doubleValue(), equalTo(3.0));
        assertThat(((Number) bucket.getTo()).doubleValue(), equalTo(6.0));
        assertThat(bucket.getFromAsString(), equalTo("3.0"));
        assertThat(bucket.getToAsString(), equalTo("6.0"));
        assertThat(bucket.getDocCount(), equalTo(3L));

        bucket = buckets.get(2);
        assertThat(bucket, notNullValue());
        assertThat(bucket.getKey(), equalTo("6.0-*"));
        assertThat(((Number) bucket.getFrom()).doubleValue(), equalTo(6.0));
        assertThat(((Number) bucket.getTo()).doubleValue(), equalTo(Double.POSITIVE_INFINITY));
        assertThat(bucket.getFromAsString(), equalTo("6.0"));
        assertThat(bucket.getToAsString(), nullValue());
        assertThat(bucket.getDocCount(), equalTo(numDocs - 5L));
    }

    public void testSingleValueFieldWithFormat() throws Exception {
        SearchResponse response = client()
                .prepareSearch("idx")
                .addAggregation(
                        range("range").field(SINGLE_VALUED_FIELD_NAME).addUnboundedTo(3).addRange(3, 6).addUnboundedFrom(6).format("#"))
                .execute().actionGet();

        assertSearchResponse(response);


        Range range = response.getAggregations().get("range");
        assertThat(range, notNullValue());
        assertThat(range.getName(), equalTo("range"));
        List<? extends Bucket> buckets = range.getBuckets();
        assertThat(range.getBuckets().size(), equalTo(3));

        Range.Bucket bucket = buckets.get(0);
        assertThat(bucket, notNullValue());
        assertThat(bucket.getKey(), equalTo("*-3"));
        assertThat(((Number) bucket.getFrom()).doubleValue(), equalTo(Double.NEGATIVE_INFINITY));
        assertThat(((Number) bucket.getTo()).doubleValue(), equalTo(3.0));
        assertThat(bucket.getFromAsString(), nullValue());
        assertThat(bucket.getToAsString(), equalTo("3"));
        assertThat(bucket.getDocCount(), equalTo(2L));

        bucket = buckets.get(1);
        assertThat(bucket, notNullValue());
        assertThat(bucket.getKey(), equalTo("3-6"));
        assertThat(((Number) bucket.getFrom()).doubleValue(), equalTo(3.0));
        assertThat(((Number) bucket.getTo()).doubleValue(), equalTo(6.0));
        assertThat(bucket.getFromAsString(), equalTo("3"));
        assertThat(bucket.getToAsString(), equalTo("6"));
        assertThat(bucket.getDocCount(), equalTo(3L));

        bucket = buckets.get(2);
        assertThat(bucket, notNullValue());
        assertThat(bucket.getKey(), equalTo("6-*"));
        assertThat(((Number) bucket.getFrom()).doubleValue(), equalTo(6.0));
        assertThat(((Number) bucket.getTo()).doubleValue(), equalTo(Double.POSITIVE_INFINITY));
        assertThat(bucket.getFromAsString(), equalTo("6"));
        assertThat(bucket.getToAsString(), nullValue());
        assertThat(bucket.getDocCount(), equalTo(numDocs - 5L));
    }

    public void testSingleValueFieldWithCustomKey() throws Exception {
        SearchResponse response = client().prepareSearch("idx")
                .addAggregation(range("range")
                        .field(SINGLE_VALUED_FIELD_NAME)
                        .addUnboundedTo("r1", 3)
                        .addRange("r2", 3, 6)
                        .addUnboundedFrom("r3", 6))
                .execute().actionGet();

        assertSearchResponse(response);


        Range range = response.getAggregations().get("range");
        assertThat(range, notNullValue());
        assertThat(range.getName(), equalTo("range"));
        List<? extends Bucket> buckets = range.getBuckets();
        assertThat(range.getBuckets().size(), equalTo(3));

        Range.Bucket bucket = buckets.get(0);
        assertThat(bucket, notNullValue());
        assertThat(bucket.getKey(), equalTo("r1"));
        assertThat(((Number) bucket.getFrom()).doubleValue(), equalTo(Double.NEGATIVE_INFINITY));
        assertThat(((Number) bucket.getTo()).doubleValue(), equalTo(3.0));
        assertThat(bucket.getFromAsString(), nullValue());
        assertThat(bucket.getToAsString(), equalTo("3.0"));
        assertThat(bucket.getDocCount(), equalTo(2L));

        bucket = buckets.get(1);
        assertThat(bucket, notNullValue());
        assertThat(bucket.getKey(), equalTo("r2"));
        assertThat(((Number) bucket.getFrom()).doubleValue(), equalTo(3.0));
        assertThat(((Number) bucket.getTo()).doubleValue(), equalTo(6.0));
        assertThat(bucket.getFromAsString(), equalTo("3.0"));
        assertThat(bucket.getToAsString(), equalTo("6.0"));
        assertThat(bucket.getDocCount(), equalTo(3L));

        bucket = buckets.get(2);
        assertThat(bucket, notNullValue());
        assertThat(bucket.getKey(), equalTo("r3"));
        assertThat(((Number) bucket.getFrom()).doubleValue(), equalTo(6.0));
        assertThat(((Number) bucket.getTo()).doubleValue(), equalTo(Double.POSITIVE_INFINITY));
        assertThat(bucket.getFromAsString(), equalTo("6.0"));
        assertThat(bucket.getToAsString(), nullValue());
        assertThat(bucket.getDocCount(), equalTo(numDocs - 5L));
    }

    public void testSingleValuedFieldWithSubAggregation() throws Exception {
        SearchResponse response = client().prepareSearch("idx")
                .addAggregation(range("range")
                        .field(SINGLE_VALUED_FIELD_NAME)
                        .addUnboundedTo(3)
                        .addRange(3, 6)
                        .addUnboundedFrom(6)
                        .subAggregation(sum("sum").field(SINGLE_VALUED_FIELD_NAME)))
                .execute().actionGet();

        assertSearchResponse(response);


        Range range = response.getAggregations().get("range");
        assertThat(range, notNullValue());
        assertThat(range.getName(), equalTo("range"));
        List<? extends Bucket> buckets = range.getBuckets();
        assertThat(range.getBuckets().size(), equalTo(3));
        Object[] propertiesKeys = (Object[]) range.getProperty("_key");
        Object[] propertiesDocCounts = (Object[]) range.getProperty("_count");
        Object[] propertiesCounts = (Object[]) range.getProperty("sum.value");

        Range.Bucket bucket = buckets.get(0);
        assertThat(bucket, notNullValue());
        assertThat(bucket.getKey(), equalTo("*-3.0"));
        assertThat(((Number) bucket.getFrom()).doubleValue(), equalTo(Double.NEGATIVE_INFINITY));
        assertThat(((Number) bucket.getTo()).doubleValue(), equalTo(3.0));
        assertThat(bucket.getFromAsString(), nullValue());
        assertThat(bucket.getToAsString(), equalTo("3.0"));
        assertThat(bucket.getDocCount(), equalTo(2L));
        Sum sum = bucket.getAggregations().get("sum");
        assertThat(sum, notNullValue());
        assertThat(sum.getValue(), equalTo(3.0)); // 1 + 2
        assertThat(propertiesKeys[0], equalTo("*-3.0"));
        assertThat(propertiesDocCounts[0], equalTo(2L));
        assertThat(propertiesCounts[0], equalTo(3.0));

        bucket = buckets.get(1);
        assertThat(bucket, notNullValue());
        assertThat(bucket.getKey(), equalTo("3.0-6.0"));
        assertThat(((Number) bucket.getFrom()).doubleValue(), equalTo(3.0));
        assertThat(((Number) bucket.getTo()).doubleValue(), equalTo(6.0));
        assertThat(bucket.getFromAsString(), equalTo("3.0"));
        assertThat(bucket.getToAsString(), equalTo("6.0"));
        assertThat(bucket.getDocCount(), equalTo(3L));
        sum = bucket.getAggregations().get("sum");
        assertThat(sum, notNullValue());
        assertThat(sum.getValue(), equalTo(12.0)); // 3 + 4 + 5
        assertThat(propertiesKeys[1], equalTo("3.0-6.0"));
        assertThat(propertiesDocCounts[1], equalTo(3L));
        assertThat(propertiesCounts[1], equalTo(12.0));

        bucket = buckets.get(2);
        assertThat(bucket, notNullValue());
        assertThat(bucket.getKey(), equalTo("6.0-*"));
        assertThat(((Number) bucket.getFrom()).doubleValue(), equalTo(6.0));
        assertThat(((Number) bucket.getTo()).doubleValue(), equalTo(Double.POSITIVE_INFINITY));
        assertThat(bucket.getFromAsString(), equalTo("6.0"));
        assertThat(bucket.getToAsString(), nullValue());
        assertThat(bucket.getDocCount(), equalTo(numDocs - 5L));
        sum = bucket.getAggregations().get("sum");
        assertThat(sum, notNullValue());
        long total = 0;
        for (int i = 5; i < numDocs; ++i) {
            total += i + 1;
        }
        assertThat(sum.getValue(), equalTo((double) total));
        assertThat(propertiesKeys[2], equalTo("6.0-*"));
        assertThat(propertiesDocCounts[2], equalTo(numDocs - 5L));
        assertThat(propertiesCounts[2], equalTo((double) total));
    }

    public void testSingleValuedFieldWithValueScript() throws Exception {
        SearchResponse response = client()
                .prepareSearch("idx")
                .addAggregation(
                        range("range")
                                .field(SINGLE_VALUED_FIELD_NAME)
                                .script(ScriptInput.inline(CustomScriptPlugin.NAME, "_value + 1", Collections.emptyMap()))
                                .addUnboundedTo(3)
                                .addRange(3, 6)
                                .addUnboundedFrom(6))
                .get();

        assertSearchResponse(response);

        Range range = response.getAggregations().get("range");
        assertThat(range, notNullValue());
        assertThat(range.getName(), equalTo("range"));
        List<? extends Bucket> buckets = range.getBuckets();
        assertThat(range.getBuckets().size(), equalTo(3));

        Range.Bucket bucket = buckets.get(0);
        assertThat(bucket, notNullValue());
        assertThat(bucket.getKey(), equalTo("*-3.0"));
        assertThat(((Number) bucket.getFrom()).doubleValue(), equalTo(Double.NEGATIVE_INFINITY));
        assertThat(((Number) bucket.getTo()).doubleValue(), equalTo(3.0));
        assertThat(bucket.getFromAsString(), nullValue());
        assertThat(bucket.getToAsString(), equalTo("3.0"));
        assertThat(bucket.getDocCount(), equalTo(1L)); // 2

        bucket = buckets.get(1);
        assertThat(bucket, notNullValue());
        assertThat(bucket.getKey(), equalTo("3.0-6.0"));
        assertThat(((Number) bucket.getFrom()).doubleValue(), equalTo(3.0));
        assertThat(((Number) bucket.getTo()).doubleValue(), equalTo(6.0));
        assertThat(bucket.getFromAsString(), equalTo("3.0"));
        assertThat(bucket.getToAsString(), equalTo("6.0"));
        assertThat(bucket.getDocCount(), equalTo(3L)); // 3, 4, 5

        bucket = buckets.get(2);
        assertThat(bucket, notNullValue());
        assertThat(bucket.getKey(), equalTo("6.0-*"));
        assertThat(((Number) bucket.getFrom()).doubleValue(), equalTo(6.0));
        assertThat(((Number) bucket.getTo()).doubleValue(), equalTo(Double.POSITIVE_INFINITY));
        assertThat(bucket.getFromAsString(), equalTo("6.0"));
        assertThat(bucket.getToAsString(), nullValue());
        assertThat(bucket.getDocCount(), equalTo(numDocs - 4L));
    }

    /*
    [1, 2]
    [2, 3]
    [3, 4]
    [4, 5]
    [5, 6]
    [6, 7]
    [7, 8j
    [8, 9]
    [9, 10]
    [10, 11]
     */

    public void testMultiValuedField() throws Exception {
        SearchResponse response = client().prepareSearch("idx")
                .addAggregation(range("range")
                        .field(MULTI_VALUED_FIELD_NAME)
                        .addUnboundedTo(3)
                        .addRange(3, 6)
                        .addUnboundedFrom(6))
                .execute().actionGet();

        assertSearchResponse(response);


        Range range = response.getAggregations().get("range");
        assertThat(range, notNullValue());
        assertThat(range.getName(), equalTo("range"));
        List<? extends Bucket> buckets = range.getBuckets();
        assertThat(range.getBuckets().size(), equalTo(3));

        Range.Bucket bucket = buckets.get(0);
        assertThat(bucket, notNullValue());
        assertThat(bucket.getKey(), equalTo("*-3.0"));
        assertThat(((Number) bucket.getFrom()).doubleValue(), equalTo(Double.NEGATIVE_INFINITY));
        assertThat(((Number) bucket.getTo()).doubleValue(), equalTo(3.0));
        assertThat(bucket.getFromAsString(), nullValue());
        assertThat(bucket.getToAsString(), equalTo("3.0"));
        assertThat(bucket.getDocCount(), equalTo(2L));

        bucket = buckets.get(1);
        assertThat(bucket, notNullValue());
        assertThat(bucket.getKey(), equalTo("3.0-6.0"));
        assertThat(((Number) bucket.getFrom()).doubleValue(), equalTo(3.0));
        assertThat(((Number) bucket.getTo()).doubleValue(), equalTo(6.0));
        assertThat(bucket.getFromAsString(), equalTo("3.0"));
        assertThat(bucket.getToAsString(), equalTo("6.0"));
        assertThat(bucket.getDocCount(), equalTo(4L));

        bucket = buckets.get(2);
        assertThat(bucket, notNullValue());
        assertThat(bucket.getKey(), equalTo("6.0-*"));
        assertThat(((Number) bucket.getFrom()).doubleValue(), equalTo(6.0));
        assertThat(((Number) bucket.getTo()).doubleValue(), equalTo(Double.POSITIVE_INFINITY));
        assertThat(bucket.getFromAsString(), equalTo("6.0"));
        assertThat(bucket.getToAsString(), nullValue());
        assertThat(bucket.getDocCount(), equalTo(numDocs - 4L));
    }

    /*
    [2, 3]
    [3, 4]
    [4, 5]
    [5, 6]
    [6, 7]
    [7, 8j
    [8, 9]
    [9, 10]
    [10, 11]
    [11, 12]
     */

    public void testMultiValuedFieldWithValueScript() throws Exception {
        SearchResponse response = client()
                .prepareSearch("idx")
                .addAggregation(
                        range("range")
                                .field(MULTI_VALUED_FIELD_NAME)
                                .script(ScriptInput.inline(CustomScriptPlugin.NAME, "_value + 1", Collections.emptyMap()))
                                .addUnboundedTo(3)
                                .addRange(3, 6)
                                .addUnboundedFrom(6))
                .get();

        assertSearchResponse(response);


        Range range = response.getAggregations().get("range");
        assertThat(range, notNullValue());
        assertThat(range.getName(), equalTo("range"));
        List<? extends Bucket> buckets = range.getBuckets();
        assertThat(range.getBuckets().size(), equalTo(3));

        Range.Bucket bucket = buckets.get(0);
        assertThat(bucket, notNullValue());
        assertThat(bucket.getKey(), equalTo("*-3.0"));
        assertThat(((Number) bucket.getFrom()).doubleValue(), equalTo(Double.NEGATIVE_INFINITY));
        assertThat(((Number) bucket.getTo()).doubleValue(), equalTo(3.0));
        assertThat(bucket.getFromAsString(), nullValue());
        assertThat(bucket.getToAsString(), equalTo("3.0"));
        assertThat(bucket.getDocCount(), equalTo(1L));

        bucket = buckets.get(1);
        assertThat(bucket, notNullValue());
        assertThat(bucket.getKey(), equalTo("3.0-6.0"));
        assertThat(((Number) bucket.getFrom()).doubleValue(), equalTo(3.0));
        assertThat(((Number) bucket.getTo()).doubleValue(), equalTo(6.0));
        assertThat(bucket.getFromAsString(), equalTo("3.0"));
        assertThat(bucket.getToAsString(), equalTo("6.0"));
        assertThat(bucket.getDocCount(), equalTo(4L));

        bucket = buckets.get(2);
        assertThat(bucket, notNullValue());
        assertThat(bucket.getKey(), equalTo("6.0-*"));
        assertThat(((Number) bucket.getFrom()).doubleValue(), equalTo(6.0));
        assertThat(((Number) bucket.getTo()).doubleValue(), equalTo(Double.POSITIVE_INFINITY));
        assertThat(bucket.getFromAsString(), equalTo("6.0"));
        assertThat(bucket.getToAsString(), nullValue());
        assertThat(bucket.getDocCount(), equalTo(numDocs - 3L));
    }

    /*
    [2, 3]
    [3, 4]
    [4, 5]
    [5, 6]
    [6, 7]
    [7, 8j
    [8, 9]
    [9, 10]
    [10, 11]
    [11, 12]

    r1: 2
    r2: 3, 3, 4, 4, 5, 5
    r3: 6, 6, 7, 7, 8, 8, 9, 9, 10, 10, 11, 11, 12
     */

    public void testScriptSingleValue() throws Exception {
        ScriptInput script =
            ScriptInput.inline(CustomScriptPlugin.NAME, "doc['" + SINGLE_VALUED_FIELD_NAME + "'].value", Collections.emptyMap());
        SearchResponse response = client()
                .prepareSearch("idx")
                .addAggregation(
                        range("range")
                                .script(script)
                                .addUnboundedTo(3)
                                .addRange(3, 6)
                                .addUnboundedFrom(6))
                .get();

        assertSearchResponse(response);


        Range range = response.getAggregations().get("range");
        assertThat(range, notNullValue());
        assertThat(range.getName(), equalTo("range"));
        List<? extends Bucket> buckets = range.getBuckets();
        assertThat(range.getBuckets().size(), equalTo(3));

        Range.Bucket bucket = buckets.get(0);
        assertThat(bucket, notNullValue());
        assertThat(bucket.getKey(), equalTo("*-3.0"));
        assertThat(((Number) bucket.getFrom()).doubleValue(), equalTo(Double.NEGATIVE_INFINITY));
        assertThat(((Number) bucket.getTo()).doubleValue(), equalTo(3.0));
        assertThat(bucket.getFromAsString(), nullValue());
        assertThat(bucket.getToAsString(), equalTo("3.0"));
        assertThat(bucket.getDocCount(), equalTo(2L));

        bucket = buckets.get(1);
        assertThat(bucket, notNullValue());
        assertThat(bucket.getKey(), equalTo("3.0-6.0"));
        assertThat(((Number) bucket.getFrom()).doubleValue(), equalTo(3.0));
        assertThat(((Number) bucket.getTo()).doubleValue(), equalTo(6.0));
        assertThat(bucket.getFromAsString(), equalTo("3.0"));
        assertThat(bucket.getToAsString(), equalTo("6.0"));
        assertThat(bucket.getDocCount(), equalTo(3L));

        bucket = buckets.get(2);
        assertThat(bucket, notNullValue());
        assertThat(bucket.getKey(), equalTo("6.0-*"));
        assertThat(((Number) bucket.getFrom()).doubleValue(), equalTo(6.0));
        assertThat(((Number) bucket.getTo()).doubleValue(), equalTo(Double.POSITIVE_INFINITY));
        assertThat(bucket.getFromAsString(), equalTo("6.0"));
        assertThat(bucket.getToAsString(), nullValue());
        assertThat(bucket.getDocCount(), equalTo(numDocs - 5L));
    }

    public void testEmptyRange() throws Exception {
        SearchResponse response = client().prepareSearch("idx")
                .addAggregation(range("range")
                        .field(MULTI_VALUED_FIELD_NAME)
                        .addUnboundedTo(-1)
                        .addUnboundedFrom(1000))
                .execute().actionGet();

        assertSearchResponse(response);


        Range range = response.getAggregations().get("range");
        assertThat(range, notNullValue());
        assertThat(range.getName(), equalTo("range"));
        List<? extends Bucket> buckets = range.getBuckets();
        assertThat(range.getBuckets().size(), equalTo(2));

        Range.Bucket bucket = buckets.get(0);
        assertThat(bucket, notNullValue());
        assertThat(bucket.getKey(), equalTo("*--1.0"));
        assertThat(((Number) bucket.getFrom()).doubleValue(), equalTo(Double.NEGATIVE_INFINITY));
        assertThat(((Number) bucket.getTo()).doubleValue(), equalTo(-1.0));
        assertThat(bucket.getFromAsString(), nullValue());
        assertThat(bucket.getToAsString(), equalTo("-1.0"));
        assertThat(bucket.getDocCount(), equalTo(0L));

        bucket = buckets.get(1);
        assertThat(bucket, notNullValue());
        assertThat(bucket.getKey(), equalTo("1000.0-*"));
        assertThat(((Number) bucket.getFrom()).doubleValue(), equalTo(1000d));
        assertThat(((Number) bucket.getTo()).doubleValue(), equalTo(Double.POSITIVE_INFINITY));
        assertThat(bucket.getFromAsString(), equalTo("1000.0"));
        assertThat(bucket.getToAsString(), nullValue());
        assertThat(bucket.getDocCount(), equalTo(0L));
    }

    public void testScriptMultiValued() throws Exception {
        ScriptInput script =
            ScriptInput.inline(CustomScriptPlugin.NAME, "doc['" + MULTI_VALUED_FIELD_NAME + "'].values", Collections.emptyMap());

        SearchResponse response = client()
                .prepareSearch("idx")
                .addAggregation(
                        range("range")
                                .script(script)
                                .addUnboundedTo(3)
                                .addRange(3, 6)
                                .addUnboundedFrom(6))
                .get();

        assertSearchResponse(response);


        Range range = response.getAggregations().get("range");
        assertThat(range, notNullValue());
        assertThat(range.getName(), equalTo("range"));
        List<? extends Bucket> buckets = range.getBuckets();
        assertThat(range.getBuckets().size(), equalTo(3));

        Range.Bucket bucket = buckets.get(0);
        assertThat(bucket, notNullValue());
        assertThat(bucket.getKey(), equalTo("*-3.0"));
        assertThat(((Number) bucket.getFrom()).doubleValue(), equalTo(Double.NEGATIVE_INFINITY));
        assertThat(((Number) bucket.getTo()).doubleValue(), equalTo(3.0));
        assertThat(bucket.getFromAsString(), nullValue());
        assertThat(bucket.getToAsString(), equalTo("3.0"));
        assertThat(bucket.getDocCount(), equalTo(2L));

        bucket = buckets.get(1);
        assertThat(bucket, notNullValue());
        assertThat(bucket.getKey(), equalTo("3.0-6.0"));
        assertThat(((Number) bucket.getFrom()).doubleValue(), equalTo(3.0));
        assertThat(((Number) bucket.getTo()).doubleValue(), equalTo(6.0));
        assertThat(bucket.getFromAsString(), equalTo("3.0"));
        assertThat(bucket.getToAsString(), equalTo("6.0"));
        assertThat(bucket.getDocCount(), equalTo(4L));

        bucket = buckets.get(2);
        assertThat(bucket, notNullValue());
        assertThat(bucket.getKey(), equalTo("6.0-*"));
        assertThat(((Number) bucket.getFrom()).doubleValue(), equalTo(6.0));
        assertThat(((Number) bucket.getTo()).doubleValue(), equalTo(Double.POSITIVE_INFINITY));
        assertThat(bucket.getFromAsString(), equalTo("6.0"));
        assertThat(bucket.getToAsString(), nullValue());
        assertThat(bucket.getDocCount(), equalTo(numDocs - 4L));
    }

    /*
    [1, 2]
    [2, 3]
    [3, 4]
    [4, 5]
    [5, 6]
    [6, 7]
    [7, 8j
    [8, 9]
    [9, 10]
    [10, 11]

    r1: 1, 2, 2
    r2: 3, 3, 4, 4, 5, 5
    r3: 6, 6, 7, 7, 8, 8, 9, 9, 10, 10, 11
     */

    public void testUnmapped() throws Exception {
        SearchResponse response = client().prepareSearch("idx_unmapped")
                .addAggregation(range("range")
                        .field(SINGLE_VALUED_FIELD_NAME)
                        .addUnboundedTo(3)
                        .addRange(3, 6)
                        .addUnboundedFrom(6))
                .execute().actionGet();

        assertSearchResponse(response);


        Range range = response.getAggregations().get("range");
        assertThat(range, notNullValue());
        assertThat(range.getName(), equalTo("range"));
        List<? extends Bucket> buckets = range.getBuckets();
        assertThat(range.getBuckets().size(), equalTo(3));

        Range.Bucket bucket = buckets.get(0);
        assertThat(bucket, notNullValue());
        assertThat(bucket.getKey(), equalTo("*-3.0"));
        assertThat(((Number) bucket.getFrom()).doubleValue(), equalTo(Double.NEGATIVE_INFINITY));
        assertThat(((Number) bucket.getTo()).doubleValue(), equalTo(3.0));
        assertThat(bucket.getFromAsString(), nullValue());
        assertThat(bucket.getToAsString(), equalTo("3.0"));
        assertThat(bucket.getDocCount(), equalTo(0L));

        bucket = buckets.get(1);
        assertThat(bucket, notNullValue());
        assertThat(bucket.getKey(), equalTo("3.0-6.0"));
        assertThat(((Number) bucket.getFrom()).doubleValue(), equalTo(3.0));
        assertThat(((Number) bucket.getTo()).doubleValue(), equalTo(6.0));
        assertThat(bucket.getFromAsString(), equalTo("3.0"));
        assertThat(bucket.getToAsString(), equalTo("6.0"));
        assertThat(bucket.getDocCount(), equalTo(0L));

        bucket = buckets.get(2);
        assertThat(bucket, notNullValue());
        assertThat(bucket.getKey(), equalTo("6.0-*"));
        assertThat(((Number) bucket.getFrom()).doubleValue(), equalTo(6.0));
        assertThat(((Number) bucket.getTo()).doubleValue(), equalTo(Double.POSITIVE_INFINITY));
        assertThat(bucket.getFromAsString(), equalTo("6.0"));
        assertThat(bucket.getToAsString(), nullValue());
        assertThat(bucket.getDocCount(), equalTo(0L));
    }

    public void testPartiallyUnmapped() throws Exception {
        client().admin().cluster().prepareHealth("idx_unmapped").setWaitForYellowStatus().execute().actionGet();

        SearchResponse response = client().prepareSearch("idx", "idx_unmapped")
                .addAggregation(range("range")
                        .field(SINGLE_VALUED_FIELD_NAME)
                        .addUnboundedTo(3)
                        .addRange(3, 6)
                        .addUnboundedFrom(6))
                .execute().actionGet();

        assertSearchResponse(response);


        Range range = response.getAggregations().get("range");
        assertThat(range, notNullValue());
        assertThat(range.getName(), equalTo("range"));
        List<? extends Bucket> buckets = range.getBuckets();
        assertThat(range.getBuckets().size(), equalTo(3));

        Range.Bucket bucket = buckets.get(0);
        assertThat(bucket, notNullValue());
        assertThat(bucket.getKey(), equalTo("*-3.0"));
        assertThat(((Number) bucket.getFrom()).doubleValue(), equalTo(Double.NEGATIVE_INFINITY));
        assertThat(((Number) bucket.getTo()).doubleValue(), equalTo(3.0));
        assertThat(bucket.getFromAsString(), nullValue());
        assertThat(bucket.getToAsString(), equalTo("3.0"));
        assertThat(bucket.getDocCount(), equalTo(2L));

        bucket = buckets.get(1);
        assertThat(bucket, notNullValue());
        assertThat(bucket.getKey(), equalTo("3.0-6.0"));
        assertThat(((Number) bucket.getFrom()).doubleValue(), equalTo(3.0));
        assertThat(((Number) bucket.getTo()).doubleValue(), equalTo(6.0));
        assertThat(bucket.getFromAsString(), equalTo("3.0"));
        assertThat(bucket.getToAsString(), equalTo("6.0"));
        assertThat(bucket.getDocCount(), equalTo(3L));

        bucket = buckets.get(2);
        assertThat(bucket, notNullValue());
        assertThat(bucket.getKey(), equalTo("6.0-*"));
        assertThat(((Number) bucket.getFrom()).doubleValue(), equalTo(6.0));
        assertThat(((Number) bucket.getTo()).doubleValue(), equalTo(Double.POSITIVE_INFINITY));
        assertThat(bucket.getFromAsString(), equalTo("6.0"));
        assertThat(bucket.getToAsString(), nullValue());
        assertThat(bucket.getDocCount(), equalTo(numDocs - 5L));
    }

    public void testOverlappingRanges() throws Exception {
        SearchResponse response = client().prepareSearch("idx")
                .addAggregation(range("range")
                        .field(MULTI_VALUED_FIELD_NAME)
                        .addUnboundedTo(5)
                        .addRange(3, 6)
                        .addRange(4, 5)
                        .addUnboundedFrom(4))
                .execute().actionGet();

        assertSearchResponse(response);


        Range range = response.getAggregations().get("range");
        assertThat(range, notNullValue());
        assertThat(range.getName(), equalTo("range"));
        List<? extends Bucket> buckets = range.getBuckets();
        assertThat(range.getBuckets().size(), equalTo(4));

        Range.Bucket bucket = buckets.get(0);
        assertThat(bucket, notNullValue());
        assertThat(bucket.getKey(), equalTo("*-5.0"));
        assertThat(((Number) bucket.getFrom()).doubleValue(), equalTo(Double.NEGATIVE_INFINITY));
        assertThat(((Number) bucket.getTo()).doubleValue(), equalTo(5.0));
        assertThat(bucket.getFromAsString(), nullValue());
        assertThat(bucket.getToAsString(), equalTo("5.0"));
        assertThat(bucket.getDocCount(), equalTo(4L));

        bucket = buckets.get(1);
        assertThat(bucket, notNullValue());
        assertThat(bucket.getKey(), equalTo("3.0-6.0"));
        assertThat(((Number) bucket.getFrom()).doubleValue(), equalTo(3.0));
        assertThat(((Number) bucket.getTo()).doubleValue(), equalTo(6.0));
        assertThat(bucket.getFromAsString(), equalTo("3.0"));
        assertThat(bucket.getToAsString(), equalTo("6.0"));
        assertThat(bucket.getDocCount(), equalTo(4L));

        bucket = buckets.get(2);
        assertThat(bucket, notNullValue());
        assertThat(bucket.getKey(), equalTo("4.0-5.0"));
        assertThat(((Number) bucket.getFrom()).doubleValue(), equalTo(4.0));
        assertThat(((Number) bucket.getTo()).doubleValue(), equalTo(5.0));
        assertThat(bucket.getFromAsString(), equalTo("4.0"));
        assertThat(bucket.getToAsString(), equalTo("5.0"));
        assertThat(bucket.getDocCount(), equalTo(2L));

        bucket = buckets.get(3);
        assertThat(bucket, notNullValue());
        assertThat(bucket.getKey(), equalTo("4.0-*"));
        assertThat(((Number) bucket.getFrom()).doubleValue(), equalTo(4.0));
        assertThat(((Number) bucket.getTo()).doubleValue(), equalTo(Double.POSITIVE_INFINITY));
        assertThat(bucket.getFromAsString(), equalTo("4.0"));
        assertThat(bucket.getToAsString(), nullValue());
        assertThat(bucket.getDocCount(), equalTo(numDocs - 2L));
    }

    public void testEmptyAggregation() throws Exception {
        SearchResponse searchResponse = client().prepareSearch("empty_bucket_idx")
                .setQuery(matchAllQuery())
                .addAggregation(
                        histogram("histo")
                                .field(SINGLE_VALUED_FIELD_NAME)
                                .interval(1L)
                                .minDocCount(0)
                                .subAggregation(
                                        range("range")
                                                .field(SINGLE_VALUED_FIELD_NAME)
                                                .addRange("0-2", 0.0, 2.0)))
                .get();

        assertThat(searchResponse.getHits().getTotalHits(), equalTo(2L));
        Histogram histo = searchResponse.getAggregations().get("histo");
        assertThat(histo, Matchers.notNullValue());
        Histogram.Bucket bucket = histo.getBuckets().get(1);
        assertThat(bucket, Matchers.notNullValue());

        Range range = bucket.getAggregations().get("range");
        // TODO: use diamond once JI-9019884 is fixed
        List<Range.Bucket> buckets = new ArrayList<>(range.getBuckets());
        assertThat(range, Matchers.notNullValue());
        assertThat(range.getName(), equalTo("range"));
        assertThat(buckets.size(), is(1));
        assertThat(buckets.get(0).getKey(), equalTo("0-2"));
        assertThat(((Number) buckets.get(0).getFrom()).doubleValue(), equalTo(0.0));
        assertThat(((Number) buckets.get(0).getTo()).doubleValue(), equalTo(2.0));
        assertThat(buckets.get(0).getFromAsString(), equalTo("0.0"));
        assertThat(buckets.get(0).getToAsString(), equalTo("2.0"));
        assertThat(buckets.get(0).getDocCount(), equalTo(0L));

    }

    /**
     * Make sure that a request using a script does not get cached and a request
     * not using a script does get cached.
     */
    public void testDontCacheScripts() throws Exception {
        assertAcked(prepareCreate("cache_test_idx").addMapping("type", "i", "type=integer")
                .setSettings(Settings.builder().put("requests.cache.enable", true).put("number_of_shards", 1).put("number_of_replicas", 1))
                .get());
        indexRandom(true,
                client().prepareIndex("cache_test_idx", "type", "1").setSource(jsonBuilder().startObject().field("i", 1).endObject()),
                client().prepareIndex("cache_test_idx", "type", "2").setSource(jsonBuilder().startObject().field("i", 2).endObject()));

        // Make sure we are starting with a clear cache
        assertThat(client().admin().indices().prepareStats("cache_test_idx").setRequestCache(true).get().getTotal().getRequestCache()
                .getHitCount(), equalTo(0L));
        assertThat(client().admin().indices().prepareStats("cache_test_idx").setRequestCache(true).get().getTotal().getRequestCache()
                .getMissCount(), equalTo(0L));

        // Test that a request using a script does not get cached
        Map<String, Object> params = new HashMap<>();
        params.put("fieldname", "date");
        SearchResponse r = client().prepareSearch("cache_test_idx").setSize(0).addAggregation(
                range("foo").field("i").script(new Script("_value + 1", ScriptType.INLINE, CustomScriptPlugin.NAME, null)).addRange(0, 10))
                .get();
        assertSearchResponse(r);

        assertThat(client().admin().indices().prepareStats("cache_test_idx").setRequestCache(true).get().getTotal().getRequestCache()
                .getHitCount(), equalTo(0L));
        assertThat(client().admin().indices().prepareStats("cache_test_idx").setRequestCache(true).get().getTotal().getRequestCache()
                .getMissCount(), equalTo(0L));

        // To make sure that the cache is working test that a request not using
        // a script is cached
        r = client().prepareSearch("cache_test_idx").setSize(0).addAggregation(range("foo").field("i").addRange(0, 10)).get();
        assertSearchResponse(r);

        assertThat(client().admin().indices().prepareStats("cache_test_idx").setRequestCache(true).get().getTotal().getRequestCache()
                .getHitCount(), equalTo(0L));
        assertThat(client().admin().indices().prepareStats("cache_test_idx").setRequestCache(true).get().getTotal().getRequestCache()
                .getMissCount(), equalTo(1L));
    }
}<|MERGE_RESOLUTION|>--- conflicted
+++ resolved
@@ -24,11 +24,7 @@
 import org.elasticsearch.index.fielddata.ScriptDocValues;
 import org.elasticsearch.plugins.Plugin;
 import org.elasticsearch.script.Script;
-<<<<<<< HEAD
 import org.elasticsearch.script.Script.ScriptInput;
-=======
-import org.elasticsearch.script.ScriptService.ScriptType;
->>>>>>> e874dee3
 import org.elasticsearch.search.aggregations.AggregationTestScriptsPlugin;
 import org.elasticsearch.search.aggregations.Aggregator.SubAggCollectionMode;
 import org.elasticsearch.search.aggregations.bucket.histogram.Histogram;
@@ -49,13 +45,11 @@
 import java.util.Map;
 import java.util.function.Function;
 
+import static java.util.Collections.emptyMap;
 import static org.elasticsearch.common.xcontent.XContentFactory.jsonBuilder;
 import static org.elasticsearch.index.query.QueryBuilders.matchAllQuery;
-<<<<<<< HEAD
 import static org.elasticsearch.script.Script.ScriptType;
-=======
 import static org.elasticsearch.search.aggregations.AggregationBuilders.dateRange;
->>>>>>> e874dee3
 import static org.elasticsearch.search.aggregations.AggregationBuilders.histogram;
 import static org.elasticsearch.search.aggregations.AggregationBuilders.range;
 import static org.elasticsearch.search.aggregations.AggregationBuilders.sum;
@@ -405,7 +399,7 @@
                 .addAggregation(
                         range("range")
                                 .field(SINGLE_VALUED_FIELD_NAME)
-                                .script(ScriptInput.inline(CustomScriptPlugin.NAME, "_value + 1", Collections.emptyMap()))
+                                .script(ScriptInput.inline(CustomScriptPlugin.NAME, "_value + 1", emptyMap()))
                                 .addUnboundedTo(3)
                                 .addRange(3, 6)
                                 .addUnboundedFrom(6))
@@ -525,7 +519,7 @@
                 .addAggregation(
                         range("range")
                                 .field(MULTI_VALUED_FIELD_NAME)
-                                .script(ScriptInput.inline(CustomScriptPlugin.NAME, "_value + 1", Collections.emptyMap()))
+                                .script(ScriptInput.inline(CustomScriptPlugin.NAME, "_value + 1", emptyMap()))
                                 .addUnboundedTo(3)
                                 .addRange(3, 6)
                                 .addUnboundedFrom(6))
@@ -587,7 +581,7 @@
 
     public void testScriptSingleValue() throws Exception {
         ScriptInput script =
-            ScriptInput.inline(CustomScriptPlugin.NAME, "doc['" + SINGLE_VALUED_FIELD_NAME + "'].value", Collections.emptyMap());
+            ScriptInput.inline(CustomScriptPlugin.NAME, "doc['" + SINGLE_VALUED_FIELD_NAME + "'].value", emptyMap());
         SearchResponse response = client()
                 .prepareSearch("idx")
                 .addAggregation(
@@ -673,7 +667,7 @@
 
     public void testScriptMultiValued() throws Exception {
         ScriptInput script =
-            ScriptInput.inline(CustomScriptPlugin.NAME, "doc['" + MULTI_VALUED_FIELD_NAME + "'].values", Collections.emptyMap());
+            ScriptInput.inline(CustomScriptPlugin.NAME, "doc['" + MULTI_VALUED_FIELD_NAME + "'].values", emptyMap());
 
         SearchResponse response = client()
                 .prepareSearch("idx")
@@ -946,7 +940,7 @@
         Map<String, Object> params = new HashMap<>();
         params.put("fieldname", "date");
         SearchResponse r = client().prepareSearch("cache_test_idx").setSize(0).addAggregation(
-                range("foo").field("i").script(new Script("_value + 1", ScriptType.INLINE, CustomScriptPlugin.NAME, null)).addRange(0, 10))
+                range("foo").field("i").script(ScriptInput.inline(CustomScriptPlugin.NAME, "_value + 1", emptyMap())).addRange(0, 10))
                 .get();
         assertSearchResponse(r);
 
