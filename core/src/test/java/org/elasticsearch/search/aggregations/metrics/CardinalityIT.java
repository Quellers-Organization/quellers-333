/*
 * Licensed to Elasticsearch under one or more contributor
 * license agreements. See the NOTICE file distributed with
 * this work for additional information regarding copyright
 * ownership. Elasticsearch licenses this file to you under
 * the Apache License, Version 2.0 (the "License"); you may
 * not use this file except in compliance with the License.
 * You may obtain a copy of the License at
 *
 *    http://www.apache.org/licenses/LICENSE-2.0
 *
 * Unless required by applicable law or agreed to in writing,
 * software distributed under the License is distributed on an
 * "AS IS" BASIS, WITHOUT WARRANTIES OR CONDITIONS OF ANY
 * KIND, either express or implied.  See the License for the
 * specific language governing permissions and limitations
 * under the License.
 */

package org.elasticsearch.search.aggregations.metrics;

import org.elasticsearch.action.index.IndexRequestBuilder;
import org.elasticsearch.action.search.SearchResponse;
import org.elasticsearch.common.settings.Settings;
import org.elasticsearch.index.fielddata.ScriptDocValues;
import org.elasticsearch.plugins.Plugin;
import org.elasticsearch.script.MockScriptPlugin;
import org.elasticsearch.script.Script;
<<<<<<< HEAD
import org.elasticsearch.script.Script.ScriptInput;
=======
import org.elasticsearch.script.ScriptService.ScriptType;
>>>>>>> e874dee3
import org.elasticsearch.search.aggregations.Aggregator.SubAggCollectionMode;
import org.elasticsearch.search.aggregations.bucket.global.Global;
import org.elasticsearch.search.aggregations.bucket.terms.Terms;
import org.elasticsearch.search.aggregations.metrics.cardinality.Cardinality;
import org.elasticsearch.test.ESIntegTestCase;

import java.util.Collection;
import java.util.Collections;
import java.util.HashMap;
import java.util.Map;
import java.util.function.Function;

import static java.util.Collections.emptyMap;
import static org.elasticsearch.common.xcontent.XContentFactory.jsonBuilder;
import static org.elasticsearch.index.query.QueryBuilders.matchAllQuery;
<<<<<<< HEAD
import static org.elasticsearch.script.Script.ScriptType;
=======
>>>>>>> e874dee3
import static org.elasticsearch.search.aggregations.AggregationBuilders.cardinality;
import static org.elasticsearch.search.aggregations.AggregationBuilders.global;
import static org.elasticsearch.search.aggregations.AggregationBuilders.terms;
import static org.elasticsearch.test.hamcrest.ElasticsearchAssertions.assertAcked;
import static org.elasticsearch.test.hamcrest.ElasticsearchAssertions.assertSearchResponse;
import static org.hamcrest.Matchers.equalTo;
import static org.hamcrest.Matchers.greaterThan;
import static org.hamcrest.Matchers.notNullValue;

@ESIntegTestCase.SuiteScopeTestCase
public class CardinalityIT extends ESIntegTestCase {

    @Override
    protected Collection<Class<? extends Plugin>> nodePlugins() {
        return Collections.singleton(CustomScriptPlugin.class);
    }

    public static class CustomScriptPlugin extends MockScriptPlugin {

        @Override
        protected Map<String, Function<Map<String, Object>, Object>> pluginScripts() {
            Map<String, Function<Map<String, Object>, Object>> scripts = new HashMap<>();

            scripts.put("_value", vars -> vars.get("_value"));

            scripts.put("doc['str_value'].value", vars -> {
                Map<?, ?> doc = (Map) vars.get("doc");
                return doc.get("str_value");
            });

            scripts.put("doc['str_values'].values", vars -> {
                Map<?, ?> doc = (Map) vars.get("doc");
                ScriptDocValues.Strings strValue = (ScriptDocValues.Strings) doc.get("str_values");
                return strValue.getValues();
            });

            scripts.put("doc[' + singleNumericField() + '].value", vars -> {
                Map<?, ?> doc = (Map) vars.get("doc");
                return doc.get(singleNumericField());
            });

            scripts.put("doc[' + multiNumericField(false) + '].values", vars -> {
                Map<?, ?> doc = (Map) vars.get("doc");
                return ((ScriptDocValues<?>) doc.get(multiNumericField(false))).getValues();
            });

            return scripts;
        }
    }

    @Override
    public Settings indexSettings() {
        return Settings.builder()
                .put("index.number_of_shards", numberOfShards())
                .put("index.number_of_replicas", numberOfReplicas())
                .build();
    }

    static long numDocs;
    static long precisionThreshold;

    @Override
    public void setupSuiteScopeCluster() throws Exception {

        prepareCreate("idx").addMapping("type",
                jsonBuilder().startObject().startObject("type").startObject("properties")
                    .startObject("str_value")
                        .field("type", "keyword")
                    .endObject()
                    .startObject("str_values")
                        .field("type", "keyword")
                    .endObject()
                    .startObject("l_value")
                        .field("type", "long")
                    .endObject()
                    .startObject("l_values")
                        .field("type", "long")
                    .endObject()
                    .startObject("d_value")
                        .field("type", "double")
                    .endObject()
                    .startObject("d_values")
                        .field("type", "double")
                    .endObject()
                    .endObject().endObject().endObject()).execute().actionGet();

        numDocs = randomIntBetween(2, 100);
        precisionThreshold = randomIntBetween(0, 1 << randomInt(20));
        IndexRequestBuilder[] builders = new IndexRequestBuilder[(int) numDocs];
        for (int i = 0; i < numDocs; ++i) {
            builders[i] = client().prepareIndex("idx", "type").setSource(jsonBuilder()
                    .startObject()
                        .field("str_value", "s" + i)
                        .array("str_values", new String[]{"s" + (i * 2), "s" + (i * 2 + 1)})
                        .field("l_value", i)
                        .array("l_values", new int[] {i * 2, i * 2 + 1})
                        .field("d_value", i)
                        .array("d_values", new double[]{i * 2, i * 2 + 1})
                    .endObject());
        }
        indexRandom(true, builders);
        createIndex("idx_unmapped");

        IndexRequestBuilder[] dummyDocsBuilder = new IndexRequestBuilder[10];
        for (int i = 0; i < dummyDocsBuilder.length; i++) {
            dummyDocsBuilder[i] = client().prepareIndex("idx", "type").setSource("a_field", "1");
        }
        indexRandom(true, dummyDocsBuilder);

        ensureSearchable();
    }

    private void assertCount(Cardinality count, long value) {
        if (value <= precisionThreshold) {
            // linear counting should be picked, and should be accurate
            assertEquals(value, count.getValue());
        } else {
            // error is not bound, so let's just make sure it is > 0
            assertThat(count.getValue(), greaterThan(0L));
        }
    }
     private static String singleNumericField() {
        return randomBoolean() ? "l_value" : "d_value";
    }

    private static String multiNumericField(boolean hash) {
        return randomBoolean() ? "l_values" : "d_values";
    }

    public void testUnmapped() throws Exception {
        SearchResponse response = client().prepareSearch("idx_unmapped").setTypes("type")
                .addAggregation(cardinality("cardinality").precisionThreshold(precisionThreshold).field("str_value"))
                .execute().actionGet();

        assertSearchResponse(response);

        Cardinality count = response.getAggregations().get("cardinality");
        assertThat(count, notNullValue());
        assertThat(count.getName(), equalTo("cardinality"));
        assertCount(count, 0);
    }

    public void testPartiallyUnmapped() throws Exception {
        SearchResponse response = client().prepareSearch("idx", "idx_unmapped").setTypes("type")
                .addAggregation(cardinality("cardinality").precisionThreshold(precisionThreshold).field("str_value"))
                .execute().actionGet();

        assertSearchResponse(response);

        Cardinality count = response.getAggregations().get("cardinality");
        assertThat(count, notNullValue());
        assertThat(count.getName(), equalTo("cardinality"));
        assertCount(count, numDocs);
    }

    public void testSingleValuedString() throws Exception {
        SearchResponse response = client().prepareSearch("idx").setTypes("type")
                .addAggregation(cardinality("cardinality").precisionThreshold(precisionThreshold).field("str_value"))
                .execute().actionGet();

        assertSearchResponse(response);

        Cardinality count = response.getAggregations().get("cardinality");
        assertThat(count, notNullValue());
        assertThat(count.getName(), equalTo("cardinality"));
        assertCount(count, numDocs);
    }

    public void testSingleValuedNumeric() throws Exception {
        SearchResponse response = client().prepareSearch("idx").setTypes("type")
                .addAggregation(cardinality("cardinality").precisionThreshold(precisionThreshold).field(singleNumericField()))
                .execute().actionGet();

        assertSearchResponse(response);

        Cardinality count = response.getAggregations().get("cardinality");
        assertThat(count, notNullValue());
        assertThat(count.getName(), equalTo("cardinality"));
        assertCount(count, numDocs);
    }

    public void testSingleValuedNumericGetProperty() throws Exception {
        SearchResponse searchResponse = client().prepareSearch("idx").setQuery(matchAllQuery())
                .addAggregation(
                        global("global").subAggregation(
                                cardinality("cardinality").precisionThreshold(precisionThreshold).field(singleNumericField())))
                .execute().actionGet();

        assertSearchResponse(searchResponse);

        Global global = searchResponse.getAggregations().get("global");
        assertThat(global, notNullValue());
        assertThat(global.getName(), equalTo("global"));
        // assertThat(global.getDocCount(), equalTo(numDocs));
        assertThat(global.getAggregations(), notNullValue());
        assertThat(global.getAggregations().asMap().size(), equalTo(1));

        Cardinality cardinality = global.getAggregations().get("cardinality");
        assertThat(cardinality, notNullValue());
        assertThat(cardinality.getName(), equalTo("cardinality"));
        long expectedValue = numDocs;
        assertCount(cardinality, expectedValue);
        assertThat((Cardinality) global.getProperty("cardinality"), equalTo(cardinality));
        assertThat((double) global.getProperty("cardinality.value"), equalTo((double) cardinality.getValue()));
        assertThat((double) cardinality.getProperty("value"), equalTo((double) cardinality.getValue()));
    }

    public void testSingleValuedNumericHashed() throws Exception {
        SearchResponse response = client().prepareSearch("idx").setTypes("type")
                .addAggregation(cardinality("cardinality").precisionThreshold(precisionThreshold).field(singleNumericField()))
                .execute().actionGet();

        assertSearchResponse(response);

        Cardinality count = response.getAggregations().get("cardinality");
        assertThat(count, notNullValue());
        assertThat(count.getName(), equalTo("cardinality"));
        assertCount(count, numDocs);
    }

    public void testMultiValuedString() throws Exception {
        SearchResponse response = client().prepareSearch("idx").setTypes("type")
                .addAggregation(cardinality("cardinality").precisionThreshold(precisionThreshold).field("str_values"))
                .execute().actionGet();

        assertSearchResponse(response);

        Cardinality count = response.getAggregations().get("cardinality");
        assertThat(count, notNullValue());
        assertThat(count.getName(), equalTo("cardinality"));
        assertCount(count, numDocs * 2);
    }

    public void testMultiValuedNumeric() throws Exception {
        SearchResponse response = client().prepareSearch("idx").setTypes("type")
                .addAggregation(cardinality("cardinality").precisionThreshold(precisionThreshold).field(multiNumericField(false)))
                .execute().actionGet();

        assertSearchResponse(response);

        Cardinality count = response.getAggregations().get("cardinality");
        assertThat(count, notNullValue());
        assertThat(count.getName(), equalTo("cardinality"));
        assertCount(count, numDocs * 2);
    }

    public void testMultiValuedNumericHashed() throws Exception {
        SearchResponse response = client().prepareSearch("idx").setTypes("type")
                .addAggregation(cardinality("cardinality").precisionThreshold(precisionThreshold).field(multiNumericField(true)))
                .execute().actionGet();

        assertSearchResponse(response);

        Cardinality count = response.getAggregations().get("cardinality");
        assertThat(count, notNullValue());
        assertThat(count.getName(), equalTo("cardinality"));
        assertCount(count, numDocs * 2);
    }

    public void testSingleValuedStringScript() throws Exception {
        SearchResponse response = client().prepareSearch("idx").setTypes("type")
                .addAggregation(
                        cardinality("cardinality")
                                .precisionThreshold(precisionThreshold)
                                .script(ScriptInput.inline(CustomScriptPlugin.NAME, "doc['str_value'].value", emptyMap())))
                .execute().actionGet();

        assertSearchResponse(response);

        Cardinality count = response.getAggregations().get("cardinality");
        assertThat(count, notNullValue());
        assertThat(count.getName(), equalTo("cardinality"));
        assertCount(count, numDocs);
    }

    public void testMultiValuedStringScript() throws Exception {
        SearchResponse response = client().prepareSearch("idx").setTypes("type")
                .addAggregation(
                        cardinality("cardinality")
                                .precisionThreshold(precisionThreshold)
                                .script(ScriptInput.inline(CustomScriptPlugin.NAME, "doc['str_values'].values", emptyMap())))
                .execute().actionGet();

        assertSearchResponse(response);

        Cardinality count = response.getAggregations().get("cardinality");
        assertThat(count, notNullValue());
        assertThat(count.getName(), equalTo("cardinality"));
        assertCount(count, numDocs * 2);
    }

    public void testSingleValuedNumericScript() throws Exception {
        ScriptInput script = ScriptInput.inline(CustomScriptPlugin.NAME, "doc[' + singleNumericField() + '].value", emptyMap());
        SearchResponse response = client().prepareSearch("idx").setTypes("type")
                .addAggregation(cardinality("cardinality").precisionThreshold(precisionThreshold).script(script))
                .execute().actionGet();

        assertSearchResponse(response);

        Cardinality count = response.getAggregations().get("cardinality");
        assertThat(count, notNullValue());
        assertThat(count.getName(), equalTo("cardinality"));
        assertCount(count, numDocs);
    }

    public void testMultiValuedNumericScript() throws Exception {
        ScriptInput script = ScriptInput.inline(CustomScriptPlugin.NAME, "doc[' + multiNumericField(false) + '].values", emptyMap());
        SearchResponse response = client().prepareSearch("idx").setTypes("type")
                .addAggregation(cardinality("cardinality").precisionThreshold(precisionThreshold).script(script))
                .execute().actionGet();

        assertSearchResponse(response);

        Cardinality count = response.getAggregations().get("cardinality");
        assertThat(count, notNullValue());
        assertThat(count.getName(), equalTo("cardinality"));
        assertCount(count, numDocs * 2);
    }

    public void testSingleValuedStringValueScript() throws Exception {
        SearchResponse response = client().prepareSearch("idx").setTypes("type")
                .addAggregation(
                        cardinality("cardinality")
                                .precisionThreshold(precisionThreshold)
                                .field("str_value")
                                .script(ScriptInput.inline(CustomScriptPlugin.NAME, "_value", emptyMap())))
                .execute().actionGet();

        assertSearchResponse(response);

        Cardinality count = response.getAggregations().get("cardinality");
        assertThat(count, notNullValue());
        assertThat(count.getName(), equalTo("cardinality"));
        assertCount(count, numDocs);
    }

    public void testMultiValuedStringValueScript() throws Exception {
        SearchResponse response = client().prepareSearch("idx").setTypes("type")
                .addAggregation(
                        cardinality("cardinality")
                                .precisionThreshold(precisionThreshold)
                                .field("str_values")
                                .script(ScriptInput.inline(CustomScriptPlugin.NAME, "_value", emptyMap())))
                .execute().actionGet();

        assertSearchResponse(response);

        Cardinality count = response.getAggregations().get("cardinality");
        assertThat(count, notNullValue());
        assertThat(count.getName(), equalTo("cardinality"));
        assertCount(count, numDocs * 2);
    }

    public void testSingleValuedNumericValueScript() throws Exception {
        SearchResponse response = client().prepareSearch("idx").setTypes("type")
                .addAggregation(
                        cardinality("cardinality")
                                .precisionThreshold(precisionThreshold)
                                .field(singleNumericField())
                                .script(ScriptInput.inline(CustomScriptPlugin.NAME, "_value", emptyMap())))
                .execute().actionGet();

        assertSearchResponse(response);

        Cardinality count = response.getAggregations().get("cardinality");
        assertThat(count, notNullValue());
        assertThat(count.getName(), equalTo("cardinality"));
        assertCount(count, numDocs);
    }

    public void testMultiValuedNumericValueScript() throws Exception {
        SearchResponse response = client().prepareSearch("idx").setTypes("type")
                .addAggregation(
                        cardinality("cardinality")
                                .precisionThreshold(precisionThreshold)
                                .field(multiNumericField(false))
                                .script(ScriptInput.inline(CustomScriptPlugin.NAME, "_value", emptyMap())))
                .execute().actionGet();

        assertSearchResponse(response);

        Cardinality count = response.getAggregations().get("cardinality");
        assertThat(count, notNullValue());
        assertThat(count.getName(), equalTo("cardinality"));
        assertCount(count, numDocs * 2);
    }

    public void testAsSubAgg() throws Exception {
        SearchResponse response = client().prepareSearch("idx").setTypes("type")
                .addAggregation(terms("terms").field("str_value")
                        .collectMode(randomFrom(SubAggCollectionMode.values()))
                        .subAggregation(cardinality("cardinality").precisionThreshold(precisionThreshold).field("str_values")))
                .execute().actionGet();

        assertSearchResponse(response);

        Terms terms = response.getAggregations().get("terms");
        for (Terms.Bucket bucket : terms.getBuckets()) {
            Cardinality count = bucket.getAggregations().get("cardinality");
            assertThat(count, notNullValue());
            assertThat(count.getName(), equalTo("cardinality"));
            assertCount(count, 2);
        }
    }

    /**
     * Make sure that a request using a script does not get cached and a request
     * not using a script does get cached.
     */
    public void testDontCacheScripts() throws Exception {
        assertAcked(prepareCreate("cache_test_idx").addMapping("type", "d", "type=long")
                .setSettings(Settings.builder().put("requests.cache.enable", true).put("number_of_shards", 1).put("number_of_replicas", 1))
                .get());
        indexRandom(true, client().prepareIndex("cache_test_idx", "type", "1").setSource("s", 1),
                client().prepareIndex("cache_test_idx", "type", "2").setSource("s", 2));

        // Make sure we are starting with a clear cache
        assertThat(client().admin().indices().prepareStats("cache_test_idx").setRequestCache(true).get().getTotal().getRequestCache()
                .getHitCount(), equalTo(0L));
        assertThat(client().admin().indices().prepareStats("cache_test_idx").setRequestCache(true).get().getTotal().getRequestCache()
                .getMissCount(), equalTo(0L));

        // Test that a request using a script does not get cached
        SearchResponse r = client().prepareSearch("cache_test_idx").setSize(0)
                .addAggregation(
                        cardinality("foo").field("d").script(new Script("_value", ScriptType.INLINE, CustomScriptPlugin.NAME, emptyMap())))
                .get();
        assertSearchResponse(r);

        assertThat(client().admin().indices().prepareStats("cache_test_idx").setRequestCache(true).get().getTotal().getRequestCache()
                .getHitCount(), equalTo(0L));
        assertThat(client().admin().indices().prepareStats("cache_test_idx").setRequestCache(true).get().getTotal().getRequestCache()
                .getMissCount(), equalTo(0L));

        // To make sure that the cache is working test that a request not using
        // a script is cached
        r = client().prepareSearch("cache_test_idx").setSize(0).addAggregation(cardinality("foo").field("d")).get();
        assertSearchResponse(r);

        assertThat(client().admin().indices().prepareStats("cache_test_idx").setRequestCache(true).get().getTotal().getRequestCache()
                .getHitCount(), equalTo(0L));
        assertThat(client().admin().indices().prepareStats("cache_test_idx").setRequestCache(true).get().getTotal().getRequestCache()
                .getMissCount(), equalTo(1L));
    }
}<|MERGE_RESOLUTION|>--- conflicted
+++ resolved
@@ -26,11 +26,7 @@
 import org.elasticsearch.plugins.Plugin;
 import org.elasticsearch.script.MockScriptPlugin;
 import org.elasticsearch.script.Script;
-<<<<<<< HEAD
 import org.elasticsearch.script.Script.ScriptInput;
-=======
-import org.elasticsearch.script.ScriptService.ScriptType;
->>>>>>> e874dee3
 import org.elasticsearch.search.aggregations.Aggregator.SubAggCollectionMode;
 import org.elasticsearch.search.aggregations.bucket.global.Global;
 import org.elasticsearch.search.aggregations.bucket.terms.Terms;
@@ -46,10 +42,7 @@
 import static java.util.Collections.emptyMap;
 import static org.elasticsearch.common.xcontent.XContentFactory.jsonBuilder;
 import static org.elasticsearch.index.query.QueryBuilders.matchAllQuery;
-<<<<<<< HEAD
 import static org.elasticsearch.script.Script.ScriptType;
-=======
->>>>>>> e874dee3
 import static org.elasticsearch.search.aggregations.AggregationBuilders.cardinality;
 import static org.elasticsearch.search.aggregations.AggregationBuilders.global;
 import static org.elasticsearch.search.aggregations.AggregationBuilders.terms;
@@ -475,7 +468,7 @@
         // Test that a request using a script does not get cached
         SearchResponse r = client().prepareSearch("cache_test_idx").setSize(0)
                 .addAggregation(
-                        cardinality("foo").field("d").script(new Script("_value", ScriptType.INLINE, CustomScriptPlugin.NAME, emptyMap())))
+                        cardinality("foo").field("d").script(ScriptInput.inline(CustomScriptPlugin.NAME, "_value", emptyMap())))
                 .get();
         assertSearchResponse(r);
 
