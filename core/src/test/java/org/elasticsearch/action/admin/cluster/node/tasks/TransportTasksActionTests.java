--- conflicted
+++ resolved
@@ -299,12 +299,8 @@
         TestNodesAction[] actions = new TestNodesAction[nodesCount];
         for (int i = 0; i < testNodes.length; i++) {
             final int node = i;
-<<<<<<< HEAD
-            actions[i] = new TestNodesAction(Settings.EMPTY, "testAction", testNodes[i].clusterService.state().getClusterName(), threadPool, testNodes[i].clusterService, testNodes[i].transportService) {
-=======
             actions[i] = new TestNodesAction(Settings.EMPTY, "testAction", CLUSTER_NAME, threadPool, testNodes[i].clusterService,
                     testNodes[i].transportService) {
->>>>>>> 07d8b3eb
                 @Override
                 protected NodeResponse nodeOperation(NodeRequest request) {
                     logger.info("Action on node {}", node);
@@ -588,12 +584,8 @@
         RecordingTaskManagerListener[] listeners = setupListeners(testNodes, "testAction*");
         for (int i = 0; i < testNodes.length; i++) {
             final int node = i;
-<<<<<<< HEAD
-            actions[i] = new TestNodesAction(Settings.EMPTY, "testAction", testNodes[i].clusterService.state().getClusterName(), threadPool, testNodes[i].clusterService, testNodes[i].transportService) {
-=======
             actions[i] = new TestNodesAction(Settings.EMPTY, "testAction", CLUSTER_NAME, threadPool, testNodes[i].clusterService,
                     testNodes[i].transportService) {
->>>>>>> 07d8b3eb
                 @Override
                 protected NodeResponse nodeOperation(NodeRequest request) {
                     logger.info("Action on node {}", node);
@@ -632,12 +624,8 @@
         for (int i = 0; i < testNodes.length; i++) {
             final int node = i;
             // Simulate task action that fails on one of the tasks on one of the nodes
-<<<<<<< HEAD
-            tasksActions[i] = new TestTasksAction(Settings.EMPTY, "testTasksAction", testNodes[i].clusterService.state().getClusterName(), threadPool, testNodes[i].clusterService, testNodes[i].transportService) {
-=======
             tasksActions[i] = new TestTasksAction(Settings.EMPTY, "testTasksAction", CLUSTER_NAME, threadPool, testNodes[i].clusterService,
                     testNodes[i].transportService) {
->>>>>>> 07d8b3eb
                 @Override
                 protected TestTaskResponse taskOperation(TestTasksRequest request, Task task) {
                     logger.info("Task action on node {}", node);
@@ -694,11 +682,7 @@
             final int node = i;
             // Simulate a task action that works on all nodes except nodes listed in filterNodes.
             // We are testing that it works.
-<<<<<<< HEAD
-            tasksActions[i] = new TestTasksAction(Settings.EMPTY, "testTasksAction", testNodes[i].clusterService.state().getClusterName(), threadPool,
-=======
             tasksActions[i] = new TestTasksAction(Settings.EMPTY, "testTasksAction", CLUSTER_NAME, threadPool,
->>>>>>> 07d8b3eb
                 testNodes[i].clusterService, testNodes[i].transportService) {
 
                 @Override
