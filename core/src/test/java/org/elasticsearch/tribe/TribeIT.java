--- conflicted
+++ resolved
@@ -94,14 +94,8 @@
             }
 
         };
-<<<<<<< HEAD
-        cluster2 = new InternalTestCluster(InternalTestCluster.configuredNodeMode(), randomLong(), createTempDir(),
-            -1, 2, 2, Strings.randomBase64UUID(random()), nodeConfigurationSource, 0, false, SECOND_CLUSTER_NODE_PREFIX,
-            Collections.emptyList(), Function.identity());
-=======
-        cluster2 = new InternalTestCluster(InternalTestCluster.configuredNodeMode(), randomLong(), createTempDir(), 2, 2,
+        cluster2 = new InternalTestCluster(InternalTestCluster.configuredNodeMode(), randomLong(), createTempDir(), -1, 2, 2,
                 UUIDs.randomBase64UUID(random()), nodeConfigurationSource, 0, false, SECOND_CLUSTER_NODE_PREFIX, Collections.emptyList(), Function.identity());
->>>>>>> ddbfda2c
 
         cluster2.beforeTest(random(), 0.1);
         cluster2.ensureAtLeastNumDataNodes(2);
