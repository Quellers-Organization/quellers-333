--- conflicted
+++ resolved
@@ -63,20 +63,12 @@
                 .put(Environment.PATH_CONF_SETTING.getKey(), genericConfigFolder)
                 .put(ScriptService.SCRIPT_MAX_COMPILATIONS_PER_MINUTE.getKey(), 10000)
                 .build();
-<<<<<<< HEAD
-        scriptEngine = new TestEngine();
-        TestEngine defaultScriptServiceEngine = new TestEngine(Script.DEFAULT_SCRIPT_LANG);
-        //randomly register custom script contexts
-        int randomInt = randomIntBetween(0, 3);
-=======
         Map<String, Function<Map<String, Object>, Object>> scripts = new HashMap<>();
         for (int i = 0; i < 20; ++i) {
             scripts.put(i + "+" + i, p -> null); // only care about compilation, not execution
         }
         scripts.put("script", p -> null);
         scriptEngine = new MockScriptEngine(Script.DEFAULT_SCRIPT_LANG, scripts);
-
->>>>>>> bf49d37a
         //prevent duplicates using map
         contexts = new HashMap<>(ScriptContext.BUILTINS);
         engines = new HashMap<>();
@@ -323,42 +315,4 @@
                 notNullValue()
         );
     }
-
-<<<<<<< HEAD
-    public static class TestEngine implements ScriptEngine {
-
-        public static final String NAME = "test";
-
-        private final String name;
-
-        public TestEngine() {
-            this(NAME);
-        }
-
-        public TestEngine(String name) {
-            this.name = name;
-        }
-
-        @Override
-        public String getType() {
-            return name;
-        }
-
-        @Override
-        public Object compile(String scriptName, String scriptText, Map<String, String> params) {
-            return "compiled_" + scriptText;
-        }
-
-        @Override
-        public ExecutableScript executable(final CompiledScript compiledScript, @Nullable Map<String, Object> vars) {
-            return null;
-        }
-
-        @Override
-        public SearchScript search(CompiledScript compiledScript, SearchLookup lookup, @Nullable Map<String, Object> vars) {
-            return null;
-        }
-    }
-=======
->>>>>>> bf49d37a
 }