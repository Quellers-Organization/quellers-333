--- conflicted
+++ resolved
@@ -1219,15 +1219,8 @@
     private static <T> AffixSetting<T> affixKeySetting(AffixKey key, Function<String, Setting<T>> delegateFactory,
                                                        AffixSetting... dependencies) {
         Setting<T> delegate = delegateFactory.apply("_na_");
-<<<<<<< HEAD
-        return new AffixSetting<>(key, delegate, delegateFactory);
-    }
-=======
         return new AffixSetting<>(key, delegate, delegateFactory, dependencies);
-    };
-
-
->>>>>>> 2e863572
+    }
 
     public interface Key {
         boolean match(String key);
