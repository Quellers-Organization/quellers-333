/*
 * Licensed to Elasticsearch under one or more contributor
 * license agreements. See the NOTICE file distributed with
 * this work for additional information regarding copyright
 * ownership. Elasticsearch licenses this file to you under
 * the Apache License, Version 2.0 (the "License"); you may
 * not use this file except in compliance with the License.
 * You may obtain a copy of the License at
 *
 *    http://www.apache.org/licenses/LICENSE-2.0
 *
 * Unless required by applicable law or agreed to in writing,
 * software distributed under the License is distributed on an
 * "AS IS" BASIS, WITHOUT WARRANTIES OR CONDITIONS OF ANY
 * KIND, either express or implied.  See the License for the
 * specific language governing permissions and limitations
 * under the License.
 */

package org.elasticsearch.common.logging;

import org.apache.logging.log4j.Level;
import org.apache.logging.log4j.LogManager;
import org.apache.logging.log4j.core.LoggerContext;
import org.apache.logging.log4j.core.config.AbstractConfiguration;
import org.apache.logging.log4j.core.config.Configurator;
import org.apache.logging.log4j.core.config.builder.api.ConfigurationBuilder;
import org.apache.logging.log4j.core.config.builder.api.ConfigurationBuilderFactory;
import org.apache.logging.log4j.core.config.builder.impl.BuiltConfiguration;
import org.apache.logging.log4j.core.config.composite.CompositeConfiguration;
import org.apache.logging.log4j.core.config.properties.PropertiesConfiguration;
import org.apache.logging.log4j.core.config.properties.PropertiesConfigurationFactory;
import org.elasticsearch.cli.ExitCodes;
import org.elasticsearch.cli.UserException;
import org.elasticsearch.cluster.ClusterName;
import org.elasticsearch.common.SuppressForbidden;
import org.elasticsearch.common.settings.Settings;
import org.elasticsearch.env.Environment;
import org.elasticsearch.node.Node;

import java.io.IOException;
import java.nio.file.FileVisitOption;
import java.nio.file.FileVisitResult;
import java.nio.file.Files;
import java.nio.file.Path;
import java.nio.file.SimpleFileVisitor;
import java.nio.file.attribute.BasicFileAttributes;
import java.util.ArrayList;
import java.util.EnumSet;
import java.util.List;
import java.util.Map;
import java.util.Objects;
import java.util.Set;

public class LogConfigurator {

    /**
     * Configure logging without reading a log4j2.properties file, effectively configuring the
     * status logger and all loggers to the console.
     *
     * @param settings for configuring logger.level and individual loggers
     */
    public static void configureWithoutConfig(final Settings settings) {
        Objects.requireNonNull(settings);
        // we initialize the status logger immediately otherwise Log4j will complain when we try to get the context
        configureStatusLogger();
        configureLoggerLevels(settings);
    }

    /**
     * Configure logging reading from any log4j2.properties found in the config directory and its
     * subdirectories from the specified environment. Will also configure logging to point the logs
     * directory from the specified environment.
     *
     * @param environment the environment for reading configs and the logs path
     * @throws IOException   if there is an issue readings any log4j2.properties in the config
     *                       directory
     * @throws UserException if there are no log4j2.properties in the specified configs path
     */
    public static void configure(final Environment environment) throws IOException, UserException {
        Objects.requireNonNull(environment);
        configure(environment.settings(), environment.configFile(), environment.logsFile());
    }

    private static void configure(final Settings settings, final Path configsPath, final Path logsPath) throws IOException, UserException {
        Objects.requireNonNull(settings);
        Objects.requireNonNull(configsPath);
        Objects.requireNonNull(logsPath);

        setLogConfigurationSystemProperty(logsPath, settings);
        // we initialize the status logger immediately otherwise Log4j will complain when we try to get the context
        configureStatusLogger();

        final LoggerContext context = (LoggerContext) LogManager.getContext(false);

        final List<AbstractConfiguration> configurations = new ArrayList<>();
        final PropertiesConfigurationFactory factory = new PropertiesConfigurationFactory();
        final Set<FileVisitOption> options = EnumSet.of(FileVisitOption.FOLLOW_LINKS);
        Files.walkFileTree(configsPath, options, Integer.MAX_VALUE, new SimpleFileVisitor<Path>() {
            @Override
            public FileVisitResult visitFile(final Path file, final BasicFileAttributes attrs) throws IOException {
                if (file.getFileName().toString().equals("log4j2.properties")) {
                    configurations.add((PropertiesConfiguration) factory.getConfiguration(context, file.toString(), file.toUri()));
                }
                return FileVisitResult.CONTINUE;
            }
        });

        if (configurations.isEmpty()) {
            throw new UserException(
                    ExitCodes.CONFIG,
                    "no log4j2.properties found; tried [" + configsPath + "] and its subdirectories");
        }

        context.start(new CompositeConfiguration(configurations));

        configureLoggerLevels(settings);
    }

    private static void configureStatusLogger() {
        final ConfigurationBuilder<BuiltConfiguration> builder = ConfigurationBuilderFactory.newConfigurationBuilder();
        builder.setStatusLevel(Level.ERROR);
        Configurator.initialize(builder.build());
    }

    /**
     * Configures the logging levels for loggers configured in the specified settings.
     *
     * @param settings the settings from which logger levels will be extracted
     */
    private static void configureLoggerLevels(final Settings settings) {
        if (ESLoggerFactory.LOG_DEFAULT_LEVEL_SETTING.exists(settings)) {
            final Level level = ESLoggerFactory.LOG_DEFAULT_LEVEL_SETTING.get(settings);
            Loggers.setLevel(ESLoggerFactory.getRootLogger(), level);
        }

        final Map<String, String> levels = settings.filter(ESLoggerFactory.LOG_LEVEL_SETTING::match).getAsMap();
        for (final String key : levels.keySet()) {
            // do not set a log level for a logger named level (from the default log setting)
            if (!key.equals(ESLoggerFactory.LOG_DEFAULT_LEVEL_SETTING.getKey())) {
                final Level level = ESLoggerFactory.LOG_LEVEL_SETTING.getConcreteSetting(key).get(settings);
                Loggers.setLevel(ESLoggerFactory.getLogger(key.substring("logger.".length())), level);
            }
        }
    }

<<<<<<< HEAD
    /**
     * Set system properties that can be used in configuration files to specify paths and file patterns for log files. We expose three
     * properties here:
     * <ul>
     * <li>
     * {@code es.logs.base_path} the base path containing the log files
     * </li>
     * <li>
     * {@code es.logs.cluster_name} the cluster name, used as the prefix of log filenames in the default configuration
     * </li>
     * <li>
     * {@code es.logs.node_name} the node name, can be used as part of log filenames (only exposed if {@link Node#NODE_NAME_SETTING} is
     * explicitly set)
     * </li>
     * </ul>
     *
     * @param logsPath the path to the log files
     * @param settings the settings to extract the cluster and node names
     */
=======
>>>>>>> 9ae5410e
    @SuppressForbidden(reason = "sets system property for logging configuration")
    private static void setLogConfigurationSystemProperty(final Path logsPath, final Settings settings) {
        System.setProperty("es.logs.base_path", logsPath.toString());
        System.setProperty("es.logs.cluster_name", ClusterName.CLUSTER_NAME_SETTING.get(settings).value());
        if (Node.NODE_NAME_SETTING.exists(settings)) {
            System.setProperty("es.logs.node_name", Node.NODE_NAME_SETTING.get(settings));
        }
    }

}<|MERGE_RESOLUTION|>--- conflicted
+++ resolved
@@ -144,7 +144,6 @@
         }
     }
 
-<<<<<<< HEAD
     /**
      * Set system properties that can be used in configuration files to specify paths and file patterns for log files. We expose three
      * properties here:
@@ -164,8 +163,6 @@
      * @param logsPath the path to the log files
      * @param settings the settings to extract the cluster and node names
      */
-=======
->>>>>>> 9ae5410e
     @SuppressForbidden(reason = "sets system property for logging configuration")
     private static void setLogConfigurationSystemProperty(final Path logsPath, final Settings settings) {
         System.setProperty("es.logs.base_path", logsPath.toString());
