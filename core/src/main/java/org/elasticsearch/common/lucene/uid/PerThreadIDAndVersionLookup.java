package org.elasticsearch.common.lucene.uid;

/*
 * Licensed to Elasticsearch under one or more contributor
 * license agreements. See the NOTICE file distributed with
 * this work for additional information regarding copyright
 * ownership. Elasticsearch licenses this file to you under
 * the Apache License, Version 2.0 (the "License"); you may
 * not use this file except in compliance with the License.
 * You may obtain a copy of the License at
 *
 *    http://www.apache.org/licenses/LICENSE-2.0
 *
 * Unless required by applicable law or agreed to in writing,
 * software distributed under the License is distributed on an
 * "AS IS" BASIS, WITHOUT WARRANTIES OR CONDITIONS OF ANY
 * KIND, either express or implied.  See the License for the
 * specific language governing permissions and limitations
 * under the License.
 */

import org.apache.lucene.index.Fields;
import org.apache.lucene.index.LeafReader;
import org.apache.lucene.index.LeafReaderContext;
import org.apache.lucene.index.NumericDocValues;
import org.apache.lucene.index.PostingsEnum;
import org.apache.lucene.index.Terms;
import org.apache.lucene.index.TermsEnum;
import org.apache.lucene.search.DocIdSetIterator;
import org.apache.lucene.util.Bits;
import org.apache.lucene.util.BytesRef;
import org.elasticsearch.common.lucene.uid.VersionsResolver.DocIdAndVersion;
import org.elasticsearch.index.mapper.UidFieldMapper;
import org.elasticsearch.index.mapper.VersionFieldMapper;

import java.io.IOException;


/** Utility class to do efficient primary-key (only 1 doc contains the
 *  given term) lookups by segment, re-using the enums.  This class is
 *  not thread safe, so it is the caller's job to create and use one
 *  instance of this per thread.  Do not use this if a term may appear
 *  in more than one document!  It will only return the first one it
 *  finds. */

final class PerThreadIDAndVersionLookup {
    // TODO: do we really need to store all this stuff? some if it might not speed up anything.
    // we keep it around for now, to reduce the amount of e.g. hash lookups by field and stuff

    /** terms enum for uid field */
    private final TermsEnum termsEnum;
<<<<<<< HEAD
=======
    /** _version data */
    private final NumericDocValues versions;

>>>>>>> 0114f006
    /** Reused for iteration (when the term exists) */
    private PostingsEnum docsEnum;

    /** used for assertions to make sure class usage meets assumptions */
    private final Object readerKey;

    /**
     * Initialize lookup for the provided segment
     */
    PerThreadIDAndVersionLookup(LeafReader reader) throws IOException {
<<<<<<< HEAD
        TermsEnum termsEnum = null;

        Fields fields = reader.fields();
        if (fields != null) {
            Terms terms = fields.terms(UidFieldMapper.NAME);
            if (terms != null) {
                termsEnum = terms.iterator();
                assert termsEnum != null;
                assert reader.getNumericDocValues(VersionFieldMapper.NAME) != null;
            }
        }

        this.termsEnum = termsEnum;
=======
        Fields fields = reader.fields();
        Terms terms = fields.terms(UidFieldMapper.NAME);
        termsEnum = terms.iterator();
        if (termsEnum == null) {
            throw new IllegalArgumentException("reader misses the [" + UidFieldMapper.NAME +
                "] field");
        }
        versions = reader.getNumericDocValues(VersionFieldMapper.NAME);
        if (versions == null) {
            throw new IllegalArgumentException("reader misses the [" + VersionFieldMapper.NAME +
                "] field");
        }
        Object readerKey = null;
        assert (readerKey = reader.getCoreCacheKey()) != null;
        this.readerKey = readerKey;
>>>>>>> 0114f006
    }

    /** Return null if id is not found. */
    public DocIdAndVersion lookupVersion(BytesRef id, Bits liveDocs, LeafReaderContext context)
        throws IOException {
        assert context.reader().getCoreCacheKey().equals(readerKey) :
            "context's reader is not the same as the reader class was initialized on.";
        int docID = getDocID(id, liveDocs);

        if (docID != DocIdSetIterator.NO_MORE_DOCS) {
            return new DocIdAndVersion(docID, versions.get(docID), context);
        } else {
            return null;
        }
    }

    /**
     * returns the internal lucene doc id for the given id bytes.
     * {@link DocIdSetIterator#NO_MORE_DOCS} is returned if not found
     * */
    private int getDocID(BytesRef id, Bits liveDocs) throws IOException {
        if (termsEnum.seekExact(id)) {
            int docID = DocIdSetIterator.NO_MORE_DOCS;
            // there may be more than one matching docID, in the case of nested docs, so we want the last one:
            docsEnum = termsEnum.postings(docsEnum, 0);
            for (int d = docsEnum.nextDoc(); d != DocIdSetIterator.NO_MORE_DOCS; d = docsEnum.nextDoc()) {
                if (liveDocs != null && liveDocs.get(d) == false) {
                    continue;
                }
                docID = d;
            }
<<<<<<< HEAD

            if (docID != DocIdSetIterator.NO_MORE_DOCS) {
                final NumericDocValues versions = context.reader().getNumericDocValues(VersionFieldMapper.NAME);
                if (versions == null) {
                    throw new AssertionError("Segment misses the _version field: " + context.reader());
                }
                if (versions.advanceExact(docID) == false) {
                    throw new AssertionError("Document misses the _version field: " + docID + " in segment " + context.reader());
                }
                return new DocIdAndVersion(docID, versions.longValue(), context);
            }
=======
            return docID;
        } else {
            return DocIdSetIterator.NO_MORE_DOCS;
>>>>>>> 0114f006
        }
    }
}<|MERGE_RESOLUTION|>--- conflicted
+++ resolved
@@ -49,12 +49,7 @@
 
     /** terms enum for uid field */
     private final TermsEnum termsEnum;
-<<<<<<< HEAD
-=======
-    /** _version data */
-    private final NumericDocValues versions;
 
->>>>>>> 0114f006
     /** Reused for iteration (when the term exists) */
     private PostingsEnum docsEnum;
 
@@ -65,21 +60,6 @@
      * Initialize lookup for the provided segment
      */
     PerThreadIDAndVersionLookup(LeafReader reader) throws IOException {
-<<<<<<< HEAD
-        TermsEnum termsEnum = null;
-
-        Fields fields = reader.fields();
-        if (fields != null) {
-            Terms terms = fields.terms(UidFieldMapper.NAME);
-            if (terms != null) {
-                termsEnum = terms.iterator();
-                assert termsEnum != null;
-                assert reader.getNumericDocValues(VersionFieldMapper.NAME) != null;
-            }
-        }
-
-        this.termsEnum = termsEnum;
-=======
         Fields fields = reader.fields();
         Terms terms = fields.terms(UidFieldMapper.NAME);
         termsEnum = terms.iterator();
@@ -87,26 +67,31 @@
             throw new IllegalArgumentException("reader misses the [" + UidFieldMapper.NAME +
                 "] field");
         }
-        versions = reader.getNumericDocValues(VersionFieldMapper.NAME);
-        if (versions == null) {
+        if (reader.getNumericDocValues(VersionFieldMapper.NAME) == null) {
             throw new IllegalArgumentException("reader misses the [" + VersionFieldMapper.NAME +
                 "] field");
         }
         Object readerKey = null;
-        assert (readerKey = reader.getCoreCacheKey()) != null;
+        assert (readerKey = reader.getCoreCacheHelper().getKey()) != null;
         this.readerKey = readerKey;
->>>>>>> 0114f006
     }
 
     /** Return null if id is not found. */
     public DocIdAndVersion lookupVersion(BytesRef id, Bits liveDocs, LeafReaderContext context)
         throws IOException {
-        assert context.reader().getCoreCacheKey().equals(readerKey) :
+        assert context.reader().getCoreCacheHelper().getKey().equals(readerKey) :
             "context's reader is not the same as the reader class was initialized on.";
         int docID = getDocID(id, liveDocs);
 
         if (docID != DocIdSetIterator.NO_MORE_DOCS) {
-            return new DocIdAndVersion(docID, versions.get(docID), context);
+            final NumericDocValues versions = context.reader().getNumericDocValues(VersionFieldMapper.NAME);
+            if (versions == null) {
+                throw new IllegalArgumentException("reader misses the [" + VersionFieldMapper.NAME + "] field");
+            }
+            if (versions.advanceExact(docID) == false) {
+                throw new IllegalArgumentException("Document [" + docID + "] misses the [" + VersionFieldMapper.NAME + "] field");
+            }
+            return new DocIdAndVersion(docID, versions.longValue(), context);
         } else {
             return null;
         }
@@ -127,23 +112,9 @@
                 }
                 docID = d;
             }
-<<<<<<< HEAD
-
-            if (docID != DocIdSetIterator.NO_MORE_DOCS) {
-                final NumericDocValues versions = context.reader().getNumericDocValues(VersionFieldMapper.NAME);
-                if (versions == null) {
-                    throw new AssertionError("Segment misses the _version field: " + context.reader());
-                }
-                if (versions.advanceExact(docID) == false) {
-                    throw new AssertionError("Document misses the _version field: " + docID + " in segment " + context.reader());
-                }
-                return new DocIdAndVersion(docID, versions.longValue(), context);
-            }
-=======
             return docID;
         } else {
             return DocIdSetIterator.NO_MORE_DOCS;
->>>>>>> 0114f006
         }
     }
 }