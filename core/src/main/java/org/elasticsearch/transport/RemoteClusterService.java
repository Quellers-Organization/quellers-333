/*
 * Licensed to Elasticsearch under one or more contributor
 * license agreements. See the NOTICE file distributed with
 * this work for additional information regarding copyright
 * ownership. Elasticsearch licenses this file to you under
 * the Apache License, Version 2.0 (the "License"); you may
 * not use this file except in compliance with the License.
 * You may obtain a copy of the License at
 *
 *    http://www.apache.org/licenses/LICENSE-2.0
 *
 * Unless required by applicable law or agreed to in writing,
 * software distributed under the License is distributed on an
 * "AS IS" BASIS, WITHOUT WARRANTIES OR CONDITIONS OF ANY
 * KIND, either express or implied.  See the License for the
 * specific language governing permissions and limitations
 * under the License.
 */
package org.elasticsearch.transport;

import org.apache.lucene.util.IOUtils;
import org.elasticsearch.Version;
import org.elasticsearch.action.ActionListener;
import org.elasticsearch.action.OriginalIndices;
import org.elasticsearch.action.admin.cluster.shards.ClusterSearchShardsRequest;
import org.elasticsearch.action.admin.cluster.shards.ClusterSearchShardsResponse;
import org.elasticsearch.action.support.GroupedActionListener;
import org.elasticsearch.action.support.IndicesOptions;
import org.elasticsearch.action.support.PlainActionFuture;
import org.elasticsearch.cluster.node.DiscoveryNode;
import org.elasticsearch.common.Booleans;
import org.elasticsearch.common.Strings;
import org.elasticsearch.common.settings.Setting;
import org.elasticsearch.common.settings.Settings;
import org.elasticsearch.common.transport.TransportAddress;
import org.elasticsearch.common.unit.TimeValue;
import org.elasticsearch.common.util.concurrent.CountDown;

import java.io.Closeable;
import java.io.IOException;
import java.net.InetSocketAddress;
import java.util.Collection;
import java.util.Collections;
import java.util.HashMap;
import java.util.List;
import java.util.Map;
import java.util.Set;
import java.util.concurrent.ConcurrentHashMap;
import java.util.concurrent.TimeUnit;
import java.util.concurrent.TimeoutException;
import java.util.concurrent.atomic.AtomicReference;
import java.util.function.BiFunction;
import java.util.function.Function;
import java.util.function.Predicate;
import java.util.stream.Collectors;

/**
 * Basic service for accessing remote clusters via gateway nodes
 */
public final class RemoteClusterService extends RemoteClusterAware implements Closeable {

    /**
     * The maximum number of connections that will be established to a remote cluster. For instance if there is only a single
     * seed node, other nodes will be discovered up to the given number of nodes in this setting. The default is 3.
     */
    public static final Setting<Integer> REMOTE_CONNECTIONS_PER_CLUSTER = Setting.intSetting("search.remote.connections_per_cluster",
        3, 1, Setting.Property.NodeScope);

    /**
     * The initial connect timeout for remote cluster connections
     */
    public static final Setting<TimeValue> REMOTE_INITIAL_CONNECTION_TIMEOUT_SETTING =
        Setting.positiveTimeSetting("search.remote.initial_connect_timeout", TimeValue.timeValueSeconds(30), Setting.Property.NodeScope);

    /**
     * The name of a node attribute to select nodes that should be connected to in the remote cluster.
     * For instance a node can be configured with <tt>node.attr.gateway: true</tt> in order to be eligible as a gateway node between
     * clusters. In that case <tt>search.remote.node.attr: gateway</tt> can be used to filter out other nodes in the remote cluster.
     * The value of the setting is expected to be a boolean, <tt>true</tt> for nodes that can become gateways, <tt>false</tt> otherwise.
     */
    public static final Setting<String> REMOTE_NODE_ATTRIBUTE = Setting.simpleString("search.remote.node.attr",
        Setting.Property.NodeScope);

    /**
     * If <code>true</code> connecting to remote clusters is supported on this node. If <code>false</code> this node will not establish
     * connections to any remote clusters configured. Search requests executed against this node (where this node is the coordinating node)
     * will fail if remote cluster syntax is used as an index pattern. The default is <code>true</code>
     */
    public static final Setting<Boolean> ENABLE_REMOTE_CLUSTERS = Setting.boolSetting("search.remote.connect", true,
        Setting.Property.NodeScope);

    private final TransportService transportService;
    private final int numRemoteConnections;
    private volatile Map<String, RemoteClusterConnection> remoteClusters = Collections.emptyMap();

    RemoteClusterService(Settings settings, TransportService transportService) {
        super(settings);
        this.transportService = transportService;
        numRemoteConnections = REMOTE_CONNECTIONS_PER_CLUSTER.get(settings);
    }

    /**
     * This method updates the list of remote clusters. It's intended to be used as an update consumer on the settings infrastructure
     * @param seeds a cluster alias to discovery node mapping representing the remote clusters seeds nodes
     * @param connectionListener a listener invoked once every configured cluster has been connected to
     */
    private synchronized void updateRemoteClusters(Map<String, List<DiscoveryNode>> seeds, ActionListener<Void> connectionListener) {
        if (seeds.containsKey(LOCAL_CLUSTER_GROUP_KEY)) {
            throw new IllegalArgumentException("remote clusters must not have the empty string as its key");
        }
        Map<String, RemoteClusterConnection> remoteClusters = new HashMap<>();
        if (seeds.isEmpty()) {
            connectionListener.onResponse(null);
        } else {
            CountDown countDown = new CountDown(seeds.size());
            Predicate<DiscoveryNode> nodePredicate = (node) -> Version.CURRENT.isCompatible(node.getVersion());
            if (REMOTE_NODE_ATTRIBUTE.exists(settings)) {
                // nodes can be tagged with node.attr.remote_gateway: true to allow a node to be a gateway node for
                // cross cluster search
                String attribute = REMOTE_NODE_ATTRIBUTE.get(settings);
                nodePredicate = nodePredicate.and((node) -> Booleans.parseBoolean(node.getAttributes().getOrDefault(attribute, "false")));
            }
            remoteClusters.putAll(this.remoteClusters);
            for (Map.Entry<String, List<DiscoveryNode>> entry : seeds.entrySet()) {
                RemoteClusterConnection remote = this.remoteClusters.get(entry.getKey());
                if (entry.getValue().isEmpty()) { // with no seed nodes we just remove the connection
                    try {
                        IOUtils.close(remote);
                    } catch (IOException e) {
                        logger.warn("failed to close remote cluster connections for cluster: " + entry.getKey(), e);
                    }
                    remoteClusters.remove(entry.getKey());
                    continue;
                }

                if (remote == null) { // this is a new cluster we have to add a new representation
                    remote = new RemoteClusterConnection(settings, entry.getKey(), entry.getValue(), transportService, numRemoteConnections,
                        nodePredicate);
                    remoteClusters.put(entry.getKey(), remote);
                }

                // now update the seed nodes no matter if it's new or already existing
                RemoteClusterConnection finalRemote = remote;
                remote.updateSeedNodes(entry.getValue(), ActionListener.wrap(
                    response -> {
                        if (countDown.countDown()) {
                            connectionListener.onResponse(response);
                        }
                    },
                    exception -> {
                        if (countDown.fastForward()) {
                            connectionListener.onFailure(exception);
                        }
                        if (finalRemote.isClosed() == false) {
                            logger.warn("failed to update seed list for cluster: " + entry.getKey(), exception);
                        }
                    }));
            }
        }
        this.remoteClusters = Collections.unmodifiableMap(remoteClusters);
    }

    /**
     * Returns <code>true</code> if at least one remote cluster is configured
     */
    public boolean isCrossClusterSearchEnabled() {
        return remoteClusters.isEmpty() == false;
    }

    boolean isRemoteNodeConnected(final String remoteCluster, final DiscoveryNode node) {
        return remoteClusters.get(remoteCluster).isNodeConnected(node);
    }

    public Map<String, OriginalIndices> groupIndices(IndicesOptions indicesOptions, String[] indices, Predicate<String> indexExists) {
        Map<String, OriginalIndices> originalIndicesMap = new HashMap<>();
        if (isCrossClusterSearchEnabled()) {
            final Map<String, List<String>> groupedIndices = groupClusterIndices(indices, indexExists);
            for (Map.Entry<String, List<String>> entry : groupedIndices.entrySet()) {
                String clusterAlias = entry.getKey();
                List<String> originalIndices = entry.getValue();
                originalIndicesMap.put(clusterAlias,
                    new OriginalIndices(originalIndices.toArray(new String[originalIndices.size()]), indicesOptions));
            }
            if (originalIndicesMap.containsKey(LOCAL_CLUSTER_GROUP_KEY) == false) {
                originalIndicesMap.put(LOCAL_CLUSTER_GROUP_KEY, new OriginalIndices(Strings.EMPTY_ARRAY, indicesOptions));
            }
        } else {
            originalIndicesMap.put(LOCAL_CLUSTER_GROUP_KEY, new OriginalIndices(indices, indicesOptions));
        }
        return originalIndicesMap;
    }

    /**
     * Returns <code>true</code> iff the given cluster is configured as a remote cluster. Otherwise <code>false</code>
     */
    boolean isRemoteClusterRegistered(String clusterName) {
        return remoteClusters.containsKey(clusterName);
    }

    public void collectSearchShards(IndicesOptions indicesOptions, String preference, String routing,
                                    Map<String, OriginalIndices> remoteIndicesByCluster,
                                    ActionListener<Map<String, ClusterSearchShardsResponse>> listener) {
        final CountDown responsesCountDown = new CountDown(remoteIndicesByCluster.size());
        final Map<String, ClusterSearchShardsResponse> searchShardsResponses = new ConcurrentHashMap<>();
        final AtomicReference<TransportException> transportException = new AtomicReference<>();
        for (Map.Entry<String, OriginalIndices> entry : remoteIndicesByCluster.entrySet()) {
            final String clusterName = entry.getKey();
            RemoteClusterConnection remoteClusterConnection = remoteClusters.get(clusterName);
            if (remoteClusterConnection == null) {
                throw new IllegalArgumentException("no such remote cluster: " + clusterName);
            }
            final String[] indices = entry.getValue().indices();
            ClusterSearchShardsRequest searchShardsRequest = new ClusterSearchShardsRequest(indices)
                .indicesOptions(indicesOptions).local(true).preference(preference)
                .routing(routing);
            remoteClusterConnection.fetchSearchShards(searchShardsRequest,
                new ActionListener<ClusterSearchShardsResponse>() {
                    @Override
                    public void onResponse(ClusterSearchShardsResponse clusterSearchShardsResponse) {
                        searchShardsResponses.put(clusterName, clusterSearchShardsResponse);
                        if (responsesCountDown.countDown()) {
                            TransportException exception = transportException.get();
                            if (exception == null) {
                                listener.onResponse(searchShardsResponses);
                            } else {
                                listener.onFailure(transportException.get());
                            }
                        }
                    }

                    @Override
                    public void onFailure(Exception e) {
                        TransportException exception = new TransportException("unable to communicate with remote cluster [" +
                            clusterName + "]", e);
                        if (transportException.compareAndSet(null, exception) == false) {
                            exception = transportException.accumulateAndGet(exception, (previous, current) -> {
                                current.addSuppressed(previous);
                                return current;
                            });
                        }
                        if (responsesCountDown.countDown()) {
                            listener.onFailure(exception);
                        }
                    }
                });
        }
    }

    /**
     * Returns a connection to the given node on the given remote cluster
     * @throws IllegalArgumentException if the remote cluster is unknown
     */
    public Transport.Connection getConnection(DiscoveryNode node, String cluster) {
        RemoteClusterConnection connection = remoteClusters.get(cluster);
        if (connection == null) {
            throw new IllegalArgumentException("no such remote cluster: " + cluster);
        }
        return connection.getConnection(node);
    }

    /**
     * Ensures that the given cluster alias is connected. If the cluster is connected this operation
     * will invoke the listener immediately.
     */
    public void ensureConnected(String clusterAlias, ActionListener<Void> listener) {
        RemoteClusterConnection remoteClusterConnection = remoteClusters.get(clusterAlias);
        if (remoteClusterConnection == null) {
            throw new IllegalArgumentException("no such remote cluster: " + clusterAlias);
        }
        remoteClusterConnection.ensureConnected(listener);
    }

    public Transport.Connection getConnection(String cluster) {
        RemoteClusterConnection connection = remoteClusters.get(cluster);
        if (connection == null) {
            throw new IllegalArgumentException("no such remote cluster: " + cluster);
        }
        return connection.getConnection();
    }

    @Override
    protected Set<String> getRemoteClusterNames() {
        return this.remoteClusters.keySet();
    }

    protected void updateRemoteCluster(String clusterAlias, List<InetSocketAddress> addresses) {
        updateRemoteCluster(clusterAlias, addresses, ActionListener.wrap((x) -> {}, (x) -> {}));
    }

    void updateRemoteCluster(
            final String clusterAlias,
            final List<InetSocketAddress> addresses,
            final ActionListener<Void> connectionListener) {
        final List<DiscoveryNode> nodes = addresses.stream().map(address -> {
            final TransportAddress transportAddress = new TransportAddress(address);
            final String id = clusterAlias + "#" + transportAddress.toString();
            final Version version = Version.CURRENT.minimumCompatibilityVersion();
            return new DiscoveryNode(id, transportAddress, version);
        }).collect(Collectors.toList());
        updateRemoteClusters(Collections.singletonMap(clusterAlias, nodes), connectionListener);
    }

    /**
     * Connects to all remote clusters in a blocking fashion. This should be called on node startup to establish an initial connection
     * to all configured seed nodes.
     */
    void initializeRemoteClusters() {
        final TimeValue timeValue = REMOTE_INITIAL_CONNECTION_TIMEOUT_SETTING.get(settings);
        final PlainActionFuture<Void> future = new PlainActionFuture<>();
        Map<String, List<DiscoveryNode>> seeds = RemoteClusterAware.buildRemoteClustersSeeds(settings);
        updateRemoteClusters(seeds, future);
        try {
            future.get(timeValue.millis(), TimeUnit.MILLISECONDS);
        } catch (InterruptedException e) {
            Thread.currentThread().interrupt();
        } catch (TimeoutException ex) {
            logger.warn("failed to connect to remote clusters within {}", timeValue.toString());
        } catch (Exception e) {
            throw new IllegalStateException("failed to connect to remote clusters", e);
        }
    }

    @Override
    public void close() throws IOException {
        IOUtils.close(remoteClusters.values());
    }

    public void getRemoteConnectionInfos(ActionListener<Collection<RemoteConnectionInfo>> listener) {
        final Map<String, RemoteClusterConnection> remoteClusters = this.remoteClusters;
        if (remoteClusters.isEmpty()) {
            listener.onResponse(Collections.emptyList());
        } else {
            final GroupedActionListener<RemoteConnectionInfo> actionListener = new GroupedActionListener<>(listener,
                remoteClusters.size(), Collections.emptyList());
            for (RemoteClusterConnection connection : remoteClusters.values()) {
                connection.getConnectionInfo(actionListener);
            }
        }
    }

    /**
     * Collects all nodes of the given clusters and returns / passes a (clusterAlias, nodeId) to {@link DiscoveryNode}
     * function on success.
     */
    public void collectNodes(Set<String> clusters, ActionListener<BiFunction<String, String, DiscoveryNode>> listener) {
        Map<String, RemoteClusterConnection> remoteClusters = this.remoteClusters;
        for (String cluster : clusters) {
            if (remoteClusters.containsKey(cluster) == false) {
                listener.onFailure(new IllegalArgumentException("no such remote cluster: [" + cluster + "]"));
                return;
            }
        }

        final Map<String, Function<String, DiscoveryNode>> clusterMap = new HashMap<>();
        CountDown countDown = new CountDown(clusters.size());
        Function<String, DiscoveryNode> nullFunction = s -> null;
        for (final String cluster : clusters) {
            RemoteClusterConnection connection = remoteClusters.get(cluster);
            connection.collectNodes(new ActionListener<Function<String, DiscoveryNode>>() {
                @Override
                public void onResponse(Function<String, DiscoveryNode> nodeLookup) {
                    synchronized (clusterMap) {
                        clusterMap.put(cluster, nodeLookup);
                    }
                    if (countDown.countDown()) {
                        listener.onResponse((clusterAlias, nodeId)
                            -> clusterMap.getOrDefault(clusterAlias, nullFunction).apply(nodeId));
                    }
                }

                @Override
                public void onFailure(Exception e) {
<<<<<<< HEAD
                    if (countDown.fastForward()) {
=======
                    if (countDown.fastForward()) { // we need to check if it's true since we could have multiple failures
>>>>>>> 01d7c217
                        listener.onFailure(e);
                    }
                }
            });
        }
    }
}<|MERGE_RESOLUTION|>--- conflicted
+++ resolved
@@ -370,11 +370,7 @@
 
                 @Override
                 public void onFailure(Exception e) {
-<<<<<<< HEAD
-                    if (countDown.fastForward()) {
-=======
                     if (countDown.fastForward()) { // we need to check if it's true since we could have multiple failures
->>>>>>> 01d7c217
                         listener.onFailure(e);
                     }
                 }
