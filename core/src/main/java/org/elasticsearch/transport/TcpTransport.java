--- conflicted
+++ resolved
@@ -417,15 +417,11 @@
                                 "failed to connect to [{}], cleaning dangling connections", node), e);
                         throw e;
                     }
-<<<<<<< HEAD
-                    nodeChannels.connectionsEstablished();
                     if (doHandshakes) { // some tests need to disable this
                         Channel channel = nodeChannels.channel(TransportRequestOptions.Type.PING);
                         executeHandshake(channel);
                     }
                     // we acquire a connection lock, so no way there is an existing connection
-=======
->>>>>>> 01d67e09
                     connectedNodes.put(node, nodeChannels);
                     if (logger.isDebugEnabled()) {
                         logger.debug("connected to node [{}]", node);
@@ -503,21 +499,13 @@
         });
     }
 
-<<<<<<< HEAD
-    protected Channel nodeChannel(DiscoveryNode node, TransportRequestOptions.Type type) throws ConnectTransportException {
-=======
     @Override
-    public Connection getConnection(DiscoveryNode node) {
->>>>>>> 01d67e09
+    public NodeChannels getConnection(DiscoveryNode node) {
         NodeChannels nodeChannels = connectedNodes.get(node);
         if (nodeChannels == null) {
             throw new NodeNotConnectedException(node, "Node not connected");
         }
-<<<<<<< HEAD
-        return nodeChannels.channel(type);
-=======
         return nodeChannels;
->>>>>>> 01d67e09
     }
 
     @Override
@@ -920,17 +908,9 @@
         return compress && (!(request instanceof BytesTransportRequest));
     }
 
-<<<<<<< HEAD
-    @Override
-    public void sendRequest(final DiscoveryNode node, final long requestId, final String action, final TransportRequest request,
-                            TransportRequestOptions options) throws IOException, TransportException {
-        Channel targetChannel = nodeChannel(node, options.type());
-=======
-
     protected void sendRequestToChannel(DiscoveryNode node, Channel targetChannel, final long requestId, final String action,
                                         final TransportRequest request, TransportRequestOptions options) throws IOException,
         TransportException {
->>>>>>> 01d67e09
         if (compress) {
             options = TransportRequestOptions.builder(options).withCompress(true).build();
         }
@@ -1498,7 +1478,7 @@
     }
 
     final Version executeHandshake(DiscoveryNode discoveryNode) throws IOException, InterruptedException {
-        Channel targetChannel = nodeChannel(discoveryNode, TransportRequestOptions.Type.PING);
+        Channel targetChannel = getConnection(discoveryNode).channel(TransportRequestOptions.Type.PING);
         return executeHandshake(targetChannel);
     }
 
