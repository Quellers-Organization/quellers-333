/*
 * Licensed to Elasticsearch under one or more contributor
 * license agreements. See the NOTICE file distributed with
 * this work for additional information regarding copyright
 * ownership. Elasticsearch licenses this file to you under
 * the Apache License, Version 2.0 (the "License"); you may
 * not use this file except in compliance with the License.
 * You may obtain a copy of the License at
 *
 *    http://www.apache.org/licenses/LICENSE-2.0
 *
 * Unless required by applicable law or agreed to in writing,
 * software distributed under the License is distributed on an
 * "AS IS" BASIS, WITHOUT WARRANTIES OR CONDITIONS OF ANY
 * KIND, either express or implied.  See the License for the
 * specific language governing permissions and limitations
 * under the License.
 */
package org.elasticsearch.transport;

import org.elasticsearch.common.unit.TimeValue;

import java.util.ArrayList;
import java.util.Arrays;
import java.util.Collections;
import java.util.EnumSet;
import java.util.List;
import java.util.Set;
import java.util.concurrent.atomic.AtomicInteger;

/**
 * A connection profile describes how many connection are established to specific node for each of the available request types.
 * ({@link org.elasticsearch.transport.TransportRequestOptions.Type}). This allows to tailor a connection towards a specific usage.
 */
public final class ConnectionProfile {

    /**
     * A pre-built light connection profile that shares a single connection across all
     * types.
     */
    public static final ConnectionProfile LIGHT_PROFILE = new ConnectionProfile(
        Collections.singletonList(new ConnectionTypeHandle(0, 1, EnumSet.of(
            TransportRequestOptions.Type.BULK,
            TransportRequestOptions.Type.PING,
            TransportRequestOptions.Type.RECOVERY,
            TransportRequestOptions.Type.REG,
<<<<<<< HEAD
            TransportRequestOptions.Type.STATE)), 1, null);
=======
            TransportRequestOptions.Type.STATE))), 1);
>>>>>>> dd5256c3

    private final List<ConnectionTypeHandle> handles;
    private final int numConnections;
    private final TimeValue connectTimeout;

    private ConnectionProfile(List<ConnectionTypeHandle> handles, int numConnections, TimeValue connectTimeout) {
        this.handles = handles;
        this.numConnections = numConnections;
        this.connectTimeout = connectTimeout;
    }

    /**
     * A builder to build a new {@link ConnectionProfile}
     */
    public static class Builder {
        private final List<ConnectionTypeHandle> handles = new ArrayList<>();
        private final Set<TransportRequestOptions.Type> addedTypes = EnumSet.noneOf(TransportRequestOptions.Type.class);
        private int offset = 0;
        private TimeValue connectTimeout;

        /**
         * Sets a connect connectTimeout for this connection profile
         */
        public void setConnectTimeout(TimeValue connectTimeout) {
            if (connectTimeout.millis() < 0) {
                throw new IllegalArgumentException("connectTimeout must be non-negative but was: " + connectTimeout);
            }
            this.connectTimeout = connectTimeout;
        }

        /**
         * Adds a number of connections for one or more types. Each type can only be added once.
         * @param numConnections the number of connections to use in the pool for the given connection types
         * @param types a set of types that should share the given number of connections
         */
        public void addConnections(int numConnections, TransportRequestOptions.Type... types) {
            if (types == null || types.length == 0) {
                throw new IllegalArgumentException("types must not be null");
            }
            for (TransportRequestOptions.Type type : types) {
                if (addedTypes.contains(type)) {
                    throw new IllegalArgumentException("type [" + type + "] is already registered");
                }
            }
            addedTypes.addAll(Arrays.asList(types));
            handles.add(new ConnectionTypeHandle(offset, numConnections, EnumSet.copyOf(Arrays.asList(types))));
            offset += numConnections;
        }

        /**
         * Creates a new {@link ConnectionProfile} based on the added connections.
         * @throws IllegalStateException if any of the {@link org.elasticsearch.transport.TransportRequestOptions.Type} enum is missing
         */
        public ConnectionProfile build() {
            EnumSet<TransportRequestOptions.Type> types = EnumSet.allOf(TransportRequestOptions.Type.class);
            types.removeAll(addedTypes);
            if (types.isEmpty() == false) {
                throw new IllegalStateException("not all types are added for this connection profile - missing types: " + types);
            }
            return new ConnectionProfile(Collections.unmodifiableList(handles), offset, connectTimeout);
        }

    }

    /**
     * Returns the connect timeout or <code>null</code> if no explicit timeout is set on this profile.
     */
    public TimeValue getConnectTimeout() {
        return connectTimeout;
    }

    /**
     * Returns the total number of connections for this profile
     */
    public int getNumConnections() {
        return numConnections;
    }

    /**
     * Returns the number of connections per type for this profile. This might return a count that is shared with other types such
     * that the sum of all connections per type might be higher than {@link #getNumConnections()}. For instance if
     * {@link org.elasticsearch.transport.TransportRequestOptions.Type#BULK} shares connections with
     * {@link org.elasticsearch.transport.TransportRequestOptions.Type#REG} they will return both the same number of connections from
     * this method but the connections are not distinct.
     */
    public int getNumConnectionsPerType(TransportRequestOptions.Type type) {
        for (ConnectionTypeHandle handle : handles) {
            if (handle.getTypes().contains(type)) {
                return handle.length;
            }
        }
        throw new AssertionError("no handle found for type: "  + type);
    }

    /**
     * Returns the type handles for this connection profile
     */
    List<ConnectionTypeHandle> getHandles() {
        return Collections.unmodifiableList(handles);
    }

    /**
     * Connection type handle encapsulates the logic which connection
     */
    static final class ConnectionTypeHandle {
        public final int length;
        public final int offset;
        private final Set<TransportRequestOptions.Type> types;
        private final AtomicInteger counter = new AtomicInteger();

        private ConnectionTypeHandle(int offset, int length, Set<TransportRequestOptions.Type> types) {
            this.length = length;
            this.offset = offset;
            this.types = types;
        }

        /**
         * Returns one of the channels out configured for this handle. The channel is selected in a round-robin
         * fashion.
         */
        <T> T getChannel(T[] channels) {
            if (length == 0) {
                throw new IllegalStateException("can't select channel size is 0");
            }
            assert channels.length >= offset + length : "illegal size: " + channels.length + " expected >= " + (offset + length);
            return channels[offset + Math.floorMod(counter.incrementAndGet(), length)];
        }

        /**
         * Returns all types for this handle
         */
        Set<TransportRequestOptions.Type> getTypes() {
            return types;
        }
    }

}<|MERGE_RESOLUTION|>--- conflicted
+++ resolved
@@ -44,11 +44,7 @@
             TransportRequestOptions.Type.PING,
             TransportRequestOptions.Type.RECOVERY,
             TransportRequestOptions.Type.REG,
-<<<<<<< HEAD
-            TransportRequestOptions.Type.STATE)), 1, null);
-=======
-            TransportRequestOptions.Type.STATE))), 1);
->>>>>>> dd5256c3
+            TransportRequestOptions.Type.STATE))), 1, null);
 
     private final List<ConnectionTypeHandle> handles;
     private final int numConnections;
