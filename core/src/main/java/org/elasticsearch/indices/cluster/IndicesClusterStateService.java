/*
 * Licensed to Elasticsearch under one or more contributor
 * license agreements. See the NOTICE file distributed with
 * this work for additional information regarding copyright
 * ownership. Elasticsearch licenses this file to you under
 * the Apache License, Version 2.0 (the "License"); you may
 * not use this file except in compliance with the License.
 * You may obtain a copy of the License at
 *
 *    http://www.apache.org/licenses/LICENSE-2.0
 *
 * Unless required by applicable law or agreed to in writing,
 * software distributed under the License is distributed on an
 * "AS IS" BASIS, WITHOUT WARRANTIES OR CONDITIONS OF ANY
 * KIND, either express or implied.  See the License for the
 * specific language governing permissions and limitations
 * under the License.
 */

package org.elasticsearch.indices.cluster;

import org.apache.logging.log4j.Logger;
import org.apache.logging.log4j.message.ParameterizedMessage;
import org.apache.logging.log4j.util.Supplier;
import org.apache.lucene.store.LockObtainFailedException;
import org.elasticsearch.ResourceAlreadyExistsException;
import org.elasticsearch.Version;
import org.elasticsearch.action.ActionListener;
import org.elasticsearch.cluster.ClusterChangedEvent;
import org.elasticsearch.cluster.ClusterState;
import org.elasticsearch.cluster.ClusterStateApplier;
import org.elasticsearch.cluster.action.index.NodeMappingRefreshAction;
import org.elasticsearch.cluster.action.shard.ShardStateAction;
import org.elasticsearch.cluster.metadata.IndexMetaData;
import org.elasticsearch.cluster.node.DiscoveryNode;
import org.elasticsearch.cluster.node.DiscoveryNodes;
import org.elasticsearch.cluster.routing.AllocationId;
import org.elasticsearch.cluster.routing.IndexShardRoutingTable;
import org.elasticsearch.cluster.routing.RecoverySource.Type;
import org.elasticsearch.cluster.routing.RoutingNode;
import org.elasticsearch.cluster.routing.RoutingTable;
import org.elasticsearch.cluster.routing.ShardRouting;
import org.elasticsearch.cluster.service.ClusterService;
import org.elasticsearch.common.CheckedBiConsumer;
import org.elasticsearch.common.Nullable;
import org.elasticsearch.common.component.AbstractLifecycleComponent;
import org.elasticsearch.common.inject.Inject;
import org.elasticsearch.common.settings.Settings;
import org.elasticsearch.common.unit.TimeValue;
import org.elasticsearch.common.util.concurrent.AbstractRunnable;
import org.elasticsearch.common.util.concurrent.ConcurrentCollections;
import org.elasticsearch.env.ShardLockObtainFailedException;
import org.elasticsearch.gateway.GatewayService;
import org.elasticsearch.index.Index;
import org.elasticsearch.index.IndexComponent;
import org.elasticsearch.index.IndexService;
import org.elasticsearch.index.IndexSettings;
import org.elasticsearch.index.seqno.GlobalCheckpointSyncAction;
import org.elasticsearch.index.seqno.GlobalCheckpointTracker;
import org.elasticsearch.index.shard.IndexEventListener;
import org.elasticsearch.index.shard.IndexShard;
import org.elasticsearch.index.shard.IndexShardRelocatedException;
import org.elasticsearch.index.shard.IndexShardState;
import org.elasticsearch.index.shard.PrimaryReplicaSyncer;
import org.elasticsearch.index.shard.PrimaryReplicaSyncer.ResyncTask;
import org.elasticsearch.index.shard.ShardId;
import org.elasticsearch.index.shard.ShardNotFoundException;
import org.elasticsearch.indices.IndicesService;
import org.elasticsearch.indices.flush.SyncedFlushService;
import org.elasticsearch.indices.recovery.PeerRecoverySourceService;
import org.elasticsearch.indices.recovery.PeerRecoveryTargetService;
import org.elasticsearch.indices.recovery.RecoveryFailedException;
import org.elasticsearch.indices.recovery.RecoveryState;
import org.elasticsearch.repositories.RepositoriesService;
import org.elasticsearch.search.SearchService;
import org.elasticsearch.snapshots.SnapshotShardsService;
import org.elasticsearch.threadpool.ThreadPool;

import java.io.IOException;
import java.util.ArrayList;
import java.util.Arrays;
import java.util.HashMap;
import java.util.HashSet;
import java.util.Iterator;
import java.util.List;
import java.util.Map;
import java.util.Set;
import java.util.concurrent.ConcurrentMap;
import java.util.concurrent.TimeUnit;
import java.util.function.BiConsumer;
import java.util.function.Consumer;
import java.util.stream.Collectors;

import static org.elasticsearch.indices.cluster.IndicesClusterStateService.AllocatedIndices.IndexRemovalReason.CLOSED;
import static org.elasticsearch.indices.cluster.IndicesClusterStateService.AllocatedIndices.IndexRemovalReason.DELETED;
import static org.elasticsearch.indices.cluster.IndicesClusterStateService.AllocatedIndices.IndexRemovalReason.FAILURE;
import static org.elasticsearch.indices.cluster.IndicesClusterStateService.AllocatedIndices.IndexRemovalReason.NO_LONGER_ASSIGNED;

public class IndicesClusterStateService extends AbstractLifecycleComponent implements ClusterStateApplier {

    final AllocatedIndices<? extends Shard, ? extends AllocatedIndex<? extends Shard>> indicesService;
    private final ClusterService clusterService;
    private final ThreadPool threadPool;
    private final PeerRecoveryTargetService recoveryTargetService;
    private final ShardStateAction shardStateAction;
    private final NodeMappingRefreshAction nodeMappingRefreshAction;

    private static final ShardStateAction.Listener SHARD_STATE_ACTION_LISTENER = new ShardStateAction.Listener() {
    };

    // a list of shards that failed during recovery
    // we keep track of these shards in order to prevent repeated recovery of these shards on each cluster state update
    final ConcurrentMap<ShardId, ShardRouting> failedShardsCache = ConcurrentCollections.newConcurrentMap();
    private final RepositoriesService repositoriesService;

    private final FailedShardHandler failedShardHandler = new FailedShardHandler();

    private final boolean sendRefreshMapping;
    private final List<IndexEventListener> buildInIndexListener;
    private final PrimaryReplicaSyncer primaryReplicaSyncer;

    @Inject
    public IndicesClusterStateService(Settings settings, IndicesService indicesService, ClusterService clusterService,
                                      ThreadPool threadPool, PeerRecoveryTargetService recoveryTargetService,
                                      ShardStateAction shardStateAction,
                                      NodeMappingRefreshAction nodeMappingRefreshAction,
                                      RepositoriesService repositoriesService,
                                      SearchService searchService, SyncedFlushService syncedFlushService,
                                      PeerRecoverySourceService peerRecoverySourceService, SnapshotShardsService snapshotShardsService,
                                      GlobalCheckpointSyncAction globalCheckpointSyncAction,
                                      PrimaryReplicaSyncer primaryReplicaSyncer) {
        this(settings, (AllocatedIndices<? extends Shard, ? extends AllocatedIndex<? extends Shard>>) indicesService,
                clusterService, threadPool, recoveryTargetService, shardStateAction,
                nodeMappingRefreshAction, repositoriesService, searchService, syncedFlushService, peerRecoverySourceService,
                snapshotShardsService, globalCheckpointSyncAction, primaryReplicaSyncer);
    }

    // for tests
    IndicesClusterStateService(Settings settings,
                               AllocatedIndices<? extends Shard, ? extends AllocatedIndex<? extends Shard>> indicesService,
                               ClusterService clusterService,
                               ThreadPool threadPool, PeerRecoveryTargetService recoveryTargetService,
                               ShardStateAction shardStateAction,
                               NodeMappingRefreshAction nodeMappingRefreshAction,
                               RepositoriesService repositoriesService,
                               SearchService searchService, SyncedFlushService syncedFlushService,
                               PeerRecoverySourceService peerRecoverySourceService, SnapshotShardsService snapshotShardsService,
                               GlobalCheckpointSyncAction globalCheckpointSyncAction,
                               PrimaryReplicaSyncer primaryReplicaSyncer) {
        super(settings);
        this.buildInIndexListener =
                Arrays.asList(
                        peerRecoverySourceService,
                        recoveryTargetService,
                        searchService,
                        syncedFlushService,
                        snapshotShardsService,
                        globalCheckpointSyncAction);
        this.indicesService = indicesService;
        this.clusterService = clusterService;
        this.threadPool = threadPool;
        this.recoveryTargetService = recoveryTargetService;
        this.shardStateAction = shardStateAction;
        this.nodeMappingRefreshAction = nodeMappingRefreshAction;
        this.repositoriesService = repositoriesService;
        this.primaryReplicaSyncer = primaryReplicaSyncer;
        this.sendRefreshMapping = this.settings.getAsBoolean("indices.cluster.send_refresh_mapping", true);
    }

    @Override
    protected void doStart() {
        // Doesn't make sense to manage shards on non-master and non-data nodes
        if (DiscoveryNode.isDataNode(settings) || DiscoveryNode.isMasterNode(settings)) {
            clusterService.addHighPriorityApplier(this);
        }
    }

    @Override
    protected void doStop() {
        if (DiscoveryNode.isDataNode(settings) || DiscoveryNode.isMasterNode(settings)) {
            clusterService.removeApplier(this);
        }
    }

    @Override
    protected void doClose() {
    }

    @Override
    public synchronized void applyClusterState(final ClusterChangedEvent event) {
        if (!lifecycle.started()) {
            return;
        }

        final ClusterState state = event.state();

        // we need to clean the shards and indices we have on this node, since we
        // are going to recover them again once state persistence is disabled (no master / not recovered)
        // TODO: feels hacky, a block disables state persistence, and then we clean the allocated shards, maybe another flag in blocks?
        if (state.blocks().disableStatePersistence()) {
            for (AllocatedIndex<? extends Shard> indexService : indicesService) {
                indicesService.removeIndex(indexService.index(), NO_LONGER_ASSIGNED,
                    "cleaning index (disabled block persistence)"); // also cleans shards
            }
            return;
        }

        updateFailedShardsCache(state);

        deleteIndices(event); // also deletes shards of deleted indices

        removeUnallocatedIndices(event); // also removes shards of removed indices

        failMissingShards(state);

        removeShards(state);   // removes any local shards that doesn't match what the master expects

        updateIndices(event); // can also fail shards, but these are then guaranteed to be in failedShardsCache

        createIndices(state);

        createOrUpdateShards(state);
    }

    /**
     * Removes shard entries from the failed shards cache that are no longer allocated to this node by the master.
     * Sends shard failures for shards that are marked as actively allocated to this node but don't actually exist on the node.
     * Resends shard failures for shards that are still marked as allocated to this node but previously failed.
     *
     * @param state new cluster state
     */
    private void updateFailedShardsCache(final ClusterState state) {
        RoutingNode localRoutingNode = state.getRoutingNodes().node(state.nodes().getLocalNodeId());
        if (localRoutingNode == null) {
            failedShardsCache.clear();
            return;
        }

        DiscoveryNode masterNode = state.nodes().getMasterNode();

        // remove items from cache which are not in our routing table anymore and resend failures that have not executed on master yet
        for (Iterator<Map.Entry<ShardId, ShardRouting>> iterator = failedShardsCache.entrySet().iterator(); iterator.hasNext(); ) {
            ShardRouting failedShardRouting = iterator.next().getValue();
            ShardRouting matchedRouting = localRoutingNode.getByShardId(failedShardRouting.shardId());
            if (matchedRouting == null || matchedRouting.isSameAllocation(failedShardRouting) == false) {
                iterator.remove();
            } else {
                if (masterNode != null) { // TODO: can we remove this? Is resending shard failures the responsibility of shardStateAction?
                    String message = "master " + masterNode + " has not removed previously failed shard. resending shard failure";
                    logger.trace("[{}] re-sending failed shard [{}], reason [{}]", matchedRouting.shardId(), matchedRouting, message);
                    shardStateAction.localShardFailed(matchedRouting, message, null, SHARD_STATE_ACTION_LISTENER, state);
                }
            }
        }
    }

    /**
     * Deletes indices (with shard data).
     *
     * @param event cluster change event
     */
    private void deleteIndices(final ClusterChangedEvent event) {
        final ClusterState previousState = event.previousState();
        final ClusterState state = event.state();
        final String localNodeId = state.nodes().getLocalNodeId();
        assert localNodeId != null;

        for (Index index : event.indicesDeleted()) {
            if (logger.isDebugEnabled()) {
                logger.debug("[{}] cleaning index, no longer part of the metadata", index);
            }
            AllocatedIndex<? extends Shard> indexService = indicesService.indexService(index);
            final IndexSettings indexSettings;
            if (indexService != null) {
                indexSettings = indexService.getIndexSettings();
                indicesService.removeIndex(index, DELETED, "index no longer part of the metadata");
            } else if (previousState.metaData().hasIndex(index.getName())) {
                // The deleted index was part of the previous cluster state, but not loaded on the local node
                final IndexMetaData metaData = previousState.metaData().index(index);
                indexSettings = new IndexSettings(metaData, settings);
                indicesService.deleteUnassignedIndex("deleted index was not assigned to local node", metaData, state);
            } else {
                // The previous cluster state's metadata also does not contain the index,
                // which is what happens on node startup when an index was deleted while the
                // node was not part of the cluster.  In this case, try reading the index
                // metadata from disk.  If its not there, there is nothing to delete.
                // First, though, verify the precondition for applying this case by
                // asserting that the previous cluster state is not initialized/recovered.
                assert previousState.blocks().hasGlobalBlock(GatewayService.STATE_NOT_RECOVERED_BLOCK);
                final IndexMetaData metaData = indicesService.verifyIndexIsDeleted(index, event.state());
                if (metaData != null) {
                    indexSettings = new IndexSettings(metaData, settings);
                } else {
                    indexSettings = null;
                }
            }
            if (indexSettings != null) {
                threadPool.generic().execute(new AbstractRunnable() {
                    @Override
                    public void onFailure(Exception e) {
                        logger.warn(
                            (Supplier<?>) () -> new ParameterizedMessage("[{}] failed to complete pending deletion for index", index), e);
                    }

                    @Override
                    protected void doRun() throws Exception {
                        try {
                            // we are waiting until we can lock the index / all shards on the node and then we ack the delete of the store
                            // to the master. If we can't acquire the locks here immediately there might be a shard of this index still
                            // holding on to the lock due to a "currently canceled recovery" or so. The shard will delete itself BEFORE the
                            // lock is released so it's guaranteed to be deleted by the time we get the lock
                            indicesService.processPendingDeletes(index, indexSettings, new TimeValue(30, TimeUnit.MINUTES));
                        } catch (LockObtainFailedException exc) {
                            logger.warn("[{}] failed to lock all shards for index - timed out after 30 seconds", index);
                        } catch (InterruptedException e) {
                            logger.warn("[{}] failed to lock all shards for index - interrupted", index);
                        }
                    }
                });
            }
        }
    }

    /**
     * Removes indices that have no shards allocated to this node. This does not delete the shard data as we wait for enough
     * shard copies to exist in the cluster before deleting shard data (triggered by {@link org.elasticsearch.indices.store.IndicesStore}).
     *
     * @param event the cluster changed event
     */
    private void removeUnallocatedIndices(final ClusterChangedEvent event) {
        final ClusterState state = event.state();
        final String localNodeId = state.nodes().getLocalNodeId();
        assert localNodeId != null;

        Set<Index> indicesWithShards = new HashSet<>();
        RoutingNode localRoutingNode = state.getRoutingNodes().node(localNodeId);
        if (localRoutingNode != null) { // null e.g. if we are not a data node
            for (ShardRouting shardRouting : localRoutingNode) {
                indicesWithShards.add(shardRouting.index());
            }
        }

        for (AllocatedIndex<? extends Shard> indexService : indicesService) {
            Index index = indexService.index();
            if (indicesWithShards.contains(index) == false) {
                // if the cluster change indicates a brand new cluster, we only want
                // to remove the in-memory structures for the index and not delete the
                // contents on disk because the index will later be re-imported as a
                // dangling index
                final IndexMetaData indexMetaData = state.metaData().index(index);
                assert indexMetaData != null || event.isNewCluster() :
                    "index " + index + " does not exist in the cluster state, it should either " +
                        "have been deleted or the cluster must be new";
                final AllocatedIndices.IndexRemovalReason reason =
                    indexMetaData != null && indexMetaData.getState() == IndexMetaData.State.CLOSE ? CLOSED : NO_LONGER_ASSIGNED;
                logger.debug("{} removing index, [{}]", index, reason);
                indicesService.removeIndex(index, reason, "removing index (no shards allocated)");
            }
        }
    }

    /**
     * Notifies master about shards that don't exist but are supposed to be active on this node.
     *
     * @param state new cluster state
     */
    private void failMissingShards(final ClusterState state) {
        RoutingNode localRoutingNode = state.getRoutingNodes().node(state.nodes().getLocalNodeId());
        if (localRoutingNode == null) {
            return;
        }
        for (final ShardRouting shardRouting : localRoutingNode) {
            ShardId shardId = shardRouting.shardId();
            if (shardRouting.initializing() == false &&
                failedShardsCache.containsKey(shardId) == false &&
                indicesService.getShardOrNull(shardId) == null) {
                // the master thinks we are active, but we don't have this shard at all, mark it as failed
                sendFailShard(shardRouting, "master marked shard as active, but shard has not been created, mark shard as failed", null,
                    state);
            }
        }
    }

    /**
     * Removes shards that are currently loaded by indicesService but have disappeared from the routing table of the current node.
     * Also removes shards where the recovery source node has changed.
     * This method does not delete the shard data.
     *
     * @param state new cluster state
     */
    private void removeShards(final ClusterState state) {
        final RoutingTable routingTable = state.routingTable();
        final DiscoveryNodes nodes = state.nodes();
        final String localNodeId = state.nodes().getLocalNodeId();
        assert localNodeId != null;

        // remove shards based on routing nodes (no deletion of data)
        RoutingNode localRoutingNode = state.getRoutingNodes().node(localNodeId);
        for (AllocatedIndex<? extends Shard> indexService : indicesService) {
            for (Shard shard : indexService) {
                ShardRouting currentRoutingEntry = shard.routingEntry();
                ShardId shardId = currentRoutingEntry.shardId();
                ShardRouting newShardRouting = localRoutingNode == null ? null : localRoutingNode.getByShardId(shardId);
                if (newShardRouting == null) {
                    // we can just remove the shard without cleaning it locally, since we will clean it in IndicesStore
                    // once all shards are allocated
                    logger.debug("{} removing shard (not allocated)", shardId);
                    indexService.removeShard(shardId.id(), "removing shard (not allocated)");
                } else if (newShardRouting.isSameAllocation(currentRoutingEntry) == false) {
                    logger.debug("{} removing shard (stale allocation id, stale {}, new {})", shardId,
                        currentRoutingEntry, newShardRouting);
                    indexService.removeShard(shardId.id(), "removing shard (stale copy)");
                } else if (newShardRouting.initializing() && currentRoutingEntry.active()) {
                    // this can happen if the node was isolated/gc-ed, rejoins the cluster and a new shard with the same allocation id
                    // is assigned to it. Batch cluster state processing or if shard fetching completes before the node gets a new cluster
                    // state may result in a new shard being initialized while having the same allocation id as the currently started shard.
                    logger.debug("{} removing shard (not active, current {}, new {})", shardId, currentRoutingEntry, newShardRouting);
                    indexService.removeShard(shardId.id(), "removing shard (stale copy)");
                }
            }
        }
    }

    private void createIndices(final ClusterState state) {
        // we only create indices for shards that are allocated
        RoutingNode localRoutingNode = state.getRoutingNodes().node(state.nodes().getLocalNodeId());
        if (localRoutingNode == null) {
            return;
        }
        // create map of indices to create with shards to fail if index creation fails
        final Map<Index, List<ShardRouting>> indicesToCreate = new HashMap<>();
        for (ShardRouting shardRouting : localRoutingNode) {
            if (failedShardsCache.containsKey(shardRouting.shardId()) == false) {
                final Index index = shardRouting.index();
                if (indicesService.indexService(index) == null) {
                    indicesToCreate.computeIfAbsent(index, k -> new ArrayList<>()).add(shardRouting);
                }
            }
        }

        for (Map.Entry<Index, List<ShardRouting>> entry : indicesToCreate.entrySet()) {
            final Index index = entry.getKey();
            final IndexMetaData indexMetaData = state.metaData().index(index);
            logger.debug("[{}] creating index", index);

            AllocatedIndex<? extends Shard> indexService = null;
            try {
                indexService = indicesService.createIndex(indexMetaData, buildInIndexListener);
                if (indexService.updateMapping(indexMetaData) && sendRefreshMapping) {
                    nodeMappingRefreshAction.nodeMappingRefresh(state.nodes().getMasterNode(),
                        new NodeMappingRefreshAction.NodeMappingRefreshRequest(indexMetaData.getIndex().getName(),
                            indexMetaData.getIndexUUID(), state.nodes().getLocalNodeId())
                    );
                }
            } catch (Exception e) {
                final String failShardReason;
                if (indexService == null) {
                    failShardReason = "failed to create index";
                } else {
                    failShardReason = "failed to update mapping for index";
                    indicesService.removeIndex(index, FAILURE, "removing index (mapping update failed)");
                }
                for (ShardRouting shardRouting : entry.getValue()) {
                    sendFailShard(shardRouting, failShardReason, e, state);
                }
            }
        }
    }

    private void updateIndices(ClusterChangedEvent event) {
        if (!event.metaDataChanged()) {
            return;
        }
        final ClusterState state = event.state();
        for (AllocatedIndex<? extends Shard> indexService : indicesService) {
            final Index index = indexService.index();
            final IndexMetaData currentIndexMetaData = indexService.getIndexSettings().getIndexMetaData();
            final IndexMetaData newIndexMetaData = state.metaData().index(index);
            assert newIndexMetaData != null : "index " + index + " should have been removed by deleteIndices";
            if (ClusterChangedEvent.indexMetaDataChanged(currentIndexMetaData, newIndexMetaData)) {
                indexService.updateMetaData(newIndexMetaData);
                try {
                    if (indexService.updateMapping(newIndexMetaData) && sendRefreshMapping) {
                        nodeMappingRefreshAction.nodeMappingRefresh(state.nodes().getMasterNode(),
                            new NodeMappingRefreshAction.NodeMappingRefreshRequest(newIndexMetaData.getIndex().getName(),
                                newIndexMetaData.getIndexUUID(), state.nodes().getLocalNodeId())
                        );
                    }
                } catch (Exception e) {
                    indicesService.removeIndex(indexService.index(), FAILURE, "removing index (mapping update failed)");

                    // fail shards that would be created or updated by createOrUpdateShards
                    RoutingNode localRoutingNode = state.getRoutingNodes().node(state.nodes().getLocalNodeId());
                    if (localRoutingNode != null) {
                        for (final ShardRouting shardRouting : localRoutingNode) {
                            if (shardRouting.index().equals(index) && failedShardsCache.containsKey(shardRouting.shardId()) == false) {
                                sendFailShard(shardRouting, "failed to update mapping for index", e, state);
                            }
                        }
                    }
                }
            }
        }
    }

    private void createOrUpdateShards(final ClusterState state) {
        RoutingNode localRoutingNode = state.getRoutingNodes().node(state.nodes().getLocalNodeId());
        if (localRoutingNode == null) {
            return;
        }

        DiscoveryNodes nodes = state.nodes();
        RoutingTable routingTable = state.routingTable();

        for (final ShardRouting shardRouting : localRoutingNode) {
            ShardId shardId = shardRouting.shardId();
            if (failedShardsCache.containsKey(shardId) == false) {
                AllocatedIndex<? extends Shard> indexService = indicesService.indexService(shardId.getIndex());
                assert indexService != null : "index " + shardId.getIndex() + " should have been created by createIndices";
                Shard shard = indexService.getShardOrNull(shardId.id());
                if (shard == null) {
                    assert shardRouting.initializing() : shardRouting + " should have been removed by failMissingShards";
                    createShard(nodes, routingTable, shardRouting, state);
                } else {
                    updateShard(nodes, shardRouting, shard, routingTable, state);
                }
            }
        }
    }

    private void createShard(DiscoveryNodes nodes, RoutingTable routingTable, ShardRouting shardRouting, ClusterState state) {
        assert shardRouting.initializing() : "only allow shard creation for initializing shard but was " + shardRouting;

        DiscoveryNode sourceNode = null;
        if (shardRouting.recoverySource().getType() == Type.PEER)  {
            sourceNode = findSourceNodeForPeerRecovery(logger, routingTable, nodes, shardRouting);
            if (sourceNode == null) {
                logger.trace("ignoring initializing shard {} - no source node can be found.", shardRouting.shardId());
                return;
            }
        }

        try {
            logger.debug("{} creating shard", shardRouting.shardId());
            RecoveryState recoveryState = new RecoveryState(shardRouting, nodes.getLocalNode(), sourceNode);
            indicesService.createShard(shardRouting, recoveryState, recoveryTargetService, new RecoveryListener(shardRouting),
                repositoriesService, failedShardHandler);
        } catch (Exception e) {
            failAndRemoveShard(shardRouting, true, "failed to create shard", e, state);
        }
    }

    private void updateShard(DiscoveryNodes nodes, ShardRouting shardRouting, Shard shard, RoutingTable routingTable,
                             ClusterState clusterState) {
        final ShardRouting currentRoutingEntry = shard.routingEntry();
        assert currentRoutingEntry.isSameAllocation(shardRouting) :
            "local shard has a different allocation id but wasn't cleaning by removeShards. "
                + "cluster state: " + shardRouting + " local: " + currentRoutingEntry;

        try {
            shard.updateRoutingEntry(shardRouting);
            if (shardRouting.primary()) {
                final IndexShardRoutingTable indexShardRoutingTable = routingTable.shardRoutingTable(shardRouting.shardId());
                /*
                 * Filter to shards that track sequence numbers and should be taken into consideration for checkpoint tracking. Shards on
                 * old nodes will go through a file-based recovery which will also transfer sequence number information.
                 */
                final Set<String> activeIds =
                        allocationIdsForShardsOnNodesThatUnderstandSeqNos(indexShardRoutingTable.activeShards(), nodes);
                final Set<String> initializingIds =
                        allocationIdsForShardsOnNodesThatUnderstandSeqNos(indexShardRoutingTable.getAllInitializingShards(), nodes);
<<<<<<< HEAD
                shard.updatePrimaryTerm(clusterState.metaData().index(shard.shardId().getIndex()).primaryTerm(shard.shardId().id()));
                shard.updateAllocationIdsFromMaster(clusterState.version(), activeIds, initializingIds);
=======
                shard.updatePrimaryTerm(clusterState.metaData().index(shard.shardId().getIndex()).primaryTerm(shard.shardId().id()),
                    primaryReplicaSyncer::resync);
                shard.updateAllocationIdsFromMaster(activeIds, initializingIds);
>>>>>>> 8dcb1f5c
            }
        } catch (Exception e) {
            failAndRemoveShard(shardRouting, true, "failed updating shard routing entry", e, clusterState);
            return;
        }

        final IndexShardState state = shard.state();
        if (shardRouting.initializing() && (state == IndexShardState.STARTED || state == IndexShardState.POST_RECOVERY)) {
            // the master thinks we are initializing, but we are already started or on POST_RECOVERY and waiting
            // for master to confirm a shard started message (either master failover, or a cluster event before
            // we managed to tell the master we started), mark us as started
            if (logger.isTraceEnabled()) {
                logger.trace("{} master marked shard as initializing, but shard has state [{}], resending shard started to {}",
                    shardRouting.shardId(), state, nodes.getMasterNode());
            }
            if (nodes.getMasterNode() != null) {
                shardStateAction.shardStarted(shardRouting, "master " + nodes.getMasterNode() +
                        " marked shard as initializing, but shard state is [" + state + "], mark shard as started",
                    SHARD_STATE_ACTION_LISTENER, clusterState);
            }
        }
    }

    private Set<String> allocationIdsForShardsOnNodesThatUnderstandSeqNos(
            final List<ShardRouting> shardRoutings,
            final DiscoveryNodes nodes) {
        return shardRoutings
                .stream()
                .filter(sr -> nodes.get(sr.currentNodeId()).getVersion().onOrAfter(Version.V_6_0_0_alpha1))
                .map(ShardRouting::allocationId)
                .map(AllocationId::getId)
                .collect(Collectors.toSet());
    }

    /**
     * Finds the routing source node for peer recovery, return null if its not found. Note, this method expects the shard
     * routing to *require* peer recovery, use {@link ShardRouting#recoverySource()} to check if its needed or not.
     */
    private static DiscoveryNode findSourceNodeForPeerRecovery(Logger logger, RoutingTable routingTable, DiscoveryNodes nodes,
                                                               ShardRouting shardRouting) {
        DiscoveryNode sourceNode = null;
        if (!shardRouting.primary()) {
            ShardRouting primary = routingTable.shardRoutingTable(shardRouting.shardId()).primaryShard();
            // only recover from started primary, if we can't find one, we will do it next round
            if (primary.active()) {
                sourceNode = nodes.get(primary.currentNodeId());
                if (sourceNode == null) {
                    logger.trace("can't find replica source node because primary shard {} is assigned to an unknown node.", primary);
                }
            } else {
                logger.trace("can't find replica source node because primary shard {} is not active.", primary);
            }
        } else if (shardRouting.relocatingNodeId() != null) {
            sourceNode = nodes.get(shardRouting.relocatingNodeId());
            if (sourceNode == null) {
                logger.trace("can't find relocation source node for shard {} because it is assigned to an unknown node [{}].",
                    shardRouting.shardId(), shardRouting.relocatingNodeId());
            }
        } else {
            throw new IllegalStateException("trying to find source node for peer recovery when routing state means no peer recovery: " +
                shardRouting);
        }
        return sourceNode;
    }

    private class RecoveryListener implements PeerRecoveryTargetService.RecoveryListener {

        private final ShardRouting shardRouting;

        private RecoveryListener(ShardRouting shardRouting) {
            this.shardRouting = shardRouting;
        }

        @Override
        public void onRecoveryDone(RecoveryState state) {
            shardStateAction.shardStarted(shardRouting, "after " + state.getRecoverySource(), SHARD_STATE_ACTION_LISTENER);
        }

        @Override
        public void onRecoveryFailure(RecoveryState state, RecoveryFailedException e, boolean sendShardFailure) {
            handleRecoveryFailure(shardRouting, sendShardFailure, e);
        }
    }

    private synchronized void handleRecoveryFailure(ShardRouting shardRouting, boolean sendShardFailure, Exception failure) {
        failAndRemoveShard(shardRouting, sendShardFailure, "failed recovery", failure, clusterService.state());
    }

    private void failAndRemoveShard(ShardRouting shardRouting, boolean sendShardFailure, String message, @Nullable Exception failure,
                                    ClusterState state) {
        try {
            AllocatedIndex<? extends Shard> indexService = indicesService.indexService(shardRouting.shardId().getIndex());
            if (indexService != null) {
                indexService.removeShard(shardRouting.shardId().id(), message);
            }
        } catch (ShardNotFoundException e) {
            // the node got closed on us, ignore it
        } catch (Exception inner) {
            inner.addSuppressed(failure);
            logger.warn(
                (Supplier<?>) () -> new ParameterizedMessage(
                    "[{}][{}] failed to remove shard after failure ([{}])",
                    shardRouting.getIndexName(),
                    shardRouting.getId(),
                    message),
                inner);
        }
        if (sendShardFailure) {
            sendFailShard(shardRouting, message, failure, state);
        }
    }

    private void sendFailShard(ShardRouting shardRouting, String message, @Nullable Exception failure, ClusterState state) {
        try {
            logger.warn(
                (Supplier<?>) () -> new ParameterizedMessage(
                    "[{}] marking and sending shard failed due to [{}]", shardRouting.shardId(), message), failure);
            failedShardsCache.put(shardRouting.shardId(), shardRouting);
            shardStateAction.localShardFailed(shardRouting, message, failure, SHARD_STATE_ACTION_LISTENER, state);
        } catch (Exception inner) {
            if (failure != null) inner.addSuppressed(failure);
            logger.warn(
                (Supplier<?>) () -> new ParameterizedMessage(
                    "[{}][{}] failed to mark shard as failed (because of [{}])",
                    shardRouting.getIndexName(),
                    shardRouting.getId(),
                    message),
                inner);
        }
    }

    private class FailedShardHandler implements Consumer<IndexShard.ShardFailure> {
        @Override
        public void accept(final IndexShard.ShardFailure shardFailure) {
            final ShardRouting shardRouting = shardFailure.routing;
            threadPool.generic().execute(() -> {
                synchronized (IndicesClusterStateService.this) {
                    failAndRemoveShard(shardRouting, true, "shard failure, reason [" + shardFailure.reason + "]", shardFailure.cause,
                        clusterService.state());
                }
            });
        }
    }

    public interface Shard {

        /**
         * Returns the shard id of this shard.
         */
        ShardId shardId();

        /**
         * Returns the latest cluster routing entry received with this shard.
         */
        ShardRouting routingEntry();

        /**
         * Returns the latest internal shard state.
         */
        IndexShardState state();

        /**
         * Returns the recovery state associated with this shard.
         */
        RecoveryState recoveryState();

        /**
         * Updates the shards routing entry. This mutate the shards internal state depending
         * on the changes that get introduced by the new routing value. This method will persist shard level metadata.
         *
         * @throws IndexShardRelocatedException if shard is marked as relocated and relocation aborted
         * @throws IOException                  if shard state could not be persisted
         */
        void updateRoutingEntry(ShardRouting shardRouting) throws IOException;

        /**
         * Update the primary term. This method should only be invoked on primary shards.
         *
         * @param primaryTerm the new primary term
         * @param primaryReplicaSyncer the primary-replica resync action to trigger when a term is increased on a primary
         */
        void updatePrimaryTerm(long primaryTerm,
                               CheckedBiConsumer<IndexShard, ActionListener<ResyncTask>, IOException> primaryReplicaSyncer);

        /**
         * Notifies the service of the current allocation ids in the cluster state.
         * See {@link GlobalCheckpointTracker#updateAllocationIdsFromMaster(long, Set, Set)} for details.
         *
         * @param applyingClusterStateVersion the cluster state version being applied when updating the allocation IDs from the master
         * @param activeAllocationIds         the allocation ids of the currently active shard copies
         * @param initializingAllocationIds   the allocation ids of the currently initializing shard copies
         */
        void updateAllocationIdsFromMaster(
                long applyingClusterStateVersion, Set<String> activeAllocationIds, Set<String> initializingAllocationIds);
    }

    public interface AllocatedIndex<T extends Shard> extends Iterable<T>, IndexComponent {

        /**
         * Returns the index settings of this index.
         */
        IndexSettings getIndexSettings();

        /**
         * Updates the meta data of this index. Changes become visible through {@link #getIndexSettings()}
         */
        void updateMetaData(IndexMetaData indexMetaData);

        /**
         * Checks if index requires refresh from master.
         */
        boolean updateMapping(IndexMetaData indexMetaData) throws IOException;

        /**
         * Returns shard with given id.
         */
        @Nullable T getShardOrNull(int shardId);

        /**
         * Removes shard with given id.
         */
        void removeShard(int shardId, String message);
    }

    public interface AllocatedIndices<T extends Shard, U extends AllocatedIndex<T>> extends Iterable<U> {

        /**
         * Creates a new {@link IndexService} for the given metadata.
         *
         * @param indexMetaData          the index metadata to create the index for
         * @param builtInIndexListener   a list of built-in lifecycle {@link IndexEventListener} that should should be used along side with
         *                               the per-index listeners
         * @throws ResourceAlreadyExistsException if the index already exists.
         */
        U createIndex(IndexMetaData indexMetaData,
                      List<IndexEventListener> builtInIndexListener) throws IOException;

        /**
         * Verify that the contents on disk for the given index is deleted; if not, delete the contents.
         * This method assumes that an index is already deleted in the cluster state and/or explicitly
         * through index tombstones.
         * @param index {@code Index} to make sure its deleted from disk
         * @param clusterState {@code ClusterState} to ensure the index is not part of it
         * @return IndexMetaData for the index loaded from disk
         */
        IndexMetaData verifyIndexIsDeleted(Index index, ClusterState clusterState);


        /**
         * Deletes an index that is not assigned to this node. This method cleans up all disk folders relating to the index
         * but does not deal with in-memory structures. For those call {@link #removeIndex(Index, IndexRemovalReason, String)}
         */
        void deleteUnassignedIndex(String reason, IndexMetaData metaData, ClusterState clusterState);

        /**
         * Removes the given index from this service and releases all associated resources. Persistent parts of the index
         * like the shards files, state and transaction logs are kept around in the case of a disaster recovery.
         * @param index the index to remove
         * @param reason the reason to remove the index
         * @param extraInfo extra information that will be used for logging and reporting
         */
        void removeIndex(Index index, IndexRemovalReason reason, String extraInfo);

        /**
         * Returns an IndexService for the specified index if exists otherwise returns <code>null</code>.
         */
        @Nullable U indexService(Index index);

        /**
         * Creates shard for the specified shard routing and starts recovery,
         */
        T createShard(ShardRouting shardRouting, RecoveryState recoveryState, PeerRecoveryTargetService recoveryTargetService,
                      PeerRecoveryTargetService.RecoveryListener recoveryListener, RepositoriesService repositoriesService,
                      Consumer<IndexShard.ShardFailure> onShardFailure) throws IOException;

        /**
         * Returns shard for the specified id if it exists otherwise returns <code>null</code>.
         */
        default T getShardOrNull(ShardId shardId) {
            U indexRef = indexService(shardId.getIndex());
            if (indexRef != null) {
                return indexRef.getShardOrNull(shardId.id());
            }
            return null;
        }

        void processPendingDeletes(Index index, IndexSettings indexSettings, TimeValue timeValue)
            throws IOException, InterruptedException, ShardLockObtainFailedException;

        enum IndexRemovalReason {
            /**
             * Shard of this index were previously assigned to this node but all shards have been relocated.
             * The index should be removed and all associated resources released. Persistent parts of the index
             * like the shards files, state and transaction logs are kept around in the case of a disaster recovery.
             */
            NO_LONGER_ASSIGNED,
            /**
             * The index is deleted. Persistent parts of the index  like the shards files, state and transaction logs are removed once
             * all resources are released.
             */
            DELETED,

            /**
             * The index have been closed. The index should be removed and all associated resources released. Persistent parts of the index
             * like the shards files, state and transaction logs are kept around in the case of a disaster recovery.
             */
            CLOSED,

            /**
             * Something around index management has failed and the index should be removed.
             * Persistent parts of the index like the shards files, state and transaction logs are kept around in the
             * case of a disaster recovery.
             */
            FAILURE
        }
    }
}<|MERGE_RESOLUTION|>--- conflicted
+++ resolved
@@ -569,14 +569,9 @@
                         allocationIdsForShardsOnNodesThatUnderstandSeqNos(indexShardRoutingTable.activeShards(), nodes);
                 final Set<String> initializingIds =
                         allocationIdsForShardsOnNodesThatUnderstandSeqNos(indexShardRoutingTable.getAllInitializingShards(), nodes);
-<<<<<<< HEAD
-                shard.updatePrimaryTerm(clusterState.metaData().index(shard.shardId().getIndex()).primaryTerm(shard.shardId().id()));
-                shard.updateAllocationIdsFromMaster(clusterState.version(), activeIds, initializingIds);
-=======
                 shard.updatePrimaryTerm(clusterState.metaData().index(shard.shardId().getIndex()).primaryTerm(shard.shardId().id()),
                     primaryReplicaSyncer::resync);
-                shard.updateAllocationIdsFromMaster(activeIds, initializingIds);
->>>>>>> 8dcb1f5c
+                shard.updateAllocationIdsFromMaster(clusterState.version(), activeIds, initializingIds);
             }
         } catch (Exception e) {
             failAndRemoveShard(shardRouting, true, "failed updating shard routing entry", e, clusterState);
