--- conflicted
+++ resolved
@@ -32,7 +32,6 @@
 
 public final class HttpTransportSettings {
 
-<<<<<<< HEAD
     public static final Setting<Boolean> SETTING_CORS_ENABLED =
         Setting.boolSetting("http.cors.enabled", false, SettingsProperty.ClusterScope);
     public static final Setting<String> SETTING_CORS_ALLOW_ORIGIN =
@@ -63,7 +62,7 @@
     public static final Setting<PortsRange> SETTING_HTTP_PORT =
         new Setting<PortsRange>("http.port", "9200-9300", PortsRange::new, SettingsProperty.ClusterScope);
     public static final Setting<Integer> SETTING_HTTP_PUBLISH_PORT =
-        Setting.intSetting("http.publish_port", 0, 0, SettingsProperty.ClusterScope);
+        Setting.intSetting("http.publish_port", -1, -1, SettingsProperty.ClusterScope);
     public static final Setting<Boolean> SETTING_HTTP_DETAILED_ERRORS_ENABLED =
         Setting.boolSetting("http.detailed_errors.enabled", true, SettingsProperty.ClusterScope);
     public static final Setting<ByteSizeValue> SETTING_HTTP_MAX_CONTENT_LENGTH =
@@ -74,29 +73,6 @@
         Setting.byteSizeSetting("http.max_header_size", new ByteSizeValue(8, ByteSizeUnit.KB), SettingsProperty.ClusterScope);
     public static final Setting<ByteSizeValue> SETTING_HTTP_MAX_INITIAL_LINE_LENGTH =
         Setting.byteSizeSetting("http.max_initial_line_length", new ByteSizeValue(4, ByteSizeUnit.KB), SettingsProperty.ClusterScope);
-=======
-    public static final Setting<Boolean> SETTING_CORS_ENABLED = Setting.boolSetting("http.cors.enabled", false, false, Scope.CLUSTER);
-    public static final Setting<String> SETTING_CORS_ALLOW_ORIGIN = new Setting<String>("http.cors.allow-origin", "", (value) -> value, false, Scope.CLUSTER);
-    public static final Setting<Integer> SETTING_CORS_MAX_AGE = Setting.intSetting("http.cors.max-age", 1728000, false, Scope.CLUSTER);
-    public static final Setting<String> SETTING_CORS_ALLOW_METHODS = new Setting<String>("http.cors.allow-methods", "OPTIONS, HEAD, GET, POST, PUT, DELETE", (value) -> value, false, Scope.CLUSTER);
-    public static final Setting<String> SETTING_CORS_ALLOW_HEADERS = new Setting<String>("http.cors.allow-headers", "X-Requested-With, Content-Type, Content-Length", (value) -> value, false, Scope.CLUSTER);
-    public static final Setting<Boolean> SETTING_CORS_ALLOW_CREDENTIALS = Setting.boolSetting("http.cors.allow-credentials", false, false, Scope.CLUSTER);
-    public static final Setting<Boolean> SETTING_PIPELINING = Setting.boolSetting("http.pipelining", true, false, Scope.CLUSTER);
-    public static final Setting<Integer> SETTING_PIPELINING_MAX_EVENTS = Setting.intSetting("http.pipelining.max_events", 10000, false, Scope.CLUSTER);
-    public static final Setting<Boolean> SETTING_HTTP_COMPRESSION = Setting.boolSetting("http.compression", false, false, Scope.CLUSTER);
-    public static final Setting<Integer> SETTING_HTTP_COMPRESSION_LEVEL = Setting.intSetting("http.compression_level", 6, false, Scope.CLUSTER);
-    public static final Setting<List<String>> SETTING_HTTP_HOST = listSetting("http.host", emptyList(), s -> s, false, Scope.CLUSTER);
-    public static final Setting<List<String>> SETTING_HTTP_PUBLISH_HOST = listSetting("http.publish_host", SETTING_HTTP_HOST, s -> s, false, Scope.CLUSTER);
-    public static final Setting<List<String>> SETTING_HTTP_BIND_HOST = listSetting("http.bind_host", SETTING_HTTP_HOST, s -> s, false, Scope.CLUSTER);
-
-    public static final Setting<PortsRange> SETTING_HTTP_PORT = new Setting<PortsRange>("http.port", "9200-9300", PortsRange::new, false, Scope.CLUSTER);
-    public static final Setting<Integer> SETTING_HTTP_PUBLISH_PORT = Setting.intSetting("http.publish_port", -1, -1, false, Scope.CLUSTER);
-    public static final Setting<Boolean> SETTING_HTTP_DETAILED_ERRORS_ENABLED = Setting.boolSetting("http.detailed_errors.enabled", true, false, Scope.CLUSTER);
-    public static final Setting<ByteSizeValue> SETTING_HTTP_MAX_CONTENT_LENGTH = Setting.byteSizeSetting("http.max_content_length", new ByteSizeValue(100, ByteSizeUnit.MB), false, Scope.CLUSTER) ;
-    public static final Setting<ByteSizeValue> SETTING_HTTP_MAX_CHUNK_SIZE = Setting.byteSizeSetting("http.max_chunk_size", new ByteSizeValue(8, ByteSizeUnit.KB), false, Scope.CLUSTER) ;
-    public static final Setting<ByteSizeValue> SETTING_HTTP_MAX_HEADER_SIZE = Setting.byteSizeSetting("http.max_header_size", new ByteSizeValue(8, ByteSizeUnit.KB), false, Scope.CLUSTER) ;
-    public static final Setting<ByteSizeValue> SETTING_HTTP_MAX_INITIAL_LINE_LENGTH = Setting.byteSizeSetting("http.max_initial_line_length", new ByteSizeValue(4, ByteSizeUnit.KB), false, Scope.CLUSTER) ;
->>>>>>> 82567f1b
     // don't reset cookies by default, since I don't think we really need to
     // note, parsing cookies was fixed in netty 3.5.1 regarding stack allocation, but still, currently, we don't need cookies
     public static final Setting<Boolean> SETTING_HTTP_RESET_COOKIES =
