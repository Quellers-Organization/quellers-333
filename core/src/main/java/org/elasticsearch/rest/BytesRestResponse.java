/*
 * Licensed to Elasticsearch under one or more contributor
 * license agreements. See the NOTICE file distributed with
 * this work for additional information regarding copyright
 * ownership. Elasticsearch licenses this file to you under
 * the Apache License, Version 2.0 (the "License"); you may
 * not use this file except in compliance with the License.
 * You may obtain a copy of the License at
 *
 *    http://www.apache.org/licenses/LICENSE-2.0
 *
 * Unless required by applicable law or agreed to in writing,
 * software distributed under the License is distributed on an
 * "AS IS" BASIS, WITHOUT WARRANTIES OR CONDITIONS OF ANY
 * KIND, either express or implied.  See the License for the
 * specific language governing permissions and limitations
 * under the License.
 */

package org.elasticsearch.rest;

import org.apache.logging.log4j.Logger;
import org.apache.logging.log4j.message.ParameterizedMessage;
import org.apache.logging.log4j.util.Supplier;
import org.elasticsearch.ElasticsearchException;
import org.elasticsearch.ElasticsearchStatusException;
import org.elasticsearch.ExceptionsHelper;
import org.elasticsearch.common.bytes.BytesArray;
import org.elasticsearch.common.bytes.BytesReference;
import org.elasticsearch.common.logging.ESLoggerFactory;
import org.elasticsearch.common.xcontent.ToXContent;
import org.elasticsearch.common.xcontent.XContentBuilder;
<<<<<<< HEAD
import org.elasticsearch.common.xcontent.json.JsonXContent;
=======
import org.elasticsearch.common.xcontent.XContentParser;
>>>>>>> 3cfcd1ac

import java.io.IOException;

import static java.util.Collections.singletonMap;
import static org.elasticsearch.ElasticsearchException.REST_EXCEPTION_SKIP_STACK_TRACE;
import static org.elasticsearch.ElasticsearchException.REST_EXCEPTION_SKIP_STACK_TRACE_DEFAULT;
import static org.elasticsearch.common.xcontent.XContentParserUtils.ensureExpectedToken;


public class BytesRestResponse extends RestResponse {

    public static final String TEXT_CONTENT_TYPE = "text/plain; charset=UTF-8";

    private static final String STATUS = "status";

    private final RestStatus status;
    private final BytesReference content;
    private final String contentType;

    /**
     * Creates a new response based on {@link XContentBuilder}.
     */
    public BytesRestResponse(RestStatus status, XContentBuilder builder) {
        this(status, builder.contentType().mediaType(), builder.bytes());
    }

    /**
     * Creates a new plain text response.
     */
    public BytesRestResponse(RestStatus status, String content) {
        this(status, TEXT_CONTENT_TYPE, new BytesArray(content));
    }

    /**
     * Creates a new plain text response.
     */
    public BytesRestResponse(RestStatus status, String contentType, String content) {
        this(status, contentType, new BytesArray(content));
    }

    /**
     * Creates a binary response.
     */
    public BytesRestResponse(RestStatus status, String contentType, byte[] content) {
        this(status, contentType, new BytesArray(content));
    }

    /**
     * Creates a binary response.
     */
    public BytesRestResponse(RestStatus status, String contentType, BytesReference content) {
        this.status = status;
        this.content = content;
        this.contentType = contentType;
    }

    public BytesRestResponse(RestChannel channel, Exception e) throws IOException {
        this(channel, ExceptionsHelper.status(e), e);
    }

    public BytesRestResponse(RestChannel channel, RestStatus status, Exception e) throws IOException {
        this.status = status;
        if (channel.request().method() == RestRequest.Method.HEAD) {
            this.content = BytesArray.EMPTY;
            this.contentType = TEXT_CONTENT_TYPE;
        } else {
            try (final XContentBuilder builder = build(channel, status, e)) {
                this.content = builder.bytes();
                this.contentType = builder.contentType().mediaType();
            }
        }
        if (e instanceof ElasticsearchException) {
            copyHeaders(((ElasticsearchException) e));
        }
    }

    @Override
    public String contentType() {
        return this.contentType;
    }

    @Override
    public BytesReference content() {
        return this.content;
    }

    @Override
    public RestStatus status() {
        return this.status;
    }

    private static final Logger SUPPRESSED_ERROR_LOGGER = ESLoggerFactory.getLogger("rest.suppressed");

    private static XContentBuilder build(RestChannel channel, RestStatus status, Exception e) throws IOException {
        ToXContent.Params params = channel.request();
        if (params.paramAsBoolean("error_trace", !REST_EXCEPTION_SKIP_STACK_TRACE_DEFAULT)) {
            params =  new ToXContent.DelegatingMapParams(singletonMap(REST_EXCEPTION_SKIP_STACK_TRACE, "false"), params);
        } else if (e != null) {
            Supplier<?> messageSupplier = () -> new ParameterizedMessage("path: {}, params: {}",
                    channel.request().rawPath(), channel.request().params());

            if (status.getStatus() < 500) {
                SUPPRESSED_ERROR_LOGGER.debug(messageSupplier, e);
            } else {
                SUPPRESSED_ERROR_LOGGER.warn(messageSupplier, e);
            }
        }

        XContentBuilder builder = channel.newErrorBuilder().startObject();
        ElasticsearchException.generateFailureXContent(builder, params, e, channel.detailedErrorsEnabled());
        builder.field(STATUS, status.getStatus());
        builder.endObject();
        return builder;
    }

<<<<<<< HEAD
    static BytesRestResponse createSimpleErrorResponse(RestStatus status, String errorMessage) throws IOException {
        return new BytesRestResponse(status, JsonXContent.contentBuilder().startObject()
            .field("error", errorMessage)
            .endObject());
=======
    public static ElasticsearchStatusException errorFromXContent(XContentParser parser) throws IOException {
        XContentParser.Token token = parser.nextToken();
        ensureExpectedToken(XContentParser.Token.START_OBJECT, token, parser::getTokenLocation);

        ElasticsearchException exception = null;
        RestStatus status = null;

        String currentFieldName = null;
        while ((token = parser.nextToken()) != XContentParser.Token.END_OBJECT) {
            if (token == XContentParser.Token.FIELD_NAME) {
                currentFieldName = parser.currentName();
            }
            if (STATUS.equals(currentFieldName)) {
                if (token != XContentParser.Token.FIELD_NAME) {
                    ensureExpectedToken(XContentParser.Token.VALUE_NUMBER, token, parser::getTokenLocation);
                    status = RestStatus.fromCode(parser.intValue());
                }
            } else {
                exception = ElasticsearchException.failureFromXContent(parser);
            }
        }

        if (exception == null) {
            throw new IllegalStateException("Failed to parse elasticsearch status exception: no exception was found");
        }

        ElasticsearchStatusException result = new ElasticsearchStatusException(exception.getMessage(), status, exception.getCause());
        for (String header : exception.getHeaderKeys()) {
            result.addHeader(header, exception.getHeader(header));
        }
        for (String metadata : exception.getMetadataKeys()) {
            result.addMetadata(metadata, exception.getMetadata(metadata));
        }
        return result;
>>>>>>> 3cfcd1ac
    }
}<|MERGE_RESOLUTION|>--- conflicted
+++ resolved
@@ -30,11 +30,8 @@
 import org.elasticsearch.common.logging.ESLoggerFactory;
 import org.elasticsearch.common.xcontent.ToXContent;
 import org.elasticsearch.common.xcontent.XContentBuilder;
-<<<<<<< HEAD
 import org.elasticsearch.common.xcontent.json.JsonXContent;
-=======
 import org.elasticsearch.common.xcontent.XContentParser;
->>>>>>> 3cfcd1ac
 
 import java.io.IOException;
 
@@ -150,12 +147,12 @@
         return builder;
     }
 
-<<<<<<< HEAD
     static BytesRestResponse createSimpleErrorResponse(RestStatus status, String errorMessage) throws IOException {
         return new BytesRestResponse(status, JsonXContent.contentBuilder().startObject()
             .field("error", errorMessage)
             .endObject());
-=======
+    }
+
     public static ElasticsearchStatusException errorFromXContent(XContentParser parser) throws IOException {
         XContentParser.Token token = parser.nextToken();
         ensureExpectedToken(XContentParser.Token.START_OBJECT, token, parser::getTokenLocation);
@@ -190,6 +187,5 @@
             result.addMetadata(metadata, exception.getMetadata(metadata));
         }
         return result;
->>>>>>> 3cfcd1ac
     }
 }