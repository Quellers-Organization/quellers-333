/*
 * Licensed to Elasticsearch under one or more contributor
 * license agreements. See the NOTICE file distributed with
 * this work for additional information regarding copyright
 * ownership. Elasticsearch licenses this file to you under
 * the Apache License, Version 2.0 (the "License"); you may
 * not use this file except in compliance with the License.
 * You may obtain a copy of the License at
 *
 *    http://www.apache.org/licenses/LICENSE-2.0
 *
 * Unless required by applicable law or agreed to in writing,
 * software distributed under the License is distributed on an
 * "AS IS" BASIS, WITHOUT WARRANTIES OR CONDITIONS OF ANY
 * KIND, either express or implied.  See the License for the
 * specific language governing permissions and limitations
 * under the License.
 */

package org.elasticsearch.rest;

import org.apache.logging.log4j.message.ParameterizedMessage;
import org.elasticsearch.ElasticsearchException;
import org.elasticsearch.client.node.NodeClient;
import org.elasticsearch.common.Nullable;
import org.elasticsearch.common.Strings;
<<<<<<< HEAD
=======
import org.elasticsearch.common.breaker.CircuitBreaker;
>>>>>>> e99f90fb
import org.elasticsearch.common.bytes.BytesArray;
import org.elasticsearch.common.component.AbstractComponent;
import org.elasticsearch.common.io.Streams;
import org.elasticsearch.common.io.stream.BytesStreamOutput;
import org.elasticsearch.common.logging.DeprecationLogger;
import org.elasticsearch.common.path.PathTrie;
import org.elasticsearch.common.path.PathTrie.TrieMatchingMode;
import org.elasticsearch.common.settings.Settings;
import org.elasticsearch.common.util.concurrent.ThreadContext;
import org.elasticsearch.common.xcontent.XContentBuilder;
import org.elasticsearch.common.xcontent.XContentType;
import org.elasticsearch.http.HttpServerTransport;
import org.elasticsearch.indices.breaker.CircuitBreakerService;

import java.io.ByteArrayOutputStream;
import java.io.IOException;
<<<<<<< HEAD
import java.util.Arrays;
import java.util.HashSet;
=======
import java.io.InputStream;
import java.util.List;
import java.util.Locale;
import java.util.Objects;
>>>>>>> e99f90fb
import java.util.Set;
import java.util.concurrent.atomic.AtomicBoolean;
import java.util.function.Supplier;
import java.util.function.UnaryOperator;

import static org.elasticsearch.rest.RestStatus.BAD_REQUEST;
<<<<<<< HEAD
import static org.elasticsearch.rest.RestStatus.METHOD_NOT_ALLOWED;
=======
import static org.elasticsearch.rest.RestStatus.FORBIDDEN;
import static org.elasticsearch.rest.RestStatus.INTERNAL_SERVER_ERROR;
import static org.elasticsearch.rest.RestStatus.NOT_ACCEPTABLE;
>>>>>>> e99f90fb
import static org.elasticsearch.rest.RestStatus.OK;
import static org.elasticsearch.rest.BytesRestResponse.TEXT_CONTENT_TYPE;

public class RestController extends AbstractComponent implements HttpServerTransport.Dispatcher {

    private final PathTrie<RestHandler> getHandlers = new PathTrie<>(RestUtils.REST_DECODER);
    private final PathTrie<RestHandler> postHandlers = new PathTrie<>(RestUtils.REST_DECODER);
    private final PathTrie<RestHandler> putHandlers = new PathTrie<>(RestUtils.REST_DECODER);
    private final PathTrie<RestHandler> deleteHandlers = new PathTrie<>(RestUtils.REST_DECODER);
    private final PathTrie<RestHandler> headHandlers = new PathTrie<>(RestUtils.REST_DECODER);
    private final PathTrie<RestHandler> optionsHandlers = new PathTrie<>(RestUtils.REST_DECODER);

    private final UnaryOperator<RestHandler> handlerWrapper;

    private final NodeClient client;

    private final CircuitBreakerService circuitBreakerService;

    /** Rest headers that are copied to internal requests made during a rest request. */
    private final Set<String> headersToCopy;

    public RestController(Settings settings, Set<String> headersToCopy, UnaryOperator<RestHandler> handlerWrapper,
                          NodeClient client, CircuitBreakerService circuitBreakerService) {
        super(settings);
        this.headersToCopy = headersToCopy;
        if (handlerWrapper == null) {
            handlerWrapper = h -> h; // passthrough if no wrapper set
        }
        this.handlerWrapper = handlerWrapper;
        this.client = client;
        this.circuitBreakerService = circuitBreakerService;
    }

    /**
     * Registers a REST handler to be executed when the provided {@code method} and {@code path} match the request.
     *
     * @param method GET, POST, etc.
     * @param path Path to handle (e.g., "/{index}/{type}/_bulk")
     * @param handler The handler to actually execute
     * @param deprecationMessage The message to log and send as a header in the response
     * @param logger The existing deprecation logger to use
     */
    public void registerAsDeprecatedHandler(RestRequest.Method method, String path, RestHandler handler,
                                            String deprecationMessage, DeprecationLogger logger) {
        assert (handler instanceof DeprecationRestHandler) == false;

        registerHandler(method, path, new DeprecationRestHandler(handler, deprecationMessage, logger));
    }

    /**
     * Registers a REST handler to be executed when the provided {@code method} and {@code path} match the request, or when provided
     * with {@code deprecatedMethod} and {@code deprecatedPath}. Expected usage:
     * <pre><code>
     * // remove deprecation in next major release
     * controller.registerWithDeprecatedHandler(POST, "/_forcemerge", this,
     *                                          POST, "/_optimize", deprecationLogger);
     * controller.registerWithDeprecatedHandler(POST, "/{index}/_forcemerge", this,
     *                                          POST, "/{index}/_optimize", deprecationLogger);
     * </code></pre>
     * <p>
     * The registered REST handler ({@code method} with {@code path}) is a normal REST handler that is not deprecated and it is
     * replacing the deprecated REST handler ({@code deprecatedMethod} with {@code deprecatedPath}) that is using the <em>same</em>
     * {@code handler}.
     * <p>
     * Deprecated REST handlers without a direct replacement should be deprecated directly using {@link #registerAsDeprecatedHandler}
     * and a specific message.
     *
     * @param method GET, POST, etc.
     * @param path Path to handle (e.g., "/_forcemerge")
     * @param handler The handler to actually execute
     * @param deprecatedMethod GET, POST, etc.
     * @param deprecatedPath <em>Deprecated</em> path to handle (e.g., "/_optimize")
     * @param logger The existing deprecation logger to use
     */
    public void registerWithDeprecatedHandler(RestRequest.Method method, String path, RestHandler handler,
                                              RestRequest.Method deprecatedMethod, String deprecatedPath,
                                              DeprecationLogger logger) {
        // e.g., [POST /_optimize] is deprecated! Use [POST /_forcemerge] instead.
        final String deprecationMessage =
            "[" + deprecatedMethod.name() + " " + deprecatedPath + "] is deprecated! Use [" + method.name() + " " + path + "] instead.";

        registerHandler(method, path, handler);
        registerAsDeprecatedHandler(deprecatedMethod, deprecatedPath, handler, deprecationMessage, logger);
    }

    /**
     * Registers a REST handler to be executed when the provided method and path match the request.
     *
     * @param method GET, POST, etc.
     * @param path Path to handle (e.g., "/{index}/{type}/_bulk")
     * @param handler The handler to actually execute
     */
    public void registerHandler(RestRequest.Method method, String path, RestHandler handler) {
        PathTrie<RestHandler> handlers = getHandlersForMethod(method);
        if (handlers != null) {
            handlers.insert(path, handler);
        } else {
            throw new IllegalArgumentException("Can't handle [" + method + "] for path [" + path + "]");
        }
    }

    /**
     * @param request The current request. Must not be null.
     * @return true iff the circuit breaker limit must be enforced for processing this request.
     */
    public boolean canTripCircuitBreaker(RestRequest request) {
        RestHandler handler = getHandler(request);
        return (handler != null) ? handler.canTripCircuitBreaker() : true;
    }

    @Override
    public void dispatchRequest(RestRequest request, RestChannel channel, ThreadContext threadContext) {
        if (request.rawPath().equals("/favicon.ico")) {
            handleFavicon(request, channel);
            return;
        }
        RestChannel responseChannel = channel;
        try {
            final int contentLength = request.hasContent() ? request.content().length() : 0;
            assert contentLength >= 0 : "content length was negative, how is that possible?";
            final RestHandler handler = getHandler(request);

            if (contentLength > 0 && hasContentType(request, handler) == false) {
                sendContentTypeErrorMessage(request, responseChannel);
            } else if (contentLength > 0 && handler != null && handler.supportsContentStream() &&
                request.getXContentType() != XContentType.JSON && request.getXContentType() != XContentType.SMILE) {
                responseChannel.sendResponse(BytesRestResponse.createSimpleErrorResponse(RestStatus.NOT_ACCEPTABLE, "Content-Type [" +
                    request.getXContentType() + "] does not support stream parsing. Use JSON or SMILE instead"));
            } else {
                if (canTripCircuitBreaker(request)) {
                    inFlightRequestsBreaker(circuitBreakerService).addEstimateBytesAndMaybeBreak(contentLength, "<http_request>");
                } else {
                    inFlightRequestsBreaker(circuitBreakerService).addWithoutBreaking(contentLength);
                }
                // iff we could reserve bytes for the request we need to send the response also over this channel
                responseChannel = new ResourceHandlingHttpChannel(channel, circuitBreakerService, contentLength);
                dispatchRequest(request, responseChannel, client, threadContext, handler);
            }
        } catch (Exception e) {
            try {
                responseChannel.sendResponse(new BytesRestResponse(channel, e));
            } catch (Exception inner) {
                inner.addSuppressed(e);
                logger.error((Supplier<?>) () ->
                    new ParameterizedMessage("failed to send failure response for uri [{}]", request.uri()), inner);
            }
        }
    }

    @Override
    public void dispatchBadRequest(
            final RestRequest request,
            final RestChannel channel,
            final ThreadContext threadContext,
            final Throwable cause) {
        try {
            final Exception e;
            if (cause == null) {
                e = new ElasticsearchException("unknown cause");
            } else if (cause instanceof Exception) {
                e = (Exception) cause;
            } else {
                e = new ElasticsearchException(cause);
            }
            channel.sendResponse(new BytesRestResponse(channel, BAD_REQUEST, e));
        } catch (final IOException e) {
            if (cause != null) {
                e.addSuppressed(cause);
            }
            logger.warn("failed to send bad request response", e);
            channel.sendResponse(new BytesRestResponse(INTERNAL_SERVER_ERROR, BytesRestResponse.TEXT_CONTENT_TYPE, BytesArray.EMPTY));
        }
    }

    void dispatchRequest(final RestRequest request, final RestChannel channel, final NodeClient client, ThreadContext threadContext,
                         final RestHandler handler) throws Exception {
        if (checkRequestParameters(request, channel) == false) {
            channel.sendResponse(BytesRestResponse.createSimpleErrorResponse(BAD_REQUEST, "error traces in responses are disabled."));
        } else {
            for (String key : headersToCopy) {
                String httpHeader = request.header(key);
                if (httpHeader != null) {
                    threadContext.putHeader(key, httpHeader);
                }
            }

            if (handler == null) {
                if (request.method() == RestRequest.Method.OPTIONS) {
                    // when we have OPTIONS request, simply send OK by default (with the Access Control Origin header which gets automatically added)

                    channel.sendResponse(new BytesRestResponse(OK, BytesRestResponse.TEXT_CONTENT_TYPE, BytesArray.EMPTY));
                } else {
                    final String msg = "No handler found for uri [" + request.uri() + "] and method [" + request.method() + "]";
                    channel.sendResponse(new BytesRestResponse(BAD_REQUEST, msg));
                }
            } else {
                final RestHandler wrappedHandler = Objects.requireNonNull(handlerWrapper.apply(handler));
                wrappedHandler.handleRequest(request, channel, client);
            }
        }
    }

    /**
     * If a request contains content, this method will return {@code true} if the {@code Content-Type} header is present, matches an
     * {@link XContentType} or the handler supports a content stream and the content type header is for newline delimited JSON,
     */
    private boolean hasContentType(final RestRequest restRequest, final RestHandler restHandler) {
        if (restRequest.getXContentType() == null) {
            if (restHandler != null && restHandler.supportsContentStream() && restRequest.header("Content-Type") != null) {
                final String lowercaseMediaType = restRequest.header("Content-Type").toLowerCase(Locale.ROOT);
                // we also support newline delimited JSON: http://specs.okfnlabs.org/ndjson/
                if (lowercaseMediaType.equals("application/x-ndjson")) {
                    restRequest.setXContentType(XContentType.JSON);
                    return true;
                }
            }
            return false;
        }
        return true;
    }

    private void sendContentTypeErrorMessage(RestRequest restRequest, RestChannel channel) throws IOException {
        final List<String> contentTypeHeader = restRequest.getAllHeaderValues("Content-Type");
        final String errorMessage;
        if (contentTypeHeader == null) {
            errorMessage = "Content-Type header is missing";
        } else {
            errorMessage = "Content-Type header [" +
                Strings.collectionToCommaDelimitedString(restRequest.getAllHeaderValues("Content-Type")) + "] is not supported";
        }

        channel.sendResponse(BytesRestResponse.createSimpleErrorResponse(NOT_ACCEPTABLE, errorMessage));
    }

    /**
     * Checks the request parameters against enabled settings for error trace support
     * @return true if the request does not have any parameters that conflict with system settings
     */
    boolean checkRequestParameters(final RestRequest request, final RestChannel channel) {
        // error_trace cannot be used when we disable detailed errors
        // we consume the error_trace parameter first to ensure that it is always consumed
        if (request.paramAsBoolean("error_trace", false) && channel.detailedErrorsEnabled() == false) {
            return false;
        }

        return true;
    }

<<<<<<< HEAD
    void executeHandler(RestRequest request, RestChannel channel, NodeClient client) throws Exception {
        // Request execution flag
        boolean requestHandled = false;

        /*
         * First try handlers mapped to explicit paths only.
         */
        requestHandled = executeHandler(request, channel, client, TrieMatchingMode.EXPLICIT_NODES_ONLY);
        
        if (requestHandled == false) {
            /*
             * Fallback to handlers mapped to explicit paths, with a wildcard allowed as a leaf node only.
             */
            requestHandled = executeHandler(request, channel, client, TrieMatchingMode.WILDCARD_LEAF_NODES_ALLOWED);
        }
        
        if (requestHandled == false) {
            /*
             * Fallback to handlers mapped to explicit paths, with a wildcard allowed as a root node only.
             */
            requestHandled = executeHandler(request, channel, client, TrieMatchingMode.WILDCARD_ROOT_NODES_ALLOWED);
        }
        
        if (requestHandled == false) {
            /*
             * Fallback to handlers mapped to explicit paths, with a wildcard allowed as any node.
             */
            requestHandled = executeHandler(request, channel, client, TrieMatchingMode.WILDCARD_NODES_ALLOWED);
        }

        /*
         * If request has not been handled, fallback to a bad request error.
         */
        if (requestHandled == false) {
            handleBadRequest(request, channel);
        }
    }
    
    private boolean executeHandler(RestRequest request, RestChannel channel, NodeClient client, PathTrie.TrieMatchingMode trieMatchingMode) throws Exception {
        /*
         * Get the matching handler for this request, including both explicit
         * and wildcard path matches, if one exists.
         */
        final RestHandler handler = getHandler(request, trieMatchingMode);
        if (handler != null) {
            /*
             * Handle valid REST request (the request matches a handler).
             */
            handler.handleRequest(request, channel, client);
            return true;
        } else {
            /*
             * Get the map of matching handlers for a request, for the full set of HTTP methods.
             */
            final HashSet<RestRequest.Method> validMethodSet = getValidHandlerMethodSet(request, trieMatchingMode);
            if (validMethodSet.size() > 0 
                    && !validMethodSet.contains(request.method())
                    && request.method() != RestRequest.Method.OPTIONS) {
                /*
                 * If an alternative handler for an explicit path is registered to a
                 * different HTTP method than the one supplied - return a 405 Method
                 * Not Allowed error.
                 */
                handleUnsupportedHttpMethod(request, channel, validMethodSet);
                return true;
            } else if (!validMethodSet.contains(request.method()) 
                    && request.method() == RestRequest.Method.OPTIONS) {
                handleOptionsRequest(request, channel, validMethodSet);
                return true;
            }
        }

        return false;
    }
    
    /**
     * Handle requests to a valid REST endpoint using an unsupported HTTP
     * method. A 405 HTTP response code is returned, and the response 'Allow'
     * header includes a list of valid HTTP methods for the endpoint (see
     * <a href="https://tools.ietf.org/html/rfc2616#section-10.4.6">HTTP/1.1 -
     * 10.4.6 - 405 Method Not Allowed</a>).
     */
    private void handleUnsupportedHttpMethod(RestRequest request, RestChannel channel, HashSet<RestRequest.Method> validMethodSet) {
        BytesRestResponse bytesRestResponse = new BytesRestResponse(METHOD_NOT_ALLOWED, TEXT_CONTENT_TYPE, BytesArray.EMPTY);
        bytesRestResponse.addHeader("Allow", Strings.collectionToDelimitedString(validMethodSet, ","));
        channel.sendResponse(bytesRestResponse);
    }

    /**
     * Handle HTTP OPTIONS requests to a valid REST endpoint. A 200 HTTP
     * response code is returned, and the response 'Allow' header includes a
     * list of valid HTTP methods for the endpoint (see
     * <a href="https://tools.ietf.org/html/rfc2616#section-9.2">HTTP/1.1 - 9.2
     * - Options</a>).
     */
    private void handleOptionsRequest(RestRequest request, RestChannel channel, HashSet<RestRequest.Method> validMethodSet) {
        if (request.method() == RestRequest.Method.OPTIONS && validMethodSet.size() > 0) {
            BytesRestResponse bytesRestResponse = new BytesRestResponse(OK, TEXT_CONTENT_TYPE, BytesArray.EMPTY);
            bytesRestResponse.addHeader("Allow", Strings.collectionToDelimitedString(validMethodSet, ","));
            channel.sendResponse(bytesRestResponse);
        } else if (request.method() == RestRequest.Method.OPTIONS && validMethodSet.size() == 0) {
            /*
             * When we have an OPTIONS HTTP request and no valid handlers,
             * simply send OK by default (with the Access Control Origin header
             * which gets automatically added).
             */
            channel.sendResponse(new BytesRestResponse(OK, TEXT_CONTENT_TYPE, BytesArray.EMPTY));
        }
    }
    
    /**
     * Handle a requests with no candidate handlers (return a 400 Bad Request
     * error).
     */
    private void handleBadRequest(RestRequest request, RestChannel channel) {
        channel.sendResponse(new BytesRestResponse(BAD_REQUEST,
                "No handler found for uri [" + request.uri() + "] and method [" + request.method() + "]"));
    }
    
=======
>>>>>>> e99f90fb
    private RestHandler getHandler(RestRequest request) {
        String path = getPath(request);
        PathTrie<RestHandler> handlers = getHandlersForMethod(request.method());
        if (handlers != null) {
            return handlers.retrieve(path, request.params());
        } else {
            return null;
        }
    }

    private RestHandler getHandler(RestRequest request, PathTrie.TrieMatchingMode trieMatchingMode) {
        String path = getPath(request);
        PathTrie<RestHandler> handlers = getHandlersForMethod(request.method());
        if (handlers != null) {
            return handlers.retrieve(path, request.params(), trieMatchingMode);
        } else {
            return null;
        }
    }

    private PathTrie<RestHandler> getHandlersForMethod(RestRequest.Method method) {
        if (method == RestRequest.Method.GET) {
            return getHandlers;
        } else if (method == RestRequest.Method.POST) {
            return postHandlers;
        } else if (method == RestRequest.Method.PUT) {
            return putHandlers;
        } else if (method == RestRequest.Method.DELETE) {
            return deleteHandlers;
        } else if (method == RestRequest.Method.HEAD) {
            return headHandlers;
        } else if (method == RestRequest.Method.OPTIONS) {
            return optionsHandlers;
        } else {
            return null;
        }
    }
    
    /**
     * Get the valid set of HTTP methods for a REST request.
     */
    private HashSet<RestRequest.Method> getValidHandlerMethodSet(RestRequest request, PathTrie.TrieMatchingMode trieMatchingMode) {
        String path = getPath(request);
        HashSet<RestRequest.Method> validMethodSet = new HashSet<RestRequest.Method>();
        if (getHandlers.retrieve(path, request.params(), trieMatchingMode) != null) {
            validMethodSet.add(RestRequest.Method.GET);
        }
        if (postHandlers.retrieve(path, request.params(), trieMatchingMode) != null) {
            validMethodSet.add(RestRequest.Method.POST);
        }
        if (putHandlers.retrieve(path, request.params(), trieMatchingMode) != null) {
            validMethodSet.add(RestRequest.Method.PUT);
        }
        if (deleteHandlers.retrieve(path, request.params(), trieMatchingMode) != null) {
            validMethodSet.add(RestRequest.Method.DELETE);
        }
        if (headHandlers.retrieve(path, request.params(), trieMatchingMode) != null) {
            validMethodSet.add(RestRequest.Method.HEAD);
        }
        if (optionsHandlers.retrieve(path, request.params(), trieMatchingMode) != null) {
            validMethodSet.add(RestRequest.Method.OPTIONS);
        }
        return validMethodSet;
    }

    private String getPath(RestRequest request) {
        // we use rawPath since we don't want to decode it while processing the path resolution
        // so we can handle things like:
        // my_index/my_type/http%3A%2F%2Fwww.google.com
        return request.rawPath();
    }

    void handleFavicon(RestRequest request, RestChannel channel) {
        if (request.method() == RestRequest.Method.GET) {
            try {
                try (InputStream stream = getClass().getResourceAsStream("/config/favicon.ico")) {
                    ByteArrayOutputStream out = new ByteArrayOutputStream();
                    Streams.copy(stream, out);
                    BytesRestResponse restResponse = new BytesRestResponse(RestStatus.OK, "image/x-icon", out.toByteArray());
                    channel.sendResponse(restResponse);
                }
            } catch (IOException e) {
                channel.sendResponse(new BytesRestResponse(INTERNAL_SERVER_ERROR, BytesRestResponse.TEXT_CONTENT_TYPE, BytesArray.EMPTY));
            }
        } else {
            channel.sendResponse(new BytesRestResponse(FORBIDDEN, BytesRestResponse.TEXT_CONTENT_TYPE, BytesArray.EMPTY));
        }
    }

    private static final class ResourceHandlingHttpChannel implements RestChannel {
        private final RestChannel delegate;
        private final CircuitBreakerService circuitBreakerService;
        private final int contentLength;
        private final AtomicBoolean closed = new AtomicBoolean();

        ResourceHandlingHttpChannel(RestChannel delegate, CircuitBreakerService circuitBreakerService, int contentLength) {
            this.delegate = delegate;
            this.circuitBreakerService = circuitBreakerService;
            this.contentLength = contentLength;
        }

        @Override
        public XContentBuilder newBuilder() throws IOException {
            return delegate.newBuilder();
        }

        @Override
        public XContentBuilder newErrorBuilder() throws IOException {
            return delegate.newErrorBuilder();
        }

        @Override
        public XContentBuilder newBuilder(@Nullable XContentType xContentType, boolean useFiltering) throws IOException {
            return delegate.newBuilder(xContentType, useFiltering);
        }

        @Override
        public BytesStreamOutput bytesOutput() {
            return delegate.bytesOutput();
        }

        @Override
        public RestRequest request() {
            return delegate.request();
        }

        @Override
        public boolean detailedErrorsEnabled() {
            return delegate.detailedErrorsEnabled();
        }

        @Override
        public void sendResponse(RestResponse response) {
            close();
            delegate.sendResponse(response);
        }

        private void close() {
            // attempt to close once atomically
            if (closed.compareAndSet(false, true) == false) {
                throw new IllegalStateException("Channel is already closed");
            }
            inFlightRequestsBreaker(circuitBreakerService).addWithoutBreaking(-contentLength);
        }

    }

    private static CircuitBreaker inFlightRequestsBreaker(CircuitBreakerService circuitBreakerService) {
        // We always obtain a fresh breaker to reflect changes to the breaker configuration.
        return circuitBreakerService.getBreaker(CircuitBreaker.IN_FLIGHT_REQUESTS);
    }

}<|MERGE_RESOLUTION|>--- conflicted
+++ resolved
@@ -24,10 +24,7 @@
 import org.elasticsearch.client.node.NodeClient;
 import org.elasticsearch.common.Nullable;
 import org.elasticsearch.common.Strings;
-<<<<<<< HEAD
-=======
 import org.elasticsearch.common.breaker.CircuitBreaker;
->>>>>>> e99f90fb
 import org.elasticsearch.common.bytes.BytesArray;
 import org.elasticsearch.common.component.AbstractComponent;
 import org.elasticsearch.common.io.Streams;
@@ -44,28 +41,21 @@
 
 import java.io.ByteArrayOutputStream;
 import java.io.IOException;
-<<<<<<< HEAD
-import java.util.Arrays;
 import java.util.HashSet;
-=======
 import java.io.InputStream;
 import java.util.List;
 import java.util.Locale;
 import java.util.Objects;
->>>>>>> e99f90fb
 import java.util.Set;
 import java.util.concurrent.atomic.AtomicBoolean;
 import java.util.function.Supplier;
 import java.util.function.UnaryOperator;
 
 import static org.elasticsearch.rest.RestStatus.BAD_REQUEST;
-<<<<<<< HEAD
 import static org.elasticsearch.rest.RestStatus.METHOD_NOT_ALLOWED;
-=======
 import static org.elasticsearch.rest.RestStatus.FORBIDDEN;
 import static org.elasticsearch.rest.RestStatus.INTERNAL_SERVER_ERROR;
 import static org.elasticsearch.rest.RestStatus.NOT_ACCEPTABLE;
->>>>>>> e99f90fb
 import static org.elasticsearch.rest.RestStatus.OK;
 import static org.elasticsearch.rest.BytesRestResponse.TEXT_CONTENT_TYPE;
 
@@ -314,7 +304,6 @@
         return true;
     }
 
-<<<<<<< HEAD
     void executeHandler(RestRequest request, RestChannel channel, NodeClient client) throws Exception {
         // Request execution flag
         boolean requestHandled = false;
@@ -434,8 +423,6 @@
                 "No handler found for uri [" + request.uri() + "] and method [" + request.method() + "]"));
     }
     
-=======
->>>>>>> e99f90fb
     private RestHandler getHandler(RestRequest request) {
         String path = getPath(request);
         PathTrie<RestHandler> handlers = getHandlersForMethod(request.method());
