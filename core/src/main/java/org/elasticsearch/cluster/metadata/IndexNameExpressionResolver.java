/*
 * Licensed to Elasticsearch under one or more contributor
 * license agreements. See the NOTICE file distributed with
 * this work for additional information regarding copyright
 * ownership. Elasticsearch licenses this file to you under
 * the Apache License, Version 2.0 (the "License"); you may
 * not use this file except in compliance with the License.
 * You may obtain a copy of the License at
 *
 *    http://www.apache.org/licenses/LICENSE-2.0
 *
 * Unless required by applicable law or agreed to in writing,
 * software distributed under the License is distributed on an
 * "AS IS" BASIS, WITHOUT WARRANTIES OR CONDITIONS OF ANY
 * KIND, either express or implied.  See the License for the
 * specific language governing permissions and limitations
 * under the License.
 */

package org.elasticsearch.cluster.metadata;

import org.elasticsearch.ElasticsearchParseException;
import org.elasticsearch.action.IndicesRequest;
import org.elasticsearch.action.support.IndicesOptions;
import org.elasticsearch.cluster.ClusterState;
import org.elasticsearch.common.Nullable;
import org.elasticsearch.common.Strings;
import org.elasticsearch.common.collect.Tuple;
import org.elasticsearch.common.component.AbstractComponent;
import org.elasticsearch.common.joda.DateMathParser;
import org.elasticsearch.common.joda.FormatDateTimeFormatter;
import org.elasticsearch.common.regex.Regex;
import org.elasticsearch.common.settings.Settings;
import org.elasticsearch.common.util.set.Sets;
import org.elasticsearch.index.Index;
import org.elasticsearch.index.IndexNotFoundException;
import org.elasticsearch.indices.IndexClosedException;
import org.elasticsearch.indices.InvalidIndexNameException;
import org.joda.time.DateTimeZone;
import org.joda.time.format.DateTimeFormat;
import org.joda.time.format.DateTimeFormatter;

import java.util.ArrayList;
import java.util.Arrays;
import java.util.Collection;
import java.util.Collections;
import java.util.HashMap;
import java.util.HashSet;
import java.util.List;
import java.util.Locale;
import java.util.Map;
import java.util.Set;
import java.util.SortedMap;
import java.util.function.Predicate;
import java.util.stream.Collectors;

public class IndexNameExpressionResolver extends AbstractComponent {

    private final List<ExpressionResolver> expressionResolvers;
    private final DateMathExpressionResolver dateMathExpressionResolver;

    public IndexNameExpressionResolver(Settings settings) {
        super(settings);
        expressionResolvers = Arrays.asList(
                dateMathExpressionResolver = new DateMathExpressionResolver(settings),
                new WildcardExpressionResolver()
        );
    }

    /**
     * Same as {@link #concreteIndexNames(ClusterState, IndicesOptions, String...)}, but the index expressions and options
     * are encapsulated in the specified request.
     */
    public String[] concreteIndexNames(ClusterState state, IndicesRequest request) {
        Context context = new Context(state, request.indicesOptions());
        return concreteIndexNames(context, request.indices());
    }

    /**
     * Same as {@link #concreteIndices(ClusterState, IndicesOptions, String...)}, but the index expressions and options
     * are encapsulated in the specified request.
     */
    public Index[] concreteIndices(ClusterState state, IndicesRequest request) {
        Context context = new Context(state, request.indicesOptions());
        return concreteIndices(context, request.indices());
    }

    /**
     * Translates the provided index expression into actual concrete indices, properly deduplicated.
     *
     * @param state             the cluster state containing all the data to resolve to expressions to concrete indices
     * @param options           defines how the aliases or indices need to be resolved to concrete indices
     * @param indexExpressions  expressions that can be resolved to alias or index names.
     * @return the resolved concrete indices based on the cluster state, indices options and index expressions
     * @throws IndexNotFoundException if one of the index expressions is pointing to a missing index or alias and the
     * provided indices options in the context don't allow such a case, or if the final result of the indices resolution
     * contains no indices and the indices options in the context don't allow such a case.
     * @throws IllegalArgumentException if one of the aliases resolve to multiple indices and the provided
     * indices options in the context don't allow such a case.
     */
    public String[] concreteIndexNames(ClusterState state, IndicesOptions options, String... indexExpressions) {
        Context context = new Context(state, options);
        return concreteIndexNames(context, indexExpressions);
    }

     /**
     * Translates the provided index expression into actual concrete indices, properly deduplicated.
     *
     * @param state             the cluster state containing all the data to resolve to expressions to concrete indices
     * @param options           defines how the aliases or indices need to be resolved to concrete indices
     * @param indexExpressions  expressions that can be resolved to alias or index names.
     * @return the resolved concrete indices based on the cluster state, indices options and index expressions
     * @throws IndexNotFoundException if one of the index expressions is pointing to a missing index or alias and the
     * provided indices options in the context don't allow such a case, or if the final result of the indices resolution
     * contains no indices and the indices options in the context don't allow such a case.
     * @throws IllegalArgumentException if one of the aliases resolve to multiple indices and the provided
     * indices options in the context don't allow such a case.
     */
    public Index[] concreteIndices(ClusterState state, IndicesOptions options, String... indexExpressions) {
        Context context = new Context(state, options);
        return concreteIndices(context, indexExpressions);
    }

    /**
     * Translates the provided index expression into actual concrete indices, properly deduplicated.
     *
     * @param state             the cluster state containing all the data to resolve to expressions to concrete indices
     * @param options           defines how the aliases or indices need to be resolved to concrete indices
     * @param startTime         The start of the request where concrete indices is being invoked for
     * @param indexExpressions  expressions that can be resolved to alias or index names.
     * @return the resolved concrete indices based on the cluster state, indices options and index expressions
     * provided indices options in the context don't allow such a case, or if the final result of the indices resolution
     * contains no indices and the indices options in the context don't allow such a case.
     * @throws IllegalArgumentException if one of the aliases resolve to multiple indices and the provided
     * indices options in the context don't allow such a case.
     */
    public Index[] concreteIndices(ClusterState state, IndicesOptions options, long startTime, String... indexExpressions) {
        Context context = new Context(state, options, startTime);
        return concreteIndices(context, indexExpressions);
    }

    String[] concreteIndexNames(Context context, String... indexExpressions) {
        Index[] indexes = concreteIndices(context, indexExpressions);
        String[] names = new String[indexes.length];
        for (int i = 0; i < indexes.length; i++) {
            names[i] = indexes[i].getName();
        }
        return names;
    }

    Index[] concreteIndices(Context context, String... indexExpressions) {
        if (indexExpressions == null || indexExpressions.length == 0) {
            indexExpressions = new String[]{MetaData.ALL};
        }
        MetaData metaData = context.getState().metaData();
        IndicesOptions options = context.getOptions();
        final boolean failClosed = options.forbidClosedIndices() && options.ignoreUnavailable() == false;
        // If only one index is specified then whether we fail a request if an index is missing depends on the allow_no_indices
        // option. At some point we should change this, because there shouldn't be a reason why whether a single index
        // or multiple indices are specified yield different behaviour.
        final boolean failNoIndices = indexExpressions.length == 1 ? !options.allowNoIndices() : !options.ignoreUnavailable();
        List<String> expressions = Arrays.asList(indexExpressions);
        for (ExpressionResolver expressionResolver : expressionResolvers) {
            expressions = expressionResolver.resolve(context, expressions);
        }

        if (expressions.isEmpty()) {
            if (!options.allowNoIndices()) {
                IndexNotFoundException infe = new IndexNotFoundException((String)null);
                infe.setResources("index_expression", indexExpressions);
                throw infe;
            } else {
                return Index.EMPTY_ARRAY;
            }
        }

        final Set<Index> concreteIndices = new HashSet<>(expressions.size());
        for (String expression : expressions) {
            AliasOrIndex aliasOrIndex = metaData.getAliasAndIndexLookup().get(expression);
            if (aliasOrIndex == null ) {
                if (failNoIndices) {
                    IndexNotFoundException infe = new IndexNotFoundException(expression);
                    infe.setResources("index_expression", expression);
                    throw infe;
                } else {
                    continue;
                }
            } else if (aliasOrIndex.isAlias() && context.getOptions().ignoreAliases()) {
                if (failNoIndices) {
                    throw aliasesNotSupportedException(expression);
                } else {
                    continue;
                }
            }

            Collection<IndexMetaData> resolvedIndices = aliasOrIndex.getIndices();
            if (resolvedIndices.size() > 1 && !options.allowAliasesToMultipleIndices()) {
                String[] indexNames = new String[resolvedIndices.size()];
                int i = 0;
                for (IndexMetaData indexMetaData : resolvedIndices) {
                    indexNames[i++] = indexMetaData.getIndex().getName();
                }
                throw new IllegalArgumentException("Alias [" + expression + "] has more than one indices associated with it [" +
                        Arrays.toString(indexNames) + "], can't execute a single index op");
            }

            for (IndexMetaData index : resolvedIndices) {
                if (index.getState() == IndexMetaData.State.CLOSE) {
                    if (failClosed) {
                        throw new IndexClosedException(index.getIndex());
                    } else {
                        if (options.forbidClosedIndices() == false) {
                            concreteIndices.add(index.getIndex());
                        }
                    }
                } else if (index.getState() == IndexMetaData.State.OPEN) {
                    concreteIndices.add(index.getIndex());
                } else {
                    throw new IllegalStateException("index state [" + index.getState() + "] not supported");
                }
            }
        }

        if (options.allowNoIndices() == false && concreteIndices.isEmpty()) {
            IndexNotFoundException infe = new IndexNotFoundException((String)null);
            infe.setResources("index_expression", indexExpressions);
            throw infe;
        }
        return concreteIndices.toArray(new Index[concreteIndices.size()]);
    }

    private static IllegalArgumentException aliasesNotSupportedException(String expression) {
        return new IllegalArgumentException("The provided expression [" + expression + "] matches an " +
                "alias, specify the corresponding concrete indices instead.");
    }

    /**
     * Utility method that allows to resolve an index expression to its corresponding single concrete index.
     * Callers should make sure they provide proper {@link org.elasticsearch.action.support.IndicesOptions}
     * that require a single index as a result. The indices resolution must in fact return a single index when
     * using this method, an {@link IllegalArgumentException} gets thrown otherwise.
     *
     * @param state             the cluster state containing all the data to resolve to expression to a concrete index
     * @param request           The request that defines how the an alias or an index need to be resolved to a concrete index
     *                          and the expression that can be resolved to an alias or an index name.
     * @throws IllegalArgumentException if the index resolution lead to more than one index
     * @return the concrete index obtained as a result of the index resolution
     */
    public Index concreteSingleIndex(ClusterState state, IndicesRequest request) {
        String indexExpression = request.indices() != null && request.indices().length > 0 ? request.indices()[0] : null;
        Index[] indices = concreteIndices(state, request.indicesOptions(), indexExpression);
        if (indices.length != 1) {
            throw new IllegalArgumentException("unable to return a single index as the index and options provided got resolved to multiple indices");
        }
        return indices[0];
    }

    /**
     * @return whether the specified alias or index exists. If the alias or index contains datemath then that is resolved too.
     */
    public boolean hasIndexOrAlias(String aliasOrIndex, ClusterState state) {
        Context context = new Context(state, IndicesOptions.lenientExpandOpen());
        String resolvedAliasOrIndex = dateMathExpressionResolver.resolveExpression(aliasOrIndex, context);
        return state.metaData().getAliasAndIndexLookup().containsKey(resolvedAliasOrIndex);
    }

    /**
     * @return If the specified string is data math expression then this method returns the resolved expression.
     */
    public String resolveDateMathExpression(String dateExpression) {
        // The data math expression resolver doesn't rely on cluster state or indices options, because
        // it just resolves the date math to an actual date.
        return dateMathExpressionResolver.resolveExpression(dateExpression, new Context(null, null));
    }

    /**
     * Iterates through the list of indices and selects the effective list of filtering aliases for the
     * given index.
     * <p>Only aliases with filters are returned. If the indices list contains a non-filtering reference to
     * the index itself - null is returned. Returns <tt>null</tt> if no filtering is required.
     */
    public String[] filteringAliases(ClusterState state, String index, String... expressions) {
        return indexAliases(state, index, AliasMetaData::filteringRequired, false, expressions);
    }

    /**
     * Iterates through the list of indices and selects the effective list of required aliases for the given index.
     * <p>Only aliases where the given predicate tests successfully are returned. If the indices list contains a non-required reference to
     * the index itself - null is returned. Returns <tt>null</tt> if no filtering is required.
     */
    public String[] indexAliases(ClusterState state, String index, Predicate<AliasMetaData> requiredAlias, boolean skipIdentity,
                                 String... expressions) {
        // expand the aliases wildcard
        List<String> resolvedExpressions = expressions != null ? Arrays.asList(expressions) : Collections.emptyList();
        Context context = new Context(state, IndicesOptions.lenientExpandOpen(), true);
        for (ExpressionResolver expressionResolver : expressionResolvers) {
            resolvedExpressions = expressionResolver.resolve(context, resolvedExpressions);
        }

        if (isAllIndices(resolvedExpressions)) {
            return null;
        }
        final IndexMetaData indexMetaData = state.metaData().getIndices().get(index);
        if (indexMetaData == null) {
            // Shouldn't happen
            throw new IndexNotFoundException(index);
        }
        // optimize for the most common single index/alias scenario
        if (resolvedExpressions.size() == 1) {
            String alias = resolvedExpressions.get(0);

            AliasMetaData aliasMetaData = indexMetaData.getAliases().get(alias);
            if (aliasMetaData == null || requiredAlias.test(aliasMetaData) == false) {
                return null;
            }
            return new String[]{alias};
        }
        List<String> aliases = null;
        for (String alias : resolvedExpressions) {
            if (alias.equals(index)) {
                if (skipIdentity) {
                    continue;
                } else {
                    return null;
                }
            }
            AliasMetaData aliasMetaData = indexMetaData.getAliases().get(alias);
            // Check that this is an alias for the current index
            // Otherwise - skip it
            if (aliasMetaData != null) {
                if (requiredAlias.test(aliasMetaData)) {
                    // If required - add it to the list of aliases
                    if (aliases == null) {
                        aliases = new ArrayList<>();
                    }
                    aliases.add(alias);
                } else {
                    // If not, we have a non required alias for this index - no futher checking needed
                    return null;
                }
            }
        }
        if (aliases == null) {
            return null;
        }
        return aliases.toArray(new String[aliases.size()]);
    }

    /**
     * Resolves the search routing if in the expression aliases are used. If expressions point to concrete indices
     * or aliases with no routing defined the specified routing is used.
     *
     * @return routing values grouped by concrete index
     */
    public Map<String, Set<String>> resolveSearchRouting(ClusterState state, @Nullable String routing, String... expressions) {
        List<String> resolvedExpressions = expressions != null ? Arrays.asList(expressions) : Collections.<String>emptyList();
        Context context = new Context(state, IndicesOptions.lenientExpandOpen());
        for (ExpressionResolver expressionResolver : expressionResolvers) {
            resolvedExpressions = expressionResolver.resolve(context, resolvedExpressions);
        }

        // TODO: it appears that this can never be true?
        if (isAllIndices(resolvedExpressions)) {
            return resolveSearchRoutingAllIndices(state.metaData(), routing);
        }

        Map<String, Set<String>> routings = null;
        Set<String> paramRouting = null;
        // List of indices that don't require any routing
        Set<String> norouting = new HashSet<>();
        if (routing != null) {
<<<<<<< HEAD
            paramRouting = Strings.tokenizeByCommaToSet(routing);
=======
            paramRouting = Sets.newHashSet(Strings.splitStringByCommaToArray(routing));
>>>>>>> ec5e5401
        }

        for (String expression : resolvedExpressions) {
            AliasOrIndex aliasOrIndex = state.metaData().getAliasAndIndexLookup().get(expression);
            if (aliasOrIndex != null && aliasOrIndex.isAlias()) {
                AliasOrIndex.Alias alias = (AliasOrIndex.Alias) aliasOrIndex;
                for (Tuple<String, AliasMetaData> item : alias.getConcreteIndexAndAliasMetaDatas()) {
                    String concreteIndex = item.v1();
                    AliasMetaData aliasMetaData = item.v2();
                    if (!norouting.contains(concreteIndex)) {
                        if (!aliasMetaData.searchRoutingValues().isEmpty()) {
                            // Routing alias
                            if (routings == null) {
                                routings = new HashMap<>();
                            }
                            Set<String> r = routings.get(concreteIndex);
                            if (r == null) {
                                r = new HashSet<>();
                                routings.put(concreteIndex, r);
                            }
                            r.addAll(aliasMetaData.searchRoutingValues());
                            if (paramRouting != null) {
                                r.retainAll(paramRouting);
                            }
                            if (r.isEmpty()) {
                                routings.remove(concreteIndex);
                            }
                        } else {
                            // Non-routing alias
                            if (!norouting.contains(concreteIndex)) {
                                norouting.add(concreteIndex);
                                if (paramRouting != null) {
                                    Set<String> r = new HashSet<>(paramRouting);
                                    if (routings == null) {
                                        routings = new HashMap<>();
                                    }
                                    routings.put(concreteIndex, r);
                                } else {
                                    if (routings != null) {
                                        routings.remove(concreteIndex);
                                    }
                                }
                            }
                        }
                    }
                }
            } else {
                // Index
                if (!norouting.contains(expression)) {
                    norouting.add(expression);
                    if (paramRouting != null) {
                        Set<String> r = new HashSet<>(paramRouting);
                        if (routings == null) {
                            routings = new HashMap<>();
                        }
                        routings.put(expression, r);
                    } else {
                        if (routings != null) {
                            routings.remove(expression);
                        }
                    }
                }
            }

        }
        if (routings == null || routings.isEmpty()) {
            return null;
        }
        return routings;
    }

    /**
     * Sets the same routing for all indices
     */
    public Map<String, Set<String>> resolveSearchRoutingAllIndices(MetaData metaData, String routing) {
        if (routing != null) {
<<<<<<< HEAD
            Set<String> r = Strings.tokenizeByCommaToSet(routing);
=======
            Set<String> r = Sets.newHashSet(Strings.splitStringByCommaToArray(routing));
>>>>>>> ec5e5401
            Map<String, Set<String>> routings = new HashMap<>();
            String[] concreteIndices = metaData.getConcreteAllIndices();
            for (String index : concreteIndices) {
                routings.put(index, r);
            }
            return routings;
        }
        return null;
    }

    /**
     * Identifies whether the array containing index names given as argument refers to all indices
     * The empty or null array identifies all indices
     *
     * @param aliasesOrIndices the array containing index names
     * @return true if the provided array maps to all indices, false otherwise
     */
    public static boolean isAllIndices(List<String> aliasesOrIndices) {
        return aliasesOrIndices == null || aliasesOrIndices.isEmpty() || isExplicitAllPattern(aliasesOrIndices);
    }

    /**
     * Identifies whether the array containing index names given as argument explicitly refers to all indices
     * The empty or null array doesn't explicitly map to all indices
     *
     * @param aliasesOrIndices the array containing index names
     * @return true if the provided array explicitly maps to all indices, false otherwise
     */
    static boolean isExplicitAllPattern(List<String> aliasesOrIndices) {
        return aliasesOrIndices != null && aliasesOrIndices.size() == 1 && MetaData.ALL.equals(aliasesOrIndices.get(0));
    }

    /**
     * Identifies whether the first argument (an array containing index names) is a pattern that matches all indices
     *
     * @param indicesOrAliases the array containing index names
     * @param concreteIndices  array containing the concrete indices that the first argument refers to
     * @return true if the first argument is a pattern that maps to all available indices, false otherwise
     */
    boolean isPatternMatchingAllIndices(MetaData metaData, String[] indicesOrAliases, String[] concreteIndices) {
        // if we end up matching on all indices, check, if its a wildcard parameter, or a "-something" structure
        if (concreteIndices.length == metaData.getConcreteAllIndices().length && indicesOrAliases.length > 0) {

            //we might have something like /-test1,+test1 that would identify all indices
            //or something like /-test1 with test1 index missing and IndicesOptions.lenient()
            if (indicesOrAliases[0].charAt(0) == '-') {
                return true;
            }

            //otherwise we check if there's any simple regex
            for (String indexOrAlias : indicesOrAliases) {
                if (Regex.isSimpleMatchPattern(indexOrAlias)) {
                    return true;
                }
            }
        }
        return false;
    }

    static final class Context {

        private final ClusterState state;
        private final IndicesOptions options;
        private final long startTime;
        private final boolean preserveAliases;

        Context(ClusterState state, IndicesOptions options) {
            this(state, options, System.currentTimeMillis());
        }

        Context(ClusterState state, IndicesOptions options, boolean preserveAliases) {
            this(state, options, System.currentTimeMillis(), preserveAliases);
        }

        Context(ClusterState state, IndicesOptions options, long startTime) {
           this(state, options, startTime, false);
        }

        Context(ClusterState state, IndicesOptions options, long startTime, boolean preserveAliases) {
            this.state = state;
            this.options = options;
            this.startTime = startTime;
            this.preserveAliases = preserveAliases;
        }

        public ClusterState getState() {
            return state;
        }

        public IndicesOptions getOptions() {
            return options;
        }

        public long getStartTime() {
            return startTime;
        }

        /**
         * This is used to prevent resolving aliases to concrete indices but this also means
         * that we might return aliases that point to a closed index. This is currently only used
         * by {@link #filteringAliases(ClusterState, String, String...)} since it's the only one that needs aliases
         */
        boolean isPreserveAliases() {
            return preserveAliases;
        }
    }

    private interface ExpressionResolver {

        /**
         * Resolves the list of expressions into other expressions if possible (possible concrete indices and aliases, but
         * that isn't required). The provided implementations can also be left untouched.
         *
         * @return a new list with expressions based on the provided expressions
         */
        List<String> resolve(Context context, List<String> expressions);

    }

    /**
     * Resolves alias/index name expressions with wildcards into the corresponding concrete indices/aliases
     */
    static final class WildcardExpressionResolver implements ExpressionResolver {

        @Override
        public List<String> resolve(Context context, List<String> expressions) {
            IndicesOptions options = context.getOptions();
            MetaData metaData = context.getState().metaData();
            if (options.expandWildcardsClosed() == false && options.expandWildcardsOpen() == false) {
                return expressions;
            }

            if (isEmptyOrTrivialWildcard(expressions)) {
                return resolveEmptyOrTrivialWildcard(options, metaData);
            }

            Set<String> result = innerResolve(context, expressions, options, metaData);

            if (result == null) {
                return expressions;
            }
            if (result.isEmpty() && !options.allowNoIndices()) {
                IndexNotFoundException infe = new IndexNotFoundException((String)null);
                infe.setResources("index_or_alias", expressions.toArray(new String[0]));
                throw infe;
            }
            return new ArrayList<>(result);
        }

        private Set<String> innerResolve(Context context, List<String> expressions, IndicesOptions options, MetaData metaData) {
            Set<String> result = null;
            boolean wildcardSeen = false;
            for (int i = 0; i < expressions.size(); i++) {
                String expression = expressions.get(i);
                if (Strings.isEmpty(expression)) {
                    throw indexNotFoundException(expression);
                }
                validateAliasOrIndex(expression);
                if (aliasOrIndexExists(options, metaData, expression)) {
                    if (result != null) {
                        result.add(expression);
                    }
                    continue;
                }
                final boolean add;
                if (expression.charAt(0) == '-' && wildcardSeen) {
                    add = false;
                    expression = expression.substring(1);
                } else {
                    add = true;
                }
                if (result == null) {
                    // add all the previous ones...
                    result = new HashSet<>(expressions.subList(0, i));
                }
                if (!Regex.isSimpleMatchPattern(expression)) {
                    //TODO why does wildcard resolver throw exceptions regarding non wildcarded expressions? This should not be done here.
                    if (options.ignoreUnavailable() == false) {
                        AliasOrIndex aliasOrIndex = metaData.getAliasAndIndexLookup().get(expression);
                        if (aliasOrIndex == null) {
                            throw indexNotFoundException(expression);
                        } else if (aliasOrIndex.isAlias() && options.ignoreAliases()) {
                            throw aliasesNotSupportedException(expression);
                        }
                    }
                    if (add) {
                        result.add(expression);
                    } else {
                        result.remove(expression);
                    }
                    continue;
                }

                final IndexMetaData.State excludeState = excludeState(options);
                final Map<String, AliasOrIndex> matches = matches(context, metaData, expression);
                Set<String> expand = expand(context, excludeState, matches);
                if (add) {
                    result.addAll(expand);
                } else {
                    result.removeAll(expand);
                }
                if (options.allowNoIndices() == false && matches.isEmpty()) {
                    throw indexNotFoundException(expression);
                }
                if (Regex.isSimpleMatchPattern(expression)) {
                    wildcardSeen = true;
                }
            }
            return result;
        }

        private static void validateAliasOrIndex(String expression) {
            // Expressions can not start with an underscore. This is reserved for APIs. If the check gets here, the API
            // does not exist and the path is interpreted as an expression. If the expression begins with an underscore,
            // throw a specific error that is different from the [[IndexNotFoundException]], which is typically thrown
            // if the expression can't be found.
            if (expression.charAt(0) == '_') {
                throw new InvalidIndexNameException(expression, "must not start with '_'.");
            }
        }

        private static boolean aliasOrIndexExists(IndicesOptions options, MetaData metaData, String expression) {
            AliasOrIndex aliasOrIndex = metaData.getAliasAndIndexLookup().get(expression);
            //treat aliases as unavailable indices when ignoreAliases is set to true (e.g. delete index and update aliases api)
            return aliasOrIndex != null && (options.ignoreAliases() == false || aliasOrIndex.isAlias() == false);
        }

        private static IndexNotFoundException indexNotFoundException(String expression) {
            IndexNotFoundException infe = new IndexNotFoundException(expression);
            infe.setResources("index_or_alias", expression);
            return infe;
        }

        private static IndexMetaData.State excludeState(IndicesOptions options) {
            final IndexMetaData.State excludeState;
            if (options.expandWildcardsOpen() && options.expandWildcardsClosed()) {
                excludeState = null;
            } else if (options.expandWildcardsOpen() && options.expandWildcardsClosed() == false) {
                excludeState = IndexMetaData.State.CLOSE;
            } else if (options.expandWildcardsClosed() && options.expandWildcardsOpen() == false) {
                excludeState = IndexMetaData.State.OPEN;
            } else {
                assert false : "this shouldn't get called if wildcards expand to none";
                excludeState = null;
            }
            return excludeState;
        }

        public static Map<String, AliasOrIndex> matches(Context context, MetaData metaData, String expression) {
            if (Regex.isMatchAllPattern(expression)) {
                // Can only happen if the expressions was initially: '-*'
                if (context.getOptions().ignoreAliases()) {
                    return metaData.getAliasAndIndexLookup().entrySet().stream()
                            .filter(e -> e.getValue().isAlias() == false)
                            .collect(Collectors.toMap(Map.Entry::getKey, Map.Entry::getValue));
                } else {
                    return metaData.getAliasAndIndexLookup();
                }
            } else if (expression.indexOf("*") == expression.length() - 1) {
                return suffixWildcard(context, metaData, expression);
            } else {
                return otherWildcard(context, metaData, expression);
            }
        }

        private static Map<String, AliasOrIndex> suffixWildcard(Context context, MetaData metaData, String expression) {
            assert expression.length() >= 2 : "expression [" + expression + "] should have at least a length of 2";
            String fromPrefix = expression.substring(0, expression.length() - 1);
            char[] toPrefixCharArr = fromPrefix.toCharArray();
            toPrefixCharArr[toPrefixCharArr.length - 1]++;
            String toPrefix = new String(toPrefixCharArr);
            SortedMap<String,AliasOrIndex> subMap = metaData.getAliasAndIndexLookup().subMap(fromPrefix, toPrefix);
            if (context.getOptions().ignoreAliases()) {
                 return subMap.entrySet().stream()
                        .filter(entry -> entry.getValue().isAlias() == false)
                        .collect(Collectors.toMap(Map.Entry::getKey, Map.Entry::getValue));
            }
            return subMap;
        }

        private static Map<String, AliasOrIndex> otherWildcard(Context context, MetaData metaData, String expression) {
            final String pattern = expression;
            return metaData.getAliasAndIndexLookup()
                .entrySet()
                .stream()
                .filter(e -> context.getOptions().ignoreAliases() == false || e.getValue().isAlias() == false)
                .filter(e -> Regex.simpleMatch(pattern, e.getKey()))
                .collect(Collectors.toMap(Map.Entry::getKey, Map.Entry::getValue));
        }

        private static Set<String> expand(Context context, IndexMetaData.State excludeState, Map<String, AliasOrIndex> matches) {
            Set<String> expand = new HashSet<>();
            for (Map.Entry<String, AliasOrIndex> entry : matches.entrySet()) {
                AliasOrIndex aliasOrIndex = entry.getValue();
                if (context.isPreserveAliases() && aliasOrIndex.isAlias()) {
                    expand.add(entry.getKey());
                } else {
                    for (IndexMetaData meta : aliasOrIndex.getIndices()) {
                        if (excludeState == null || meta.getState() != excludeState) {
                            expand.add(meta.getIndex().getName());
                        }
                    }
                }
            }
            return expand;
        }

        private boolean isEmptyOrTrivialWildcard(List<String> expressions) {
            return expressions.isEmpty() || (expressions.size() == 1 && (MetaData.ALL.equals(expressions.get(0)) || Regex.isMatchAllPattern(expressions.get(0))));
        }

        private static List<String> resolveEmptyOrTrivialWildcard(IndicesOptions options, MetaData metaData) {
            if (options.expandWildcardsOpen() && options.expandWildcardsClosed()) {
                return Arrays.asList(metaData.getConcreteAllIndices());
            } else if (options.expandWildcardsOpen()) {
                return Arrays.asList(metaData.getConcreteAllOpenIndices());
            } else if (options.expandWildcardsClosed()) {
                return Arrays.asList(metaData.getConcreteAllClosedIndices());
            } else {
                return Collections.emptyList();
            }
        }
    }

    static final class DateMathExpressionResolver implements ExpressionResolver {

        private static final String EXPRESSION_LEFT_BOUND = "<";
        private static final String EXPRESSION_RIGHT_BOUND = ">";
        private static final char LEFT_BOUND = '{';
        private static final char RIGHT_BOUND = '}';
        private static final char ESCAPE_CHAR = '\\';
        private static final char TIME_ZONE_BOUND = '|';

        private final DateTimeZone defaultTimeZone;
        private final String defaultDateFormatterPattern;
        private final DateTimeFormatter defaultDateFormatter;

        DateMathExpressionResolver(Settings settings) {
            String defaultTimeZoneId = settings.get("date_math_expression_resolver.default_time_zone", "UTC");
            this.defaultTimeZone = DateTimeZone.forID(defaultTimeZoneId);
            defaultDateFormatterPattern = settings.get("date_math_expression_resolver.default_date_format", "YYYY.MM.dd");
            this.defaultDateFormatter = DateTimeFormat.forPattern(defaultDateFormatterPattern);
        }

        @Override
        public List<String> resolve(final Context context, List<String> expressions) {
            List<String> result = new ArrayList<>(expressions.size());
            for (String expression : expressions) {
                result.add(resolveExpression(expression, context));
            }
            return result;
        }

        @SuppressWarnings("fallthrough")
        String resolveExpression(String expression, final Context context) {
            if (expression.startsWith(EXPRESSION_LEFT_BOUND) == false || expression.endsWith(EXPRESSION_RIGHT_BOUND) == false) {
                return expression;
            }

            boolean escape = false;
            boolean inDateFormat = false;
            boolean inPlaceHolder = false;
            final StringBuilder beforePlaceHolderSb = new StringBuilder();
            StringBuilder inPlaceHolderSb = new StringBuilder();
            final char[] text = expression.toCharArray();
            final int from = 1;
            final int length = text.length - 1;
            for (int i = from; i < length; i++) {
                boolean escapedChar = escape;
                if (escape) {
                    escape = false;
                }

                char c = text[i];
                if (c == ESCAPE_CHAR) {
                    if (escapedChar) {
                        beforePlaceHolderSb.append(c);
                        escape = false;
                    } else {
                        escape = true;
                    }
                    continue;
                }
                if (inPlaceHolder) {
                    switch (c) {
                        case LEFT_BOUND:
                            if (inDateFormat && escapedChar) {
                                inPlaceHolderSb.append(c);
                            } else if (!inDateFormat) {
                                inDateFormat = true;
                                inPlaceHolderSb.append(c);
                            } else {
                                throw new ElasticsearchParseException("invalid dynamic name expression [{}]. invalid character in placeholder at position [{}]", new String(text, from, length), i);
                            }
                            break;

                        case RIGHT_BOUND:
                            if (inDateFormat && escapedChar) {
                                inPlaceHolderSb.append(c);
                            } else if (inDateFormat) {
                                inDateFormat = false;
                                inPlaceHolderSb.append(c);
                            } else {
                                String inPlaceHolderString = inPlaceHolderSb.toString();
                                int dateTimeFormatLeftBoundIndex = inPlaceHolderString.indexOf(LEFT_BOUND);
                                String mathExpression;
                                String dateFormatterPattern;
                                DateTimeFormatter dateFormatter;
                                final DateTimeZone timeZone;
                                if (dateTimeFormatLeftBoundIndex < 0) {
                                    mathExpression = inPlaceHolderString;
                                    dateFormatterPattern = defaultDateFormatterPattern;
                                    dateFormatter = defaultDateFormatter;
                                    timeZone = defaultTimeZone;
                                } else {
                                    if (inPlaceHolderString.lastIndexOf(RIGHT_BOUND) != inPlaceHolderString.length() - 1) {
                                        throw new ElasticsearchParseException("invalid dynamic name expression [{}]. missing closing `}` for date math format", inPlaceHolderString);
                                    }
                                    if (dateTimeFormatLeftBoundIndex == inPlaceHolderString.length() - 2) {
                                        throw new ElasticsearchParseException("invalid dynamic name expression [{}]. missing date format", inPlaceHolderString);
                                    }
                                    mathExpression = inPlaceHolderString.substring(0, dateTimeFormatLeftBoundIndex);
                                    String dateFormatterPatternAndTimeZoneId = inPlaceHolderString.substring(dateTimeFormatLeftBoundIndex + 1, inPlaceHolderString.length() - 1);
                                    int formatPatternTimeZoneSeparatorIndex = dateFormatterPatternAndTimeZoneId.indexOf(TIME_ZONE_BOUND);
                                    if (formatPatternTimeZoneSeparatorIndex != -1) {
                                        dateFormatterPattern = dateFormatterPatternAndTimeZoneId.substring(0, formatPatternTimeZoneSeparatorIndex);
                                        timeZone = DateTimeZone.forID(dateFormatterPatternAndTimeZoneId.substring(formatPatternTimeZoneSeparatorIndex + 1));
                                    } else {
                                        dateFormatterPattern = dateFormatterPatternAndTimeZoneId;
                                        timeZone = defaultTimeZone;
                                    }
                                    dateFormatter = DateTimeFormat.forPattern(dateFormatterPattern);
                                }
                                DateTimeFormatter parser = dateFormatter.withZone(timeZone);
                                FormatDateTimeFormatter formatter = new FormatDateTimeFormatter(dateFormatterPattern, parser, Locale.ROOT);
                                DateMathParser dateMathParser = new DateMathParser(formatter);
                            long millis = dateMathParser.parse(mathExpression, context::getStartTime, false, timeZone);

                                String time = formatter.printer().print(millis);
                                beforePlaceHolderSb.append(time);
                                inPlaceHolderSb = new StringBuilder();
                                inPlaceHolder = false;
                            }
                            break;

                        default:
                            inPlaceHolderSb.append(c);
                    }
                } else {
                    switch (c) {
                        case LEFT_BOUND:
                            if (escapedChar) {
                                beforePlaceHolderSb.append(c);
                            } else {
                                inPlaceHolder = true;
                            }
                            break;

                        case RIGHT_BOUND:
                            if (!escapedChar) {
                                throw new ElasticsearchParseException("invalid dynamic name expression [{}]. invalid character at position [{}]. " +
                                        "`{` and `}` are reserved characters and should be escaped when used as part of the index name using `\\` (e.g. `\\{text\\}`)", new String(text, from, length), i);
                            }
                        default:
                            beforePlaceHolderSb.append(c);
                    }
                }
            }

            if (inPlaceHolder) {
                throw new ElasticsearchParseException("invalid dynamic name expression [{}]. date math placeholder is open ended", new String(text, from, length));
            }
            if (beforePlaceHolderSb.length() == 0) {
                throw new ElasticsearchParseException("nothing captured");
            }
            return beforePlaceHolderSb.toString();
        }
    }

    /**
     * Returns <code>true</code> iff the given expression resolves to the given index name otherwise <code>false</code>
     */
    public final boolean matchesIndex(String indexName, String expression, ClusterState state) {
        final String[] concreteIndices = concreteIndexNames(state, IndicesOptions.lenientExpandOpen(), expression);
        for (String index : concreteIndices) {
            if (Regex.simpleMatch(index, indexName)) {
                return true;
            }
        }
        return indexName.equals(expression);
    }

}<|MERGE_RESOLUTION|>--- conflicted
+++ resolved
@@ -369,11 +369,7 @@
         // List of indices that don't require any routing
         Set<String> norouting = new HashSet<>();
         if (routing != null) {
-<<<<<<< HEAD
-            paramRouting = Strings.tokenizeByCommaToSet(routing);
-=======
             paramRouting = Sets.newHashSet(Strings.splitStringByCommaToArray(routing));
->>>>>>> ec5e5401
         }
 
         for (String expression : resolvedExpressions) {
@@ -450,11 +446,7 @@
      */
     public Map<String, Set<String>> resolveSearchRoutingAllIndices(MetaData metaData, String routing) {
         if (routing != null) {
-<<<<<<< HEAD
-            Set<String> r = Strings.tokenizeByCommaToSet(routing);
-=======
             Set<String> r = Sets.newHashSet(Strings.splitStringByCommaToArray(routing));
->>>>>>> ec5e5401
             Map<String, Set<String>> routings = new HashMap<>();
             String[] concreteIndices = metaData.getConcreteAllIndices();
             for (String index : concreteIndices) {
