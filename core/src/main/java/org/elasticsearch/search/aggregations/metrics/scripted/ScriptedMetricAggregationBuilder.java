--- conflicted
+++ resolved
@@ -28,20 +28,15 @@
 import org.elasticsearch.index.query.QueryParseContext;
 import org.elasticsearch.index.query.QueryShardContext;
 import org.elasticsearch.script.ExecutableScript;
-import org.elasticsearch.script.Script;
-<<<<<<< HEAD
 import org.elasticsearch.script.Script.ScriptInput;
-=======
 import org.elasticsearch.script.ScriptContext;
 import org.elasticsearch.script.SearchScript;
->>>>>>> e874dee3
 import org.elasticsearch.search.aggregations.AbstractAggregationBuilder;
 import org.elasticsearch.search.aggregations.AggregatorFactories.Builder;
 import org.elasticsearch.search.aggregations.AggregatorFactory;
 import org.elasticsearch.search.aggregations.InternalAggregation.Type;
 import org.elasticsearch.search.aggregations.support.AggregationContext;
 import java.io.IOException;
-import java.util.Collections;
 import java.util.HashSet;
 import java.util.Map;
 import java.util.Objects;
@@ -195,17 +190,15 @@
         QueryShardContext queryShardContext = context.searchContext().getQueryShardContext();
         Function<Map<String, Object>, ExecutableScript> executableInitScript;
         if (initScript != null) {
-            executableInitScript = queryShardContext.getLazyExecutableScript(initScript, ScriptContext.Standard.AGGS,
-                Collections.emptyMap());
+            executableInitScript = queryShardContext.getLazyExecutableScript(initScript, ScriptContext.Standard.AGGS);
         } else {
-            executableInitScript = (p) -> null;;
+            executableInitScript = (p) -> null;
         }
         Function<Map<String, Object>, SearchScript> searchMapScript = queryShardContext.getLazySearchScript(mapScript,
-            ScriptContext.Standard.AGGS, Collections.emptyMap());
+            ScriptContext.Standard.AGGS);
         Function<Map<String, Object>, ExecutableScript> executableCombineScript;
         if (combineScript != null) {
-            executableCombineScript = queryShardContext.getLazyExecutableScript(combineScript, ScriptContext.Standard.AGGS,
-                Collections.emptyMap());
+            executableCombineScript = queryShardContext.getLazyExecutableScript(combineScript, ScriptContext.Standard.AGGS);
         } else {
             executableCombineScript = (p) -> null;
         }
