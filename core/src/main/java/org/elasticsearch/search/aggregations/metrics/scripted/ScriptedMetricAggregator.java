/*
 * Licensed to Elasticsearch under one or more contributor
 * license agreements. See the NOTICE file distributed with
 * this work for additional information regarding copyright
 * ownership. Elasticsearch licenses this file to you under
 * the Apache License, Version 2.0 (the "License"); you may
 * not use this file except in compliance with the License.
 * You may obtain a copy of the License at
 *
 *    http://www.apache.org/licenses/LICENSE-2.0
 *
 * Unless required by applicable law or agreed to in writing,
 * software distributed under the License is distributed on an
 * "AS IS" BASIS, WITHOUT WARRANTIES OR CONDITIONS OF ANY
 * KIND, either express or implied.  See the License for the
 * specific language governing permissions and limitations
 * under the License.
 */

package org.elasticsearch.search.aggregations.metrics.scripted;

import org.apache.lucene.index.LeafReaderContext;
import org.elasticsearch.index.query.QueryShardContext;
import org.elasticsearch.script.ExecutableScript;
import org.elasticsearch.script.LeafSearchScript;
import org.elasticsearch.script.Script;
import org.elasticsearch.script.Script.ExecutableScriptBinding;
import org.elasticsearch.script.Script.ScriptInput;
import org.elasticsearch.script.Script.SearchScriptBinding;
import org.elasticsearch.script.ScriptContext;
import org.elasticsearch.script.ScriptService;
import org.elasticsearch.script.SearchScript;
import org.elasticsearch.search.aggregations.Aggregator;
import org.elasticsearch.search.aggregations.InternalAggregation;
import org.elasticsearch.search.aggregations.LeafBucketCollector;
import org.elasticsearch.search.aggregations.LeafBucketCollectorBase;
import org.elasticsearch.search.aggregations.metrics.MetricsAggregator;
import org.elasticsearch.search.aggregations.pipeline.PipelineAggregator;
import org.elasticsearch.search.aggregations.support.AggregationContext;

import java.io.IOException;
import java.util.Collections;
import java.util.List;
import java.util.Map;

public class ScriptedMetricAggregator extends MetricsAggregator {

    private final SearchScript mapScript;
    private final ExecutableScript combineScript;
    private final ScriptInput reduceScript;
    private Map<String, Object> params;

<<<<<<< HEAD
    protected ScriptedMetricAggregator(String name, ScriptInput initScript, ScriptInput mapScript, ScriptInput combineScript, ScriptInput reduceScript,
=======
    protected ScriptedMetricAggregator(String name, SearchScript mapScript, ExecutableScript combineScript,
                                       Script reduceScript,
>>>>>>> e874dee3
            Map<String, Object> params, AggregationContext context, Aggregator parent, List<PipelineAggregator> pipelineAggregators, Map<String, Object> metaData)
            throws IOException {
        super(name, context, parent, pipelineAggregators, metaData);
        this.params = params;
<<<<<<< HEAD
        ScriptService scriptService = context.searchContext().scriptService();
        if (initScript != null) {
            ExecutableScriptBinding.bind(scriptService, ScriptContext.Standard.AGGS, initScript.lookup, initScript.params).run();
        }
        this.mapScript = SearchScriptBinding.bind(scriptService, ScriptContext.Standard.AGGS, context.searchContext().lookup(), mapScript.lookup, mapScript.params);
        if (combineScript != null) {
            this.combineScript = ExecutableScriptBinding.bind(scriptService, ScriptContext.Standard.AGGS, combineScript.lookup, combineScript.params);
        } else {
            this.combineScript = null;
        }
=======
        this.mapScript = mapScript;
        this.combineScript = combineScript;
>>>>>>> e874dee3
        this.reduceScript = reduceScript;
    }

    @Override
    public boolean needsScores() {
        return true; // TODO: how can we know if the script relies on scores?
    }

    @Override
    public LeafBucketCollector getLeafCollector(LeafReaderContext ctx,
            final LeafBucketCollector sub) throws IOException {
        final LeafSearchScript leafMapScript = mapScript.getLeafSearchScript(ctx);
        return new LeafBucketCollectorBase(sub, mapScript) {
            @Override
            public void collect(int doc, long bucket) throws IOException {
                assert bucket == 0 : bucket;
                leafMapScript.setDocument(doc);
                leafMapScript.run();
            }
        };
    }

    @Override
    public InternalAggregation buildAggregation(long owningBucketOrdinal) {
        Object aggregation;
        if (combineScript != null) {
            aggregation = combineScript.run();
        } else {
            aggregation = params.get("_agg");
        }
        return new InternalScriptedMetric(name, aggregation, reduceScript, pipelineAggregators(),
                metaData());
    }

    @Override
    public InternalAggregation buildEmptyAggregation() {
        return new InternalScriptedMetric(name, null, reduceScript, pipelineAggregators(), metaData());
    }

}<|MERGE_RESOLUTION|>--- conflicted
+++ resolved
@@ -20,15 +20,9 @@
 package org.elasticsearch.search.aggregations.metrics.scripted;
 
 import org.apache.lucene.index.LeafReaderContext;
-import org.elasticsearch.index.query.QueryShardContext;
 import org.elasticsearch.script.ExecutableScript;
 import org.elasticsearch.script.LeafSearchScript;
-import org.elasticsearch.script.Script;
-import org.elasticsearch.script.Script.ExecutableScriptBinding;
 import org.elasticsearch.script.Script.ScriptInput;
-import org.elasticsearch.script.Script.SearchScriptBinding;
-import org.elasticsearch.script.ScriptContext;
-import org.elasticsearch.script.ScriptService;
 import org.elasticsearch.script.SearchScript;
 import org.elasticsearch.search.aggregations.Aggregator;
 import org.elasticsearch.search.aggregations.InternalAggregation;
@@ -39,7 +33,6 @@
 import org.elasticsearch.search.aggregations.support.AggregationContext;
 
 import java.io.IOException;
-import java.util.Collections;
 import java.util.List;
 import java.util.Map;
 
@@ -50,31 +43,14 @@
     private final ScriptInput reduceScript;
     private Map<String, Object> params;
 
-<<<<<<< HEAD
-    protected ScriptedMetricAggregator(String name, ScriptInput initScript, ScriptInput mapScript, ScriptInput combineScript, ScriptInput reduceScript,
-=======
-    protected ScriptedMetricAggregator(String name, SearchScript mapScript, ExecutableScript combineScript,
-                                       Script reduceScript,
->>>>>>> e874dee3
-            Map<String, Object> params, AggregationContext context, Aggregator parent, List<PipelineAggregator> pipelineAggregators, Map<String, Object> metaData)
+    protected ScriptedMetricAggregator(String name, SearchScript mapScript, ExecutableScript combineScript, ScriptInput reduceScript,
+            Map<String, Object> params, AggregationContext context, Aggregator parent, List<PipelineAggregator> pipelineAggregators,
+            Map<String, Object> metaData)
             throws IOException {
         super(name, context, parent, pipelineAggregators, metaData);
         this.params = params;
-<<<<<<< HEAD
-        ScriptService scriptService = context.searchContext().scriptService();
-        if (initScript != null) {
-            ExecutableScriptBinding.bind(scriptService, ScriptContext.Standard.AGGS, initScript.lookup, initScript.params).run();
-        }
-        this.mapScript = SearchScriptBinding.bind(scriptService, ScriptContext.Standard.AGGS, context.searchContext().lookup(), mapScript.lookup, mapScript.params);
-        if (combineScript != null) {
-            this.combineScript = ExecutableScriptBinding.bind(scriptService, ScriptContext.Standard.AGGS, combineScript.lookup, combineScript.params);
-        } else {
-            this.combineScript = null;
-        }
-=======
         this.mapScript = mapScript;
         this.combineScript = combineScript;
->>>>>>> e874dee3
         this.reduceScript = reduceScript;
     }
 
