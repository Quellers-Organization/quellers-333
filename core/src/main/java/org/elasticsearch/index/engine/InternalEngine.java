--- conflicted
+++ resolved
@@ -179,20 +179,12 @@
             mergeScheduler = scheduler = new EngineMergeScheduler(engineConfig.getShardId(), engineConfig.getIndexSettings());
             throttle = new IndexThrottle();
             try {
-<<<<<<< HEAD
                 this.localCheckpointTracker = createLocalCheckpointTracker(localCheckpointTrackerSupplier);
-                this.snapshotDeletionPolicy = new SnapshotDeletionPolicy(
-                    new CombinedDeletionPolicy(openMode, translogDeletionPolicy, engineConfig.getGlobalCheckpointSupplier())
-=======
-                final SeqNoStats seqNoStats = loadSeqNoStats(openMode);
-                logger.trace("recovered [{}]", seqNoStats);
-                this.seqNoService = seqNoServiceSupplier.apply(engineConfig, seqNoStats);
-                translog = openTranslog(engineConfig, translogDeletionPolicy, seqNoService::getGlobalCheckpoint);
+                translog = openTranslog(engineConfig, translogDeletionPolicy, engineConfig.getGlobalCheckpointSupplier());
                 assert translog.getGeneration() != null;
                 this.translog = translog;
                 this.snapshotDeletionPolicy = new SnapshotDeletionPolicy(
-                    new CombinedDeletionPolicy(openMode, translogDeletionPolicy, translog::getLastSyncedGlobalCheckpoint)
->>>>>>> 75c0cd06
+                    new CombinedDeletionPolicy(openMode, translogDeletionPolicy, engineConfig.getGlobalCheckpointSupplier())
                 );
                 writer = createWriter(openMode == EngineConfig.OpenMode.CREATE_INDEX_AND_TRANSLOG);
                 updateMaxUnsafeAutoIdTimestampFromWriter(writer);
@@ -204,12 +196,6 @@
                 historyUUID = loadOrGenerateHistoryUUID(writer, engineConfig.getForceNewHistoryUUID());
                 Objects.requireNonNull(historyUUID, "history uuid should not be null");
                 indexWriter = writer;
-<<<<<<< HEAD
-                translog = openTranslog(engineConfig, writer, translogDeletionPolicy, engineConfig.getGlobalCheckpointSupplier());
-                assert translog.getGeneration() != null;
-                this.translog = translog;
-=======
->>>>>>> 75c0cd06
                 updateWriterOnOpen();
             } catch (IOException | TranslogCorruptedException e) {
                 throw new EngineCreationFailureException(shardId, "failed to create engine", e);
