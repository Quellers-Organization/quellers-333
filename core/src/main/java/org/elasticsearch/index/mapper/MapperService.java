--- conflicted
+++ resolved
@@ -82,13 +82,10 @@
     }
 
     public static final String DEFAULT_MAPPING = "_default_";
-<<<<<<< HEAD
-    public static final Setting<Long> INDEX_MAPPING_NESTED_FIELDS_LIMIT_SETTING = Setting.longSetting("index.mapping.nested_fields.limit", 50L, 0, true, Setting.Scope.INDEX);
-    public static final Setting<Long> INDEX_MAPPING_TOTAL_FIELDS_LIMIT_SETTING = Setting.longSetting("index.mapping.total_fields.limit", 500L, 0, true, Setting.Scope.INDEX);
-=======
     public static final Setting<Long> INDEX_MAPPING_NESTED_FIELDS_LIMIT_SETTING =
         Setting.longSetting("index.mapping.nested_fields.limit", 50L, 0, Property.Dynamic, Property.IndexScope);
->>>>>>> f71f0d60
+    public static final Setting<Long> INDEX_MAPPING_TOTAL_FIELDS_LIMIT_SETTING =
+        Setting.longSetting("index.mapping.total_fields.limit", 500L, 0, Property.Dynamic, Property.IndexScope);
     public static final boolean INDEX_MAPPER_DYNAMIC_DEFAULT = true;
     public static final Setting<Boolean> INDEX_MAPPER_DYNAMIC_SETTING =
         Setting.boolSetting("index.mapper.dynamic", INDEX_MAPPER_DYNAMIC_DEFAULT, Property.IndexScope);
