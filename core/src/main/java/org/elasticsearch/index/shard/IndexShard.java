--- conflicted
+++ resolved
@@ -20,10 +20,6 @@
 package org.elasticsearch.index.shard;
 
 import com.carrotsearch.hppc.ObjectLongMap;
-<<<<<<< HEAD
-import com.carrotsearch.hppc.cursors.ObjectLongCursor;
-=======
->>>>>>> 04385a9c
 import org.apache.logging.log4j.Logger;
 import org.apache.lucene.index.CheckIndex;
 import org.apache.lucene.index.IndexCommit;
@@ -1782,7 +1778,7 @@
         verifyPrimary();
         verifyNotClosed();
         final String allocationId = routingEntry().allocationId().getId();
-        final ObjectLongMap<String> globalCheckpoints = getEngine().seqNoService().getGlobalCheckpoints(allocationId);
+        final ObjectLongMap<String> globalCheckpoints = getGlobalCheckpoints();
         assert globalCheckpoints.containsKey(allocationId);
         final long globalCheckpoint = globalCheckpoints.get(allocationId);
         final boolean syncNeeded =
