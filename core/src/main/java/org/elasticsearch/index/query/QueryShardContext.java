/*
 * Licensed to Elasticsearch under one or more contributor
 * license agreements. See the NOTICE file distributed with
 * this work for additional information regarding copyright
 * ownership. Elasticsearch licenses this file to you under
 * the Apache License, Version 2.0 (the "License"); you may
 * not use this file except in compliance with the License.
 * You may obtain a copy of the License at
 *
 *    http://www.apache.org/licenses/LICENSE-2.0
 *
 * Unless required by applicable law or agreed to in writing,
 * software distributed under the License is distributed on an
 * "AS IS" BASIS, WITHOUT WARRANTIES OR CONDITIONS OF ANY
 * KIND, either express or implied.  See the License for the
 * specific language governing permissions and limitations
 * under the License.
 */

package org.elasticsearch.index.query;

import static java.util.Collections.unmodifiableMap;

import java.io.IOException;
import java.util.Arrays;
import java.util.Collection;
import java.util.HashMap;
import java.util.Map;
import java.util.function.Function;
import java.util.function.LongSupplier;

import org.apache.lucene.analysis.Analyzer;
import org.apache.lucene.index.IndexReader;
import org.apache.lucene.queryparser.classic.MapperQueryParser;
import org.apache.lucene.queryparser.classic.QueryParserSettings;
import org.apache.lucene.search.Query;
import org.apache.lucene.search.join.BitSetProducer;
import org.apache.lucene.search.similarities.Similarity;
import org.apache.lucene.util.SetOnce;
import org.elasticsearch.Version;
import org.elasticsearch.client.Client;
import org.elasticsearch.cluster.ClusterState;
import org.elasticsearch.common.ParsingException;
import org.elasticsearch.common.Strings;
import org.elasticsearch.common.bytes.BytesReference;
import org.elasticsearch.common.lucene.search.Queries;
import org.elasticsearch.index.Index;
import org.elasticsearch.index.IndexSettings;
import org.elasticsearch.index.analysis.IndexAnalyzers;
import org.elasticsearch.index.cache.bitset.BitsetFilterCache;
import org.elasticsearch.index.fielddata.IndexFieldData;
import org.elasticsearch.index.fielddata.IndexFieldDataService;
import org.elasticsearch.index.mapper.ContentPath;
import org.elasticsearch.index.mapper.MappedFieldType;
import org.elasticsearch.index.mapper.Mapper;
import org.elasticsearch.index.mapper.MapperService;
import org.elasticsearch.index.mapper.ObjectMapper;
import org.elasticsearch.index.mapper.TextFieldMapper;
import org.elasticsearch.index.query.support.NestedScope;
import org.elasticsearch.index.similarity.SimilarityService;
import org.elasticsearch.indices.query.IndicesQueriesRegistry;
import org.elasticsearch.script.CompiledScript;
import org.elasticsearch.script.ExecutableScript;
import org.elasticsearch.script.Script;
import org.elasticsearch.script.ScriptContext;
import org.elasticsearch.script.ScriptService;
import org.elasticsearch.script.SearchScript;
import org.elasticsearch.search.internal.SearchContext;
import org.elasticsearch.search.lookup.SearchLookup;

/**
 * Context object used to create lucene queries on the shard level.
 */
public class QueryShardContext extends QueryRewriteContext {

    private final MapperService mapperService;
    private final SimilarityService similarityService;
    private final BitsetFilterCache bitsetFilterCache;
    private final IndexFieldDataService indexFieldDataService;
    private final IndexSettings indexSettings;
    private final int shardId;
    private String[] types = Strings.EMPTY_ARRAY;
    private boolean cachable = true;
    private final SetOnce<Boolean> frozen = new SetOnce<>();

    public void setTypes(String... types) {
        this.types = types;
    }

    public String[] getTypes() {
        return types;
    }

    private final Map<String, Query> namedQueries = new HashMap<>();
    private final MapperQueryParser queryParser = new MapperQueryParser(this);
    private final IndicesQueriesRegistry indicesQueriesRegistry;
    private boolean allowUnmappedFields;
    private boolean mapUnmappedFieldAsString;
    private NestedScope nestedScope;
    private boolean isFilter;
    private final LongSupplier nowInMillis;

    public QueryShardContext(int shardId, IndexSettings indexSettings, BitsetFilterCache bitsetFilterCache, IndexFieldDataService indexFieldDataService,
                             MapperService mapperService, SimilarityService similarityService, ScriptService scriptService,
                             final IndicesQueriesRegistry indicesQueriesRegistry, Client client,
                             IndexReader reader, ClusterState clusterState, LongSupplier nowInMillis) {
        super(indexSettings, mapperService, scriptService, indicesQueriesRegistry, client, reader, clusterState);
        this.shardId = shardId;
        this.indexSettings = indexSettings;
        this.similarityService = similarityService;
        this.mapperService = mapperService;
        this.bitsetFilterCache = bitsetFilterCache;
        this.indexFieldDataService = indexFieldDataService;
        this.allowUnmappedFields = indexSettings.isDefaultAllowUnmappedFields();
        this.indicesQueriesRegistry = indicesQueriesRegistry;
        this.nestedScope = new NestedScope();
        this.nowInMillis = nowInMillis;
    }

    public QueryShardContext(QueryShardContext source) {
        this(source.shardId, source.indexSettings, source.bitsetFilterCache, source.indexFieldDataService, source.mapperService,
                source.similarityService, source.scriptService, source.indicesQueriesRegistry, source.client,
                source.reader, source.clusterState, source.nowInMillis);
        this.types = source.getTypes();
    }

    private void reset() {
        allowUnmappedFields = indexSettings.isDefaultAllowUnmappedFields();
        this.lookup = null;
        this.namedQueries.clear();
        this.nestedScope = new NestedScope();
        this.isFilter = false;
    }

    public IndexAnalyzers getIndexAnalyzers() {
        return mapperService.getIndexAnalyzers();
    }

    public Similarity getSearchSimilarity() {
        return similarityService != null ? similarityService.similarity(mapperService) : null;
    }

    public String defaultField() {
        return indexSettings.getDefaultField();
    }

    public boolean queryStringLenient() {
        return indexSettings.isQueryStringLenient();
    }

    public boolean queryStringAnalyzeWildcard() {
        return indexSettings.isQueryStringAnalyzeWildcard();
    }

    public boolean queryStringAllowLeadingWildcard() {
        return indexSettings.isQueryStringAllowLeadingWildcard();
    }

    public MapperQueryParser queryParser(QueryParserSettings settings) {
        queryParser.reset(settings);
        return queryParser;
    }

    public BitSetProducer bitsetFilter(Query filter) {
        return bitsetFilterCache.getBitSetProducer(filter);
    }

    public <IFD extends IndexFieldData<?>> IFD getForField(MappedFieldType mapper) {
        return indexFieldDataService.getForField(mapper);
    }

    public void addNamedQuery(String name, Query query) {
        if (query != null) {
            namedQueries.put(name, query);
        }
    }

    public Map<String, Query> copyNamedQueries() {
        // This might be a good use case for CopyOnWriteHashMap
        return unmodifiableMap(new HashMap<>(namedQueries));
    }

    /**
     * Return whether we are currently parsing a filter or a query.
     */
    public boolean isFilter() {
        return isFilter;
    }

    /**
     * Public for testing only!
     *
     * Sets whether we are currently parsing a filter or a query
     */
    public void setIsFilter(boolean isFilter) {
        this.isFilter = isFilter;
    }

    public Collection<String> simpleMatchToIndexNames(String pattern) {
        return mapperService.simpleMatchToIndexNames(pattern);
    }

    public MappedFieldType fieldMapper(String name) {
        return failIfFieldMappingNotFound(name, mapperService.fullName(name));
    }

    public ObjectMapper getObjectMapper(String name) {
        return mapperService.getObjectMapper(name);
    }

    /**
     * Gets the search analyzer for the given field, or the default if there is none present for the field
     * TODO: remove this by moving defaults into mappers themselves
     */
    public Analyzer getSearchAnalyzer(MappedFieldType fieldType) {
        if (fieldType.searchAnalyzer() != null) {
            return fieldType.searchAnalyzer();
        }
        return getMapperService().searchAnalyzer();
    }

    /**
     * Gets the search quote analyzer for the given field, or the default if there is none present for the field
     * TODO: remove this by moving defaults into mappers themselves
     */
    public Analyzer getSearchQuoteAnalyzer(MappedFieldType fieldType) {
        if (fieldType.searchQuoteAnalyzer() != null) {
            return fieldType.searchQuoteAnalyzer();
        }
        return getMapperService().searchQuoteAnalyzer();
    }

    public void setAllowUnmappedFields(boolean allowUnmappedFields) {
        this.allowUnmappedFields = allowUnmappedFields;
    }

    public void setMapUnmappedFieldAsString(boolean mapUnmappedFieldAsString) {
        this.mapUnmappedFieldAsString = mapUnmappedFieldAsString;
    }

    MappedFieldType failIfFieldMappingNotFound(String name, MappedFieldType fieldMapping) {
        if (fieldMapping != null || allowUnmappedFields) {
            return fieldMapping;
        } else if (mapUnmappedFieldAsString) {
            TextFieldMapper.Builder builder = new TextFieldMapper.Builder(name);
            return builder.build(new Mapper.BuilderContext(indexSettings.getSettings(), new ContentPath(1))).fieldType();
        } else {
            throw new QueryShardException(this, "No field mapping can be found for the field with name [{}]", name);
        }
    }

    /**
     * Returns the narrowed down explicit types, or, if not set, all types.
     */
    public Collection<String> queryTypes() {
        String[] types = getTypes();
        if (types == null || types.length == 0) {
            return getMapperService().types();
        }
        if (types.length == 1 && types[0].equals("_all")) {
            return getMapperService().types();
        }
        return Arrays.asList(types);
    }

    private SearchLookup lookup = null;

    public SearchLookup lookup() {
        if (lookup == null) {
            lookup = new SearchLookup(getMapperService(), indexFieldDataService, types);
        }
        return lookup;
    }

    public long nowInMillis() {
        failIfFrozen();
        return nowInMillis.getAsLong();
    }

    public NestedScope nestedScope() {
        return nestedScope;
    }

    public Version indexVersionCreated() {
        return indexSettings.getIndexVersionCreated();
    }

    public boolean matchesIndices(String... indices) {
        for (String index : indices) {
            if (indexSettings.matchesIndexName(index)) {
                return true;
            }
        }
        return false;
    }

    public ParsedQuery toFilter(QueryBuilder queryBuilder) {
        return toQuery(queryBuilder, q -> {
            Query filter = q.toFilter(this);
            if (filter == null) {
                return null;
            }
            return filter;
        });
    }

    public ParsedQuery toQuery(QueryBuilder queryBuilder) {
        return toQuery(queryBuilder, q -> {
            Query query = q.toQuery(this);
            if (query == null) {
                query = Queries.newMatchNoDocsQuery("No query left after rewrite.");
            }
            return query;
        });
    }

    @FunctionalInterface
    private interface CheckedFunction<T, R> {
       R apply(T t) throws IOException;
    }

    private ParsedQuery toQuery(QueryBuilder queryBuilder, CheckedFunction<QueryBuilder, Query> filterOrQuery) {
        reset();
        try {
            QueryBuilder rewriteQuery = QueryBuilder.rewriteQuery(queryBuilder, this);
            return new ParsedQuery(filterOrQuery.apply(rewriteQuery), copyNamedQueries());
        } catch(QueryShardException | ParsingException e ) {
            throw e;
        } catch(Exception e) {
            throw new QueryShardException(this, "failed to create query: {}", e, queryBuilder);
        } finally {
            reset();
        }
    }

    public final Index index() {
        return indexSettings.getIndex();
    }

    /**
     * Compiles (or retrieves from cache) and binds the parameters to the
     * provided script
     */
    public SearchScript getSearchScript(Script script, ScriptContext context, Map<String, String> params) {
        failIfFrozen();
        return scriptService.search(lookup(), script, context, params);
    }
    /**
     * Returns a lazily created {@link SearchScript} that is compiled immediately but can be pulled later once all
     * parameters are available.
     */
    public Function<Map<String, Object>, SearchScript> getLazySearchScript(Script script, ScriptContext context,
            Map<String, String> params) {
        failIfFrozen();
        CompiledScript compile = scriptService.compile(script, context, params);
        return (p) -> scriptService.search(lookup(), compile, p);
    }

    /**
     * Compiles (or retrieves from cache) and binds the parameters to the
     * provided script
     */
    public ExecutableScript getExecutableScript(Script script, ScriptContext context, Map<String, String> params) {
        failIfFrozen();
        return scriptService.executable(script, context, params);
    }

    /**
     * Returns a lazily created {@link ExecutableScript} that is compiled immediately but can be pulled later once all
     * parameters are available.
     */
    public Function<Map<String, Object>, ExecutableScript> getLazyExecutableScript(Script script, ScriptContext context,
            Map<String, String> params) {
        failIfFrozen();
        CompiledScript executable = scriptService.compile(script, context, params);
        return (p) ->  scriptService.executable(executable, p);
    }

    /**
<<<<<<< HEAD
     * Returns the shard ID this context was created for.
     */
    public int getShardId() {
        return shardId;
=======
     * if this method is called the query context will throw exception if methods are accessed
     * that could yield different results across executions like {@link #getTemplateBytes(Script)}
     */
    public void freezeContext() {
        this.frozen.set(Boolean.TRUE);
    }

    /**
     * This method fails if {@link #freezeContext()} is called before on this context.
     * This is used to <i>seal</i>
     */
    protected void failIfFrozen() {
        this.cachable = false;
        if (frozen.get() == Boolean.TRUE) {
            throw new IllegalArgumentException("features that prevent cachability are disabled on this context");
        } else {
            assert frozen.get() == null : frozen.get();
        }
    }

    @Override
    public BytesReference getTemplateBytes(Script template) {
        failIfFrozen();
        return super.getTemplateBytes(template);
    }

    /**
     * Returns <code>true</code> iff the result of the processed search request is cachable. Otherwise <code>false</code>
     */
    public boolean isCachable() {
        return cachable;
>>>>>>> 3aed047b
    }
}<|MERGE_RESOLUTION|>--- conflicted
+++ resolved
@@ -377,12 +377,6 @@
     }
 
     /**
-<<<<<<< HEAD
-     * Returns the shard ID this context was created for.
-     */
-    public int getShardId() {
-        return shardId;
-=======
      * if this method is called the query context will throw exception if methods are accessed
      * that could yield different results across executions like {@link #getTemplateBytes(Script)}
      */
@@ -414,6 +408,12 @@
      */
     public boolean isCachable() {
         return cachable;
->>>>>>> 3aed047b
+    }
+
+    /**
+     * Returns the shard ID this context was created for.
+     */
+    public int getShardId() {
+        return shardId;
     }
 }