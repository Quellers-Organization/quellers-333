/*
 * Licensed to Elasticsearch under one or more contributor
 * license agreements. See the NOTICE file distributed with
 * this work for additional information regarding copyright
 * ownership. Elasticsearch licenses this file to you under
 * the Apache License, Version 2.0 (the "License"); you may
 * not use this file except in compliance with the License.
 * You may obtain a copy of the License at
 *
 *    http://www.apache.org/licenses/LICENSE-2.0
 *
 * Unless required by applicable law or agreed to in writing,
 * software distributed under the License is distributed on an
 * "AS IS" BASIS, WITHOUT WARRANTIES OR CONDITIONS OF ANY
 * KIND, either express or implied.  See the License for the
 * specific language governing permissions and limitations
 * under the License.
 */
package org.elasticsearch.index.query;

import org.apache.lucene.search.Query;
import org.elasticsearch.common.Nullable;
import org.elasticsearch.common.ParseFieldMatcher;
import org.elasticsearch.common.bytes.BytesReference;
import org.elasticsearch.common.inject.Inject;
import org.elasticsearch.common.xcontent.XContentFactory;
import org.elasticsearch.common.xcontent.XContentParser;
import org.elasticsearch.script.ExecutableScript;
import org.elasticsearch.script.ScriptContext;
import org.elasticsearch.script.ScriptService;
import org.elasticsearch.script.Template;
import org.elasticsearch.search.internal.SearchContext;

import java.io.IOException;
import java.util.HashMap;
import java.util.Map;

/**
 * In the simplest case, parse template string and variables from the request,
 * compile the template and execute the template against the given variables.
 * */
public class TemplateQueryParser extends BaseQueryParserTemp {

    /** Name of query parameter containing the template string. */
    public static final String QUERY = "query";

    private final ScriptService scriptService;

    private final static Map<String, ScriptService.ScriptType> parametersToTypes = new HashMap<>();
    static {
        parametersToTypes.put("query", ScriptService.ScriptType.INLINE);
        parametersToTypes.put("file", ScriptService.ScriptType.FILE);
        parametersToTypes.put("id", ScriptService.ScriptType.INDEXED);
    }

    @Inject
    public TemplateQueryParser(ScriptService scriptService) {
        this.scriptService = scriptService;
    }

    @Override
    public String[] names() {
        return new String[] {TemplateQueryBuilder.NAME};
    }

    /**
     * Parses the template query replacing template parameters with provided
     * values. Handles both submitting the template as part of the request as
     * well as referencing only the template name.
     *
<<<<<<< HEAD
     * @param context
=======
     * @param parseContext
>>>>>>> 821021f0
     *            parse context containing the templated query.
     */
    @Override
    @Nullable
    public Query parse(QueryShardContext context) throws IOException {
        QueryParseContext parseContext = context.parseContext();
        XContentParser parser = parseContext.parser();
        Template template = parse(parser, parseContext.parseFieldMatcher());
        ExecutableScript executable = this.scriptService.executable(template, ScriptContext.Standard.SEARCH, SearchContext.current());

        BytesReference querySource = (BytesReference) executable.run();

        try (XContentParser qSourceParser = XContentFactory.xContent(querySource).createParser(querySource)) {
            final QueryShardContext contextCopy = new QueryShardContext(context.index(), context.indexQueryParserService());
            contextCopy.reset(qSourceParser);
            return contextCopy.parseContext().parseInnerQuery();
        }
    }

    public static Template parse(XContentParser parser, ParseFieldMatcher parseFieldMatcher, String... parameters) throws IOException {

        Map<String, ScriptService.ScriptType> parameterMap = new HashMap<>(parametersToTypes);
        for (String parameter : parameters) {
            parameterMap.put(parameter, ScriptService.ScriptType.INLINE);
        }
        return parse(parser, parameterMap, parseFieldMatcher);
    }

    public static Template parse(String defaultLang, XContentParser parser, ParseFieldMatcher parseFieldMatcher, String... parameters) throws IOException {

        Map<String, ScriptService.ScriptType> parameterMap = new HashMap<>(parametersToTypes);
        for (String parameter : parameters) {
            parameterMap.put(parameter, ScriptService.ScriptType.INLINE);
        }
        return Template.parse(parser, parameterMap, defaultLang, parseFieldMatcher);
    }

    public static Template parse(XContentParser parser, ParseFieldMatcher parseFieldMatcher) throws IOException {
        return parse(parser, parametersToTypes, parseFieldMatcher);
    }

    public static Template parse(XContentParser parser, Map<String, ScriptService.ScriptType> parameterMap, ParseFieldMatcher parseFieldMatcher) throws IOException {
        return Template.parse(parser, parameterMap, parseFieldMatcher);
    }

    @Override
    public TemplateQueryBuilder getBuilderPrototype() {
        return TemplateQueryBuilder.PROTOTYPE;
    }
}<|MERGE_RESOLUTION|>--- conflicted
+++ resolved
@@ -68,11 +68,7 @@
      * values. Handles both submitting the template as part of the request as
      * well as referencing only the template name.
      *
-<<<<<<< HEAD
      * @param context
-=======
-     * @param parseContext
->>>>>>> 821021f0
      *            parse context containing the templated query.
      */
     @Override
