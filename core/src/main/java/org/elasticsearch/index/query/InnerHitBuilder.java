--- conflicted
+++ resolved
@@ -577,13 +577,8 @@
         }
         if (scriptFields != null) {
             for (ScriptField field : scriptFields) {
-<<<<<<< HEAD
-                SearchScript searchScript = SearchScriptBinding.bind(innerHitsContext.scriptService(), ScriptContext.Standard.SEARCH,
-                    innerHitsContext.lookup(), field.script().lookup, field.script().params);
-=======
                 SearchScript searchScript = innerHitsContext.getQueryShardContext().getSearchScript(field.script(),
                     ScriptContext.Standard.SEARCH, Collections.emptyMap());
->>>>>>> e874dee3
                 innerHitsContext.scriptFields().add(new org.elasticsearch.search.fetch.subphase.ScriptFieldsContext.ScriptField(
                         field.fieldName(), searchScript, field.ignoreFailure()));
             }
