--- conflicted
+++ resolved
@@ -42,14 +42,9 @@
     private AliasFilter filteringAliases;
 
     public ShardValidateQueryRequest() {
-
     }
 
-<<<<<<< HEAD
-    ShardValidateQueryRequest(ShardId shardId, AliasFilter filteringAliases, ValidateQueryRequest request) {
-=======
-    public ShardValidateQueryRequest(ShardId shardId, @Nullable String[] filteringAliases, ValidateQueryRequest request) {
->>>>>>> 7f7e99e1
+    public ShardValidateQueryRequest(ShardId shardId, AliasFilter filteringAliases, ValidateQueryRequest request) {
         super(shardId, request);
         this.query = request.query();
         this.types = request.types();
