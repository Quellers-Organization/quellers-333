/*
 * Licensed to Elasticsearch under one or more contributor
 * license agreements. See the NOTICE file distributed with
 * this work for additional information regarding copyright
 * ownership. Elasticsearch licenses this file to you under
 * the Apache License, Version 2.0 (the "License"); you may
 * not use this file except in compliance with the License.
 * You may obtain a copy of the License at
 *
 *    http://www.apache.org/licenses/LICENSE-2.0
 *
 * Unless required by applicable law or agreed to in writing,
 * software distributed under the License is distributed on an
 * "AS IS" BASIS, WITHOUT WARRANTIES OR CONDITIONS OF ANY
 * KIND, either express or implied.  See the License for the
 * specific language governing permissions and limitations
 * under the License.
 */

package org.elasticsearch.action;

import org.elasticsearch.client.ElasticsearchClient;
import org.elasticsearch.common.unit.TimeValue;

import java.util.Objects;

public abstract class ActionRequestBuilder<Request extends ActionRequest, Response extends ActionResponse,
        RequestBuilder extends ActionRequestBuilder<Request, Response, RequestBuilder>> {

    protected final Action<Request, Response, RequestBuilder> action;
    protected final Request request;
    protected final ElasticsearchClient client;

    protected ActionRequestBuilder(ElasticsearchClient client, Action<Request, Response, RequestBuilder> action, Request request) {
        Objects.requireNonNull(action, "action must not be null");
        this.action = action;
        this.request = request;
        this.client = client;
    }

    public Request request() {
        return this.request;
    }

<<<<<<< HEAD
    public ListenableActionFuture<Response> execute() {
        PlainListenableActionFuture<Response> future = PlainListenableActionFuture.newDispatchingListenableFuture(threadPool);
        execute(future);
        return future;
=======
    public ActionFuture<Response> execute() {
        return client.execute(action, request);
>>>>>>> 16af0a9c
    }

    /**
     * Short version of execute().actionGet().
     */
    public Response get() {
        return execute().actionGet();
    }

    /**
     * Short version of execute().actionGet().
     */
    public Response get(TimeValue timeout) {
        return execute().actionGet(timeout);
    }

    /**
     * Short version of execute().actionGet().
     */
    public Response get(String timeout) {
        return execute().actionGet(timeout);
    }

    public void execute(ActionListener<Response> listener) {
        client.execute(action, request, listener);
    }
}<|MERGE_RESOLUTION|>--- conflicted
+++ resolved
@@ -42,15 +42,8 @@
         return this.request;
     }
 
-<<<<<<< HEAD
-    public ListenableActionFuture<Response> execute() {
-        PlainListenableActionFuture<Response> future = PlainListenableActionFuture.newDispatchingListenableFuture(threadPool);
-        execute(future);
-        return future;
-=======
     public ActionFuture<Response> execute() {
         return client.execute(action, request);
->>>>>>> 16af0a9c
     }
 
     /**
