--- conflicted
+++ resolved
@@ -412,16 +412,6 @@
         FAILURE
     }
 
-<<<<<<< HEAD
-    static {
-        assert Version.CURRENT.minimumCompatibilityVersion().after(Version.V_6_0_0_alpha1) == false:
-                "Remove logic handling NoOp result from primary response; see TODO in replicaItemExecutionMode" +
-                        " as the current minimum compatible version [" +
-                        Version.CURRENT.minimumCompatibilityVersion() + "] is after 6.0";
-    }
-
-=======
->>>>>>> b17d23dc
     /**
      * Determines whether a bulk item request should be executed on the replica.
      * @return {@link ReplicaItemExecutionMode#NORMAL} upon normal primary execution with no failures
