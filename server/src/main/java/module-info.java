/*
 * Copyright Elasticsearch B.V. and/or licensed to Elasticsearch B.V. under one
 * or more contributor license agreements. Licensed under the Elastic License
 * 2.0 and the Server Side Public License, v 1; you may not use this file except
 * in compliance with, at your election, the Elastic License 2.0 or the Server
 * Side Public License, v 1.
 */

import org.elasticsearch.index.codec.tsdb.ES87TSDBDocValuesFormat;
import org.elasticsearch.plugins.internal.RestExtension;

/** The Elasticsearch Server Module. */
module org.elasticsearch.server {
    requires java.logging;
    requires java.security.jgss;
    requires java.sql;
    requires java.management;
    requires jdk.unsupported;
    requires java.net.http; // required by ingest-geoip's dependency maxmind.geoip2 https://github.com/elastic/elasticsearch/issues/93553

    requires org.elasticsearch.cli;
    requires org.elasticsearch.base;
    requires org.elasticsearch.geo;
    requires org.elasticsearch.lz4;
    requires org.elasticsearch.pluginclassloader;
    requires org.elasticsearch.securesm;
    requires org.elasticsearch.xcontent;
    requires org.elasticsearch.logging;
    requires org.elasticsearch.plugin;
    requires org.elasticsearch.plugin.analysis;
    requires org.elasticsearch.grok;
    requires org.elasticsearch.tdigest;

    requires com.sun.jna;
    requires hppc;
    requires HdrHistogram;
    requires jopt.simple;
    requires log4j2.ecs.layout;
    requires org.lz4.java;

    requires org.apache.logging.log4j;
    requires org.apache.logging.log4j.core;

    requires org.apache.lucene.analysis.common;
    requires org.apache.lucene.backward_codecs;
    requires org.apache.lucene.core;
    requires org.apache.lucene.grouping;
    requires org.apache.lucene.highlighter;
    requires org.apache.lucene.join;
    requires org.apache.lucene.memory;
    requires org.apache.lucene.misc;
    requires org.apache.lucene.queries;
    requires org.apache.lucene.queryparser;
    requires org.apache.lucene.sandbox;
    requires org.apache.lucene.suggest;

    exports org.elasticsearch;
    exports org.elasticsearch.action;
    exports org.elasticsearch.action.admin.cluster.allocation;
    exports org.elasticsearch.action.admin.cluster.configuration;
    exports org.elasticsearch.action.admin.cluster.coordination;
    exports org.elasticsearch.action.admin.cluster.desirednodes;
    exports org.elasticsearch.action.admin.cluster.health;
    exports org.elasticsearch.action.admin.cluster.migration;
    exports org.elasticsearch.action.admin.cluster.node.hotthreads;
    exports org.elasticsearch.action.admin.cluster.node.info;
    exports org.elasticsearch.action.admin.cluster.node.reload;
    exports org.elasticsearch.action.admin.cluster.node.shutdown;
    exports org.elasticsearch.action.admin.cluster.node.stats;
    exports org.elasticsearch.action.admin.cluster.node.tasks.cancel;
    exports org.elasticsearch.action.admin.cluster.node.tasks.get;
    exports org.elasticsearch.action.admin.cluster.node.tasks.list;
    exports org.elasticsearch.action.admin.cluster.node.usage;
    exports org.elasticsearch.action.admin.cluster.remote;
    exports org.elasticsearch.action.admin.cluster.repositories.cleanup;
    exports org.elasticsearch.action.admin.cluster.repositories.delete;
    exports org.elasticsearch.action.admin.cluster.repositories.get;
    exports org.elasticsearch.action.admin.cluster.repositories.put;
    exports org.elasticsearch.action.admin.cluster.repositories.verify;
    exports org.elasticsearch.action.admin.cluster.reroute;
    exports org.elasticsearch.action.admin.cluster.settings;
    exports org.elasticsearch.action.admin.cluster.shards;
    exports org.elasticsearch.action.admin.cluster.snapshots.clone;
    exports org.elasticsearch.action.admin.cluster.snapshots.create;
    exports org.elasticsearch.action.admin.cluster.snapshots.delete;
    exports org.elasticsearch.action.admin.cluster.snapshots.features;
    exports org.elasticsearch.action.admin.cluster.snapshots.get;
    exports org.elasticsearch.action.admin.cluster.snapshots.get.shard;
    exports org.elasticsearch.action.admin.cluster.snapshots.restore;
    exports org.elasticsearch.action.admin.cluster.snapshots.status;
    exports org.elasticsearch.action.admin.cluster.state;
    exports org.elasticsearch.action.admin.cluster.stats;
    exports org.elasticsearch.action.admin.cluster.storedscripts;
    exports org.elasticsearch.action.admin.cluster.tasks;
    exports org.elasticsearch.action.admin.indices.alias;
    exports org.elasticsearch.action.admin.indices.alias.get;
    exports org.elasticsearch.action.admin.indices.analyze;
    exports org.elasticsearch.action.admin.indices.cache.clear;
    exports org.elasticsearch.action.admin.indices.close;
    exports org.elasticsearch.action.admin.indices.create;
    exports org.elasticsearch.action.admin.indices.dangling;
    exports org.elasticsearch.action.admin.indices.dangling.delete;
    exports org.elasticsearch.action.admin.indices.dangling.find;
    exports org.elasticsearch.action.admin.indices.dangling.import_index;
    exports org.elasticsearch.action.admin.indices.dangling.list;
    exports org.elasticsearch.action.admin.indices.delete;
    exports org.elasticsearch.action.admin.indices.diskusage;
    exports org.elasticsearch.action.admin.indices.flush;
    exports org.elasticsearch.action.admin.indices.forcemerge;
    exports org.elasticsearch.action.admin.indices.get;
    exports org.elasticsearch.action.admin.indices.mapping.get;
    exports org.elasticsearch.action.admin.indices.mapping.put;
    exports org.elasticsearch.action.admin.indices.open;
    exports org.elasticsearch.action.admin.indices.readonly;
    exports org.elasticsearch.action.admin.indices.recovery;
    exports org.elasticsearch.action.admin.indices.refresh;
    exports org.elasticsearch.action.admin.indices.resolve;
    exports org.elasticsearch.action.admin.indices.rollover;
    exports org.elasticsearch.action.admin.indices.segments;
    exports org.elasticsearch.action.admin.indices.settings.get;
    exports org.elasticsearch.action.admin.indices.settings.put;
    exports org.elasticsearch.action.admin.indices.shards;
    exports org.elasticsearch.action.admin.indices.shrink;
    exports org.elasticsearch.action.admin.indices.stats;
    exports org.elasticsearch.action.admin.indices.template.delete;
    exports org.elasticsearch.action.admin.indices.template.get;
    exports org.elasticsearch.action.admin.indices.template.post;
    exports org.elasticsearch.action.admin.indices.template.put;
    exports org.elasticsearch.action.admin.indices.validate.query;
    exports org.elasticsearch.action.bulk;
    exports org.elasticsearch.action.datastreams;
    exports org.elasticsearch.action.delete;
    exports org.elasticsearch.action.explain;
    exports org.elasticsearch.action.fieldcaps;
    exports org.elasticsearch.action.get;
    exports org.elasticsearch.action.index;
    exports org.elasticsearch.action.ingest;
    exports org.elasticsearch.action.resync;
    exports org.elasticsearch.action.search;
    exports org.elasticsearch.action.support;
    exports org.elasticsearch.action.support.broadcast;
    exports org.elasticsearch.action.support.broadcast.node;
    exports org.elasticsearch.action.support.broadcast.unpromotable;
    exports org.elasticsearch.action.support.master;
    exports org.elasticsearch.action.support.master.info;
    exports org.elasticsearch.action.support.nodes;
    exports org.elasticsearch.action.support.replication;
    exports org.elasticsearch.action.support.single.instance;
    exports org.elasticsearch.action.support.single.shard;
    exports org.elasticsearch.action.support.tasks;
    exports org.elasticsearch.action.termvectors;
    exports org.elasticsearch.action.update;
    exports org.elasticsearch.bootstrap;
    exports org.elasticsearch.client.internal;
    exports org.elasticsearch.client.internal.node;
    exports org.elasticsearch.client.internal.support;
    exports org.elasticsearch.client.internal.transport;
    exports org.elasticsearch.cluster;
    exports org.elasticsearch.cluster.ack;
    exports org.elasticsearch.cluster.action.index;
    exports org.elasticsearch.cluster.action.shard;
    exports org.elasticsearch.cluster.block;
    exports org.elasticsearch.cluster.coordination;
    exports org.elasticsearch.cluster.coordination.stateless;
    exports org.elasticsearch.cluster.health;
    exports org.elasticsearch.cluster.metadata;
    exports org.elasticsearch.cluster.node;
    exports org.elasticsearch.cluster.routing;
    exports org.elasticsearch.cluster.routing.allocation;
    exports org.elasticsearch.cluster.routing.allocation.allocator;
    exports org.elasticsearch.cluster.routing.allocation.command;
    exports org.elasticsearch.cluster.routing.allocation.decider;
    exports org.elasticsearch.cluster.service;
    exports org.elasticsearch.cluster.version;
    exports org.elasticsearch.common;
    exports org.elasticsearch.common.blobstore;
    exports org.elasticsearch.common.blobstore.fs;
    exports org.elasticsearch.common.blobstore.support;
    exports org.elasticsearch.common.breaker;
    exports org.elasticsearch.common.bytes;
    exports org.elasticsearch.common.cache;
    exports org.elasticsearch.common.cli;
    exports org.elasticsearch.common.collect;
    exports org.elasticsearch.common.component;
    exports org.elasticsearch.common.compress;
    exports org.elasticsearch.common.document;
    exports org.elasticsearch.common.file;
    exports org.elasticsearch.common.filesystem;
    exports org.elasticsearch.common.geo;
    exports org.elasticsearch.common.hash;
    exports org.elasticsearch.common.inject;
    exports org.elasticsearch.common.inject.binder;
    exports org.elasticsearch.common.inject.internal;
    exports org.elasticsearch.common.inject.matcher;
    exports org.elasticsearch.common.inject.multibindings;
    exports org.elasticsearch.common.inject.name;
    exports org.elasticsearch.common.inject.spi;
    exports org.elasticsearch.common.inject.util;
    exports org.elasticsearch.common.io;
    exports org.elasticsearch.common.io.stream;
    exports org.elasticsearch.common.logging;
    exports org.elasticsearch.common.lucene;
    exports org.elasticsearch.common.lucene.index;
    exports org.elasticsearch.common.lucene.search;
    exports org.elasticsearch.common.lucene.search.function;
    exports org.elasticsearch.common.lucene.store;
    exports org.elasticsearch.common.lucene.uid;
    exports org.elasticsearch.common.metrics;
    exports org.elasticsearch.common.network;
    exports org.elasticsearch.common.path;
    exports org.elasticsearch.common.recycler;
    exports org.elasticsearch.common.regex;
    exports org.elasticsearch.common.scheduler;
    exports org.elasticsearch.common.settings;
    exports org.elasticsearch.common.text;
    exports org.elasticsearch.common.time;
    exports org.elasticsearch.common.transport;
    exports org.elasticsearch.common.unit;
    exports org.elasticsearch.common.util;
    exports org.elasticsearch.common.util.concurrent;
    exports org.elasticsearch.common.util.iterable;
    exports org.elasticsearch.common.util.set;
    exports org.elasticsearch.common.xcontent;
    exports org.elasticsearch.common.xcontent.support;
    exports org.elasticsearch.discovery;
    exports org.elasticsearch.env;
    exports org.elasticsearch.features;
    exports org.elasticsearch.gateway;
    exports org.elasticsearch.health;
    exports org.elasticsearch.health.node;
    exports org.elasticsearch.health.node.selection;
    exports org.elasticsearch.health.stats;
    exports org.elasticsearch.http;
    exports org.elasticsearch.index;
    exports org.elasticsearch.index.analysis;
    exports org.elasticsearch.index.bulk.stats;
    exports org.elasticsearch.index.cache;
    exports org.elasticsearch.index.cache.bitset;
    exports org.elasticsearch.index.cache.query;
    exports org.elasticsearch.index.cache.request;
    exports org.elasticsearch.index.codec;
    exports org.elasticsearch.index.codec.tsdb;
    exports org.elasticsearch.index.codec.bloomfilter;
    exports org.elasticsearch.index.engine;
    exports org.elasticsearch.index.fielddata;
    exports org.elasticsearch.index.fielddata.fieldcomparator;
    exports org.elasticsearch.index.fielddata.ordinals;
    exports org.elasticsearch.index.fielddata.plain;
    exports org.elasticsearch.index.fieldvisitor;
    exports org.elasticsearch.index.flush;
    exports org.elasticsearch.index.get;
    exports org.elasticsearch.index.mapper;
    exports org.elasticsearch.index.mapper.flattened;
    exports org.elasticsearch.index.mapper.vectors;
    exports org.elasticsearch.index.merge;
    exports org.elasticsearch.index.query;
    exports org.elasticsearch.index.query.functionscore;
    exports org.elasticsearch.index.query.support;
    exports org.elasticsearch.index.recovery;
    exports org.elasticsearch.index.refresh;
    exports org.elasticsearch.index.reindex;
    exports org.elasticsearch.index.search;
    exports org.elasticsearch.index.search.stats;
    exports org.elasticsearch.index.seqno;
    exports org.elasticsearch.index.shard;
    exports org.elasticsearch.index.similarity;
    exports org.elasticsearch.index.snapshots;
    exports org.elasticsearch.index.snapshots.blobstore;
    exports org.elasticsearch.index.stats;
    exports org.elasticsearch.index.store;
    exports org.elasticsearch.index.termvectors;
    exports org.elasticsearch.index.translog;
    exports org.elasticsearch.index.warmer;
    exports org.elasticsearch.indices;
    exports org.elasticsearch.indices.analysis;
    exports org.elasticsearch.indices.breaker;
    exports org.elasticsearch.indices.cluster;
    exports org.elasticsearch.indices.fielddata.cache;
    exports org.elasticsearch.indices.recovery;
    exports org.elasticsearch.indices.recovery.plan;
    exports org.elasticsearch.indices.store;
    exports org.elasticsearch.inference;
    exports org.elasticsearch.ingest;
    exports org.elasticsearch.internal
        to
            org.elasticsearch.serverless.version,
            org.elasticsearch.serverless.buildinfo,
            org.elasticsearch.serverless.constants;
    exports org.elasticsearch.lucene.analysis.miscellaneous;
    exports org.elasticsearch.lucene.grouping;
    exports org.elasticsearch.lucene.queries;
    exports org.elasticsearch.lucene.search.uhighlight;
    exports org.elasticsearch.lucene.search.vectorhighlight;
    exports org.elasticsearch.lucene.similarity;
    exports org.elasticsearch.lucene.util;
    exports org.elasticsearch.monitor;
    exports org.elasticsearch.monitor.fs;
    exports org.elasticsearch.monitor.jvm;
    exports org.elasticsearch.monitor.os;
    exports org.elasticsearch.monitor.process;
    exports org.elasticsearch.node;
    exports org.elasticsearch.node.internal to org.elasticsearch.internal.sigterm;
    exports org.elasticsearch.persistent;
    exports org.elasticsearch.persistent.decider;
    exports org.elasticsearch.plugins;
    exports org.elasticsearch.plugins.interceptor to org.elasticsearch.security, org.elasticsearch.serverless.rest;
    exports org.elasticsearch.plugins.spi;
    exports org.elasticsearch.repositories;
    exports org.elasticsearch.repositories.blobstore;
    exports org.elasticsearch.repositories.fs;
    exports org.elasticsearch.reservedstate;
    exports org.elasticsearch.rest;
    exports org.elasticsearch.rest.action;
    exports org.elasticsearch.rest.action.admin.cluster;
    exports org.elasticsearch.rest.action.admin.cluster.dangling;
    exports org.elasticsearch.rest.action.admin.indices;
    exports org.elasticsearch.rest.action.cat;
    exports org.elasticsearch.rest.action.document;
    exports org.elasticsearch.rest.action.ingest;
    exports org.elasticsearch.rest.action.search;
    exports org.elasticsearch.script;
    exports org.elasticsearch.script.field;
    exports org.elasticsearch.script.field.vectors;
    exports org.elasticsearch.search;
    exports org.elasticsearch.search.aggregations;
    exports org.elasticsearch.search.aggregations.bucket;
    exports org.elasticsearch.search.aggregations.bucket.composite;
    exports org.elasticsearch.search.aggregations.bucket.filter;
    exports org.elasticsearch.search.aggregations.bucket.geogrid;
    exports org.elasticsearch.search.aggregations.bucket.global;
    exports org.elasticsearch.search.aggregations.bucket.histogram;
    exports org.elasticsearch.search.aggregations.bucket.missing;
    exports org.elasticsearch.search.aggregations.bucket.nested;
    exports org.elasticsearch.search.aggregations.bucket.range;
    exports org.elasticsearch.search.aggregations.bucket.sampler;
    exports org.elasticsearch.search.aggregations.bucket.terms;
    exports org.elasticsearch.search.aggregations.bucket.terms.heuristic;
    exports org.elasticsearch.search.aggregations.metrics;
    exports org.elasticsearch.search.aggregations.pipeline;
    exports org.elasticsearch.search.aggregations.support;
    exports org.elasticsearch.search.aggregations.support.values;
    exports org.elasticsearch.search.builder;
    exports org.elasticsearch.search.collapse;
    exports org.elasticsearch.search.dfs;
    exports org.elasticsearch.search.fetch;
    exports org.elasticsearch.search.fetch.subphase;
    exports org.elasticsearch.search.fetch.subphase.highlight;
    exports org.elasticsearch.search.internal;
    exports org.elasticsearch.search.lookup;
    exports org.elasticsearch.search.profile;
    exports org.elasticsearch.search.profile.aggregation;
    exports org.elasticsearch.search.profile.dfs;
    exports org.elasticsearch.search.profile.query;
    exports org.elasticsearch.search.query;
    exports org.elasticsearch.search.rank;
    exports org.elasticsearch.search.rescore;
    exports org.elasticsearch.search.runtime;
    exports org.elasticsearch.search.searchafter;
    exports org.elasticsearch.search.slice;
    exports org.elasticsearch.search.sort;
    exports org.elasticsearch.search.suggest;
    exports org.elasticsearch.search.suggest.completion;
    exports org.elasticsearch.search.suggest.completion.context;
    exports org.elasticsearch.search.suggest.phrase;
    exports org.elasticsearch.search.suggest.term;
    exports org.elasticsearch.search.vectors;
    exports org.elasticsearch.shutdown;
    exports org.elasticsearch.snapshots;
    exports org.elasticsearch.synonyms;
    exports org.elasticsearch.tasks;
    exports org.elasticsearch.threadpool;
    exports org.elasticsearch.transport;
    exports org.elasticsearch.upgrades;
    exports org.elasticsearch.usage;
    exports org.elasticsearch.watcher;

    opens org.elasticsearch.common.logging to org.apache.logging.log4j.core;

    exports org.elasticsearch.action.datastreams.lifecycle;
    exports org.elasticsearch.action.downsample;
    exports org.elasticsearch.plugins.internal
        to
            org.elasticsearch.metering,
            org.elasticsearch.settings.secure,
            org.elasticsearch.serverless.constants,
            org.elasticsearch.serverless.apifiltering;
    exports org.elasticsearch.telemetry.tracing;
    exports org.elasticsearch.telemetry;
    exports org.elasticsearch.telemetry.metric;

    provides java.util.spi.CalendarDataProvider with org.elasticsearch.common.time.IsoCalendarDataProvider;
    provides org.elasticsearch.xcontent.ErrorOnUnknown with org.elasticsearch.common.xcontent.SuggestingErrorOnUnknown;
    provides org.elasticsearch.xcontent.XContentBuilderExtension with org.elasticsearch.common.xcontent.XContentElasticsearchExtension;
    provides org.elasticsearch.cli.CliToolProvider
        with
            org.elasticsearch.cluster.coordination.NodeToolCliProvider,
            org.elasticsearch.index.shard.ShardToolCliProvider;

    uses org.elasticsearch.reservedstate.ReservedClusterStateHandlerProvider;
    uses org.elasticsearch.jdk.ModuleQualifiedExportsService;
    uses org.elasticsearch.node.internal.TerminationHandlerProvider;
    uses org.elasticsearch.internal.VersionExtension;
    uses org.elasticsearch.internal.BuildExtension;
    uses org.elasticsearch.features.FeatureSpecification;

    provides org.elasticsearch.features.FeatureSpecification
        with
<<<<<<< HEAD
            org.elasticsearch.features.FeaturesSupportedSpecification,
            org.elasticsearch.health.HealthFeature,
            org.elasticsearch.cluster.metadata.MetadataFeatures,
=======
            org.elasticsearch.features.FeatureInfrastructureFeatures,
            org.elasticsearch.health.HealthFeatures,
>>>>>>> a3319440
            org.elasticsearch.rest.RestFeatures;

    uses org.elasticsearch.plugins.internal.SettingsExtension;
    uses RestExtension;
    uses org.elasticsearch.action.admin.cluster.node.info.ComponentVersionNumber;

    provides org.apache.lucene.codecs.PostingsFormat
        with
            org.elasticsearch.index.codec.bloomfilter.ES85BloomFilterPostingsFormat,
            org.elasticsearch.index.codec.bloomfilter.ES87BloomFilterPostingsFormat;
    provides org.apache.lucene.codecs.DocValuesFormat with ES87TSDBDocValuesFormat;
}<|MERGE_RESOLUTION|>--- conflicted
+++ resolved
@@ -405,14 +405,9 @@
 
     provides org.elasticsearch.features.FeatureSpecification
         with
-<<<<<<< HEAD
-            org.elasticsearch.features.FeaturesSupportedSpecification,
-            org.elasticsearch.health.HealthFeature,
-            org.elasticsearch.cluster.metadata.MetadataFeatures,
-=======
             org.elasticsearch.features.FeatureInfrastructureFeatures,
             org.elasticsearch.health.HealthFeatures,
->>>>>>> a3319440
+            org.elasticsearch.cluster.metadata.MetadataFeatures,
             org.elasticsearch.rest.RestFeatures;
 
     uses org.elasticsearch.plugins.internal.SettingsExtension;
