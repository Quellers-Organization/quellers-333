/*
 * Copyright Elasticsearch B.V. and/or licensed to Elasticsearch B.V. under one
 * or more contributor license agreements. Licensed under the Elastic License
 * 2.0 and the Server Side Public License, v 1; you may not use this file except
 * in compliance with, at your election, the Elastic License 2.0 or the Server
 * Side Public License, v 1.
 */

/** The Elasticsearch Server Module. */
module org.elasticsearch.server {
    requires java.logging;
    requires java.security.jgss;
    requires java.sql;
    requires java.management;
    requires jdk.unsupported;

    requires org.elasticsearch.cli;
    requires org.elasticsearch.base;
    requires org.elasticsearch.geo;
    requires org.elasticsearch.lz4;
    requires org.elasticsearch.pluginclassloader;
    requires org.elasticsearch.securesm;
    requires org.elasticsearch.xcontent;
    requires org.elasticsearch.logging;

    requires com.sun.jna;
    requires hppc;
    requires HdrHistogram;
    requires jopt.simple;
    requires log4j2.ecs.layout;
    requires org.lz4.java;
    requires t.digest;

    requires org.apache.logging.log4j;
    requires org.apache.logging.log4j.core;

    requires org.apache.lucene.analysis.common;
    requires org.apache.lucene.backward_codecs;
    requires org.apache.lucene.core;
    requires org.apache.lucene.grouping;
    requires org.apache.lucene.highlighter;
    requires org.apache.lucene.join;
    requires org.apache.lucene.memory;
    requires org.apache.lucene.misc;
    requires org.apache.lucene.queries;
    requires org.apache.lucene.queryparser;
    requires org.apache.lucene.sandbox;
    requires org.apache.lucene.suggest;

    exports org.elasticsearch;
    exports org.elasticsearch.action;
    exports org.elasticsearch.action.admin.cluster.allocation;
    exports org.elasticsearch.action.admin.cluster.configuration;
    exports org.elasticsearch.action.admin.cluster.desirednodes;
    exports org.elasticsearch.action.admin.cluster.health;
    exports org.elasticsearch.action.admin.cluster.migration;
    exports org.elasticsearch.action.admin.cluster.node.hotthreads;
    exports org.elasticsearch.action.admin.cluster.node.info;
    exports org.elasticsearch.action.admin.cluster.node.reload;
    exports org.elasticsearch.action.admin.cluster.node.stats;
    exports org.elasticsearch.action.admin.cluster.node.tasks.cancel;
    exports org.elasticsearch.action.admin.cluster.node.tasks.get;
    exports org.elasticsearch.action.admin.cluster.node.tasks.list;
    exports org.elasticsearch.action.admin.cluster.node.usage;
    exports org.elasticsearch.action.admin.cluster.remote;
    exports org.elasticsearch.action.admin.cluster.repositories.cleanup;
    exports org.elasticsearch.action.admin.cluster.repositories.delete;
    exports org.elasticsearch.action.admin.cluster.repositories.get;
    exports org.elasticsearch.action.admin.cluster.repositories.put;
    exports org.elasticsearch.action.admin.cluster.repositories.verify;
    exports org.elasticsearch.action.admin.cluster.reroute;
    exports org.elasticsearch.action.admin.cluster.settings;
    exports org.elasticsearch.action.admin.cluster.shards;
    exports org.elasticsearch.action.admin.cluster.snapshots.clone;
    exports org.elasticsearch.action.admin.cluster.snapshots.create;
    exports org.elasticsearch.action.admin.cluster.snapshots.delete;
    exports org.elasticsearch.action.admin.cluster.snapshots.features;
    exports org.elasticsearch.action.admin.cluster.snapshots.get;
    exports org.elasticsearch.action.admin.cluster.snapshots.get.shard;
    exports org.elasticsearch.action.admin.cluster.snapshots.restore;
    exports org.elasticsearch.action.admin.cluster.snapshots.status;
    exports org.elasticsearch.action.admin.cluster.state;
    exports org.elasticsearch.action.admin.cluster.stats;
    exports org.elasticsearch.action.admin.cluster.storedscripts;
    exports org.elasticsearch.action.admin.cluster.tasks;
    exports org.elasticsearch.action.admin.indices.alias;
    exports org.elasticsearch.action.admin.indices.alias.get;
    exports org.elasticsearch.action.admin.indices.analyze;
    exports org.elasticsearch.action.admin.indices.cache.clear;
    exports org.elasticsearch.action.admin.indices.close;
    exports org.elasticsearch.action.admin.indices.create;
    exports org.elasticsearch.action.admin.indices.dangling;
    exports org.elasticsearch.action.admin.indices.dangling.delete;
    exports org.elasticsearch.action.admin.indices.dangling.find;
    exports org.elasticsearch.action.admin.indices.dangling.import_index;
    exports org.elasticsearch.action.admin.indices.dangling.list;
    exports org.elasticsearch.action.admin.indices.delete;
    exports org.elasticsearch.action.admin.indices.diskusage;
    exports org.elasticsearch.action.admin.indices.flush;
    exports org.elasticsearch.action.admin.indices.forcemerge;
    exports org.elasticsearch.action.admin.indices.get;
    exports org.elasticsearch.action.admin.indices.mapping.get;
    exports org.elasticsearch.action.admin.indices.mapping.put;
    exports org.elasticsearch.action.admin.indices.open;
    exports org.elasticsearch.action.admin.indices.readonly;
    exports org.elasticsearch.action.admin.indices.recovery;
    exports org.elasticsearch.action.admin.indices.refresh;
    exports org.elasticsearch.action.admin.indices.resolve;
    exports org.elasticsearch.action.admin.indices.rollover;
    exports org.elasticsearch.action.admin.indices.segments;
    exports org.elasticsearch.action.admin.indices.settings.get;
    exports org.elasticsearch.action.admin.indices.settings.put;
    exports org.elasticsearch.action.admin.indices.shards;
    exports org.elasticsearch.action.admin.indices.shrink;
    exports org.elasticsearch.action.admin.indices.stats;
    exports org.elasticsearch.action.admin.indices.template.delete;
    exports org.elasticsearch.action.admin.indices.template.get;
    exports org.elasticsearch.action.admin.indices.template.post;
    exports org.elasticsearch.action.admin.indices.template.put;
    exports org.elasticsearch.action.admin.indices.validate.query;
    exports org.elasticsearch.action.bulk;
    exports org.elasticsearch.action.datastreams;
    exports org.elasticsearch.action.delete;
    exports org.elasticsearch.action.explain;
    exports org.elasticsearch.action.fieldcaps;
    exports org.elasticsearch.action.get;
    exports org.elasticsearch.action.index;
    exports org.elasticsearch.action.ingest;
    exports org.elasticsearch.action.main;
    exports org.elasticsearch.action.resync;
    exports org.elasticsearch.action.search;
    exports org.elasticsearch.action.support;
    exports org.elasticsearch.action.support.broadcast;
    exports org.elasticsearch.action.support.broadcast.node;
    exports org.elasticsearch.action.support.master;
    exports org.elasticsearch.action.support.master.info;
    exports org.elasticsearch.action.support.nodes;
    exports org.elasticsearch.action.support.replication;
    exports org.elasticsearch.action.support.single.instance;
    exports org.elasticsearch.action.support.single.shard;
    exports org.elasticsearch.action.support.tasks;
    exports org.elasticsearch.action.termvectors;
    exports org.elasticsearch.action.update;
    exports org.elasticsearch.bootstrap;
    exports org.elasticsearch.client.internal;
    exports org.elasticsearch.client.internal.node;
    exports org.elasticsearch.client.internal.support;
    exports org.elasticsearch.client.internal.transport;
    exports org.elasticsearch.cluster;
    exports org.elasticsearch.cluster.ack;
    exports org.elasticsearch.cluster.action.index;
    exports org.elasticsearch.cluster.action.shard;
    exports org.elasticsearch.cluster.block;
    exports org.elasticsearch.cluster.coordination;
    exports org.elasticsearch.cluster.health;
    exports org.elasticsearch.cluster.metadata;
    exports org.elasticsearch.cluster.node;
    exports org.elasticsearch.cluster.routing;
    exports org.elasticsearch.cluster.routing.allocation;
    exports org.elasticsearch.cluster.routing.allocation.allocator;
    exports org.elasticsearch.cluster.routing.allocation.command;
    exports org.elasticsearch.cluster.routing.allocation.decider;
    exports org.elasticsearch.cluster.service;
    exports org.elasticsearch.common;
    exports org.elasticsearch.common.blobstore;
    exports org.elasticsearch.common.blobstore.fs;
    exports org.elasticsearch.common.blobstore.support;
    exports org.elasticsearch.common.breaker;
    exports org.elasticsearch.common.bytes;
    exports org.elasticsearch.common.cache;
    exports org.elasticsearch.common.cli;
    exports org.elasticsearch.common.collect;
    exports org.elasticsearch.common.component;
    exports org.elasticsearch.common.compress;
    exports org.elasticsearch.common.document;
    exports org.elasticsearch.common.filesystem;
    exports org.elasticsearch.common.geo;
    exports org.elasticsearch.common.hash;
    exports org.elasticsearch.common.inject;
    exports org.elasticsearch.common.inject.binder;
    exports org.elasticsearch.common.inject.internal;
    exports org.elasticsearch.common.inject.matcher;
    exports org.elasticsearch.common.inject.multibindings;
    exports org.elasticsearch.common.inject.name;
    exports org.elasticsearch.common.inject.spi;
    exports org.elasticsearch.common.inject.util;
    exports org.elasticsearch.common.io;
    exports org.elasticsearch.common.io.stream;
    exports org.elasticsearch.common.logging;
    exports org.elasticsearch.common.lucene;
    exports org.elasticsearch.common.lucene.index;
    exports org.elasticsearch.common.lucene.search;
    exports org.elasticsearch.common.lucene.search.function;
    exports org.elasticsearch.common.lucene.store;
    exports org.elasticsearch.common.lucene.uid;
    exports org.elasticsearch.common.metrics;
    exports org.elasticsearch.common.network;
    exports org.elasticsearch.common.path;
    exports org.elasticsearch.common.recycler;
    exports org.elasticsearch.common.regex;
    exports org.elasticsearch.common.settings;
    exports org.elasticsearch.common.text;
    exports org.elasticsearch.common.time;
    exports org.elasticsearch.common.transport;
    exports org.elasticsearch.common.unit;
    exports org.elasticsearch.common.util;
    exports org.elasticsearch.common.util.concurrent;
    exports org.elasticsearch.common.util.iterable;
    exports org.elasticsearch.common.util.set;
    exports org.elasticsearch.common.xcontent;
    exports org.elasticsearch.common.xcontent.support;
    exports org.elasticsearch.discovery;
    exports org.elasticsearch.env;
    exports org.elasticsearch.gateway;
    exports org.elasticsearch.health;
    exports org.elasticsearch.health.node.selection;
    exports org.elasticsearch.http;
    exports org.elasticsearch.index;
    exports org.elasticsearch.index.analysis;
    exports org.elasticsearch.index.bulk.stats;
    exports org.elasticsearch.index.cache;
    exports org.elasticsearch.index.cache.bitset;
    exports org.elasticsearch.index.cache.query;
    exports org.elasticsearch.index.cache.request;
    exports org.elasticsearch.index.codec;
    exports org.elasticsearch.index.engine;
    exports org.elasticsearch.index.fielddata;
    exports org.elasticsearch.index.fielddata.fieldcomparator;
    exports org.elasticsearch.index.fielddata.ordinals;
    exports org.elasticsearch.index.fielddata.plain;
    exports org.elasticsearch.index.fieldvisitor;
    exports org.elasticsearch.index.flush;
    exports org.elasticsearch.index.get;
    exports org.elasticsearch.index.mapper;
    exports org.elasticsearch.index.mapper.flattened;
    exports org.elasticsearch.index.mapper.vectors;
    exports org.elasticsearch.index.merge;
    exports org.elasticsearch.index.query;
    exports org.elasticsearch.index.query.functionscore;
    exports org.elasticsearch.index.query.support;
    exports org.elasticsearch.index.recovery;
    exports org.elasticsearch.index.refresh;
    exports org.elasticsearch.index.reindex;
    exports org.elasticsearch.index.search;
    exports org.elasticsearch.index.search.stats;
    exports org.elasticsearch.index.seqno;
    exports org.elasticsearch.index.shard;
    exports org.elasticsearch.index.similarity;
    exports org.elasticsearch.index.snapshots;
    exports org.elasticsearch.index.snapshots.blobstore;
    exports org.elasticsearch.index.stats;
    exports org.elasticsearch.index.store;
    exports org.elasticsearch.index.termvectors;
    exports org.elasticsearch.index.translog;
    exports org.elasticsearch.index.warmer;
    exports org.elasticsearch.indices;
    exports org.elasticsearch.indices.analysis;
    exports org.elasticsearch.indices.breaker;
    exports org.elasticsearch.indices.cluster;
    exports org.elasticsearch.indices.fielddata.cache;
    exports org.elasticsearch.indices.recovery;
    exports org.elasticsearch.indices.recovery.plan;
    exports org.elasticsearch.indices.store;
    exports org.elasticsearch.ingest;
    exports org.elasticsearch.lucene.analysis.miscellaneous;
    exports org.elasticsearch.lucene.grouping;
    exports org.elasticsearch.lucene.queries;
    exports org.elasticsearch.lucene.search.uhighlight;
    exports org.elasticsearch.lucene.search.vectorhighlight;
    exports org.elasticsearch.lucene.similarity;
    exports org.elasticsearch.lucene.util;
    exports org.elasticsearch.monitor;
    exports org.elasticsearch.monitor.fs;
    exports org.elasticsearch.monitor.jvm;
    exports org.elasticsearch.monitor.os;
    exports org.elasticsearch.monitor.process;
    exports org.elasticsearch.node;
    exports org.elasticsearch.immutablestate;
    exports org.elasticsearch.persistent;
    exports org.elasticsearch.persistent.decider;
    exports org.elasticsearch.plugins;
    exports org.elasticsearch.plugins.interceptor to org.elasticsearch.security;
    exports org.elasticsearch.plugins.spi;
    exports org.elasticsearch.repositories;
    exports org.elasticsearch.repositories.blobstore;
    exports org.elasticsearch.repositories.fs;
    exports org.elasticsearch.rest;
    exports org.elasticsearch.rest.action;
    exports org.elasticsearch.rest.action.admin.cluster;
    exports org.elasticsearch.rest.action.admin.cluster.dangling;
    exports org.elasticsearch.rest.action.admin.indices;
    exports org.elasticsearch.rest.action.cat;
    exports org.elasticsearch.rest.action.document;
    exports org.elasticsearch.rest.action.ingest;
    exports org.elasticsearch.rest.action.search;
    exports org.elasticsearch.script;
    exports org.elasticsearch.script.field;
    exports org.elasticsearch.script.field.vectors;
    exports org.elasticsearch.search;
    exports org.elasticsearch.search.aggregations;
    exports org.elasticsearch.search.aggregations.bucket;
    exports org.elasticsearch.search.aggregations.bucket.adjacency;
    exports org.elasticsearch.search.aggregations.bucket.composite;
    exports org.elasticsearch.search.aggregations.bucket.filter;
    exports org.elasticsearch.search.aggregations.bucket.geogrid;
    exports org.elasticsearch.search.aggregations.bucket.global;
    exports org.elasticsearch.search.aggregations.bucket.histogram;
    exports org.elasticsearch.search.aggregations.bucket.missing;
    exports org.elasticsearch.search.aggregations.bucket.nested;
    exports org.elasticsearch.search.aggregations.bucket.range;
    exports org.elasticsearch.search.aggregations.bucket.sampler;
    exports org.elasticsearch.search.aggregations.bucket.terms;
    exports org.elasticsearch.search.aggregations.bucket.terms.heuristic;
    exports org.elasticsearch.search.aggregations.metrics;
    exports org.elasticsearch.search.aggregations.pipeline;
    exports org.elasticsearch.search.aggregations.support;
    exports org.elasticsearch.search.aggregations.support.values;
    exports org.elasticsearch.search.aggregations.timeseries;
    exports org.elasticsearch.search.builder;
    exports org.elasticsearch.search.collapse;
    exports org.elasticsearch.search.dfs;
    exports org.elasticsearch.search.fetch;
    exports org.elasticsearch.search.fetch.subphase;
    exports org.elasticsearch.search.fetch.subphase.highlight;
    exports org.elasticsearch.search.internal;
    exports org.elasticsearch.search.lookup;
    exports org.elasticsearch.search.profile;
    exports org.elasticsearch.search.profile.aggregation;
    exports org.elasticsearch.search.profile.query;
    exports org.elasticsearch.search.query;
    exports org.elasticsearch.search.rescore;
    exports org.elasticsearch.search.runtime;
    exports org.elasticsearch.search.searchafter;
    exports org.elasticsearch.search.slice;
    exports org.elasticsearch.search.sort;
    exports org.elasticsearch.search.suggest;
    exports org.elasticsearch.search.suggest.completion;
    exports org.elasticsearch.search.suggest.completion.context;
    exports org.elasticsearch.search.suggest.phrase;
    exports org.elasticsearch.search.suggest.term;
    exports org.elasticsearch.search.vectors;
    exports org.elasticsearch.shutdown;
    exports org.elasticsearch.snapshots;
    exports org.elasticsearch.tasks;
    exports org.elasticsearch.threadpool;
    exports org.elasticsearch.timeseries.support;
    exports org.elasticsearch.transport;
    exports org.elasticsearch.upgrades;
    exports org.elasticsearch.usage;
    exports org.elasticsearch.watcher;

    opens org.elasticsearch.common.logging to org.apache.logging.log4j.core;

    provides java.util.spi.CalendarDataProvider with org.elasticsearch.common.time.IsoCalendarDataProvider;
    provides org.elasticsearch.xcontent.ErrorOnUnknown with org.elasticsearch.common.xcontent.SuggestingErrorOnUnknown;
    provides org.elasticsearch.xcontent.XContentBuilderExtension with org.elasticsearch.common.xcontent.XContentElasticsearchExtension;
    provides org.elasticsearch.cli.CliToolProvider
        with
            org.elasticsearch.cluster.coordination.NodeToolCliProvider,
            org.elasticsearch.index.shard.ShardToolCliProvider;
<<<<<<< HEAD
    provides org.apache.logging.log4j.util.PropertySource with org.elasticsearch.common.logging.ESSystemPropertiesPropertySource;

    uses org.elasticsearch.immutablestate.ImmutableClusterStateHandlerProvider;
=======
>>>>>>> 4c7ed5fc
}<|MERGE_RESOLUTION|>--- conflicted
+++ resolved
@@ -358,10 +358,6 @@
         with
             org.elasticsearch.cluster.coordination.NodeToolCliProvider,
             org.elasticsearch.index.shard.ShardToolCliProvider;
-<<<<<<< HEAD
-    provides org.apache.logging.log4j.util.PropertySource with org.elasticsearch.common.logging.ESSystemPropertiesPropertySource;
 
     uses org.elasticsearch.immutablestate.ImmutableClusterStateHandlerProvider;
-=======
->>>>>>> 4c7ed5fc
 }