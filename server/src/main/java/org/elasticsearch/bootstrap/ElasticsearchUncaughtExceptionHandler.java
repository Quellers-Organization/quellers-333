/*
 * Licensed to Elasticsearch under one or more contributor
 * license agreements. See the NOTICE file distributed with
 * this work for additional information regarding copyright
 * ownership. Elasticsearch licenses this file to you under
 * the Apache License, Version 2.0 (the "License"); you may
 * not use this file except in compliance with the License.
 * You may obtain a copy of the License at
 *
 *    http://www.apache.org/licenses/LICENSE-2.0
 *
 * Unless required by applicable law or agreed to in writing,
 * software distributed under the License is distributed on an
 * "AS IS" BASIS, WITHOUT WARRANTIES OR CONDITIONS OF ANY
 * KIND, either express or implied.  See the License for the
 * specific language governing permissions and limitations
 * under the License.
 */

package org.elasticsearch.bootstrap;

import org.apache.logging.log4j.LogManager;
import org.apache.logging.log4j.Logger;
import org.apache.logging.log4j.message.ParameterizedMessage;
import org.elasticsearch.common.SuppressForbidden;

import java.io.IOError;
import java.security.AccessController;
import java.security.PrivilegedAction;

class ElasticsearchUncaughtExceptionHandler implements Thread.UncaughtExceptionHandler {
    private static final Logger logger = LogManager.getLogger(ElasticsearchUncaughtExceptionHandler.class);

    @Override
    public void uncaughtException(Thread t, Throwable e) {
        if (isFatalUncaught(e)) {
            try {
                onFatalUncaught(t.getName(), e);
            } finally {
                // we use specific error codes in case the above notification failed, at least we
                // will have some indication of the error bringing us down
                if (e instanceof InternalError) {
                    halt(128);
                } else if (e instanceof OutOfMemoryError) {
                    halt(127);
                } else if (e instanceof StackOverflowError) {
                    halt(126);
                } else if (e instanceof UnknownError) {
                    halt(125);
                } else if (e instanceof IOError) {
                    halt(124);
                } else {
                    halt(1);
                }
            }
        } else {
            onNonFatalUncaught(t.getName(), e);
        }
    }

    static boolean isFatalUncaught(Throwable e) {
        return e instanceof Error;
    }

    void onFatalUncaught(final String threadName, final Throwable t) {
<<<<<<< HEAD
        final Logger logger = Loggers.getLogger(ElasticsearchUncaughtExceptionHandler.class, loggingPrefixSupplier.get());
=======
>>>>>>> 0c7f6570
        logger.error(() -> new ParameterizedMessage("fatal error in thread [{}], exiting", threadName), t);
    }

    void onNonFatalUncaught(final String threadName, final Throwable t) {
<<<<<<< HEAD
        final Logger logger = Loggers.getLogger(ElasticsearchUncaughtExceptionHandler.class, loggingPrefixSupplier.get());
=======
>>>>>>> 0c7f6570
        logger.warn(() -> new ParameterizedMessage("uncaught exception in thread [{}]", threadName), t);
    }

    void halt(int status) {
        AccessController.doPrivileged(new PrivilegedHaltAction(status));
    }

    static class PrivilegedHaltAction implements PrivilegedAction<Void> {

        private final int status;

        private PrivilegedHaltAction(final int status) {
            this.status = status;
        }

        @SuppressForbidden(reason = "halt")
        @Override
        public Void run() {
            // we halt to prevent shutdown hooks from running
            Runtime.getRuntime().halt(status);
            return null;
        }

    }

}<|MERGE_RESOLUTION|>--- conflicted
+++ resolved
@@ -63,18 +63,10 @@
     }
 
     void onFatalUncaught(final String threadName, final Throwable t) {
-<<<<<<< HEAD
-        final Logger logger = Loggers.getLogger(ElasticsearchUncaughtExceptionHandler.class, loggingPrefixSupplier.get());
-=======
->>>>>>> 0c7f6570
         logger.error(() -> new ParameterizedMessage("fatal error in thread [{}], exiting", threadName), t);
     }
 
     void onNonFatalUncaught(final String threadName, final Throwable t) {
-<<<<<<< HEAD
-        final Logger logger = Loggers.getLogger(ElasticsearchUncaughtExceptionHandler.class, loggingPrefixSupplier.get());
-=======
->>>>>>> 0c7f6570
         logger.warn(() -> new ParameterizedMessage("uncaught exception in thread [{}]", threadName), t);
     }
 
