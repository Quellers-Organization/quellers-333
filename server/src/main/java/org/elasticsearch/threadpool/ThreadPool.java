/*
 * Copyright Elasticsearch B.V. and/or licensed to Elasticsearch B.V. under one
 * or more contributor license agreements. Licensed under the Elastic License
 * 2.0 and the Server Side Public License, v 1; you may not use this file except
 * in compliance with, at your election, the Elastic License 2.0 or the Server
 * Side Public License, v 1.
 */

package org.elasticsearch.threadpool;

import org.apache.logging.log4j.LogManager;
import org.apache.logging.log4j.Logger;
import org.elasticsearch.cluster.node.DiscoveryNode;
import org.elasticsearch.common.io.stream.StreamInput;
import org.elasticsearch.common.io.stream.StreamOutput;
import org.elasticsearch.common.io.stream.Writeable;
import org.elasticsearch.common.settings.Setting;
import org.elasticsearch.common.settings.Settings;
import org.elasticsearch.common.unit.ByteSizeUnit;
import org.elasticsearch.common.unit.ByteSizeValue;
import org.elasticsearch.common.unit.SizeValue;
import org.elasticsearch.common.util.concurrent.EsExecutors;
import org.elasticsearch.common.util.concurrent.EsExecutors.TaskTrackingConfig;
import org.elasticsearch.common.util.concurrent.EsRejectedExecutionException;
import org.elasticsearch.common.util.concurrent.EsRejectedExecutionHandler;
import org.elasticsearch.common.util.concurrent.EsThreadPoolExecutor;
import org.elasticsearch.common.util.concurrent.ThreadContext;
import org.elasticsearch.core.Nullable;
import org.elasticsearch.core.TimeValue;
import org.elasticsearch.core.UpdateForV9;
import org.elasticsearch.node.Node;
import org.elasticsearch.node.ReportingService;
import org.elasticsearch.telemetry.metric.Instrument;
import org.elasticsearch.telemetry.metric.LongAsyncCounter;
import org.elasticsearch.telemetry.metric.LongGauge;
import org.elasticsearch.telemetry.metric.LongWithAttributes;
import org.elasticsearch.telemetry.metric.MeterRegistry;
import org.elasticsearch.xcontent.ToXContentFragment;
import org.elasticsearch.xcontent.XContentBuilder;

import java.io.IOException;
import java.util.ArrayList;
import java.util.Arrays;
import java.util.Collection;
import java.util.Collections;
import java.util.HashMap;
import java.util.List;
import java.util.Map;
import java.util.concurrent.Executor;
import java.util.concurrent.ExecutorService;
import java.util.concurrent.RejectedExecutionException;
import java.util.concurrent.RejectedExecutionHandler;
import java.util.concurrent.ScheduledExecutorService;
import java.util.concurrent.ScheduledThreadPoolExecutor;
import java.util.concurrent.ThreadPoolExecutor;
import java.util.concurrent.TimeUnit;
import java.util.function.Function;
import java.util.stream.Collectors;

import static java.util.Map.entry;
import static org.elasticsearch.core.Strings.format;

/**
 * Manages all the Java thread pools we create. {@link Names} contains a list of the thread pools, but plugins can dynamically add more
 * thread pools to instantiate.
 */
public class ThreadPool implements ReportingService<ThreadPoolInfo>, Scheduler {

    private static final Logger logger = LogManager.getLogger(ThreadPool.class);

    /**
     * List of names that identify Java thread pools that are created in {@link ThreadPool#ThreadPool}.
     */
    public static class Names {
<<<<<<< HEAD
        /**
         * Specifies that the task being scheduled should run on the calling thread, not actually a different thread pool.
         * Often used for quick operations not worth the costs of switching to another thread. Also used to avoid the cost of re-queuing
         * work while leveraging the same interface for ease of coding. This should not be used on Netty transport threads if the task may
         * not always complete quickly.
         */
        public static final String SAME = "same";
        /**
         * All the tasks that do not relate to the purpose of one of the other thread pools should use this thread pool. Try to pick one of
         * the other more specific thread pools where possible.
         */
=======
>>>>>>> 3dccc66c
        public static final String GENERIC = "generic";
        /**
         * Important management tasks that keep the cluster from falling apart.
         * This thread pool ensures cluster coordination tasks do not get blocked by less critical tasks and can continue to make progress.
         * This thread pool also defaults to a single thread, reducing contention on the Coordinator mutex.
         */
        public static final String CLUSTER_COORDINATION = "cluster_coordination";
        public static final String GET = "get";
        public static final String ANALYZE = "analyze";
        public static final String WRITE = "write";
        public static final String SEARCH = "search";
        public static final String SEARCH_WORKER = "search_worker";
        public static final String SEARCH_COORDINATION = "search_coordination";
        public static final String AUTO_COMPLETE = "auto_complete";
        public static final String SEARCH_THROTTLED = "search_throttled";
        /**
         * Cluster management tasks. Tasks that manage data, and tasks that report on cluster health via statistics etc.
         * Not a latency sensitive thread pool: some tasks may time be long-running; and the thread pool size is limited / relatively small.
         */
        public static final String MANAGEMENT = "management";
        public static final String FLUSH = "flush";
        public static final String REFRESH = "refresh";
        public static final String WARMER = "warmer";
        public static final String SNAPSHOT = "snapshot";
        public static final String SNAPSHOT_META = "snapshot_meta";
        public static final String FORCE_MERGE = "force_merge";
        public static final String FETCH_SHARD_STARTED = "fetch_shard_started";
        public static final String FETCH_SHARD_STORE = "fetch_shard_store";
        public static final String SYSTEM_READ = "system_read";
        public static final String SYSTEM_WRITE = "system_write";
        public static final String SYSTEM_CRITICAL_READ = "system_critical_read";
        public static final String SYSTEM_CRITICAL_WRITE = "system_critical_write";
    }

    public static final String THREAD_POOL_METRIC_PREFIX = "es.thread_pool.";
    public static final String THREAD_POOL_METRIC_NAME_COMPLETED = ".threads.completed.total";
    public static final String THREAD_POOL_METRIC_NAME_CURRENT = ".threads.count.current";
    public static final String THREAD_POOL_METRIC_NAME_QUEUE = ".threads.queue.size";
    public static final String THREAD_POOL_METRIC_NAME_ACTIVE = ".threads.active.current";
    public static final String THREAD_POOL_METRIC_NAME_LARGEST = ".threads.largest.current";
    public static final String THREAD_POOL_METRIC_NAME_REJECTED = ".threads.rejected.total";

    public enum ThreadPoolType {
        @Deprecated(forRemoval = true)
        @UpdateForV9 // no longer used, remove in v9
        DIRECT("direct"),
        FIXED("fixed"),
        @Deprecated(forRemoval = true)
        @UpdateForV9 // no longer used, remove in v9
        FIXED_AUTO_QUEUE_SIZE("fixed_auto_queue_size"),
        SCALING("scaling");

        private final String type;

        public String getType() {
            return type;
        }

        ThreadPoolType(String type) {
            this.type = type;
        }

        private static final Map<String, ThreadPoolType> TYPE_MAP = Arrays.stream(ThreadPoolType.values())
            .collect(Collectors.toUnmodifiableMap(ThreadPoolType::getType, Function.identity()));

        public static ThreadPoolType fromType(String type) {
            ThreadPoolType threadPoolType = TYPE_MAP.get(type);
            if (threadPoolType == null) {
                throw new IllegalArgumentException("no ThreadPoolType for " + type);
            }
            return threadPoolType;
        }
    }

    public static final Map<String, ThreadPoolType> THREAD_POOL_TYPES = Map.ofEntries(
        entry(Names.GENERIC, ThreadPoolType.SCALING),
        entry(Names.GET, ThreadPoolType.FIXED),
        entry(Names.ANALYZE, ThreadPoolType.FIXED),
        entry(Names.WRITE, ThreadPoolType.FIXED),
        entry(Names.SEARCH, ThreadPoolType.FIXED),
        entry(Names.SEARCH_WORKER, ThreadPoolType.FIXED),
        entry(Names.SEARCH_COORDINATION, ThreadPoolType.FIXED),
        entry(Names.MANAGEMENT, ThreadPoolType.SCALING),
        entry(Names.FLUSH, ThreadPoolType.SCALING),
        entry(Names.REFRESH, ThreadPoolType.SCALING),
        entry(Names.WARMER, ThreadPoolType.SCALING),
        entry(Names.SNAPSHOT, ThreadPoolType.SCALING),
        entry(Names.SNAPSHOT_META, ThreadPoolType.SCALING),
        entry(Names.FORCE_MERGE, ThreadPoolType.FIXED),
        entry(Names.FETCH_SHARD_STARTED, ThreadPoolType.SCALING),
        entry(Names.FETCH_SHARD_STORE, ThreadPoolType.SCALING),
        entry(Names.SEARCH_THROTTLED, ThreadPoolType.FIXED),
        entry(Names.SYSTEM_READ, ThreadPoolType.FIXED),
        entry(Names.SYSTEM_WRITE, ThreadPoolType.FIXED),
        entry(Names.SYSTEM_CRITICAL_READ, ThreadPoolType.FIXED),
        entry(Names.SYSTEM_CRITICAL_WRITE, ThreadPoolType.FIXED)
    );

    public static final double searchAutoscalingEWMA = 0.1;

    private final Map<String, ExecutorHolder> executors;

    private final ThreadPoolInfo threadPoolInfo;

    private final CachedTimeThread cachedTimeThread;

    private final ThreadContext threadContext;

    @SuppressWarnings("rawtypes")
    private final Map<String, ExecutorBuilder> builders;

    private final ScheduledThreadPoolExecutor scheduler;

    private final long slowSchedulerWarnThresholdNanos;

    private Map<String, ArrayList<Instrument>> instruments;

    @SuppressWarnings("rawtypes")
    public Collection<ExecutorBuilder> builders() {
        return Collections.unmodifiableCollection(builders.values());
    }

    public static final Setting<TimeValue> ESTIMATED_TIME_INTERVAL_SETTING = Setting.timeSetting(
        "thread_pool.estimated_time_interval",
        TimeValue.timeValueMillis(200),
        TimeValue.ZERO,
        Setting.Property.NodeScope
    );

    public static final Setting<TimeValue> LATE_TIME_INTERVAL_WARN_THRESHOLD_SETTING = Setting.timeSetting(
        "thread_pool.estimated_time_interval.warn_threshold",
        TimeValue.timeValueSeconds(5),
        TimeValue.ZERO,
        Setting.Property.NodeScope
    );

    public static final Setting<TimeValue> SLOW_SCHEDULER_TASK_WARN_THRESHOLD_SETTING = Setting.timeSetting(
        "thread_pool.scheduler.warn_threshold",
        TimeValue.timeValueSeconds(5),
        TimeValue.ZERO,
        Setting.Property.NodeScope
    );

    /**
     * Defines and builds the many thread pools delineated in {@link Names}.
     *
     * @param settings
     * @param meterRegistry
     * @param customBuilders a list of additional thread pool builders that were defined elsewhere (like a Plugin).
     */
    @SuppressWarnings({ "rawtypes", "unchecked" })
    public ThreadPool(final Settings settings, MeterRegistry meterRegistry, final ExecutorBuilder<?>... customBuilders) {
        assert Node.NODE_NAME_SETTING.exists(settings);

        final Map<String, ExecutorBuilder> builders = new HashMap<>();
        final int allocatedProcessors = EsExecutors.allocatedProcessors(settings);
        final int halfProc = halfAllocatedProcessors(allocatedProcessors);
        final int halfProcMaxAt5 = halfAllocatedProcessorsMaxFive(allocatedProcessors);
        final int halfProcMaxAt10 = halfAllocatedProcessorsMaxTen(allocatedProcessors);
        final int genericThreadPoolMax = boundedBy(4 * allocatedProcessors, 128, 512);
        final Map<String, ArrayList<Instrument>> instruments = new HashMap<>();

        builders.put(
            Names.GENERIC,
            new ScalingExecutorBuilder(Names.GENERIC, 4, genericThreadPoolMax, TimeValue.timeValueSeconds(30), false)
        );
        builders.put(
            Names.WRITE,
            new FixedExecutorBuilder(settings, Names.WRITE, allocatedProcessors, 10000, new TaskTrackingConfig(true, 0.1))
        );
        int searchOrGetThreadPoolSize = searchOrGetThreadPoolSize(allocatedProcessors);
        builders.put(
            Names.GET,
            new FixedExecutorBuilder(settings, Names.GET, searchOrGetThreadPoolSize, 1000, TaskTrackingConfig.DO_NOT_TRACK)
        );
        builders.put(Names.ANALYZE, new FixedExecutorBuilder(settings, Names.ANALYZE, 1, 16, TaskTrackingConfig.DO_NOT_TRACK));
        builders.put(
            Names.SEARCH,
            new FixedExecutorBuilder(
                settings,
                Names.SEARCH,
                searchOrGetThreadPoolSize,
                1000,
                new TaskTrackingConfig(true, searchAutoscalingEWMA)
            )
        );
        builders.put(
            Names.SEARCH_WORKER,
            new FixedExecutorBuilder(settings, Names.SEARCH_WORKER, searchOrGetThreadPoolSize, -1, TaskTrackingConfig.DEFAULT)
        );
        builders.put(
            Names.SEARCH_COORDINATION,
            new FixedExecutorBuilder(
                settings,
                Names.SEARCH_COORDINATION,
                halfProc,
                1000,
                new TaskTrackingConfig(true, searchAutoscalingEWMA)
            )
        );
        builders.put(
            Names.AUTO_COMPLETE,
            new FixedExecutorBuilder(settings, Names.AUTO_COMPLETE, Math.max(allocatedProcessors / 4, 1), 100, TaskTrackingConfig.DEFAULT)
        );
        builders.put(
            Names.SEARCH_THROTTLED,
            new FixedExecutorBuilder(settings, Names.SEARCH_THROTTLED, 1, 100, TaskTrackingConfig.DEFAULT)
        );
        builders.put(
            Names.MANAGEMENT,
            new ScalingExecutorBuilder(Names.MANAGEMENT, 1, boundedBy(allocatedProcessors, 1, 5), TimeValue.timeValueMinutes(5), false)
        );
        builders.put(Names.FLUSH, new ScalingExecutorBuilder(Names.FLUSH, 1, halfProcMaxAt5, TimeValue.timeValueMinutes(5), false));
        // TODO: remove (or refine) this temporary stateless custom refresh pool sizing once ES-7631 is solved.
        final int refreshThreads = DiscoveryNode.isStateless(settings) ? allocatedProcessors : halfProcMaxAt10;
        builders.put(Names.REFRESH, new ScalingExecutorBuilder(Names.REFRESH, 1, refreshThreads, TimeValue.timeValueMinutes(5), false));
        builders.put(Names.WARMER, new ScalingExecutorBuilder(Names.WARMER, 1, halfProcMaxAt5, TimeValue.timeValueMinutes(5), false));
        final int maxSnapshotCores = getMaxSnapshotThreadPoolSize(allocatedProcessors);
        builders.put(Names.SNAPSHOT, new ScalingExecutorBuilder(Names.SNAPSHOT, 1, maxSnapshotCores, TimeValue.timeValueMinutes(5), false));
        builders.put(
            Names.SNAPSHOT_META,
            new ScalingExecutorBuilder(
                Names.SNAPSHOT_META,
                1,
                Math.min(allocatedProcessors * 3, 50),
                TimeValue.timeValueSeconds(30L),
                false
            )
        );
        builders.put(
            Names.FETCH_SHARD_STARTED,
            new ScalingExecutorBuilder(Names.FETCH_SHARD_STARTED, 1, 2 * allocatedProcessors, TimeValue.timeValueMinutes(5), false)
        );
        builders.put(
            Names.FORCE_MERGE,
            new FixedExecutorBuilder(
                settings,
                Names.FORCE_MERGE,
                oneEighthAllocatedProcessors(allocatedProcessors),
                -1,
                TaskTrackingConfig.DO_NOT_TRACK
            )
        );
        builders.put(
            Names.CLUSTER_COORDINATION,
            new FixedExecutorBuilder(settings, Names.CLUSTER_COORDINATION, 1, -1, TaskTrackingConfig.DO_NOT_TRACK)
        );
        builders.put(
            Names.FETCH_SHARD_STORE,
            new ScalingExecutorBuilder(Names.FETCH_SHARD_STORE, 1, 2 * allocatedProcessors, TimeValue.timeValueMinutes(5), false)
        );
        builders.put(
            Names.SYSTEM_READ,
            new FixedExecutorBuilder(settings, Names.SYSTEM_READ, halfProcMaxAt5, 2000, TaskTrackingConfig.DO_NOT_TRACK)
        );
        builders.put(
            Names.SYSTEM_WRITE,
            new FixedExecutorBuilder(settings, Names.SYSTEM_WRITE, halfProcMaxAt5, 1000, new TaskTrackingConfig(true, 0.1))
        );
        builders.put(
            Names.SYSTEM_CRITICAL_READ,
            new FixedExecutorBuilder(settings, Names.SYSTEM_CRITICAL_READ, halfProcMaxAt5, 2000, TaskTrackingConfig.DO_NOT_TRACK)
        );
        builders.put(
            Names.SYSTEM_CRITICAL_WRITE,
            new FixedExecutorBuilder(settings, Names.SYSTEM_CRITICAL_WRITE, halfProcMaxAt5, 1500, new TaskTrackingConfig(true, 0.1))
        );

        for (final ExecutorBuilder<?> builder : customBuilders) {
            if (builders.containsKey(builder.name())) {
                throw new IllegalArgumentException("builder with name [" + builder.name() + "] already exists");
            }
            builders.put(builder.name(), builder);
        }
        this.builders = Collections.unmodifiableMap(builders);

        threadContext = new ThreadContext(settings);

        // Now that all the thread pools have been defined, actually build them.
        final Map<String, ExecutorHolder> executors = new HashMap<>();
        for (final Map.Entry<String, ExecutorBuilder> entry : builders.entrySet()) {
            final ExecutorBuilder.ExecutorSettings executorSettings = entry.getValue().getSettings(settings);
            final ExecutorHolder executorHolder = entry.getValue().build(executorSettings, threadContext);
            if (executors.containsKey(executorHolder.info.getName())) {
                throw new IllegalStateException("duplicate executors with name [" + executorHolder.info.getName() + "] registered");
            }
            logger.debug("created thread pool: {}", entry.getValue().formatInfo(executorHolder.info));
            executors.put(entry.getKey(), executorHolder);
        }

        this.executors = Map.copyOf(executors);
        this.executors.forEach((k, v) -> instruments.put(k, setupMetrics(meterRegistry, k, v)));
        this.instruments = instruments;
        this.threadPoolInfo = new ThreadPoolInfo(executors.values().stream().map(holder -> holder.info).toList());
        this.scheduler = Scheduler.initScheduler(settings, "scheduler");
        this.slowSchedulerWarnThresholdNanos = SLOW_SCHEDULER_TASK_WARN_THRESHOLD_SETTING.get(settings).nanos();
        this.cachedTimeThread = new CachedTimeThread(
            EsExecutors.threadName(settings, "[timer]"),
            ESTIMATED_TIME_INTERVAL_SETTING.get(settings).millis(),
            LATE_TIME_INTERVAL_WARN_THRESHOLD_SETTING.get(settings).millis()
        );
        this.cachedTimeThread.start();
    }

    private static ArrayList<Instrument> setupMetrics(MeterRegistry meterRegistry, String name, ExecutorHolder holder) {
        Map<String, Object> at = Map.of();
        ArrayList<Instrument> instruments = new ArrayList<>();
        if (holder.executor() instanceof ThreadPoolExecutor threadPoolExecutor) {
            String prefix = THREAD_POOL_METRIC_PREFIX + name;
            instruments.add(
                meterRegistry.registerLongGauge(
                    prefix + THREAD_POOL_METRIC_NAME_CURRENT,
                    "number of threads for " + name,
                    "count",
                    () -> new LongWithAttributes(threadPoolExecutor.getPoolSize(), at)
                )
            );
            instruments.add(
                meterRegistry.registerLongGauge(
                    prefix + THREAD_POOL_METRIC_NAME_QUEUE,
                    "number queue size for " + name,
                    "count",
                    () -> new LongWithAttributes(threadPoolExecutor.getQueue().size(), at)
                )
            );
            instruments.add(
                meterRegistry.registerLongGauge(
                    prefix + THREAD_POOL_METRIC_NAME_ACTIVE,
                    "number of active threads for " + name,
                    "count",
                    () -> new LongWithAttributes(threadPoolExecutor.getActiveCount(), at)
                )
            );
            instruments.add(
                meterRegistry.registerLongGauge(
                    prefix + THREAD_POOL_METRIC_NAME_LARGEST,
                    "largest pool size for " + name,
                    "count",
                    () -> new LongWithAttributes(threadPoolExecutor.getLargestPoolSize(), at)
                )
            );
            instruments.add(
                meterRegistry.registerLongAsyncCounter(
                    prefix + THREAD_POOL_METRIC_NAME_COMPLETED,
                    "number of completed threads for " + name,
                    "count",
                    () -> new LongWithAttributes(threadPoolExecutor.getCompletedTaskCount(), at)
                )
            );
            RejectedExecutionHandler rejectedExecutionHandler = threadPoolExecutor.getRejectedExecutionHandler();
            if (rejectedExecutionHandler instanceof EsRejectedExecutionHandler handler) {
                handler.registerCounter(meterRegistry, prefix + THREAD_POOL_METRIC_NAME_REJECTED, name);
            }
        }
        return instruments;
    }

    // for subclassing by tests that don't actually use any of the machinery that the regular constructor sets up
    protected ThreadPool() {
        this.builders = Map.of();
        this.executors = Map.of();
        this.cachedTimeThread = null;
        this.threadPoolInfo = new ThreadPoolInfo(List.of());
        this.slowSchedulerWarnThresholdNanos = 0L;
        this.threadContext = new ThreadContext(Settings.EMPTY);
        this.scheduler = null;
    }

    /**
     * Returns a value of milliseconds that may be used for relative time calculations.
     *
     * This method should only be used for calculating time deltas. For an epoch based
     * timestamp, see {@link #absoluteTimeInMillis()}.
     */
    public long relativeTimeInMillis() {
        return TimeValue.nsecToMSec(relativeTimeInNanos());
    }

    /**
     * Returns a value of nanoseconds that may be used for relative time calculations.
     *
     * This method should only be used for calculating time deltas. For an epoch based
     * timestamp, see {@link #absoluteTimeInMillis()}.
     */
    public long relativeTimeInNanos() {
        return cachedTimeThread.relativeTimeInNanos();
    }

    /**
     * Returns a value of milliseconds that may be used for relative time calculations. Similar to {@link #relativeTimeInMillis()} except
     * that this method is more expensive: the return value is computed directly from {@link System#nanoTime} and is not cached. You should
     * use {@link #relativeTimeInMillis()} unless the extra accuracy offered by this method is worth the costs.
     *
     * When computing a time interval by comparing relative times in milliseconds, you should make sure that both endpoints use cached
     * values returned from {@link #relativeTimeInMillis()} or that they both use raw values returned from this method. It doesn't really
     * make sense to compare a raw value to a cached value, even if in practice the result of such a comparison will be approximately
     * sensible.
     */
    public long rawRelativeTimeInMillis() {
        return TimeValue.nsecToMSec(System.nanoTime());
    }

    /**
     * Returns the value of milliseconds since UNIX epoch.
     *
     * This method should only be used for exact date/time formatting. For calculating
     * time deltas that should not suffer from negative deltas, which are possible with
     * this method, see {@link #relativeTimeInMillis()}.
     */
    public long absoluteTimeInMillis() {
        return cachedTimeThread.absoluteTimeInMillis();
    }

    @Override
    public ThreadPoolInfo info() {
        return threadPoolInfo;
    }

    public Info info(String name) {
        ExecutorHolder holder = executors.get(name);
        if (holder == null) {
            return null;
        }
        return holder.info;
    }

    public ThreadPoolStats stats() {
        List<ThreadPoolStats.Stats> stats = new ArrayList<>();
        for (ExecutorHolder holder : executors.values()) {
            final String name = holder.info.getName();
            int threads = -1;
            int queue = -1;
            int active = -1;
            long rejected = -1;
            int largest = -1;
            long completed = -1;
            if (holder.executor() instanceof ThreadPoolExecutor threadPoolExecutor) {
                threads = threadPoolExecutor.getPoolSize();
                queue = threadPoolExecutor.getQueue().size();
                active = threadPoolExecutor.getActiveCount();
                largest = threadPoolExecutor.getLargestPoolSize();
                completed = threadPoolExecutor.getCompletedTaskCount();
                RejectedExecutionHandler rejectedExecutionHandler = threadPoolExecutor.getRejectedExecutionHandler();
                if (rejectedExecutionHandler instanceof EsRejectedExecutionHandler handler) {
                    rejected = handler.rejected();
                }
            }
            stats.add(new ThreadPoolStats.Stats(name, threads, queue, active, rejected, largest, completed));
        }
        return new ThreadPoolStats(stats);
    }

    /**
     * Get the generic {@link ExecutorService}. This executor service
     * {@link Executor#execute(Runnable)} method will run the {@link Runnable} it is given in the
     * {@link ThreadContext} of the thread that queues it.
     * <p>
     * Warning: this {@linkplain ExecutorService} will not throw {@link RejectedExecutionException}
     * if you submit a task while it shutdown. It will instead silently queue it and not run it.
     */
    public ExecutorService generic() {
        return executor(Names.GENERIC);
    }

    /**
     * Get the {@link ExecutorService} with the given name. This executor service's
     * {@link Executor#execute(Runnable)} method will run the {@link Runnable} it is given in the
     * {@link ThreadContext} of the thread that queues it.
     * <p>
     * Warning: this {@linkplain ExecutorService} might not throw {@link RejectedExecutionException}
     * if you submit a task while it shutdown. It will instead silently queue it and not run it.
     *
     * @param name the name of the executor service to obtain
     * @throws IllegalArgumentException if no executor service with the specified name exists
     */
    public ExecutorService executor(String name) {
        final ExecutorHolder holder = executors.get(name);
        if (holder == null) {
            final var message = "no executor service found for [" + name + "]";
            assert false : message;
            throw new IllegalArgumentException(message);
        }
        return holder.executor();
    }

    /**
     * Schedules a one-shot command to run after a given delay. The command is run in the context of the calling thread.
     *
     * @param command the command to run
     * @param delay delay before the task executes
     * @param executor the name of the thread pool on which to execute this task. SAME means "execute on the scheduler thread" which changes
     *        the meaning of the ScheduledFuture returned by this method. In that case the ScheduledFuture will complete only when the
     *        command completes.
     * @return a ScheduledFuture who's get will return when the task is has been added to its target thread pool and throw an exception if
     *         the task is canceled before it was added to its target thread pool. Once the task has been added to its target thread pool
     *         the ScheduledFuture will cannot interact with it.
     * @throws org.elasticsearch.common.util.concurrent.EsRejectedExecutionException if the task cannot be scheduled for execution
     */
    @Override
    public ScheduledCancellable schedule(Runnable command, TimeValue delay, Executor executor) {
        final Runnable contextPreservingRunnable = threadContext.preserveContext(command);
        final Runnable toSchedule;
        if (executor != EsExecutors.DIRECT_EXECUTOR_SERVICE) {
            toSchedule = new ThreadedRunnable(contextPreservingRunnable, executor);
        } else if (slowSchedulerWarnThresholdNanos > 0) {
            toSchedule = new Runnable() {
                @Override
                public void run() {
                    final long startTime = ThreadPool.this.relativeTimeInNanos();
                    try {
                        contextPreservingRunnable.run();
                    } finally {
                        final long took = ThreadPool.this.relativeTimeInNanos() - startTime;
                        if (took > slowSchedulerWarnThresholdNanos) {
                            logger.warn(
                                "execution of [{}] took [{}ms] which is above the warn threshold of [{}ms]",
                                contextPreservingRunnable,
                                TimeUnit.NANOSECONDS.toMillis(took),
                                TimeUnit.NANOSECONDS.toMillis(slowSchedulerWarnThresholdNanos)
                            );
                        }
                    }
                }

                @Override
                public String toString() {
                    return contextPreservingRunnable.toString();
                }
            };
        } else {
            toSchedule = contextPreservingRunnable;
        }
        return new ScheduledCancellableAdapter(scheduler.schedule(toSchedule, delay.millis(), TimeUnit.MILLISECONDS));
    }

    public void scheduleUnlessShuttingDown(TimeValue delay, Executor executor, Runnable command) {
        try {
            schedule(command, delay, executor);
        } catch (EsRejectedExecutionException e) {
            if (e.isExecutorShutdown()) {
                logger.debug(
                    () -> format(
                        "could not schedule execution of [%s] after [%s] on [%s] as executor is shut down",
                        command,
                        delay,
                        executor
                    ),
                    e
                );
            } else {
                throw e;
            }
        }
    }

    public Cancellable scheduleWithFixedDelay(Runnable command, TimeValue interval, Executor executor) {
        var runnable = new ReschedulingRunnable(
            command,
            interval,
            executor,
            this,
            e -> logger.debug(() -> format("scheduled task [%s] was rejected on thread pool [%s]", command, executor), e),
            e -> logger.warn(() -> format("failed to run scheduled task [%s] on thread pool [%s]", command, executor), e)
        );
        runnable.start();
        return runnable;
    }

    protected final void stopCachedTimeThread() {
        cachedTimeThread.running = false;
        cachedTimeThread.interrupt();
    }

    private void closeMetrics(ExecutorHolder executor) {
        if (this.instruments.containsKey(executor.info.getName())) {
            this.instruments.get(executor.info.getName()).forEach((instrument) -> {
                if (instrument instanceof LongAsyncCounter longasynccounter) {
                    try {
                        longasynccounter.close();
                    } catch (Exception e) {
                        logger.warn(format("Failed to close LongAsyncCounter for %s. %s", executor.info.getName(), e.getMessage()), e);
                    }
                } else if (instrument instanceof LongGauge longgauge) {
                    try {
                        longgauge.close();
                    } catch (Exception e) {
                        logger.warn(format("Failed to close LongGauge for %s. %s", executor.info.getName(), e.getMessage()), e);
                    }
                }
            });
        }
        this.instruments.remove(executor.info.getName());
    }

    public void shutdown() {
        stopCachedTimeThread();
        scheduler.shutdown();
        for (ExecutorHolder executor : executors.values()) {
            if (executor.executor() instanceof ThreadPoolExecutor) {
                closeMetrics(executor);
                executor.executor().shutdown();
            }
        }
    }

    public void shutdownNow() {
        stopCachedTimeThread();
        scheduler.shutdownNow();
        for (ExecutorHolder executor : executors.values()) {
            if (executor.executor() instanceof ThreadPoolExecutor) {
                closeMetrics(executor);
                executor.executor().shutdownNow();
            }
        }
    }

    public boolean awaitTermination(long timeout, TimeUnit unit) throws InterruptedException {
        boolean result = scheduler.awaitTermination(timeout, unit);
        for (ExecutorHolder executor : executors.values()) {
            if (executor.executor() instanceof ThreadPoolExecutor) {
                closeMetrics(executor);
                result &= executor.executor().awaitTermination(timeout, unit);
            }
        }
        cachedTimeThread.join(unit.toMillis(timeout));
        return result;
    }

    public ScheduledExecutorService scheduler() {
        return this.scheduler;
    }

    /**
     * Constrains a value between minimum and maximum values
     * (inclusive).
     *
     * @param value the value to constrain
     * @param min   the minimum acceptable value
     * @param max   the maximum acceptable value
     * @return min if value is less than min, max if value is greater
     * than value, otherwise value
     */
    static int boundedBy(int value, int min, int max) {
        assert min < max : min + " vs " + max;
        return Math.min(max, Math.max(min, value));
    }

    static int halfAllocatedProcessors(final int allocatedProcessors) {
        return (allocatedProcessors + 1) / 2;
    }

    static int halfAllocatedProcessorsMaxFive(final int allocatedProcessors) {
        return boundedBy(halfAllocatedProcessors(allocatedProcessors), 1, 5);
    }

    static int halfAllocatedProcessorsMaxTen(final int allocatedProcessors) {
        return boundedBy(halfAllocatedProcessors(allocatedProcessors), 1, 10);
    }

    static int twiceAllocatedProcessors(final int allocatedProcessors) {
        return boundedBy(2 * allocatedProcessors, 2, Integer.MAX_VALUE);
    }

    public static int oneEighthAllocatedProcessors(final int allocatedProcessors) {
        return boundedBy(allocatedProcessors / 8, 1, Integer.MAX_VALUE);
    }

    public static int searchOrGetThreadPoolSize(final int allocatedProcessors) {
        return ((allocatedProcessors * 3) / 2) + 1;
    }

    static int getMaxSnapshotThreadPoolSize(int allocatedProcessors) {
        final ByteSizeValue maxHeapSize = ByteSizeValue.ofBytes(Runtime.getRuntime().maxMemory());
        return getMaxSnapshotThreadPoolSize(allocatedProcessors, maxHeapSize);
    }

    static int getMaxSnapshotThreadPoolSize(int allocatedProcessors, final ByteSizeValue maxHeapSize) {
        // While on larger data nodes, larger snapshot threadpool size improves snapshotting on high latency blob stores,
        // smaller instances can run into OOM issues and need a smaller snapshot threadpool size.
        if (maxHeapSize.compareTo(new ByteSizeValue(750, ByteSizeUnit.MB)) < 0) {
            return halfAllocatedProcessorsMaxFive(allocatedProcessors);
        }
        return 10;
    }

    static class ThreadedRunnable implements Runnable {

        private final Runnable runnable;

        private final Executor executor;

        ThreadedRunnable(Runnable runnable, Executor executor) {
            this.runnable = runnable;
            this.executor = executor;
        }

        @Override
        public void run() {
            try {
                executor.execute(runnable);
            } catch (EsRejectedExecutionException e) {
                if (e.isExecutorShutdown()) {
                    logger.debug(
                        () -> format("could not schedule execution of [%s] on [%s] as executor is shut down", runnable, executor),
                        e
                    );
                } else {
                    throw e;
                }
            }
        }

        @Override
        public int hashCode() {
            return runnable.hashCode();
        }

        @Override
        public boolean equals(Object obj) {
            return runnable.equals(obj);
        }

        @Override
        public String toString() {
            return "[threaded] " + runnable.toString();
        }
    }

    /**
     * A thread to cache millisecond time values from
     * {@link System#nanoTime()} and {@link System#currentTimeMillis()}.
     *
     * The values are updated at a specified interval.
     */
    static class CachedTimeThread extends Thread {

        final long interval;
        private final TimeChangeChecker timeChangeChecker;

        volatile boolean running = true;
        volatile long relativeNanos;
        volatile long absoluteMillis;

        CachedTimeThread(String name, long intervalMillis, long thresholdMillis) {
            super(name);
            this.interval = intervalMillis;
            this.relativeNanos = System.nanoTime();
            this.absoluteMillis = System.currentTimeMillis();
            this.timeChangeChecker = new TimeChangeChecker(thresholdMillis, absoluteMillis, relativeNanos);
            setDaemon(true);
        }

        /**
         * Return the current time used for relative calculations. This is {@link System#nanoTime()}.
         * <p>
         * If {@link ThreadPool#ESTIMATED_TIME_INTERVAL_SETTING} is set to 0
         * then the cache is disabled and the method calls {@link System#nanoTime()}
         * whenever called. Typically used for testing.
         */
        long relativeTimeInNanos() {
            if (0 < interval) {
                return relativeNanos;
            }
            return System.nanoTime();
        }

        /**
         * Return the current epoch time, used to find absolute time. This is
         * a cached version of {@link System#currentTimeMillis()}.
         * <p>
         * If {@link ThreadPool#ESTIMATED_TIME_INTERVAL_SETTING} is set to 0
         * then the cache is disabled and the method calls {@link System#currentTimeMillis()}
         * whenever called. Typically used for testing.
         */
        long absoluteTimeInMillis() {
            if (0 < interval) {
                return absoluteMillis;
            }
            return System.currentTimeMillis();
        }

        @Override
        public void run() {
            while (running && 0 < interval) {
                relativeNanos = System.nanoTime();
                absoluteMillis = System.currentTimeMillis();
                timeChangeChecker.check(absoluteMillis, relativeNanos);
                try {
                    // busy-waiting is the whole point!
                    // noinspection BusyWait
                    Thread.sleep(interval);
                } catch (InterruptedException e) {
                    running = false;
                    return;
                }
            }
        }
    }

    static class TimeChangeChecker {

        private final long thresholdMillis;
        private final long thresholdNanos;
        private long absoluteMillis;
        private long relativeNanos;

        TimeChangeChecker(long thresholdMillis, long absoluteMillis, long relativeNanos) {
            this.thresholdMillis = thresholdMillis;
            this.thresholdNanos = TimeValue.timeValueMillis(thresholdMillis).nanos();
            this.absoluteMillis = absoluteMillis;
            this.relativeNanos = relativeNanos;
        }

        void check(long newAbsoluteMillis, long newRelativeNanos) {
            if (thresholdMillis <= 0) {
                return;
            }

            try {
                final long deltaMillis = newAbsoluteMillis - absoluteMillis;
                if (deltaMillis > thresholdMillis) {
                    final TimeValue delta = TimeValue.timeValueMillis(deltaMillis);
                    logger.warn(
                        "timer thread slept for [{}/{}ms] on absolute clock which is above the warn threshold of [{}ms]",
                        delta,
                        deltaMillis,
                        thresholdMillis
                    );
                } else if (deltaMillis < 0) {
                    final TimeValue delta = TimeValue.timeValueMillis(-deltaMillis);
                    logger.warn("absolute clock went backwards by [{}/{}ms] while timer thread was sleeping", delta, -deltaMillis);
                }

                final long deltaNanos = newRelativeNanos - relativeNanos;
                if (deltaNanos > thresholdNanos) {
                    final TimeValue delta = TimeValue.timeValueNanos(deltaNanos);
                    logger.warn(
                        "timer thread slept for [{}/{}ns] on relative clock which is above the warn threshold of [{}ms]",
                        delta,
                        deltaNanos,
                        thresholdMillis
                    );
                } else if (deltaNanos < 0) {
                    final TimeValue delta = TimeValue.timeValueNanos(-deltaNanos);
                    logger.error("relative clock went backwards by [{}/{}ns] while timer thread was sleeping", delta, -deltaNanos);
                    assert false : "System::nanoTime time should be monotonic";
                }
            } finally {
                absoluteMillis = newAbsoluteMillis;
                relativeNanos = newRelativeNanos;
            }
        }
    }

    /**
     * Holds a thread pool and additional ES information ({@link Info}) about that Java thread pool ({@link ExecutorService}) instance.
     *
     * See {@link Names} for a list of thread pools, though there can be more dynamically added via plugins.
     */
    static class ExecutorHolder {
        private final ExecutorService executor;
        public final Info info;

        ExecutorHolder(ExecutorService executor, Info info) {
            assert executor instanceof EsThreadPoolExecutor || executor == EsExecutors.DIRECT_EXECUTOR_SERVICE;
            this.executor = executor;
            this.info = info;
        }

        ExecutorService executor() {
            return executor;
        }
    }

    /**
     * The settings used to create a Java ExecutorService thread pool.
     */
    public static class Info implements Writeable, ToXContentFragment {

        private final String name;
        private final ThreadPoolType type;
        private final int min;
        private final int max;
        private final TimeValue keepAlive;
        private final SizeValue queueSize;

        public Info(String name, ThreadPoolType type) {
            this(name, type, -1);
        }

        public Info(String name, ThreadPoolType type, int size) {
            this(name, type, size, size, null, null);
        }

        public Info(String name, ThreadPoolType type, int min, int max, @Nullable TimeValue keepAlive, @Nullable SizeValue queueSize) {
            this.name = name;
            this.type = type;
            this.min = min;
            this.max = max;
            this.keepAlive = keepAlive;
            this.queueSize = queueSize;
        }

        public Info(StreamInput in) throws IOException {
            name = in.readString();
            type = ThreadPoolType.fromType(in.readString());
            min = in.readInt();
            max = in.readInt();
            keepAlive = in.readOptionalTimeValue();
            queueSize = in.readOptionalWriteable(SizeValue::new);
        }

        @Override
        public void writeTo(StreamOutput out) throws IOException {
            out.writeString(name);
            out.writeString(type.getType());
            out.writeInt(min);
            out.writeInt(max);
            out.writeOptionalTimeValue(keepAlive);
            out.writeOptionalWriteable(queueSize);
        }

        public String getName() {
            return this.name;
        }

        public ThreadPoolType getThreadPoolType() {
            return this.type;
        }

        public int getMin() {
            return this.min;
        }

        public int getMax() {
            return this.max;
        }

        @Nullable
        public TimeValue getKeepAlive() {
            return this.keepAlive;
        }

        @Nullable
        public SizeValue getQueueSize() {
            return this.queueSize;
        }

        @Override
        public XContentBuilder toXContent(XContentBuilder builder, Params params) throws IOException {
            builder.startObject(name);
            builder.field("type", type.getType());

            if (type == ThreadPoolType.SCALING) {
                assert min != -1;
                builder.field("core", min);
                assert max != -1;
                builder.field("max", max);
            } else {
                assert max != -1;
                builder.field("size", max);
            }
            if (keepAlive != null) {
                builder.field("keep_alive", keepAlive.toString());
            }
            if (queueSize == null) {
                builder.field("queue_size", -1);
            } else {
                builder.field("queue_size", queueSize.singles());
            }
            builder.endObject();
            return builder;
        }

    }

    /**
     * Returns <code>true</code> if the given service was terminated successfully. If the termination timed out,
     * the service is <code>null</code> this method will return <code>false</code>.
     */
    public static boolean terminate(ExecutorService service, long timeout, TimeUnit timeUnit) {
        if (service != null) {
            service.shutdown();
            if (awaitTermination(service, timeout, timeUnit)) return true;
            service.shutdownNow();
            return awaitTermination(service, timeout, timeUnit);
        }
        return false;
    }

    private static boolean awaitTermination(final ExecutorService service, final long timeout, final TimeUnit timeUnit) {
        try {
            if (service.awaitTermination(timeout, timeUnit)) {
                return true;
            }
        } catch (final InterruptedException e) {
            Thread.currentThread().interrupt();
        }
        return false;
    }

    /**
     * Returns <code>true</code> if the given pool was terminated successfully. If the termination timed out,
     * the service is <code>null</code> this method will return <code>false</code>.
     */
    public static boolean terminate(ThreadPool pool, long timeout, TimeUnit timeUnit) {
        if (pool != null) {
            // Leverage try-with-resources to close the threadpool
            pool.shutdown();
            if (awaitTermination(pool, timeout, timeUnit)) {
                return true;
            }
            // last resort
            pool.shutdownNow();
            return awaitTermination(pool, timeout, timeUnit);
        }
        return false;
    }

    private static boolean awaitTermination(final ThreadPool threadPool, final long timeout, final TimeUnit timeUnit) {
        try {
            if (threadPool.awaitTermination(timeout, timeUnit)) {
                return true;
            }
        } catch (InterruptedException e) {
            Thread.currentThread().interrupt();
        }
        return false;
    }

    public ThreadContext getThreadContext() {
        return threadContext;
    }

    public static boolean assertNotScheduleThread(String reason) {
        assert Thread.currentThread().getName().contains("scheduler") == false
            : "Expected current thread [" + Thread.currentThread() + "] to not be the scheduler thread. Reason: [" + reason + "]";
        return true;
    }

    public static boolean assertCurrentThreadPool(String... permittedThreadPoolNames) {
        final var threadName = Thread.currentThread().getName();
        assert threadName.startsWith("TEST-")
            || threadName.startsWith("LuceneTestCase")
            || Arrays.stream(permittedThreadPoolNames).anyMatch(n -> threadName.contains('[' + n + ']'))
            : threadName + " not in " + Arrays.toString(permittedThreadPoolNames) + " nor a test thread";
        return true;
    }

    public static boolean assertInSystemContext(ThreadPool threadPool) {
        final var threadName = Thread.currentThread().getName();
        assert threadName.startsWith("TEST-") || threadName.startsWith("LuceneTestCase") || threadPool.getThreadContext().isSystemContext()
            : threadName + " is not running in the system context nor a test thread";
        return true;
    }

    public static boolean assertCurrentMethodIsNotCalledRecursively() {
        final StackTraceElement[] stackTraceElements = Thread.currentThread().getStackTrace();
        assert stackTraceElements.length >= 3 : stackTraceElements.length;
        assert stackTraceElements[0].getMethodName().equals("getStackTrace") : stackTraceElements[0];
        assert stackTraceElements[1].getMethodName().equals("assertCurrentMethodIsNotCalledRecursively") : stackTraceElements[1];
        final StackTraceElement testingMethod = stackTraceElements[2];
        for (int i = 3; i < stackTraceElements.length; i++) {
            assert stackTraceElements[i].getClassName().equals(testingMethod.getClassName()) == false
                || stackTraceElements[i].getMethodName().equals(testingMethod.getMethodName()) == false
                : testingMethod.getClassName() + "#" + testingMethod.getMethodName() + " is called recursively";
        }
        return true;
    }
}<|MERGE_RESOLUTION|>--- conflicted
+++ resolved
@@ -72,20 +72,10 @@
      * List of names that identify Java thread pools that are created in {@link ThreadPool#ThreadPool}.
      */
     public static class Names {
-<<<<<<< HEAD
-        /**
-         * Specifies that the task being scheduled should run on the calling thread, not actually a different thread pool.
-         * Often used for quick operations not worth the costs of switching to another thread. Also used to avoid the cost of re-queuing
-         * work while leveraging the same interface for ease of coding. This should not be used on Netty transport threads if the task may
-         * not always complete quickly.
-         */
-        public static final String SAME = "same";
         /**
          * All the tasks that do not relate to the purpose of one of the other thread pools should use this thread pool. Try to pick one of
          * the other more specific thread pools where possible.
          */
-=======
->>>>>>> 3dccc66c
         public static final String GENERIC = "generic";
         /**
          * Important management tasks that keep the cluster from falling apart.
