/*
 * Copyright Elasticsearch B.V. and/or licensed to Elasticsearch B.V. under one
 * or more contributor license agreements. Licensed under the Elastic License
 * 2.0 and the Server Side Public License, v 1; you may not use this file except
 * in compliance with, at your election, the Elastic License 2.0 or the Server
 * Side Public License, v 1.
 */
package org.elasticsearch.snapshots;

import org.apache.logging.log4j.Level;
import org.apache.logging.log4j.LogManager;
import org.apache.logging.log4j.Logger;
import org.elasticsearch.action.ActionListener;
import org.elasticsearch.action.admin.cluster.snapshots.restore.RestoreSnapshotRequest;
import org.elasticsearch.action.support.IndicesOptions;
import org.elasticsearch.action.support.RefCountingRunnable;
import org.elasticsearch.cluster.ClusterChangedEvent;
import org.elasticsearch.cluster.ClusterState;
import org.elasticsearch.cluster.ClusterStateApplier;
import org.elasticsearch.cluster.ClusterStateUpdateTask;
import org.elasticsearch.cluster.RestoreInProgress;
import org.elasticsearch.cluster.RestoreInProgress.ShardRestoreStatus;
import org.elasticsearch.cluster.SnapshotDeletionsInProgress;
import org.elasticsearch.cluster.block.ClusterBlocks;
import org.elasticsearch.cluster.metadata.AliasMetadata;
import org.elasticsearch.cluster.metadata.DataStream;
import org.elasticsearch.cluster.metadata.DataStreamAlias;
import org.elasticsearch.cluster.metadata.IndexMetadata;
import org.elasticsearch.cluster.metadata.IndexMetadataVerifier;
import org.elasticsearch.cluster.metadata.IndexTemplateMetadata;
import org.elasticsearch.cluster.metadata.MappingMetadata;
import org.elasticsearch.cluster.metadata.Metadata;
import org.elasticsearch.cluster.metadata.MetadataCreateIndexService;
import org.elasticsearch.cluster.metadata.MetadataDeleteIndexService;
import org.elasticsearch.cluster.metadata.MetadataIndexStateService;
import org.elasticsearch.cluster.metadata.RepositoryMetadata;
import org.elasticsearch.cluster.node.DiscoveryNode;
import org.elasticsearch.cluster.routing.RecoverySource;
import org.elasticsearch.cluster.routing.RecoverySource.SnapshotRecoverySource;
import org.elasticsearch.cluster.routing.RoutingChangesObserver;
import org.elasticsearch.cluster.routing.RoutingTable;
import org.elasticsearch.cluster.routing.ShardRouting;
import org.elasticsearch.cluster.routing.UnassignedInfo;
import org.elasticsearch.cluster.routing.allocation.AllocationService;
import org.elasticsearch.cluster.routing.allocation.allocator.AllocationActionListener;
import org.elasticsearch.cluster.service.ClusterService;
import org.elasticsearch.cluster.service.MasterService;
import org.elasticsearch.common.Priority;
import org.elasticsearch.common.Strings;
import org.elasticsearch.common.UUIDs;
import org.elasticsearch.common.collect.ImmutableOpenMap;
import org.elasticsearch.common.lucene.Lucene;
import org.elasticsearch.common.regex.Regex;
import org.elasticsearch.common.settings.ClusterSettings;
import org.elasticsearch.common.settings.Setting;
import org.elasticsearch.common.settings.Settings;
import org.elasticsearch.common.util.Maps;
import org.elasticsearch.common.util.concurrent.EsExecutors;
import org.elasticsearch.common.util.concurrent.ListenableFuture;
import org.elasticsearch.common.util.set.Sets;
import org.elasticsearch.common.xcontent.XContentHelper;
import org.elasticsearch.core.Nullable;
import org.elasticsearch.core.SuppressForbidden;
import org.elasticsearch.core.Tuple;
import org.elasticsearch.index.Index;
import org.elasticsearch.index.IndexSettings;
import org.elasticsearch.index.IndexVersion;
import org.elasticsearch.index.mapper.MapperService;
import org.elasticsearch.index.mapper.Mapping;
import org.elasticsearch.index.shard.IndexLongFieldRange;
import org.elasticsearch.index.shard.IndexShard;
import org.elasticsearch.index.shard.ShardId;
import org.elasticsearch.indices.IndicesService;
import org.elasticsearch.indices.ShardLimitValidator;
import org.elasticsearch.indices.SystemDataStreamDescriptor;
import org.elasticsearch.indices.SystemIndices;
import org.elasticsearch.repositories.IndexId;
import org.elasticsearch.repositories.RepositoriesService;
import org.elasticsearch.repositories.Repository;
import org.elasticsearch.repositories.RepositoryData;
import org.elasticsearch.repositories.blobstore.BlobStoreRepository;
import org.elasticsearch.reservedstate.service.FileSettingsService;
import org.elasticsearch.threadpool.ThreadPool;

import java.io.IOException;
import java.util.ArrayList;
import java.util.Collection;
import java.util.Collections;
import java.util.HashMap;
import java.util.HashSet;
import java.util.LinkedHashMap;
import java.util.List;
import java.util.Map;
import java.util.Objects;
import java.util.Optional;
import java.util.Set;
import java.util.function.BiConsumer;
import java.util.function.Function;
import java.util.stream.Collectors;
import java.util.stream.Stream;

import static java.util.Collections.unmodifiableSet;
import static org.elasticsearch.cluster.metadata.IndexMetadata.SETTING_AUTO_EXPAND_REPLICAS;
import static org.elasticsearch.cluster.metadata.IndexMetadata.SETTING_CREATION_DATE;
import static org.elasticsearch.cluster.metadata.IndexMetadata.SETTING_HISTORY_UUID;
import static org.elasticsearch.cluster.metadata.IndexMetadata.SETTING_INDEX_UUID;
import static org.elasticsearch.cluster.metadata.IndexMetadata.SETTING_NUMBER_OF_REPLICAS;
import static org.elasticsearch.cluster.metadata.IndexMetadata.SETTING_NUMBER_OF_SHARDS;
import static org.elasticsearch.cluster.metadata.IndexMetadata.SETTING_VERSION_CREATED;
import static org.elasticsearch.core.Strings.format;
import static org.elasticsearch.index.IndexModule.INDEX_STORE_TYPE_SETTING;
import static org.elasticsearch.snapshots.SearchableSnapshotsSettings.SEARCHABLE_SNAPSHOTS_DELETE_SNAPSHOT_ON_INDEX_DELETION;
import static org.elasticsearch.snapshots.SearchableSnapshotsSettings.SEARCHABLE_SNAPSHOTS_REPOSITORY_NAME_SETTING_KEY;
import static org.elasticsearch.snapshots.SearchableSnapshotsSettings.SEARCHABLE_SNAPSHOTS_REPOSITORY_UUID_SETTING_KEY;
import static org.elasticsearch.snapshots.SearchableSnapshotsSettings.SEARCHABLE_SNAPSHOTS_SNAPSHOT_UUID_SETTING_KEY;
import static org.elasticsearch.snapshots.SnapshotUtils.filterIndices;
import static org.elasticsearch.snapshots.SnapshotsService.NO_FEATURE_STATES_VALUE;

/**
 * Service responsible for restoring snapshots
 * <p>
 * Restore operation is performed in several stages.
 * <p>
 * First {@link #restoreSnapshot(RestoreSnapshotRequest, org.elasticsearch.action.ActionListener)}
 * method reads information about snapshot and metadata from repository. In update cluster state task it checks restore
 * preconditions, restores global state if needed, creates {@link RestoreInProgress} record with list of shards that needs
 * to be restored and adds this shard to the routing table using {@link RoutingTable.Builder#addAsRestore} method.
 * <p>
 * Individual shards are getting restored as part of normal recovery process in
 * {@link IndexShard#restoreFromRepository} )}
 * method, which detects that shard should be restored from snapshot rather than recovered from gateway by looking
 * at the {@link ShardRouting#recoverySource()} property.
 * <p>
 * At the end of the successful restore process {@code RestoreService} calls {@link #removeCompletedRestoresFromClusterState()},
 * which removes {@link RestoreInProgress} when all shards are completed. In case of
 * restore failure a normal recovery fail-over process kicks in.
 */
public final class RestoreService implements ClusterStateApplier {

    private static final Logger logger = LogManager.getLogger(RestoreService.class);

    public static final Setting<Boolean> REFRESH_REPO_UUID_ON_RESTORE_SETTING = Setting.boolSetting(
        "snapshot.refresh_repo_uuid_on_restore",
        true,
        Setting.Property.NodeScope,
        Setting.Property.Dynamic
    );

    private static final Set<String> UNMODIFIABLE_SETTINGS = Set.of(
        SETTING_NUMBER_OF_SHARDS,
        SETTING_VERSION_CREATED,
        SETTING_INDEX_UUID,
        SETTING_CREATION_DATE,
        SETTING_HISTORY_UUID
    );

    // It's OK to change some settings, but we shouldn't allow simply removing them
    private static final Set<String> UNREMOVABLE_SETTINGS;

    static {
        Set<String> unremovable = Sets.newHashSetWithExpectedSize(UNMODIFIABLE_SETTINGS.size() + 4);
        unremovable.addAll(UNMODIFIABLE_SETTINGS);
        unremovable.add(SETTING_NUMBER_OF_REPLICAS);
        unremovable.add(SETTING_AUTO_EXPAND_REPLICAS);
        UNREMOVABLE_SETTINGS = unmodifiableSet(unremovable);
    }

    private final ClusterService clusterService;

    private final RepositoriesService repositoriesService;

    private final AllocationService allocationService;

    private final MetadataCreateIndexService createIndexService;

    private final IndexMetadataVerifier indexMetadataVerifier;

    private final ShardLimitValidator shardLimitValidator;

    private final ClusterSettings clusterSettings;

    private final SystemIndices systemIndices;

    private final IndicesService indicesService;

    private final FileSettingsService fileSettingsService;

    private final ThreadPool threadPool;

    private volatile boolean refreshRepositoryUuidOnRestore;

    public RestoreService(
        ClusterService clusterService,
        RepositoriesService repositoriesService,
        AllocationService allocationService,
        MetadataCreateIndexService createIndexService,
        IndexMetadataVerifier indexMetadataVerifier,
        ShardLimitValidator shardLimitValidator,
        SystemIndices systemIndices,
        IndicesService indicesService,
        FileSettingsService fileSettingsService,
        ThreadPool threadPool
    ) {
        this.clusterService = clusterService;
        this.repositoriesService = repositoriesService;
        this.allocationService = allocationService;
        this.createIndexService = createIndexService;
        this.indexMetadataVerifier = indexMetadataVerifier;
        if (DiscoveryNode.isMasterNode(clusterService.getSettings())) {
            clusterService.addStateApplier(this);
        }
        this.clusterSettings = clusterService.getClusterSettings();
        this.shardLimitValidator = shardLimitValidator;
        this.systemIndices = systemIndices;
        this.indicesService = indicesService;
        this.fileSettingsService = fileSettingsService;
        this.threadPool = threadPool;
        this.refreshRepositoryUuidOnRestore = REFRESH_REPO_UUID_ON_RESTORE_SETTING.get(clusterService.getSettings());
        clusterService.getClusterSettings()
            .addSettingsUpdateConsumer(REFRESH_REPO_UUID_ON_RESTORE_SETTING, this::setRefreshRepositoryUuidOnRestore);
    }

    /**
     * Restores snapshot specified in the restore request.
     *
     * @param request  restore request
     * @param listener restore listener
     */
    public void restoreSnapshot(final RestoreSnapshotRequest request, final ActionListener<RestoreCompletionResponse> listener) {
        restoreSnapshot(request, listener, (clusterState, builder) -> {});
    }

    /**
     * Restores snapshot specified in the restore request.
     *
     * @param request  restore request
     * @param listener restore listener
     * @param updater  handler that allows callers to make modifications to {@link Metadata}
     *                 in the same cluster state update as the restore operation
     */
    public void restoreSnapshot(
        final RestoreSnapshotRequest request,
        final ActionListener<RestoreCompletionResponse> listener,
        final BiConsumer<ClusterState, Metadata.Builder> updater
    ) {
        try {
            // Try and fill in any missing repository UUIDs in case they're needed during the restore
            final var repositoryUuidRefreshStep = new ListenableFuture<Void>();
            refreshRepositoryUuids(refreshRepositoryUuidOnRestore, repositoriesService, () -> repositoryUuidRefreshStep.onResponse(null));

            // Read snapshot info and metadata from the repository
            final String repositoryName = request.repository();
            Repository repository = repositoriesService.repository(repositoryName);
            final ListenableFuture<RepositoryData> repositoryDataListener = new ListenableFuture<>();
            repository.getRepositoryData(
                EsExecutors.DIRECT_EXECUTOR_SERVICE, // TODO contemplate threading here, do we need to fork, see #101445?
                repositoryDataListener
            );

            repositoryDataListener.addListener(
                listener.delegateFailureAndWrap(
                    (delegate, repositoryData) -> repositoryUuidRefreshStep.addListener(
                        delegate.delegateFailureAndWrap((subDelegate, ignored) -> {
                            final String snapshotName = request.snapshot();
                            final Optional<SnapshotId> matchingSnapshotId = repositoryData.getSnapshotIds()
                                .stream()
                                .filter(s -> snapshotName.equals(s.getName()))
                                .findFirst();
                            if (matchingSnapshotId.isPresent() == false) {
                                throw new SnapshotRestoreException(repositoryName, snapshotName, "snapshot does not exist");
                            }

                            final SnapshotId snapshotId = matchingSnapshotId.get();
                            if (request.snapshotUuid() != null && request.snapshotUuid().equals(snapshotId.getUUID()) == false) {
                                throw new SnapshotRestoreException(
                                    repositoryName,
                                    snapshotName,
                                    "snapshot UUID mismatch: expected ["
                                        + request.snapshotUuid()
                                        + "] but got ["
                                        + snapshotId.getUUID()
                                        + "]"
                                );
                            }
                            repository.getSnapshotInfo(
                                snapshotId,
                                subDelegate.delegateFailureAndWrap(
                                    (l, snapshotInfo) -> startRestore(snapshotInfo, repository, request, repositoryData, updater, l)
                                )
                            );
                        })
                    )
                )
            );
        } catch (Exception e) {
            logger.warn(() -> "[" + request.repository() + ":" + request.snapshot() + "] failed to restore snapshot", e);
            listener.onFailure(e);
        }
    }

    /**
     * Start the snapshot restore process. First validate that the snapshot can be restored based on the contents of the repository and
     * the restore request. If it can be restored, compute the metadata to be restored for the current restore request and submit the
     * cluster state update request to start the restore.
     *
     * @param snapshotInfo   snapshot info for the snapshot to restore
     * @param repository     the repository to restore from
     * @param request        restore request
     * @param repositoryData current repository data for the repository to restore from
     * @param updater        handler that allows callers to make modifications to {@link Metadata} in the same cluster state update as the
     *                       restore operation
     * @param listener       listener to resolve once restore has been started
     * @throws IOException   on failure to load metadata from the repository
     */
    private void startRestore(
        SnapshotInfo snapshotInfo,
        Repository repository,
        RestoreSnapshotRequest request,
        RepositoryData repositoryData,
        BiConsumer<ClusterState, Metadata.Builder> updater,
        ActionListener<RestoreCompletionResponse> listener
    ) throws IOException {
        assert Repository.assertSnapshotMetaThread();
        final SnapshotId snapshotId = snapshotInfo.snapshotId();
        final String repositoryName = repository.getMetadata().name();
        final Snapshot snapshot = new Snapshot(repositoryName, snapshotId);

        // Make sure that we can restore from this snapshot
        validateSnapshotRestorable(request, repository.getMetadata(), snapshotInfo, repositoriesService.getPreRestoreVersionChecks());

        // Get the global state if necessary
        Metadata globalMetadata = null;
        final Metadata.Builder metadataBuilder;
        if (request.includeGlobalState()) {
            globalMetadata = repository.getSnapshotGlobalMetadata(snapshotId);
            metadataBuilder = Metadata.builder(globalMetadata);
        } else {
            metadataBuilder = Metadata.builder();
        }

        final String[] indicesInRequest = request.indices();
        List<String> requestIndices = new ArrayList<>(indicesInRequest.length);
        if (indicesInRequest.length == 0) {
            // no specific indices request means restore everything
            requestIndices.add("*");
        } else {
            Collections.addAll(requestIndices, indicesInRequest);
        }

        // Determine system indices to restore from requested feature states
        final Map<String, List<String>> featureStatesToRestore = getFeatureStatesToRestore(request, snapshotInfo, snapshot);
        final Set<String> featureStateIndices = featureStatesToRestore.values()
            .stream()
            .flatMap(Collection::stream)
            .collect(Collectors.toSet());

        final Set<String> featureStateDataStreams = featureStatesToRestore.keySet().stream().filter(featureName -> {
            if (systemIndices.getFeatureNames().contains(featureName)) {
                return true;
            }
            logger.warn(
                () -> format(
                    "Restoring snapshot[%s] skipping feature [%s] because it is not available in this cluster",
                    snapshotInfo.snapshotId(),
                    featureName
                )
            );
            return false;
        })
            .map(systemIndices::getFeature)
            .flatMap(feature -> feature.getDataStreamDescriptors().stream())
            .map(SystemDataStreamDescriptor::getDataStreamName)
            .collect(Collectors.toSet());

        // Get data stream metadata for requested data streams
        Tuple<Map<String, DataStream>, Map<String, DataStreamAlias>> result = getDataStreamsToRestore(
            repository,
            snapshotId,
            snapshotInfo,
            globalMetadata,
            requestIndices,
            featureStateDataStreams,
            request.includeAliases()
        );
        Map<String, DataStream> dataStreamsToRestore = result.v1();
        Map<String, DataStreamAlias> dataStreamAliasesToRestore = result.v2();

        // Remove the data streams from the list of requested indices
        requestIndices.removeAll(dataStreamsToRestore.keySet());

        // And add the backing indices and failure indices of data streams (the distinction is important for renaming)
        final DataStreamIndices nonSystemDataStreamIndices;
        final DataStreamIndices systemDataStreamIndices;
        {
            Map<Boolean, Set<String>> backingIndices = dataStreamsToRestore.values()
                .stream()
                .flatMap(ds -> ds.getIndices().stream().map(idx -> new Tuple<>(ds.isSystem(), idx.getName())))
                .collect(Collectors.partitioningBy(Tuple::v1, Collectors.mapping(Tuple::v2, Collectors.toSet())));
            Map<Boolean, Set<String>> failureIndices = Map.of();
            if (DataStream.isFailureStoreEnabled()) {
                failureIndices = dataStreamsToRestore.values()
                    .stream()
                    .flatMap(ds -> ds.getFailureIndices().stream().map(idx -> new Tuple<>(ds.isSystem(), idx.getName())))
                    .collect(Collectors.partitioningBy(Tuple::v1, Collectors.mapping(Tuple::v2, Collectors.toSet())));
            }
            systemDataStreamIndices = new DataStreamIndices(backingIndices.get(true), failureIndices.get(true));
            nonSystemDataStreamIndices = new DataStreamIndices(backingIndices.get(false), failureIndices.get(false));
        }
        requestIndices.addAll(nonSystemDataStreamIndices.backingIndices());
        requestIndices.addAll(nonSystemDataStreamIndices.failureIndices());
        final Set<String> allSystemIndicesToRestore = Stream.of(
            systemDataStreamIndices.backingIndices(),
            systemDataStreamIndices.failureIndices(),
            featureStateIndices
        ).flatMap(Collection::stream).collect(Collectors.toSet());

        // Strip system indices out of the list of "available" indices - these should only come from feature states.
        List<String> availableNonSystemIndices;
        {
            Set<String> systemIndicesInSnapshot = new HashSet<>();
            snapshotInfo.featureStates().stream().flatMap(state -> state.getIndices().stream()).forEach(systemIndicesInSnapshot::add);
            // And the system data stream backing indices too
            snapshotInfo.indices().stream().filter(systemIndices::isSystemIndexBackingDataStream).forEach(systemIndicesInSnapshot::add);

            Set<String> explicitlyRequestedSystemIndices = new HashSet<>(requestIndices);
            explicitlyRequestedSystemIndices.retainAll(systemIndicesInSnapshot);

            if (explicitlyRequestedSystemIndices.size() > 0) {
                throw new IllegalArgumentException(
                    format(
                        "requested system indices %s, but system indices can only be restored as part of a feature state",
                        explicitlyRequestedSystemIndices
                    )
                );
            }

            availableNonSystemIndices = snapshotInfo.indices()
                .stream()
                .filter(idxName -> systemIndicesInSnapshot.contains(idxName) == false)
                .toList();
        }

        // Resolve the indices that were directly requested
        final List<String> requestedIndicesInSnapshot = filterIndices(
            availableNonSystemIndices,
            requestIndices.toArray(String[]::new),
            request.indicesOptions()
        );

        // Combine into the final list of indices to be restored
        final List<String> requestedIndicesIncludingSystem = Stream.of(
            requestedIndicesInSnapshot,
            featureStateIndices,
            systemDataStreamIndices.backingIndices(),
            systemDataStreamIndices.failureIndices()
        ).flatMap(Collection::stream).distinct().toList();

        final Set<String> explicitlyRequestedSystemIndices = new HashSet<>();
        for (IndexId indexId : repositoryData.resolveIndices(requestedIndicesIncludingSystem).values()) {
            IndexMetadata snapshotIndexMetaData = repository.getSnapshotIndexMetaData(repositoryData, snapshotId, indexId);
            if (snapshotIndexMetaData.isSystem()) {
                if (requestIndices.contains(indexId.getName())) {
                    explicitlyRequestedSystemIndices.add(indexId.getName());
                }
            }
            metadataBuilder.put(snapshotIndexMetaData, false);
        }

        assert explicitlyRequestedSystemIndices.size() == 0
            : "it should be impossible to reach this point with explicitly requested system indices, but got: "
                + explicitlyRequestedSystemIndices;

        // Now we can start the actual restore process by adding shards to be recovered in the cluster state
        // and updating cluster metadata (global and index) as needed
        submitUnbatchedTask(
            "restore_snapshot[" + snapshotId.getName() + ']',
            new RestoreSnapshotStateTask(
                request,
                snapshot,
                featureStatesToRestore.keySet(),
                // Apply renaming on index names, returning a map of names where
                // the key is the renamed index and the value is the original name
                renamedIndices(
                    request,
                    requestedIndicesIncludingSystem,
                    nonSystemDataStreamIndices,
                    allSystemIndicesToRestore,
                    repositoryData
                ),
                snapshotInfo,
                metadataBuilder.dataStreams(dataStreamsToRestore, dataStreamAliasesToRestore).build(),
                dataStreamsToRestore.values(),
                updater,
                clusterService.getSettings(),
                listener
            )
        );
    }

    @SuppressForbidden(reason = "legacy usage of unbatched task") // TODO add support for batching here
    private void submitUnbatchedTask(@SuppressWarnings("SameParameterValue") String source, ClusterStateUpdateTask task) {
        clusterService.submitUnbatchedStateUpdateTask(source, task);
    }

    private void setRefreshRepositoryUuidOnRestore(boolean refreshRepositoryUuidOnRestore) {
        this.refreshRepositoryUuidOnRestore = refreshRepositoryUuidOnRestore;
    }

    /**
     * Best-effort attempt to make sure that we know all the repository UUIDs. Calls {@link Repository#getRepositoryData} on every
     * {@link BlobStoreRepository} with a missing UUID.
     *
     * @param enabled If {@code false} this method completes the listener immediately
     * @param repositoriesService Supplies the repositories to check
     * @param onCompletion Action that is executed when all repositories have been refreshed.
     */
    // Exposed for tests
    static void refreshRepositoryUuids(boolean enabled, RepositoriesService repositoriesService, Runnable onCompletion) {
        try (var refs = new RefCountingRunnable(onCompletion)) {
            if (enabled == false) {
                logger.debug("repository UUID refresh is disabled");
                return;
            }

            for (Repository repository : repositoriesService.getRepositories().values()) {
                // We only care about BlobStoreRepositories because they're the only ones that can contain a searchable snapshot, and we
                // only care about ones with missing UUIDs. It's possible to have the UUID change from under us if, e.g., the repository was
                // wiped by an external force, but in this case any searchable snapshots are lost anyway so it doesn't really matter.
                if (repository instanceof BlobStoreRepository && repository.getMetadata().uuid().equals(RepositoryData.MISSING_UUID)) {
                    final var repositoryName = repository.getMetadata().name();
                    logger.info("refreshing repository UUID for repository [{}]", repositoryName);
                    repository.getRepositoryData(
                        EsExecutors.DIRECT_EXECUTOR_SERVICE, // TODO contemplate threading here, do we need to fork, see #101445?
                        ActionListener.releaseAfter(new ActionListener<>() {
                            @Override
                            public void onResponse(RepositoryData repositoryData) {
                                logger.debug(() -> format("repository UUID [%s] refresh completed", repositoryName));
                            }

                            @Override
                            public void onFailure(Exception e) {
                                logger.debug(() -> format("repository UUID [%s] refresh failed", repositoryName), e);
                            }
                        }, refs.acquire())
                    );
                }
            }
        }
    }

    private boolean isSystemIndex(IndexMetadata indexMetadata) {
        return indexMetadata.isSystem() || systemIndices.isSystemName(indexMetadata.getIndex().getName());
    }

    private static Tuple<Map<String, DataStream>, Map<String, DataStreamAlias>> getDataStreamsToRestore(
        Repository repository,
        SnapshotId snapshotId,
        SnapshotInfo snapshotInfo,
        Metadata globalMetadata,
        List<String> requestIndices,
        Collection<String> featureStateDataStreams,
        boolean includeAliases
    ) {
        Map<String, DataStream> dataStreams;
        Map<String, DataStreamAlias> dataStreamAliases;
        List<String> requestedDataStreams = filterIndices(
            snapshotInfo.dataStreams(),
            Stream.of(requestIndices, featureStateDataStreams).flatMap(Collection::stream).toArray(String[]::new),
            DataStream.isFailureStoreEnabled() ? IndicesOptions.lenientExpandIncludeFailureStore() : IndicesOptions.lenientExpand()
        );
        if (requestedDataStreams.isEmpty()) {
            dataStreams = Map.of();
            dataStreamAliases = Map.of();
        } else {
            if (globalMetadata == null) {
                globalMetadata = repository.getSnapshotGlobalMetadata(snapshotId);
            }
            final Map<String, DataStream> dataStreamsInSnapshot = globalMetadata.dataStreams();
            dataStreams = Maps.newMapWithExpectedSize(requestedDataStreams.size());
            for (String requestedDataStream : requestedDataStreams) {
                final DataStream dataStreamInSnapshot = dataStreamsInSnapshot.get(requestedDataStream);
                assert dataStreamInSnapshot != null : "DataStream [" + requestedDataStream + "] not found in snapshot";

                if (dataStreamInSnapshot.isSystem() == false) {
                    dataStreams.put(requestedDataStream, dataStreamInSnapshot);
                } else if (requestIndices.contains(requestedDataStream)) {
                    throw new IllegalArgumentException(
                        format(
                            "requested system data stream [%s], but system data streams can only be restored as part of a feature state",
                            requestedDataStream
                        )
                    );
                } else if (featureStateDataStreams.contains(requestedDataStream)) {
                    dataStreams.put(requestedDataStream, dataStreamInSnapshot);
                } else {
                    logger.debug(
                        "omitting system data stream [{}] from snapshot restoration because its feature state was not requested",
                        requestedDataStream
                    );
                }
            }
            if (includeAliases) {
                dataStreamAliases = new HashMap<>();
                final Map<String, DataStreamAlias> dataStreamAliasesInSnapshot = globalMetadata.dataStreamAliases();
                for (DataStreamAlias alias : dataStreamAliasesInSnapshot.values()) {
                    DataStreamAlias copy = alias.intersect(dataStreams.keySet()::contains);
                    if (copy.getDataStreams().isEmpty() == false) {
                        dataStreamAliases.put(alias.getName(), copy);
                    }
                }
            } else {
                dataStreamAliases = Map.of();
            }
        }
        return new Tuple<>(dataStreams, dataStreamAliases);
    }

    private Map<String, List<String>> getFeatureStatesToRestore(
        RestoreSnapshotRequest request,
        SnapshotInfo snapshotInfo,
        Snapshot snapshot
    ) {
        if (snapshotInfo.featureStates() == null) {
            return Collections.emptyMap();
        }
        final Map<String, List<String>> snapshotFeatureStates = snapshotInfo.featureStates()
            .stream()
            .collect(Collectors.toMap(SnapshotFeatureInfo::getPluginName, SnapshotFeatureInfo::getIndices));

        final Map<String, List<String>> featureStatesToRestore;
        final String[] requestedFeatureStates = request.featureStates();

        if (requestedFeatureStates == null || requestedFeatureStates.length == 0) {
            // Handle the default cases - defer to the global state value
            if (request.includeGlobalState()) {
                featureStatesToRestore = new HashMap<>(snapshotFeatureStates);
            } else {
                featureStatesToRestore = Collections.emptyMap();
            }
        } else if (requestedFeatureStates.length == 1 && NO_FEATURE_STATES_VALUE.equalsIgnoreCase(requestedFeatureStates[0])) {
            // If there's exactly one value and it's "none", include no states
            featureStatesToRestore = Collections.emptyMap();
        } else {
            // Otherwise, handle the list of requested feature states
            final Set<String> requestedStates = Set.of(requestedFeatureStates);
            if (requestedStates.contains(NO_FEATURE_STATES_VALUE)) {
                throw new SnapshotRestoreException(
                    snapshot,
                    "the feature_states value ["
                        + NO_FEATURE_STATES_VALUE
                        + "] indicates that no feature states should be restored, but other feature states were requested: "
                        + requestedStates
                );
            }
            if (snapshotFeatureStates.keySet().containsAll(requestedStates) == false) {
                Set<String> nonExistingRequestedStates = new HashSet<>(requestedStates);
                nonExistingRequestedStates.removeAll(snapshotFeatureStates.keySet());
                throw new SnapshotRestoreException(
                    snapshot,
                    "requested feature states [" + nonExistingRequestedStates + "] are not present in snapshot"
                );
            }
            featureStatesToRestore = new HashMap<>(snapshotFeatureStates);
            featureStatesToRestore.keySet().retainAll(requestedStates);
        }

        final List<String> featuresNotOnThisNode = featureStatesToRestore.keySet()
            .stream()
            .filter(s -> systemIndices.getFeatureNames().contains(s) == false)
            .toList();
        if (featuresNotOnThisNode.isEmpty() == false) {
            throw new SnapshotRestoreException(
                snapshot,
                "requested feature states "
                    + featuresNotOnThisNode
                    + " are present in "
                    + "snapshot but those features are not installed on the current master node"
            );
        }
        return featureStatesToRestore;
    }

    /**
     * Resolves a set of index names that currently exist in the cluster that are part of a feature state which is about to be restored,
     * and should therefore be removed prior to restoring those feature states from the snapshot.
     *
     * @param currentState The current cluster state
     * @param featureStatesToRestore A set of feature state names that are about to be restored
     * @return A set of index names that should be removed based on the feature states being restored
     */
    private Set<Index> resolveSystemIndicesToDelete(ClusterState currentState, Set<String> featureStatesToRestore) {
        if (featureStatesToRestore == null) {
            return Collections.emptySet();
        }

        return featureStatesToRestore.stream()
            .map(systemIndices::getFeature)
            .filter(Objects::nonNull) // Features that aren't present on this node will be warned about in `getFeatureStatesToRestore`
            .flatMap(feature -> feature.getIndexDescriptors().stream())
            .flatMap(descriptor -> descriptor.getMatchingIndices(currentState.metadata()).stream())
            .map(indexName -> {
                assert currentState.metadata().hasIndex(indexName) : "index [" + indexName + "] not found in metadata but must be present";
                return currentState.metadata().getIndices().get(indexName).getIndex();
            })
            .collect(Collectors.toUnmodifiableSet());
    }

    // visible for testing
    static DataStream updateDataStream(DataStream dataStream, Metadata.Builder metadata, RestoreSnapshotRequest request) {
        String dataStreamName = dataStream.getName();
        if (request.renamePattern() != null && request.renameReplacement() != null) {
            dataStreamName = dataStreamName.replaceAll(request.renamePattern(), request.renameReplacement());
        }
        List<Index> updatedIndices = dataStream.getIndices()
            .stream()
            .map(i -> metadata.get(renameBackingIndex(i.getName(), request)).getIndex())
            .toList();
<<<<<<< HEAD
        List<Index> updatedFailureIndices = DataStream.isFailureStoreEnabled()
            ? dataStream.getFailureIndices().stream().map(i -> metadata.get(renameFailureIndex(i.getName(), request)).getIndex()).toList()
            : List.of();
        return new DataStream(
            dataStreamName,
            updatedIndices,
            dataStream.getGeneration(),
            dataStream.getMetadata(),
            dataStream.isHidden(),
            dataStream.isReplicated(),
            dataStream.isSystem(),
            dataStream.isAllowCustomRouting(),
            dataStream.getIndexMode(),
            dataStream.getLifecycle(),
            DataStream.isFailureStoreEnabled() && dataStream.isFailureStore(),
            updatedFailureIndices,
            dataStream.rolloverOnWrite(),
            dataStream.getAutoShardingEvent()
        );
=======
        return dataStream.copy().setName(dataStreamName).setIndices(updatedIndices).build();
>>>>>>> d3e0ec15
    }

    public static RestoreInProgress updateRestoreStateWithDeletedIndices(RestoreInProgress oldRestore, Set<Index> deletedIndices) {
        boolean changesMade = false;
        RestoreInProgress.Builder builder = new RestoreInProgress.Builder();
        for (RestoreInProgress.Entry entry : oldRestore) {
            ImmutableOpenMap.Builder<ShardId, ShardRestoreStatus> shardsBuilder = null;
            for (Map.Entry<ShardId, ShardRestoreStatus> cursor : entry.shards().entrySet()) {
                ShardId shardId = cursor.getKey();
                if (deletedIndices.contains(shardId.getIndex())) {
                    changesMade = true;
                    if (shardsBuilder == null) {
                        shardsBuilder = ImmutableOpenMap.builder(entry.shards());
                    }
                    shardsBuilder.put(shardId, new ShardRestoreStatus(null, RestoreInProgress.State.FAILURE, "index was deleted"));
                }
            }
            if (shardsBuilder != null) {
                ImmutableOpenMap<ShardId, ShardRestoreStatus> shards = shardsBuilder.build();
                builder.add(
                    new RestoreInProgress.Entry(
                        entry.uuid(),
                        entry.snapshot(),
                        overallState(RestoreInProgress.State.STARTED, shards),
                        entry.quiet(),
                        entry.indices(),
                        shards
                    )
                );
            } else {
                builder.add(entry);
            }
        }
        if (changesMade) {
            return builder.build();
        } else {
            return oldRestore;
        }
    }

    public record RestoreCompletionResponse(String uuid, Snapshot snapshot, RestoreInfo restoreInfo) {}

    public static class RestoreInProgressUpdater implements RoutingChangesObserver {
        // Map of RestoreUUID to a of changes to the shards' restore statuses
        private final Map<String, Map<ShardId, ShardRestoreStatus>> shardChanges = new HashMap<>();

        @Override
        public void shardStarted(ShardRouting initializingShard, ShardRouting startedShard) {
            // mark snapshot as completed
            if (initializingShard.primary()) {
                RecoverySource recoverySource = initializingShard.recoverySource();
                if (recoverySource.getType() == RecoverySource.Type.SNAPSHOT) {
                    changes(recoverySource).put(
                        initializingShard.shardId(),
                        new ShardRestoreStatus(initializingShard.currentNodeId(), RestoreInProgress.State.SUCCESS)
                    );
                }
            }
        }

        @Override
        public void shardFailed(ShardRouting failedShard, UnassignedInfo unassignedInfo) {
            if (failedShard.primary() && failedShard.initializing()) {
                RecoverySource recoverySource = failedShard.recoverySource();
                if (recoverySource.getType() == RecoverySource.Type.SNAPSHOT) {
                    // mark restore entry for this shard as failed when it's due to a file corruption. There is no need wait on retries
                    // to restore this shard on another node if the snapshot files are corrupt. In case where a node just left or crashed,
                    // however, we only want to acknowledge the restore operation once it has been successfully restored on another node.
                    if (unassignedInfo.getFailure() != null && Lucene.isCorruptionException(unassignedInfo.getFailure().getCause())) {
                        changes(recoverySource).put(
                            failedShard.shardId(),
                            new ShardRestoreStatus(
                                failedShard.currentNodeId(),
                                RestoreInProgress.State.FAILURE,
                                unassignedInfo.getFailure().getCause().getMessage()
                            )
                        );
                    }
                }
            }
        }

        @Override
        public void shardInitialized(ShardRouting unassignedShard, ShardRouting initializedShard) {
            // if we force an empty primary, we should also fail the restore entry
            if (unassignedShard.recoverySource().getType() == RecoverySource.Type.SNAPSHOT
                && initializedShard.recoverySource().getType() != RecoverySource.Type.SNAPSHOT) {
                changes(unassignedShard.recoverySource()).put(
                    unassignedShard.shardId(),
                    new ShardRestoreStatus(
                        null,
                        RestoreInProgress.State.FAILURE,
                        "recovery source type changed from snapshot to " + initializedShard.recoverySource()
                    )
                );
            }
        }

        @Override
        public void unassignedInfoUpdated(ShardRouting unassignedShard, UnassignedInfo newUnassignedInfo) {
            RecoverySource recoverySource = unassignedShard.recoverySource();
            if (recoverySource.getType() == RecoverySource.Type.SNAPSHOT) {
                if (newUnassignedInfo.getLastAllocationStatus() == UnassignedInfo.AllocationStatus.DECIDERS_NO) {
                    String reason = "shard could not be allocated to any of the nodes";
                    changes(recoverySource).put(
                        unassignedShard.shardId(),
                        new ShardRestoreStatus(unassignedShard.currentNodeId(), RestoreInProgress.State.FAILURE, reason)
                    );
                }
            }
        }

        /**
         * Helper method that creates update entry for the given recovery source's restore uuid
         * if such an entry does not exist yet.
         */
        private Map<ShardId, ShardRestoreStatus> changes(RecoverySource recoverySource) {
            assert recoverySource.getType() == RecoverySource.Type.SNAPSHOT;
            return shardChanges.computeIfAbsent(((SnapshotRecoverySource) recoverySource).restoreUUID(), k -> new HashMap<>());
        }

        public RestoreInProgress applyChanges(final RestoreInProgress oldRestore) {
            if (shardChanges.isEmpty() == false) {
                RestoreInProgress.Builder builder = new RestoreInProgress.Builder();
                for (RestoreInProgress.Entry entry : oldRestore) {
                    Map<ShardId, ShardRestoreStatus> updates = shardChanges.get(entry.uuid());
                    Map<ShardId, ShardRestoreStatus> shardStates = entry.shards();
                    if (updates != null && updates.isEmpty() == false) {
                        Map<ShardId, ShardRestoreStatus> shardsBuilder = new HashMap<>(shardStates);
                        for (Map.Entry<ShardId, ShardRestoreStatus> shard : updates.entrySet()) {
                            ShardId shardId = shard.getKey();
                            ShardRestoreStatus status = shardStates.get(shardId);
                            if (status == null || status.state().completed() == false) {
                                shardsBuilder.put(shardId, shard.getValue());
                            }
                        }

                        Map<ShardId, ShardRestoreStatus> shards = Map.copyOf(shardsBuilder);
                        RestoreInProgress.State newState = overallState(RestoreInProgress.State.STARTED, shards);
                        builder.add(
                            new RestoreInProgress.Entry(entry.uuid(), entry.snapshot(), newState, entry.quiet(), entry.indices(), shards)
                        );
                    } else {
                        builder.add(entry);
                    }
                }
                return builder.build();
            } else {
                return oldRestore;
            }
        }
    }

    private static RestoreInProgress.State overallState(
        RestoreInProgress.State nonCompletedState,
        Map<ShardId, RestoreInProgress.ShardRestoreStatus> shards
    ) {
        boolean hasFailed = false;
        for (RestoreInProgress.ShardRestoreStatus status : shards.values()) {
            if (status.state().completed() == false) {
                return nonCompletedState;
            }
            if (status.state() == RestoreInProgress.State.FAILURE) {
                hasFailed = true;
            }
        }
        if (hasFailed) {
            return RestoreInProgress.State.FAILURE;
        } else {
            return RestoreInProgress.State.SUCCESS;
        }
    }

    public static boolean completed(Map<ShardId, RestoreInProgress.ShardRestoreStatus> shards) {
        for (RestoreInProgress.ShardRestoreStatus status : shards.values()) {
            if (status.state().completed() == false) {
                return false;
            }
        }
        return true;
    }

    public static int failedShards(Map<ShardId, RestoreInProgress.ShardRestoreStatus> shards) {
        int failedShards = 0;
        for (RestoreInProgress.ShardRestoreStatus status : shards.values()) {
            if (status.state() == RestoreInProgress.State.FAILURE) {
                failedShards++;
            }
        }
        return failedShards;
    }

    private static Map<String, IndexId> renamedIndices(
        RestoreSnapshotRequest request,
        List<String> filteredIndices,
        DataStreamIndices dataStreamIndices,
        Set<String> featureIndices,
        RepositoryData repositoryData
    ) {
        Map<String, IndexId> renamedIndices = new HashMap<>();
        for (String index : filteredIndices) {
            String renamedIndex;
            if (featureIndices.contains(index)) {
                // Don't rename system indices
                renamedIndex = index;
            } else {
                renamedIndex = renameIndex(index, request, dataStreamIndices);
            }
            IndexId previousIndex = renamedIndices.put(renamedIndex, repositoryData.resolveIndexId(index));
            if (previousIndex != null) {
                throw new SnapshotRestoreException(
                    request.repository(),
                    request.snapshot(),
                    "indices [" + index + "] and [" + previousIndex.getName() + "] are renamed into the same index [" + renamedIndex + "]"
                );
            }
        }
        return Collections.unmodifiableMap(renamedIndices);
    }

    private static String renameIndex(String index, RestoreSnapshotRequest request, DataStreamIndices dataStreamIndices) {
        if (request.renameReplacement() == null || request.renamePattern() == null) {
            return index;
        }
        if (dataStreamIndices.isBackingIndex(index)) {
            return renameBackingIndex(index, request);
        } else if (dataStreamIndices.isFailureStore(index)) {
            return renameFailureIndex(index, request);
        }
        return renameIndex(index, request, (String) null);
    }

    private static String renameBackingIndex(String index, RestoreSnapshotRequest request) {
        if (request.renameReplacement() == null || request.renamePattern() == null) {
            return index;
        }
        return renameIndex(index, request, DataStream.BACKING_INDEX_PREFIX);
    }

    private static String renameFailureIndex(String index, RestoreSnapshotRequest request) {
        if (request.renameReplacement() == null || request.renamePattern() == null) {
            return index;
        }
        return renameIndex(index, request, DataStream.FAILURE_STORE_PREFIX);
    }

    private static String renameIndex(String index, RestoreSnapshotRequest request, String prefix) {
        String renamedIndex;
        boolean withPrefix = prefix != null && index.startsWith(prefix);
        if (withPrefix) {
            index = index.substring(prefix.length());
        }
        renamedIndex = index.replaceAll(request.renamePattern(), request.renameReplacement());
        if (withPrefix) {
            renamedIndex = prefix + renamedIndex;
        }
        return renamedIndex;
    }

    /**
     * Checks that snapshots can be restored and have compatible version
     * @param repository      repository name
     * @param snapshotInfo    snapshot metadata
     * @param preRestoreVersionChecks
     */
    static void validateSnapshotRestorable(
        RestoreSnapshotRequest request,
        RepositoryMetadata repository,
        SnapshotInfo snapshotInfo,
        List<BiConsumer<Snapshot, IndexVersion>> preRestoreVersionChecks
    ) {
        if (snapshotInfo.state().restorable() == false) {
            throw new SnapshotRestoreException(
                new Snapshot(repository.name(), snapshotInfo.snapshotId()),
                "unsupported snapshot state [" + snapshotInfo.state() + "]"
            );
        }
        if (IndexVersion.current().before(snapshotInfo.version())) {
            throw new SnapshotRestoreException(
                new Snapshot(repository.name(), snapshotInfo.snapshotId()),
                "the snapshot was created with version ["
                    + snapshotInfo.version().toReleaseVersion()
                    + "] which is higher than the version of this node ["
                    + IndexVersion.current().toReleaseVersion()
                    + "]"
            );
        }
        Snapshot snapshot = new Snapshot(repository.name(), snapshotInfo.snapshotId());
        preRestoreVersionChecks.forEach(c -> c.accept(snapshot, snapshotInfo.version()));
        if (request.includeGlobalState() && snapshotInfo.includeGlobalState() == Boolean.FALSE) {
            throw new SnapshotRestoreException(
                new Snapshot(repository.name(), snapshotInfo.snapshotId()),
                "cannot restore global state since the snapshot was created without global state"
            );
        }
    }

    public static boolean failed(SnapshotInfo snapshot, String index) {
        for (SnapshotShardFailure failure : snapshot.shardFailures()) {
            if (index.equals(failure.index())) {
                return true;
            }
        }
        return false;
    }

    /**
     * Returns the indices that are currently being restored and that are contained in the indices-to-check set.
     */
    public static Set<Index> restoringIndices(final ClusterState currentState, final Set<Index> indicesToCheck) {
        final Set<Index> indices = new HashSet<>();
        for (RestoreInProgress.Entry entry : RestoreInProgress.get(currentState)) {
            for (Map.Entry<ShardId, RestoreInProgress.ShardRestoreStatus> shard : entry.shards().entrySet()) {
                Index index = shard.getKey().getIndex();
                if (indicesToCheck.contains(index)
                    && shard.getValue().state().completed() == false
                    && currentState.getMetadata().index(index) != null) {
                    indices.add(index);
                }
            }
        }
        return indices;
    }

    public static RestoreInProgress.Entry restoreInProgress(ClusterState state, String restoreUUID) {
        return RestoreInProgress.get(state).get(restoreUUID);
    }

    /**
     * Set to true if {@link #removeCompletedRestoresFromClusterState()} already has an in-flight state update running that will clean up
     * all completed restores from the cluster state.
     */
    private volatile boolean cleanupInProgress = false;

    // run a cluster state update that removes all completed restores from the cluster state
    private void removeCompletedRestoresFromClusterState() {
        submitUnbatchedTask("clean up snapshot restore status", new ClusterStateUpdateTask(Priority.URGENT) {
            @Override
            public ClusterState execute(ClusterState currentState) {
                RestoreInProgress.Builder restoreInProgressBuilder = new RestoreInProgress.Builder();
                boolean changed = false;
                for (RestoreInProgress.Entry entry : RestoreInProgress.get(currentState)) {
                    if (entry.state().completed()) {
                        logger.log(
                            entry.quiet() ? Level.DEBUG : Level.INFO,
                            "completed restore of snapshot [{}] with state [{}]",
                            entry.snapshot(),
                            entry.state()
                        );
                        changed = true;
                    } else {
                        restoreInProgressBuilder.add(entry);
                    }
                }
                return changed == false
                    ? currentState
                    : ClusterState.builder(currentState).putCustom(RestoreInProgress.TYPE, restoreInProgressBuilder.build()).build();
            }

            @Override
            public void onFailure(final Exception e) {
                cleanupInProgress = false;
                logger.log(
                    MasterService.isPublishFailureException(e) ? Level.DEBUG : Level.WARN,
                    "failed to remove completed restores from cluster state",
                    e
                );
            }

            @Override
            public void clusterStateProcessed(ClusterState oldState, ClusterState newState) {
                cleanupInProgress = false;
            }
        });
    }

    @Override
    public void applyClusterState(ClusterChangedEvent event) {
        try {
            if (event.localNodeMaster() && cleanupInProgress == false) {
                for (RestoreInProgress.Entry entry : RestoreInProgress.get(event.state())) {
                    if (entry.state().completed()) {
                        assert completed(entry.shards()) : "state says completed but restore entries are not";
                        removeCompletedRestoresFromClusterState();
                        cleanupInProgress = true;
                        // the above method cleans up all completed restores, no need to keep looping
                        break;
                    }
                }
            }
        } catch (Exception t) {
            assert false : t;
            logger.warn("Failed to update restore state ", t);
        }
    }

    /**
     * Optionally updates index settings in indexMetadata by removing settings listed in ignoreSettings and
     * merging them with settings in changeSettings.
     */
    private static IndexMetadata updateIndexSettings(
        Snapshot snapshot,
        IndexMetadata indexMetadata,
        Settings changeSettings,
        String[] ignoreSettings
    ) {
        final Settings settings = indexMetadata.getSettings();
        Settings normalizedChangeSettings = Settings.builder()
            .put(changeSettings)
            .normalizePrefix(IndexMetadata.INDEX_SETTING_PREFIX)
            .build();
        if (IndexSettings.INDEX_SOFT_DELETES_SETTING.get(settings)
            && IndexSettings.INDEX_SOFT_DELETES_SETTING.exists(changeSettings)
            && IndexSettings.INDEX_SOFT_DELETES_SETTING.get(changeSettings) == false) {
            throw new SnapshotRestoreException(
                snapshot,
                "cannot disable setting [" + IndexSettings.INDEX_SOFT_DELETES_SETTING.getKey() + "] on restore"
            );
        }
        if ("snapshot".equals(INDEX_STORE_TYPE_SETTING.get(settings))) {
            final Boolean changed = changeSettings.getAsBoolean(SEARCHABLE_SNAPSHOTS_DELETE_SNAPSHOT_ON_INDEX_DELETION, null);
            if (changed != null) {
                final Boolean previous = settings.getAsBoolean(SEARCHABLE_SNAPSHOTS_DELETE_SNAPSHOT_ON_INDEX_DELETION, null);
                if (Objects.equals(previous, changed) == false) {
                    throw new SnapshotRestoreException(
                        snapshot,
                        format(
                            "cannot change value of [%s] when restoring searchable snapshot [%s:%s] as index %s",
                            SEARCHABLE_SNAPSHOTS_DELETE_SNAPSHOT_ON_INDEX_DELETION,
                            snapshot.getRepository(),
                            snapshot.getSnapshotId().getName(),
                            indexMetadata.getIndex()
                        )
                    );
                }
            }
        }
        IndexMetadata.Builder builder = IndexMetadata.builder(indexMetadata);
        Set<String> keyFilters = new HashSet<>();
        List<String> simpleMatchPatterns = new ArrayList<>();
        for (String ignoredSetting : ignoreSettings) {
            if (Regex.isSimpleMatchPattern(ignoredSetting) == false) {
                if (UNREMOVABLE_SETTINGS.contains(ignoredSetting)) {
                    throw new SnapshotRestoreException(snapshot, "cannot remove setting [" + ignoredSetting + "] on restore");
                } else {
                    keyFilters.add(ignoredSetting);
                }
            } else {
                simpleMatchPatterns.add(ignoredSetting);
            }
        }
        Settings.Builder settingsBuilder = Settings.builder().put(settings.filter(k -> {
            if (UNREMOVABLE_SETTINGS.contains(k) == false) {
                for (String filterKey : keyFilters) {
                    if (k.equals(filterKey)) {
                        return false;
                    }
                }
                for (String pattern : simpleMatchPatterns) {
                    if (Regex.simpleMatch(pattern, k)) {
                        return false;
                    }
                }
            }
            return true;
        })).put(normalizedChangeSettings.filter(k -> {
            if (UNMODIFIABLE_SETTINGS.contains(k)) {
                throw new SnapshotRestoreException(snapshot, "cannot modify setting [" + k + "] on restore");
            } else {
                return true;
            }
        }));
        settingsBuilder.remove(MetadataIndexStateService.VERIFIED_BEFORE_CLOSE_SETTING.getKey());
        return builder.settings(settingsBuilder).build();
    }

    /**
     * Cluster state update task that is executed to start a restore operation.
     */
    private final class RestoreSnapshotStateTask extends ClusterStateUpdateTask {

        /**
         * UUID to use for this restore, as returned by {@link RestoreInProgress.Entry#uuid()}.
         */
        private final String restoreUUID = UUIDs.randomBase64UUID();

        /**
         * The restore request that triggered this restore task.
         */
        private final RestoreSnapshotRequest request;

        /**
         * Feature states to restore.
         */
        private final Set<String> featureStatesToRestore;

        /**
         * Map of index names to restore to the repository index id to restore them from.
         */
        private final Map<String, IndexId> indicesToRestore;

        private final Snapshot snapshot;

        /**
         * Snapshot info of the snapshot to restore
         */
        private final SnapshotInfo snapshotInfo;

        /**
         * Metadata loaded from the snapshot
         */
        private final Metadata metadata;

        private final Collection<DataStream> dataStreamsToRestore;

        private final BiConsumer<ClusterState, Metadata.Builder> updater;

        private final AllocationActionListener<RestoreCompletionResponse> listener;
        private final Settings settings;

        @Nullable
        private RestoreInfo restoreInfo;

        RestoreSnapshotStateTask(
            RestoreSnapshotRequest request,
            Snapshot snapshot,
            Set<String> featureStatesToRestore,
            Map<String, IndexId> indicesToRestore,
            SnapshotInfo snapshotInfo,
            Metadata metadata,
            Collection<DataStream> dataStreamsToRestore,
            BiConsumer<ClusterState, Metadata.Builder> updater,
            Settings settings,
            ActionListener<RestoreCompletionResponse> listener
        ) {
            super(request.masterNodeTimeout());
            this.request = request;
            this.snapshot = snapshot;
            this.featureStatesToRestore = featureStatesToRestore;
            this.indicesToRestore = indicesToRestore;
            this.snapshotInfo = snapshotInfo;
            this.metadata = metadata;
            this.dataStreamsToRestore = dataStreamsToRestore;
            this.updater = updater;
            this.settings = settings;
            this.listener = new AllocationActionListener<>(listener, threadPool.getThreadContext());
        }

        @Override
        public ClusterState execute(ClusterState currentState) {
            // Check if the snapshot to restore is currently being deleted
            ensureSnapshotNotDeleted(currentState);

            // Clear out all existing indices which fall within a system index pattern being restored
            currentState = MetadataDeleteIndexService.deleteIndices(
                currentState,
                resolveSystemIndicesToDelete(currentState, featureStatesToRestore),
                settings
            );

            // List of searchable snapshots indices to restore
            final Set<Index> searchableSnapshotsIndices = new HashSet<>();

            // Updating cluster state
            final Metadata.Builder mdBuilder = Metadata.builder(currentState.metadata());
            final ClusterBlocks.Builder blocks = ClusterBlocks.builder().blocks(currentState.blocks());
            final RoutingTable.Builder rtBuilder = RoutingTable.builder(
                allocationService.getShardRoutingRoleStrategy(),
                currentState.routingTable()
            );

            final Map<ShardId, ShardRestoreStatus> shards = new HashMap<>();

            final IndexVersion minIndexCompatibilityVersion = currentState.getNodes().getMinSupportedIndexVersion();
            final String localNodeId = clusterService.state().nodes().getLocalNodeId();
            for (Map.Entry<String, IndexId> indexEntry : indicesToRestore.entrySet()) {
                final IndexId index = indexEntry.getValue();
                final IndexMetadata originalIndexMetadata = metadata.index(index.getName());
                repositoriesService.getPreRestoreVersionChecks()
                    .forEach(check -> check.accept(snapshot, originalIndexMetadata.getCreationVersion()));
                IndexMetadata snapshotIndexMetadata = updateIndexSettings(
                    snapshot,
                    originalIndexMetadata,
                    request.indexSettings(),
                    request.ignoreIndexSettings()
                );
                if (snapshotIndexMetadata.getCompatibilityVersion().before(minIndexCompatibilityVersion)) {
                    // adapt index metadata so that it can be understood by current version
                    snapshotIndexMetadata = convertLegacyIndex(snapshotIndexMetadata, currentState, indicesService);
                }
                try {
                    snapshotIndexMetadata = indexMetadataVerifier.verifyIndexMetadata(snapshotIndexMetadata, minIndexCompatibilityVersion);
                } catch (Exception ex) {
                    throw new SnapshotRestoreException(snapshot, "cannot restore index [" + index + "] because it cannot be upgraded", ex);
                }
                final String renamedIndexName = indexEntry.getKey();
                final IndexMetadata currentIndexMetadata = currentState.metadata().index(renamedIndexName);
                final SnapshotRecoverySource recoverySource = new SnapshotRecoverySource(
                    restoreUUID,
                    snapshot,
                    snapshotInfo.version(),
                    index
                );
                final boolean partial = checkPartial(index.getName());
                final Set<Integer> ignoreShards = new HashSet<>();
                final IndexMetadata updatedIndexMetadata;

                // different paths depending on whether we are restoring to create a new index or restoring over an existing closed index
                // that will be opened by the restore
                if (currentIndexMetadata == null) {
                    // Index doesn't exist - create it and start recovery
                    // Make sure that the index we are about to create has a valid name
                    ensureValidIndexName(currentState, snapshotIndexMetadata, renamedIndexName);
                    shardLimitValidator.validateShardLimit(snapshotIndexMetadata.getSettings(), currentState);

                    final IndexMetadata.Builder indexMdBuilder = restoreToCreateNewIndex(snapshotIndexMetadata, renamedIndexName);
                    if (request.includeAliases() == false
                        && snapshotIndexMetadata.getAliases().isEmpty() == false
                        && isSystemIndex(snapshotIndexMetadata) == false) {
                        // Remove all aliases - they shouldn't be restored
                        indexMdBuilder.removeAllAliases();
                    } else {
                        ensureNoAliasNameConflicts(snapshotIndexMetadata);
                    }
                    updatedIndexMetadata = indexMdBuilder.build();
                    if (partial) {
                        populateIgnoredShards(index.getName(), ignoreShards);
                    }
                    rtBuilder.addAsNewRestore(updatedIndexMetadata, recoverySource, ignoreShards);
                    blocks.addBlocks(updatedIndexMetadata);
                } else {
                    // Index exists and it's closed - open it in metadata and start recovery
                    validateExistingClosedIndex(currentIndexMetadata, snapshotIndexMetadata, renamedIndexName, partial);
                    final IndexMetadata.Builder indexMdBuilder = restoreOverClosedIndex(snapshotIndexMetadata, currentIndexMetadata);

                    if (request.includeAliases() == false && isSystemIndex(snapshotIndexMetadata) == false) {
                        // Remove all snapshot aliases
                        if (snapshotIndexMetadata.getAliases().isEmpty() == false) {
                            indexMdBuilder.removeAllAliases();
                        }
                        // Add existing aliases
                        for (AliasMetadata alias : currentIndexMetadata.getAliases().values()) {
                            indexMdBuilder.putAlias(alias);
                        }
                    } else {
                        ensureNoAliasNameConflicts(snapshotIndexMetadata);
                    }
                    updatedIndexMetadata = indexMdBuilder.build();
                    rtBuilder.addAsRestore(updatedIndexMetadata, recoverySource);
                    blocks.updateBlocks(updatedIndexMetadata);
                }

                mdBuilder.put(updatedIndexMetadata, true);
                final Index renamedIndex = updatedIndexMetadata.getIndex();
                for (int shard = 0; shard < snapshotIndexMetadata.getNumberOfShards(); shard++) {
                    shards.put(
                        new ShardId(renamedIndex, shard),
                        ignoreShards.contains(shard)
                            ? new ShardRestoreStatus(localNodeId, RestoreInProgress.State.FAILURE)
                            : new ShardRestoreStatus(localNodeId)
                    );
                }

                if ("snapshot".equals(INDEX_STORE_TYPE_SETTING.get(updatedIndexMetadata.getSettings()))) {
                    searchableSnapshotsIndices.add(updatedIndexMetadata.getIndex());
                }
            }

            final ClusterState.Builder builder = ClusterState.builder(currentState);
            if (shards.isEmpty() == false) {
                builder.putCustom(
                    RestoreInProgress.TYPE,
                    new RestoreInProgress.Builder(RestoreInProgress.get(currentState)).add(
                        new RestoreInProgress.Entry(
                            restoreUUID,
                            snapshot,
                            overallState(RestoreInProgress.State.INIT, shards),
                            request.quiet(),
                            List.copyOf(indicesToRestore.keySet()),
                            Map.copyOf(shards)
                        )
                    ).build()
                );
            }

            applyDataStreamRestores(currentState, mdBuilder);

            // Restore global state if needed
            if (request.includeGlobalState()) {
                applyGlobalStateRestore(currentState, mdBuilder);
                fileSettingsService.handleSnapshotRestore(currentState, mdBuilder);
            }

            if (completed(shards)) {
                // We don't have any indices to restore - we are done
                restoreInfo = new RestoreInfo(
                    snapshot.getSnapshotId().getName(),
                    List.copyOf(indicesToRestore.keySet()),
                    shards.size(),
                    shards.size() - failedShards(shards)
                );
            }

            updater.accept(currentState, mdBuilder);
            final ClusterState updatedClusterState = builder.metadata(mdBuilder).blocks(blocks).routingTable(rtBuilder.build()).build();
            if (searchableSnapshotsIndices.isEmpty() == false) {
                ensureSearchableSnapshotsRestorable(updatedClusterState, snapshotInfo, searchableSnapshotsIndices);
            }
            return allocationService.reroute(updatedClusterState, "restored snapshot [" + snapshot + "]", listener.reroute());
        }

        private void applyDataStreamRestores(ClusterState currentState, Metadata.Builder mdBuilder) {
            final Map<String, DataStream> updatedDataStreams = new HashMap<>(currentState.metadata().dataStreams());
            updatedDataStreams.putAll(
                dataStreamsToRestore.stream()
                    .map(ds -> updateDataStream(ds, mdBuilder, request))
                    .collect(Collectors.toMap(DataStream::getName, Function.identity()))
            );
            final Map<String, DataStreamAlias> updatedDataStreamAliases = new HashMap<>(currentState.metadata().dataStreamAliases());
            for (DataStreamAlias alias : metadata.dataStreamAliases().values()) {
                // Merge data stream alias from snapshot with an existing data stream aliases in target cluster:
                updatedDataStreamAliases.compute(
                    alias.getName(),
                    (key, previous) -> alias.restore(previous, request.renamePattern(), request.renameReplacement())
                );
            }
            mdBuilder.dataStreams(updatedDataStreams, updatedDataStreamAliases);
        }

        private void ensureSnapshotNotDeleted(ClusterState currentState) {
            SnapshotDeletionsInProgress deletionsInProgress = SnapshotDeletionsInProgress.get(currentState);
            if (deletionsInProgress.getEntries().stream().anyMatch(entry -> entry.snapshots().contains(snapshot.getSnapshotId()))) {
                throw new ConcurrentSnapshotExecutionException(
                    snapshot,
                    "cannot restore a snapshot while a snapshot deletion is in-progress [" + deletionsInProgress.getEntries().get(0) + "]"
                );
            }
        }

        private void applyGlobalStateRestore(ClusterState currentState, Metadata.Builder mdBuilder) {
            if (metadata.persistentSettings() != null) {
                Settings settings = metadata.persistentSettings();
                if (request.skipOperatorOnlyState()) {
                    // Skip any operator-only settings from the snapshot. This happens when operator privileges are enabled
                    final Set<String> operatorSettingKeys = Stream.concat(
                        settings.keySet().stream(),
                        currentState.metadata().persistentSettings().keySet().stream()
                    ).filter(k -> {
                        final Setting<?> setting = clusterSettings.get(k);
                        return setting != null && setting.isOperatorOnly();
                    }).collect(Collectors.toSet());
                    if (false == operatorSettingKeys.isEmpty()) {
                        settings = Settings.builder()
                            .put(settings.filter(k -> false == operatorSettingKeys.contains(k)))
                            .put(currentState.metadata().persistentSettings().filter(operatorSettingKeys::contains))
                            .build();
                    }
                }
                clusterSettings.validateUpdate(settings);
                mdBuilder.persistentSettings(settings);
            }
            if (metadata.templates() != null) {
                // TODO: Should all existing templates be deleted first?
                for (IndexTemplateMetadata cursor : metadata.templates().values()) {
                    mdBuilder.put(cursor);
                }
            }

            // override existing restorable customs (as there might be nothing in snapshot to override them)
            mdBuilder.removeCustomIf((key, value) -> value.isRestorable());

            // restore customs from the snapshot
            if (metadata.customs() != null) {
                for (var entry : metadata.customs().entrySet()) {
                    if (entry.getValue().isRestorable()) {
                        // TODO: Check request.skipOperatorOnly for Autoscaling policies (NonRestorableCustom)
                        // Don't restore repositories while we are working with them
                        // TODO: Should we restore them at the end?
                        // Also, don't restore data streams here, we already added them to the metadata builder above
                        mdBuilder.putCustom(entry.getKey(), entry.getValue());
                    }
                }
            }
        }

        private void ensureNoAliasNameConflicts(IndexMetadata snapshotIndexMetadata) {
            for (String aliasName : snapshotIndexMetadata.getAliases().keySet()) {
                final IndexId indexId = indicesToRestore.get(aliasName);
                if (indexId != null) {
                    throw new SnapshotRestoreException(
                        snapshot,
                        "cannot rename index ["
                            + indexId
                            + "] into ["
                            + aliasName
                            + "] because of conflict with an alias with the same name"
                    );
                }
            }
        }

        private void populateIgnoredShards(String index, Set<Integer> ignoreShards) {
            for (SnapshotShardFailure failure : snapshotInfo.shardFailures()) {
                if (index.equals(failure.index())) {
                    ignoreShards.add(failure.shardId());
                }
            }
        }

        private boolean checkPartial(String index) {
            // Make sure that index was fully snapshotted
            if (failed(snapshotInfo, index)) {
                if (request.partial()) {
                    return true;
                } else {
                    throw new SnapshotRestoreException(snapshot, "index [" + index + "] wasn't fully snapshotted - cannot restore");
                }
            } else {
                return false;
            }
        }

        private void validateExistingClosedIndex(
            IndexMetadata currentIndexMetadata,
            IndexMetadata snapshotIndexMetadata,
            String renamedIndex,
            boolean partial
        ) {
            // Index exist - checking that it's closed
            if (currentIndexMetadata.getState() != IndexMetadata.State.CLOSE) {
                // TODO: Enable restore for open indices
                throw new SnapshotRestoreException(
                    snapshot,
                    "cannot restore index ["
                        + renamedIndex
                        + "] because an open index "
                        + "with same name already exists in the cluster. Either close or delete the existing index or restore the "
                        + "index under a different name by providing a rename pattern and replacement name"
                );
            }
            // Index exist - checking if it's partial restore
            if (partial) {
                throw new SnapshotRestoreException(
                    snapshot,
                    "cannot restore partial index [" + renamedIndex + "] because such index already exists"
                );
            }
            // Make sure that the number of shards is the same. That's the only thing that we cannot change
            if (currentIndexMetadata.getNumberOfShards() != snapshotIndexMetadata.getNumberOfShards()) {
                throw new SnapshotRestoreException(
                    snapshot,
                    "cannot restore index ["
                        + renamedIndex
                        + "] with ["
                        + currentIndexMetadata.getNumberOfShards()
                        + "] shards from a snapshot of index ["
                        + snapshotIndexMetadata.getIndex().getName()
                        + "] with ["
                        + snapshotIndexMetadata.getNumberOfShards()
                        + "] shards"
                );
            }
        }

        @Override
        public void onFailure(Exception e) {
            logger.warn(() -> "[" + snapshot + "] failed to restore snapshot", e);
            listener.clusterStateUpdate().onFailure(e);
        }

        @Override
        public void clusterStateProcessed(ClusterState oldState, ClusterState newState) {
            logger.log(
                request.quiet() ? Level.DEBUG : Level.INFO,
                "started restore of snapshot [{}] for indices {}",
                snapshot,
                snapshotInfo.indices()
            );
            listener.clusterStateUpdate().onResponse(new RestoreCompletionResponse(restoreUUID, snapshot, restoreInfo));
        }
    }

    private static IndexMetadata convertLegacyIndex(
        IndexMetadata snapshotIndexMetadata,
        ClusterState clusterState,
        IndicesService indicesService
    ) {
        if (snapshotIndexMetadata.getCreationVersion().before(IndexVersion.fromId(5000099))) {
            throw new IllegalArgumentException("can't restore an index created before version 5.0.0");
        }
        IndexMetadata.Builder convertedIndexMetadataBuilder = IndexMetadata.builder(snapshotIndexMetadata);
        convertedIndexMetadataBuilder.settings(
            Settings.builder()
                .put(snapshotIndexMetadata.getSettings())
                .put(IndexMetadata.SETTING_INDEX_VERSION_COMPATIBILITY.getKey(), clusterState.getNodes().getMinSupportedIndexVersion())
                .put(IndexMetadata.SETTING_BLOCKS_WRITE, true)
        );
        snapshotIndexMetadata = convertedIndexMetadataBuilder.build();

        convertedIndexMetadataBuilder = IndexMetadata.builder(snapshotIndexMetadata);

        MappingMetadata mappingMetadata = snapshotIndexMetadata.mapping();
        if (mappingMetadata != null) {
            Map<String, Object> loadedMappingSource = mappingMetadata.rawSourceAsMap();

            // store old mapping under _meta/legacy_mappings
            Map<String, Object> legacyMapping = new LinkedHashMap<>();
            boolean sourceOnlySnapshot = snapshotIndexMetadata.getSettings().getAsBoolean("index.source_only", false);
            if (sourceOnlySnapshot) {
                // actual mapping is under "_meta" (but strip type first)
                Object sourceOnlyMeta = mappingMetadata.sourceAsMap().get("_meta");
                if (sourceOnlyMeta instanceof Map<?, ?> sourceOnlyMetaMap) {
                    legacyMapping.put("legacy_mappings", sourceOnlyMetaMap);
                }
            } else {
                legacyMapping.put("legacy_mappings", loadedMappingSource);
            }

            Map<String, Object> newMappingSource = new LinkedHashMap<>();

            // mappings keyed by type
            Map<String, Object> mergedMapping = new LinkedHashMap<>();
            // bring to single type by merging maps
            for (Map.Entry<String, Object> typeMapping : loadedMappingSource.entrySet()) {
                if (typeMapping.getValue() instanceof Map<?, ?>) {
                    @SuppressWarnings("unchecked")
                    Map<String, Object> mapping = ((Map<String, Object>) typeMapping.getValue());
                    if (mergedMapping.isEmpty()) {
                        mergedMapping.putAll(mapping);
                    } else {
                        XContentHelper.mergeDefaults(mergedMapping, mapping);
                    }
                }
            }

            // reorder top-level map so that _meta appears in right place
            // the order is type, dynamic, enabled, _meta, and then the rest
            if (mergedMapping.containsKey("type")) {
                newMappingSource.put("type", mergedMapping.remove("type"));
            }
            if (mergedMapping.containsKey("dynamic")) {
                newMappingSource.put("dynamic", mergedMapping.remove("dynamic"));
            }
            if (mergedMapping.containsKey("enabled")) {
                newMappingSource.put("enabled", mergedMapping.remove("enabled"));
            }

            // if existing mapping already has a _meta section, merge it with new _meta/legacy_mappings
            if (sourceOnlySnapshot == false && mergedMapping.containsKey("_meta") && mergedMapping.get("_meta") instanceof Map<?, ?>) {
                @SuppressWarnings("unchecked")
                Map<String, Object> oldMeta = (Map<String, Object>) mergedMapping.remove("_meta");
                Map<String, Object> newMeta = new LinkedHashMap<>();
                newMeta.putAll(oldMeta);
                newMeta.putAll(legacyMapping);
                newMappingSource.put("_meta", newMeta);
            } else {
                newMappingSource.put("_meta", legacyMapping);
            }

            // now add the actual mapping
            if (sourceOnlySnapshot == false) {
                newMappingSource.putAll(mergedMapping);
            } else {
                // TODO: automatically add runtime field definitions for source-only snapshots
            }

            Map<String, Object> newMapping = new LinkedHashMap<>();
            newMapping.put(mappingMetadata.type(), newMappingSource);

            MappingMetadata updatedMappingMetadata = new MappingMetadata(mappingMetadata.type(), newMapping);
            convertedIndexMetadataBuilder.putMapping(updatedMappingMetadata);
            IndexMetadata convertedIndexMetadata = convertedIndexMetadataBuilder.build();

            try {
                Mapping mapping;
                try (MapperService mapperService = indicesService.createIndexMapperServiceForValidation(convertedIndexMetadata)) {
                    // create and validate in-memory mapping
                    mapperService.merge(convertedIndexMetadata, MapperService.MergeReason.MAPPING_RECOVERY);
                    mapping = mapperService.documentMapper().mapping();
                }
                if (mapping != null) {
                    convertedIndexMetadataBuilder = IndexMetadata.builder(convertedIndexMetadata);
                    // using the recomputed mapping allows stripping some fields that we no longer support (e.g. include_in_all)
                    convertedIndexMetadataBuilder.putMapping(new MappingMetadata(mapping.toCompressedXContent()));
                    return convertedIndexMetadataBuilder.build();
                }
            } catch (Exception e) {
                final var metadata = snapshotIndexMetadata;
                logger.warn(() -> "could not import mappings for legacy index " + metadata.getIndex().getName(), e);
                // put mapping into _meta/legacy_mappings instead without adding anything else
                convertedIndexMetadataBuilder = IndexMetadata.builder(snapshotIndexMetadata);

                newMappingSource.clear();
                newMappingSource.put("_meta", legacyMapping);

                newMapping = new LinkedHashMap<>();
                newMapping.put(mappingMetadata.type(), newMappingSource);

                updatedMappingMetadata = new MappingMetadata(mappingMetadata.type(), newMapping);
                convertedIndexMetadataBuilder.putMapping(updatedMappingMetadata);
                throw new IllegalArgumentException(e);
            }
        }

        // TODO: _routing? Perhaps we don't need to obey any routing here as stuff is read-only anyway and get API will be disabled
        return convertedIndexMetadataBuilder.build();
    }

    private static IndexMetadata.Builder restoreToCreateNewIndex(IndexMetadata snapshotIndexMetadata, String renamedIndexName) {
        return IndexMetadata.builder(snapshotIndexMetadata)
            .state(IndexMetadata.State.OPEN)
            .index(renamedIndexName)
            .settings(
                Settings.builder().put(snapshotIndexMetadata.getSettings()).put(IndexMetadata.SETTING_INDEX_UUID, UUIDs.randomBase64UUID())
            )
            .timestampRange(IndexLongFieldRange.NO_SHARDS);
    }

    private static IndexMetadata.Builder restoreOverClosedIndex(IndexMetadata snapshotIndexMetadata, IndexMetadata currentIndexMetadata) {
        final IndexMetadata.Builder indexMdBuilder = IndexMetadata.builder(snapshotIndexMetadata)
            .state(IndexMetadata.State.OPEN)
            .version(Math.max(snapshotIndexMetadata.getVersion(), 1 + currentIndexMetadata.getVersion()))
            .mappingVersion(Math.max(snapshotIndexMetadata.getMappingVersion(), 1 + currentIndexMetadata.getMappingVersion()))
            .settingsVersion(Math.max(snapshotIndexMetadata.getSettingsVersion(), 1 + currentIndexMetadata.getSettingsVersion()))
            .aliasesVersion(Math.max(snapshotIndexMetadata.getAliasesVersion(), 1 + currentIndexMetadata.getAliasesVersion()))
            .timestampRange(IndexLongFieldRange.NO_SHARDS)
            .index(currentIndexMetadata.getIndex().getName())
            .settings(
                Settings.builder()
                    .put(snapshotIndexMetadata.getSettings())
                    .put(IndexMetadata.SETTING_INDEX_UUID, currentIndexMetadata.getIndexUUID())
                    .put(IndexMetadata.SETTING_HISTORY_UUID, UUIDs.randomBase64UUID())
            );
        for (int shard = 0; shard < snapshotIndexMetadata.getNumberOfShards(); shard++) {
            indexMdBuilder.primaryTerm(shard, Math.max(snapshotIndexMetadata.primaryTerm(shard), currentIndexMetadata.primaryTerm(shard)));
        }
        return indexMdBuilder;
    }

    private void ensureValidIndexName(ClusterState currentState, IndexMetadata snapshotIndexMetadata, String renamedIndexName) {
        final boolean isHidden = snapshotIndexMetadata.isHidden();
        MetadataCreateIndexService.validateIndexName(renamedIndexName, currentState);
        createIndexService.validateDotIndex(renamedIndexName, isHidden);
        createIndexService.validateIndexSettings(renamedIndexName, snapshotIndexMetadata.getSettings(), false);
    }

    private static void ensureSearchableSnapshotsRestorable(
        final ClusterState currentState,
        final SnapshotInfo snapshotInfo,
        final Set<Index> indices
    ) {
        final Metadata metadata = currentState.metadata();
        for (Index index : indices) {
            final Settings indexSettings = metadata.getIndexSafe(index).getSettings();
            assert "snapshot".equals(INDEX_STORE_TYPE_SETTING.get(indexSettings)) : "not a snapshot backed index: " + index;

            final String repositoryUuid = indexSettings.get(SEARCHABLE_SNAPSHOTS_REPOSITORY_UUID_SETTING_KEY);
            final String repositoryName = indexSettings.get(SEARCHABLE_SNAPSHOTS_REPOSITORY_NAME_SETTING_KEY);
            final String snapshotUuid = indexSettings.get(SEARCHABLE_SNAPSHOTS_SNAPSHOT_UUID_SETTING_KEY);

            final boolean deleteSnapshot = indexSettings.getAsBoolean(SEARCHABLE_SNAPSHOTS_DELETE_SNAPSHOT_ON_INDEX_DELETION, false);
            if (deleteSnapshot && snapshotInfo.indices().size() != 1 && Objects.equals(snapshotUuid, snapshotInfo.snapshotId().getUUID())) {
                throw new SnapshotRestoreException(
                    repositoryName,
                    snapshotInfo.snapshotId().getName(),
                    format(
                        "cannot mount snapshot [%s/%s:%s] as index [%s] with the deletion of snapshot on index removal enabled "
                            + "[index.store.snapshot.delete_searchable_snapshot: true]; snapshot contains [%d] indices instead of 1.",
                        repositoryName,
                        repositoryUuid,
                        snapshotInfo.snapshotId().getName(),
                        index.getName(),
                        snapshotInfo.indices().size()
                    )
                );
            }

            for (IndexMetadata other : metadata) {
                if (other.getIndex().equals(index)) {
                    continue; // do not check the searchable snapshot index against itself
                }
                final Settings otherSettings = other.getSettings();
                if ("snapshot".equals(INDEX_STORE_TYPE_SETTING.get(otherSettings)) == false) {
                    continue; // other index is not a searchable snapshot index, skip
                }
                final String otherSnapshotUuid = otherSettings.get(SEARCHABLE_SNAPSHOTS_SNAPSHOT_UUID_SETTING_KEY);
                if (Objects.equals(snapshotUuid, otherSnapshotUuid) == false) {
                    continue; // other index is backed by a different snapshot, skip
                }
                final String otherRepositoryUuid = otherSettings.get(SEARCHABLE_SNAPSHOTS_REPOSITORY_UUID_SETTING_KEY);
                final String otherRepositoryName = otherSettings.get(SEARCHABLE_SNAPSHOTS_REPOSITORY_NAME_SETTING_KEY);
                if (matchRepository(repositoryUuid, repositoryName, otherRepositoryUuid, otherRepositoryName) == false) {
                    continue; // other index is backed by a snapshot from a different repository, skip
                }
                final boolean otherDeleteSnap = otherSettings.getAsBoolean(SEARCHABLE_SNAPSHOTS_DELETE_SNAPSHOT_ON_INDEX_DELETION, false);
                if (deleteSnapshot != otherDeleteSnap) {
                    throw new SnapshotRestoreException(
                        repositoryName,
                        snapshotInfo.snapshotId().getName(),
                        format(
                            "cannot mount snapshot [%s/%s:%s] as index [%s] with [index.store.snapshot.delete_searchable_snapshot: %b]; "
                                + "another index %s is mounted with [index.store.snapshot.delete_searchable_snapshot: %b].",
                            repositoryName,
                            repositoryUuid,
                            snapshotInfo.snapshotId().getName(),
                            index.getName(),
                            deleteSnapshot,
                            other.getIndex(),
                            otherDeleteSnap
                        )
                    );
                }
            }
        }
    }

    private static boolean matchRepository(
        String repositoryUuid,
        String repositoryName,
        String otherRepositoryUuid,
        String otherRepositoryName
    ) {
        if (Strings.hasLength(repositoryUuid) && Strings.hasLength(otherRepositoryUuid)) {
            return Objects.equals(repositoryUuid, otherRepositoryUuid);
        } else {
            return Objects.equals(repositoryName, otherRepositoryName);
        }
    }

    /**
     * This record keeps track of data stream related indices, it distinguishes them to
     * backing and failure indices. Tracking these indices is useful during data stream
     * restoration and renaming.
     */
    record DataStreamIndices(Set<String> backingIndices, Set<String> failureIndices) {
        boolean isBackingIndex(String index) {
            return backingIndices.contains(index);
        }

        boolean isFailureStore(String index) {
            return failureIndices.contains(index);
        }
    }
}<|MERGE_RESOLUTION|>--- conflicted
+++ resolved
@@ -715,29 +715,10 @@
             .stream()
             .map(i -> metadata.get(renameBackingIndex(i.getName(), request)).getIndex())
             .toList();
-<<<<<<< HEAD
         List<Index> updatedFailureIndices = DataStream.isFailureStoreEnabled()
-            ? dataStream.getFailureIndices().stream().map(i -> metadata.get(renameFailureIndex(i.getName(), request)).getIndex()).toList()
-            : List.of();
-        return new DataStream(
-            dataStreamName,
-            updatedIndices,
-            dataStream.getGeneration(),
-            dataStream.getMetadata(),
-            dataStream.isHidden(),
-            dataStream.isReplicated(),
-            dataStream.isSystem(),
-            dataStream.isAllowCustomRouting(),
-            dataStream.getIndexMode(),
-            dataStream.getLifecycle(),
-            DataStream.isFailureStoreEnabled() && dataStream.isFailureStore(),
-            updatedFailureIndices,
-            dataStream.rolloverOnWrite(),
-            dataStream.getAutoShardingEvent()
-        );
-=======
-        return dataStream.copy().setName(dataStreamName).setIndices(updatedIndices).build();
->>>>>>> d3e0ec15
+                ? dataStream.getFailureIndices().stream().map(i -> metadata.get(renameFailureIndex(i.getName(), request)).getIndex()).toList()
+                : List.of();
+        return dataStream.copy().setName(dataStreamName).setIndices(updatedIndices).setFailureIndices(updatedFailureIndices).build();
     }
 
     public static RestoreInProgress updateRestoreStateWithDeletedIndices(RestoreInProgress oldRestore, Set<Index> deletedIndices) {
