--- conflicted
+++ resolved
@@ -172,11 +172,9 @@
 
     private final ClusterSettings clusterSettings;
 
-<<<<<<< HEAD
     private final SystemIndices systemIndices;
-=======
+
     private volatile boolean refreshRepositoryUuidOnRestore;
->>>>>>> 4950bc49
 
     private static final CleanRestoreStateTaskExecutor cleanRestoreStateTaskExecutor = new CleanRestoreStateTaskExecutor();
 
@@ -201,14 +199,11 @@
         }
         this.clusterSettings = clusterService.getClusterSettings();
         this.shardLimitValidator = shardLimitValidator;
-<<<<<<< HEAD
         this.systemIndices = systemIndices;
-=======
         this.refreshRepositoryUuidOnRestore = REFRESH_REPO_UUID_ON_RESTORE_SETTING.get(clusterService.getSettings());
         clusterService.getClusterSettings().addSettingsUpdateConsumer(
                 REFRESH_REPO_UUID_ON_RESTORE_SETTING,
                 this::setRefreshRepositoryUuidOnRestore);
->>>>>>> 4950bc49
     }
 
     /**
@@ -704,7 +699,61 @@
         }
     }
 
-<<<<<<< HEAD
+    private void setRefreshRepositoryUuidOnRestore(boolean refreshRepositoryUuidOnRestore) {
+        this.refreshRepositoryUuidOnRestore = refreshRepositoryUuidOnRestore;
+    }
+
+    /**
+     * Best-effort attempt to make sure that we know all the repository UUIDs. Calls {@link Repository#getRepositoryData} on every
+     * {@link BlobStoreRepository} with a missing UUID.
+     *
+     * @param enabled If {@code false} this method completes the listener immediately
+     * @param repositoriesService Supplies the repositories to check
+     * @param refreshListener Listener that is completed when all repositories have been refreshed.
+     */
+    // Exposed for tests
+    static void refreshRepositoryUuids(boolean enabled, RepositoriesService repositoriesService, ActionListener<Void> refreshListener) {
+
+        if (enabled == false) {
+            logger.debug("repository UUID refresh is disabled");
+            refreshListener.onResponse(null);
+            return;
+        }
+
+        // We only care about BlobStoreRepositories because they're the only ones that can contain a searchable snapshot, and we only care
+        // about ones with missing UUIDs. It's possible to have the UUID change from under us if, e.g., the repository was wiped by an
+        // external force, but in this case any searchable snapshots are lost anyway so it doesn't really matter.
+        final List<Repository> repositories = repositoriesService.getRepositories().values().stream()
+                .filter(repository -> repository instanceof BlobStoreRepository
+                        && repository.getMetadata().uuid().equals(RepositoryData.MISSING_UUID)).collect(Collectors.toList());
+        if (repositories.isEmpty()) {
+            logger.debug("repository UUID refresh is not required");
+            refreshListener.onResponse(null);
+            return;
+        }
+
+        logger.info("refreshing repository UUIDs for repositories [{}]",
+                repositories.stream().map(repository -> repository.getMetadata().name()).collect(Collectors.joining(",")));
+        final ActionListener<RepositoryData> groupListener = new GroupedActionListener<>(new ActionListener<Collection<Void>>() {
+            @Override
+            public void onResponse(Collection<Void> ignored) {
+                logger.debug("repository UUID refresh completed");
+                refreshListener.onResponse(null);
+            }
+
+            @Override
+            public void onFailure(Exception e) {
+                logger.debug("repository UUID refresh failed", e);
+                refreshListener.onResponse(null); // this refresh is best-effort, the restore should proceed either way
+            }
+        }, repositories.size()).map(repositoryData -> null /* don't collect the RepositoryData */);
+
+        for (Repository repository : repositories) {
+            repository.getRepositoryData(groupListener);
+        }
+
+    }
+
     private boolean isSystemIndex(IndexMetadata indexMetadata) {
         return indexMetadata.isSystem() || systemIndices.isSystemIndex(indexMetadata.getIndex());
     }
@@ -802,61 +851,6 @@
                 return currentState.metadata().getIndices().get(indexName).getIndex();
             })
             .collect(Collectors.toUnmodifiableSet());
-=======
-    private void setRefreshRepositoryUuidOnRestore(boolean refreshRepositoryUuidOnRestore) {
-        this.refreshRepositoryUuidOnRestore = refreshRepositoryUuidOnRestore;
-    }
-
-    /**
-     * Best-effort attempt to make sure that we know all the repository UUIDs. Calls {@link Repository#getRepositoryData} on every
-     * {@link BlobStoreRepository} with a missing UUID.
-     *
-     * @param enabled If {@code false} this method completes the listener immediately
-     * @param repositoriesService Supplies the repositories to check
-     * @param refreshListener Listener that is completed when all repositories have been refreshed.
-     */
-    // Exposed for tests
-    static void refreshRepositoryUuids(boolean enabled, RepositoriesService repositoriesService, ActionListener<Void> refreshListener) {
-
-        if (enabled == false) {
-            logger.debug("repository UUID refresh is disabled");
-            refreshListener.onResponse(null);
-            return;
-        }
-
-        // We only care about BlobStoreRepositories because they're the only ones that can contain a searchable snapshot, and we only care
-        // about ones with missing UUIDs. It's possible to have the UUID change from under us if, e.g., the repository was wiped by an
-        // external force, but in this case any searchable snapshots are lost anyway so it doesn't really matter.
-        final List<Repository> repositories = repositoriesService.getRepositories().values().stream()
-                .filter(repository -> repository instanceof BlobStoreRepository
-                        && repository.getMetadata().uuid().equals(RepositoryData.MISSING_UUID)).collect(Collectors.toList());
-        if (repositories.isEmpty()) {
-            logger.debug("repository UUID refresh is not required");
-            refreshListener.onResponse(null);
-            return;
-        }
-
-        logger.info("refreshing repository UUIDs for repositories [{}]",
-                repositories.stream().map(repository -> repository.getMetadata().name()).collect(Collectors.joining(",")));
-        final ActionListener<RepositoryData> groupListener = new GroupedActionListener<>(new ActionListener<Collection<Void>>() {
-            @Override
-            public void onResponse(Collection<Void> ignored) {
-                logger.debug("repository UUID refresh completed");
-                refreshListener.onResponse(null);
-            }
-
-            @Override
-            public void onFailure(Exception e) {
-                logger.debug("repository UUID refresh failed", e);
-                refreshListener.onResponse(null); // this refresh is best-effort, the restore should proceed either way
-            }
-        }, repositories.size()).map(repositoryData -> null /* don't collect the RepositoryData */);
-
-        for (Repository repository : repositories) {
-            repository.getRepositoryData(groupListener);
-        }
-
->>>>>>> 4950bc49
     }
 
     //visible for testing
