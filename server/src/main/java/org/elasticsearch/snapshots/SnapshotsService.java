--- conflicted
+++ resolved
@@ -665,32 +665,6 @@
             return;
         }
         final Snapshot snapshot = entry.snapshot();
-<<<<<<< HEAD
-        threadPool.executor(ThreadPool.Names.SNAPSHOT).execute(new AbstractRunnable() {
-            @Override
-            protected void doRun() {
-                final Repository repository = repositoriesService.repository(snapshot.getRepository());
-                final String failure = entry.failure();
-                logger.trace("[{}] finalizing snapshot in repository, state: [{}], failure[{}]", snapshot, entry.state(), failure);
-                ArrayList<SnapshotShardFailure> shardFailures = new ArrayList<>();
-                for (ObjectObjectCursor<ShardId, ShardSnapshotStatus> shardStatus : entry.shards()) {
-                    ShardId shardId = shardStatus.key;
-                    ShardSnapshotStatus status = shardStatus.value;
-                    final ShardState state = status.state();
-                    if (state.failed()) {
-                        shardFailures.add(new SnapshotShardFailure(status.nodeId(), shardId, status.reason()));
-                    } else if (state.completed() == false) {
-                        shardFailures.add(new SnapshotShardFailure(status.nodeId(), shardId, "skipped"));
-                    } else {
-                        assert state == ShardState.SUCCESS;
-                    }
-=======
-        if (entry.repositoryStateId() == RepositoryData.UNKNOWN_REPO_GEN) {
-            // BwC logic to handle master fail-over from an older version that still used unknown repo generation snapshot entries
-            logger.debug("[{}] was aborted before starting", snapshot);
-            removeSnapshotFromClusterState(snapshot, new SnapshotException(snapshot, "Aborted on initialization"));
-            return;
-        }
         try {
             final String failure = entry.failure();
             logger.trace("[{}] finalizing snapshot in repository, state: [{}], failure[{}]", snapshot, entry.state(), failure);
@@ -705,7 +679,6 @@
                     shardFailures.add(new SnapshotShardFailure(status.nodeId(), shardId, "skipped"));
                 } else {
                     assert state == ShardState.SUCCESS;
->>>>>>> 38a17f29
                 }
             }
             final ShardGenerations shardGenerations = buildGenerations(entry, metadata);
