--- conflicted
+++ resolved
@@ -254,13 +254,8 @@
                         // TODO: We should just throw here instead of creating a FAILED and hence useless snapshot in the repository
                         newEntry = new SnapshotsInProgress.Entry(
                                 new Snapshot(repositoryName, snapshotId), request.includeGlobalState(), false,
-<<<<<<< HEAD
-                                State.FAILED, indexIds, dataStreams, threadPool.absoluteTimeInMillis(), repositoryData.getGenId(), shards,
-                                failureMessage.toString(), userMeta, version);
-=======
                                 State.FAILED, indexIds, threadPool.absoluteTimeInMillis(), repositoryData.getGenId(), shards,
                                 "Indices don't have primary shards " + missing, userMeta, version);
->>>>>>> 0dfc83ab
                     }
                 }
                 if (newEntry == null) {
