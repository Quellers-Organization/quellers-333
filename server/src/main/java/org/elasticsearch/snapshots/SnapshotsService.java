/*
 * Licensed to Elasticsearch under one or more contributor
 * license agreements. See the NOTICE file distributed with
 * this work for additional information regarding copyright
 * ownership. Elasticsearch licenses this file to you under
 * the Apache License, Version 2.0 (the "License"); you may
 * not use this file except in compliance with the License.
 * You may obtain a copy of the License at
 *
 *    http://www.apache.org/licenses/LICENSE-2.0
 *
 * Unless required by applicable law or agreed to in writing,
 * software distributed under the License is distributed on an
 * "AS IS" BASIS, WITHOUT WARRANTIES OR CONDITIONS OF ANY
 * KIND, either express or implied.  See the License for the
 * specific language governing permissions and limitations
 * under the License.
 */

package org.elasticsearch.snapshots;

import com.carrotsearch.hppc.cursors.ObjectCursor;
import com.carrotsearch.hppc.cursors.ObjectObjectCursor;
import org.apache.logging.log4j.LogManager;
import org.apache.logging.log4j.Logger;
import org.apache.logging.log4j.message.ParameterizedMessage;
import org.apache.lucene.util.CollectionUtil;
import org.elasticsearch.ExceptionsHelper;
import org.elasticsearch.Version;
import org.elasticsearch.action.ActionListener;
import org.elasticsearch.action.ActionRunnable;
import org.elasticsearch.action.admin.cluster.snapshots.create.CreateSnapshotRequest;
import org.elasticsearch.cluster.ClusterChangedEvent;
import org.elasticsearch.cluster.ClusterState;
import org.elasticsearch.cluster.ClusterStateApplier;
import org.elasticsearch.cluster.ClusterStateUpdateTask;
import org.elasticsearch.cluster.RepositoryCleanupInProgress;
import org.elasticsearch.cluster.RestoreInProgress;
import org.elasticsearch.cluster.SnapshotDeletionsInProgress;
import org.elasticsearch.cluster.SnapshotsInProgress;
import org.elasticsearch.cluster.SnapshotsInProgress.ShardSnapshotStatus;
import org.elasticsearch.cluster.SnapshotsInProgress.ShardState;
import org.elasticsearch.cluster.SnapshotsInProgress.State;
import org.elasticsearch.cluster.metadata.IndexMetaData;
import org.elasticsearch.cluster.metadata.IndexNameExpressionResolver;
import org.elasticsearch.cluster.metadata.MetaData;
import org.elasticsearch.cluster.metadata.RepositoriesMetaData;
import org.elasticsearch.cluster.node.DiscoveryNode;
import org.elasticsearch.cluster.node.DiscoveryNodes;
import org.elasticsearch.cluster.routing.IndexRoutingTable;
import org.elasticsearch.cluster.routing.IndexShardRoutingTable;
import org.elasticsearch.cluster.routing.RoutingTable;
import org.elasticsearch.cluster.routing.ShardRouting;
import org.elasticsearch.cluster.service.ClusterService;
import org.elasticsearch.common.Nullable;
import org.elasticsearch.common.Priority;
import org.elasticsearch.common.Strings;
import org.elasticsearch.common.UUIDs;
import org.elasticsearch.common.collect.ImmutableOpenMap;
import org.elasticsearch.common.collect.Tuple;
import org.elasticsearch.common.component.AbstractLifecycleComponent;
import org.elasticsearch.common.settings.Settings;
import org.elasticsearch.common.unit.TimeValue;
import org.elasticsearch.common.util.concurrent.AbstractRunnable;
import org.elasticsearch.index.Index;
import org.elasticsearch.index.shard.ShardId;
import org.elasticsearch.index.snapshots.IndexShardSnapshotStatus;
import org.elasticsearch.repositories.IndexId;
import org.elasticsearch.repositories.RepositoriesService;
import org.elasticsearch.repositories.Repository;
import org.elasticsearch.repositories.RepositoryData;
import org.elasticsearch.repositories.RepositoryException;
import org.elasticsearch.repositories.RepositoryMissingException;
import org.elasticsearch.repositories.ShardGenerations;
import org.elasticsearch.threadpool.ThreadPool;

import java.io.IOException;
import java.util.ArrayList;
import java.util.Arrays;
import java.util.Collections;
import java.util.HashMap;
import java.util.HashSet;
import java.util.List;
import java.util.Locale;
import java.util.Map;
import java.util.Optional;
import java.util.Set;
import java.util.concurrent.ConcurrentHashMap;
import java.util.concurrent.CopyOnWriteArrayList;
import java.util.stream.Collectors;
import java.util.stream.StreamSupport;

import static java.util.Collections.emptySet;
import static java.util.Collections.unmodifiableList;
import static java.util.Collections.unmodifiableMap;
import static org.elasticsearch.cluster.SnapshotsInProgress.completed;

/**
 * Service responsible for creating snapshots
 * <p>
 * A typical snapshot creating process looks like this:
 * <ul>
 * <li>On the master node the {@link #createSnapshot(CreateSnapshotRequest, ActionListener)} is called and makes sure that
 * no snapshot is currently running and registers the new snapshot in cluster state</li>
 * <li>When cluster state is updated
 * the {@link #beginSnapshot(ClusterState, SnapshotsInProgress.Entry, boolean, ActionListener)} method kicks in and initializes
 * the snapshot in the repository and then populates list of shards that needs to be snapshotted in cluster state</li>
 * <li>Each data node is watching for these shards and when new shards scheduled for snapshotting appear in the cluster state, data nodes
 * start processing them through {@link SnapshotShardsService#startNewSnapshots} method</li>
 * <li>Once shard snapshot is created data node updates state of the shard in the cluster state using
 * the {@link SnapshotShardsService#sendSnapshotShardUpdate(Snapshot, ShardId, ShardSnapshotStatus)} method</li>
 * <li>When last shard is completed master node in {@link SnapshotShardsService#innerUpdateSnapshotState} method marks the snapshot
 * as completed</li>
 * <li>After cluster state is updated, the {@link #endSnapshot(SnapshotsInProgress.Entry, MetaData)} finalizes snapshot in the repository,
 * notifies all {@link #snapshotCompletionListeners} that snapshot is completed, and finally calls
 * {@link #removeSnapshotFromClusterState(Snapshot, SnapshotInfo, Exception)} to remove snapshot from cluster state</li>
 * </ul>
 */
public class SnapshotsService extends AbstractLifecycleComponent implements ClusterStateApplier {

    /**
     * Minimum node version which does not use {@link Repository#initializeSnapshot(SnapshotId, List, MetaData)} to write snapshot metadata
     * when starting a snapshot.
     */
    public static final Version NO_REPO_INITIALIZE_VERSION = Version.V_7_5_0;

    public static final Version SHARD_GEN_IN_REPO_DATA_VERSION = Version.V_8_0_0;

    private static final Logger logger = LogManager.getLogger(SnapshotsService.class);

    private final ClusterService clusterService;

    private final IndexNameExpressionResolver indexNameExpressionResolver;

    private final RepositoriesService repositoriesService;

    private final ThreadPool threadPool;

    private final Map<Snapshot, List<ActionListener<SnapshotInfo>>> snapshotCompletionListeners = new ConcurrentHashMap<>();

    // Set of snapshots that are currently being initialized by this node
    private final Set<Snapshot> initializingSnapshots = Collections.synchronizedSet(new HashSet<>());

    // Set of snapshots that are currently being ended by this node
    private final Set<Snapshot> endingSnapshots = Collections.synchronizedSet(new HashSet<>());

    public SnapshotsService(Settings settings, ClusterService clusterService, IndexNameExpressionResolver indexNameExpressionResolver,
                            RepositoriesService repositoriesService, ThreadPool threadPool) {
        this.clusterService = clusterService;
        this.indexNameExpressionResolver = indexNameExpressionResolver;
        this.repositoriesService = repositoriesService;
        this.threadPool = threadPool;

        if (DiscoveryNode.isMasterNode(settings)) {
            // addLowPriorityApplier to make sure that Repository will be created before snapshot
            clusterService.addLowPriorityApplier(this);
        }
    }

    private static ShardGenerations buildGenerations(SnapshotsInProgress.Entry snapshot) {
        ShardGenerations.Builder builder = ShardGenerations.builder();
        final Map<String, IndexId> indexLookup = new HashMap<>();
        snapshot.indices().forEach(idx -> indexLookup.put(idx.getName(), idx));
        snapshot.shards().forEach(c -> builder.add(indexLookup.get(c.key.getIndexName()), c.key.id(), c.value.generation()));
        return builder.build();
    }

    /**
     * Gets the {@link RepositoryData} for the given repository.
     *
     * @param repositoryName repository name
     * @return repository data
     */
    public RepositoryData getRepositoryData(final String repositoryName) {
        Repository repository = repositoriesService.repository(repositoryName);
        assert repository != null; // should only be called once we've validated the repository exists
        return repository.getRepositoryData();
    }

    /**
     * Retrieves snapshot from repository
     *
     * @param repositoryName  repository name
     * @param snapshotId      snapshot id
     * @return snapshot
     * @throws SnapshotMissingException if snapshot is not found
     */
    public SnapshotInfo snapshot(final String repositoryName, final SnapshotId snapshotId) {
        List<SnapshotsInProgress.Entry> entries = currentSnapshots(repositoryName, Collections.singletonList(snapshotId.getName()));
        if (!entries.isEmpty()) {
            return inProgressSnapshot(entries.iterator().next());
        }
        return repositoriesService.repository(repositoryName).getSnapshotInfo(snapshotId);
    }

    /**
     * Returns a list of snapshots from repository sorted by snapshot creation date
     *
     * @param repositoryName repository name
     * @param snapshotIds       snapshots for which to fetch snapshot information
     * @param ignoreUnavailable if true, snapshots that could not be read will only be logged with a warning,
     *                          if false, they will throw an error
     * @return list of snapshots
     */
    public List<SnapshotInfo> snapshots(final String repositoryName, final List<SnapshotId> snapshotIds, final boolean ignoreUnavailable) {
        final Set<SnapshotInfo> snapshotSet = new HashSet<>();
        final Set<SnapshotId> snapshotIdsToIterate = new HashSet<>(snapshotIds);
        // first, look at the snapshots in progress
        final List<SnapshotsInProgress.Entry> entries =
            currentSnapshots(repositoryName, snapshotIdsToIterate.stream().map(SnapshotId::getName).collect(Collectors.toList()));
        for (SnapshotsInProgress.Entry entry : entries) {
            snapshotSet.add(inProgressSnapshot(entry));
            snapshotIdsToIterate.remove(entry.snapshot().getSnapshotId());
        }
        // then, look in the repository
        final Repository repository = repositoriesService.repository(repositoryName);
        for (SnapshotId snapshotId : snapshotIdsToIterate) {
            try {
                snapshotSet.add(repository.getSnapshotInfo(snapshotId));
            } catch (Exception ex) {
                if (ignoreUnavailable) {
                    logger.warn(() -> new ParameterizedMessage("failed to get snapshot [{}]", snapshotId), ex);
                } else {
                    throw new SnapshotException(repositoryName, snapshotId, "Snapshot could not be read", ex);
                }
            }
        }
        final ArrayList<SnapshotInfo> snapshotList = new ArrayList<>(snapshotSet);
        CollectionUtil.timSort(snapshotList);
        return unmodifiableList(snapshotList);
    }

    /**
     * Returns a list of currently running snapshots from repository sorted by snapshot creation date
     *
     * @param repositoryName repository name
     * @return list of snapshots
     */
    public List<SnapshotInfo> currentSnapshots(final String repositoryName) {
        List<SnapshotInfo> snapshotList = new ArrayList<>();
        List<SnapshotsInProgress.Entry> entries = currentSnapshots(repositoryName, Collections.emptyList());
        for (SnapshotsInProgress.Entry entry : entries) {
            snapshotList.add(inProgressSnapshot(entry));
        }
        CollectionUtil.timSort(snapshotList);
        return unmodifiableList(snapshotList);
    }

    /**
     * Same as {@link #createSnapshot(CreateSnapshotRequest, ActionListener)} but invokes its callback on completion of
     * the snapshot.
     *
     * @param request snapshot request
     * @param listener snapshot completion listener
     */
    public void executeSnapshot(final CreateSnapshotRequest request, final ActionListener<SnapshotInfo> listener) {
        createSnapshot(request, ActionListener.wrap(snapshot -> addListener(snapshot, listener), listener::onFailure));
    }

    /**
     * Initializes the snapshotting process.
     * <p>
     * This method is used by clients to start snapshot. It makes sure that there is no snapshots are currently running and
     * creates a snapshot record in cluster state metadata.
     *
     * @param request  snapshot request
     * @param listener snapshot creation listener
     */
    public void createSnapshot(final CreateSnapshotRequest request, final ActionListener<Snapshot> listener) {
        final String repositoryName = request.repository();
        final String snapshotName = indexNameExpressionResolver.resolveDateMathExpression(request.snapshot());
        validate(repositoryName, snapshotName);
        final SnapshotId snapshotId = new SnapshotId(snapshotName, UUIDs.randomBase64UUID()); // new UUID for the snapshot
        final RepositoryData repositoryData = repositoriesService.repository(repositoryName).getRepositoryData();

        clusterService.submitStateUpdateTask("create_snapshot [" + snapshotName + ']', new ClusterStateUpdateTask() {

            private SnapshotsInProgress.Entry newSnapshot = null;

            @Override
            public ClusterState execute(ClusterState currentState) {
                validate(repositoryName, snapshotName, currentState);
                SnapshotDeletionsInProgress deletionsInProgress = currentState.custom(SnapshotDeletionsInProgress.TYPE);
                if (deletionsInProgress != null && deletionsInProgress.hasDeletionsInProgress()) {
                    throw new ConcurrentSnapshotExecutionException(repositoryName, snapshotName,
                        "cannot snapshot while a snapshot deletion is in-progress");
                }
                final RepositoryCleanupInProgress repositoryCleanupInProgress = currentState.custom(RepositoryCleanupInProgress.TYPE);
                if (repositoryCleanupInProgress != null && repositoryCleanupInProgress.cleanupInProgress() == false) {
                    throw new ConcurrentSnapshotExecutionException(repositoryName, snapshotName,
                        "cannot snapshot while a repository cleanup is in-progress");
                }
                SnapshotsInProgress snapshots = currentState.custom(SnapshotsInProgress.TYPE);
                if (snapshots == null || snapshots.entries().isEmpty()) {
                    // Store newSnapshot here to be processed in clusterStateProcessed
                    List<String> indices = Arrays.asList(indexNameExpressionResolver.concreteIndexNames(currentState,
                                                        request.indicesOptions(), request.indices()));
                    logger.trace("[{}][{}] creating snapshot for indices [{}]", repositoryName, snapshotName, indices);
                    List<IndexId> snapshotIndices = repositoryData.resolveNewIndices(indices);
                    newSnapshot = new SnapshotsInProgress.Entry(new Snapshot(repositoryName, snapshotId),
                                                                request.includeGlobalState(),
                                                                request.partial(),
                                                                State.INIT,
                                                                snapshotIndices,
                                                                threadPool.absoluteTimeInMillis(),
                                                                repositoryData.getGenId(),
                                                                null,
                                                                request.userMetadata());
                    initializingSnapshots.add(newSnapshot.snapshot());
                    snapshots = new SnapshotsInProgress(newSnapshot);
                } else {
                    throw new ConcurrentSnapshotExecutionException(repositoryName, snapshotName, " a snapshot is already running");
                }
                return ClusterState.builder(currentState).putCustom(SnapshotsInProgress.TYPE, snapshots).build();
            }

            @Override
            public void onFailure(String source, Exception e) {
                logger.warn(() -> new ParameterizedMessage("[{}][{}] failed to create snapshot", repositoryName, snapshotName), e);
                if (newSnapshot != null) {
                    initializingSnapshots.remove(newSnapshot.snapshot());
                }
                newSnapshot = null;
                listener.onFailure(e);
            }

            @Override
            public void clusterStateProcessed(String source, ClusterState oldState, final ClusterState newState) {
                if (newSnapshot != null) {
                    final Snapshot current = newSnapshot.snapshot();
                    assert initializingSnapshots.contains(current);
                    beginSnapshot(newState, newSnapshot, request.partial(), new ActionListener<>() {
                        @Override
                        public void onResponse(final Snapshot snapshot) {
                            initializingSnapshots.remove(snapshot);
                            listener.onResponse(snapshot);
                        }

                        @Override
                        public void onFailure(final Exception e) {
                            initializingSnapshots.remove(current);
                            listener.onFailure(e);
                        }
                    });
                }
            }

            @Override
            public TimeValue timeout() {
                return request.masterNodeTimeout();
            }
        });
    }

    /**
     * Validates snapshot request
     *
     * @param repositoryName repository name
     * @param snapshotName snapshot name
     * @param state   current cluster state
     */
    private static void validate(String repositoryName, String snapshotName, ClusterState state) {
        RepositoriesMetaData repositoriesMetaData = state.getMetaData().custom(RepositoriesMetaData.TYPE);
        if (repositoriesMetaData == null || repositoriesMetaData.repository(repositoryName) == null) {
            throw new RepositoryMissingException(repositoryName);
        }
        validate(repositoryName, snapshotName);
    }

    private static void validate(final String repositoryName, final String snapshotName) {
        if (Strings.hasLength(snapshotName) == false) {
            throw new InvalidSnapshotNameException(repositoryName, snapshotName, "cannot be empty");
        }
        if (snapshotName.contains(" ")) {
            throw new InvalidSnapshotNameException(repositoryName, snapshotName, "must not contain whitespace");
        }
        if (snapshotName.contains(",")) {
            throw new InvalidSnapshotNameException(repositoryName, snapshotName, "must not contain ','");
        }
        if (snapshotName.contains("#")) {
            throw new InvalidSnapshotNameException(repositoryName, snapshotName, "must not contain '#'");
        }
        if (snapshotName.charAt(0) == '_') {
            throw new InvalidSnapshotNameException(repositoryName, snapshotName, "must not start with '_'");
        }
        if (snapshotName.toLowerCase(Locale.ROOT).equals(snapshotName) == false) {
            throw new InvalidSnapshotNameException(repositoryName, snapshotName, "must be lowercase");
        }
        if (Strings.validFileName(snapshotName) == false) {
            throw new InvalidSnapshotNameException(repositoryName,
                                                   snapshotName,
                                                   "must not contain the following characters " + Strings.INVALID_FILENAME_CHARS);
        }
    }

    /**
     * Starts snapshot.
     * <p>
     * Creates snapshot in repository and updates snapshot metadata record with list of shards that needs to be processed.
     *
     * @param clusterState               cluster state
     * @param snapshot                   snapshot meta data
     * @param partial                    allow partial snapshots
     * @param userCreateSnapshotListener listener
     */
    private void beginSnapshot(final ClusterState clusterState,
                               final SnapshotsInProgress.Entry snapshot,
                               final boolean partial,
                               final ActionListener<Snapshot> userCreateSnapshotListener) {
        threadPool.executor(ThreadPool.Names.SNAPSHOT).execute(new AbstractRunnable() {

            boolean snapshotCreated;

            boolean hadAbortedInitializations;

            @Override
            protected void doRun() {
                assert initializingSnapshots.contains(snapshot.snapshot());
                Repository repository = repositoriesService.repository(snapshot.snapshot().getRepository());

                if (repository.isReadOnly()) {
                    throw new RepositoryException(repository.getMetadata().name(), "cannot create snapshot in a readonly repository");
                }
                final String snapshotName = snapshot.snapshot().getSnapshotId().getName();
                final RepositoryData repositoryData = repository.getRepositoryData();
                // check if the snapshot name already exists in the repository
                if (repositoryData.getSnapshotIds().stream().anyMatch(s -> s.getName().equals(snapshotName))) {
                    throw new InvalidSnapshotNameException(
                        repository.getMetadata().name(), snapshotName, "snapshot with the same name already exists");
                }
                if (clusterState.nodes().getMinNodeVersion().onOrAfter(NO_REPO_INITIALIZE_VERSION) == false) {
                    // In mixed version clusters we initialize the snapshot in the repository so that in case of a master failover to an
                    // older version master node snapshot finalization (that assumes initializeSnapshot was called) produces a valid
                    // snapshot.
                    repository.initializeSnapshot(
                        snapshot.snapshot().getSnapshotId(), snapshot.indices(), metaDataForSnapshot(snapshot, clusterState.metaData()));
                }
                snapshotCreated = true;

                logger.info("snapshot [{}] started", snapshot.snapshot());
                if (snapshot.indices().isEmpty()) {
                    // No indices in this snapshot - we are done
                    userCreateSnapshotListener.onResponse(snapshot.snapshot());
                    endSnapshot(snapshot, clusterState.metaData());
                    return;
                }
                clusterService.submitStateUpdateTask("update_snapshot [" + snapshot.snapshot() + "]", new ClusterStateUpdateTask() {

                    @Override
                    public ClusterState execute(ClusterState currentState) {
                        SnapshotsInProgress snapshots = currentState.custom(SnapshotsInProgress.TYPE);
                        List<SnapshotsInProgress.Entry> entries = new ArrayList<>();
                        for (SnapshotsInProgress.Entry entry : snapshots.entries()) {
                            if (entry.snapshot().equals(snapshot.snapshot()) == false) {
                                entries.add(entry);
                                continue;
                            }

                            if (entry.state() == State.ABORTED) {
                                entries.add(entry);
                                assert entry.shards().isEmpty();
                                hadAbortedInitializations = true;
                            } else {
                                // Replace the snapshot that was just initialized
                                ImmutableOpenMap<ShardId, ShardSnapshotStatus> shards =
                                    shards(currentState, entry.indices(), repositoryData.shardGenerations());
                                if (!partial) {
                                    Tuple<Set<String>, Set<String>> indicesWithMissingShards = indicesWithMissingShards(shards,
                                        currentState.metaData());
                                    Set<String> missing = indicesWithMissingShards.v1();
                                    Set<String> closed = indicesWithMissingShards.v2();
                                    if (missing.isEmpty() == false || closed.isEmpty() == false) {
                                        final StringBuilder failureMessage = new StringBuilder();
                                        if (missing.isEmpty() == false) {
                                            failureMessage.append("Indices don't have primary shards ");
                                            failureMessage.append(missing);
                                        }
                                        if (closed.isEmpty() == false) {
                                            if (failureMessage.length() > 0) {
                                                failureMessage.append("; ");
                                            }
                                            failureMessage.append("Indices are closed ");
                                            failureMessage.append(closed);
                                        }
                                        entries.add(new SnapshotsInProgress.Entry(entry, State.FAILED, shards, failureMessage.toString()));
                                        continue;
                                    }
                                }
                                entries.add(new SnapshotsInProgress.Entry(entry, State.STARTED, shards));
                            }
                        }
                        return ClusterState.builder(currentState)
                            .putCustom(SnapshotsInProgress.TYPE, new SnapshotsInProgress(unmodifiableList(entries)))
                            .build();
                    }

                    @Override
                    public void onFailure(String source, Exception e) {
                        logger.warn(() -> new ParameterizedMessage("[{}] failed to create snapshot",
                            snapshot.snapshot().getSnapshotId()), e);
                        removeSnapshotFromClusterState(snapshot.snapshot(), null, e,
                            new CleanupAfterErrorListener(snapshot, true, userCreateSnapshotListener, e));
                    }

                    @Override
                    public void onNoLongerMaster(String source) {
                        // We are not longer a master - we shouldn't try to do any cleanup
                        // The new master will take care of it
                        logger.warn("[{}] failed to create snapshot - no longer a master", snapshot.snapshot().getSnapshotId());
                        userCreateSnapshotListener.onFailure(
                            new SnapshotException(snapshot.snapshot(), "master changed during snapshot initialization"));
                    }

                    @Override
                    public void clusterStateProcessed(String source, ClusterState oldState, ClusterState newState) {
                        // The userCreateSnapshotListener.onResponse() notifies caller that the snapshot was accepted
                        // for processing. If client wants to wait for the snapshot completion, it can register snapshot
                        // completion listener in this method. For the snapshot completion to work properly, the snapshot
                        // should still exist when listener is registered.
                        userCreateSnapshotListener.onResponse(snapshot.snapshot());

                        if (hadAbortedInitializations) {
                            final SnapshotsInProgress snapshotsInProgress = newState.custom(SnapshotsInProgress.TYPE);
                            assert snapshotsInProgress != null;
                            final SnapshotsInProgress.Entry entry = snapshotsInProgress.snapshot(snapshot.snapshot());
                            assert entry != null;
                            endSnapshot(entry, newState.metaData());
                        }
                    }
                });
            }

            @Override
            public void onFailure(Exception e) {
                logger.warn(() -> new ParameterizedMessage("failed to create snapshot [{}]",
                    snapshot.snapshot().getSnapshotId()), e);
                removeSnapshotFromClusterState(snapshot.snapshot(), null, e,
                    new CleanupAfterErrorListener(snapshot, snapshotCreated, userCreateSnapshotListener, e));
            }
        });
    }

    private class CleanupAfterErrorListener implements ActionListener<SnapshotInfo> {

        private final SnapshotsInProgress.Entry snapshot;
        private final boolean snapshotCreated;
        private final ActionListener<Snapshot> userCreateSnapshotListener;
        private final Exception e;

        CleanupAfterErrorListener(SnapshotsInProgress.Entry snapshot, boolean snapshotCreated,
                                  ActionListener<Snapshot> userCreateSnapshotListener, Exception e) {
            this.snapshot = snapshot;
            this.snapshotCreated = snapshotCreated;
            this.userCreateSnapshotListener = userCreateSnapshotListener;
            this.e = e;
        }

        @Override
        public void onResponse(SnapshotInfo snapshotInfo) {
            cleanupAfterError(this.e);
        }

        @Override
        public void onFailure(Exception e) {
            e.addSuppressed(this.e);
            cleanupAfterError(e);
        }

        public void onNoLongerMaster() {
            userCreateSnapshotListener.onFailure(e);
        }

        private void cleanupAfterError(Exception exception) {
            threadPool.generic().execute(() -> {
                if (snapshotCreated) {
<<<<<<< HEAD
                    try {
                        repositoriesService.repository(snapshot.snapshot().getRepository())
                            .finalizeSnapshot(snapshot.snapshot().getSnapshotId(),
                                buildGenerations(snapshot),
                                snapshot.startTime(),
                                ExceptionsHelper.stackTrace(exception),
                                0,
                                Collections.emptyList(),
                                snapshot.getRepositoryStateId(),
                                snapshot.includeGlobalState(),
                                metaDataForSnapshot(snapshot, clusterService.state().metaData()),
                                snapshot.userMetadata(),
                                clusterService.state().nodes().getMinNodeVersion());
                    } catch (Exception inner) {
                        inner.addSuppressed(exception);
                        logger.warn(() -> new ParameterizedMessage("[{}] failed to close snapshot in repository",
                            snapshot.snapshot()), inner);
                    }
=======
                    repositoriesService.repository(snapshot.snapshot().getRepository())
                        .finalizeSnapshot(snapshot.snapshot().getSnapshotId(),
                            snapshot.indices(),
                            snapshot.startTime(),
                            ExceptionsHelper.stackTrace(exception),
                            0,
                            Collections.emptyList(),
                            snapshot.getRepositoryStateId(),
                            snapshot.includeGlobalState(),
                            metaDataForSnapshot(snapshot, clusterService.state().metaData()),
                            snapshot.userMetadata(), ActionListener.runAfter(ActionListener.wrap(ignored -> {
                            }, inner -> {
                                inner.addSuppressed(exception);
                                logger.warn(() -> new ParameterizedMessage("[{}] failed to finalize snapshot in repository",
                                    snapshot.snapshot()), inner);
                            }), () -> userCreateSnapshotListener.onFailure(e)));
                } else {
                    userCreateSnapshotListener.onFailure(e);
>>>>>>> 56ba1b82
                }
            });
        }
    }

    private static MetaData metaDataForSnapshot(SnapshotsInProgress.Entry snapshot, MetaData metaData) {
        if (snapshot.includeGlobalState() == false) {
            // Remove global state from the cluster state
            MetaData.Builder builder = MetaData.builder();
            for (IndexId index : snapshot.indices()) {
                builder.put(metaData.index(index.getName()), false);
            }
            metaData = builder.build();
        }
        return metaData;
    }

    private static SnapshotInfo inProgressSnapshot(SnapshotsInProgress.Entry entry) {
        return new SnapshotInfo(entry.snapshot().getSnapshotId(),
                                   entry.indices().stream().map(IndexId::getName).collect(Collectors.toList()),
                                   entry.startTime(), entry.includeGlobalState(), entry.userMetadata());
    }

    /**
     * Returns status of the currently running snapshots
     * <p>
     * This method is executed on master node
     * </p>
     *
     * @param repository repository id
     * @param snapshots  list of snapshots that will be used as a filter, empty list means no snapshots are filtered
     * @return list of metadata for currently running snapshots
     */
    public List<SnapshotsInProgress.Entry> currentSnapshots(final String repository, final List<String> snapshots) {
        SnapshotsInProgress snapshotsInProgress = clusterService.state().custom(SnapshotsInProgress.TYPE);
        if (snapshotsInProgress == null || snapshotsInProgress.entries().isEmpty()) {
            return Collections.emptyList();
        }
        if ("_all".equals(repository)) {
            return snapshotsInProgress.entries();
        }
        if (snapshotsInProgress.entries().size() == 1) {
            // Most likely scenario - one snapshot is currently running
            // Check this snapshot against the query
            SnapshotsInProgress.Entry entry = snapshotsInProgress.entries().get(0);
            if (entry.snapshot().getRepository().equals(repository) == false) {
                return Collections.emptyList();
            }
            if (snapshots.isEmpty() == false) {
                for (String snapshot : snapshots) {
                    if (entry.snapshot().getSnapshotId().getName().equals(snapshot)) {
                        return snapshotsInProgress.entries();
                    }
                }
                return Collections.emptyList();
            } else {
                return snapshotsInProgress.entries();
            }
        }
        List<SnapshotsInProgress.Entry> builder = new ArrayList<>();
        for (SnapshotsInProgress.Entry entry : snapshotsInProgress.entries()) {
            if (entry.snapshot().getRepository().equals(repository) == false) {
                continue;
            }
            if (snapshots.isEmpty() == false) {
                for (String snapshot : snapshots) {
                    if (entry.snapshot().getSnapshotId().getName().equals(snapshot)) {
                        builder.add(entry);
                        break;
                    }
                }
            } else {
                builder.add(entry);
            }
        }
        return unmodifiableList(builder);
    }

    /**
     * Returns status of shards  currently finished snapshots
     * <p>
     * This method is executed on master node and it's complimentary to the
     * {@link SnapshotShardsService#currentSnapshotShards(Snapshot)} because it
     * returns similar information but for already finished snapshots.
     * </p>
     *
     * @param repositoryName  repository name
     * @param snapshotInfo    snapshot info
     * @return map of shard id to snapshot status
     */
    public Map<ShardId, IndexShardSnapshotStatus> snapshotShards(final String repositoryName,
                                                                 final RepositoryData repositoryData,
                                                                 final SnapshotInfo snapshotInfo) throws IOException {
        final Repository repository = repositoriesService.repository(repositoryName);
        final Map<ShardId, IndexShardSnapshotStatus> shardStatus = new HashMap<>();
        for (String index : snapshotInfo.indices()) {
            IndexId indexId = repositoryData.resolveIndexId(index);
            IndexMetaData indexMetaData = repository.getSnapshotIndexMetaData(snapshotInfo.snapshotId(), indexId);
            if (indexMetaData != null) {
                int numberOfShards = indexMetaData.getNumberOfShards();
                for (int i = 0; i < numberOfShards; i++) {
                    ShardId shardId = new ShardId(indexMetaData.getIndex(), i);
                    SnapshotShardFailure shardFailure = findShardFailure(snapshotInfo.shardFailures(), shardId);
                    if (shardFailure != null) {
                        shardStatus.put(shardId, IndexShardSnapshotStatus.newFailed(shardFailure.reason()));
                    } else {
                        final IndexShardSnapshotStatus shardSnapshotStatus;
                        if (snapshotInfo.state() == SnapshotState.FAILED) {
                            // If the snapshot failed, but the shard's snapshot does
                            // not have an exception, it means that partial snapshots
                            // were disabled and in this case, the shard snapshot will
                            // *not* have any metadata, so attempting to read the shard
                            // snapshot status will throw an exception.  Instead, we create
                            // a status for the shard to indicate that the shard snapshot
                            // could not be taken due to partial being set to false.
                            shardSnapshotStatus = IndexShardSnapshotStatus.newFailed("skipped");
                        } else {
                            shardSnapshotStatus = repository.getShardSnapshotStatus(
                                snapshotInfo.snapshotId(),
                                snapshotInfo.version(),
                                indexId,
                                shardId);
                        }
                        shardStatus.put(shardId, shardSnapshotStatus);
                    }
                }
            }
        }
        return unmodifiableMap(shardStatus);
    }

    private static SnapshotShardFailure findShardFailure(List<SnapshotShardFailure> shardFailures, ShardId shardId) {
        for (SnapshotShardFailure shardFailure : shardFailures) {
            if (shardId.getIndexName().equals(shardFailure.index()) && shardId.getId() == shardFailure.shardId()) {
                return shardFailure;
            }
        }
        return null;
    }

    @Override
    public void applyClusterState(ClusterChangedEvent event) {
        try {
            if (event.localNodeMaster()) {
                // We don't remove old master when master flips anymore. So, we need to check for change in master
                final SnapshotsInProgress snapshotsInProgress = event.state().custom(SnapshotsInProgress.TYPE);
                final boolean newMaster = event.previousState().nodes().isLocalNodeElectedMaster() == false;
                if (snapshotsInProgress != null) {
                    if (newMaster || removedNodesCleanupNeeded(snapshotsInProgress, event.nodesDelta().removedNodes())) {
                        processSnapshotsOnRemovedNodes();
                    }
                    if (event.routingTableChanged() && waitingShardsStartedOrUnassigned(snapshotsInProgress, event)) {
                        processStartedShards();
                    }
                    // Cleanup all snapshots that have no more work left:
                    // 1. Completed snapshots
                    // 2. Snapshots in state INIT that the previous master failed to start
                    // 3. Snapshots in any other state that have all their shard tasks completed
                    snapshotsInProgress.entries().stream().filter(
                        entry -> entry.state().completed()
                            || initializingSnapshots.contains(entry.snapshot()) == false
                               && (entry.state() == State.INIT || completed(entry.shards().values()))
                    ).forEach(entry -> endSnapshot(entry, event.state().metaData()));
                }
                if (newMaster) {
                    finalizeSnapshotDeletionFromPreviousMaster(event.state());
                }
            }
        } catch (Exception e) {
            logger.warn("Failed to update snapshot state ", e);
        }
    }

    /**
     * Finalizes a snapshot deletion in progress if the current node is the master but it
     * was not master in the previous cluster state and there is still a lingering snapshot
     * deletion in progress in the cluster state.  This means that the old master failed
     * before it could clean up an in-progress snapshot deletion.  We attempt to delete the
     * snapshot files and remove the deletion from the cluster state.  It is possible that the
     * old master was in a state of long GC and then it resumes and tries to delete the snapshot
     * that has already been deleted by the current master.  This is acceptable however, since
     * the old master's snapshot deletion will just respond with an error but in actuality, the
     * snapshot was deleted and a call to GET snapshots would reveal that the snapshot no longer exists.
     */
    private void finalizeSnapshotDeletionFromPreviousMaster(ClusterState state) {
        SnapshotDeletionsInProgress deletionsInProgress = state.custom(SnapshotDeletionsInProgress.TYPE);
        if (deletionsInProgress != null && deletionsInProgress.hasDeletionsInProgress()) {
            assert deletionsInProgress.getEntries().size() == 1 : "only one in-progress deletion allowed per cluster";
            SnapshotDeletionsInProgress.Entry entry = deletionsInProgress.getEntries().get(0);
            deleteSnapshotFromRepository(entry.getSnapshot(), null, entry.getRepositoryStateId(),
                state.nodes().getMinNodeVersion());
        }
    }

    /**
     * Cleans up shard snapshots that were running on removed nodes
     */
    private void processSnapshotsOnRemovedNodes() {
        clusterService.submitStateUpdateTask("update snapshot state after node removal", new ClusterStateUpdateTask() {
            @Override
            public ClusterState execute(ClusterState currentState) {
                DiscoveryNodes nodes = currentState.nodes();
                SnapshotsInProgress snapshots = currentState.custom(SnapshotsInProgress.TYPE);
                if (snapshots == null) {
                    return currentState;
                }
                boolean changed = false;
                ArrayList<SnapshotsInProgress.Entry> entries = new ArrayList<>();
                for (final SnapshotsInProgress.Entry snapshot : snapshots.entries()) {
                    SnapshotsInProgress.Entry updatedSnapshot = snapshot;
                    if (snapshot.state() == State.STARTED || snapshot.state() == State.ABORTED) {
                        ImmutableOpenMap.Builder<ShardId, ShardSnapshotStatus> shards = ImmutableOpenMap.builder();
                        boolean snapshotChanged = false;
                        for (ObjectObjectCursor<ShardId, ShardSnapshotStatus> shardEntry : snapshot.shards()) {
                            ShardSnapshotStatus shardStatus = shardEntry.value;
                            if (!shardStatus.state().completed() && shardStatus.nodeId() != null) {
                                if (nodes.nodeExists(shardStatus.nodeId())) {
                                    shards.put(shardEntry.key, shardEntry.value);
                                } else {
                                    // TODO: Restart snapshot on another node?
                                    snapshotChanged = true;
                                    logger.warn("failing snapshot of shard [{}] on closed node [{}]",
                                        shardEntry.key, shardStatus.nodeId());
                                    shards.put(shardEntry.key,
                                        new ShardSnapshotStatus(shardStatus.nodeId(), ShardState.FAILED, "node shutdown",
                                            shardStatus.generation()));
                                }
                            }
                        }
                        if (snapshotChanged) {
                            changed = true;
                            ImmutableOpenMap<ShardId, ShardSnapshotStatus> shardsMap = shards.build();
                            if (!snapshot.state().completed() && completed(shardsMap.values())) {
                                updatedSnapshot = new SnapshotsInProgress.Entry(snapshot, State.SUCCESS, shardsMap);
                            } else {
                                updatedSnapshot = new SnapshotsInProgress.Entry(snapshot, snapshot.state(), shardsMap);
                            }
                        }
                        entries.add(updatedSnapshot);
                    } else if (snapshot.state() == State.INIT && initializingSnapshots.contains(snapshot.snapshot()) == false) {
                        changed = true;
                        // Mark the snapshot as aborted as it failed to start from the previous master
                        updatedSnapshot = new SnapshotsInProgress.Entry(snapshot, State.ABORTED, snapshot.shards());
                        entries.add(updatedSnapshot);

                        // Clean up the snapshot that failed to start from the old master
                        deleteSnapshot(snapshot.snapshot(), new ActionListener<>() {
                            @Override
                            public void onResponse(Void aVoid) {
                                logger.debug("cleaned up abandoned snapshot {} in INIT state", snapshot.snapshot());
                            }

                            @Override
                            public void onFailure(Exception e) {
                                logger.warn("failed to clean up abandoned snapshot {} in INIT state", snapshot.snapshot());
                            }
                        }, updatedSnapshot.getRepositoryStateId(), false);
                    }
                }
                if (changed) {
                    return ClusterState.builder(currentState)
                        .putCustom(SnapshotsInProgress.TYPE, new SnapshotsInProgress(unmodifiableList(entries))).build();
                }
                return currentState;
            }

            @Override
            public void onFailure(String source, Exception e) {
                logger.warn("failed to update snapshot state after node removal");
            }
        });
    }

    private void processStartedShards() {
        clusterService.submitStateUpdateTask("update snapshot state after shards started", new ClusterStateUpdateTask() {
            @Override
            public ClusterState execute(ClusterState currentState) {
                RoutingTable routingTable = currentState.routingTable();
                SnapshotsInProgress snapshots = currentState.custom(SnapshotsInProgress.TYPE);
                if (snapshots != null) {
                    boolean changed = false;
                    ArrayList<SnapshotsInProgress.Entry> entries = new ArrayList<>();
                    for (final SnapshotsInProgress.Entry snapshot : snapshots.entries()) {
                        SnapshotsInProgress.Entry updatedSnapshot = snapshot;
                        if (snapshot.state() == State.STARTED) {
                            ImmutableOpenMap<ShardId, ShardSnapshotStatus> shards = processWaitingShards(snapshot.shards(),
                                routingTable);
                            if (shards != null) {
                                changed = true;
                                if (!snapshot.state().completed() && completed(shards.values())) {
                                    updatedSnapshot = new SnapshotsInProgress.Entry(snapshot, State.SUCCESS, shards);
                                } else {
                                    updatedSnapshot = new SnapshotsInProgress.Entry(snapshot, shards);
                                }
                            }
                            entries.add(updatedSnapshot);
                        }
                    }
                    if (changed) {
                        return ClusterState.builder(currentState)
                            .putCustom(SnapshotsInProgress.TYPE, new SnapshotsInProgress(unmodifiableList(entries))).build();
                    }
                }
                return currentState;
            }

            @Override
            public void onFailure(String source, Exception e) {
                logger.warn(() ->
                    new ParameterizedMessage("failed to update snapshot state after shards started from [{}] ", source), e);
            }
        });
    }

    private static ImmutableOpenMap<ShardId, ShardSnapshotStatus> processWaitingShards(
            ImmutableOpenMap<ShardId, ShardSnapshotStatus> snapshotShards, RoutingTable routingTable) {
        boolean snapshotChanged = false;
        ImmutableOpenMap.Builder<ShardId, ShardSnapshotStatus> shards = ImmutableOpenMap.builder();
        for (ObjectObjectCursor<ShardId, ShardSnapshotStatus> shardEntry : snapshotShards) {
            ShardSnapshotStatus shardStatus = shardEntry.value;
            ShardId shardId = shardEntry.key;
            if (shardStatus.state() == ShardState.WAITING) {
                IndexRoutingTable indexShardRoutingTable = routingTable.index(shardId.getIndex());
                if (indexShardRoutingTable != null) {
                    IndexShardRoutingTable shardRouting = indexShardRoutingTable.shard(shardId.id());
                    if (shardRouting != null && shardRouting.primaryShard() != null) {
                        if (shardRouting.primaryShard().started()) {
                            // Shard that we were waiting for has started on a node, let's process it
                            snapshotChanged = true;
                            logger.trace("starting shard that we were waiting for [{}] on node [{}]", shardId, shardStatus.nodeId());
                            shards.put(shardId,
                                new ShardSnapshotStatus(shardRouting.primaryShard().currentNodeId(), shardStatus.generation()));
                            continue;
                        } else if (shardRouting.primaryShard().initializing() || shardRouting.primaryShard().relocating()) {
                            // Shard that we were waiting for hasn't started yet or still relocating - will continue to wait
                            shards.put(shardId, shardStatus);
                            continue;
                        }
                    }
                }
                // Shard that we were waiting for went into unassigned state or disappeared - giving up
                snapshotChanged = true;
                logger.warn("failing snapshot of shard [{}] on unassigned shard [{}]", shardId, shardStatus.nodeId());
                shards.put(shardId, new ShardSnapshotStatus(
                    shardStatus.nodeId(), ShardState.FAILED, "shard is unassigned", shardStatus.generation()));
            } else {
                shards.put(shardId, shardStatus);
            }
        }
        if (snapshotChanged) {
            return shards.build();
        } else {
            return null;
        }
    }

    private static boolean waitingShardsStartedOrUnassigned(SnapshotsInProgress snapshotsInProgress, ClusterChangedEvent event) {
        for (SnapshotsInProgress.Entry entry : snapshotsInProgress.entries()) {
            if (entry.state() == State.STARTED) {
                for (ObjectCursor<String> index : entry.waitingIndices().keys()) {
                    if (event.indexRoutingTableChanged(index.value)) {
                        IndexRoutingTable indexShardRoutingTable = event.state().getRoutingTable().index(index.value);
                        for (ShardId shardId : entry.waitingIndices().get(index.value)) {
                            ShardRouting shardRouting = indexShardRoutingTable.shard(shardId.id()).primaryShard();
                            if (shardRouting != null && (shardRouting.started() || shardRouting.unassigned())) {
                                return true;
                            }
                        }
                    }
                }
            }
        }
        return false;
    }

    private static boolean removedNodesCleanupNeeded(SnapshotsInProgress snapshotsInProgress, List<DiscoveryNode> removedNodes) {
        // If at least one shard was running on a removed node - we need to fail it
        return removedNodes.isEmpty() == false && snapshotsInProgress.entries().stream().flatMap(snapshot ->
                StreamSupport.stream(((Iterable<ShardSnapshotStatus>) () -> snapshot.shards().valuesIt()).spliterator(), false)
                    .filter(s -> s.state().completed() == false).map(ShardSnapshotStatus::nodeId))
                .anyMatch(removedNodes.stream().map(DiscoveryNode::getId).collect(Collectors.toSet())::contains);
    }

    /**
     * Returns list of indices with missing shards, and list of indices that are closed
     *
     * @param shards list of shard statuses
     * @return list of failed and closed indices
     */
    private static Tuple<Set<String>, Set<String>> indicesWithMissingShards(
        ImmutableOpenMap<ShardId, SnapshotsInProgress.ShardSnapshotStatus> shards, MetaData metaData) {
        Set<String> missing = new HashSet<>();
        Set<String> closed = new HashSet<>();
        for (ObjectObjectCursor<ShardId, SnapshotsInProgress.ShardSnapshotStatus> entry : shards) {
            if (entry.value.state() == ShardState.MISSING) {
                if (metaData.hasIndex(entry.key.getIndex().getName()) &&
                    metaData.getIndexSafe(entry.key.getIndex()).getState() == IndexMetaData.State.CLOSE) {
                    closed.add(entry.key.getIndex().getName());
                } else {
                    missing.add(entry.key.getIndex().getName());
                }
            }
        }
        return new Tuple<>(missing, closed);
    }

    /**
     * Finalizes the shard in repository and then removes it from cluster state
     * <p>
     * This is non-blocking method that runs on a thread from SNAPSHOT thread pool
     *
     * @param entry snapshot
     */
    private void endSnapshot(SnapshotsInProgress.Entry entry, MetaData metaData) {
        if (endingSnapshots.add(entry.snapshot()) == false) {
            return;
        }
        threadPool.executor(ThreadPool.Names.SNAPSHOT).execute(new AbstractRunnable() {
            @Override
            protected void doRun() {
                final Snapshot snapshot = entry.snapshot();
                final Repository repository = repositoriesService.repository(snapshot.getRepository());
                final String failure = entry.failure();
                logger.trace("[{}] finalizing snapshot in repository, state: [{}], failure[{}]", snapshot, entry.state(), failure);
                ArrayList<SnapshotShardFailure> shardFailures = new ArrayList<>();
                for (ObjectObjectCursor<ShardId, ShardSnapshotStatus> shardStatus : entry.shards()) {
                    ShardId shardId = shardStatus.key;
                    ShardSnapshotStatus status = shardStatus.value;
                    if (status.state().failed()) {
                        shardFailures.add(new SnapshotShardFailure(status.nodeId(), shardId, status.reason()));
                    }
                }
                repository.finalizeSnapshot(
                    snapshot.getSnapshotId(),
                    buildGenerations(entry),
                    entry.startTime(),
                    failure,
                    entry.shards().size(),
                    unmodifiableList(shardFailures),
                    entry.getRepositoryStateId(),
                    entry.includeGlobalState(),
                    metaDataForSnapshot(entry, metaData),
<<<<<<< HEAD
                    entry.userMetadata(),
                    clusterService.state().nodes().getMinNodeVersion());
                removeSnapshotFromClusterState(snapshot, snapshotInfo, null);
                logger.info("snapshot [{}] completed with state [{}]", snapshot, snapshotInfo.state());
=======
                    entry.userMetadata(), ActionListener.wrap(snapshotInfo -> {
                        removeSnapshotFromClusterState(snapshot, snapshotInfo, null);
                        logger.info("snapshot [{}] completed with state [{}]", snapshot, snapshotInfo.state());
                    }, this::onFailure));
>>>>>>> 56ba1b82
            }

            @Override
            public void onFailure(final Exception e) {
                Snapshot snapshot = entry.snapshot();
                logger.warn(() -> new ParameterizedMessage("[{}] failed to finalize snapshot", snapshot), e);
                removeSnapshotFromClusterState(snapshot, null, e);
            }
        });
    }

    /**
     * Removes record of running snapshot from cluster state
     * @param snapshot       snapshot
     * @param snapshotInfo   snapshot info if snapshot was successful
     * @param e              exception if snapshot failed
     */
    private void removeSnapshotFromClusterState(final Snapshot snapshot, final SnapshotInfo snapshotInfo, final Exception e) {
        removeSnapshotFromClusterState(snapshot, snapshotInfo, e, null);
    }

    /**
     * Removes record of running snapshot from cluster state and notifies the listener when this action is complete
     * @param snapshot   snapshot
     * @param failure          exception if snapshot failed
     * @param listener   listener to notify when snapshot information is removed from the cluster state
     */
    private void removeSnapshotFromClusterState(final Snapshot snapshot, @Nullable SnapshotInfo snapshotInfo, final Exception failure,
                                                @Nullable CleanupAfterErrorListener listener) {
        clusterService.submitStateUpdateTask("remove snapshot metadata", new ClusterStateUpdateTask() {

            @Override
            public ClusterState execute(ClusterState currentState) {
                SnapshotsInProgress snapshots = currentState.custom(SnapshotsInProgress.TYPE);
                if (snapshots != null) {
                    boolean changed = false;
                    ArrayList<SnapshotsInProgress.Entry> entries = new ArrayList<>();
                    for (SnapshotsInProgress.Entry entry : snapshots.entries()) {
                        if (entry.snapshot().equals(snapshot)) {
                            changed = true;
                        } else {
                            entries.add(entry);
                        }
                    }
                    if (changed) {
                        return ClusterState.builder(currentState)
                            .putCustom(SnapshotsInProgress.TYPE, new SnapshotsInProgress(unmodifiableList(entries))).build();
                    }
                }
                return currentState;
            }

            @Override
            public void onFailure(String source, Exception e) {
                logger.warn(() -> new ParameterizedMessage("[{}] failed to remove snapshot metadata", snapshot), e);
                endingSnapshots.remove(snapshot);
                if (listener != null) {
                    listener.onFailure(e);
                }
            }

            @Override
            public void onNoLongerMaster(String source) {
                endingSnapshots.remove(snapshot);
                if (listener != null) {
                    listener.onNoLongerMaster();
                }
            }

            @Override
            public void clusterStateProcessed(String source, ClusterState oldState, ClusterState newState) {
                final List<ActionListener<SnapshotInfo>> completionListeners = snapshotCompletionListeners.remove(snapshot);
                if (completionListeners != null) {
                    try {
                        if (snapshotInfo == null) {
                            ActionListener.onFailure(completionListeners, failure);
                        } else {
                            ActionListener.onResponse(completionListeners, snapshotInfo);
                        }
                    } catch (Exception e) {
                        logger.warn("Failed to notify listeners", e);
                    }
                }
                endingSnapshots.remove(snapshot);
                if (listener != null) {
                    listener.onResponse(snapshotInfo);
                }
            }
        });
    }

    /**
     * Deletes a snapshot from the repository, looking up the {@link Snapshot} reference before deleting.
     * If the snapshot is still running cancels the snapshot first and then deletes it from the repository.
     *
     * @param repositoryName  repositoryName
     * @param snapshotName    snapshotName
     * @param listener        listener
     */
    public void deleteSnapshot(final String repositoryName, final String snapshotName, final ActionListener<Void> listener,
                               final boolean immediatePriority) {
        // First, look for the snapshot in the repository
        final Repository repository = repositoriesService.repository(repositoryName);
        final RepositoryData repositoryData = repository.getRepositoryData();
        Optional<SnapshotId> matchedEntry = repositoryData.getSnapshotIds()
                                                .stream()
                                                .filter(s -> s.getName().equals(snapshotName))
                                                .findFirst();
        // if nothing found by the same name, then look in the cluster state for current in progress snapshots
        long repoGenId = repositoryData.getGenId();
        if (matchedEntry.isPresent() == false) {
            Optional<SnapshotsInProgress.Entry> matchedInProgress = currentSnapshots(repositoryName, Collections.emptyList()).stream()
                               .filter(s -> s.snapshot().getSnapshotId().getName().equals(snapshotName)).findFirst();
            if (matchedInProgress.isPresent()) {
                matchedEntry = matchedInProgress.map(s -> s.snapshot().getSnapshotId());
                // Derive repository generation if a snapshot is in progress because it will increment the generation when it finishes
                repoGenId = matchedInProgress.get().getRepositoryStateId() + 1L;
            }
        }
        if (matchedEntry.isPresent() == false) {
            throw new SnapshotMissingException(repositoryName, snapshotName);
        }
        deleteSnapshot(new Snapshot(repositoryName, matchedEntry.get()), listener, repoGenId, immediatePriority);
    }

    /**
     * Deletes snapshot from repository.
     * <p>
     * If the snapshot is still running cancels the snapshot first and then deletes it from the repository.
     *
     * @param snapshot snapshot
     * @param listener listener
     * @param repositoryStateId the unique id for the state of the repository
     */
    private void deleteSnapshot(final Snapshot snapshot, final ActionListener<Void> listener, final long repositoryStateId,
                                final boolean immediatePriority) {
        logger.info("deleting snapshot [{}]", snapshot);
        Priority priority = immediatePriority ? Priority.IMMEDIATE : Priority.NORMAL;
        clusterService.submitStateUpdateTask("delete snapshot", new ClusterStateUpdateTask(priority) {

            boolean waitForSnapshot = false;

            @Override
            public ClusterState execute(ClusterState currentState) {
                SnapshotDeletionsInProgress deletionsInProgress = currentState.custom(SnapshotDeletionsInProgress.TYPE);
                if (deletionsInProgress != null && deletionsInProgress.hasDeletionsInProgress()) {
                    throw new ConcurrentSnapshotExecutionException(snapshot,
                        "cannot delete - another snapshot is currently being deleted");
                }
                final RepositoryCleanupInProgress repositoryCleanupInProgress = currentState.custom(RepositoryCleanupInProgress.TYPE);
                if (repositoryCleanupInProgress != null && repositoryCleanupInProgress.cleanupInProgress() == false) {
                    throw new ConcurrentSnapshotExecutionException(snapshot.getRepository(), snapshot.getSnapshotId().getName(),
                        "cannot delete snapshot while a repository cleanup is in-progress");
                }
                RestoreInProgress restoreInProgress = currentState.custom(RestoreInProgress.TYPE);
                if (restoreInProgress != null) {
                    // don't allow snapshot deletions while a restore is taking place,
                    // otherwise we could end up deleting a snapshot that is being restored
                    // and the files the restore depends on would all be gone
                    if (restoreInProgress.isEmpty() == false) {
                        throw new ConcurrentSnapshotExecutionException(snapshot, "cannot delete snapshot during a restore");
                    }
                }
                ClusterState.Builder clusterStateBuilder = ClusterState.builder(currentState);
                SnapshotsInProgress snapshots = currentState.custom(SnapshotsInProgress.TYPE);
                SnapshotsInProgress.Entry snapshotEntry = snapshots != null ? snapshots.snapshot(snapshot) : null;
                if (snapshotEntry == null) {
                    // This snapshot is not running - delete
                    if (snapshots != null && !snapshots.entries().isEmpty()) {
                        // However other snapshots are running - cannot continue
                        throw new ConcurrentSnapshotExecutionException(snapshot, "another snapshot is currently running cannot delete");
                    }
                    // add the snapshot deletion to the cluster state
                    SnapshotDeletionsInProgress.Entry entry = new SnapshotDeletionsInProgress.Entry(
                        snapshot,
                        threadPool.absoluteTimeInMillis(),
                        repositoryStateId
                    );
                    if (deletionsInProgress != null) {
                        deletionsInProgress = deletionsInProgress.withAddedEntry(entry);
                    } else {
                        deletionsInProgress = SnapshotDeletionsInProgress.newInstance(entry);
                    }
                    clusterStateBuilder.putCustom(SnapshotDeletionsInProgress.TYPE, deletionsInProgress);
                } else {
                    // This snapshot is currently running - stopping shards first
                    waitForSnapshot = true;

                    final ImmutableOpenMap<ShardId, ShardSnapshotStatus> shards;

                    final State state = snapshotEntry.state();
                    final String failure;
                    if (state == State.INIT) {
                        // snapshot is still initializing, mark it as aborted
                        shards = snapshotEntry.shards();
                        assert shards.isEmpty();
                        failure = "Snapshot was aborted during initialization";
                    } else if (state == State.STARTED) {
                        // snapshot is started - mark every non completed shard as aborted
                        final ImmutableOpenMap.Builder<ShardId, ShardSnapshotStatus> shardsBuilder = ImmutableOpenMap.builder();
                        for (ObjectObjectCursor<ShardId, ShardSnapshotStatus> shardEntry : snapshotEntry.shards()) {
                            ShardSnapshotStatus status = shardEntry.value;
                            if (status.state().completed() == false) {
                                status = new ShardSnapshotStatus(
                                    status.nodeId(), ShardState.ABORTED, "aborted by snapshot deletion", status.generation());
                            }
                            shardsBuilder.put(shardEntry.key, status);
                        }
                        shards = shardsBuilder.build();
                        failure = "Snapshot was aborted by deletion";
                    } else {
                        boolean hasUncompletedShards = false;
                        // Cleanup in case a node gone missing and snapshot wasn't updated for some reason
                        for (ObjectCursor<ShardSnapshotStatus> shardStatus : snapshotEntry.shards().values()) {
                            // Check if we still have shard running on existing nodes
                            if (shardStatus.value.state().completed() == false && shardStatus.value.nodeId() != null
                                    && currentState.nodes().get(shardStatus.value.nodeId()) != null) {
                                hasUncompletedShards = true;
                                break;
                            }
                        }
                        if (hasUncompletedShards) {
                            // snapshot is being finalized - wait for shards to complete finalization process
                            logger.debug("trying to delete completed snapshot - should wait for shards to finalize on all nodes");
                            return currentState;
                        } else {
                            // no shards to wait for but a node is gone - this is the only case
                            // where we force to finish the snapshot
                            logger.debug("trying to delete completed snapshot with no finalizing shards - can delete immediately");
                            shards = snapshotEntry.shards();
                        }
                        failure = snapshotEntry.failure();
                    }
                    SnapshotsInProgress.Entry newSnapshot = new SnapshotsInProgress.Entry(snapshotEntry, State.ABORTED, shards, failure);
                    clusterStateBuilder.putCustom(SnapshotsInProgress.TYPE, new SnapshotsInProgress(newSnapshot));
                }
                return clusterStateBuilder.build();
            }

            @Override
            public void onFailure(String source, Exception e) {
                listener.onFailure(e);
            }

            @Override
            public void clusterStateProcessed(String source, ClusterState oldState, ClusterState newState) {
                if (waitForSnapshot) {
                    logger.trace("adding snapshot completion listener to wait for deleted snapshot to finish");
                    addListener(snapshot, ActionListener.wrap(
                        snapshotInfo -> {
                            logger.debug("deleted snapshot completed - deleting files");
                            threadPool.executor(ThreadPool.Names.SNAPSHOT).execute(() -> {
                                    try {
                                        deleteSnapshot(snapshot.getRepository(), snapshot.getSnapshotId().getName(), listener, true);
                                    } catch (Exception ex) {
                                        logger.warn(() -> new ParameterizedMessage("[{}] failed to delete snapshot", snapshot), ex);
                                    }
                                }
                            );
                        },
                        e -> {
                            logger.warn("deleted snapshot failed - deleting files", e);
                            threadPool.executor(ThreadPool.Names.SNAPSHOT).execute(() -> {
                                try {
                                    deleteSnapshot(snapshot.getRepository(), snapshot.getSnapshotId().getName(), listener, true);
                                } catch (SnapshotMissingException smex) {
                                    logger.info(() -> new ParameterizedMessage(
                                        "Tried deleting in-progress snapshot [{}], but it could not be found after failing to abort.",
                                        smex.getSnapshotName()), e);
                                    listener.onFailure(new SnapshotException(snapshot,
                                        "Tried deleting in-progress snapshot [" + smex.getSnapshotName() + "], but it " +
                                            "could not be found after failing to abort.", smex));
                                }
                            });
                        }
                    ));
                } else {
                    logger.debug("deleted snapshot is not running - deleting files");
                    deleteSnapshotFromRepository(snapshot, listener, repositoryStateId, newState.nodes().getMinNodeVersion());
                }
            }
        });
    }

    /**
     * Checks if a repository is currently in use by one of the snapshots
     *
     * @param clusterState cluster state
     * @param repository   repository id
     * @return true if repository is currently in use by one of the running snapshots
     */
    public static boolean isRepositoryInUse(ClusterState clusterState, String repository) {
        SnapshotsInProgress snapshots = clusterState.custom(SnapshotsInProgress.TYPE);
        if (snapshots != null) {
            for (SnapshotsInProgress.Entry snapshot : snapshots.entries()) {
                if (repository.equals(snapshot.snapshot().getRepository())) {
                    return true;
                }
            }
        }
        SnapshotDeletionsInProgress deletionsInProgress = clusterState.custom(SnapshotDeletionsInProgress.TYPE);
        if (deletionsInProgress != null) {
            for (SnapshotDeletionsInProgress.Entry entry : deletionsInProgress.getEntries()) {
                if (entry.getSnapshot().getRepository().equals(repository)) {
                    return true;
                }
            }
        }
        return false;
    }

    /**
     * Deletes snapshot from repository
     *
     * @param snapshot   snapshot
     * @param listener   listener
     * @param repositoryStateId the unique id representing the state of the repository at the time the deletion began
     * @param version minimum ES version the repository should be readable by
     */
    private void deleteSnapshotFromRepository(Snapshot snapshot, @Nullable ActionListener<Void> listener, long repositoryStateId,
                                              Version version) {
        threadPool.executor(ThreadPool.Names.SNAPSHOT).execute(ActionRunnable.wrap(listener, l -> {
            Repository repository = repositoriesService.repository(snapshot.getRepository());
            repository.deleteSnapshot(snapshot.getSnapshotId(), repositoryStateId, version, ActionListener.wrap(v -> {
                    logger.info("snapshot [{}] deleted", snapshot);
                    removeSnapshotDeletionFromClusterState(snapshot, null, l);
                }, ex -> removeSnapshotDeletionFromClusterState(snapshot, ex, l)
            ));
        }));
    }

    /**
     * Removes the snapshot deletion from {@link SnapshotDeletionsInProgress} in the cluster state.
     */
    private void removeSnapshotDeletionFromClusterState(final Snapshot snapshot, @Nullable final Exception failure,
                                                        @Nullable final ActionListener<Void> listener) {
        clusterService.submitStateUpdateTask("remove snapshot deletion metadata", new ClusterStateUpdateTask() {
            @Override
            public ClusterState execute(ClusterState currentState) {
                SnapshotDeletionsInProgress deletions = currentState.custom(SnapshotDeletionsInProgress.TYPE);
                if (deletions != null) {
                    boolean changed = false;
                    if (deletions.hasDeletionsInProgress()) {
                        assert deletions.getEntries().size() == 1 : "should have exactly one deletion in progress";
                        SnapshotDeletionsInProgress.Entry entry = deletions.getEntries().get(0);
                        deletions = deletions.withRemovedEntry(entry);
                        changed = true;
                    }
                    if (changed) {
                        return ClusterState.builder(currentState).putCustom(SnapshotDeletionsInProgress.TYPE, deletions).build();
                    }
                }
                return currentState;
            }

            @Override
            public void onFailure(String source, Exception e) {
                logger.warn(() -> new ParameterizedMessage("[{}] failed to remove snapshot deletion metadata", snapshot), e);
                if (listener != null) {
                    listener.onFailure(e);
                }
            }

            @Override
            public void clusterStateProcessed(String source, ClusterState oldState, ClusterState newState) {
                if (listener != null) {
                    if (failure != null) {
                        listener.onFailure(failure);
                    } else {
                        listener.onResponse(null);
                    }
                }
            }
        });
    }

    /**
     * Calculates the list of shards that should be included into the current snapshot
     *
     * @param clusterState cluster state
     * @param indices      list of indices to be snapshotted
     * @return list of shard to be included into current snapshot
     */
    private static ImmutableOpenMap<ShardId, SnapshotsInProgress.ShardSnapshotStatus> shards(ClusterState clusterState,
                                                                                             List<IndexId> indices,
                                                                                             ShardGenerations shardGenerations) {
        ImmutableOpenMap.Builder<ShardId, SnapshotsInProgress.ShardSnapshotStatus> builder = ImmutableOpenMap.builder();
        MetaData metaData = clusterState.metaData();
        for (IndexId index : indices) {
            final String indexName = index.getName();
            IndexMetaData indexMetaData = metaData.index(indexName);
            if (indexMetaData == null) {
                // The index was deleted before we managed to start the snapshot - mark it as missing.
                builder.put(new ShardId(indexName, IndexMetaData.INDEX_UUID_NA_VALUE, 0),
                    new SnapshotsInProgress.ShardSnapshotStatus(null, ShardState.MISSING, "missing index", null));
            } else {
                IndexRoutingTable indexRoutingTable = clusterState.getRoutingTable().index(indexName);
                for (int i = 0; i < indexMetaData.getNumberOfShards(); i++) {
                    ShardId shardId = new ShardId(indexMetaData.getIndex(), i);
                    final String shardRepoGeneration = shardGenerations.getShardGen(index, shardId.getId());
                    if (indexRoutingTable != null) {
                        ShardRouting primary = indexRoutingTable.shard(i).primaryShard();
                        if (primary == null || !primary.assignedToNode()) {
                            builder.put(shardId,
                                new SnapshotsInProgress.ShardSnapshotStatus(null, ShardState.MISSING, "primary shard is not allocated",
                                    shardRepoGeneration));
                        } else if (primary.relocating() || primary.initializing()) {
                            builder.put(shardId, new SnapshotsInProgress.ShardSnapshotStatus(
                                primary.currentNodeId(), ShardState.WAITING, shardRepoGeneration));
                        } else if (!primary.started()) {
                            builder.put(shardId,
                                new SnapshotsInProgress.ShardSnapshotStatus(primary.currentNodeId(), ShardState.MISSING,
                                    "primary shard hasn't been started yet", shardRepoGeneration));
                        } else {
                            builder.put(shardId, new SnapshotsInProgress.ShardSnapshotStatus(
                                primary.currentNodeId(), shardGenerations.getShardGen(index, shardId.getId())));
                        }
                    } else {
                        builder.put(shardId, new SnapshotsInProgress.ShardSnapshotStatus(null, ShardState.MISSING,
                            "missing routing table", shardRepoGeneration));
                    }
                }
            }
        }

        return builder.build();
    }

    /**
     * Returns the indices that are currently being snapshotted (with partial == false) and that are contained in the indices-to-check set.
     */
    public static Set<Index> snapshottingIndices(final ClusterState currentState, final Set<Index> indicesToCheck) {
        final SnapshotsInProgress snapshots = currentState.custom(SnapshotsInProgress.TYPE);
        if (snapshots == null) {
            return emptySet();
        }

        final Set<Index> indices = new HashSet<>();
        for (final SnapshotsInProgress.Entry entry : snapshots.entries()) {
            if (entry.partial() == false) {
                if (entry.state() == State.INIT) {
                    for (IndexId index : entry.indices()) {
                        IndexMetaData indexMetaData = currentState.metaData().index(index.getName());
                        if (indexMetaData != null && indicesToCheck.contains(indexMetaData.getIndex())) {
                            indices.add(indexMetaData.getIndex());
                        }
                    }
                } else {
                    for (ObjectObjectCursor<ShardId, SnapshotsInProgress.ShardSnapshotStatus> shard : entry.shards()) {
                        Index index = shard.key.getIndex();
                        if (indicesToCheck.contains(index)
                            && shard.value.state().completed() == false
                            && currentState.getMetaData().index(index) != null) {
                            indices.add(index);
                        }
                    }
                }
            }
        }
        return indices;
    }

    /**
     * Adds snapshot completion listener
     *
     * @param snapshot Snapshot to listen for
     * @param listener listener
     */
    private void addListener(Snapshot snapshot, ActionListener<SnapshotInfo> listener) {
        snapshotCompletionListeners.computeIfAbsent(snapshot, k -> new CopyOnWriteArrayList<>()).add(listener);
    }

    @Override
    protected void doStart() {

    }

    @Override
    protected void doStop() {

    }

    @Override
    protected void doClose() {
        clusterService.removeApplier(this);
    }
}<|MERGE_RESOLUTION|>--- conflicted
+++ resolved
@@ -573,29 +573,9 @@
         private void cleanupAfterError(Exception exception) {
             threadPool.generic().execute(() -> {
                 if (snapshotCreated) {
-<<<<<<< HEAD
-                    try {
-                        repositoriesService.repository(snapshot.snapshot().getRepository())
-                            .finalizeSnapshot(snapshot.snapshot().getSnapshotId(),
-                                buildGenerations(snapshot),
-                                snapshot.startTime(),
-                                ExceptionsHelper.stackTrace(exception),
-                                0,
-                                Collections.emptyList(),
-                                snapshot.getRepositoryStateId(),
-                                snapshot.includeGlobalState(),
-                                metaDataForSnapshot(snapshot, clusterService.state().metaData()),
-                                snapshot.userMetadata(),
-                                clusterService.state().nodes().getMinNodeVersion());
-                    } catch (Exception inner) {
-                        inner.addSuppressed(exception);
-                        logger.warn(() -> new ParameterizedMessage("[{}] failed to close snapshot in repository",
-                            snapshot.snapshot()), inner);
-                    }
-=======
                     repositoriesService.repository(snapshot.snapshot().getRepository())
                         .finalizeSnapshot(snapshot.snapshot().getSnapshotId(),
-                            snapshot.indices(),
+                            buildGenerations(snapshot),
                             snapshot.startTime(),
                             ExceptionsHelper.stackTrace(exception),
                             0,
@@ -603,7 +583,8 @@
                             snapshot.getRepositoryStateId(),
                             snapshot.includeGlobalState(),
                             metaDataForSnapshot(snapshot, clusterService.state().metaData()),
-                            snapshot.userMetadata(), ActionListener.runAfter(ActionListener.wrap(ignored -> {
+                            snapshot.userMetadata(), clusterService.state().nodes().getMinNodeVersion(),
+                            ActionListener.runAfter(ActionListener.wrap(ignored -> {
                             }, inner -> {
                                 inner.addSuppressed(exception);
                                 logger.warn(() -> new ParameterizedMessage("[{}] failed to finalize snapshot in repository",
@@ -611,7 +592,6 @@
                             }), () -> userCreateSnapshotListener.onFailure(e)));
                 } else {
                     userCreateSnapshotListener.onFailure(e);
->>>>>>> 56ba1b82
                 }
             });
         }
@@ -1054,17 +1034,12 @@
                     entry.getRepositoryStateId(),
                     entry.includeGlobalState(),
                     metaDataForSnapshot(entry, metaData),
-<<<<<<< HEAD
                     entry.userMetadata(),
-                    clusterService.state().nodes().getMinNodeVersion());
-                removeSnapshotFromClusterState(snapshot, snapshotInfo, null);
-                logger.info("snapshot [{}] completed with state [{}]", snapshot, snapshotInfo.state());
-=======
-                    entry.userMetadata(), ActionListener.wrap(snapshotInfo -> {
+                    clusterService.state().nodes().getMinNodeVersion(),
+                    ActionListener.wrap(snapshotInfo -> {
                         removeSnapshotFromClusterState(snapshot, snapshotInfo, null);
                         logger.info("snapshot [{}] completed with state [{}]", snapshot, snapshotInfo.state());
                     }, this::onFailure));
->>>>>>> 56ba1b82
             }
 
             @Override
