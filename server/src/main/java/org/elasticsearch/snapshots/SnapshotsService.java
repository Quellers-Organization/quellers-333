/*
 * Licensed to Elasticsearch under one or more contributor
 * license agreements. See the NOTICE file distributed with
 * this work for additional information regarding copyright
 * ownership. Elasticsearch licenses this file to you under
 * the Apache License, Version 2.0 (the "License"); you may
 * not use this file except in compliance with the License.
 * You may obtain a copy of the License at
 *
 *    http://www.apache.org/licenses/LICENSE-2.0
 *
 * Unless required by applicable law or agreed to in writing,
 * software distributed under the License is distributed on an
 * "AS IS" BASIS, WITHOUT WARRANTIES OR CONDITIONS OF ANY
 * KIND, either express or implied.  See the License for the
 * specific language governing permissions and limitations
 * under the License.
 */

package org.elasticsearch.snapshots;

import com.carrotsearch.hppc.cursors.ObjectCursor;
import com.carrotsearch.hppc.cursors.ObjectObjectCursor;
import org.apache.logging.log4j.LogManager;
import org.apache.logging.log4j.Logger;
import org.apache.logging.log4j.message.ParameterizedMessage;
import org.elasticsearch.ExceptionsHelper;
import org.elasticsearch.Version;
import org.elasticsearch.action.ActionListener;
import org.elasticsearch.action.admin.cluster.snapshots.create.CreateSnapshotRequest;
import org.elasticsearch.action.admin.cluster.snapshots.delete.DeleteSnapshotRequest;
import org.elasticsearch.action.support.ActionFilters;
import org.elasticsearch.action.support.master.TransportMasterNodeAction;
import org.elasticsearch.cluster.ClusterChangedEvent;
import org.elasticsearch.cluster.ClusterState;
import org.elasticsearch.cluster.ClusterStateApplier;
import org.elasticsearch.cluster.ClusterStateTaskConfig;
import org.elasticsearch.cluster.ClusterStateTaskExecutor;
import org.elasticsearch.cluster.ClusterStateTaskListener;
import org.elasticsearch.cluster.ClusterStateUpdateTask;
import org.elasticsearch.cluster.NotMasterException;
import org.elasticsearch.cluster.RepositoryCleanupInProgress;
import org.elasticsearch.cluster.RestoreInProgress;
import org.elasticsearch.cluster.SnapshotDeletionsInProgress;
import org.elasticsearch.cluster.SnapshotsInProgress;
import org.elasticsearch.cluster.SnapshotsInProgress.ShardSnapshotStatus;
import org.elasticsearch.cluster.SnapshotsInProgress.ShardState;
import org.elasticsearch.cluster.SnapshotsInProgress.State;
import org.elasticsearch.cluster.block.ClusterBlockException;
import org.elasticsearch.cluster.coordination.FailedToCommitClusterStateException;
import org.elasticsearch.cluster.metadata.DataStream;
import org.elasticsearch.cluster.metadata.IndexMetadata;
import org.elasticsearch.cluster.metadata.IndexNameExpressionResolver;
import org.elasticsearch.cluster.metadata.Metadata;
import org.elasticsearch.cluster.metadata.RepositoriesMetadata;
import org.elasticsearch.cluster.node.DiscoveryNode;
import org.elasticsearch.cluster.node.DiscoveryNodes;
import org.elasticsearch.cluster.routing.IndexRoutingTable;
import org.elasticsearch.cluster.routing.IndexShardRoutingTable;
import org.elasticsearch.cluster.routing.RoutingTable;
import org.elasticsearch.cluster.routing.ShardRouting;
import org.elasticsearch.cluster.service.ClusterService;
import org.elasticsearch.common.Nullable;
import org.elasticsearch.common.Priority;
import org.elasticsearch.common.Strings;
import org.elasticsearch.common.UUIDs;
import org.elasticsearch.common.collect.ImmutableOpenMap;
import org.elasticsearch.common.collect.Tuple;
import org.elasticsearch.common.component.AbstractLifecycleComponent;
import org.elasticsearch.common.io.stream.StreamInput;
import org.elasticsearch.common.regex.Regex;
import org.elasticsearch.common.settings.Settings;
import org.elasticsearch.common.unit.TimeValue;
import org.elasticsearch.index.Index;
import org.elasticsearch.index.shard.ShardId;
import org.elasticsearch.repositories.IndexId;
import org.elasticsearch.repositories.RepositoriesService;
import org.elasticsearch.repositories.Repository;
import org.elasticsearch.repositories.RepositoryData;
import org.elasticsearch.repositories.RepositoryException;
import org.elasticsearch.repositories.RepositoryMissingException;
import org.elasticsearch.repositories.ShardGenerations;
import org.elasticsearch.tasks.Task;
import org.elasticsearch.threadpool.ThreadPool;
import org.elasticsearch.transport.TransportService;

import java.io.IOException;
import java.util.ArrayList;
import java.util.Arrays;
import java.util.Collection;
import java.util.Collections;
import java.util.Deque;
import java.util.EnumSet;
import java.util.HashMap;
import java.util.HashSet;
import java.util.Iterator;
import java.util.LinkedList;
import java.util.List;
import java.util.Locale;
import java.util.Map;
import java.util.Optional;
import java.util.Set;
import java.util.concurrent.ConcurrentHashMap;
import java.util.concurrent.CopyOnWriteArrayList;
import java.util.function.Function;
import java.util.function.Predicate;
import java.util.stream.Collectors;
import java.util.stream.Stream;

import static java.util.Collections.emptySet;
import static java.util.Collections.unmodifiableList;
import static org.elasticsearch.cluster.SnapshotsInProgress.completed;

/**
 * Service responsible for creating snapshots. This service runs all the steps executed on the master node during snapshot creation and
 * deletion.
 * See package level documentation of {@link org.elasticsearch.snapshots} for details.
 */
public class SnapshotsService extends AbstractLifecycleComponent implements ClusterStateApplier {

    public static final Version FULL_CONCURRENCY_VERSION = Version.V_8_0_0;

    public static final Version SHARD_GEN_IN_REPO_DATA_VERSION = Version.V_7_6_0;

    public static final Version INDEX_GEN_IN_REPO_DATA_VERSION = Version.V_8_0_0;

    public static final Version OLD_SNAPSHOT_FORMAT = Version.V_7_5_0;

    private static final Logger logger = LogManager.getLogger(SnapshotsService.class);

    public static final String UPDATE_SNAPSHOT_STATUS_ACTION_NAME = "internal:cluster/snapshot/update_snapshot_status";

    private final ClusterService clusterService;

    private final IndexNameExpressionResolver indexNameExpressionResolver;

    private final RepositoriesService repositoriesService;

    private final ThreadPool threadPool;

    private final Map<Snapshot, List<ActionListener<Tuple<RepositoryData, SnapshotInfo>>>> snapshotCompletionListeners =
        new ConcurrentHashMap<>();

    /**
     * Listeners for snapshot deletion keyed by delete uuid as returned from {@link SnapshotDeletionsInProgress.Entry#uuid()}
     */
    private final Map<String, List<ActionListener<Void>>> snapshotDeletionListeners = new HashMap<>();

    //Set of repositories currently running either a snapshot finalization or a snapshot delete.
    private final Set<String> currentlyFinalizing = Collections.synchronizedSet(new HashSet<>());

    // Set of snapshots that are currently being ended by this node
    private final Set<Snapshot> endingSnapshots = Collections.synchronizedSet(new HashSet<>());

    private final SnapshotStateExecutor snapshotStateExecutor = new SnapshotStateExecutor();
    private final UpdateSnapshotStatusAction updateSnapshotStatusHandler;

    private final TransportService transportService;

    private final OngoingRepositoryOperations repositoryOperations = new OngoingRepositoryOperations();

    public SnapshotsService(Settings settings, ClusterService clusterService, IndexNameExpressionResolver indexNameExpressionResolver,
                            RepositoriesService repositoriesService, TransportService transportService, ActionFilters actionFilters) {
        this.clusterService = clusterService;
        this.indexNameExpressionResolver = indexNameExpressionResolver;
        this.repositoriesService = repositoriesService;
        this.threadPool = transportService.getThreadPool();
        this.transportService = transportService;

        // The constructor of UpdateSnapshotStatusAction will register itself to the TransportService.
        this.updateSnapshotStatusHandler = new UpdateSnapshotStatusAction(
                transportService, clusterService, threadPool, actionFilters, indexNameExpressionResolver);
        if (DiscoveryNode.isMasterNode(settings)) {
            // addLowPriorityApplier to make sure that Repository will be created before snapshot
            clusterService.addLowPriorityApplier(this);
        }
    }

    /**
     * Same as {@link #createSnapshot(CreateSnapshotRequest, ActionListener)} but invokes its callback on completion of
     * the snapshot.
     *
     * @param request snapshot request
     * @param listener snapshot completion listener
     */
    public void executeSnapshot(final CreateSnapshotRequest request, final ActionListener<SnapshotInfo> listener) {
        createSnapshot(request,
            ActionListener.wrap(snapshot -> addListener(snapshot, ActionListener.map(listener, Tuple::v2)), listener::onFailure));
    }

    /**
     * Initializes the snapshotting process.
     * <p>
     * This method is used by clients to start snapshot. It makes sure that there is no snapshots are currently running and
     * creates a snapshot record in cluster state metadata.
     *
     * @param request  snapshot request
     * @param listener snapshot creation listener
     */
    public void createSnapshot(final CreateSnapshotRequest request, final ActionListener<Snapshot> listener) {
        final String repositoryName = request.repository();
        final String snapshotName = indexNameExpressionResolver.resolveDateMathExpression(request.snapshot());
        validate(repositoryName, snapshotName);
        final SnapshotId snapshotId = new SnapshotId(snapshotName, UUIDs.randomBase64UUID()); // new UUID for the snapshot
        Repository repository = repositoriesService.repository(request.repository());
        if (repository.isReadOnly()) {
            listener.onFailure(
                    new RepositoryException(repository.getMetadata().name(), "cannot create snapshot in a readonly repository"));
            return;
        }
        final Snapshot snapshot = new Snapshot(repositoryName, snapshotId);
        final Map<String, Object> userMeta = repository.adaptUserMetadata(request.userMetadata());
        repository.executeConsistentStateUpdate(repositoryData -> new ClusterStateUpdateTask() {

            private SnapshotsInProgress.Entry newEntry;

            @Override
            public ClusterState execute(ClusterState currentState) {
                // check if the snapshot name already exists in the repository
                if (repositoryData.getSnapshotIds().stream().anyMatch(s -> s.getName().equals(snapshotName))) {
                    throw new InvalidSnapshotNameException(
                            repository.getMetadata().name(), snapshotName, "snapshot with the same name already exists");
                }
                SnapshotsInProgress snapshots = currentState.custom(SnapshotsInProgress.TYPE, SnapshotsInProgress.EMPTY);
                final List<SnapshotsInProgress.Entry> runningSnapshots = snapshots.entries();
                if (runningSnapshots.stream().anyMatch(s -> {
                    final Snapshot running = s.snapshot();
                    return running.getRepository().equals(repositoryName) && running.getSnapshotId().getName().equals(snapshotName);
                })) {
                    throw new InvalidSnapshotNameException(
                            repository.getMetadata().name(), snapshotName, "snapshot with the same name is already in-progress");
                }
                validate(repositoryName, snapshotName, currentState);
                final Version minNodeVersion = currentState.nodes().getMinNodeVersion();
                SnapshotDeletionsInProgress deletionsInProgress =
                        currentState.custom(SnapshotDeletionsInProgress.TYPE, SnapshotDeletionsInProgress.EMPTY);
                if (deletionsInProgress.hasDeletionsInProgress() && minNodeVersion.before(FULL_CONCURRENCY_VERSION)) {
                    throw new ConcurrentSnapshotExecutionException(repositoryName, snapshotName,
                        "cannot snapshot while a snapshot deletion is in-progress in [" + deletionsInProgress + "]");
                }
                final RepositoryCleanupInProgress repositoryCleanupInProgress =
                        currentState.custom(RepositoryCleanupInProgress.TYPE, RepositoryCleanupInProgress.EMPTY);
                if (repositoryCleanupInProgress.hasCleanupInProgress()) {
                    throw new ConcurrentSnapshotExecutionException(repositoryName, snapshotName,
                        "cannot snapshot while a repository cleanup is in-progress in [" + repositoryCleanupInProgress + "]");
                }
                // Fail if there are any concurrently running snapshots. The only exception to this being a snapshot in INIT state from a
                // previous master that we can simply ignore and remove from the cluster state because we would clean it up from the
                // cluster state anyway in #applyClusterState.
                if (minNodeVersion.before(FULL_CONCURRENCY_VERSION)
                        && runningSnapshots.stream().anyMatch(entry -> entry.state() != State.INIT)) {
                    throw new ConcurrentSnapshotExecutionException(repositoryName, snapshotName, " a snapshot is already running");
                }
                // Store newSnapshot here to be processed in clusterStateProcessed
                List<String> indices = Arrays.asList(indexNameExpressionResolver.concreteIndexNames(currentState,
                    request.indicesOptions(), true, request.indices()));

                final List<String> dataStreams =
                        indexNameExpressionResolver.dataStreamNames(currentState, request.indicesOptions(), request.indices());

                logger.trace("[{}][{}] creating snapshot for indices [{}]", repositoryName, snapshotName, indices);

                final List<IndexId> indexIds = repositoryData.resolveNewIndices(
                        indices, runningSnapshots.stream().filter(entry -> entry.repository().equals(repositoryName))
                                .flatMap(entry -> entry.indices().stream()).distinct()
                                .collect(Collectors.toMap(IndexId::getName, Function.identity())));
                final Version version = minCompatibleVersion(currentState.nodes().getMinNodeVersion(), repositoryData, null);
                ImmutableOpenMap<ShardId, ShardSnapshotStatus> shards = shards(snapshots, deletionsInProgress, currentState.metadata(),
                    currentState.routingTable(), indexIds, useShardGenerations(version), repositoryData, repositoryName);
                if (request.partial() == false) {
                    Set<String> missing = new HashSet<>();
                    for (ObjectObjectCursor<ShardId, SnapshotsInProgress.ShardSnapshotStatus> entry : shards) {
                        if (entry.value.state() == ShardState.MISSING) {
                            missing.add(entry.key.getIndex().getName());
                        }
                    }
                    if (missing.isEmpty() == false) {
                        // TODO: We should just throw here instead of creating a FAILED and hence useless snapshot in the repository
                        newEntry = new SnapshotsInProgress.Entry(
                                new Snapshot(repositoryName, snapshotId), request.includeGlobalState(), false,
                                State.FAILED, indexIds, dataStreams, threadPool.absoluteTimeInMillis(), repositoryData.getGenId(), shards,
                                "Indices don't have primary shards " + missing, userMeta, version);
                    }
                }
                if (newEntry == null) {
                    newEntry = new SnapshotsInProgress.Entry(
                            new Snapshot(repositoryName, snapshotId), request.includeGlobalState(), request.partial(),
                            State.STARTED, indexIds, dataStreams, threadPool.absoluteTimeInMillis(), repositoryData.getGenId(), shards,
                            null, userMeta, version);
                }
                final List<SnapshotsInProgress.Entry> newEntries = new ArrayList<>(runningSnapshots);
                newEntries.add(newEntry);
                return ClusterState.builder(currentState).putCustom(SnapshotsInProgress.TYPE,
                        SnapshotsInProgress.of(List.copyOf(newEntries))).build();
            }

            @Override
            public void onFailure(String source, Exception e) {
                logger.warn(() -> new ParameterizedMessage("[{}][{}] failed to create snapshot", repositoryName, snapshotName), e);
                listener.onFailure(e);
            }

            @Override
            public void clusterStateProcessed(String source, ClusterState oldState, final ClusterState newState) {
                try {
                    logger.info("snapshot [{}] started", snapshot);
                    listener.onResponse(snapshot);
                } finally {
                    if (newEntry.state().completed() || newEntry.shards().isEmpty()) {
                        endSnapshot(newEntry, newState.metadata(), repositoryData);
                    }
                }
            }

            @Override
            public TimeValue timeout() {
                return request.masterNodeTimeout();
            }
        }, "create_snapshot [" + snapshotName + ']', listener::onFailure);
    }

    /**
     * Validates snapshot request
     *
     * @param repositoryName repository name
     * @param snapshotName snapshot name
     * @param state   current cluster state
     */
    private static void validate(String repositoryName, String snapshotName, ClusterState state) {
        RepositoriesMetadata repositoriesMetadata = state.getMetadata().custom(RepositoriesMetadata.TYPE);
        if (repositoriesMetadata == null || repositoriesMetadata.repository(repositoryName) == null) {
            throw new RepositoryMissingException(repositoryName);
        }
        validate(repositoryName, snapshotName);
    }

    private static void validate(final String repositoryName, final String snapshotName) {
        if (Strings.hasLength(snapshotName) == false) {
            throw new InvalidSnapshotNameException(repositoryName, snapshotName, "cannot be empty");
        }
        if (snapshotName.contains(" ")) {
            throw new InvalidSnapshotNameException(repositoryName, snapshotName, "must not contain whitespace");
        }
        if (snapshotName.contains(",")) {
            throw new InvalidSnapshotNameException(repositoryName, snapshotName, "must not contain ','");
        }
        if (snapshotName.contains("#")) {
            throw new InvalidSnapshotNameException(repositoryName, snapshotName, "must not contain '#'");
        }
        if (snapshotName.charAt(0) == '_') {
            throw new InvalidSnapshotNameException(repositoryName, snapshotName, "must not start with '_'");
        }
        if (snapshotName.toLowerCase(Locale.ROOT).equals(snapshotName) == false) {
            throw new InvalidSnapshotNameException(repositoryName, snapshotName, "must be lowercase");
        }
        if (Strings.validFileName(snapshotName) == false) {
            throw new InvalidSnapshotNameException(repositoryName,
                                                   snapshotName,
                                                   "must not contain the following characters " + Strings.INVALID_FILENAME_CHARS);
        }
    }

    private static ShardGenerations buildGenerations(SnapshotsInProgress.Entry snapshot, Metadata metadata) {
        ShardGenerations.Builder builder = ShardGenerations.builder();
        final Map<String, IndexId> indexLookup = new HashMap<>();
        snapshot.indices().forEach(idx -> indexLookup.put(idx.getName(), idx));
        snapshot.shards().forEach(c -> {
            if (metadata.index(c.key.getIndex()) == null) {
                assert snapshot.partial() :
                    "Index [" + c.key.getIndex() + "] was deleted during a snapshot but snapshot was not partial.";
                return;
            }
            final IndexId indexId = indexLookup.get(c.key.getIndexName());
            if (indexId != null) {
                builder.put(indexId, c.key.id(), c.value.generation());
            }
        });
        return builder.build();
    }

    private static Metadata metadataForSnapshot(SnapshotsInProgress.Entry snapshot, Metadata metadata) {
        final Metadata.Builder builder;
        if (snapshot.includeGlobalState() == false) {
            // Remove global state from the cluster state
            builder = Metadata.builder();
            for (IndexId index : snapshot.indices()) {
                final IndexMetadata indexMetadata = metadata.index(index.getName());
                if (indexMetadata == null) {
                    assert snapshot.partial() : "Index [" + index + "] was deleted during a snapshot but snapshot was not partial.";
                } else {
                    builder.put(indexMetadata, false);
                }
            }
        } else {
            builder = Metadata.builder(metadata);
        }
        // Only keep those data streams in the metadata that were actually requested by the initial snapshot create operation
        Map<String, DataStream> dataStreams = new HashMap<>();
        for (String dataStreamName : snapshot.dataStreams()) {
            DataStream dataStream = metadata.dataStreams().get(dataStreamName);
            if (dataStream == null) {
                assert snapshot.partial() : "Data stream [" + dataStreamName +
                        "] was deleted during a snapshot but snapshot was not partial.";
            } else {
                dataStreams.put(dataStreamName, dataStream);
            }
        };
        return builder.dataStreams(dataStreams).build();
    }

    /**
     * Returns status of the currently running snapshots
     * <p>
     * This method is executed on master node
     * </p>
     *
     * @param snapshotsInProgress snapshots in progress in the cluster state
     * @param repository          repository id
     * @param snapshots           list of snapshots that will be used as a filter, empty list means no snapshots are filtered
     * @return list of metadata for currently running snapshots
     */
    public static List<SnapshotsInProgress.Entry> currentSnapshots(@Nullable SnapshotsInProgress snapshotsInProgress, String repository,
                                                                   List<String> snapshots) {
        if (snapshotsInProgress == null || snapshotsInProgress.entries().isEmpty()) {
            return Collections.emptyList();
        }
        if ("_all".equals(repository)) {
            return snapshotsInProgress.entries();
        }
        if (snapshotsInProgress.entries().size() == 1) {
            // Most likely scenario - one snapshot is currently running
            // Check this snapshot against the query
            SnapshotsInProgress.Entry entry = snapshotsInProgress.entries().get(0);
            if (entry.snapshot().getRepository().equals(repository) == false) {
                return Collections.emptyList();
            }
            if (snapshots.isEmpty() == false) {
                for (String snapshot : snapshots) {
                    if (entry.snapshot().getSnapshotId().getName().equals(snapshot)) {
                        return snapshotsInProgress.entries();
                    }
                }
                return Collections.emptyList();
            } else {
                return snapshotsInProgress.entries();
            }
        }
        List<SnapshotsInProgress.Entry> builder = new ArrayList<>();
        for (SnapshotsInProgress.Entry entry : snapshotsInProgress.entries()) {
            if (entry.snapshot().getRepository().equals(repository) == false) {
                continue;
            }
            if (snapshots.isEmpty() == false) {
                for (String snapshot : snapshots) {
                    if (entry.snapshot().getSnapshotId().getName().equals(snapshot)) {
                        builder.add(entry);
                        break;
                    }
                }
            } else {
                builder.add(entry);
            }
        }
        return unmodifiableList(builder);
    }

    @Override
    public void applyClusterState(ClusterChangedEvent event) {
        try {
            if (event.localNodeMaster()) {
                // We don't remove old master when master flips anymore. So, we need to check for change in master
                SnapshotsInProgress snapshotsInProgress = event.state().custom(SnapshotsInProgress.TYPE, SnapshotsInProgress.EMPTY);
                final boolean newMaster = event.previousState().nodes().isLocalNodeElectedMaster() == false;
                processExternalChanges(newMaster || removedNodesCleanupNeeded(snapshotsInProgress, event.nodesDelta().removedNodes()),
                        event.routingTableChanged() && waitingShardsStartedOrUnassigned(snapshotsInProgress, event));
            } else if (snapshotCompletionListeners.isEmpty() == false) {
                // We have snapshot listeners but are not the master any more. Fail all waiting listeners except for those that already
                // have their snapshots finalizing (those that are already finalizing will fail on their own from to update the cluster
                // state).
                for (Snapshot snapshot : Set.copyOf(snapshotCompletionListeners.keySet())) {
                    if (endingSnapshots.add(snapshot)) {
                        failSnapshotCompletionListeners(snapshot, new SnapshotException(snapshot, "no longer master"));
                    }
                }
            }
        } catch (Exception e) {
            assert false : new AssertionError(e);
            logger.warn("Failed to update snapshot state ", e);
        }
        assert assertConsistentWithClusterState(event.state());
        assert assertNoDanglingSnapshots(event.state());
    }

    private boolean assertConsistentWithClusterState(ClusterState state) {
        final SnapshotsInProgress snapshotsInProgress = state.custom(SnapshotsInProgress.TYPE, SnapshotsInProgress.EMPTY);
        if (snapshotsInProgress.entries().isEmpty() == false) {
            synchronized (endingSnapshots) {
                final Set<Snapshot> runningSnapshots = Stream.concat(
                        snapshotsInProgress.entries().stream().map(SnapshotsInProgress.Entry::snapshot),
                        endingSnapshots.stream())
                        .collect(Collectors.toSet());
                final Set<Snapshot> snapshotListenerKeys = snapshotCompletionListeners.keySet();
                assert runningSnapshots.containsAll(snapshotListenerKeys) : "Saw completion listeners for unknown snapshots in "
                        + snapshotListenerKeys + " but running snapshots are " + runningSnapshots;
            }
        }
        final SnapshotDeletionsInProgress snapshotDeletionsInProgress =
                state.custom(SnapshotDeletionsInProgress.TYPE, SnapshotDeletionsInProgress.EMPTY);
        if (snapshotDeletionsInProgress.hasDeletionsInProgress()) {
            synchronized (repositoryOperations.runningDeletions) {
                final Set<String> runningDeletes = Stream.concat(
                        snapshotDeletionsInProgress.getEntries().stream().map(SnapshotDeletionsInProgress.Entry::uuid),
                        repositoryOperations.runningDeletions.stream())
                        .collect(Collectors.toSet());
                final Set<String> deleteListenerKeys = snapshotDeletionListeners.keySet();
                assert runningDeletes.containsAll(deleteListenerKeys) : "Saw deletions listeners for unknown uuids in "
                        + deleteListenerKeys + " but running deletes are " + runningDeletes;
            }
        }
        return true;
    }

    // Assert that there are no snapshots that have a shard that is waiting to be assigned even though the cluster state would allow for it
    // to be assigned
    private static boolean assertNoDanglingSnapshots(ClusterState state) {
        final SnapshotsInProgress snapshotsInProgress = state.custom(SnapshotsInProgress.TYPE, SnapshotsInProgress.EMPTY);
        final SnapshotDeletionsInProgress snapshotDeletionsInProgress =
                state.custom(SnapshotDeletionsInProgress.TYPE, SnapshotDeletionsInProgress.EMPTY);
        final Set<String> reposWithRunningDelete = snapshotDeletionsInProgress.getEntries().stream()
                .filter(entry -> entry.state() == SnapshotDeletionsInProgress.State.STARTED)
                .map(SnapshotDeletionsInProgress.Entry::repository).collect(Collectors.toSet());
        final Set<String> reposSeen = new HashSet<>();
        for (SnapshotsInProgress.Entry entry : snapshotsInProgress.entries()) {
            if (reposSeen.add(entry.repository())) {
                for (ObjectCursor<ShardSnapshotStatus> value : entry.shards().values()) {
                    if (value.value.equals(ShardSnapshotStatus.UNASSIGNED_QUEUED)) {
                        assert reposWithRunningDelete.contains(entry.repository())
                                : "Found shard snapshot waiting to be assigned in [" + entry +
                                "] but it is not blocked by any running delete";
                    }
                }
            }
        }
        return true;
    }

    /**
     * Updates the state of in-progress snapshots in reaction to a change in the configuration of the cluster nodes (master fail-over or
     * disconnect of a data node that was executing a snapshot) or a routing change that started shards whose snapshot state is
     * {@link SnapshotsInProgress.ShardState#WAITING}.
     *
     * @param changedNodes true iff either a master fail-over occurred or a data node that was doing snapshot work got removed from the
     *                     cluster
     * @param startShards  true iff any waiting shards were started due to a routing change
     */
    private void processExternalChanges(boolean changedNodes, boolean startShards) {
        if (changedNodes == false && startShards == false) {
            // nothing to do, no relevant external change happened
            return;
        }
        clusterService.submitStateUpdateTask("update snapshot after shards started [" + startShards +
                "] or node configuration changed [" + changedNodes + "]", new ClusterStateUpdateTask() {

            private final Collection<SnapshotsInProgress.Entry> finishedSnapshots = new ArrayList<>();

            private final Collection<SnapshotDeletionsInProgress.Entry> deletionsToExecute = new ArrayList<>();

            @Override
            public ClusterState execute(ClusterState currentState) {
                RoutingTable routingTable = currentState.routingTable();
                final SnapshotsInProgress snapshots = currentState.custom(SnapshotsInProgress.TYPE, SnapshotsInProgress.EMPTY);
                DiscoveryNodes nodes = currentState.nodes();
                boolean changed = false;
                final EnumSet<State> statesToUpdate;
                // If we are reacting to a change in the cluster node configuration we have to update the shard states of both started and
                // aborted snapshots to potentially fail shards running on the removed nodes
                if (changedNodes) {
                    statesToUpdate = EnumSet.of(State.STARTED, State.ABORTED);
                } else {
                    // We are reacting to shards that started only so which only affects the individual shard states of  started snapshots
                    statesToUpdate = EnumSet.of(State.STARTED);
                }
                ArrayList<SnapshotsInProgress.Entry> updatedSnapshotEntries = new ArrayList<>();

                // We keep a cache of shards that failed in this map. If we fail a shardId for a given repository because of
                // a node leaving or shard becoming unassigned for one snapshot, we will also fail it for all subsequent enqueued snapshots
                // for the same repository
                final Map<String, Map<ShardId, ShardSnapshotStatus>> knownFailures = new HashMap<>();

                for (final SnapshotsInProgress.Entry snapshot : snapshots.entries()) {
                    if (statesToUpdate.contains(snapshot.state())) {
                        ImmutableOpenMap<ShardId, ShardSnapshotStatus> shards = processWaitingShardsAndRemovedNodes(snapshot.shards(),
                                routingTable, nodes, knownFailures.computeIfAbsent(snapshot.repository(), k -> new HashMap<>()));
                        if (shards != null) {
                            final SnapshotsInProgress.Entry updatedSnapshot;
                            changed = true;
                            if (completed(shards.values())) {
                                updatedSnapshot = new SnapshotsInProgress.Entry(snapshot, State.SUCCESS, shards);
                                finishedSnapshots.add(updatedSnapshot);
                            } else {
                                updatedSnapshot = new SnapshotsInProgress.Entry(snapshot, shards);
                            }
                            updatedSnapshotEntries.add(updatedSnapshot);
                        } else {
                            updatedSnapshotEntries.add(snapshot);
                        }
                    } else if (snapshot.repositoryStateId() == RepositoryData.UNKNOWN_REPO_GEN) {
                        // BwC path, older versions could create entries with unknown repo GEN in INIT or ABORTED state that did not yet
                        // write anything to the repository physically. This means we can simply remove these from the cluster state
                        // without having to do any additional cleanup.
                        changed = true;
                        logger.debug("[{}] was found in dangling INIT or ABORTED state", snapshot);
                    } else {
                        if (snapshot.state().completed() || completed(snapshot.shards().values())) {
                            finishedSnapshots.add(snapshot);
                        }
                        updatedSnapshotEntries.add(snapshot);
                    }
                }
                final ClusterState res = readyDeletions(
                        changed ? ClusterState.builder(currentState).putCustom(
                                SnapshotsInProgress.TYPE, SnapshotsInProgress.of(unmodifiableList(updatedSnapshotEntries))).build() :
                                currentState).v1();
                for (SnapshotDeletionsInProgress.Entry delete
                        : res.custom(SnapshotDeletionsInProgress.TYPE, SnapshotDeletionsInProgress.EMPTY).getEntries()) {
                    if (delete.state() == SnapshotDeletionsInProgress.State.STARTED) {
                        deletionsToExecute.add(delete);
                    }
                }
                return res;
            }

            @Override
            public void onFailure(String source, Exception e) {
                logger.warn(() -> new ParameterizedMessage(
                        "failed to update snapshot state after shards started or nodes removed from [{}] ", source), e);
            }

            @Override
            public void clusterStateProcessed(String source, ClusterState oldState, ClusterState newState) {
                final SnapshotDeletionsInProgress snapshotDeletionsInProgress =
                        newState.custom(SnapshotDeletionsInProgress.TYPE, SnapshotDeletionsInProgress.EMPTY);
                if (finishedSnapshots.isEmpty() == false) {
                    // If we found snapshots that should be finalized as a result of the CS update we try to initiate finalization for them
                    // unless there is an executing snapshot delete already. If there is an executing snapshot delete we don't have to
                    // enqueue the snapshot finalizations here because the ongoing delete will take care of that when removing the delete
                    // from the cluster state
                    final Set<String> reposWithRunningDeletes = snapshotDeletionsInProgress.getEntries().stream()
                            .filter(entry -> entry.state() == SnapshotDeletionsInProgress.State.STARTED)
                            .map(SnapshotDeletionsInProgress.Entry::repository).collect(Collectors.toSet());
                    for (SnapshotsInProgress.Entry entry : finishedSnapshots) {
                        if (reposWithRunningDeletes.contains(entry.repository()) == false) {
                            endSnapshot(entry, newState.metadata(), null);
                        }
                    }
                }
                // run newly ready deletes
                for (SnapshotDeletionsInProgress.Entry entry : deletionsToExecute) {
                    if (tryEnterRepoLoop(entry.repository())) {
                        deleteSnapshotsFromRepository(entry, newState.nodes().getMinNodeVersion());
                    }
                }
            }
        });
    }

    private static ImmutableOpenMap<ShardId, ShardSnapshotStatus> processWaitingShardsAndRemovedNodes(
            ImmutableOpenMap<ShardId, ShardSnapshotStatus> snapshotShards, RoutingTable routingTable, DiscoveryNodes nodes,
            Map<ShardId, ShardSnapshotStatus> knownFailures) {
        boolean snapshotChanged = false;
        ImmutableOpenMap.Builder<ShardId, ShardSnapshotStatus> shards = ImmutableOpenMap.builder();
        for (ObjectObjectCursor<ShardId, ShardSnapshotStatus> shardEntry : snapshotShards) {
            ShardSnapshotStatus shardStatus = shardEntry.value;
            ShardId shardId = shardEntry.key;
            if (shardStatus.equals(ShardSnapshotStatus.UNASSIGNED_QUEUED)) {
                // this shard snapshot is waiting for a previous snapshot to finish execution for this shard
                final ShardSnapshotStatus knownFailure = knownFailures.get(shardId);
                if (knownFailure == null) {
                    // if no failure is known for the shard we keep waiting
                    shards.put(shardId, shardStatus);
                } else {
                    // If a failure is known for an execution we waited on for this shard then we fail with the same exception here
                    // as well
                    snapshotChanged = true;
                    shards.put(shardId, knownFailure);
                }
            } else if (shardStatus.state() == ShardState.WAITING) {
                IndexRoutingTable indexShardRoutingTable = routingTable.index(shardId.getIndex());
                if (indexShardRoutingTable != null) {
                    IndexShardRoutingTable shardRouting = indexShardRoutingTable.shard(shardId.id());
                    if (shardRouting != null && shardRouting.primaryShard() != null) {
                        if (shardRouting.primaryShard().started()) {
                            // Shard that we were waiting for has started on a node, let's process it
                            snapshotChanged = true;
                            logger.trace("starting shard that we were waiting for [{}] on node [{}]", shardId, shardStatus.nodeId());
                            shards.put(shardId,
                                    new ShardSnapshotStatus(shardRouting.primaryShard().currentNodeId(), shardStatus.generation()));
                            continue;
                        } else if (shardRouting.primaryShard().initializing() || shardRouting.primaryShard().relocating()) {
                            // Shard that we were waiting for hasn't started yet or still relocating - will continue to wait
                            shards.put(shardId, shardStatus);
                            continue;
                        }
                    }
                }
                // Shard that we were waiting for went into unassigned state or disappeared - giving up
                snapshotChanged = true;
                logger.warn("failing snapshot of shard [{}] on unassigned shard [{}]", shardId, shardStatus.nodeId());
                final ShardSnapshotStatus failedState = new ShardSnapshotStatus(shardStatus.nodeId(), ShardState.FAILED,
                        "shard is unassigned", shardStatus.generation());
                shards.put(shardId, failedState);
                knownFailures.put(shardId, failedState);
            } else if (shardStatus.state().completed() == false && shardStatus.nodeId() != null) {
                if (nodes.nodeExists(shardStatus.nodeId())) {
                    shards.put(shardId, shardStatus);
                } else {
                    // TODO: Restart snapshot on another node?
                    snapshotChanged = true;
                    logger.warn("failing snapshot of shard [{}] on closed node [{}]",
                            shardId, shardStatus.nodeId());
                    final ShardSnapshotStatus failedState = new ShardSnapshotStatus(shardStatus.nodeId(), ShardState.FAILED,
                            "node shutdown", shardStatus.generation());
                    shards.put(shardId, failedState);
                    knownFailures.put(shardId, failedState);
                }
            } else {
                shards.put(shardId, shardStatus);
            }
        }
        if (snapshotChanged) {
            return shards.build();
        } else {
            return null;
        }
    }

    private static boolean waitingShardsStartedOrUnassigned(SnapshotsInProgress snapshotsInProgress, ClusterChangedEvent event) {
        for (SnapshotsInProgress.Entry entry : snapshotsInProgress.entries()) {
            if (entry.state() == State.STARTED) {
                for (ObjectCursor<String> index : entry.waitingIndices().keys()) {
                    if (event.indexRoutingTableChanged(index.value)) {
                        IndexRoutingTable indexShardRoutingTable = event.state().getRoutingTable().index(index.value);
                        if (indexShardRoutingTable == null) {
                            // index got removed concurrently and we have to fail WAITING state shards
                            return true;
                        }
                        for (ShardId shardId : entry.waitingIndices().get(index.value)) {
                            ShardRouting shardRouting = indexShardRoutingTable.shard(shardId.id()).primaryShard();
                            if (shardRouting != null && (shardRouting.started() || shardRouting.unassigned())) {
                                return true;
                            }
                        }
                    }
                }
            }
        }
        return false;
    }

    private static boolean removedNodesCleanupNeeded(SnapshotsInProgress snapshotsInProgress, List<DiscoveryNode> removedNodes) {
        if (removedNodes.isEmpty()) {
            // Nothing to do, no nodes removed
            return false;
        }
        final Set<String> removedNodeIds = removedNodes.stream().map(DiscoveryNode::getId).collect(Collectors.toSet());
        return snapshotsInProgress.entries().stream()
                .anyMatch(snapshot -> {
                    if (snapshot.state().completed()) {
                        // nothing to do for already completed snapshots
                        return false;
                    }
                    for (ObjectCursor<ShardSnapshotStatus> shardStatus : snapshot.shards().values()) {
                        final ShardSnapshotStatus shardSnapshotStatus = shardStatus.value;
                        if (shardSnapshotStatus.state().completed() == false && removedNodeIds.contains(shardSnapshotStatus.nodeId())) {
                            // Snapshot had an incomplete shard running on a removed node so we need to adjust that shard's snapshot status
                            return true;
                        }
                    }
                    return false;
                });
    }

    /**
     * Finalizes the snapshot in the repository.
     *
     * @param entry snapshot
     */
    private void endSnapshot(SnapshotsInProgress.Entry entry, Metadata metadata, @Nullable RepositoryData repositoryData) {
        final boolean newFinalization = endingSnapshots.add(entry.snapshot());
        final String repoName = entry.repository();
        if (tryEnterRepoLoop(repoName)) {
            if (repositoryData == null) {
                repositoriesService.repository(repoName).getRepositoryData(new ActionListener<>() {
                    @Override
                    public void onResponse(RepositoryData repositoryData) {
                        finalizeSnapshotEntry(entry, metadata, repositoryData);
                    }

                    @Override
                    public void onFailure(Exception e) {
                        clusterService.submitStateUpdateTask("fail repo tasks for [" + repoName + "]",
                            new FailPendingRepoTasksTask(repoName, e));
                    }
                });
            } else {
                finalizeSnapshotEntry(entry, metadata, repositoryData);
            }
        } else {
            if (newFinalization) {
                repositoryOperations.addFinalization(entry, metadata);
            }
        }
    }

    /**
     * Try starting to run a snapshot finalization or snapshot delete for the given repository. If this method returns
     * {@code true} then snapshot finalizations and deletions for the repo may be executed. Once no more operations are
     * ready for the repository {@link #leaveRepoLoop(String)} should be invoked so that a subsequent state change that
     * causes another operation to become ready can execute.
     *
     * @return true if a finalization or snapshot delete may be started at this point
     */
    private boolean tryEnterRepoLoop(String repository) {
        return currentlyFinalizing.add(repository);
    }

    /**
     * Stop polling for ready snapshot finalizations or deletes in state {@link SnapshotDeletionsInProgress.State#STARTED} to execute
     * for the given repository.
     */
    private void leaveRepoLoop(String repository) {
        final boolean removed = currentlyFinalizing.remove(repository);
        assert removed;
    }

    private void finalizeSnapshotEntry(SnapshotsInProgress.Entry entry, Metadata metadata, RepositoryData repositoryData) {
        assert currentlyFinalizing.contains(entry.repository());
        try {
            final String failure = entry.failure();
            final Snapshot snapshot = entry.snapshot();
            logger.trace("[{}] finalizing snapshot in repository, state: [{}], failure[{}]", snapshot, entry.state(), failure);
            ArrayList<SnapshotShardFailure> shardFailures = new ArrayList<>();
            for (ObjectObjectCursor<ShardId, ShardSnapshotStatus> shardStatus : entry.shards()) {
                ShardId shardId = shardStatus.key;
                ShardSnapshotStatus status = shardStatus.value;
                final ShardState state = status.state();
                if (state.failed()) {
                    shardFailures.add(new SnapshotShardFailure(status.nodeId(), shardId, status.reason()));
                } else if (state.completed() == false) {
                    shardFailures.add(new SnapshotShardFailure(status.nodeId(), shardId, "skipped"));
                } else {
                    assert state == ShardState.SUCCESS;
                }
            }
            final ShardGenerations shardGenerations = buildGenerations(entry, metadata);
            final String repository = snapshot.getRepository();
            repositoriesService.repository(snapshot.getRepository()).finalizeSnapshot(
                    snapshot.getSnapshotId(),
                    shardGenerations,
                    entry.startTime(),
                    failure,
                    entry.partial() ? shardGenerations.totalShards() : entry.shards().size(),
                    unmodifiableList(shardFailures),
                    repositoryData.getGenId(),
                    entry.includeGlobalState(),
                    metadataForSnapshot(entry, metadata),
                    entry.userMetadata(),
                    entry.version(),
                    state -> stateWithoutSnapshot(state, snapshot),
                    ActionListener.wrap(result -> {
                        endingSnapshots.remove(snapshot);
                        completeListenersIgnoringException(snapshotCompletionListeners.remove(snapshot), result);
                        logger.info("snapshot [{}] completed with state [{}]", snapshot, result.v2().state());
                        runNextQueuedOperation(result.v1(), repository, true);
                    }, e -> handleFinalizationFailure(e, entry, repositoryData)));
        } catch (Exception e) {
            assert false : new AssertionError(e);
            handleFinalizationFailure(e, entry, repositoryData);
        }
    }

    /**
     * Handles failure to finalize a snapshot. If the exception indicates that this node was unable to publish a cluster state and stopped
     * being the master node, then fail all snapshot create and delete listeners executing on this node by delegating to
     * {@link #failAllListenersOnMasterFailOver}. Otherwise, i.e. as a result of failing to write to the snapshot repository for some
     * reason, remove the snapshot's {@link SnapshotsInProgress.Entry} from the cluster state and move on with other queued snapshot
     * operations if there are any.
     *
     * @param e              exception encountered
     * @param entry          snapshot entry that failed to finalize
     * @param repositoryData current repository data for the snapshot's repository
     */
    private void handleFinalizationFailure(Exception e, SnapshotsInProgress.Entry entry, RepositoryData repositoryData) {
        Snapshot snapshot = entry.snapshot();
        if (ExceptionsHelper.unwrap(e, NotMasterException.class, FailedToCommitClusterStateException.class) != null) {
            // Failure due to not being master any more, don't try to remove snapshot from cluster state the next master
            // will try ending this snapshot again
            logger.debug(() -> new ParameterizedMessage(
                "[{}] failed to update cluster state during snapshot finalization", snapshot), e);
            failSnapshotCompletionListeners(snapshot,
                    new SnapshotException(snapshot, "Failed to update cluster state during snapshot finalization", e));
            failAllListenersOnMasterFailOver(e);
        } else {
            logger.warn(() -> new ParameterizedMessage("[{}] failed to finalize snapshot", snapshot), e);
            removeFailedSnapshotFromClusterState(snapshot, e, repositoryData);
        }
    }

    /**
     * Run the next queued up repository operation for the given repository name.
     *
     * @param repositoryData current repository data
     * @param repository     repository name
     * @param attemptDelete  whether to try and run delete operations that are ready in the cluster state if no
     *                       snapshot create operations remain to execute
     */
    private void runNextQueuedOperation(RepositoryData repositoryData, String repository, boolean attemptDelete) {
        assert currentlyFinalizing.contains(repository);
        final Tuple<SnapshotsInProgress.Entry, Metadata> nextFinalization = repositoryOperations.pollFinalization(repository);
        if (nextFinalization == null) {
            if (attemptDelete) {
                runReadyDeletions(repositoryData, repository);
            } else {
                leaveRepoLoop(repository);
            }
        } else {
            logger.trace("Moving on to finalizing next snapshot [{}]", nextFinalization);
            finalizeSnapshotEntry(nextFinalization.v1(), nextFinalization.v2(), repositoryData);
        }
    }

    /**
     * Runs a cluster state update that checks whether we have outstanding snapshot deletions that can be executed and executes them.
     *
     * TODO: optimize this to execute in a single CS update together with finalizing the latest snapshot
     */
    private void runReadyDeletions(RepositoryData repositoryData, String repository) {
        clusterService.submitStateUpdateTask("Run ready deletions", new ClusterStateUpdateTask() {

            private SnapshotDeletionsInProgress.Entry deletionToRun;

            @Override
            public ClusterState execute(ClusterState currentState) {
                assert readyDeletions(currentState).v1() == currentState :
                        "Deletes should have been set to ready by finished snapshot deletes and finalizations";
                for (SnapshotDeletionsInProgress.Entry entry :
                        currentState.custom(SnapshotDeletionsInProgress.TYPE, SnapshotDeletionsInProgress.EMPTY).getEntries()) {
                    if (entry.repository().equals(repository) && entry.state() == SnapshotDeletionsInProgress.State.STARTED) {
                        deletionToRun = entry;
                        break;
                    }
                }
                return currentState;
            }

            @Override
            public void onFailure(String source, Exception e) {
                logger.warn("Failed to run ready delete operations", e);
                failAllListenersOnMasterFailOver(e);
            }

            @Override
            public void clusterStateProcessed(String source, ClusterState oldState, ClusterState newState) {
                if (deletionToRun == null) {
                    runNextQueuedOperation(repositoryData, repository, false);
                } else {
                    deleteSnapshotsFromRepository(deletionToRun, repositoryData, newState.nodes().getMinNodeVersion());
                }
            }
        });
    }

    /**
     * Finds snapshot delete operations that are ready to execute in the given {@link ClusterState} and computes a new cluster state that
     * has all executable deletes marked as executing. Returns a {@link Tuple} of the updated cluster state and all executable deletes.
     * This can either be {@link SnapshotDeletionsInProgress.Entry} that were already in state
     * {@link SnapshotDeletionsInProgress.State#STARTED} or waiting entries in state {@link SnapshotDeletionsInProgress.State#WAITING}
     * that were moved to {@link SnapshotDeletionsInProgress.State#STARTED} in the returned updated cluster state.
     *
     * @param currentState current cluster state
     * @return tuple of an updated cluster state and currently executable snapshot delete operations
     */
    private static Tuple<ClusterState, List<SnapshotDeletionsInProgress.Entry>> readyDeletions(ClusterState currentState) {
        final SnapshotDeletionsInProgress deletions =
                currentState.custom(SnapshotDeletionsInProgress.TYPE, SnapshotDeletionsInProgress.EMPTY);
        if (deletions.hasDeletionsInProgress() == false) {
            return Tuple.tuple(currentState, List.of());
        }
        final SnapshotsInProgress snapshotsInProgress = currentState.custom(SnapshotsInProgress.TYPE);
        assert snapshotsInProgress != null;
        final Set<String> repositoriesSeen = new HashSet<>();
        boolean changed = false;
        final ArrayList<SnapshotDeletionsInProgress.Entry> readyDeletions = new ArrayList<>();
        final List<SnapshotDeletionsInProgress.Entry> newDeletes = new ArrayList<>();
        for (SnapshotDeletionsInProgress.Entry entry : deletions.getEntries()) {
            final String repo = entry.repository();
            if (repositoriesSeen.add(entry.repository()) && entry.state() == SnapshotDeletionsInProgress.State.WAITING
                    && snapshotsInProgress.entries().stream()
                    .filter(se -> se.repository().equals(repo)).noneMatch(SnapshotsService::isWritingToRepository)) {
                changed = true;
                final SnapshotDeletionsInProgress.Entry newEntry = entry.started();
                readyDeletions.add(newEntry);
                newDeletes.add(newEntry);
            } else {
                newDeletes.add(entry);
            }
        }
        return Tuple.tuple(changed ? ClusterState.builder(currentState).putCustom(
                SnapshotDeletionsInProgress.TYPE, SnapshotDeletionsInProgress.of(newDeletes)).build() : currentState, readyDeletions);
    }

    /**
     * Computes the cluster state resulting from removing a given snapshot create operation from the given state.
     *
     * @param state    current cluster state
     * @param snapshot snapshot for which to remove the snapshot operation
     * @return updated cluster state
     */
    private static ClusterState stateWithoutSnapshot(ClusterState state, Snapshot snapshot) {
        SnapshotsInProgress snapshots = state.custom(SnapshotsInProgress.TYPE, SnapshotsInProgress.EMPTY);
        ClusterState result = state;
        boolean changed = false;
        ArrayList<SnapshotsInProgress.Entry> entries = new ArrayList<>();
        for (SnapshotsInProgress.Entry entry : snapshots.entries()) {
            if (entry.snapshot().equals(snapshot)) {
                changed = true;
            } else {
                entries.add(entry);
            }
        }
        if (changed) {
            result = ClusterState.builder(state).putCustom(
                    SnapshotsInProgress.TYPE, SnapshotsInProgress.of(unmodifiableList(entries))).build();
        }
        return readyDeletions(result).v1();
    }

    /**
     * Removes record of running snapshot from cluster state and notifies the listener when this action is complete. This method is only
     * used when the snapshot fails for some reason. During normal operation the snapshot repository will remove the
     * {@link SnapshotsInProgress.Entry} from the cluster state once it's done finalizing the snapshot.
     *
     * @param snapshot snapshot that failed
     * @param failure  exception that failed the snapshot
     */
    private void removeFailedSnapshotFromClusterState(Snapshot snapshot, Exception failure, RepositoryData repositoryData) {
        assert failure != null : "Failure must be supplied";
        clusterService.submitStateUpdateTask("remove snapshot metadata", new ClusterStateUpdateTask() {

            @Override
            public ClusterState execute(ClusterState currentState) {
                return stateWithoutSnapshot(currentState, snapshot);
            }

            @Override
            public void onFailure(String source, Exception e) {
                logger.warn(() -> new ParameterizedMessage("[{}] failed to remove snapshot metadata", snapshot), e);
                failSnapshotCompletionListeners(
                        snapshot, new SnapshotException(snapshot, "Failed to remove snapshot from cluster state", e));
                failAllListenersOnMasterFailOver(e);
            }

            @Override
            public void onNoLongerMaster(String source) {
                failure.addSuppressed(new SnapshotException(snapshot, "no longer master"));
                failSnapshotCompletionListeners(snapshot, failure);
                failAllListenersOnMasterFailOver(new NotMasterException(source));
            }

            @Override
            public void clusterStateProcessed(String source, ClusterState oldState, ClusterState newState) {
                failSnapshotCompletionListeners(snapshot, failure);
                runNextQueuedOperation(repositoryData, snapshot.getRepository(), true);
            }
        });
    }

    private void failSnapshotCompletionListeners(Snapshot snapshot, Exception e) {
        endingSnapshots.remove(snapshot);
        failListenersIgnoringException(snapshotCompletionListeners.remove(snapshot), e);
        assert repositoryOperations.assertNotQueued(snapshot);
    }

    /**
     * Deletes snapshots from the repository. In-progress snapshots matched by the delete will be aborted before deleting them.
     *
     * @param request         delete snapshot request
     * @param listener        listener
     */
    public void deleteSnapshots(final DeleteSnapshotRequest request, final ActionListener<Void> listener) {

        final String[] snapshotNames = request.snapshots();
        final String repositoryName = request.repository();
        logger.info(() -> new ParameterizedMessage("deleting snapshots [{}] from repository [{}]",
                Strings.arrayToCommaDelimitedString(snapshotNames), repositoryName));

        final Repository repository = repositoriesService.repository(repositoryName);
        repository.executeConsistentStateUpdate(repositoryData -> new ClusterStateUpdateTask(Priority.NORMAL) {

            private Snapshot runningSnapshot;

            private ClusterStateUpdateTask deleteFromRepoTask;

            private boolean abortedDuringInit = false;

            private List<SnapshotId> outstandingDeletes;

            @Override
            public ClusterState execute(ClusterState currentState) throws Exception {
<<<<<<< HEAD
                final Version minNodeVersion = currentState.nodes().getMinNodeVersion();
                if (snapshotNames.length > 1 && minNodeVersion.before(MULTI_DELETE_VERSION)) {
                    throw new IllegalArgumentException("Deleting multiple snapshots in a single request is only supported in version [ "
                            + MULTI_DELETE_VERSION + "] but cluster contained node of version [" + minNodeVersion + "]");
                }
=======
>>>>>>> 7a8a80e8
                final SnapshotsInProgress snapshots = currentState.custom(SnapshotsInProgress.TYPE, SnapshotsInProgress.EMPTY);
                final List<SnapshotsInProgress.Entry> snapshotEntries = findInProgressSnapshots(snapshots, snapshotNames, repositoryName);
                final List<SnapshotId> snapshotIds = matchingSnapshotIds(
                        snapshotEntries.stream().map(e -> e.snapshot().getSnapshotId()).collect(Collectors.toList()), repositoryData,
                        snapshotNames, repositoryName);
                if (snapshotEntries.isEmpty() || minNodeVersion.onOrAfter(SnapshotsService.FULL_CONCURRENCY_VERSION)) {
                    deleteFromRepoTask = createDeleteStateUpdate(snapshotIds, repositoryName, repositoryData, Priority.NORMAL, listener);
                    return deleteFromRepoTask.execute(currentState);
                }
                assert snapshotEntries.size() == 1 : "Expected just a single running snapshot but saw " + snapshotEntries;
                final SnapshotsInProgress.Entry snapshotEntry = snapshotEntries.get(0);
                runningSnapshot = snapshotEntry.snapshot();
                final ImmutableOpenMap<ShardId, ShardSnapshotStatus> shards;

                final State state = snapshotEntry.state();
                final String failure;

                outstandingDeletes = new ArrayList<>(snapshotIds);
                if (state != State.INIT) {
                    // INIT state snapshots won't ever be physically written to the repository but all other states will end up in the repo
                    outstandingDeletes.add(runningSnapshot.getSnapshotId());
                }
                if (state == State.INIT) {
                    // snapshot was created by an older version of ES and never moved past INIT, remove it from the cluster state
                    shards = snapshotEntry.shards();
                    assert shards.isEmpty();
                    failure = null;
                    abortedDuringInit = true;
                } else if (state == State.STARTED) {
                    // snapshot is started - mark every non completed shard as aborted
                    shards = abortEntry(snapshotEntry);
                    failure = "Snapshot was aborted by deletion";
                } else {
                    boolean hasUncompletedShards = false;
                    // Cleanup in case a node gone missing and snapshot wasn't updated for some reason
                    for (ObjectCursor<ShardSnapshotStatus> shardStatus : snapshotEntry.shards().values()) {
                        // Check if we still have shard running on existing nodes
                        if (shardStatus.value.state().completed() == false && shardStatus.value.nodeId() != null
                            && currentState.nodes().get(shardStatus.value.nodeId()) != null) {
                            hasUncompletedShards = true;
                            break;
                        }
                    }
                    if (hasUncompletedShards) {
                        // snapshot is being finalized - wait for shards to complete finalization process
                        logger.debug("trying to delete completed snapshot - should wait for shards to finalize on all nodes");
                        return currentState;
                    } else {
                        // no shards to wait for but a node is gone - this is the only case
                        // where we force to finish the snapshot
                        logger.debug("trying to delete completed snapshot with no finalizing shards - can delete immediately");
                        shards = snapshotEntry.shards();
                    }
                    failure = snapshotEntry.failure();
                }
                return ClusterState.builder(currentState).putCustom(SnapshotsInProgress.TYPE,
                    SnapshotsInProgress.of(snapshots.entries().stream()
                            // remove init state snapshot we found from a previous master if there was one
                            .filter(existing -> abortedDuringInit == false || existing.equals(snapshotEntry) == false)
                            .map(existing -> {
                                if (existing.equals(snapshotEntry)) {
                                    return new SnapshotsInProgress.Entry(snapshotEntry, State.ABORTED, shards, failure);
                                }
                                return existing;
                            }).collect(Collectors.toUnmodifiableList()))).build();
            }

            @Override
            public void onFailure(String source, Exception e) {
                listener.onFailure(e);
            }

            @Override
            public void clusterStateProcessed(String source, ClusterState oldState, ClusterState newState) {
                if (deleteFromRepoTask != null) {
                    assert outstandingDeletes == null : "Shouldn't have outstanding deletes after already starting delete task";
                    deleteFromRepoTask.clusterStateProcessed(source, oldState, newState);
                    return;
                }
                if (abortedDuringInit) {
                    // BwC Path where we removed an outdated INIT state snapshot from the cluster state
                    logger.info("Successfully aborted snapshot [{}]", runningSnapshot);
                    if (outstandingDeletes.isEmpty()) {
                        listener.onResponse(null);
                    } else {
                        clusterService.submitStateUpdateTask("delete snapshot",
                                createDeleteStateUpdate(outstandingDeletes, repositoryName, repositoryData, Priority.IMMEDIATE, listener));
                    }
                    return;
                }
                logger.trace("adding snapshot completion listener to wait for deleted snapshot to finish");
                addListener(runningSnapshot, ActionListener.wrap(
                    result -> {
                        logger.debug("deleted snapshot completed - deleting files");
                        clusterService.submitStateUpdateTask("delete snapshot",
                                createDeleteStateUpdate(outstandingDeletes, repositoryName, result.v1(), Priority.IMMEDIATE, listener));
                    },
                    e -> {
                       if (ExceptionsHelper.unwrap(e, NotMasterException.class, FailedToCommitClusterStateException.class) != null) {
                                logger.warn("master failover before deleted snapshot could complete", e);
                                // Just pass the exception to the transport handler as is so it is retried on the new master
                                listener.onFailure(e);
                            } else {
                                logger.warn("deleted snapshot failed", e);
                                listener.onFailure(
                                    new SnapshotMissingException(runningSnapshot.getRepository(), runningSnapshot.getSnapshotId(), e));
                            }
                        }
                ));
            }

            @Override
            public TimeValue timeout() {
                return request.masterNodeTimeout();
            }
        }, "delete snapshot", listener::onFailure);
    }

    private static List<SnapshotId> matchingSnapshotIds(List<SnapshotId> inProgress, RepositoryData repositoryData,
                                                        String[] snapshotsOrPatterns, String repositoryName) {
        final Map<String, SnapshotId> allSnapshotIds = repositoryData.getSnapshotIds().stream().collect(
                Collectors.toMap(SnapshotId::getName, Function.identity()));
        final Set<SnapshotId> foundSnapshots = new HashSet<>(inProgress);
        for (String snapshotOrPattern : snapshotsOrPatterns) {
            if (Regex.isSimpleMatchPattern(snapshotOrPattern)) {
                for (Map.Entry<String, SnapshotId> entry : allSnapshotIds.entrySet()) {
                    if (Regex.simpleMatch(snapshotOrPattern, entry.getKey())) {
                        foundSnapshots.add(entry.getValue());
                    }
                }
            } else {
                final SnapshotId foundId = allSnapshotIds.get(snapshotOrPattern);
                if (foundId == null) {
                    if (inProgress.stream().noneMatch(snapshotId -> snapshotId.getName().equals(snapshotOrPattern))) {
                        throw new SnapshotMissingException(repositoryName, snapshotOrPattern);
                    }
                } else {
                    foundSnapshots.add(allSnapshotIds.get(snapshotOrPattern));
                }
            }
        }
        return List.copyOf(foundSnapshots);
    }

    // Return in-progress snapshot entries by name and repository in the given cluster state or null if none is found
    private static List<SnapshotsInProgress.Entry> findInProgressSnapshots(SnapshotsInProgress snapshots, String[] snapshotNames,
                                                                           String repositoryName) {
        List<SnapshotsInProgress.Entry> entries = new ArrayList<>();
        for (SnapshotsInProgress.Entry entry : snapshots.entries()) {
            if (entry.repository().equals(repositoryName)
                    && Regex.simpleMatch(snapshotNames, entry.snapshot().getSnapshotId().getName())) {
                entries.add(entry);
            }
        }
        return entries;
    }

    private ClusterStateUpdateTask createDeleteStateUpdate(List<SnapshotId> snapshotIds, String repoName, RepositoryData repositoryData,
                                                           Priority priority, ActionListener<Void> listener) {
        // Short circuit to noop state update if there isn't anything to delete
        if (snapshotIds.isEmpty()) {
            return new ClusterStateUpdateTask() {
                @Override
                public ClusterState execute(ClusterState currentState) {
                    return currentState;
                }

                @Override
                public void onFailure(String source, Exception e) {
                    listener.onFailure(e);
                }

                @Override
                public void clusterStateProcessed(String source, ClusterState oldState, ClusterState newState) {
                    listener.onResponse(null);
                }
            };
        }
        return new ClusterStateUpdateTask(priority) {

            private SnapshotDeletionsInProgress.Entry newDelete;

            private boolean reusedExistingDelete = false;

            private final Collection<SnapshotsInProgress.Entry> completedSnapshots = new ArrayList<>();

            @Override
            public ClusterState execute(ClusterState currentState) {
                SnapshotDeletionsInProgress deletionsInProgress =
                        currentState.custom(SnapshotDeletionsInProgress.TYPE, SnapshotDeletionsInProgress.EMPTY);
                final Version minNodeVersion = currentState.nodes().getMinNodeVersion();
                if (minNodeVersion.before(FULL_CONCURRENCY_VERSION)) {
                    if (deletionsInProgress.hasDeletionsInProgress()) {
                        throw new ConcurrentSnapshotExecutionException(new Snapshot(repoName, snapshotIds.get(0)),
                                "cannot delete - another snapshot is currently being deleted in [" + deletionsInProgress + "]");
                    }
                }
                final RepositoryCleanupInProgress repositoryCleanupInProgress =
                        currentState.custom(RepositoryCleanupInProgress.TYPE, RepositoryCleanupInProgress.EMPTY);
                if (repositoryCleanupInProgress.hasCleanupInProgress()) {
                    throw new ConcurrentSnapshotExecutionException(new Snapshot(repoName, snapshotIds.get(0)),
                            "cannot delete snapshots while a repository cleanup is in-progress in [" + repositoryCleanupInProgress + "]");
                }
                final RestoreInProgress restoreInProgress = currentState.custom(RestoreInProgress.TYPE, RestoreInProgress.EMPTY);
                // don't allow snapshot deletions while a restore is taking place,
                // otherwise we could end up deleting a snapshot that is being restored
                // and the files the restore depends on would all be gone

                for (RestoreInProgress.Entry entry : restoreInProgress) {
                    if (repoName.equals(entry.snapshot().getRepository()) && snapshotIds.contains(entry.snapshot().getSnapshotId())) {
                        throw new ConcurrentSnapshotExecutionException(new Snapshot(repoName, snapshotIds.get(0)),
                                "cannot delete snapshot during a restore in progress in [" + restoreInProgress + "]");
                    }
                }
                final SnapshotsInProgress snapshots = currentState.custom(SnapshotsInProgress.TYPE, SnapshotsInProgress.EMPTY);
                final SnapshotsInProgress updatedSnapshots;
                if (minNodeVersion.onOrAfter(FULL_CONCURRENCY_VERSION)) {
                    updatedSnapshots = SnapshotsInProgress.of(snapshots.entries().stream()
                            .map(existing -> {
                                // snapshot is started - mark every non completed shard as aborted
                                if (existing.state() == State.STARTED && snapshotIds.contains(existing.snapshot().getSnapshotId())) {
                                    final ImmutableOpenMap<ShardId, ShardSnapshotStatus> abortedShards = abortEntry(existing);
                                    final boolean isCompleted = completed(abortedShards.values());
                                    final SnapshotsInProgress.Entry abortedEntry = new SnapshotsInProgress.Entry(
                                            existing, isCompleted ? State.SUCCESS : State.ABORTED, abortedShards,
                                            "Snapshot was aborted by deletion");
                                    if (isCompleted) {
                                        completedSnapshots.add(abortedEntry);
                                    }
                                    return abortedEntry;
                                }
                                return existing;
                            }).collect(Collectors.toUnmodifiableList()));
                } else {
                    if (snapshots.entries().isEmpty() == false) {
                        // However other snapshots are running - cannot continue
                        throw new ConcurrentSnapshotExecutionException(
                                repoName, snapshotIds.toString(), "another snapshot is currently running cannot delete");
                    }
                    updatedSnapshots = snapshots;
                }
                // add the snapshot deletion to the cluster state
                SnapshotDeletionsInProgress.Entry replacedEntry = deletionsInProgress.getEntries().stream().filter(entry ->
                        entry.repository().equals(repoName) && entry.state() == SnapshotDeletionsInProgress.State.WAITING)
                        .findFirst().orElse(null);
                if (replacedEntry == null) {
                    final Optional<SnapshotDeletionsInProgress.Entry> foundDuplicate =
                            deletionsInProgress.getEntries().stream().filter(entry ->
                                    entry.repository().equals(repoName) && entry.state() == SnapshotDeletionsInProgress.State.STARTED
                                            && entry.getSnapshots().containsAll(snapshotIds)).findFirst();
                    if (foundDuplicate.isPresent()) {
                        newDelete = foundDuplicate.get();
                        reusedExistingDelete = true;
                        return currentState;
                    }
                }
                if (replacedEntry == null) {
                    newDelete = new SnapshotDeletionsInProgress.Entry(
                        snapshotIds,
                        repoName,
                        threadPool.absoluteTimeInMillis(),
                        repositoryData.getGenId(),
                            updatedSnapshots.entries().stream().filter(entry -> repoName.equals(entry.repository())).noneMatch(
                                    SnapshotsService::isWritingToRepository)
                                    && deletionsInProgress.getEntries().stream().noneMatch(entry ->
                                    repoName.equals(entry.repository()) && entry.state() == SnapshotDeletionsInProgress.State.STARTED)
                                    ? SnapshotDeletionsInProgress.State.STARTED : SnapshotDeletionsInProgress.State.WAITING);
                } else {
                    newDelete = replacedEntry.withAddedSnapshots(snapshotIds);
                }
                if (replacedEntry != null) {
                    deletionsInProgress = deletionsInProgress.withRemovedEntry(replacedEntry.uuid());
                }
                return updateWithSnapshots(currentState, updatedSnapshots, deletionsInProgress.withAddedEntry(newDelete));
            }

            @Override
            public void onFailure(String source, Exception e) {
                listener.onFailure(e);
            }

            @Override
            public void clusterStateProcessed(String source, ClusterState oldState, ClusterState newState) {
                addDeleteListener(newDelete.uuid(), listener);
                if (reusedExistingDelete) {
                    return;
                }
                if (newDelete.state() == SnapshotDeletionsInProgress.State.STARTED) {
                    if (tryEnterRepoLoop(repoName)) {
                        deleteSnapshotsFromRepository(newDelete, repositoryData, newState.nodes().getMinNodeVersion());
                    } else {
                        logger.trace("Delete [{}] could not execute directly and was queued", newDelete);
                    }
                } else {
                    for (SnapshotsInProgress.Entry completedSnapshot : completedSnapshots) {
                        endSnapshot(completedSnapshot, newState.metadata(), repositoryData);
                    }
                }
            }
        };
    }

    /**
     * Checks if the given {@link SnapshotsInProgress.Entry} is currently writing to the repository.
     *
     * @param entry snapshot entry
     * @return true if entry is currently writing to the repository
     */
    private static boolean isWritingToRepository(SnapshotsInProgress.Entry entry) {
        if (entry.state().completed()) {
            // Entry is writing to the repo because it's finalizing on master
            return true;
        }
        for (ObjectCursor<ShardSnapshotStatus> value : entry.shards().values()) {
            if (value.value.isAssigned()) {
                // Entry is writing to the repo because it's writing to a shard on a data node or waiting to do so for a concrete shard
                return true;
            }
        }
        return false;
    }

    private ImmutableOpenMap<ShardId, ShardSnapshotStatus> abortEntry(SnapshotsInProgress.Entry existing) {
        final ImmutableOpenMap.Builder<ShardId, ShardSnapshotStatus> shardsBuilder =
                ImmutableOpenMap.builder();
        for (ObjectObjectCursor<ShardId, ShardSnapshotStatus> shardEntry : existing.shards()) {
            ShardSnapshotStatus status = shardEntry.value;
            if (status.state().completed() == false) {
                final String nodeId = status.nodeId();
                status = new ShardSnapshotStatus(nodeId, nodeId == null ? ShardState.FAILED : ShardState.ABORTED,
                        "aborted by snapshot deletion", status.generation());
            }
            shardsBuilder.put(shardEntry.key, status);
        }
        return shardsBuilder.build();
    }

    private void addDeleteListener(String deleteUUID, ActionListener<Void> listener) {
        snapshotDeletionListeners.computeIfAbsent(deleteUUID, k -> new CopyOnWriteArrayList<>()).add(listener);
    }

    /**
     * Determines the minimum {@link Version} that the snapshot repository must be compatible with from the current nodes in the cluster
     * and the contents of the repository. The minimum version is determined as the lowest version found across all snapshots in the
     * repository and all nodes in the cluster.
     *
     * @param minNodeVersion minimum node version in the cluster
     * @param repositoryData current {@link RepositoryData} of that repository
     * @param excluded       snapshot id to ignore when computing the minimum version
     *                       (used to use newer metadata version after a snapshot delete)
     * @return minimum node version that must still be able to read the repository metadata
     */
    public Version minCompatibleVersion(Version minNodeVersion, RepositoryData repositoryData, @Nullable Collection<SnapshotId> excluded) {
        Version minCompatVersion = minNodeVersion;
        final Collection<SnapshotId> snapshotIds = repositoryData.getSnapshotIds();
        for (SnapshotId snapshotId : snapshotIds.stream().filter(excluded == null ? sn -> true : Predicate.not(excluded::contains))
                .collect(Collectors.toList())) {
            final Version known = repositoryData.getVersion(snapshotId);
            // If we don't have the version cached in the repository data yet we load it from the snapshot info blobs
            if (known == null) {
                assert repositoryData.shardGenerations().totalShards() == 0 :
                    "Saw shard generations [" + repositoryData.shardGenerations() +
                        "] but did not have versions tracked for snapshot [" + snapshotId + "]";
                return OLD_SNAPSHOT_FORMAT;
            } else {
                minCompatVersion = minCompatVersion.before(known) ? minCompatVersion : known;
            }
        }
        return minCompatVersion;
    }

    /**
     * Checks whether the metadata version supports writing {@link ShardGenerations} to the repository.
     *
     * @param repositoryMetaVersion version to check
     * @return true if version supports {@link ShardGenerations}
     */
    public static boolean useShardGenerations(Version repositoryMetaVersion) {
        return repositoryMetaVersion.onOrAfter(SHARD_GEN_IN_REPO_DATA_VERSION);
    }

    /**
     * Checks whether the metadata version supports writing {@link ShardGenerations} to the repository.
     *
     * @param repositoryMetaVersion version to check
     * @return true if version supports {@link ShardGenerations}
     */
    public static boolean useIndexGenerations(Version repositoryMetaVersion) {
        return repositoryMetaVersion.onOrAfter(INDEX_GEN_IN_REPO_DATA_VERSION);
    }

    /** Deletes snapshot from repository
     *
     * @param deleteEntry       delete entry in cluster state
     * @param minNodeVersion    minimum node version in the cluster
     */
    private void deleteSnapshotsFromRepository(SnapshotDeletionsInProgress.Entry deleteEntry, Version minNodeVersion) {
        final long expectedRepoGen = deleteEntry.repositoryStateId();
        repositoriesService.getRepositoryData(deleteEntry.repository(), new ActionListener<>() {
            @Override
            public void onResponse(RepositoryData repositoryData) {
                assert repositoryData.getGenId() == expectedRepoGen :
                        "Repository generation should not change as long as a ready delete is found in the cluster state but found ["
                                + expectedRepoGen + "] in cluster state and [" + repositoryData.getGenId() + "] in the repository";
                deleteSnapshotsFromRepository(deleteEntry, repositoryData, minNodeVersion);
            }

            @Override
            public void onFailure(Exception e) {
                clusterService.submitStateUpdateTask("fail repo tasks for [" + deleteEntry.repository() + "]",
                        new FailPendingRepoTasksTask(deleteEntry.repository(), e));
            }
        });
    }

    /** Deletes snapshot from repository
     *
     * @param deleteEntry       delete entry in cluster state
     * @param repositoryData    the {@link RepositoryData} of the repository to delete from
     * @param minNodeVersion    minimum node version in the cluster
     */
    private void deleteSnapshotsFromRepository(SnapshotDeletionsInProgress.Entry deleteEntry,
                                               RepositoryData repositoryData, Version minNodeVersion) {
        if (repositoryOperations.startDeletion(deleteEntry.uuid())) {
            assert currentlyFinalizing.contains(deleteEntry.repository());
            final List<SnapshotId> snapshotIds = deleteEntry.getSnapshots();
            assert deleteEntry.state() == SnapshotDeletionsInProgress.State.STARTED :
                    "incorrect state for entry [" + deleteEntry + "]";
            repositoriesService.repository(deleteEntry.repository()).deleteSnapshots(
                snapshotIds,
                repositoryData.getGenId(),
                minCompatibleVersion(minNodeVersion, repositoryData, snapshotIds),
                ActionListener.wrap(updatedRepoData -> {
                        logger.info("snapshots {} deleted", snapshotIds);
                        removeSnapshotDeletionFromClusterState(deleteEntry, null, updatedRepoData);
                    }, ex -> removeSnapshotDeletionFromClusterState(deleteEntry, ex, repositoryData)
                ));
        }
    }

    /**
     * Removes a {@link SnapshotDeletionsInProgress.Entry} from {@link SnapshotDeletionsInProgress} in the cluster state after it executed
     * on the repository.
     *
     * @param deleteEntry delete entry to remove from the cluster state
     * @param failure     failure encountered while executing the delete on the repository or {@code null} if the delete executed
     *                    successfully
     * @param repositoryData current {@link RepositoryData} for the repository we just ran the delete on.
     */
    private void removeSnapshotDeletionFromClusterState(final SnapshotDeletionsInProgress.Entry deleteEntry,
                                                        @Nullable final Exception failure, final RepositoryData repositoryData) {
        final ClusterStateUpdateTask clusterStateUpdateTask;
        if (failure == null) {
            // If we didn't have a failure during the snapshot delete we will remove all snapshot ids that the delete successfully removed
            // from the repository from enqueued snapshot delete entries during the cluster state update. After the cluster state update we
            // resolve the delete listeners with the latest repository data from after the delete.
            clusterStateUpdateTask = new RemoveSnapshotDeletionAndContinueTask(deleteEntry, repositoryData) {
                @Override
                protected SnapshotDeletionsInProgress filterDeletions(SnapshotDeletionsInProgress deletions) {
                    boolean changed = false;
                    List<SnapshotDeletionsInProgress.Entry> updatedEntries = new ArrayList<>(deletions.getEntries().size());
                    for (SnapshotDeletionsInProgress.Entry entry : deletions.getEntries()) {
                        if (entry.repository().equals(deleteEntry.repository())) {
                            final List<SnapshotId> updatedSnapshotIds = new ArrayList<>(entry.getSnapshots());
                            if (updatedSnapshotIds.removeAll(deleteEntry.getSnapshots())) {
                                changed = true;
                                updatedEntries.add(entry.withSnapshots(updatedSnapshotIds));
                            } else {
                                updatedEntries.add(entry);
                            }
                        } else {
                            updatedEntries.add(entry);
                        }
                    }
                    return changed ? SnapshotDeletionsInProgress.of(updatedEntries) : deletions;
                }

                @Override
                protected void handleListeners(List<ActionListener<Void>> deleteListeners) {
                    assert repositoryData.getSnapshotIds().stream().noneMatch(deleteEntry.getSnapshots()::contains)
                            : "Repository data contained snapshot ids " + repositoryData.getSnapshotIds()
                            + " that should should been deleted by [" + deleteEntry + "]";
                    completeListenersIgnoringException(deleteListeners, null);
                }
            };
        } else {
            // The delete failed to execute on the repository. We remove it from the cluster state and then fail all listeners associated
            // with it.
            clusterStateUpdateTask = new RemoveSnapshotDeletionAndContinueTask(deleteEntry, repositoryData) {
                @Override
                protected void handleListeners(List<ActionListener<Void>> deleteListeners) {
                    failListenersIgnoringException(deleteListeners, failure);
                }
            };
        }
        clusterService.submitStateUpdateTask("remove snapshot deletion metadata", clusterStateUpdateTask);
    }

    /**
     * Handle snapshot or delete failure due to not being master any more so we don't try to do run additional cluster state updates.
     * The next master will try handling the missing operations. All we can do is fail all the listeners on this master node so that
     * transport requests return and we don't leak listeners.
     *
     * @param e exception that caused us to realize we are not master any longer
     */
    private void failAllListenersOnMasterFailOver(Exception e) {
        synchronized (currentlyFinalizing) {
            if (ExceptionsHelper.unwrap(e, NotMasterException.class, FailedToCommitClusterStateException.class) != null) {
                repositoryOperations.clear();
                for (Snapshot snapshot : Set.copyOf(snapshotCompletionListeners.keySet())) {
                    failSnapshotCompletionListeners(snapshot, new SnapshotException(snapshot, "no longer master"));
                }
                final Exception wrapped =
                        new RepositoryException("_all", "Failed to update cluster state during repository operation", e);
                for (Iterator<List<ActionListener<Void>>> iterator = snapshotDeletionListeners.values().iterator();
                     iterator.hasNext(); ) {
                    final List<ActionListener<Void>> listeners = iterator.next();
                    iterator.remove();
                    failListenersIgnoringException(listeners, wrapped);
                }
                assert snapshotDeletionListeners.isEmpty() :
                    "No new listeners should have been added but saw " + snapshotDeletionListeners;
            } else {
                assert false :
                        new AssertionError("Modifying snapshot state should only ever fail because we failed to publish new state", e);
            }
            currentlyFinalizing.clear();
        }
    }

    /**
     * A cluster state update that will remove a given {@link SnapshotDeletionsInProgress.Entry} from the cluster state
     * and trigger running the next snapshot-delete or -finalization operation available to execute if there is one
     * ready in the cluster state as a result of this state update.
     */
    private abstract class RemoveSnapshotDeletionAndContinueTask extends ClusterStateUpdateTask {

        // Snapshots that can be finalized after the delete operation has been removed from the cluster state
        protected final List<SnapshotsInProgress.Entry> newFinalizations = new ArrayList<>();

        private List<SnapshotDeletionsInProgress.Entry> readyDeletions = Collections.emptyList();

        protected final SnapshotDeletionsInProgress.Entry deleteEntry;

        private final RepositoryData repositoryData;

        RemoveSnapshotDeletionAndContinueTask(SnapshotDeletionsInProgress.Entry deleteEntry, RepositoryData repositoryData) {
            this.deleteEntry = deleteEntry;
            this.repositoryData = repositoryData;
        }

        @Override
        public ClusterState execute(ClusterState currentState) {
            final SnapshotDeletionsInProgress deletions = currentState.custom(SnapshotDeletionsInProgress.TYPE);
            assert deletions != null : "We only run this if there were deletions in the cluster state before";
            final SnapshotDeletionsInProgress updatedDeletions = deletions.withRemovedEntry(deleteEntry.uuid());
            if (updatedDeletions == deletions) {
                return currentState;
            }
            final SnapshotDeletionsInProgress newDeletions = filterDeletions(updatedDeletions);
            final Tuple<ClusterState, List<SnapshotDeletionsInProgress.Entry>> res = readyDeletions(
                    updateWithSnapshots(currentState, updatedSnapshotsInProgress(currentState, newDeletions), newDeletions));
            readyDeletions = res.v2();
            return res.v1();
        }

        @Override
        public void onFailure(String source, Exception e) {
            logger.warn(() -> new ParameterizedMessage("{} failed to remove snapshot deletion metadata", deleteEntry), e);
            repositoryOperations.finishDeletion(deleteEntry.uuid());
            failAllListenersOnMasterFailOver(e);
        }

        protected SnapshotDeletionsInProgress filterDeletions(SnapshotDeletionsInProgress deletions) {
            return deletions;
        }

        @Override
        public final void clusterStateProcessed(String source, ClusterState oldState, ClusterState newState) {
            final List<ActionListener<Void>> deleteListeners;
            repositoryOperations.finishDeletion(deleteEntry.uuid());
            deleteListeners = snapshotDeletionListeners.remove(deleteEntry.uuid());
            handleListeners(deleteListeners);
            if (newFinalizations.isEmpty()) {
                if (readyDeletions.isEmpty()) {
                    leaveRepoLoop(deleteEntry.repository());
                } else {
                    for (SnapshotDeletionsInProgress.Entry readyDeletion : readyDeletions) {
                        deleteSnapshotsFromRepository(readyDeletion, repositoryData, newState.nodes().getMinNodeVersion());
                    }
                }
            } else {
                leaveRepoLoop(deleteEntry.repository());
                assert readyDeletions.stream().noneMatch(entry -> entry.repository().equals(deleteEntry.repository()))
                        : "New finalizations " + newFinalizations + " added even though deletes " + readyDeletions + " are ready";
                for (SnapshotsInProgress.Entry entry : newFinalizations) {
                    endSnapshot(entry, newState.metadata(), repositoryData);
                }
            }
        }

        /**
         * Invoke snapshot delete listeners for {@link #deleteEntry}.
         *
         * @param deleteListeners delete snapshot listeners or {@code null} if there weren't any for {@link #deleteEntry}.
         */
        protected abstract void handleListeners(@Nullable List<ActionListener<Void>> deleteListeners);

        /**
         * Computes an updated {@link SnapshotsInProgress} that takes into account an updated version of
         * {@link SnapshotDeletionsInProgress} that has a {@link SnapshotDeletionsInProgress.Entry} removed from it
         * relative to the {@link SnapshotDeletionsInProgress} found in {@code currentState}.
         * The removal of a delete from the cluster state can trigger two possible actions on in-progress snapshots:
         * <ul>
         *     <li>Snapshots that had unfinished shard snapshots in state {@link ShardSnapshotStatus#UNASSIGNED_QUEUED} that
         *     could not be started because the delete was running can have those started.</li>
         *     <li>Snapshots that had all their shards reach a completed state while a delete was running (e.g. as a result of
         *     nodes dropping out of the cluster or another incoming delete aborting them) need not be updated in the cluster
         *     state but need to have their finalization triggered now that it's possible with the removal of the delete
         *     from the state.</li>
         * </ul>
         *
         * @param currentState     current cluster state
         * @param updatedDeletions deletions with removed entry
         * @return updated snapshot in progress instance or {@code null} if there are no changes to it
         */
        @Nullable
        private SnapshotsInProgress updatedSnapshotsInProgress(ClusterState currentState,
                                                               SnapshotDeletionsInProgress updatedDeletions) {
            final SnapshotsInProgress snapshotsInProgress = currentState.custom(SnapshotsInProgress.TYPE, SnapshotsInProgress.EMPTY);
            final List<SnapshotsInProgress.Entry> snapshotEntries = new ArrayList<>();

            // Keep track of shardIds that we started snapshots for as a result of removing this delete so we don't assign
            // them to multiple snapshots by accident
            final Set<ShardId> reassignedShardIds = new HashSet<>();

            boolean changed = false;

            final String repoName = deleteEntry.repository();
            for (SnapshotsInProgress.Entry entry : snapshotsInProgress.entries()) {
                if (entry.repository().equals(repoName)) {
                    if (entry.state().completed() == false) {
                        // Collect waiting shards that in entry that we can assign now that we are done with the deletion
                        final List<ShardId> canBeUpdated = new ArrayList<>();
                        for (ObjectObjectCursor<ShardId, ShardSnapshotStatus> value : entry.shards()) {
                            if (value.value.equals(ShardSnapshotStatus.UNASSIGNED_QUEUED)
                                    && reassignedShardIds.contains(value.key) == false) {
                                canBeUpdated.add(value.key);
                            }
                        }
                        if (canBeUpdated.isEmpty()) {
                            // No shards can be updated in this snapshot so we just add it as is again
                            snapshotEntries.add(entry);
                        } else {
                            final ImmutableOpenMap<ShardId, ShardSnapshotStatus> shardAssignments = shards(snapshotsInProgress,
                                    updatedDeletions, currentState.metadata(), currentState.routingTable(), entry.indices(),
                                    entry.version().onOrAfter(SHARD_GEN_IN_REPO_DATA_VERSION), repositoryData, repoName);
                            final ImmutableOpenMap.Builder<ShardId, ShardSnapshotStatus> updatedAssignmentsBuilder =
                                    ImmutableOpenMap.builder(entry.shards());
                            for (ShardId shardId : canBeUpdated) {
                                final boolean added = reassignedShardIds.add(shardId);
                                assert added;
                                updatedAssignmentsBuilder.put(shardId, shardAssignments.get(shardId));
                            }
                            snapshotEntries.add(entry.withShards(updatedAssignmentsBuilder.build()));
                            changed = true;
                        }
                    } else {
                        // Entry is already completed so we will finalize it now that the delete doesn't block us after
                        // this CS update finishes
                        newFinalizations.add(entry);
                        snapshotEntries.add(entry);
                    }
                } else {
                    // Entry is for another repository we just keep it as is
                    snapshotEntries.add(entry);
                }
            }
            return changed ? SnapshotsInProgress.of(snapshotEntries) : null;
        }
    }

    /**
     * Shortcut to build new {@link ClusterState} from the current state and updated values of {@link SnapshotsInProgress} and
     * {@link SnapshotDeletionsInProgress}.
     *
     * @param state                       current cluster state
     * @param snapshotsInProgress         new value for {@link SnapshotsInProgress} or {@code null} if it's unchanged
     * @param snapshotDeletionsInProgress new value for {@link SnapshotDeletionsInProgress} or {@code null} if it's unchanged
     * @return updated cluster state
     */
    public static ClusterState updateWithSnapshots(ClusterState state,
                                                   @Nullable SnapshotsInProgress snapshotsInProgress,
                                                   @Nullable SnapshotDeletionsInProgress snapshotDeletionsInProgress) {
        if (snapshotsInProgress == null && snapshotDeletionsInProgress == null) {
            return state;
        }
        ClusterState.Builder builder = ClusterState.builder(state);
        if (snapshotsInProgress != null) {
            builder.putCustom(SnapshotsInProgress.TYPE, snapshotsInProgress);
        }
        if (snapshotDeletionsInProgress != null) {
            builder.putCustom(SnapshotDeletionsInProgress.TYPE, snapshotDeletionsInProgress);
        }
        return builder.build();
    }

    private static <T> void failListenersIgnoringException(@Nullable List<ActionListener<T>> listeners, Exception failure) {
        if (listeners != null) {
            try {
                ActionListener.onFailure(listeners, failure);
            } catch (Exception ex) {
                assert false : new AssertionError(ex);
                logger.warn("Failed to notify listeners", ex);
            }
        }
    }

    private static <T> void completeListenersIgnoringException(@Nullable List<ActionListener<T>> listeners, T result) {
        if (listeners != null) {
            try {
                ActionListener.onResponse(listeners, result);
            } catch (Exception ex) {
                assert false : new AssertionError(ex);
                logger.warn("Failed to notify listeners", ex);
            }
        }
    }

    /**
     * Calculates the assignment of shards to data nodes for a new snapshot based on the given cluster state and the
     * indices that should be included in the snapshot.
     *
     * @param indices             Indices to snapshot
     * @param useShardGenerations whether to write {@link ShardGenerations} during the snapshot
     * @return list of shard to be included into current snapshot
     */
    private static ImmutableOpenMap<ShardId, SnapshotsInProgress.ShardSnapshotStatus> shards(
            @Nullable SnapshotsInProgress snapshotsInProgress, @Nullable SnapshotDeletionsInProgress deletionsInProgress,
            Metadata metadata, RoutingTable routingTable, List<IndexId> indices, boolean useShardGenerations,
            RepositoryData repositoryData, String repoName) {
        ImmutableOpenMap.Builder<ShardId, SnapshotsInProgress.ShardSnapshotStatus> builder = ImmutableOpenMap.builder();
        final ShardGenerations shardGenerations = repositoryData.shardGenerations();
        final Set<ShardId> inProgressShards = busyShardsForRepo(repoName, snapshotsInProgress);
        final boolean readyToExecute = deletionsInProgress == null || deletionsInProgress.getEntries().stream()
            .noneMatch(entry -> entry.repository().equals(repoName) && entry.state() == SnapshotDeletionsInProgress.State.STARTED);
        for (IndexId index : indices) {
            final String indexName = index.getName();
            final boolean isNewIndex = repositoryData.getIndices().containsKey(indexName) == false;
            IndexMetadata indexMetadata = metadata.index(indexName);
            if (indexMetadata == null) {
                // The index was deleted before we managed to start the snapshot - mark it as missing.
                builder.put(new ShardId(indexName, IndexMetadata.INDEX_UUID_NA_VALUE, 0),
                    new SnapshotsInProgress.ShardSnapshotStatus(null, ShardState.MISSING, "missing index", null));
            } else {
<<<<<<< HEAD
                IndexRoutingTable indexRoutingTable = routingTable.index(indexName);
=======
                final IndexRoutingTable indexRoutingTable = clusterState.getRoutingTable().index(indexName);
                assert indexRoutingTable != null;
>>>>>>> 7a8a80e8
                for (int i = 0; i < indexMetadata.getNumberOfShards(); i++) {
                    ShardId shardId = new ShardId(indexMetadata.getIndex(), i);
                    final String shardRepoGeneration;
                    if (useShardGenerations) {
                        if (isNewIndex) {
                            assert shardGenerations.getShardGen(index, shardId.getId()) == null
                                : "Found shard generation for new index [" + index + "]";
                            shardRepoGeneration = ShardGenerations.NEW_SHARD_GEN;
                        } else {
                            shardRepoGeneration = shardGenerations.getShardGen(index, shardId.getId());
                        }
                    } else {
                        shardRepoGeneration = null;
                    }
<<<<<<< HEAD
                    if (indexRoutingTable != null) {
                        ShardRouting primary = indexRoutingTable.shard(i).primaryShard();
                        if (readyToExecute == false || inProgressShards.contains(shardId)) {
                            builder.put(shardId, ShardSnapshotStatus.UNASSIGNED_QUEUED);
                        } else if (primary == null || !primary.assignedToNode()) {
                            builder.put(shardId,
                                new SnapshotsInProgress.ShardSnapshotStatus(null, ShardState.MISSING, "primary shard is not allocated",
                                    shardRepoGeneration));
                        } else if (primary.relocating() || primary.initializing()) {
                            builder.put(shardId, new SnapshotsInProgress.ShardSnapshotStatus(
                                primary.currentNodeId(), ShardState.WAITING, shardRepoGeneration));
                        } else if (!primary.started()) {
                            builder.put(shardId,
                                new SnapshotsInProgress.ShardSnapshotStatus(primary.currentNodeId(), ShardState.MISSING,
                                    "primary shard hasn't been started yet", shardRepoGeneration));
                        } else {
                            builder.put(shardId,
                                new SnapshotsInProgress.ShardSnapshotStatus(primary.currentNodeId(), shardRepoGeneration));
                        }
=======
                    final ShardSnapshotStatus shardSnapshotStatus;
                    ShardRouting primary = indexRoutingTable.shard(i).primaryShard();
                    if (primary == null || !primary.assignedToNode()) {
                        shardSnapshotStatus =
                            new ShardSnapshotStatus(null, ShardState.MISSING, "primary shard is not allocated", shardRepoGeneration);
                    } else if (primary.relocating() || primary.initializing()) {
                        shardSnapshotStatus = new ShardSnapshotStatus(primary.currentNodeId(), ShardState.WAITING, shardRepoGeneration);
                    } else if (!primary.started()) {
                        shardSnapshotStatus = new ShardSnapshotStatus(primary.currentNodeId(), ShardState.MISSING,
                            "primary shard hasn't been started yet", shardRepoGeneration);
>>>>>>> 7a8a80e8
                    } else {
                        shardSnapshotStatus = new ShardSnapshotStatus(primary.currentNodeId(), shardRepoGeneration);
                    }
                    builder.put(shardId, shardSnapshotStatus);
                }
            }
        }

        return builder.build();
    }

    /**
     * Compute all shard ids that currently have an actively executing snapshot for the given repository.
     *
     * @param repoName     repository name
     * @param snapshots    snapshots in progress
     * @return shard ids that currently have an actively executing shard snapshot on a data node
     */
    private static Set<ShardId> busyShardsForRepo(String repoName, @Nullable SnapshotsInProgress snapshots) {
        final List<SnapshotsInProgress.Entry> runningSnapshots = snapshots == null ? List.of() : snapshots.entries();
        final Set<ShardId> inProgressShards = new HashSet<>();
        for (SnapshotsInProgress.Entry runningSnapshot : runningSnapshots) {
            if (runningSnapshot.repository().equals(repoName) == false) {
                continue;
            }
            for (ObjectObjectCursor<ShardId, ShardSnapshotStatus> shard : runningSnapshot.shards()) {
                if (shard.value.isAssigned()) {
                    inProgressShards.add(shard.key);
                }
            }
        }
        return inProgressShards;
    }

    /**
     * Returns the data streams that are currently being snapshotted (with partial == false) and that are contained in the
     * indices-to-check set.
     */
    public static Set<String> snapshottingDataStreams(final ClusterState currentState,
                                                      final Set<String> dataStreamsToCheck) {
        final SnapshotsInProgress snapshots = currentState.custom(SnapshotsInProgress.TYPE);
        if (snapshots == null) {
            return emptySet();
        }

        Map<String, DataStream> dataStreams = currentState.metadata().dataStreams();
        return snapshots.entries().stream()
            .filter(e -> e.partial() == false)
            .flatMap(e -> e.dataStreams().stream())
            .filter(ds -> dataStreams.containsKey(ds) && dataStreamsToCheck.contains(ds))
            .collect(Collectors.toSet());
    }

    /**
     * Returns the indices that are currently being snapshotted (with partial == false) and that are contained in the indices-to-check set.
     */
    public static Set<Index> snapshottingIndices(final ClusterState currentState, final Set<Index> indicesToCheck) {
        final SnapshotsInProgress snapshots = currentState.custom(SnapshotsInProgress.TYPE);
        if (snapshots == null) {
            return emptySet();
        }

        final Set<Index> indices = new HashSet<>();
        for (final SnapshotsInProgress.Entry entry : snapshots.entries()) {
            if (entry.partial() == false) {
                for (IndexId index : entry.indices()) {
                    IndexMetadata indexMetadata = currentState.metadata().index(index.getName());
                    if (indexMetadata != null && indicesToCheck.contains(indexMetadata.getIndex())) {
                        indices.add(indexMetadata.getIndex());
                    }
                }
            }
        }
        return indices;
    }

    /**
     * Adds snapshot completion listener
     *
     * @param snapshot Snapshot to listen for
     * @param listener listener
     */
    private void addListener(Snapshot snapshot, ActionListener<Tuple<RepositoryData, SnapshotInfo>> listener) {
        snapshotCompletionListeners.computeIfAbsent(snapshot, k -> new CopyOnWriteArrayList<>()).add(listener);
    }

    @Override
    protected void doStart() {
        assert this.updateSnapshotStatusHandler != null;
        assert transportService.getRequestHandler(UPDATE_SNAPSHOT_STATUS_ACTION_NAME) != null;
    }

    @Override
    protected void doStop() {

    }

    @Override
    protected void doClose() {
        clusterService.removeApplier(this);
    }

    /**
     * Assert that no in-memory state for any running snapshot-create or -delete operation exists in this instance.
     */
    public boolean assertAllListenersResolved() {
        final DiscoveryNode localNode = clusterService.localNode();
        assert endingSnapshots.isEmpty() : "Found leaked ending snapshots " + endingSnapshots
            + " on [" + localNode + "]";
        assert snapshotCompletionListeners.isEmpty() : "Found leaked snapshot completion listeners " + snapshotCompletionListeners
            + " on [" + localNode + "]";
        assert currentlyFinalizing.isEmpty() : "Found leaked finalizations " + currentlyFinalizing
            + " on [" + localNode + "]";
        assert snapshotDeletionListeners.isEmpty() : "Found leaked snapshot delete listeners " + snapshotDeletionListeners
            + " on [" + localNode + "]";
        assert repositoryOperations.isEmpty() : "Found leaked snapshots to finalize " + repositoryOperations
            + " on [" + localNode + "]";
        return true;
    }

    private static class SnapshotStateExecutor implements ClusterStateTaskExecutor<UpdateIndexShardSnapshotStatusRequest> {

        @Override
        public ClusterTasksResult<UpdateIndexShardSnapshotStatusRequest>
                        execute(ClusterState currentState, List<UpdateIndexShardSnapshotStatusRequest> tasks) {
            int changedCount = 0;
            final List<SnapshotsInProgress.Entry> entries = new ArrayList<>();
            final Map<String, Set<ShardId>> reusedShardIdsByRepo = new HashMap<>();
            for (SnapshotsInProgress.Entry entry : currentState.custom(SnapshotsInProgress.TYPE, SnapshotsInProgress.EMPTY).entries()) {
                ImmutableOpenMap.Builder<ShardId, ShardSnapshotStatus> shards = ImmutableOpenMap.builder();
                boolean updated = false;

                for (UpdateIndexShardSnapshotStatusRequest updateSnapshotState : tasks) {
                    final ShardId finishedShardId = updateSnapshotState.shardId();
                    if (entry.snapshot().equals(updateSnapshotState.snapshot())) {
                        logger.trace("[{}] Updating shard [{}] with status [{}]", updateSnapshotState.snapshot(),
                                finishedShardId, updateSnapshotState.status().state());
                        if (updated == false) {
                            shards.putAll(entry.shards());
                            updated = true;
                        }
                        shards.put(finishedShardId, updateSnapshotState.status());
                        changedCount++;
                    } else {
                        final String updatedRepository = updateSnapshotState.snapshot().getRepository();
                        final Set<ShardId> reusedShardIds = reusedShardIdsByRepo.computeIfAbsent(updatedRepository, k -> new HashSet<>());
                        if (entry.repository().equals(updatedRepository) &&
                            entry.state().completed() == false && reusedShardIds.contains(finishedShardId) == false
                                && entry.shards().keys().contains(finishedShardId)) {
                            final ShardSnapshotStatus existingStatus = entry.shards().get(finishedShardId);
                            if (existingStatus.state() != ShardState.QUEUED) {
                                continue;
                            }
                            if (updated == false) {
                                shards.putAll(entry.shards());
                                updated = true;
                            }
                            final ShardSnapshotStatus finishedStatus = updateSnapshotState.status();
                            logger.trace("Starting [{}] on [{}] with generation [{}]", finishedShardId,
                                    finishedStatus.nodeId(), finishedStatus.generation());
                            shards.put(finishedShardId, new ShardSnapshotStatus(finishedStatus.nodeId(), finishedStatus.generation()));
                            reusedShardIds.add(finishedShardId);
                        }
                    }
                }

                if (updated) {
                    if (completed(shards.values()) == false) {
                        entries.add(new SnapshotsInProgress.Entry(entry, shards.build()));
                    } else {
                        // Snapshot is finished - mark it as done
                        // TODO: Add PARTIAL_SUCCESS status?
                        SnapshotsInProgress.Entry updatedEntry = new SnapshotsInProgress.Entry(entry, State.SUCCESS, shards.build());
                        entries.add(updatedEntry);
                    }
                } else {
                    entries.add(entry);
                }
            }
            if (changedCount > 0) {
                logger.trace("changed cluster state triggered by {} snapshot state updates", changedCount);
                return ClusterTasksResult.<UpdateIndexShardSnapshotStatusRequest>builder().successes(tasks)
                        .build(ClusterState.builder(currentState).putCustom(SnapshotsInProgress.TYPE,
                                SnapshotsInProgress.of(unmodifiableList(entries))).build());
            }
            return ClusterTasksResult.<UpdateIndexShardSnapshotStatusRequest>builder().successes(tasks).build(currentState);
        }
    }

    /**
     * Updates the shard status on master node
     *
     * @param request update shard status request
     */
    private void innerUpdateSnapshotState(final UpdateIndexShardSnapshotStatusRequest request,
                                          ActionListener<UpdateIndexShardSnapshotStatusResponse> listener) {
        logger.trace("received updated snapshot restore state [{}]", request);
        clusterService.submitStateUpdateTask(
                "update snapshot state",
                request,
                ClusterStateTaskConfig.build(Priority.NORMAL),
                snapshotStateExecutor,
                new ClusterStateTaskListener() {
                    @Override
                    public void onFailure(String source, Exception e) {
                        listener.onFailure(e);
                    }

                    @Override
                    public void clusterStateProcessed(String source, ClusterState oldState, ClusterState newState) {
                        try {
                            listener.onResponse(new UpdateIndexShardSnapshotStatusResponse());
                        } finally {
                            // Maybe this state update completed the snapshot. If we are not already ending it because of a concurrent
                            // state update we check if its state is completed and end it if it is.
                            if (endingSnapshots.contains(request.snapshot()) == false) {
                                final SnapshotsInProgress snapshotsInProgress = newState.custom(SnapshotsInProgress.TYPE);
                                final SnapshotsInProgress.Entry updatedEntry = snapshotsInProgress.snapshot(request.snapshot());
                                // If the entry is still in the cluster state and is completed, try finalizing the snapshot in the repo
                                if (updatedEntry != null && updatedEntry.state().completed()) {
                                    endSnapshot(updatedEntry, newState.metadata(), null);
                                }
                            }
                        }
                    }
                });
    }

    private class UpdateSnapshotStatusAction
            extends TransportMasterNodeAction<UpdateIndexShardSnapshotStatusRequest, UpdateIndexShardSnapshotStatusResponse> {
        UpdateSnapshotStatusAction(TransportService transportService, ClusterService clusterService,
                                   ThreadPool threadPool, ActionFilters actionFilters,
                                   IndexNameExpressionResolver indexNameExpressionResolver) {
            super(UPDATE_SNAPSHOT_STATUS_ACTION_NAME, false, transportService, clusterService, threadPool,
                    actionFilters, UpdateIndexShardSnapshotStatusRequest::new, indexNameExpressionResolver
            );
        }

        @Override
        protected String executor() {
            return ThreadPool.Names.SAME;
        }

        @Override
        protected UpdateIndexShardSnapshotStatusResponse read(StreamInput in) throws IOException {
            return new UpdateIndexShardSnapshotStatusResponse(in);
        }

        @Override
        protected void masterOperation(Task task, UpdateIndexShardSnapshotStatusRequest request, ClusterState state,
                                       ActionListener<UpdateIndexShardSnapshotStatusResponse> listener) {
            innerUpdateSnapshotState(request, listener);
        }

        @Override
        protected ClusterBlockException checkBlock(UpdateIndexShardSnapshotStatusRequest request, ClusterState state) {
            return null;
        }
    }

    /**
     * Cluster state update task that removes all {@link SnapshotsInProgress.Entry} and {@link SnapshotDeletionsInProgress.Entry} for a
     * given repository from the cluster state and afterwards fails all relevant listeners in {@link #snapshotCompletionListeners} and
     * {@link #snapshotDeletionListeners}.
     */
    private final class FailPendingRepoTasksTask extends ClusterStateUpdateTask {

        // Snapshots to fail after the state update
        private final List<Snapshot> snapshotsToFail = new ArrayList<>();

        // Delete uuids to fail because after the state update
        private final List<String> deletionsToFail = new ArrayList<>();

        // Failure that caused the decision to fail all snapshots and deletes for a repo
        private final Exception failure;

        private final String repository;

        FailPendingRepoTasksTask(String repository, Exception failure) {
            this.repository = repository;
            this.failure = failure;
        }

        @Override
        public ClusterState execute(ClusterState currentState) {
            final SnapshotDeletionsInProgress deletionsInProgress =
                    currentState.custom(SnapshotDeletionsInProgress.TYPE, SnapshotDeletionsInProgress.EMPTY);
            boolean changed = false;
            final List<SnapshotDeletionsInProgress.Entry> remainingEntries = deletionsInProgress.getEntries();
            List<SnapshotDeletionsInProgress.Entry> updatedEntries = new ArrayList<>(remainingEntries.size());
            for (SnapshotDeletionsInProgress.Entry entry : remainingEntries) {
                if (entry.repository().equals(repository)) {
                    changed = true;
                    deletionsToFail.add(entry.uuid());
                } else {
                    updatedEntries.add(entry);
                }
            }
            final SnapshotDeletionsInProgress updatedDeletions = changed ? SnapshotDeletionsInProgress.of(updatedEntries) : null;
            final SnapshotsInProgress snapshotsInProgress =
                currentState.custom(SnapshotsInProgress.TYPE, SnapshotsInProgress.EMPTY);
            final List<SnapshotsInProgress.Entry> snapshotEntries = new ArrayList<>();
            boolean changedSnapshots = false;
            for (SnapshotsInProgress.Entry entry : snapshotsInProgress.entries()) {
                if (entry.repository().equals(repository)) {
                    // We failed to read repository data for this delete, it is not the job of SnapshotsService to
                    // retry these kinds of issues so we fail all the pending snapshots
                    snapshotsToFail.add(entry.snapshot());
                    changedSnapshots = true;
                } else {
                    // Entry is for another repository we just keep it as is
                    snapshotEntries.add(entry);
                }
            }
            final SnapshotsInProgress updatedSnapshotsInProgress = changedSnapshots ? SnapshotsInProgress.of(snapshotEntries) : null;
            return updateWithSnapshots(currentState, updatedSnapshotsInProgress, updatedDeletions);
        }

        @Override
        public void onFailure(String source, Exception e) {
            logger.debug(
                    () -> new ParameterizedMessage("Failed to remove all snapshot tasks for repo [{}] from cluster state", repository), e);
            failAllListenersOnMasterFailOver(e);
        }

        @Override
        public void clusterStateProcessed(String source, ClusterState oldState, ClusterState newState) {
            logger.trace("Removed all snapshot tasks for repository [{}] from cluster state, now failing listeners", repository);
            synchronized (currentlyFinalizing) {
                Tuple<SnapshotsInProgress.Entry, Metadata> finalization;
                while ((finalization = repositoryOperations.pollFinalization(repository)) != null) {
                    assert snapshotsToFail.contains(finalization.v1().snapshot()) :
                        "[" + finalization.v1() + "] not found in snapshots to fail " + snapshotsToFail;
                }
                leaveRepoLoop(repository);
                for (Snapshot snapshot : snapshotsToFail) {
                    failSnapshotCompletionListeners(snapshot, failure);
                }
                for (String delete : deletionsToFail) {
                    failListenersIgnoringException(snapshotDeletionListeners.remove(delete), failure);
                    repositoryOperations.finishDeletion(delete);
                }
            }
        }
    }

    private static final class OngoingRepositoryOperations {

        /**
         * Map of repository name to a deque of {@link SnapshotsInProgress.Entry} that need to be finalized for the repository and the
         * {@link Metadata to use when finalizing}.
         */
        private final Map<String, Deque<SnapshotsInProgress.Entry>> snapshotsToFinalize = new HashMap<>();

        /**
         * Set of delete operations currently being executed against the repository. The values in this set are the delete UUIDs returned
         * by {@link SnapshotDeletionsInProgress.Entry#uuid()}.
         */
        private final Set<String> runningDeletions = Collections.synchronizedSet(new HashSet<>());

        @Nullable
        private Metadata latestKnownMetaData;

        @Nullable
        synchronized Tuple<SnapshotsInProgress.Entry, Metadata> pollFinalization(String repository) {
            assertConsistent();
            final SnapshotsInProgress.Entry nextEntry;
            final Deque<SnapshotsInProgress.Entry> queued = snapshotsToFinalize.get(repository);
            if (queued == null) {
                return null;
            }
            nextEntry = queued.pollFirst();
            assert nextEntry != null;
            final Tuple<SnapshotsInProgress.Entry, Metadata> res = Tuple.tuple(nextEntry, latestKnownMetaData);
            if (queued.isEmpty()) {
                snapshotsToFinalize.remove(repository);
            }
            if (snapshotsToFinalize.isEmpty()) {
                latestKnownMetaData = null;
            }
            assert assertConsistent();
            return res;
        }

        boolean startDeletion(String deleteUUID) {
            return runningDeletions.add(deleteUUID);
        }

        void finishDeletion(String deleteUUID) {
            runningDeletions.remove(deleteUUID);
        }

        synchronized void addFinalization(SnapshotsInProgress.Entry entry, Metadata metadata) {
            snapshotsToFinalize.computeIfAbsent(entry.repository(), k -> new LinkedList<>()).add(entry);
            this.latestKnownMetaData = metadata;
            assertConsistent();
        }

        /**
         * Clear all state associated with running snapshots. To be used on master-failover if the current node stops
         * being master.
         */
        synchronized void clear() {
            snapshotsToFinalize.clear();
            runningDeletions.clear();
            latestKnownMetaData = null;
        }

        synchronized boolean isEmpty() {
            return snapshotsToFinalize.isEmpty();
        }

        synchronized boolean assertNotQueued(Snapshot snapshot) {
            assert snapshotsToFinalize.getOrDefault(snapshot.getRepository(), new LinkedList<>()).stream()
                    .noneMatch(entry -> entry.snapshot().equals(snapshot)) : "Snapshot [" + snapshot + "] is still in finalization queue";
            return true;
        }

        synchronized boolean assertConsistent() {
            assert (latestKnownMetaData == null && snapshotsToFinalize.isEmpty())
                    || (latestKnownMetaData != null && snapshotsToFinalize.isEmpty() == false) :
                    "Should not hold on to metadata if there are no more queued snapshots";
            assert snapshotsToFinalize.values().stream().noneMatch(Collection::isEmpty) : "Found empty queue in " + snapshotsToFinalize;
            return true;
        }
    }
}<|MERGE_RESOLUTION|>--- conflicted
+++ resolved
@@ -1107,14 +1107,7 @@
 
             @Override
             public ClusterState execute(ClusterState currentState) throws Exception {
-<<<<<<< HEAD
                 final Version minNodeVersion = currentState.nodes().getMinNodeVersion();
-                if (snapshotNames.length > 1 && minNodeVersion.before(MULTI_DELETE_VERSION)) {
-                    throw new IllegalArgumentException("Deleting multiple snapshots in a single request is only supported in version [ "
-                            + MULTI_DELETE_VERSION + "] but cluster contained node of version [" + minNodeVersion + "]");
-                }
-=======
->>>>>>> 7a8a80e8
                 final SnapshotsInProgress snapshots = currentState.custom(SnapshotsInProgress.TYPE, SnapshotsInProgress.EMPTY);
                 final List<SnapshotsInProgress.Entry> snapshotEntries = findInProgressSnapshots(snapshots, snapshotNames, repositoryName);
                 final List<SnapshotId> snapshotIds = matchingSnapshotIds(
@@ -1870,12 +1863,8 @@
                 builder.put(new ShardId(indexName, IndexMetadata.INDEX_UUID_NA_VALUE, 0),
                     new SnapshotsInProgress.ShardSnapshotStatus(null, ShardState.MISSING, "missing index", null));
             } else {
-<<<<<<< HEAD
-                IndexRoutingTable indexRoutingTable = routingTable.index(indexName);
-=======
-                final IndexRoutingTable indexRoutingTable = clusterState.getRoutingTable().index(indexName);
+                final IndexRoutingTable indexRoutingTable = routingTable.index(indexName);
                 assert indexRoutingTable != null;
->>>>>>> 7a8a80e8
                 for (int i = 0; i < indexMetadata.getNumberOfShards(); i++) {
                     ShardId shardId = new ShardId(indexMetadata.getIndex(), i);
                     final String shardRepoGeneration;
@@ -1890,40 +1879,23 @@
                     } else {
                         shardRepoGeneration = null;
                     }
-<<<<<<< HEAD
-                    if (indexRoutingTable != null) {
-                        ShardRouting primary = indexRoutingTable.shard(i).primaryShard();
-                        if (readyToExecute == false || inProgressShards.contains(shardId)) {
-                            builder.put(shardId, ShardSnapshotStatus.UNASSIGNED_QUEUED);
-                        } else if (primary == null || !primary.assignedToNode()) {
-                            builder.put(shardId,
-                                new SnapshotsInProgress.ShardSnapshotStatus(null, ShardState.MISSING, "primary shard is not allocated",
-                                    shardRepoGeneration));
-                        } else if (primary.relocating() || primary.initializing()) {
-                            builder.put(shardId, new SnapshotsInProgress.ShardSnapshotStatus(
-                                primary.currentNodeId(), ShardState.WAITING, shardRepoGeneration));
-                        } else if (!primary.started()) {
-                            builder.put(shardId,
-                                new SnapshotsInProgress.ShardSnapshotStatus(primary.currentNodeId(), ShardState.MISSING,
-                                    "primary shard hasn't been started yet", shardRepoGeneration));
-                        } else {
-                            builder.put(shardId,
-                                new SnapshotsInProgress.ShardSnapshotStatus(primary.currentNodeId(), shardRepoGeneration));
-                        }
-=======
                     final ShardSnapshotStatus shardSnapshotStatus;
                     ShardRouting primary = indexRoutingTable.shard(i).primaryShard();
-                    if (primary == null || !primary.assignedToNode()) {
+                    if (readyToExecute == false || inProgressShards.contains(shardId)) {
+                        shardSnapshotStatus = ShardSnapshotStatus.UNASSIGNED_QUEUED;
+                    } else if (primary == null || !primary.assignedToNode()) {
                         shardSnapshotStatus =
                             new ShardSnapshotStatus(null, ShardState.MISSING, "primary shard is not allocated", shardRepoGeneration);
                     } else if (primary.relocating() || primary.initializing()) {
-                        shardSnapshotStatus = new ShardSnapshotStatus(primary.currentNodeId(), ShardState.WAITING, shardRepoGeneration);
+                        shardSnapshotStatus = new ShardSnapshotStatus(
+                            primary.currentNodeId(), ShardState.WAITING, shardRepoGeneration);
                     } else if (!primary.started()) {
-                        shardSnapshotStatus = new ShardSnapshotStatus(primary.currentNodeId(), ShardState.MISSING,
-                            "primary shard hasn't been started yet", shardRepoGeneration);
->>>>>>> 7a8a80e8
+                        shardSnapshotStatus =
+                            new ShardSnapshotStatus(primary.currentNodeId(), ShardState.MISSING,
+                                "primary shard hasn't been started yet", shardRepoGeneration);
                     } else {
-                        shardSnapshotStatus = new ShardSnapshotStatus(primary.currentNodeId(), shardRepoGeneration);
+                        shardSnapshotStatus =
+                            new ShardSnapshotStatus(primary.currentNodeId(), shardRepoGeneration);
                     }
                     builder.put(shardId, shardSnapshotStatus);
                 }
