/*
 * Licensed to Elasticsearch under one or more contributor
 * license agreements. See the NOTICE file distributed with
 * this work for additional information regarding copyright
 * ownership. Elasticsearch licenses this file to you under
 * the Apache License, Version 2.0 (the "License"); you may
 * not use this file except in compliance with the License.
 * You may obtain a copy of the License at
 *
 *    http://www.apache.org/licenses/LICENSE-2.0
 *
 * Unless required by applicable law or agreed to in writing,
 * software distributed under the License is distributed on an
 * "AS IS" BASIS, WITHOUT WARRANTIES OR CONDITIONS OF ANY
 * KIND, either express or implied.  See the License for the
 * specific language governing permissions and limitations
 * under the License.
 */

package org.elasticsearch.snapshots;

import com.carrotsearch.hppc.cursors.ObjectCursor;
import com.carrotsearch.hppc.cursors.ObjectObjectCursor;
import org.apache.logging.log4j.LogManager;
import org.apache.logging.log4j.Logger;
import org.apache.logging.log4j.message.ParameterizedMessage;
import org.elasticsearch.ExceptionsHelper;
import org.elasticsearch.Version;
import org.elasticsearch.action.ActionListener;
import org.elasticsearch.action.ActionRunnable;
import org.elasticsearch.action.StepListener;
import org.elasticsearch.action.admin.cluster.snapshots.clone.CloneSnapshotRequest;
import org.elasticsearch.action.admin.cluster.snapshots.create.CreateSnapshotRequest;
import org.elasticsearch.action.admin.cluster.snapshots.delete.DeleteSnapshotRequest;
import org.elasticsearch.action.support.ActionFilters;
import org.elasticsearch.action.support.GroupedActionListener;
import org.elasticsearch.action.support.master.TransportMasterNodeAction;
import org.elasticsearch.cluster.ClusterChangedEvent;
import org.elasticsearch.cluster.ClusterState;
import org.elasticsearch.cluster.ClusterStateApplier;
import org.elasticsearch.cluster.ClusterStateTaskConfig;
import org.elasticsearch.cluster.ClusterStateTaskExecutor;
import org.elasticsearch.cluster.ClusterStateTaskListener;
import org.elasticsearch.cluster.ClusterStateUpdateTask;
import org.elasticsearch.cluster.NotMasterException;
import org.elasticsearch.cluster.RepositoryCleanupInProgress;
import org.elasticsearch.cluster.RestoreInProgress;
import org.elasticsearch.cluster.SnapshotDeletionsInProgress;
import org.elasticsearch.cluster.SnapshotsInProgress;
import org.elasticsearch.cluster.SnapshotsInProgress.RepoShardId;
import org.elasticsearch.cluster.SnapshotsInProgress.ShardSnapshotStatus;
import org.elasticsearch.cluster.SnapshotsInProgress.ShardState;
import org.elasticsearch.cluster.SnapshotsInProgress.State;
import org.elasticsearch.cluster.block.ClusterBlockException;
import org.elasticsearch.cluster.coordination.FailedToCommitClusterStateException;
import org.elasticsearch.cluster.metadata.DataStream;
import org.elasticsearch.cluster.metadata.IndexMetadata;
import org.elasticsearch.cluster.metadata.IndexNameExpressionResolver;
import org.elasticsearch.cluster.metadata.Metadata;
import org.elasticsearch.cluster.metadata.RepositoriesMetadata;
import org.elasticsearch.cluster.node.DiscoveryNode;
import org.elasticsearch.cluster.node.DiscoveryNodes;
import org.elasticsearch.cluster.routing.IndexRoutingTable;
import org.elasticsearch.cluster.routing.IndexShardRoutingTable;
import org.elasticsearch.cluster.routing.RoutingTable;
import org.elasticsearch.cluster.routing.ShardRouting;
import org.elasticsearch.cluster.service.ClusterService;
import org.elasticsearch.common.Nullable;
import org.elasticsearch.common.Priority;
import org.elasticsearch.common.Strings;
import org.elasticsearch.common.UUIDs;
import org.elasticsearch.common.collect.ImmutableOpenMap;
import org.elasticsearch.common.collect.Tuple;
import org.elasticsearch.common.component.AbstractLifecycleComponent;
import org.elasticsearch.common.io.stream.StreamInput;
import org.elasticsearch.common.regex.Regex;
import org.elasticsearch.common.settings.Setting;
import org.elasticsearch.common.settings.Settings;
import org.elasticsearch.common.unit.TimeValue;
import org.elasticsearch.index.Index;
import org.elasticsearch.index.shard.ShardId;
import org.elasticsearch.repositories.IndexId;
import org.elasticsearch.repositories.RepositoriesService;
import org.elasticsearch.repositories.Repository;
import org.elasticsearch.repositories.RepositoryData;
import org.elasticsearch.repositories.RepositoryException;
import org.elasticsearch.repositories.RepositoryMissingException;
import org.elasticsearch.repositories.ShardGenerations;
import org.elasticsearch.tasks.Task;
import org.elasticsearch.threadpool.ThreadPool;
import org.elasticsearch.transport.TransportService;

import java.io.IOException;
import java.util.ArrayList;
import java.util.Arrays;
import java.util.Collection;
import java.util.Collections;
import java.util.Deque;
import java.util.EnumSet;
import java.util.HashMap;
import java.util.HashSet;
import java.util.Iterator;
import java.util.LinkedList;
import java.util.List;
import java.util.Locale;
import java.util.Map;
import java.util.Optional;
import java.util.Set;
import java.util.concurrent.ConcurrentHashMap;
import java.util.concurrent.CopyOnWriteArrayList;
import java.util.concurrent.Executor;
import java.util.function.Function;
import java.util.function.Predicate;
import java.util.stream.Collectors;
import java.util.stream.Stream;

import static java.util.Collections.emptySet;
import static java.util.Collections.unmodifiableList;
import static org.elasticsearch.cluster.SnapshotsInProgress.completed;

/**
 * Service responsible for creating snapshots. This service runs all the steps executed on the master node during snapshot creation and
 * deletion.
 * See package level documentation of {@link org.elasticsearch.snapshots} for details.
 */
public class SnapshotsService extends AbstractLifecycleComponent implements ClusterStateApplier {

    public static final Version CLONE_SNAPSHOT_VERSION = Version.V_8_0_0;

    public static final Version SHARD_GEN_IN_REPO_DATA_VERSION = Version.V_7_6_0;

    public static final Version INDEX_GEN_IN_REPO_DATA_VERSION = Version.V_7_9_0;

    public static final Version OLD_SNAPSHOT_FORMAT = Version.V_7_5_0;

    private static final Logger logger = LogManager.getLogger(SnapshotsService.class);

    public static final String UPDATE_SNAPSHOT_STATUS_ACTION_NAME = "internal:cluster/snapshot/update_snapshot_status";

    private final ClusterService clusterService;

    private final IndexNameExpressionResolver indexNameExpressionResolver;

    private final RepositoriesService repositoriesService;

    private final ThreadPool threadPool;

    private final Map<Snapshot, List<ActionListener<Tuple<RepositoryData, SnapshotInfo>>>> snapshotCompletionListeners =
            new ConcurrentHashMap<>();

    /**
     * Listeners for snapshot deletion keyed by delete uuid as returned from {@link SnapshotDeletionsInProgress.Entry#uuid()}
     */
    private final Map<String, List<ActionListener<Void>>> snapshotDeletionListeners = new HashMap<>();

    //Set of repositories currently running either a snapshot finalization or a snapshot delete.
    private final Set<String> currentlyFinalizing = Collections.synchronizedSet(new HashSet<>());

    // Set of snapshots that are currently being ended by this node
    private final Set<Snapshot> endingSnapshots = Collections.synchronizedSet(new HashSet<>());

    private final SnapshotStateExecutor snapshotStateExecutor = new SnapshotStateExecutor();
    private final UpdateSnapshotStatusAction updateSnapshotStatusHandler;

    private final TransportService transportService;

    private final OngoingRepositoryOperations repositoryOperations = new OngoingRepositoryOperations();

    /**
     * Setting that specifies the maximum number of allowed concurrent snapshot create and delete operations in the
     * cluster state. The number of concurrent operations in a cluster state is defined as the sum of the sizes of
     * {@link SnapshotsInProgress#entries()} and {@link SnapshotDeletionsInProgress#getEntries()}.
     */
    public static final Setting<Integer> MAX_CONCURRENT_SNAPSHOT_OPERATIONS_SETTING =
            Setting.intSetting("snapshot.max_concurrent_operations", 1000, 1, Setting.Property.NodeScope, Setting.Property.Dynamic);

    private volatile int maxConcurrentOperations;

    public SnapshotsService(Settings settings, ClusterService clusterService, IndexNameExpressionResolver indexNameExpressionResolver,
                            RepositoriesService repositoriesService, TransportService transportService, ActionFilters actionFilters) {
        this.clusterService = clusterService;
        this.indexNameExpressionResolver = indexNameExpressionResolver;
        this.repositoriesService = repositoriesService;
        this.threadPool = transportService.getThreadPool();
        this.transportService = transportService;

        // The constructor of UpdateSnapshotStatusAction will register itself to the TransportService.
        this.updateSnapshotStatusHandler = new UpdateSnapshotStatusAction(
                transportService, clusterService, threadPool, actionFilters, indexNameExpressionResolver);
        if (DiscoveryNode.isMasterNode(settings)) {
            // addLowPriorityApplier to make sure that Repository will be created before snapshot
            clusterService.addLowPriorityApplier(this);
            maxConcurrentOperations = MAX_CONCURRENT_SNAPSHOT_OPERATIONS_SETTING.get(settings);
            clusterService.getClusterSettings().addSettingsUpdateConsumer(MAX_CONCURRENT_SNAPSHOT_OPERATIONS_SETTING,
                    i -> maxConcurrentOperations = i);
        }
    }

    /**
     * Same as {@link #createSnapshot(CreateSnapshotRequest, ActionListener)} but invokes its callback on completion of
     * the snapshot.
     *
     * @param request  snapshot request
     * @param listener snapshot completion listener
     */
    public void executeSnapshot(final CreateSnapshotRequest request, final ActionListener<SnapshotInfo> listener) {
        createSnapshot(request,
                ActionListener.wrap(snapshot -> addListener(snapshot, ActionListener.map(listener, Tuple::v2)), listener::onFailure));
    }

    /**
     * Initializes the snapshotting process.
     * <p>
     * This method is used by clients to start snapshot. It makes sure that there is no snapshots are currently running and
     * creates a snapshot record in cluster state metadata.
     *
     * @param request  snapshot request
     * @param listener snapshot creation listener
     */
    public void createSnapshot(final CreateSnapshotRequest request, final ActionListener<Snapshot> listener) {
        final String repositoryName = request.repository();
        final String snapshotName = indexNameExpressionResolver.resolveDateMathExpression(request.snapshot());
        validate(repositoryName, snapshotName);
        final SnapshotId snapshotId = new SnapshotId(snapshotName, UUIDs.randomBase64UUID()); // new UUID for the snapshot
        Repository repository = repositoriesService.repository(request.repository());
        if (repository.isReadOnly()) {
            listener.onFailure(
                    new RepositoryException(repository.getMetadata().name(), "cannot create snapshot in a readonly repository"));
            return;
        }
        final Snapshot snapshot = new Snapshot(repositoryName, snapshotId);
        final Map<String, Object> userMeta = repository.adaptUserMetadata(request.userMetadata());
        repository.executeConsistentStateUpdate(repositoryData -> new ClusterStateUpdateTask() {

            private SnapshotsInProgress.Entry newEntry;

            @Override
            public ClusterState execute(ClusterState currentState) {
                // check if the snapshot name already exists in the repository
                if (repositoryData.getSnapshotIds().stream().anyMatch(s -> s.getName().equals(snapshotName))) {
                    throw new InvalidSnapshotNameException(
                            repository.getMetadata().name(), snapshotName, "snapshot with the same name already exists");
                }
                final SnapshotsInProgress snapshots = currentState.custom(SnapshotsInProgress.TYPE, SnapshotsInProgress.EMPTY);
                final List<SnapshotsInProgress.Entry> runningSnapshots = snapshots.entries();
                if (runningSnapshots.stream().anyMatch(s -> {
                    final Snapshot running = s.snapshot();
                    return running.getRepository().equals(repositoryName) && running.getSnapshotId().getName().equals(snapshotName);
                })) {
                    throw new InvalidSnapshotNameException(
                            repository.getMetadata().name(), snapshotName, "snapshot with the same name is already in-progress");
                }
                validate(repositoryName, snapshotName, currentState);
                final SnapshotDeletionsInProgress deletionsInProgress =
                        currentState.custom(SnapshotDeletionsInProgress.TYPE, SnapshotDeletionsInProgress.EMPTY);
                final RepositoryCleanupInProgress repositoryCleanupInProgress =
                        currentState.custom(RepositoryCleanupInProgress.TYPE, RepositoryCleanupInProgress.EMPTY);
                if (repositoryCleanupInProgress.hasCleanupInProgress()) {
                    throw new ConcurrentSnapshotExecutionException(repositoryName, snapshotName,
                            "cannot snapshot while a repository cleanup is in-progress in [" + repositoryCleanupInProgress + "]");
                }
                ensureBelowConcurrencyLimit(repositoryName, snapshotName, snapshots, deletionsInProgress);
                // Store newSnapshot here to be processed in clusterStateProcessed
                List<String> indices = Arrays.asList(indexNameExpressionResolver.concreteIndexNames(currentState, request));

                final List<String> dataStreams =
                        indexNameExpressionResolver.dataStreamNames(currentState, request.indicesOptions(), request.indices());

                logger.trace("[{}][{}] creating snapshot for indices [{}]", repositoryName, snapshotName, indices);

                final List<IndexId> indexIds = repositoryData.resolveNewIndices(
                        indices, runningSnapshots.stream().filter(entry -> entry.repository().equals(repositoryName))
                                .flatMap(entry -> entry.indices().stream()).distinct()
                                .collect(Collectors.toMap(IndexId::getName, Function.identity())));
                final Version version = minCompatibleVersion(currentState.nodes().getMinNodeVersion(), repositoryData, null);
                ImmutableOpenMap<ShardId, ShardSnapshotStatus> shards = shards(snapshots, deletionsInProgress, currentState.metadata(),
                        currentState.routingTable(), indexIds, useShardGenerations(version), repositoryData, repositoryName);
                if (request.partial() == false) {
                    Set<String> missing = new HashSet<>();
                    for (ObjectObjectCursor<ShardId, SnapshotsInProgress.ShardSnapshotStatus> entry : shards) {
                        if (entry.value.state() == ShardState.MISSING) {
                            missing.add(entry.key.getIndex().getName());
                        }
                    }
                    if (missing.isEmpty() == false) {
                        throw new SnapshotException(
                                new Snapshot(repositoryName, snapshotId), "Indices don't have primary shards " + missing);
                    }
                }
                newEntry = SnapshotsInProgress.startedEntry(
                        new Snapshot(repositoryName, snapshotId), request.includeGlobalState(), request.partial(),
                        indexIds, dataStreams, threadPool.absoluteTimeInMillis(), repositoryData.getGenId(), shards, userMeta, version);
                final List<SnapshotsInProgress.Entry> newEntries = new ArrayList<>(runningSnapshots);
                newEntries.add(newEntry);
                return ClusterState.builder(currentState).putCustom(SnapshotsInProgress.TYPE,
                        SnapshotsInProgress.of(List.copyOf(newEntries))).build();
            }

            @Override
            public void onFailure(String source, Exception e) {
                logger.warn(() -> new ParameterizedMessage("[{}][{}] failed to create snapshot", repositoryName, snapshotName), e);
                listener.onFailure(e);
            }

            @Override
            public void clusterStateProcessed(String source, ClusterState oldState, final ClusterState newState) {
                try {
                    logger.info("snapshot [{}] started", snapshot);
                    listener.onResponse(snapshot);
                } finally {
                    if (newEntry.state().completed()) {
                        endSnapshot(newEntry, newState.metadata(), repositoryData);
                    }
                }
            }

            @Override
            public TimeValue timeout() {
                return request.masterNodeTimeout();
            }
        }, "create_snapshot [" + snapshotName + ']', listener::onFailure);
    }

    public void cloneSnapshot(CloneSnapshotRequest request, ActionListener<Void> listener) {
        final String repositoryName = request.repository();
        final String snapshotName = indexNameExpressionResolver.resolveDateMathExpression(request.target());
        validate(repositoryName, snapshotName);
        Repository repository = repositoriesService.repository(request.repository());
        if (repository.isReadOnly()) {
            listener.onFailure(
                    new RepositoryException(repository.getMetadata().name(), "cannot create snapshot in a readonly repository"));
            return;
        }
        final SnapshotId snapshotId = new SnapshotId(snapshotName, UUIDs.randomBase64UUID());
        final Snapshot snapshot = new Snapshot(repositoryName, snapshotId);
        // TODO: do not allow delete of source of in-progress-clone
        // TODO: Clone DS? (probably no, not relevant for searchable snapshots ...)
        // TODO: shards are snapshot shard-by-shard on the master node, no need for coordination here
        // TODO: throw when no indices match
        repository.executeConsistentStateUpdate(repositoryData -> new ClusterStateUpdateTask() {

            private SnapshotsInProgress.Entry newEntry;

            @Override
            public ClusterState execute(ClusterState currentState) {
                // check if the snapshot name already exists in the repository
                if (repositoryData.getSnapshotIds().stream().anyMatch(s -> s.getName().equals(snapshotName))) {
                    throw new InvalidSnapshotNameException(
                            repository.getMetadata().name(), snapshotName, "snapshot with the same name already exists");
                }
                final SnapshotsInProgress snapshots = currentState.custom(SnapshotsInProgress.TYPE, SnapshotsInProgress.EMPTY);
                final List<SnapshotsInProgress.Entry> runningSnapshots = snapshots.entries();
                if (runningSnapshots.stream().anyMatch(s -> {
                    final Snapshot running = s.snapshot();
                    return running.getRepository().equals(repositoryName) && running.getSnapshotId().getName().equals(snapshotName);
                })) {
                    throw new InvalidSnapshotNameException(
                            repository.getMetadata().name(), snapshotName, "snapshot with the same name is already in-progress");
                }
                validate(repositoryName, snapshotName, currentState);
                final SnapshotDeletionsInProgress deletionsInProgress =
                        currentState.custom(SnapshotDeletionsInProgress.TYPE, SnapshotDeletionsInProgress.EMPTY);
                // TODO: check that no delete for the source snapshot is running
                final SnapshotId sourceSnapshotId = repositoryData.getSnapshotIds()
                        .stream()
                        .filter(src -> src.getName().equals(request.source()))
                        .findAny()
                        .orElseThrow(() -> new SnapshotMissingException(repositoryName, request.source()));
                final RepositoryCleanupInProgress repositoryCleanupInProgress =
                        currentState.custom(RepositoryCleanupInProgress.TYPE, RepositoryCleanupInProgress.EMPTY);
                if (repositoryCleanupInProgress.hasCleanupInProgress()) {
                    throw new ConcurrentSnapshotExecutionException(repositoryName, snapshotName,
                            "cannot snapshot while a repository cleanup is in-progress in [" + repositoryCleanupInProgress + "]");
                }
                ensureBelowConcurrencyLimit(repositoryName, snapshotName, snapshots, deletionsInProgress);

                final List<IndexId> indexIds = repositoryData.getIndices().values().stream().filter(indexId ->
                        repositoryData.getSnapshots(indexId).contains(sourceSnapshotId) &&
                                Regex.simpleMatch(request.indices(), indexId.getName())).collect(Collectors.toList());
                final Version version = minCompatibleVersion(currentState.nodes().getMinNodeVersion(), repositoryData, null);
                newEntry = SnapshotsInProgress.startClone(
                        snapshot, sourceSnapshotId, indexIds, threadPool.absoluteTimeInMillis(), repositoryData.getGenId(), version);
                final List<SnapshotsInProgress.Entry> newEntries = new ArrayList<>(runningSnapshots);
                newEntries.add(newEntry);
                return ClusterState.builder(currentState).putCustom(SnapshotsInProgress.TYPE,
                        SnapshotsInProgress.of(List.copyOf(newEntries))).build();
            }

            @Override
            public void onFailure(String source, Exception e) {
                logger.warn(() -> new ParameterizedMessage("[{}][{}] failed to create snapshot", repositoryName, snapshotName), e);
                listener.onFailure(e);
            }

            @Override
            public void clusterStateProcessed(String source, ClusterState oldState, final ClusterState newState) {
                logger.info("snapshot clone [{}] started", snapshot);
                addListener(snapshot, ActionListener.wrap(r -> listener.onResponse(null), listener::onFailure));
                startCloning(repository, repositoryData, newEntry);
            }

            @Override
            public TimeValue timeout() {
                return request.masterNodeTimeout();
            }
        }, "clone_snapshot [" + request.source() + "][" + snapshotName + ']', listener::onFailure);
    }

    /**
     * Determine the number of shards in each index of a clone operation and update the cluster state accordingly.
     *
     * @param repository     repository to run operation on
     * @param repositoryData repository data at the time the clone operation was started
     * @param cloneEntry     clone operation in the cluster state
     */
    private void startCloning(Repository repository, RepositoryData repositoryData, SnapshotsInProgress.Entry cloneEntry) {
        final Executor executor = threadPool.executor(ThreadPool.Names.SNAPSHOT);
        final List<IndexId> indices = cloneEntry.indices();
        final GroupedActionListener<Tuple<IndexId, Integer>> shardCountListener = new GroupedActionListener<>(
                ActionListener.wrap(counts -> {
                    clusterService.submitStateUpdateTask("start snapshot clone", new ClusterStateUpdateTask() {

                        private SnapshotsInProgress.Entry updatedEntry;

                        @Override
                        public ClusterState execute(ClusterState currentState) {
                            final SnapshotsInProgress snapshotsInProgress =
                                    currentState.custom(SnapshotsInProgress.TYPE, SnapshotsInProgress.EMPTY);
                            final List<SnapshotsInProgress.Entry> updatedEntries = new ArrayList<>(snapshotsInProgress.entries());
                            boolean changed = false;
                            for (int i = 0; i < updatedEntries.size(); i++) {
                                if (cloneEntry.equals(updatedEntries.get(i))) {
                                    final ImmutableOpenMap.Builder<RepoShardId, ShardSnapshotStatus> clonesBuilder =
                                            ImmutableOpenMap.builder();
                                    final Set<ShardId> busyShards = busyShardsForRepo(
                                            repository.getMetadata().name(), snapshotsInProgress, currentState.metadata());
                                    final Set<RepoShardId> busyShardsInRepo = busyShards.stream().map(shardId ->
                                            SnapshotsInProgress.repoShardId(
                                                    repositoryData.resolveIndexId(shardId.getIndexName()), shardId.getId()))
                                            .collect(Collectors.toSet());
                                    for (Tuple<IndexId, Integer> count : counts) {
                                        for (int shardId = 0; shardId < count.v2(); shardId++) {
                                            final RepoShardId repoShardId = SnapshotsInProgress.repoShardId(count.v1(), shardId);
                                            if (busyShardsInRepo.contains(repoShardId)) {
                                                clonesBuilder.put(repoShardId, ShardSnapshotStatus.UNASSIGNED_QUEUED);
                                            } else {
                                                clonesBuilder.put(repoShardId,
                                                        new ShardSnapshotStatus(currentState.nodes().getLocalNodeId(),
                                                                repositoryData.shardGenerations().getShardGen(count.v1(), shardId)));
                                            }
                                        }
                                    }
                                    updatedEntry = cloneEntry.withClones(clonesBuilder.build());
                                    updatedEntries.set(i, updatedEntry);
                                    changed = true;
                                    break;
                                }
                            }
                            return updateWithSnapshots(
                                    currentState, changed ? SnapshotsInProgress.of(updatedEntries) : null, null);
                        }

                        @Override
                        public void onFailure(String source, Exception e) {
                            logger.info(() -> new ParameterizedMessage("Failed to start snapshot clone [{}]", cloneEntry), e);
                            failAllListenersOnMasterFailOver(e);
                        }

                        @Override
                        public void clusterStateProcessed(String source, ClusterState oldState, ClusterState newState) {
                            if (updatedEntry != null) {
                                final Snapshot target = updatedEntry.snapshot();
                                final SnapshotId sourceSnapshot = updatedEntry.source();
                                for (ObjectObjectCursor<RepoShardId, ShardSnapshotStatus> indexClone : updatedEntry.clones()) {
                                    final IndexId indexId = repositoryData.resolveIndexId(indexClone.key.indexName());
                                    final ShardSnapshotStatus shardStatusBefore = indexClone.value;
                                    if (shardStatusBefore.state() != ShardState.INIT) {
                                        continue;
                                    }
                                    final RepoShardId repoShardId = indexClone.key;
                                    runReadyClone(target, sourceSnapshot, shardStatusBefore, repoShardId, repository);
                                }
                            } else {
                                // TODO: this is broken, we should error somehow maybe
                            }
                        }
                    });
                }, e -> removeFailedSnapshotFromClusterState(cloneEntry.snapshot(), e, repositoryData)), indices.size());
        final SnapshotId sourceSnapshot = cloneEntry.source();
        for (IndexId index : cloneEntry.indices()) {
            executor.execute(ActionRunnable.supply(shardCountListener, () -> {
                final IndexMetadata metadata = repository.getSnapshotIndexMetaData(repositoryData, sourceSnapshot, index);
                return Tuple.tuple(index, metadata.getNumberOfShards());
            }));
        }
    }

    private final Set<RepoShardId> currentlyCloning = Collections.synchronizedSet(new HashSet<>());

    private void runReadyClone(Snapshot target, SnapshotId sourceSnapshot,
                               ShardSnapshotStatus shardStatusBefore, RepoShardId repoShardId, Repository repository) {
        SnapshotId targetSnapshot = target.getSnapshotId();
        if (currentlyCloning.add(repoShardId)) {
            repository.cloneShardSnapshot(sourceSnapshot, targetSnapshot, repoShardId.index(), repoShardId.shardId(),
                    shardStatusBefore.generation(), ActionListener.wrap(
                            generation -> innerUpdateSnapshotState(
                                    new ShardSnapshotUpdate(target,
                                            repoShardId, null,
                                            new ShardSnapshotStatus(clusterService.localNode().getId(),
                                                    ShardState.SUCCESS, generation)),
                                    ActionListener.wrap(
                                            v -> {
                                                currentlyCloning.remove(repoShardId);
                                                logger.trace(
                                                        "Marked [{}] as successfully cloned from [{}] to [{}]",
                                                        repoShardId, sourceSnapshot, targetSnapshot);
                                            },
                                            e -> {
                                                currentlyCloning.remove(repoShardId);
                                                //TODO: Error handling
                                                throw new AssertionError(e);
                                            }

                                    )), e -> {
                                currentlyCloning.remove(repoShardId);
                                //TODO: Error handling
                                throw new AssertionError(e);
                            }));
        }
    }

    private void ensureBelowConcurrencyLimit(String repository, String name, SnapshotsInProgress snapshotsInProgress,
                                             SnapshotDeletionsInProgress deletionsInProgress) {
        final int inProgressOperations = snapshotsInProgress.entries().size() + deletionsInProgress.getEntries().size();
        final int maxOps = maxConcurrentOperations;
        if (inProgressOperations >= maxOps) {
            throw new ConcurrentSnapshotExecutionException(repository, name,
                "Cannot start another operation, already running [" + inProgressOperations + "] operations and the current" +
                    " limit for concurrent snapshot operations is set to [" + maxOps + "]");
        }
    }

    /**
     * Validates snapshot request
     *
     * @param repositoryName repository name
     * @param snapshotName   snapshot name
     * @param state          current cluster state
     */
    private static void validate(String repositoryName, String snapshotName, ClusterState state) {
        RepositoriesMetadata repositoriesMetadata = state.getMetadata().custom(RepositoriesMetadata.TYPE);
        if (repositoriesMetadata == null || repositoriesMetadata.repository(repositoryName) == null) {
            throw new RepositoryMissingException(repositoryName);
        }
        validate(repositoryName, snapshotName);
    }

    private static void validate(final String repositoryName, final String snapshotName) {
        if (Strings.hasLength(snapshotName) == false) {
            throw new InvalidSnapshotNameException(repositoryName, snapshotName, "cannot be empty");
        }
        if (snapshotName.contains(" ")) {
            throw new InvalidSnapshotNameException(repositoryName, snapshotName, "must not contain whitespace");
        }
        if (snapshotName.contains(",")) {
            throw new InvalidSnapshotNameException(repositoryName, snapshotName, "must not contain ','");
        }
        if (snapshotName.contains("#")) {
            throw new InvalidSnapshotNameException(repositoryName, snapshotName, "must not contain '#'");
        }
        if (snapshotName.charAt(0) == '_') {
            throw new InvalidSnapshotNameException(repositoryName, snapshotName, "must not start with '_'");
        }
        if (snapshotName.toLowerCase(Locale.ROOT).equals(snapshotName) == false) {
            throw new InvalidSnapshotNameException(repositoryName, snapshotName, "must be lowercase");
        }
        if (Strings.validFileName(snapshotName) == false) {
            throw new InvalidSnapshotNameException(repositoryName,
                                                   snapshotName,
                                                   "must not contain the following characters " + Strings.INVALID_FILENAME_CHARS);
        }
    }

    private static ShardGenerations buildGenerations(SnapshotsInProgress.Entry snapshot, Metadata metadata) {
        ShardGenerations.Builder builder = ShardGenerations.builder();
        final Map<String, IndexId> indexLookup = new HashMap<>();
        snapshot.indices().forEach(idx -> indexLookup.put(idx.getName(), idx));
        if (snapshot.source() == null) {
            snapshot.shards().forEach(c -> {
                if (metadata.index(c.key.getIndex()) == null) {
                    assert snapshot.partial() :
                            "Index [" + c.key.getIndex() + "] was deleted during a snapshot but snapshot was not partial.";
                    return;
                }
                final IndexId indexId = indexLookup.get(c.key.getIndexName());
                if (indexId != null) {
                    builder.put(indexId, c.key.id(), c.value.generation());
                }
            });
        } else {
            snapshot.clones().forEach(c -> {
                final IndexId indexId = indexLookup.get(c.key.indexName());
                builder.put(indexId, c.key.shardId(), c.value.generation());
            });
        }
        return builder.build();
    }

    private static Metadata metadataForSnapshot(SnapshotsInProgress.Entry snapshot, Metadata metadata) {
        final Metadata.Builder builder;
        if (snapshot.includeGlobalState() == false) {
            // Remove global state from the cluster state
            builder = Metadata.builder();
            for (IndexId index : snapshot.indices()) {
                final IndexMetadata indexMetadata = metadata.index(index.getName());
                if (indexMetadata == null) {
                    assert snapshot.partial() : "Index [" + index + "] was deleted during a snapshot but snapshot was not partial.";
                } else {
                    builder.put(indexMetadata, false);
                }
            }
        } else {
            builder = Metadata.builder(metadata);
        }
        // Only keep those data streams in the metadata that were actually requested by the initial snapshot create operation
        Map<String, DataStream> dataStreams = new HashMap<>();
        for (String dataStreamName : snapshot.dataStreams()) {
            DataStream dataStream = metadata.dataStreams().get(dataStreamName);
            if (dataStream == null) {
                assert snapshot.partial() : "Data stream [" + dataStreamName +
                        "] was deleted during a snapshot but snapshot was not partial.";
            } else {
                dataStreams.put(dataStreamName, dataStream);
            }
        }
        return builder.dataStreams(dataStreams).build();
    }

    /**
     * Returns status of the currently running snapshots
     * <p>
     * This method is executed on master node
     * </p>
     *
     * @param snapshotsInProgress snapshots in progress in the cluster state
     * @param repository          repository id
     * @param snapshots           list of snapshots that will be used as a filter, empty list means no snapshots are filtered
     * @return list of metadata for currently running snapshots
     */
    public static List<SnapshotsInProgress.Entry> currentSnapshots(@Nullable SnapshotsInProgress snapshotsInProgress, String repository,
                                                                   List<String> snapshots) {
        if (snapshotsInProgress == null || snapshotsInProgress.entries().isEmpty()) {
            return Collections.emptyList();
        }
        if ("_all".equals(repository)) {
            return snapshotsInProgress.entries();
        }
        if (snapshotsInProgress.entries().size() == 1) {
            // Most likely scenario - one snapshot is currently running
            // Check this snapshot against the query
            SnapshotsInProgress.Entry entry = snapshotsInProgress.entries().get(0);
            if (entry.snapshot().getRepository().equals(repository) == false) {
                return Collections.emptyList();
            }
            if (snapshots.isEmpty() == false) {
                for (String snapshot : snapshots) {
                    if (entry.snapshot().getSnapshotId().getName().equals(snapshot)) {
                        return snapshotsInProgress.entries();
                    }
                }
                return Collections.emptyList();
            } else {
                return snapshotsInProgress.entries();
            }
        }
        List<SnapshotsInProgress.Entry> builder = new ArrayList<>();
        for (SnapshotsInProgress.Entry entry : snapshotsInProgress.entries()) {
            if (entry.snapshot().getRepository().equals(repository) == false) {
                continue;
            }
            if (snapshots.isEmpty() == false) {
                for (String snapshot : snapshots) {
                    if (entry.snapshot().getSnapshotId().getName().equals(snapshot)) {
                        builder.add(entry);
                        break;
                    }
                }
            } else {
                builder.add(entry);
            }
        }
        return unmodifiableList(builder);
    }

    @Override
    public void applyClusterState(ClusterChangedEvent event) {
        try {
            if (event.localNodeMaster()) {
                // We don't remove old master when master flips anymore. So, we need to check for change in master
                SnapshotsInProgress snapshotsInProgress = event.state().custom(SnapshotsInProgress.TYPE, SnapshotsInProgress.EMPTY);
                final boolean newMaster = event.previousState().nodes().isLocalNodeElectedMaster() == false;
                processExternalChanges(newMaster || removedNodesCleanupNeeded(snapshotsInProgress, event.nodesDelta().removedNodes()),
                        event.routingTableChanged() && waitingShardsStartedOrUnassigned(snapshotsInProgress, event));
            } else if (snapshotCompletionListeners.isEmpty() == false) {
                // We have snapshot listeners but are not the master any more. Fail all waiting listeners except for those that already
                // have their snapshots finalizing (those that are already finalizing will fail on their own from to update the cluster
                // state).
                for (Snapshot snapshot : Set.copyOf(snapshotCompletionListeners.keySet())) {
                    if (endingSnapshots.add(snapshot)) {
                        failSnapshotCompletionListeners(snapshot, new SnapshotException(snapshot, "no longer master"));
                    }
                }
            }
        } catch (Exception e) {
            assert false : new AssertionError(e);
            logger.warn("Failed to update snapshot state ", e);
        }
        assert assertConsistentWithClusterState(event.state());
        assert assertNoDanglingSnapshots(event.state());
    }

    private boolean assertConsistentWithClusterState(ClusterState state) {
        final SnapshotsInProgress snapshotsInProgress = state.custom(SnapshotsInProgress.TYPE, SnapshotsInProgress.EMPTY);
        if (snapshotsInProgress.entries().isEmpty() == false) {
            synchronized (endingSnapshots) {
                final Set<Snapshot> runningSnapshots = Stream.concat(
                        snapshotsInProgress.entries().stream().map(SnapshotsInProgress.Entry::snapshot),
                        endingSnapshots.stream())
                        .collect(Collectors.toSet());
                final Set<Snapshot> snapshotListenerKeys = snapshotCompletionListeners.keySet();
                assert runningSnapshots.containsAll(snapshotListenerKeys) : "Saw completion listeners for unknown snapshots in "
                        + snapshotListenerKeys + " but running snapshots are " + runningSnapshots;
            }
        }
        final SnapshotDeletionsInProgress snapshotDeletionsInProgress =
                state.custom(SnapshotDeletionsInProgress.TYPE, SnapshotDeletionsInProgress.EMPTY);
        if (snapshotDeletionsInProgress.hasDeletionsInProgress()) {
            synchronized (repositoryOperations.runningDeletions) {
                final Set<String> runningDeletes = Stream.concat(
                        snapshotDeletionsInProgress.getEntries().stream().map(SnapshotDeletionsInProgress.Entry::uuid),
                        repositoryOperations.runningDeletions.stream())
                        .collect(Collectors.toSet());
                final Set<String> deleteListenerKeys = snapshotDeletionListeners.keySet();
                assert runningDeletes.containsAll(deleteListenerKeys) : "Saw deletions listeners for unknown uuids in "
                        + deleteListenerKeys + " but running deletes are " + runningDeletes;
            }
        }
        return true;
    }

    // Assert that there are no snapshots that have a shard that is waiting to be assigned even though the cluster state would allow for it
    // to be assigned
    private static boolean assertNoDanglingSnapshots(ClusterState state) {
        final SnapshotsInProgress snapshotsInProgress = state.custom(SnapshotsInProgress.TYPE, SnapshotsInProgress.EMPTY);
        final SnapshotDeletionsInProgress snapshotDeletionsInProgress =
                state.custom(SnapshotDeletionsInProgress.TYPE, SnapshotDeletionsInProgress.EMPTY);
        final Set<String> reposWithRunningDelete = snapshotDeletionsInProgress.getEntries().stream()
                .filter(entry -> entry.state() == SnapshotDeletionsInProgress.State.STARTED)
                .map(SnapshotDeletionsInProgress.Entry::repository).collect(Collectors.toSet());
        final Set<String> reposSeen = new HashSet<>();
        for (SnapshotsInProgress.Entry entry : snapshotsInProgress.entries()) {
            if (reposSeen.add(entry.repository())) {
                for (ObjectCursor<ShardSnapshotStatus> value : entry.shards().values()) {
                    if (value.value.equals(ShardSnapshotStatus.UNASSIGNED_QUEUED)) {
                        assert reposWithRunningDelete.contains(entry.repository())
                                : "Found shard snapshot waiting to be assigned in [" + entry +
                                "] but it is not blocked by any running delete";
                    }
                }
            }
        }
        return true;
    }

    /**
     * Updates the state of in-progress snapshots in reaction to a change in the configuration of the cluster nodes (master fail-over or
     * disconnect of a data node that was executing a snapshot) or a routing change that started shards whose snapshot state is
     * {@link SnapshotsInProgress.ShardState#WAITING}.
     *
     * @param changedNodes true iff either a master fail-over occurred or a data node that was doing snapshot work got removed from the
     *                     cluster
     * @param startShards  true iff any waiting shards were started due to a routing change
     */
    private void processExternalChanges(boolean changedNodes, boolean startShards) {
        if (changedNodes == false && startShards == false) {
            // nothing to do, no relevant external change happened
            return;
        }
        clusterService.submitStateUpdateTask("update snapshot after shards started [" + startShards +
                "] or node configuration changed [" + changedNodes + "]", new ClusterStateUpdateTask() {

            private final Collection<SnapshotsInProgress.Entry> finishedSnapshots = new ArrayList<>();

            private final Collection<SnapshotDeletionsInProgress.Entry> deletionsToExecute = new ArrayList<>();

            @Override
            public ClusterState execute(ClusterState currentState) {
                RoutingTable routingTable = currentState.routingTable();
                final SnapshotsInProgress snapshots = currentState.custom(SnapshotsInProgress.TYPE, SnapshotsInProgress.EMPTY);
                DiscoveryNodes nodes = currentState.nodes();
                boolean changed = false;
                final EnumSet<State> statesToUpdate;
                // If we are reacting to a change in the cluster node configuration we have to update the shard states of both started and
                // aborted snapshots to potentially fail shards running on the removed nodes
                if (changedNodes) {
                    statesToUpdate = EnumSet.of(State.STARTED, State.ABORTED);
                } else {
                    // We are reacting to shards that started only so which only affects the individual shard states of  started snapshots
                    statesToUpdate = EnumSet.of(State.STARTED);
                }
                ArrayList<SnapshotsInProgress.Entry> updatedSnapshotEntries = new ArrayList<>();

                // We keep a cache of shards that failed in this map. If we fail a shardId for a given repository because of
                // a node leaving or shard becoming unassigned for one snapshot, we will also fail it for all subsequent enqueued snapshots
                // for the same repository
                final Map<String, Map<ShardId, ShardSnapshotStatus>> knownFailures = new HashMap<>();

                for (final SnapshotsInProgress.Entry snapshot : snapshots.entries()) {
                    if (statesToUpdate.contains(snapshot.state())) {
                        ImmutableOpenMap<ShardId, ShardSnapshotStatus> shards = processWaitingShardsAndRemovedNodes(snapshot.shards(),
                                routingTable, nodes, knownFailures.computeIfAbsent(snapshot.repository(), k -> new HashMap<>()));
                        if (shards != null) {
                            final SnapshotsInProgress.Entry updatedSnapshot = snapshot.withShardStates(shards);
                            changed = true;
                            if (updatedSnapshot.state().completed()) {
                                finishedSnapshots.add(updatedSnapshot);
                            }
                            updatedSnapshotEntries.add(updatedSnapshot);
                        } else {
                            updatedSnapshotEntries.add(snapshot);
                        }
                    } else if (snapshot.repositoryStateId() == RepositoryData.UNKNOWN_REPO_GEN) {
                        // BwC path, older versions could create entries with unknown repo GEN in INIT or ABORTED state that did not yet
                        // write anything to the repository physically. This means we can simply remove these from the cluster state
                        // without having to do any additional cleanup.
                        changed = true;
                        logger.debug("[{}] was found in dangling INIT or ABORTED state", snapshot);
                    } else {
                        if (snapshot.state().completed() || completed(snapshot.shards().values(), snapshot.clones())) {
                            finishedSnapshots.add(snapshot);
                        }
                        updatedSnapshotEntries.add(snapshot);
                    }
                }
                final ClusterState res = readyDeletions(
                        changed ? ClusterState.builder(currentState).putCustom(
                                SnapshotsInProgress.TYPE, SnapshotsInProgress.of(unmodifiableList(updatedSnapshotEntries))).build() :
                                currentState).v1();
                for (SnapshotDeletionsInProgress.Entry delete
                        : res.custom(SnapshotDeletionsInProgress.TYPE, SnapshotDeletionsInProgress.EMPTY).getEntries()) {
                    if (delete.state() == SnapshotDeletionsInProgress.State.STARTED) {
                        deletionsToExecute.add(delete);
                    }
                }
                return res;
            }

            @Override
            public void onFailure(String source, Exception e) {
                logger.warn(() -> new ParameterizedMessage(
                        "failed to update snapshot state after shards started or nodes removed from [{}] ", source), e);
            }

            @Override
            public void clusterStateProcessed(String source, ClusterState oldState, ClusterState newState) {
                final SnapshotDeletionsInProgress snapshotDeletionsInProgress =
                        newState.custom(SnapshotDeletionsInProgress.TYPE, SnapshotDeletionsInProgress.EMPTY);
                if (finishedSnapshots.isEmpty() == false) {
                    // If we found snapshots that should be finalized as a result of the CS update we try to initiate finalization for them
                    // unless there is an executing snapshot delete already. If there is an executing snapshot delete we don't have to
                    // enqueue the snapshot finalizations here because the ongoing delete will take care of that when removing the delete
                    // from the cluster state
                    final Set<String> reposWithRunningDeletes = snapshotDeletionsInProgress.getEntries().stream()
                            .filter(entry -> entry.state() == SnapshotDeletionsInProgress.State.STARTED)
                            .map(SnapshotDeletionsInProgress.Entry::repository).collect(Collectors.toSet());
                    for (SnapshotsInProgress.Entry entry : finishedSnapshots) {
                        if (reposWithRunningDeletes.contains(entry.repository()) == false) {
                            endSnapshot(entry, newState.metadata(), null);
                        }
                    }
                }
                // run newly ready deletes
                for (SnapshotDeletionsInProgress.Entry entry : deletionsToExecute) {
                    if (tryEnterRepoLoop(entry.repository())) {
                        deleteSnapshotsFromRepository(entry, newState.nodes().getMinNodeVersion());
                    }
                }
            }
        });
    }

    private static ImmutableOpenMap<ShardId, ShardSnapshotStatus> processWaitingShardsAndRemovedNodes(
            ImmutableOpenMap<ShardId, ShardSnapshotStatus> snapshotShards, RoutingTable routingTable, DiscoveryNodes nodes,
            Map<ShardId, ShardSnapshotStatus> knownFailures) {
        boolean snapshotChanged = false;
        ImmutableOpenMap.Builder<ShardId, ShardSnapshotStatus> shards = ImmutableOpenMap.builder();
        for (ObjectObjectCursor<ShardId, ShardSnapshotStatus> shardEntry : snapshotShards) {
            ShardSnapshotStatus shardStatus = shardEntry.value;
            ShardId shardId = shardEntry.key;
            if (shardStatus.equals(ShardSnapshotStatus.UNASSIGNED_QUEUED)) {
                // this shard snapshot is waiting for a previous snapshot to finish execution for this shard
                final ShardSnapshotStatus knownFailure = knownFailures.get(shardId);
                if (knownFailure == null) {
                    // if no failure is known for the shard we keep waiting
                    shards.put(shardId, shardStatus);
                } else {
                    // If a failure is known for an execution we waited on for this shard then we fail with the same exception here
                    // as well
                    snapshotChanged = true;
                    shards.put(shardId, knownFailure);
                }
            } else if (shardStatus.state() == ShardState.WAITING) {
                IndexRoutingTable indexShardRoutingTable = routingTable.index(shardId.getIndex());
                if (indexShardRoutingTable != null) {
                    IndexShardRoutingTable shardRouting = indexShardRoutingTable.shard(shardId.id());
                    if (shardRouting != null && shardRouting.primaryShard() != null) {
                        if (shardRouting.primaryShard().started()) {
                            // Shard that we were waiting for has started on a node, let's process it
                            snapshotChanged = true;
                            logger.trace("starting shard that we were waiting for [{}] on node [{}]", shardId, shardStatus.nodeId());
                            shards.put(shardId,
                                    new ShardSnapshotStatus(shardRouting.primaryShard().currentNodeId(), shardStatus.generation()));
                            continue;
                        } else if (shardRouting.primaryShard().initializing() || shardRouting.primaryShard().relocating()) {
                            // Shard that we were waiting for hasn't started yet or still relocating - will continue to wait
                            shards.put(shardId, shardStatus);
                            continue;
                        }
                    }
                }
                // Shard that we were waiting for went into unassigned state or disappeared - giving up
                snapshotChanged = true;
                logger.warn("failing snapshot of shard [{}] on unassigned shard [{}]", shardId, shardStatus.nodeId());
                final ShardSnapshotStatus failedState = new ShardSnapshotStatus(shardStatus.nodeId(), ShardState.FAILED,
                        "shard is unassigned", shardStatus.generation());
                shards.put(shardId, failedState);
                knownFailures.put(shardId, failedState);
            } else if (shardStatus.state().completed() == false && shardStatus.nodeId() != null) {
                if (nodes.nodeExists(shardStatus.nodeId())) {
                    shards.put(shardId, shardStatus);
                } else {
                    // TODO: Restart snapshot on another node?
                    snapshotChanged = true;
                    logger.warn("failing snapshot of shard [{}] on closed node [{}]",
                            shardId, shardStatus.nodeId());
                    final ShardSnapshotStatus failedState = new ShardSnapshotStatus(shardStatus.nodeId(), ShardState.FAILED,
                            "node shutdown", shardStatus.generation());
                    shards.put(shardId, failedState);
                    knownFailures.put(shardId, failedState);
                }
            } else {
                shards.put(shardId, shardStatus);
            }
        }
        if (snapshotChanged) {
            return shards.build();
        } else {
            return null;
        }
    }

    private static boolean waitingShardsStartedOrUnassigned(SnapshotsInProgress snapshotsInProgress, ClusterChangedEvent event) {
        for (SnapshotsInProgress.Entry entry : snapshotsInProgress.entries()) {
            if (entry.state() == State.STARTED) {
                for (ObjectObjectCursor<ShardId, ShardSnapshotStatus> shardStatus : entry.shards()) {
                    if (shardStatus.value.state() != ShardState.WAITING) {
                        continue;
                    }
                    final ShardId shardId = shardStatus.key;
                    if (event.indexRoutingTableChanged(shardId.getIndexName())) {
                        IndexRoutingTable indexShardRoutingTable =
                            event.state().getRoutingTable().index(shardId.getIndex());
                        if (indexShardRoutingTable == null) {
                            // index got removed concurrently and we have to fail WAITING state shards
                            return true;
                        }
                        ShardRouting shardRouting = indexShardRoutingTable.shard(shardId.id()).primaryShard();
                        if (shardRouting != null && (shardRouting.started() || shardRouting.unassigned())) {
                            return true;
                        }
                    }
                }
            }
        }
        return false;
    }

    private static boolean removedNodesCleanupNeeded(SnapshotsInProgress snapshotsInProgress, List<DiscoveryNode> removedNodes) {
        if (removedNodes.isEmpty()) {
            // Nothing to do, no nodes removed
            return false;
        }
        final Set<String> removedNodeIds = removedNodes.stream().map(DiscoveryNode::getId).collect(Collectors.toSet());
        return snapshotsInProgress.entries().stream()
                .anyMatch(snapshot -> {
                    if (snapshot.state().completed()) {
                        // nothing to do for already completed snapshots
                        return false;
                    }
                    for (ObjectCursor<ShardSnapshotStatus> shardStatus : snapshot.shards().values()) {
                        final ShardSnapshotStatus shardSnapshotStatus = shardStatus.value;
                        if (shardSnapshotStatus.state().completed() == false && removedNodeIds.contains(shardSnapshotStatus.nodeId())) {
                            // Snapshot had an incomplete shard running on a removed node so we need to adjust that shard's snapshot status
                            return true;
                        }
                    }
                    return false;
                });
    }

    /**
     * Finalizes the snapshot in the repository.
     *
     * @param entry snapshot
     */
    private void endSnapshot(SnapshotsInProgress.Entry entry, Metadata metadata, @Nullable RepositoryData repositoryData) {
        final boolean newFinalization = endingSnapshots.add(entry.snapshot());
        final String repoName = entry.repository();
        if (tryEnterRepoLoop(repoName)) {
            if (repositoryData == null) {
                repositoriesService.repository(repoName).getRepositoryData(new ActionListener<>() {
                    @Override
                    public void onResponse(RepositoryData repositoryData) {
                        finalizeSnapshotEntry(entry, metadata, repositoryData);
                    }

                    @Override
                    public void onFailure(Exception e) {
                        clusterService.submitStateUpdateTask("fail repo tasks for [" + repoName + "]",
                            new FailPendingRepoTasksTask(repoName, e));
                    }
                });
            } else {
                finalizeSnapshotEntry(entry, metadata, repositoryData);
            }
        } else {
            if (newFinalization) {
                repositoryOperations.addFinalization(entry, metadata);
            }
        }
    }

    /**
     * Try starting to run a snapshot finalization or snapshot delete for the given repository. If this method returns
     * {@code true} then snapshot finalizations and deletions for the repo may be executed. Once no more operations are
     * ready for the repository {@link #leaveRepoLoop(String)} should be invoked so that a subsequent state change that
     * causes another operation to become ready can execute.
     *
     * @return true if a finalization or snapshot delete may be started at this point
     */
    private boolean tryEnterRepoLoop(String repository) {
        return currentlyFinalizing.add(repository);
    }

    /**
     * Stop polling for ready snapshot finalizations or deletes in state {@link SnapshotDeletionsInProgress.State#STARTED} to execute
     * for the given repository.
     */
    private void leaveRepoLoop(String repository) {
        final boolean removed = currentlyFinalizing.remove(repository);
        assert removed;
    }

    private void finalizeSnapshotEntry(SnapshotsInProgress.Entry entry, Metadata metadata, RepositoryData repositoryData) {
        assert currentlyFinalizing.contains(entry.repository());
        try {
            final String failure = entry.failure();
            final Snapshot snapshot = entry.snapshot();
            logger.trace("[{}] finalizing snapshot in repository, state: [{}], failure[{}]", snapshot, entry.state(), failure);
            ArrayList<SnapshotShardFailure> shardFailures = new ArrayList<>();
            for (ObjectObjectCursor<ShardId, ShardSnapshotStatus> shardStatus : entry.shards()) {
                ShardId shardId = shardStatus.key;
                ShardSnapshotStatus status = shardStatus.value;
                final ShardState state = status.state();
                if (state.failed()) {
                    shardFailures.add(new SnapshotShardFailure(status.nodeId(), shardId, status.reason()));
                } else if (state.completed() == false) {
                    shardFailures.add(new SnapshotShardFailure(status.nodeId(), shardId, "skipped"));
                } else {
                    assert state == ShardState.SUCCESS;
                }
            }
            final ShardGenerations shardGenerations = buildGenerations(entry, metadata);
            final String repository = snapshot.getRepository();
            final SnapshotInfo snapshotInfo = new SnapshotInfo(snapshot.getSnapshotId(),
                shardGenerations.indices().stream().map(IndexId::getName).collect(Collectors.toList()),
                entry.dataStreams(),
                entry.startTime(), failure, threadPool.absoluteTimeInMillis(),
                entry.partial() ? shardGenerations.totalShards() : entry.shards().size(), shardFailures,
                entry.includeGlobalState(), entry.userMetadata());
            final StepListener<Metadata> metadataListener = new StepListener<>();
            final Repository repo = repositoriesService.repository(snapshot.getRepository());
            if (entry.source() == null) {
                metadataListener.onResponse(metadata);
            } else {
                threadPool.executor(ThreadPool.Names.SNAPSHOT).execute(
                        ActionRunnable.supply(metadataListener, () -> {
                            final Metadata.Builder metaBuilder = Metadata.builder(repo.getSnapshotGlobalMetadata(entry.source()));
                            for (IndexId index : entry.indices()) {
                                metaBuilder.put(repo.getSnapshotIndexMetaData(repositoryData, entry.source(), index), false);
                            }
                            return metaBuilder.build();
                        }));
            }
            metadataListener.whenComplete(meta -> repo.finalizeSnapshot(
                    shardGenerations,
                    repositoryData.getGenId(),
                    metadataForSnapshot(entry, meta),
                    snapshotInfo,
                    entry.version(),
                    state -> stateWithoutSnapshot(state, snapshot),
                    ActionListener.wrap(newRepoData -> {
                        endingSnapshots.remove(snapshot);
                        completeListenersIgnoringException(
                                snapshotCompletionListeners.remove(snapshot), Tuple.tuple(newRepoData, snapshotInfo));
                        logger.info("snapshot [{}] completed with state [{}]", snapshot, snapshotInfo.state());
                        runNextQueuedOperation(newRepoData, repository, true);
                    }, e -> handleFinalizationFailure(e, entry, repositoryData))),
                    e -> handleFinalizationFailure(e, entry, repositoryData));
        } catch (Exception e) {
            assert false : new AssertionError(e);
            handleFinalizationFailure(e, entry, repositoryData);
        }
    }

    /**
     * Handles failure to finalize a snapshot. If the exception indicates that this node was unable to publish a cluster state and stopped
     * being the master node, then fail all snapshot create and delete listeners executing on this node by delegating to
     * {@link #failAllListenersOnMasterFailOver}. Otherwise, i.e. as a result of failing to write to the snapshot repository for some
     * reason, remove the snapshot's {@link SnapshotsInProgress.Entry} from the cluster state and move on with other queued snapshot
     * operations if there are any.
     *
     * @param e              exception encountered
     * @param entry          snapshot entry that failed to finalize
     * @param repositoryData current repository data for the snapshot's repository
     */
    private void handleFinalizationFailure(Exception e, SnapshotsInProgress.Entry entry, RepositoryData repositoryData) {
        Snapshot snapshot = entry.snapshot();
        if (ExceptionsHelper.unwrap(e, NotMasterException.class, FailedToCommitClusterStateException.class) != null) {
            // Failure due to not being master any more, don't try to remove snapshot from cluster state the next master
            // will try ending this snapshot again
            logger.debug(() -> new ParameterizedMessage(
                    "[{}] failed to update cluster state during snapshot finalization", snapshot), e);
            failSnapshotCompletionListeners(snapshot,
                    new SnapshotException(snapshot, "Failed to update cluster state during snapshot finalization", e));
            failAllListenersOnMasterFailOver(e);
        } else {
            logger.warn(() -> new ParameterizedMessage("[{}] failed to finalize snapshot", snapshot), e);
            removeFailedSnapshotFromClusterState(snapshot, e, repositoryData);
        }
    }

    /**
     * Run the next queued up repository operation for the given repository name.
     *
     * @param repositoryData current repository data
     * @param repository     repository name
     * @param attemptDelete  whether to try and run delete operations that are ready in the cluster state if no
     *                       snapshot create operations remain to execute
     */
    private void runNextQueuedOperation(RepositoryData repositoryData, String repository, boolean attemptDelete) {
        assert currentlyFinalizing.contains(repository);
        final Tuple<SnapshotsInProgress.Entry, Metadata> nextFinalization = repositoryOperations.pollFinalization(repository);
        if (nextFinalization == null) {
            if (attemptDelete) {
                runReadyDeletions(repositoryData, repository);
            } else {
                leaveRepoLoop(repository);
            }
        } else {
            logger.trace("Moving on to finalizing next snapshot [{}]", nextFinalization);
            finalizeSnapshotEntry(nextFinalization.v1(), nextFinalization.v2(), repositoryData);
        }
    }

    /**
     * Runs a cluster state update that checks whether we have outstanding snapshot deletions that can be executed and executes them.
     *
     * TODO: optimize this to execute in a single CS update together with finalizing the latest snapshot
     */
    private void runReadyDeletions(RepositoryData repositoryData, String repository) {
        clusterService.submitStateUpdateTask("Run ready deletions", new ClusterStateUpdateTask() {

            private SnapshotDeletionsInProgress.Entry deletionToRun;

            @Override
            public ClusterState execute(ClusterState currentState) {
                assert readyDeletions(currentState).v1() == currentState :
                        "Deletes should have been set to ready by finished snapshot deletes and finalizations";
                for (SnapshotDeletionsInProgress.Entry entry :
                        currentState.custom(SnapshotDeletionsInProgress.TYPE, SnapshotDeletionsInProgress.EMPTY).getEntries()) {
                    if (entry.repository().equals(repository) && entry.state() == SnapshotDeletionsInProgress.State.STARTED) {
                        deletionToRun = entry;
                        break;
                    }
                }
                return currentState;
            }

            @Override
            public void onFailure(String source, Exception e) {
                logger.warn("Failed to run ready delete operations", e);
                failAllListenersOnMasterFailOver(e);
            }

            @Override
            public void clusterStateProcessed(String source, ClusterState oldState, ClusterState newState) {
                if (deletionToRun == null) {
                    runNextQueuedOperation(repositoryData, repository, false);
                } else {
                    deleteSnapshotsFromRepository(deletionToRun, repositoryData, newState.nodes().getMinNodeVersion());
                }
            }
        });
    }

    /**
     * Finds snapshot delete operations that are ready to execute in the given {@link ClusterState} and computes a new cluster state that
     * has all executable deletes marked as executing. Returns a {@link Tuple} of the updated cluster state and all executable deletes.
     * This can either be {@link SnapshotDeletionsInProgress.Entry} that were already in state
     * {@link SnapshotDeletionsInProgress.State#STARTED} or waiting entries in state {@link SnapshotDeletionsInProgress.State#WAITING}
     * that were moved to {@link SnapshotDeletionsInProgress.State#STARTED} in the returned updated cluster state.
     *
     * @param currentState current cluster state
     * @return tuple of an updated cluster state and currently executable snapshot delete operations
     */
    private static Tuple<ClusterState, List<SnapshotDeletionsInProgress.Entry>> readyDeletions(ClusterState currentState) {
        final SnapshotDeletionsInProgress deletions =
                currentState.custom(SnapshotDeletionsInProgress.TYPE, SnapshotDeletionsInProgress.EMPTY);
        if (deletions.hasDeletionsInProgress() == false) {
            return Tuple.tuple(currentState, List.of());
        }
        final SnapshotsInProgress snapshotsInProgress = currentState.custom(SnapshotsInProgress.TYPE);
        assert snapshotsInProgress != null;
        final Set<String> repositoriesSeen = new HashSet<>();
        boolean changed = false;
        final ArrayList<SnapshotDeletionsInProgress.Entry> readyDeletions = new ArrayList<>();
        final List<SnapshotDeletionsInProgress.Entry> newDeletes = new ArrayList<>();
        for (SnapshotDeletionsInProgress.Entry entry : deletions.getEntries()) {
            final String repo = entry.repository();
            if (repositoriesSeen.add(entry.repository()) && entry.state() == SnapshotDeletionsInProgress.State.WAITING
                    && snapshotsInProgress.entries().stream()
                    .filter(se -> se.repository().equals(repo)).noneMatch(SnapshotsService::isWritingToRepository)) {
                changed = true;
                final SnapshotDeletionsInProgress.Entry newEntry = entry.started();
                readyDeletions.add(newEntry);
                newDeletes.add(newEntry);
            } else {
                newDeletes.add(entry);
            }
        }
        return Tuple.tuple(changed ? ClusterState.builder(currentState).putCustom(
                SnapshotDeletionsInProgress.TYPE, SnapshotDeletionsInProgress.of(newDeletes)).build() : currentState, readyDeletions);
    }

    /**
     * Computes the cluster state resulting from removing a given snapshot create operation from the given state.
     *
     * @param state    current cluster state
     * @param snapshot snapshot for which to remove the snapshot operation
     * @return updated cluster state
     */
    private static ClusterState stateWithoutSnapshot(ClusterState state, Snapshot snapshot) {
        SnapshotsInProgress snapshots = state.custom(SnapshotsInProgress.TYPE, SnapshotsInProgress.EMPTY);
        ClusterState result = state;
        boolean changed = false;
        ArrayList<SnapshotsInProgress.Entry> entries = new ArrayList<>();
        for (SnapshotsInProgress.Entry entry : snapshots.entries()) {
            if (entry.snapshot().equals(snapshot)) {
                changed = true;
            } else {
                entries.add(entry);
            }
        }
        if (changed) {
            result = ClusterState.builder(state).putCustom(
                    SnapshotsInProgress.TYPE, SnapshotsInProgress.of(unmodifiableList(entries))).build();
        }
        return readyDeletions(result).v1();
    }

    /**
     * Removes record of running snapshot from cluster state and notifies the listener when this action is complete. This method is only
     * used when the snapshot fails for some reason. During normal operation the snapshot repository will remove the
     * {@link SnapshotsInProgress.Entry} from the cluster state once it's done finalizing the snapshot.
     *
     * @param snapshot       snapshot that failed
     * @param failure        exception that failed the snapshot
     * @param repositoryData repository data if the next finalization operation on the repository should be attempted or {@code null} if
     *                       no further actions should be executed
     */
    private void removeFailedSnapshotFromClusterState(Snapshot snapshot, Exception failure, @Nullable RepositoryData repositoryData) {
        assert failure != null : "Failure must be supplied";
        clusterService.submitStateUpdateTask("remove snapshot metadata", new ClusterStateUpdateTask() {

            @Override
            public ClusterState execute(ClusterState currentState) {
                final ClusterState updatedState = stateWithoutSnapshot(currentState, snapshot);
                // now check if there are any delete operations that refer to the just failed snapshot and remove the snapshot from them
                return updateWithSnapshots(updatedState, null, deletionsWithoutSnapshots(
                        updatedState.custom(SnapshotDeletionsInProgress.TYPE, SnapshotDeletionsInProgress.EMPTY),
                        Collections.singletonList(snapshot.getSnapshotId()), snapshot.getRepository()));
            }

            @Override
            public void onFailure(String source, Exception e) {
                logger.warn(() -> new ParameterizedMessage("[{}] failed to remove snapshot metadata", snapshot), e);
                failSnapshotCompletionListeners(
                        snapshot, new SnapshotException(snapshot, "Failed to remove snapshot from cluster state", e));
                failAllListenersOnMasterFailOver(e);
            }

            @Override
            public void onNoLongerMaster(String source) {
                failure.addSuppressed(new SnapshotException(snapshot, "no longer master"));
                failSnapshotCompletionListeners(snapshot, failure);
                failAllListenersOnMasterFailOver(new NotMasterException(source));
            }

            @Override
            public void clusterStateProcessed(String source, ClusterState oldState, ClusterState newState) {
                failSnapshotCompletionListeners(snapshot, failure);
                if (repositoryData != null) {
                    runNextQueuedOperation(repositoryData, snapshot.getRepository(), true);
                }
            }
        });
    }

    /**
     * Remove the given {@link SnapshotId}s for the given {@code repository} from an instance of {@link SnapshotDeletionsInProgress}.
     * If no deletion contained any of the snapshot ids to remove then return {@code null}.
     *
     * @param deletions   snapshot deletions to update
     * @param snapshotIds snapshot ids to remove
     * @param repository  repository that the snapshot ids belong to
     * @return updated {@link SnapshotDeletionsInProgress} or {@code null} if unchanged
     */
    @Nullable
    private static SnapshotDeletionsInProgress deletionsWithoutSnapshots(SnapshotDeletionsInProgress deletions,
                                                                         Collection<SnapshotId> snapshotIds, String repository) {
        boolean changed = false;
        List<SnapshotDeletionsInProgress.Entry> updatedEntries = new ArrayList<>(deletions.getEntries().size());
        for (SnapshotDeletionsInProgress.Entry entry : deletions.getEntries()) {
            if (entry.repository().equals(repository)) {
                final List<SnapshotId> updatedSnapshotIds = new ArrayList<>(entry.getSnapshots());
                if (updatedSnapshotIds.removeAll(snapshotIds)) {
                    changed = true;
                    updatedEntries.add(entry.withSnapshots(updatedSnapshotIds));
                } else {
                    updatedEntries.add(entry);
                }
            } else {
                updatedEntries.add(entry);
            }
        }
        return changed ? SnapshotDeletionsInProgress.of(updatedEntries) : null;
    }

    private void failSnapshotCompletionListeners(Snapshot snapshot, Exception e) {
        endingSnapshots.remove(snapshot);
        failListenersIgnoringException(snapshotCompletionListeners.remove(snapshot), e);
        assert repositoryOperations.assertNotQueued(snapshot);
    }

    /**
     * Deletes snapshots from the repository. In-progress snapshots matched by the delete will be aborted before deleting them.
     *
     * @param request         delete snapshot request
     * @param listener        listener
     */
    public void deleteSnapshots(final DeleteSnapshotRequest request, final ActionListener<Void> listener) {

        final String[] snapshotNames = request.snapshots();
        final String repoName = request.repository();
        logger.info(() -> new ParameterizedMessage("deleting snapshots [{}] from repository [{}]",
                Strings.arrayToCommaDelimitedString(snapshotNames), repoName));

        final Repository repository = repositoriesService.repository(repoName);
        repository.executeConsistentStateUpdate(repositoryData -> new ClusterStateUpdateTask(Priority.NORMAL) {

            private SnapshotDeletionsInProgress.Entry newDelete = null;

            private boolean reusedExistingDelete = false;

            private final Collection<SnapshotsInProgress.Entry> completedSnapshots = new ArrayList<>();

            @Override
            public ClusterState execute(ClusterState currentState) {
                final SnapshotsInProgress snapshots = currentState.custom(SnapshotsInProgress.TYPE, SnapshotsInProgress.EMPTY);
                final List<SnapshotsInProgress.Entry> snapshotEntries = findInProgressSnapshots(snapshots, snapshotNames, repoName);
                final List<SnapshotId> snapshotIds = matchingSnapshotIds(
                        snapshotEntries.stream().map(e -> e.snapshot().getSnapshotId()).collect(Collectors.toList()), repositoryData,
                        snapshotNames, repoName);
                if (snapshotIds.isEmpty()) {
                    return currentState;
                }
                final SnapshotDeletionsInProgress deletionsInProgress =
                        currentState.custom(SnapshotDeletionsInProgress.TYPE, SnapshotDeletionsInProgress.EMPTY);
                final RepositoryCleanupInProgress repositoryCleanupInProgress =
                        currentState.custom(RepositoryCleanupInProgress.TYPE, RepositoryCleanupInProgress.EMPTY);
                if (repositoryCleanupInProgress.hasCleanupInProgress()) {
                    throw new ConcurrentSnapshotExecutionException(new Snapshot(repoName, snapshotIds.get(0)),
                            "cannot delete snapshots while a repository cleanup is in-progress in [" + repositoryCleanupInProgress + "]");
                }
                final RestoreInProgress restoreInProgress = currentState.custom(RestoreInProgress.TYPE, RestoreInProgress.EMPTY);
                // don't allow snapshot deletions while a restore is taking place,
                // otherwise we could end up deleting a snapshot that is being restored
                // and the files the restore depends on would all be gone

                for (RestoreInProgress.Entry entry : restoreInProgress) {
                    if (repoName.equals(entry.snapshot().getRepository()) && snapshotIds.contains(entry.snapshot().getSnapshotId())) {
                        throw new ConcurrentSnapshotExecutionException(new Snapshot(repoName, snapshotIds.get(0)),
                                "cannot delete snapshot during a restore in progress in [" + restoreInProgress + "]");
                    }
                }
                final SnapshotsInProgress updatedSnapshots = SnapshotsInProgress.of(snapshots.entries().stream()
                        .map(existing -> {
                            // snapshot is started - mark every non completed shard as aborted
                            if (existing.state() == State.STARTED && snapshotIds.contains(existing.snapshot().getSnapshotId())) {
                                final SnapshotsInProgress.Entry abortedEntry = existing.abort();
                                if (abortedEntry.state().completed()) {
                                    completedSnapshots.add(abortedEntry);
                                }
                                return abortedEntry;
                            }
                            return existing;
                        }).collect(Collectors.toUnmodifiableList()));
                // add the snapshot deletion to the cluster state
                final SnapshotDeletionsInProgress.Entry replacedEntry = deletionsInProgress.getEntries().stream().filter(entry ->
                        entry.repository().equals(repoName) && entry.state() == SnapshotDeletionsInProgress.State.WAITING)
                        .findFirst().orElse(null);
                if (replacedEntry == null) {
                    final Optional<SnapshotDeletionsInProgress.Entry> foundDuplicate =
                            deletionsInProgress.getEntries().stream().filter(entry ->
                                    entry.repository().equals(repoName) && entry.state() == SnapshotDeletionsInProgress.State.STARTED
                                            && entry.getSnapshots().containsAll(snapshotIds)).findFirst();
                    if (foundDuplicate.isPresent()) {
                        newDelete = foundDuplicate.get();
                        reusedExistingDelete = true;
                        return currentState;
                    }
                    ensureBelowConcurrencyLimit(repoName, snapshotIds.get(0).getName(), snapshots, deletionsInProgress);
                    newDelete = new SnapshotDeletionsInProgress.Entry(
                            snapshotIds,
                            repoName,
                            threadPool.absoluteTimeInMillis(),
                            repositoryData.getGenId(),
                            updatedSnapshots.entries().stream().filter(entry -> repoName.equals(entry.repository())).noneMatch(
                                    SnapshotsService::isWritingToRepository)
                                    && deletionsInProgress.getEntries().stream().noneMatch(entry ->
                                    repoName.equals(entry.repository()) && entry.state() == SnapshotDeletionsInProgress.State.STARTED)
                                    ? SnapshotDeletionsInProgress.State.STARTED : SnapshotDeletionsInProgress.State.WAITING);
                } else {
                    newDelete = replacedEntry.withAddedSnapshots(snapshotIds);
                }
                return updateWithSnapshots(currentState, updatedSnapshots,
                        (replacedEntry == null ? deletionsInProgress : deletionsInProgress.withRemovedEntry(replacedEntry.uuid()))
                                .withAddedEntry(newDelete));
            }

            @Override
            public void onFailure(String source, Exception e) {
                listener.onFailure(e);
            }

            @Override
            public void clusterStateProcessed(String source, ClusterState oldState, ClusterState newState) {
                if (newDelete == null) {
                    listener.onResponse(null);
                } else {
                    addDeleteListener(newDelete.uuid(), listener);
                    if (reusedExistingDelete) {
                        return;
                    }
                    if (newDelete.state() == SnapshotDeletionsInProgress.State.STARTED) {
                        if (tryEnterRepoLoop(repoName)) {
                            deleteSnapshotsFromRepository(newDelete, repositoryData, newState.nodes().getMinNodeVersion());
                        } else {
                            logger.trace("Delete [{}] could not execute directly and was queued", newDelete);
                        }
                    } else {
                        for (SnapshotsInProgress.Entry completedSnapshot : completedSnapshots) {
                            endSnapshot(completedSnapshot, newState.metadata(), repositoryData);
                        }
                    }
                }
            }

            @Override
            public TimeValue timeout() {
                return request.masterNodeTimeout();
            }
        }, "delete snapshot", listener::onFailure);
    }

    private static List<SnapshotId> matchingSnapshotIds(List<SnapshotId> inProgress, RepositoryData repositoryData,
                                                        String[] snapshotsOrPatterns, String repositoryName) {
        final Map<String, SnapshotId> allSnapshotIds = repositoryData.getSnapshotIds().stream().collect(
                Collectors.toMap(SnapshotId::getName, Function.identity()));
        final Set<SnapshotId> foundSnapshots = new HashSet<>(inProgress);
        for (String snapshotOrPattern : snapshotsOrPatterns) {
            if (Regex.isSimpleMatchPattern(snapshotOrPattern)) {
                for (Map.Entry<String, SnapshotId> entry : allSnapshotIds.entrySet()) {
                    if (Regex.simpleMatch(snapshotOrPattern, entry.getKey())) {
                        foundSnapshots.add(entry.getValue());
                    }
                }
            } else {
                final SnapshotId foundId = allSnapshotIds.get(snapshotOrPattern);
                if (foundId == null) {
                    if (inProgress.stream().noneMatch(snapshotId -> snapshotId.getName().equals(snapshotOrPattern))) {
                        throw new SnapshotMissingException(repositoryName, snapshotOrPattern);
                    }
                } else {
                    foundSnapshots.add(allSnapshotIds.get(snapshotOrPattern));
                }
            }
        }
        return List.copyOf(foundSnapshots);
    }

    // Return in-progress snapshot entries by name and repository in the given cluster state or null if none is found
    private static List<SnapshotsInProgress.Entry> findInProgressSnapshots(SnapshotsInProgress snapshots, String[] snapshotNames,
                                                                           String repositoryName) {
        List<SnapshotsInProgress.Entry> entries = new ArrayList<>();
        for (SnapshotsInProgress.Entry entry : snapshots.entries()) {
            if (entry.repository().equals(repositoryName)
                    && Regex.simpleMatch(snapshotNames, entry.snapshot().getSnapshotId().getName())) {
                entries.add(entry);
            }
        }
        return entries;
    }

    /**
     * Checks if the given {@link SnapshotsInProgress.Entry} is currently writing to the repository.
     *
     * @param entry snapshot entry
     * @return true if entry is currently writing to the repository
     */
    private static boolean isWritingToRepository(SnapshotsInProgress.Entry entry) {
        if (entry.state().completed()) {
            // Entry is writing to the repo because it's finalizing on master
            return true;
        }
        for (ObjectCursor<ShardSnapshotStatus> value : entry.shards().values()) {
            if (value.value.isActive()) {
                // Entry is writing to the repo because it's writing to a shard on a data node or waiting to do so for a concrete shard
                return true;
            }
        }
        return false;
    }

    private void addDeleteListener(String deleteUUID, ActionListener<Void> listener) {
        snapshotDeletionListeners.computeIfAbsent(deleteUUID, k -> new CopyOnWriteArrayList<>()).add(listener);
    }

    /**
     * Determines the minimum {@link Version} that the snapshot repository must be compatible with from the current nodes in the cluster
     * and the contents of the repository. The minimum version is determined as the lowest version found across all snapshots in the
     * repository and all nodes in the cluster.
     *
     * @param minNodeVersion minimum node version in the cluster
     * @param repositoryData current {@link RepositoryData} of that repository
     * @param excluded       snapshot id to ignore when computing the minimum version
     *                       (used to use newer metadata version after a snapshot delete)
     * @return minimum node version that must still be able to read the repository metadata
     */
    public Version minCompatibleVersion(Version minNodeVersion, RepositoryData repositoryData, @Nullable Collection<SnapshotId> excluded) {
        Version minCompatVersion = minNodeVersion;
        final Collection<SnapshotId> snapshotIds = repositoryData.getSnapshotIds();
        for (SnapshotId snapshotId : snapshotIds.stream().filter(excluded == null ? sn -> true : Predicate.not(excluded::contains))
                .collect(Collectors.toList())) {
            final Version known = repositoryData.getVersion(snapshotId);
            // If we don't have the version cached in the repository data yet we load it from the snapshot info blobs
            if (known == null) {
                assert repositoryData.shardGenerations().totalShards() == 0 :
                    "Saw shard generations [" + repositoryData.shardGenerations() +
                        "] but did not have versions tracked for snapshot [" + snapshotId + "]";
                return OLD_SNAPSHOT_FORMAT;
            } else {
                minCompatVersion = minCompatVersion.before(known) ? minCompatVersion : known;
            }
        }
        return minCompatVersion;
    }

    /**
     * Checks whether the metadata version supports writing {@link ShardGenerations} to the repository.
     *
     * @param repositoryMetaVersion version to check
     * @return true if version supports {@link ShardGenerations}
     */
    public static boolean useShardGenerations(Version repositoryMetaVersion) {
        return repositoryMetaVersion.onOrAfter(SHARD_GEN_IN_REPO_DATA_VERSION);
    }

    /**
     * Checks whether the metadata version supports writing {@link ShardGenerations} to the repository.
     *
     * @param repositoryMetaVersion version to check
     * @return true if version supports {@link ShardGenerations}
     */
    public static boolean useIndexGenerations(Version repositoryMetaVersion) {
        return repositoryMetaVersion.onOrAfter(INDEX_GEN_IN_REPO_DATA_VERSION);
    }

    /**
     * Deletes snapshot from repository
     *
     * @param deleteEntry       delete entry in cluster state
     * @param minNodeVersion    minimum node version in the cluster
     */
    private void deleteSnapshotsFromRepository(SnapshotDeletionsInProgress.Entry deleteEntry, Version minNodeVersion) {
        final long expectedRepoGen = deleteEntry.repositoryStateId();
        repositoriesService.getRepositoryData(deleteEntry.repository(), new ActionListener<>() {
            @Override
            public void onResponse(RepositoryData repositoryData) {
                assert repositoryData.getGenId() == expectedRepoGen :
                        "Repository generation should not change as long as a ready delete is found in the cluster state but found ["
                                + expectedRepoGen + "] in cluster state and [" + repositoryData.getGenId() + "] in the repository";
                deleteSnapshotsFromRepository(deleteEntry, repositoryData, minNodeVersion);
            }

            @Override
            public void onFailure(Exception e) {
                clusterService.submitStateUpdateTask("fail repo tasks for [" + deleteEntry.repository() + "]",
                        new FailPendingRepoTasksTask(deleteEntry.repository(), e));
            }
        });
    }

    /**
     * Deletes snapshot from repository
     *
     * @param deleteEntry       delete entry in cluster state
     * @param repositoryData    the {@link RepositoryData} of the repository to delete from
     * @param minNodeVersion    minimum node version in the cluster
     */
    private void deleteSnapshotsFromRepository(SnapshotDeletionsInProgress.Entry deleteEntry,
                                               RepositoryData repositoryData, Version minNodeVersion) {
        if (repositoryOperations.startDeletion(deleteEntry.uuid())) {
            assert currentlyFinalizing.contains(deleteEntry.repository());
            final List<SnapshotId> snapshotIds = deleteEntry.getSnapshots();
            assert deleteEntry.state() == SnapshotDeletionsInProgress.State.STARTED :
                    "incorrect state for entry [" + deleteEntry + "]";
            repositoriesService.repository(deleteEntry.repository()).deleteSnapshots(
                snapshotIds,
                repositoryData.getGenId(),
                minCompatibleVersion(minNodeVersion, repositoryData, snapshotIds),
                ActionListener.wrap(updatedRepoData -> {
                        logger.info("snapshots {} deleted", snapshotIds);
                        removeSnapshotDeletionFromClusterState(deleteEntry, null, updatedRepoData);
                    }, ex -> removeSnapshotDeletionFromClusterState(deleteEntry, ex, repositoryData)
                ));
        }
    }

    /**
     * Removes a {@link SnapshotDeletionsInProgress.Entry} from {@link SnapshotDeletionsInProgress} in the cluster state after it executed
     * on the repository.
     *
     * @param deleteEntry delete entry to remove from the cluster state
     * @param failure     failure encountered while executing the delete on the repository or {@code null} if the delete executed
     *                    successfully
     * @param repositoryData current {@link RepositoryData} for the repository we just ran the delete on.
     */
    private void removeSnapshotDeletionFromClusterState(final SnapshotDeletionsInProgress.Entry deleteEntry,
                                                        @Nullable final Exception failure, final RepositoryData repositoryData) {
        final ClusterStateUpdateTask clusterStateUpdateTask;
        if (failure == null) {
            // If we didn't have a failure during the snapshot delete we will remove all snapshot ids that the delete successfully removed
            // from the repository from enqueued snapshot delete entries during the cluster state update. After the cluster state update we
            // resolve the delete listeners with the latest repository data from after the delete.
            clusterStateUpdateTask = new RemoveSnapshotDeletionAndContinueTask(deleteEntry, repositoryData) {
                @Override
                protected SnapshotDeletionsInProgress filterDeletions(SnapshotDeletionsInProgress deletions) {
                    final SnapshotDeletionsInProgress updatedDeletions =
                            deletionsWithoutSnapshots(deletions, deleteEntry.getSnapshots(), deleteEntry.repository());
                    return updatedDeletions == null ? deletions : updatedDeletions;
                }

                @Override
                protected void handleListeners(List<ActionListener<Void>> deleteListeners) {
                    assert repositoryData.getSnapshotIds().stream().noneMatch(deleteEntry.getSnapshots()::contains)
                            : "Repository data contained snapshot ids " + repositoryData.getSnapshotIds()
                            + " that should should been deleted by [" + deleteEntry + "]";
                    completeListenersIgnoringException(deleteListeners, null);
                }
            };
        } else {
            // The delete failed to execute on the repository. We remove it from the cluster state and then fail all listeners associated
            // with it.
            clusterStateUpdateTask = new RemoveSnapshotDeletionAndContinueTask(deleteEntry, repositoryData) {
                @Override
                protected void handleListeners(List<ActionListener<Void>> deleteListeners) {
                    failListenersIgnoringException(deleteListeners, failure);
                }
            };
        }
        clusterService.submitStateUpdateTask("remove snapshot deletion metadata", clusterStateUpdateTask);
    }

    /**
     * Handle snapshot or delete failure due to not being master any more so we don't try to do run additional cluster state updates.
     * The next master will try handling the missing operations. All we can do is fail all the listeners on this master node so that
     * transport requests return and we don't leak listeners.
     *
     * @param e exception that caused us to realize we are not master any longer
     */
    private void failAllListenersOnMasterFailOver(Exception e) {
        logger.debug("Failing all snapshot operation listeners because this node is not master any longer", e);
        synchronized (currentlyFinalizing) {
            if (ExceptionsHelper.unwrap(e, NotMasterException.class, FailedToCommitClusterStateException.class) != null) {
                repositoryOperations.clear();
                for (Snapshot snapshot : Set.copyOf(snapshotCompletionListeners.keySet())) {
                    failSnapshotCompletionListeners(snapshot, new SnapshotException(snapshot, "no longer master"));
                }
                final Exception wrapped =
                        new RepositoryException("_all", "Failed to update cluster state during repository operation", e);
                for (Iterator<List<ActionListener<Void>>> iterator = snapshotDeletionListeners.values().iterator();
                     iterator.hasNext(); ) {
                    final List<ActionListener<Void>> listeners = iterator.next();
                    iterator.remove();
                    failListenersIgnoringException(listeners, wrapped);
                }
                assert snapshotDeletionListeners.isEmpty() :
                    "No new listeners should have been added but saw " + snapshotDeletionListeners;
            } else {
                assert false :
                        new AssertionError("Modifying snapshot state should only ever fail because we failed to publish new state", e);
                logger.error("Unexpected failure during cluster state update", e);
            }
            currentlyFinalizing.clear();
        }
    }

    /**
     * A cluster state update that will remove a given {@link SnapshotDeletionsInProgress.Entry} from the cluster state
     * and trigger running the next snapshot-delete or -finalization operation available to execute if there is one
     * ready in the cluster state as a result of this state update.
     */
    private abstract class RemoveSnapshotDeletionAndContinueTask extends ClusterStateUpdateTask {

        // Snapshots that can be finalized after the delete operation has been removed from the cluster state
        protected final List<SnapshotsInProgress.Entry> newFinalizations = new ArrayList<>();

        private List<SnapshotDeletionsInProgress.Entry> readyDeletions = Collections.emptyList();

        protected final SnapshotDeletionsInProgress.Entry deleteEntry;

        private final RepositoryData repositoryData;

        RemoveSnapshotDeletionAndContinueTask(SnapshotDeletionsInProgress.Entry deleteEntry, RepositoryData repositoryData) {
            this.deleteEntry = deleteEntry;
            this.repositoryData = repositoryData;
        }

        @Override
        public ClusterState execute(ClusterState currentState) {
            final SnapshotDeletionsInProgress deletions = currentState.custom(SnapshotDeletionsInProgress.TYPE);
            assert deletions != null : "We only run this if there were deletions in the cluster state before";
            final SnapshotDeletionsInProgress updatedDeletions = deletions.withRemovedEntry(deleteEntry.uuid());
            if (updatedDeletions == deletions) {
                return currentState;
            }
            final SnapshotDeletionsInProgress newDeletions = filterDeletions(updatedDeletions);
            final Tuple<ClusterState, List<SnapshotDeletionsInProgress.Entry>> res = readyDeletions(
                    updateWithSnapshots(currentState, updatedSnapshotsInProgress(currentState, newDeletions), newDeletions));
            readyDeletions = res.v2();
            return res.v1();
        }

        @Override
        public void onFailure(String source, Exception e) {
            logger.warn(() -> new ParameterizedMessage("{} failed to remove snapshot deletion metadata", deleteEntry), e);
            repositoryOperations.finishDeletion(deleteEntry.uuid());
            failAllListenersOnMasterFailOver(e);
        }

        protected SnapshotDeletionsInProgress filterDeletions(SnapshotDeletionsInProgress deletions) {
            return deletions;
        }

        @Override
        public final void clusterStateProcessed(String source, ClusterState oldState, ClusterState newState) {
            final List<ActionListener<Void>> deleteListeners;
            repositoryOperations.finishDeletion(deleteEntry.uuid());
            deleteListeners = snapshotDeletionListeners.remove(deleteEntry.uuid());
            handleListeners(deleteListeners);
            if (newFinalizations.isEmpty()) {
                if (readyDeletions.isEmpty()) {
                    leaveRepoLoop(deleteEntry.repository());
                } else {
                    for (SnapshotDeletionsInProgress.Entry readyDeletion : readyDeletions) {
                        deleteSnapshotsFromRepository(readyDeletion, repositoryData, newState.nodes().getMinNodeVersion());
                    }
                }
            } else {
                leaveRepoLoop(deleteEntry.repository());
                assert readyDeletions.stream().noneMatch(entry -> entry.repository().equals(deleteEntry.repository()))
                        : "New finalizations " + newFinalizations + " added even though deletes " + readyDeletions + " are ready";
                for (SnapshotsInProgress.Entry entry : newFinalizations) {
                    endSnapshot(entry, newState.metadata(), repositoryData);
                }
            }
        }

        /**
         * Invoke snapshot delete listeners for {@link #deleteEntry}.
         *
         * @param deleteListeners delete snapshot listeners or {@code null} if there weren't any for {@link #deleteEntry}.
         */
        protected abstract void handleListeners(@Nullable List<ActionListener<Void>> deleteListeners);

        /**
         * Computes an updated {@link SnapshotsInProgress} that takes into account an updated version of
         * {@link SnapshotDeletionsInProgress} that has a {@link SnapshotDeletionsInProgress.Entry} removed from it
         * relative to the {@link SnapshotDeletionsInProgress} found in {@code currentState}.
         * The removal of a delete from the cluster state can trigger two possible actions on in-progress snapshots:
         * <ul>
         *     <li>Snapshots that had unfinished shard snapshots in state {@link ShardSnapshotStatus#UNASSIGNED_QUEUED} that
         *     could not be started because the delete was running can have those started.</li>
         *     <li>Snapshots that had all their shards reach a completed state while a delete was running (e.g. as a result of
         *     nodes dropping out of the cluster or another incoming delete aborting them) need not be updated in the cluster
         *     state but need to have their finalization triggered now that it's possible with the removal of the delete
         *     from the state.</li>
         * </ul>
         *
         * @param currentState     current cluster state
         * @param updatedDeletions deletions with removed entry
         * @return updated snapshot in progress instance or {@code null} if there are no changes to it
         */
        @Nullable
        private SnapshotsInProgress updatedSnapshotsInProgress(ClusterState currentState,
                                                               SnapshotDeletionsInProgress updatedDeletions) {
            final SnapshotsInProgress snapshotsInProgress = currentState.custom(SnapshotsInProgress.TYPE, SnapshotsInProgress.EMPTY);
            final List<SnapshotsInProgress.Entry> snapshotEntries = new ArrayList<>();

            // Keep track of shardIds that we started snapshots for as a result of removing this delete so we don't assign
            // them to multiple snapshots by accident
            final Set<ShardId> reassignedShardIds = new HashSet<>();

            boolean changed = false;

            final String repoName = deleteEntry.repository();
            for (SnapshotsInProgress.Entry entry : snapshotsInProgress.entries()) {
                if (entry.repository().equals(repoName)) {
                    if (entry.state().completed() == false) {
                        // Collect waiting shards that in entry that we can assign now that we are done with the deletion
                        final List<ShardId> canBeUpdated = new ArrayList<>();
                        for (ObjectObjectCursor<ShardId, ShardSnapshotStatus> value : entry.shards()) {
                            if (value.value.equals(ShardSnapshotStatus.UNASSIGNED_QUEUED)
                                    && reassignedShardIds.contains(value.key) == false) {
                                canBeUpdated.add(value.key);
                            }
                        }
                        if (canBeUpdated.isEmpty()) {
                            // No shards can be updated in this snapshot so we just add it as is again
                            snapshotEntries.add(entry);
                        } else {
                            final ImmutableOpenMap<ShardId, ShardSnapshotStatus> shardAssignments = shards(snapshotsInProgress,
                                    updatedDeletions, currentState.metadata(), currentState.routingTable(), entry.indices(),
                                    entry.version().onOrAfter(SHARD_GEN_IN_REPO_DATA_VERSION), repositoryData, repoName);
                            final ImmutableOpenMap.Builder<ShardId, ShardSnapshotStatus> updatedAssignmentsBuilder =
                                    ImmutableOpenMap.builder(entry.shards());
                            for (ShardId shardId : canBeUpdated) {
                                final ShardSnapshotStatus updated = shardAssignments.get(shardId);
                                if (updated == null) {
                                    // We don't have a new assignment for this shard because its index was concurrently deleted
                                    assert currentState.routingTable().hasIndex(shardId.getIndex()) == false :
                                            "Missing assignment for [" + shardId + "]";
                                    updatedAssignmentsBuilder.put(shardId, ShardSnapshotStatus.MISSING);
                                } else {
                                    final boolean added = reassignedShardIds.add(shardId);
                                    assert added;
                                    updatedAssignmentsBuilder.put(shardId, updated);
                                }
                            }
                            snapshotEntries.add(entry.withStartedShards(updatedAssignmentsBuilder.build()));
                            changed = true;
                        }
                    } else {
                        // Entry is already completed so we will finalize it now that the delete doesn't block us after
                        // this CS update finishes
                        newFinalizations.add(entry);
                        snapshotEntries.add(entry);
                    }
                } else {
                    // Entry is for another repository we just keep it as is
                    snapshotEntries.add(entry);
                }
            }
            return changed ? SnapshotsInProgress.of(snapshotEntries) : null;
        }
    }

    /**
     * Shortcut to build new {@link ClusterState} from the current state and updated values of {@link SnapshotsInProgress} and
     * {@link SnapshotDeletionsInProgress}.
     *
     * @param state                       current cluster state
     * @param snapshotsInProgress         new value for {@link SnapshotsInProgress} or {@code null} if it's unchanged
     * @param snapshotDeletionsInProgress new value for {@link SnapshotDeletionsInProgress} or {@code null} if it's unchanged
     * @return updated cluster state
     */
    public static ClusterState updateWithSnapshots(ClusterState state,
                                                   @Nullable SnapshotsInProgress snapshotsInProgress,
                                                   @Nullable SnapshotDeletionsInProgress snapshotDeletionsInProgress) {
        if (snapshotsInProgress == null && snapshotDeletionsInProgress == null) {
            return state;
        }
        ClusterState.Builder builder = ClusterState.builder(state);
        if (snapshotsInProgress != null) {
            builder.putCustom(SnapshotsInProgress.TYPE, snapshotsInProgress);
        }
        if (snapshotDeletionsInProgress != null) {
            builder.putCustom(SnapshotDeletionsInProgress.TYPE, snapshotDeletionsInProgress);
        }
        return builder.build();
    }

    private static <T> void failListenersIgnoringException(@Nullable List<ActionListener<T>> listeners, Exception failure) {
        if (listeners != null) {
            try {
                ActionListener.onFailure(listeners, failure);
            } catch (Exception ex) {
                assert false : new AssertionError(ex);
                logger.warn("Failed to notify listeners", ex);
            }
        }
    }

    private static <T> void completeListenersIgnoringException(@Nullable List<ActionListener<T>> listeners, T result) {
        if (listeners != null) {
            try {
                ActionListener.onResponse(listeners, result);
            } catch (Exception ex) {
                assert false : new AssertionError(ex);
                logger.warn("Failed to notify listeners", ex);
            }
        }
    }

    /**
     * Calculates the assignment of shards to data nodes for a new snapshot based on the given cluster state and the
     * indices that should be included in the snapshot.
     *
     * @param indices             Indices to snapshot
     * @param useShardGenerations whether to write {@link ShardGenerations} during the snapshot
     * @return list of shard to be included into current snapshot
     */
    private static ImmutableOpenMap<ShardId, SnapshotsInProgress.ShardSnapshotStatus> shards(
            @Nullable SnapshotsInProgress snapshotsInProgress, @Nullable SnapshotDeletionsInProgress deletionsInProgress,
            Metadata metadata, RoutingTable routingTable, List<IndexId> indices, boolean useShardGenerations,
            RepositoryData repositoryData, String repoName) {
        ImmutableOpenMap.Builder<ShardId, SnapshotsInProgress.ShardSnapshotStatus> builder = ImmutableOpenMap.builder();
        final ShardGenerations shardGenerations = repositoryData.shardGenerations();
        final Set<ShardId> inProgressShards = busyShardsForRepo(repoName, snapshotsInProgress, metadata);
        final boolean readyToExecute = deletionsInProgress == null || deletionsInProgress.getEntries().stream()
                .noneMatch(entry -> entry.repository().equals(repoName) && entry.state() == SnapshotDeletionsInProgress.State.STARTED);
        for (IndexId index : indices) {
            final String indexName = index.getName();
            final boolean isNewIndex = repositoryData.getIndices().containsKey(indexName) == false;
            IndexMetadata indexMetadata = metadata.index(indexName);
            if (indexMetadata == null) {
                // The index was deleted before we managed to start the snapshot - mark it as missing.
<<<<<<< HEAD
                builder.put(new ShardId(indexName, IndexMetadata.INDEX_UUID_NA_VALUE, 0),
                        new SnapshotsInProgress.ShardSnapshotStatus(null, ShardState.MISSING, "missing index", null));
=======
                builder.put(new ShardId(indexName, IndexMetadata.INDEX_UUID_NA_VALUE, 0), ShardSnapshotStatus.MISSING);
>>>>>>> 49f886d1
            } else {
                final IndexRoutingTable indexRoutingTable = routingTable.index(indexName);
                assert indexRoutingTable != null;
                for (int i = 0; i < indexMetadata.getNumberOfShards(); i++) {
                    ShardId shardId = new ShardId(indexMetadata.getIndex(), i);
                    final String shardRepoGeneration;
                    if (useShardGenerations) {
                        if (isNewIndex) {
                            assert shardGenerations.getShardGen(index, shardId.getId()) == null
                                    : "Found shard generation for new index [" + index + "]";
                            shardRepoGeneration = ShardGenerations.NEW_SHARD_GEN;
                        } else {
                            shardRepoGeneration = shardGenerations.getShardGen(index, shardId.getId());
                        }
                    } else {
                        shardRepoGeneration = null;
                    }
                    final ShardSnapshotStatus shardSnapshotStatus;
                    ShardRouting primary = indexRoutingTable.shard(i).primaryShard();
                    if (readyToExecute == false || inProgressShards.contains(shardId)) {
                        shardSnapshotStatus = ShardSnapshotStatus.UNASSIGNED_QUEUED;
                    } else if (primary == null || !primary.assignedToNode()) {
                        shardSnapshotStatus =
                                new ShardSnapshotStatus(null, ShardState.MISSING, "primary shard is not allocated", shardRepoGeneration);
                    } else if (primary.relocating() || primary.initializing()) {
                        shardSnapshotStatus = new ShardSnapshotStatus(
                                primary.currentNodeId(), ShardState.WAITING, shardRepoGeneration);
                    } else if (!primary.started()) {
                        shardSnapshotStatus =
                                new ShardSnapshotStatus(primary.currentNodeId(), ShardState.MISSING,
                                        "primary shard hasn't been started yet", shardRepoGeneration);
                    } else {
                        shardSnapshotStatus =
                                new ShardSnapshotStatus(primary.currentNodeId(), shardRepoGeneration);
                    }
                    builder.put(shardId, shardSnapshotStatus);
                }
            }
        }

        return builder.build();
    }

    /**
     * Compute all shard ids that currently have an actively executing snapshot for the given repository.
     *
     * @param repoName  repository name
     * @param snapshots snapshots in progress
     * @return shard ids that currently have an actively executing shard snapshot on a data node
     */
    private static Set<ShardId> busyShardsForRepo(String repoName, @Nullable SnapshotsInProgress snapshots, Metadata metadata) {
        final List<SnapshotsInProgress.Entry> runningSnapshots = snapshots == null ? List.of() : snapshots.entries();
        final Set<ShardId> inProgressShards = new HashSet<>();
        for (SnapshotsInProgress.Entry runningSnapshot : runningSnapshots) {
            if (runningSnapshot.repository().equals(repoName) == false) {
                continue;
            }
            if (runningSnapshot.source() == null) {
                for (ObjectObjectCursor<ShardId, ShardSnapshotStatus> shard : runningSnapshot.shards()) {
                    if (shard.value.isActive()) {
                        inProgressShards.add(shard.key);
                    }
                }
            } else {
                for (ObjectObjectCursor<RepoShardId, ShardSnapshotStatus> clone : runningSnapshot.clones()) {
                    final ShardSnapshotStatus shardState = clone.value;
                        final IndexMetadata index = metadata.index(clone.key.indexName());
                        if (shardState.isActive()) {
                            // TODO: there is some weirdness here on index delete that needs to be accounted for
                            inProgressShards.add(new ShardId(index.getIndex(), clone.key.shardId()));
                        }
                }
            }
        }
        return inProgressShards;
    }

    /**
     * Returns the data streams that are currently being snapshotted (with partial == false) and that are contained in the
     * indices-to-check set.
     */
    public static Set<String> snapshottingDataStreams(final ClusterState currentState,
                                                      final Set<String> dataStreamsToCheck) {
        final SnapshotsInProgress snapshots = currentState.custom(SnapshotsInProgress.TYPE);
        if (snapshots == null) {
            return emptySet();
        }

        Map<String, DataStream> dataStreams = currentState.metadata().dataStreams();
        return snapshots.entries().stream()
            .filter(e -> e.partial() == false)
            .flatMap(e -> e.dataStreams().stream())
            .filter(ds -> dataStreams.containsKey(ds) && dataStreamsToCheck.contains(ds))
            .collect(Collectors.toSet());
    }

    /**
     * Returns the indices that are currently being snapshotted (with partial == false) and that are contained in the indices-to-check set.
     */
    public static Set<Index> snapshottingIndices(final ClusterState currentState, final Set<Index> indicesToCheck) {
        final SnapshotsInProgress snapshots = currentState.custom(SnapshotsInProgress.TYPE);
        if (snapshots == null) {
            return emptySet();
        }

        final Set<Index> indices = new HashSet<>();
        for (final SnapshotsInProgress.Entry entry : snapshots.entries()) {
            if (entry.partial() == false) {
                for (IndexId index : entry.indices()) {
                    IndexMetadata indexMetadata = currentState.metadata().index(index.getName());
                    if (indexMetadata != null && indicesToCheck.contains(indexMetadata.getIndex())) {
                        indices.add(indexMetadata.getIndex());
                    }
                }
            }
        }
        return indices;
    }

    /**
     * Adds snapshot completion listener
     *
     * @param snapshot Snapshot to listen for
     * @param listener listener
     */
    private void addListener(Snapshot snapshot, ActionListener<Tuple<RepositoryData, SnapshotInfo>> listener) {
        snapshotCompletionListeners.computeIfAbsent(snapshot, k -> new CopyOnWriteArrayList<>()).add(listener);
    }

    @Override
    protected void doStart() {
        assert this.updateSnapshotStatusHandler != null;
        assert transportService.getRequestHandler(UPDATE_SNAPSHOT_STATUS_ACTION_NAME) != null;
    }

    @Override
    protected void doStop() {

    }

    @Override
    protected void doClose() {
        clusterService.removeApplier(this);
    }

    /**
     * Assert that no in-memory state for any running snapshot-create or -delete operation exists in this instance.
     */
    public boolean assertAllListenersResolved() {
        final DiscoveryNode localNode = clusterService.localNode();
        assert endingSnapshots.isEmpty() : "Found leaked ending snapshots " + endingSnapshots
                + " on [" + localNode + "]";
        assert snapshotCompletionListeners.isEmpty() : "Found leaked snapshot completion listeners " + snapshotCompletionListeners
                + " on [" + localNode + "]";
        assert currentlyFinalizing.isEmpty() : "Found leaked finalizations " + currentlyFinalizing
                + " on [" + localNode + "]";
        assert snapshotDeletionListeners.isEmpty() : "Found leaked snapshot delete listeners " + snapshotDeletionListeners
                + " on [" + localNode + "]";
        assert repositoryOperations.isEmpty() : "Found leaked snapshots to finalize " + repositoryOperations
                + " on [" + localNode + "]";
        return true;
    }

    private static final class ShardSnapshotUpdate {

        private final Snapshot snapshot;

        @Nullable
        private final RepoShardId repoShardId;

        @Nullable
        private final ShardId shardId;

        private final SnapshotsInProgress.ShardSnapshotStatus status;

        private ShardSnapshotUpdate(Snapshot snapshot, @Nullable RepoShardId repoShardId, @Nullable ShardId shardId,
                                    ShardSnapshotStatus status) {
            this.snapshot = snapshot;
            this.repoShardId = repoShardId;
            this.shardId = shardId;
            this.status = status;
        }

        public boolean isClone() {
            return repoShardId != null;
        }

        public ShardId shardId() {
            return shardId;
        }

        public RepoShardId repoShardId() {
            return repoShardId;
        }

        public Snapshot snapshot() {
            return snapshot;
        }

        public ShardSnapshotStatus status() {
            return status;
        }
    }

    private static class SnapshotStateExecutor implements ClusterStateTaskExecutor<ShardSnapshotUpdate> {

        @Override
        public ClusterTasksResult<ShardSnapshotUpdate> execute(ClusterState currentState, List<ShardSnapshotUpdate> tasks) {
            int changedCount = 0;
            final List<SnapshotsInProgress.Entry> entries = new ArrayList<>();
            final Map<String, Set<ShardId>> reusedShardIdsByRepo = new HashMap<>();
            final Map<String, Set<RepoShardId>> reusedRepoShardIdsByRepo = new HashMap<>();
            for (SnapshotsInProgress.Entry entry : currentState.custom(SnapshotsInProgress.TYPE, SnapshotsInProgress.EMPTY).entries()) {
                boolean updated = false;
                final ImmutableOpenMap.Builder<ShardId, ShardSnapshotStatus> shards = ImmutableOpenMap.builder();
                final ImmutableOpenMap.Builder<RepoShardId, ShardSnapshotStatus> clones = ImmutableOpenMap.builder();
                for (ShardSnapshotUpdate updateSnapshotState : tasks) {
                    if (updateSnapshotState.isClone()) {
                        final RepoShardId finishedShardId = updateSnapshotState.repoShardId();
                        if (entry.snapshot().equals(updateSnapshotState.snapshot())) {
                            logger.trace("[{}] Updating shard clone [{}] with status [{}]", updateSnapshotState.snapshot(),
                                    finishedShardId, updateSnapshotState.status().state());
                            if (updated == false) {
                                clones.putAll(entry.clones());
                                updated = true;
                            }
                            changedCount++;
                            clones.put(finishedShardId, updateSnapshotState.status);
                        } else {
                            final String updatedRepository = updateSnapshotState.snapshot().getRepository();
                            final Set<RepoShardId> reusedShardIds =
                                    reusedRepoShardIdsByRepo.computeIfAbsent(updatedRepository, k -> new HashSet<>());
                            if (entry.repository().equals(updatedRepository) &&
                                    entry.state().completed() == false && reusedShardIds.contains(finishedShardId) == false
                                    && entry.clones().keys().contains(finishedShardId)) {
                                final ShardSnapshotStatus existingStatus = entry.clones().get(finishedShardId);
                                if (existingStatus.state() != ShardState.QUEUED) {
                                    continue;
                                }
                                if (updated == false) {
                                    shards.putAll(entry.shards());
                                    updated = true;
                                }
                                final ShardSnapshotStatus finishedStatus = updateSnapshotState.status();
                                logger.trace("Starting [{}] on [{}] with generation [{}]", finishedShardId,
                                        finishedStatus.nodeId(), finishedStatus.generation());
                                clones.put(finishedShardId, new ShardSnapshotStatus(finishedStatus.nodeId(), finishedStatus.generation()));
                                reusedShardIds.add(finishedShardId);
                            }
                        }
                    } else {
                        final ShardId finishedShardId = updateSnapshotState.shardId();
                        if (entry.snapshot().equals(updateSnapshotState.snapshot())) {
                            logger.trace("[{}] Updating shard [{}] with status [{}]", updateSnapshotState.snapshot(),
                                    finishedShardId, updateSnapshotState.status().state());
                            if (updated == false) {
                                shards.putAll(entry.shards());
                                updated = true;
                            }
                            shards.put(finishedShardId, updateSnapshotState.status());
                            changedCount++;
                        } else {
                            final String updatedRepository = updateSnapshotState.snapshot().getRepository();
                            final Set<ShardId> reusedShardIds =
                                    reusedShardIdsByRepo.computeIfAbsent(updatedRepository, k -> new HashSet<>());
                            if (entry.repository().equals(updatedRepository) &&
                                    entry.state().completed() == false && reusedShardIds.contains(finishedShardId) == false) {
                                if (entry.source() == null) {
                                    if (entry.shards().keys().contains(finishedShardId)) {
                                        final ShardSnapshotStatus existingStatus = entry.shards().get(finishedShardId);
                                        if (existingStatus.state() != ShardState.QUEUED) {
                                            continue;
                                        }
                                        if (updated == false) {
                                            shards.putAll(entry.shards());
                                            updated = true;
                                        }
                                        final ShardSnapshotStatus finishedStatus = updateSnapshotState.status();
                                        logger.trace("Starting [{}] on [{}] with generation [{}]", finishedShardId,
                                                finishedStatus.nodeId(), finishedStatus.generation());
                                        shards.put(finishedShardId, new ShardSnapshotStatus(finishedStatus.nodeId(),
                                                finishedStatus.generation()));
                                        reusedShardIds.add(finishedShardId);
                                    }
                                } else {
                                    // TODO: horribly inefficient obv.
                                    final Map<String, IndexId> indicesLookup =
                                            entry.indices().stream().collect(Collectors.toMap(IndexId::getName, Function.identity()));
                                    if (indicesLookup.containsKey(finishedShardId.getIndexName())) {
                                        final RepoShardId repoShardId = SnapshotsInProgress.repoShardId(
                                                indicesLookup.get(finishedShardId.getIndexName()), finishedShardId.getId());
                                        if (entry.clones().containsKey(repoShardId)) {
                                            final ShardSnapshotStatus existingStatus = entry.clones().get(repoShardId);
                                            if (existingStatus.state() != ShardState.QUEUED) {
                                                continue;
                                            }
                                            if (updated == false) {
                                                clones.putAll(entry.clones());
                                                updated = true;
                                            }
                                            final ShardSnapshotStatus finishedStatus = updateSnapshotState.status();
                                            logger.trace("Starting [{}] on [{}] with generation [{}]", finishedShardId,
                                                    finishedStatus.nodeId(), finishedStatus.generation());
                                            clones.put(repoShardId, new ShardSnapshotStatus(
                                                    currentState.nodes().getLocalNodeId(), finishedStatus.generation()));
                                            reusedShardIds.add(finishedShardId);
                                        }
                                    }
                                }
                            }
                        }
                    }
                }

                if (updated) {
                    entries.add(entry.withShardStates(shards.build()).withClones(clones.build()));
                } else {
                    entries.add(entry);
                }
            }
            if (changedCount > 0) {
                logger.trace("changed cluster state triggered by {} snapshot state updates", changedCount);
                return ClusterTasksResult.<ShardSnapshotUpdate>builder().successes(tasks)
                        .build(ClusterState.builder(currentState).putCustom(SnapshotsInProgress.TYPE,
                                SnapshotsInProgress.of(unmodifiableList(entries))).build());
            }
            return ClusterTasksResult.<ShardSnapshotUpdate>builder().successes(tasks).build(currentState);
        }
    }

    /**
     * Updates the shard status on master node
     *
     * @param update update shard status request
     */
    private void innerUpdateSnapshotState(final ShardSnapshotUpdate update,
                                          ActionListener<UpdateIndexShardSnapshotStatusResponse> listener) {
        logger.trace("received updated snapshot restore state [{}]", update);
        clusterService.submitStateUpdateTask(
                "update snapshot state",
                update,
                ClusterStateTaskConfig.build(Priority.NORMAL),
                snapshotStateExecutor,
                new ClusterStateTaskListener() {
                    @Override
                    public void onFailure(String source, Exception e) {
                        listener.onFailure(e);
                    }

                    @Override
                    public void clusterStateProcessed(String source, ClusterState oldState, ClusterState newState) {
                        try {
                            listener.onResponse(new UpdateIndexShardSnapshotStatusResponse());
                        } finally {
                            // Maybe this state update completed the snapshot. If we are not already ending it because of a concurrent
                            // state update we check if its state is completed and end it if it is.
                            final SnapshotsInProgress snapshotsInProgress =
                                    newState.custom(SnapshotsInProgress.TYPE, SnapshotsInProgress.EMPTY);
                            if (endingSnapshots.contains(update.snapshot()) == false) {
                                final SnapshotsInProgress.Entry updatedEntry = snapshotsInProgress.snapshot(update.snapshot());
                                // If the entry is still in the cluster state and is completed, try finalizing the snapshot in the repo
                                if (updatedEntry != null && updatedEntry.state().completed()) {
                                    endSnapshot(updatedEntry, newState.metadata(), null);
                                }
                            }
                            // TODO: this is horrifically expensive, find a way of more efficiently transporting the state here
                            for (SnapshotsInProgress.Entry entry : snapshotsInProgress.entries()) {
                                // this is a clone, see if new work is ready
                                for (ObjectObjectCursor<RepoShardId, ShardSnapshotStatus> clone : entry.clones()) {
                                    if (clone.value.state() == ShardState.INIT) {
                                        runReadyClone(entry.snapshot(), entry.source(), clone.value, clone.key,
                                                repositoriesService.repository(entry.repository()));
                                    }
                                }
                            }
                        }
                    }
                });
    }

    private class UpdateSnapshotStatusAction
            extends TransportMasterNodeAction<UpdateIndexShardSnapshotStatusRequest, UpdateIndexShardSnapshotStatusResponse> {
        UpdateSnapshotStatusAction(TransportService transportService, ClusterService clusterService,
                                   ThreadPool threadPool, ActionFilters actionFilters,
                                   IndexNameExpressionResolver indexNameExpressionResolver) {
            super(UPDATE_SNAPSHOT_STATUS_ACTION_NAME, false, transportService, clusterService, threadPool,
                    actionFilters, UpdateIndexShardSnapshotStatusRequest::new, indexNameExpressionResolver
            );
        }

        @Override
        protected String executor() {
            return ThreadPool.Names.SAME;
        }

        @Override
        protected UpdateIndexShardSnapshotStatusResponse read(StreamInput in) throws IOException {
            return new UpdateIndexShardSnapshotStatusResponse(in);
        }

        @Override
        protected void masterOperation(Task task, UpdateIndexShardSnapshotStatusRequest request, ClusterState state,
                                       ActionListener<UpdateIndexShardSnapshotStatusResponse> listener) {
            innerUpdateSnapshotState(
                    new ShardSnapshotUpdate(request.snapshot(), null, request.shardId(), request.status()), listener);
        }

        @Override
        protected ClusterBlockException checkBlock(UpdateIndexShardSnapshotStatusRequest request, ClusterState state) {
            return null;
        }
    }

    /**
     * Cluster state update task that removes all {@link SnapshotsInProgress.Entry} and {@link SnapshotDeletionsInProgress.Entry} for a
     * given repository from the cluster state and afterwards fails all relevant listeners in {@link #snapshotCompletionListeners} and
     * {@link #snapshotDeletionListeners}.
     */
    private final class FailPendingRepoTasksTask extends ClusterStateUpdateTask {

        // Snapshots to fail after the state update
        private final List<Snapshot> snapshotsToFail = new ArrayList<>();

        // Delete uuids to fail because after the state update
        private final List<String> deletionsToFail = new ArrayList<>();

        // Failure that caused the decision to fail all snapshots and deletes for a repo
        private final Exception failure;

        private final String repository;

        FailPendingRepoTasksTask(String repository, Exception failure) {
            this.repository = repository;
            this.failure = failure;
        }

        @Override
        public ClusterState execute(ClusterState currentState) {
            final SnapshotDeletionsInProgress deletionsInProgress =
                    currentState.custom(SnapshotDeletionsInProgress.TYPE, SnapshotDeletionsInProgress.EMPTY);
            boolean changed = false;
            final List<SnapshotDeletionsInProgress.Entry> remainingEntries = deletionsInProgress.getEntries();
            List<SnapshotDeletionsInProgress.Entry> updatedEntries = new ArrayList<>(remainingEntries.size());
            for (SnapshotDeletionsInProgress.Entry entry : remainingEntries) {
                if (entry.repository().equals(repository)) {
                    changed = true;
                    deletionsToFail.add(entry.uuid());
                } else {
                    updatedEntries.add(entry);
                }
            }
            final SnapshotDeletionsInProgress updatedDeletions = changed ? SnapshotDeletionsInProgress.of(updatedEntries) : null;
            final SnapshotsInProgress snapshotsInProgress =
                currentState.custom(SnapshotsInProgress.TYPE, SnapshotsInProgress.EMPTY);
            final List<SnapshotsInProgress.Entry> snapshotEntries = new ArrayList<>();
            boolean changedSnapshots = false;
            for (SnapshotsInProgress.Entry entry : snapshotsInProgress.entries()) {
                if (entry.repository().equals(repository)) {
                    // We failed to read repository data for this delete, it is not the job of SnapshotsService to
                    // retry these kinds of issues so we fail all the pending snapshots
                    snapshotsToFail.add(entry.snapshot());
                    changedSnapshots = true;
                } else {
                    // Entry is for another repository we just keep it as is
                    snapshotEntries.add(entry);
                }
            }
            final SnapshotsInProgress updatedSnapshotsInProgress = changedSnapshots ? SnapshotsInProgress.of(snapshotEntries) : null;
            return updateWithSnapshots(currentState, updatedSnapshotsInProgress, updatedDeletions);
        }

        @Override
        public void onFailure(String source, Exception e) {
            logger.info(
                    () -> new ParameterizedMessage("Failed to remove all snapshot tasks for repo [{}] from cluster state", repository), e);
            failAllListenersOnMasterFailOver(e);
        }

        @Override
        public void clusterStateProcessed(String source, ClusterState oldState, ClusterState newState) {
            logger.warn(() ->
                new ParameterizedMessage("Removed all snapshot tasks for repository [{}] from cluster state, now failing listeners",
                    repository), failure);
            synchronized (currentlyFinalizing) {
                Tuple<SnapshotsInProgress.Entry, Metadata> finalization;
                while ((finalization = repositoryOperations.pollFinalization(repository)) != null) {
                    assert snapshotsToFail.contains(finalization.v1().snapshot()) :
                        "[" + finalization.v1() + "] not found in snapshots to fail " + snapshotsToFail;
                }
                leaveRepoLoop(repository);
                for (Snapshot snapshot : snapshotsToFail) {
                    failSnapshotCompletionListeners(snapshot, failure);
                }
                for (String delete : deletionsToFail) {
                    failListenersIgnoringException(snapshotDeletionListeners.remove(delete), failure);
                    repositoryOperations.finishDeletion(delete);
                }
            }
        }
    }

    private static final class OngoingRepositoryOperations {

        /**
         * Map of repository name to a deque of {@link SnapshotsInProgress.Entry} that need to be finalized for the repository and the
         * {@link Metadata to use when finalizing}.
         */
        private final Map<String, Deque<SnapshotsInProgress.Entry>> snapshotsToFinalize = new HashMap<>();

        /**
         * Set of delete operations currently being executed against the repository. The values in this set are the delete UUIDs returned
         * by {@link SnapshotDeletionsInProgress.Entry#uuid()}.
         */
        private final Set<String> runningDeletions = Collections.synchronizedSet(new HashSet<>());

        @Nullable
        private Metadata latestKnownMetaData;

        @Nullable
        synchronized Tuple<SnapshotsInProgress.Entry, Metadata> pollFinalization(String repository) {
            assertConsistent();
            final SnapshotsInProgress.Entry nextEntry;
            final Deque<SnapshotsInProgress.Entry> queued = snapshotsToFinalize.get(repository);
            if (queued == null) {
                return null;
            }
            nextEntry = queued.pollFirst();
            assert nextEntry != null;
            final Tuple<SnapshotsInProgress.Entry, Metadata> res = Tuple.tuple(nextEntry, latestKnownMetaData);
            if (queued.isEmpty()) {
                snapshotsToFinalize.remove(repository);
            }
            if (snapshotsToFinalize.isEmpty()) {
                latestKnownMetaData = null;
            }
            assert assertConsistent();
            return res;
        }

        boolean startDeletion(String deleteUUID) {
            return runningDeletions.add(deleteUUID);
        }

        void finishDeletion(String deleteUUID) {
            runningDeletions.remove(deleteUUID);
        }

        synchronized void addFinalization(SnapshotsInProgress.Entry entry, Metadata metadata) {
            snapshotsToFinalize.computeIfAbsent(entry.repository(), k -> new LinkedList<>()).add(entry);
            this.latestKnownMetaData = metadata;
            assertConsistent();
        }

        /**
         * Clear all state associated with running snapshots. To be used on master-failover if the current node stops
         * being master.
         */
        synchronized void clear() {
            snapshotsToFinalize.clear();
            runningDeletions.clear();
            latestKnownMetaData = null;
        }

        synchronized boolean isEmpty() {
            return snapshotsToFinalize.isEmpty();
        }

        synchronized boolean assertNotQueued(Snapshot snapshot) {
            assert snapshotsToFinalize.getOrDefault(snapshot.getRepository(), new LinkedList<>()).stream()
                    .noneMatch(entry -> entry.snapshot().equals(snapshot)) : "Snapshot [" + snapshot + "] is still in finalization queue";
            return true;
        }

        synchronized boolean assertConsistent() {
            assert (latestKnownMetaData == null && snapshotsToFinalize.isEmpty())
                    || (latestKnownMetaData != null && snapshotsToFinalize.isEmpty() == false) :
                    "Should not hold on to metadata if there are no more queued snapshots";
            assert snapshotsToFinalize.values().stream().noneMatch(Collection::isEmpty) : "Found empty queue in " + snapshotsToFinalize;
            return true;
        }
    }
}<|MERGE_RESOLUTION|>--- conflicted
+++ resolved
@@ -1967,12 +1967,7 @@
             IndexMetadata indexMetadata = metadata.index(indexName);
             if (indexMetadata == null) {
                 // The index was deleted before we managed to start the snapshot - mark it as missing.
-<<<<<<< HEAD
-                builder.put(new ShardId(indexName, IndexMetadata.INDEX_UUID_NA_VALUE, 0),
-                        new SnapshotsInProgress.ShardSnapshotStatus(null, ShardState.MISSING, "missing index", null));
-=======
                 builder.put(new ShardId(indexName, IndexMetadata.INDEX_UUID_NA_VALUE, 0), ShardSnapshotStatus.MISSING);
->>>>>>> 49f886d1
             } else {
                 final IndexRoutingTable indexRoutingTable = routingTable.index(indexName);
                 assert indexRoutingTable != null;
