/*
 * Licensed to Elasticsearch under one or more contributor
 * license agreements. See the NOTICE file distributed with
 * this work for additional information regarding copyright
 * ownership. Elasticsearch licenses this file to you under
 * the Apache License, Version 2.0 (the "License"); you may
 * not use this file except in compliance with the License.
 * You may obtain a copy of the License at
 *
 *    http://www.apache.org/licenses/LICENSE-2.0
 *
 * Unless required by applicable law or agreed to in writing,
 * software distributed under the License is distributed on an
 * "AS IS" BASIS, WITHOUT WARRANTIES OR CONDITIONS OF ANY
 * KIND, either express or implied.  See the License for the
 * specific language governing permissions and limitations
 * under the License.
 */

package org.elasticsearch.gateway;

import com.carrotsearch.hppc.cursors.ObjectObjectCursor;
import org.apache.logging.log4j.LogManager;
import org.apache.logging.log4j.Logger;
import org.apache.logging.log4j.message.ParameterizedMessage;
import org.elasticsearch.Version;
import org.elasticsearch.cluster.ClusterChangedEvent;
import org.elasticsearch.cluster.ClusterName;
import org.elasticsearch.cluster.ClusterState;
import org.elasticsearch.cluster.ClusterStateApplier;
import org.elasticsearch.cluster.block.ClusterBlocks;
import org.elasticsearch.cluster.coordination.CoordinationState;
import org.elasticsearch.cluster.coordination.CoordinationState.PersistedState;
import org.elasticsearch.cluster.coordination.InMemoryPersistedState;
import org.elasticsearch.cluster.metadata.IndexMetaData;
import org.elasticsearch.cluster.metadata.Manifest;
import org.elasticsearch.cluster.metadata.MetaData;
import org.elasticsearch.cluster.metadata.MetaDataIndexUpgradeService;
import org.elasticsearch.cluster.node.DiscoveryNode;
import org.elasticsearch.cluster.routing.RoutingNode;
import org.elasticsearch.cluster.routing.ShardRouting;
import org.elasticsearch.cluster.service.ClusterApplierService;
import org.elasticsearch.cluster.service.ClusterService;
import org.elasticsearch.common.collect.ImmutableOpenMap;
import org.elasticsearch.common.collect.Tuple;
import org.elasticsearch.common.settings.Settings;
import org.elasticsearch.common.unit.TimeValue;
import org.elasticsearch.env.NodeEnvironment;
import org.elasticsearch.index.Index;
import org.elasticsearch.indices.IndicesService;
import org.elasticsearch.plugins.MetaDataUpgrader;
import org.elasticsearch.transport.TransportService;

import java.io.IOException;
import java.util.ArrayList;
import java.util.Collections;
import java.util.HashMap;
import java.util.HashSet;
import java.util.List;
import java.util.Map;
import java.util.Set;
import java.util.function.BiConsumer;
import java.util.function.Consumer;
import java.util.function.Function;
import java.util.function.UnaryOperator;

import static org.elasticsearch.gateway.GatewayService.STATE_NOT_RECOVERED_BLOCK;

/**
 * This class is responsible for storing/retrieving metadata to/from disk.
 * When instance of this class is created, constructor ensures that this version is compatible with state stored on disk and performs
 * state upgrade if necessary. Also it checks that atomic move is supported on the filesystem level, because it's a must for metadata
 * store algorithm.
 * Please note that the state being loaded when constructing the instance of this class is NOT the state that will be used as a
 * {@link ClusterState#metaData()}. Instead when node is starting up, it calls {@link #getMetaData()} method and if this node is
 * elected as master, it requests metaData from other master eligible nodes. After that, master node performs re-conciliation on the
 * gathered results, re-creates {@link ClusterState} and broadcasts this state to other nodes in the cluster.
 */
public class GatewayMetaState implements ClusterStateApplier, CoordinationState.PersistedState {
    protected static final Logger logger = LogManager.getLogger(GatewayMetaState.class);

    private final NodeEnvironment nodeEnv;
    private final MetaStateService metaStateService;
    private final Settings settings;
    private final ClusterService clusterService;
    private final IndicesService indicesService;
    private final TransportService transportService;

    //there is a single thread executing updateClusterState calls, hence no volatile modifier
    protected Manifest previousManifest;
    protected ClusterState previousClusterState;
    protected boolean incrementalWrite;

    public GatewayMetaState(Settings settings, NodeEnvironment nodeEnv, MetaStateService metaStateService,
                            MetaDataIndexUpgradeService metaDataIndexUpgradeService, MetaDataUpgrader metaDataUpgrader,
                            TransportService transportService, ClusterService clusterService,
                            IndicesService indicesService) throws IOException {
        this.settings = settings;
        this.nodeEnv = nodeEnv;
        this.metaStateService = metaStateService;
        this.transportService = transportService;
        this.clusterService = clusterService;
        this.indicesService = indicesService;

<<<<<<< HEAD
        ensureNoPre019State(); //TODO remove this check, it's Elasticsearch version 7 already
=======
        ensureAtomicMoveSupported(); //TODO move this check to NodeEnvironment, because it's related to all types of metadata
>>>>>>> 531ae8b3
        upgradeMetaData(metaDataIndexUpgradeService, metaDataUpgrader);
        initializeClusterState(ClusterName.CLUSTER_NAME_SETTING.get(settings));
        incrementalWrite = false;
    }

    public PersistedState getPersistedState(Settings settings, ClusterApplierService clusterApplierService) {
        applyClusterStateUpdaters();
        if (DiscoveryNode.isMasterNode(settings) == false) {
            // use Zen1 way of writing cluster state for non-master-eligible nodes
            // this avoids concurrent manipulating of IndexMetadata with IndicesStore
            clusterApplierService.addLowPriorityApplier(this);
            return new InMemoryPersistedState(getCurrentTerm(), getLastAcceptedState());
        }
        return this;
    }

    private void initializeClusterState(ClusterName clusterName) throws IOException {
        long startNS = System.nanoTime();
        Tuple<Manifest, MetaData> manifestAndMetaData = metaStateService.loadFullState();
        previousManifest = manifestAndMetaData.v1();

        final MetaData metaData = manifestAndMetaData.v2();
        final ClusterBlocks.Builder blocks = ClusterBlocks.builder().addGlobalBlock(STATE_NOT_RECOVERED_BLOCK);

        previousClusterState = ClusterState.builder(clusterName)
                .version(previousManifest.getClusterStateVersion())
                .blocks(blocks.build())
                .metaData(metaData).build();

        logger.debug("took {} to load state", TimeValue.timeValueMillis(TimeValue.nsecToMSec(System.nanoTime() - startNS)));
    }

    public void applyClusterStateUpdaters() {
        assert previousClusterState.nodes().getLocalNode() == null : "applyClusterStateUpdaters must only be called once";
        assert transportService.getLocalNode() != null : "transport service is not yet started";

        previousClusterState = Function.<ClusterState>identity()
            .andThen(state -> ClusterStateUpdaters.setLocalNode(state, transportService.getLocalNode()))
            .andThen(state -> ClusterStateUpdaters.upgradeAndArchiveUnknownOrInvalidSettings(state, clusterService.getClusterSettings()))
            .andThen(state -> ClusterStateUpdaters.closeBadIndices(state, indicesService))
            .andThen(ClusterStateUpdaters::recoverClusterBlocks)
            .apply(previousClusterState);
    }

    protected void upgradeMetaData(MetaDataIndexUpgradeService metaDataIndexUpgradeService, MetaDataUpgrader metaDataUpgrader)
            throws IOException {
        if (isMasterOrDataNode()) {
            try {
                final Tuple<Manifest, MetaData> metaStateAndData = metaStateService.loadFullState();
                final Manifest manifest = metaStateAndData.v1();
                final MetaData metaData = metaStateAndData.v2();

                // We finished global state validation and successfully checked all indices for backward compatibility
                // and found no non-upgradable indices, which means the upgrade can continue.
                // Now it's safe to overwrite global and index metadata.
                // We don't re-write metadata if it's not upgraded by upgrade plugins, because
                // if there is manifest file, it means metadata is properly persisted to all data paths
                // if there is no manifest file (upgrade from 6.x to 7.x) metadata might be missing on some data paths,
                // but anyway we will re-write it as soon as we receive first ClusterState
                final AtomicClusterStateWriter writer = new AtomicClusterStateWriter(metaStateService, manifest);
                final MetaData upgradedMetaData = upgradeMetaData(metaData, metaDataIndexUpgradeService, metaDataUpgrader);

                final long globalStateGeneration;
                if (MetaData.isGlobalStateEquals(metaData, upgradedMetaData) == false) {
                    globalStateGeneration = writer.writeGlobalState("upgrade", upgradedMetaData);
                } else {
                    globalStateGeneration = manifest.getGlobalGeneration();
                }

                Map<Index, Long> indices = new HashMap<>(manifest.getIndexGenerations());
                for (IndexMetaData indexMetaData : upgradedMetaData) {
                    if (metaData.hasIndexMetaData(indexMetaData) == false) {
                        final long generation = writer.writeIndex("upgrade", indexMetaData);
                        indices.put(indexMetaData.getIndex(), generation);
                    }
                }

                final Manifest newManifest = new Manifest(manifest.getCurrentTerm(), manifest.getClusterStateVersion(),
                        globalStateGeneration, indices);
                writer.writeManifestAndCleanup("startup", newManifest);
            } catch (Exception e) {
                logger.error("failed to read or upgrade local state, exiting...", e);
                throw e;
            }
        }
    }

    protected boolean isMasterOrDataNode() {
        return DiscoveryNode.isMasterNode(settings) || DiscoveryNode.isDataNode(settings);
    }

    public MetaData getMetaData() {
        return previousClusterState.metaData();
    }

    @Override
    public void applyClusterState(ClusterChangedEvent event) {
        if (isMasterOrDataNode() == false) {
            return;
        }

        if (event.state().blocks().disableStatePersistence()) {
            incrementalWrite = false;
            return;
        }

        try {
            // Hack: This is to ensure that non-master-eligible Zen2 nodes always store a current term
            // that's higher than the last accepted term.
            // TODO: can we get rid of this hack?
            if (event.state().term() > getCurrentTerm()) {
                innerSetCurrentTerm(event.state().term());
            }

            updateClusterState(event.state(), event.previousState());
            incrementalWrite = true;
        } catch (WriteStateException e) {
            logger.warn("Exception occurred when storing new meta data", e);
        }
    }

    @Override
    public long getCurrentTerm() {
        return previousManifest.getCurrentTerm();
    }

    @Override
    public ClusterState getLastAcceptedState() {
        assert previousClusterState.nodes().getLocalNode() != null : "Cluster state is not fully built yet";
        return previousClusterState;
    }

    @Override
    public void setCurrentTerm(long currentTerm) {
        try {
            innerSetCurrentTerm(currentTerm);
        } catch (WriteStateException e) {
            logger.error(new ParameterizedMessage("Failed to set current term to {}", currentTerm), e);
            e.rethrowAsErrorOrUncheckedException();
        }
    }

    private void innerSetCurrentTerm(long currentTerm) throws WriteStateException {
        Manifest manifest = new Manifest(currentTerm, previousManifest.getClusterStateVersion(), previousManifest.getGlobalGeneration(),
            new HashMap<>(previousManifest.getIndexGenerations()));
        metaStateService.writeManifestAndCleanup("current term changed", manifest);
        previousManifest = manifest;
    }

    @Override
    public void setLastAcceptedState(ClusterState clusterState) {
        try {
            incrementalWrite = previousClusterState.term() == clusterState.term();
            updateClusterState(clusterState, previousClusterState);
        } catch (WriteStateException e) {
            logger.error(new ParameterizedMessage("Failed to set last accepted state with version {}", clusterState.version()), e);
            e.rethrowAsErrorOrUncheckedException();
        }
    }

    /**
     * This class is used to write changed global {@link MetaData}, {@link IndexMetaData} and {@link Manifest} to disk.
     * This class delegates <code>write*</code> calls to corresponding write calls in {@link MetaStateService} and
     * additionally it keeps track of cleanup actions to be performed if transaction succeeds or fails.
     */
    static class AtomicClusterStateWriter {
        private static final String FINISHED_MSG = "AtomicClusterStateWriter is finished";
        private final List<Runnable> commitCleanupActions;
        private final List<Runnable> rollbackCleanupActions;
        private final Manifest previousManifest;
        private final MetaStateService metaStateService;
        private boolean finished;

        AtomicClusterStateWriter(MetaStateService metaStateService, Manifest previousManifest) {
            this.metaStateService = metaStateService;
            assert previousManifest != null;
            this.previousManifest = previousManifest;
            this.commitCleanupActions = new ArrayList<>();
            this.rollbackCleanupActions = new ArrayList<>();
            this.finished = false;
        }

        long writeGlobalState(String reason, MetaData metaData) throws WriteStateException {
            assert finished == false : FINISHED_MSG;
            try {
                rollbackCleanupActions.add(() -> metaStateService.cleanupGlobalState(previousManifest.getGlobalGeneration()));
                long generation = metaStateService.writeGlobalState(reason, metaData);
                commitCleanupActions.add(() -> metaStateService.cleanupGlobalState(generation));
                return generation;
            } catch (WriteStateException e) {
                rollback();
                throw e;
            }
        }

        long writeIndex(String reason, IndexMetaData metaData) throws WriteStateException {
            assert finished == false : FINISHED_MSG;
            try {
                Index index = metaData.getIndex();
                Long previousGeneration = previousManifest.getIndexGenerations().get(index);
                if (previousGeneration != null) {
                    // we prefer not to clean-up index metadata in case of rollback,
                    // if it's not referenced by previous manifest file
                    // not to break dangling indices functionality
                    rollbackCleanupActions.add(() -> metaStateService.cleanupIndex(index, previousGeneration));
                }
                long generation = metaStateService.writeIndex(reason, metaData);
                commitCleanupActions.add(() -> metaStateService.cleanupIndex(index, generation));
                return generation;
            } catch (WriteStateException e) {
                rollback();
                throw e;
            }
        }

        long writeManifestAndCleanup(String reason, Manifest manifest) throws WriteStateException {
            assert finished == false : FINISHED_MSG;
            try {
                long generation = metaStateService.writeManifestAndCleanup(reason, manifest);
                commitCleanupActions.forEach(Runnable::run);
                finished = true;
                return generation;
            } catch (WriteStateException e) {
                rollback();
                throw e;
            }
        }

        void rollback() {
            rollbackCleanupActions.forEach(Runnable::run);
            finished = true;
        }
    }

    /**
     * Updates manifest and meta data on disk.
     *
     * @param newState new {@link ClusterState}
     * @param previousState previous {@link ClusterState}
     *
     * @throws WriteStateException if exception occurs. See also {@link WriteStateException#isDirty()}.
     */
    protected void updateClusterState(ClusterState newState, ClusterState previousState)
            throws WriteStateException {
        MetaData newMetaData = newState.metaData();

        final AtomicClusterStateWriter writer = new AtomicClusterStateWriter(metaStateService, previousManifest);
        long globalStateGeneration = writeGlobalState(writer, newMetaData);
        Map<Index, Long> indexGenerations = writeIndicesMetadata(writer, newState, previousState);
        Manifest manifest = new Manifest(previousManifest.getCurrentTerm(), newState.version(), globalStateGeneration, indexGenerations);
        writeManifest(writer, manifest);

        previousManifest = manifest;
        previousClusterState = newState;
    }

    private void writeManifest(AtomicClusterStateWriter writer, Manifest manifest) throws WriteStateException {
        if (manifest.equals(previousManifest) == false) {
            writer.writeManifestAndCleanup("changed", manifest);
        }
    }

    private Map<Index, Long> writeIndicesMetadata(AtomicClusterStateWriter writer, ClusterState newState, ClusterState previousState)
            throws WriteStateException {
        Map<Index, Long> previouslyWrittenIndices = previousManifest.getIndexGenerations();
        Set<Index> relevantIndices = getRelevantIndices(newState, previousState, previouslyWrittenIndices.keySet());

        Map<Index, Long> newIndices = new HashMap<>();

        MetaData previousMetaData = incrementalWrite ? previousState.metaData() : null;
        Iterable<IndexMetaDataAction> actions = resolveIndexMetaDataActions(previouslyWrittenIndices, relevantIndices, previousMetaData,
                newState.metaData());

        for (IndexMetaDataAction action : actions) {
            long generation = action.execute(writer);
            newIndices.put(action.getIndex(), generation);
        }

        return newIndices;
    }

    private long writeGlobalState(AtomicClusterStateWriter writer, MetaData newMetaData)
            throws WriteStateException {
        if (incrementalWrite == false || MetaData.isGlobalStateEquals(previousClusterState.metaData(), newMetaData) == false) {
            return writer.writeGlobalState("changed", newMetaData);
        }
        return previousManifest.getGlobalGeneration();
    }

    public static Set<Index> getRelevantIndices(ClusterState state, ClusterState previousState, Set<Index> previouslyWrittenIndices) {
        Set<Index> relevantIndices;
        if (isDataOnlyNode(state)) {
            relevantIndices = getRelevantIndicesOnDataOnlyNode(state, previousState, previouslyWrittenIndices);
        } else if (state.nodes().getLocalNode().isMasterNode()) {
            relevantIndices = getRelevantIndicesForMasterEligibleNode(state);
        } else {
            relevantIndices = Collections.emptySet();
        }
        return relevantIndices;
    }

    private static boolean isDataOnlyNode(ClusterState state) {
        return ((state.nodes().getLocalNode().isMasterNode() == false) && state.nodes().getLocalNode().isDataNode());
    }

    /**
     * Elasticsearch 2.0 removed several deprecated features and as well as support for Lucene 3.x. This method calls
     * {@link MetaDataIndexUpgradeService} to makes sure that indices are compatible with the current version. The
     * MetaDataIndexUpgradeService might also update obsolete settings if needed.
     * Allows upgrading global custom meta data via {@link MetaDataUpgrader#customMetaDataUpgraders}
     *
     * @return input <code>metaData</code> if no upgrade is needed or an upgraded metaData
     */
    static MetaData upgradeMetaData(MetaData metaData,
                                    MetaDataIndexUpgradeService metaDataIndexUpgradeService,
                                    MetaDataUpgrader metaDataUpgrader) {
        // upgrade index meta data
        boolean changed = false;
        final MetaData.Builder upgradedMetaData = MetaData.builder(metaData);
        for (IndexMetaData indexMetaData : metaData) {
            IndexMetaData newMetaData = metaDataIndexUpgradeService.upgradeIndexMetaData(indexMetaData,
                    Version.CURRENT.minimumIndexCompatibilityVersion());
            changed |= indexMetaData != newMetaData;
            upgradedMetaData.put(newMetaData, false);
        }
        // upgrade global custom meta data
        if (applyPluginUpgraders(metaData.getCustoms(), metaDataUpgrader.customMetaDataUpgraders,
                upgradedMetaData::removeCustom, upgradedMetaData::putCustom)) {
            changed = true;
        }
        // upgrade current templates
        if (applyPluginUpgraders(metaData.getTemplates(), metaDataUpgrader.indexTemplateMetaDataUpgraders,
                upgradedMetaData::removeTemplate, (s, indexTemplateMetaData) -> upgradedMetaData.put(indexTemplateMetaData))) {
            changed = true;
        }
        return changed ? upgradedMetaData.build() : metaData;
    }

    private static <Data> boolean applyPluginUpgraders(ImmutableOpenMap<String, Data> existingData,
                                                       UnaryOperator<Map<String, Data>> upgrader,
                                                       Consumer<String> removeData,
                                                       BiConsumer<String, Data> putData) {
        // collect current data
        Map<String, Data> existingMap = new HashMap<>();
        for (ObjectObjectCursor<String, Data> customCursor : existingData) {
            existingMap.put(customCursor.key, customCursor.value);
        }
        // upgrade global custom meta data
        Map<String, Data> upgradedCustoms = upgrader.apply(existingMap);
        if (upgradedCustoms.equals(existingMap) == false) {
            // remove all data first so a plugin can remove custom metadata or templates if needed
            existingMap.keySet().forEach(removeData);
            for (Map.Entry<String, Data> upgradedCustomEntry : upgradedCustoms.entrySet()) {
                putData.accept(upgradedCustomEntry.getKey(), upgradedCustomEntry.getValue());
            }
            return true;
        }
        return false;
    }

    /**
     * Returns list of {@link IndexMetaDataAction} for each relevant index.
     * For each relevant index there are 3 options:
     * <ol>
     * <li>
     * {@link KeepPreviousGeneration} - index metadata is already stored to disk and index metadata version is not changed, no
     * action is required.
     * </li>
     * <li>
     * {@link WriteNewIndexMetaData} - there is no index metadata on disk and index metadata for this index should be written.
     * </li>
     * <li>
     * {@link WriteChangedIndexMetaData} - index metadata is already on disk, but index metadata version has changed. Updated
     * index metadata should be written to disk.
     * </li>
     * </ol>
     *
     * @param previouslyWrittenIndices A list of indices for which the state was already written before
     * @param relevantIndices          The list of indices for which state should potentially be written
     * @param previousMetaData         The last meta data we know of
     * @param newMetaData              The new metadata
     * @return list of {@link IndexMetaDataAction} for each relevant index.
     */
    public static List<IndexMetaDataAction> resolveIndexMetaDataActions(Map<Index, Long> previouslyWrittenIndices,
                                                                        Set<Index> relevantIndices,
                                                                        MetaData previousMetaData,
                                                                        MetaData newMetaData) {
        List<IndexMetaDataAction> actions = new ArrayList<>();
        for (Index index : relevantIndices) {
            IndexMetaData newIndexMetaData = newMetaData.getIndexSafe(index);
            IndexMetaData previousIndexMetaData = previousMetaData == null ? null : previousMetaData.index(index);

            if (previouslyWrittenIndices.containsKey(index) == false || previousIndexMetaData == null) {
                actions.add(new WriteNewIndexMetaData(newIndexMetaData));
            } else if (previousIndexMetaData.getVersion() != newIndexMetaData.getVersion()) {
                actions.add(new WriteChangedIndexMetaData(previousIndexMetaData, newIndexMetaData));
            } else {
                actions.add(new KeepPreviousGeneration(index, previouslyWrittenIndices.get(index)));
            }
        }
        return actions;
    }

    private static Set<Index> getRelevantIndicesOnDataOnlyNode(ClusterState state, ClusterState previousState, Set<Index>
            previouslyWrittenIndices) {
        RoutingNode newRoutingNode = state.getRoutingNodes().node(state.nodes().getLocalNodeId());
        if (newRoutingNode == null) {
            throw new IllegalStateException("cluster state does not contain this node - cannot write index meta state");
        }
        Set<Index> indices = new HashSet<>();
        for (ShardRouting routing : newRoutingNode) {
            indices.add(routing.index());
        }
        // we have to check the meta data also: closed indices will not appear in the routing table, but we must still write the state if
        // we have it written on disk previously
        for (IndexMetaData indexMetaData : state.metaData()) {
            boolean isOrWasClosed = indexMetaData.getState().equals(IndexMetaData.State.CLOSE);
            // if the index is open we might still have to write the state if it just transitioned from closed to open
            // so we have to check for that as well.
            IndexMetaData previousMetaData = previousState.metaData().index(indexMetaData.getIndex());
            if (previousMetaData != null) {
                isOrWasClosed = isOrWasClosed || previousMetaData.getState().equals(IndexMetaData.State.CLOSE);
            }
            if (previouslyWrittenIndices.contains(indexMetaData.getIndex()) && isOrWasClosed) {
                indices.add(indexMetaData.getIndex());
            }
        }
        return indices;
    }

    private static Set<Index> getRelevantIndicesForMasterEligibleNode(ClusterState state) {
        Set<Index> relevantIndices;
        relevantIndices = new HashSet<>();
        // we have to iterate over the metadata to make sure we also capture closed indices
        for (IndexMetaData indexMetaData : state.metaData()) {
            relevantIndices.add(indexMetaData.getIndex());
        }
        return relevantIndices;
    }

    /**
     * Action to perform with index metadata.
     */
    public interface IndexMetaDataAction {
        /**
         * @return index for index metadata.
         */
        Index getIndex();

        /**
         * Executes this action using provided {@link AtomicClusterStateWriter}.
         *
         * @return new index metadata state generation, to be used in manifest file.
         * @throws WriteStateException if exception occurs.
         */
        long execute(AtomicClusterStateWriter writer) throws WriteStateException;
    }

    public static class KeepPreviousGeneration implements IndexMetaDataAction {
        private final Index index;
        private final long generation;

        KeepPreviousGeneration(Index index, long generation) {
            this.index = index;
            this.generation = generation;
        }

        @Override
        public Index getIndex() {
            return index;
        }

        @Override
        public long execute(AtomicClusterStateWriter writer) {
            return generation;
        }
    }

    public static class WriteNewIndexMetaData implements IndexMetaDataAction {
        private final IndexMetaData indexMetaData;

        WriteNewIndexMetaData(IndexMetaData indexMetaData) {
            this.indexMetaData = indexMetaData;
        }

        @Override
        public Index getIndex() {
            return indexMetaData.getIndex();
        }

        @Override
        public long execute(AtomicClusterStateWriter writer) throws WriteStateException {
            return writer.writeIndex("freshly created", indexMetaData);
        }
    }

    public static class WriteChangedIndexMetaData implements IndexMetaDataAction {
        private final IndexMetaData newIndexMetaData;
        private final IndexMetaData oldIndexMetaData;

        WriteChangedIndexMetaData(IndexMetaData oldIndexMetaData, IndexMetaData newIndexMetaData) {
            this.oldIndexMetaData = oldIndexMetaData;
            this.newIndexMetaData = newIndexMetaData;
        }

        @Override
        public Index getIndex() {
            return newIndexMetaData.getIndex();
        }

        @Override
        public long execute(AtomicClusterStateWriter writer) throws WriteStateException {
            return writer.writeIndex(
                    "version changed from [" + oldIndexMetaData.getVersion() + "] to [" + newIndexMetaData.getVersion() + "]",
                    newIndexMetaData);
        }
    }
}<|MERGE_RESOLUTION|>--- conflicted
+++ resolved
@@ -102,11 +102,6 @@
         this.clusterService = clusterService;
         this.indicesService = indicesService;
 
-<<<<<<< HEAD
-        ensureNoPre019State(); //TODO remove this check, it's Elasticsearch version 7 already
-=======
-        ensureAtomicMoveSupported(); //TODO move this check to NodeEnvironment, because it's related to all types of metadata
->>>>>>> 531ae8b3
         upgradeMetaData(metaDataIndexUpgradeService, metaDataUpgrader);
         initializeClusterState(ClusterName.CLUSTER_NAME_SETTING.get(settings));
         incrementalWrite = false;
