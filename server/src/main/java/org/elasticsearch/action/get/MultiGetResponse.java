--- conflicted
+++ resolved
@@ -121,19 +121,7 @@
         }
     }
 
-<<<<<<< HEAD
-    private MultiGetItemResponse[] responses;
-
-    public MultiGetResponse(StreamInput in) throws IOException {
-        super(in);
-        responses = new MultiGetItemResponse[in.readVInt()];
-        for (int i = 0; i < responses.length; i++) {
-            responses[i] = MultiGetItemResponse.readItemResponse(in);
-        }
-    }
-=======
     private final MultiGetItemResponse[] responses;
->>>>>>> 22a30418
 
     public MultiGetResponse(MultiGetItemResponse[] responses) {
         this.responses = responses;
@@ -251,14 +239,6 @@
     }
 
     @Override
-<<<<<<< HEAD
-=======
-    public void readFrom(StreamInput in) throws IOException {
-        throw new UnsupportedOperationException("usage of Streamable is to be replaced by Writeable");
-    }
-
-    @Override
->>>>>>> 22a30418
     public void writeTo(StreamOutput out) throws IOException {
         out.writeVInt(responses.length);
         for (MultiGetItemResponse response : responses) {
