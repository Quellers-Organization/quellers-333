/*
 * Licensed to Elasticsearch under one or more contributor
 * license agreements. See the NOTICE file distributed with
 * this work for additional information regarding copyright
 * ownership. Elasticsearch licenses this file to you under
 * the Apache License, Version 2.0 (the "License"); you may
 * not use this file except in compliance with the License.
 * You may obtain a copy of the License at
 *
 *    http://www.apache.org/licenses/LICENSE-2.0
 *
 * Unless required by applicable law or agreed to in writing,
 * software distributed under the License is distributed on an
 * "AS IS" BASIS, WITHOUT WARRANTIES OR CONDITIONS OF ANY
 * KIND, either express or implied.  See the License for the
 * specific language governing permissions and limitations
 * under the License.
 */

package org.elasticsearch.action.admin.indices.mapping.get;

import org.elasticsearch.action.ActionResponse;
import org.elasticsearch.common.ParseField;
import org.elasticsearch.common.bytes.BytesArray;
import org.elasticsearch.common.bytes.BytesReference;
import org.elasticsearch.common.io.stream.StreamInput;
import org.elasticsearch.common.io.stream.StreamOutput;
import org.elasticsearch.common.xcontent.ConstructingObjectParser;
import org.elasticsearch.common.xcontent.ObjectParser;
import org.elasticsearch.common.xcontent.ToXContentFragment;
import org.elasticsearch.common.xcontent.ToXContentObject;
import org.elasticsearch.common.xcontent.XContentBuilder;
import org.elasticsearch.common.xcontent.XContentHelper;
import org.elasticsearch.common.xcontent.XContentParser;
import org.elasticsearch.common.xcontent.XContentType;
import org.elasticsearch.index.mapper.Mapper;

import java.io.IOException;
import java.io.InputStream;
import java.util.HashMap;
import java.util.Map;
import java.util.Objects;

import static java.util.Collections.emptyMap;
import static java.util.Collections.unmodifiableMap;
import static org.elasticsearch.common.xcontent.ConstructingObjectParser.optionalConstructorArg;
import static org.elasticsearch.common.xcontent.XContentFactory.jsonBuilder;
import static org.elasticsearch.common.xcontent.XContentParserUtils.ensureExpectedToken;

/** Response object for {@link GetFieldMappingsRequest} API */
public class GetFieldMappingsResponse extends ActionResponse implements ToXContentObject {

    private static final ParseField MAPPINGS = new ParseField("mappings");

    private static final ObjectParser<Map<String, Map<String, FieldMappingMetaData>>, String> PARSER =
        new ObjectParser<>(MAPPINGS.getPreferredName(), true, HashMap::new);

    static {
        PARSER.declareField((p, typeMappings, index) -> {
            p.nextToken();
            while (p.currentToken() == XContentParser.Token.FIELD_NAME) {
                final String typeName = p.currentName();

                if (p.nextToken() == XContentParser.Token.START_OBJECT) {
                    final Map<String, FieldMappingMetaData> typeMapping = new HashMap<>();
                    typeMappings.put(typeName, typeMapping);

                    while (p.nextToken() == XContentParser.Token.FIELD_NAME) {
                        final String fieldName = p.currentName();
                        final FieldMappingMetaData fieldMappingMetaData = FieldMappingMetaData.fromXContent(p);
                        typeMapping.put(fieldName, fieldMappingMetaData);
                    }
                } else {
                    p.skipChildren();
                }
                p.nextToken();
            }
        }, MAPPINGS, ObjectParser.ValueType.OBJECT);
    }

    private Map<String, Map<String, Map<String, FieldMappingMetaData>>> mappings = emptyMap();

    GetFieldMappingsResponse(Map<String, Map<String, Map<String, FieldMappingMetaData>>> mappings) {
        this.mappings = mappings;
    }

    GetFieldMappingsResponse() {
    }

    /** returns the retrieved field mapping. The return map keys are index, type, field (as specified in the request). */
    public Map<String, Map<String, Map<String, FieldMappingMetaData>>> mappings() {
        return mappings;
    }

    /**
     * Returns the mappings of a specific field.
     *
     * @param field field name as specified in the {@link GetFieldMappingsRequest}
     * @return FieldMappingMetaData for the requested field or null if not found.
     */
    public FieldMappingMetaData fieldMappings(String index, String type, String field) {
        Map<String, Map<String, FieldMappingMetaData>> indexMapping = mappings.get(index);
        if (indexMapping == null) {
            return null;
        }
        Map<String, FieldMappingMetaData> typeMapping = indexMapping.get(type);
        if (typeMapping == null) {
            return null;
        }
        return typeMapping.get(field);
    }

    @Override
    public XContentBuilder toXContent(XContentBuilder builder, Params params) throws IOException {
        builder.startObject();
        for (Map.Entry<String, Map<String, Map<String, FieldMappingMetaData>>> indexEntry : mappings.entrySet()) {
            builder.startObject(indexEntry.getKey());
            builder.startObject(MAPPINGS.getPreferredName());
            for (Map.Entry<String, Map<String, FieldMappingMetaData>> typeEntry : indexEntry.getValue().entrySet()) {
                builder.startObject(typeEntry.getKey());
                for (Map.Entry<String, FieldMappingMetaData> fieldEntry : typeEntry.getValue().entrySet()) {
                    builder.startObject(fieldEntry.getKey());
                    fieldEntry.getValue().toXContent(builder, params);
                    builder.endObject();
                }
                builder.endObject();
            }
            builder.endObject();
            builder.endObject();
        }
        builder.endObject();
        return builder;
    }

    public static GetFieldMappingsResponse fromXContent(XContentParser parser) throws IOException {
        ensureExpectedToken(XContentParser.Token.START_OBJECT, parser.nextToken(), parser::getTokenLocation);

        final Map<String, Map<String, Map<String, FieldMappingMetaData>>> mappings = new HashMap<>();
        if (parser.nextToken() == XContentParser.Token.FIELD_NAME) {
            while (parser.currentToken() == XContentParser.Token.FIELD_NAME) {
                final String index = parser.currentName();

                final Map<String, Map<String, FieldMappingMetaData>> typeMappings = PARSER.parse(parser, index);
                mappings.put(index, typeMappings);

                parser.nextToken();
            }
        }

        return new GetFieldMappingsResponse(mappings);
    }

    public static class FieldMappingMetaData implements ToXContentFragment {
        public static final FieldMappingMetaData NULL = new FieldMappingMetaData("", BytesArray.EMPTY);

        private static final ParseField FULL_NAME = new ParseField("full_name");
        private static final ParseField MAPPING = new ParseField("mapping");

        private static final ConstructingObjectParser<FieldMappingMetaData, String> PARSER =
            new ConstructingObjectParser<>("field_mapping_meta_data", true,
                a -> new FieldMappingMetaData((String)a[0], (BytesReference)a[1])
            );

        static {
            PARSER.declareField(optionalConstructorArg(),
                (p, c) -> p.text(), FULL_NAME, ObjectParser.ValueType.STRING);
            PARSER.declareField(optionalConstructorArg(),
                (p, c) -> {
                    final XContentBuilder jsonBuilder = jsonBuilder().copyCurrentStructure(p);
                    final BytesReference bytes = BytesReference.bytes(jsonBuilder);
                    return bytes;
                }, MAPPING, ObjectParser.ValueType.OBJECT);
        }

        private String fullName;
        private BytesReference source;

        public FieldMappingMetaData(String fullName, BytesReference source) {
            this.fullName = fullName;
            this.source = source;
        }

        public String fullName() {
            return fullName;
        }

        /** Returns the mappings as a map. Note that the returned map has a single key which is always the field's {@link Mapper#name}. */
        public Map<String, Object> sourceAsMap() {
            return XContentHelper.convertToMap(source, true, XContentType.JSON).v2();
        }

        public boolean isNull() {
            return NULL.fullName().equals(fullName) && NULL.source.length() == source.length();
        }

        //pkg-private for testing
        BytesReference getSource() {
            return source;
        }

        public static FieldMappingMetaData fromXContent(XContentParser parser) throws IOException {
            return PARSER.parse(parser, null);
        }

        @Override
        public XContentBuilder toXContent(XContentBuilder builder, Params params) throws IOException {
            builder.field(FULL_NAME.getPreferredName(), fullName);
            if (params.paramAsBoolean("pretty", false)) {
                builder.field("mapping", sourceAsMap());
            } else {
                try (InputStream stream = source.streamInput()) {
<<<<<<< HEAD
                    builder.rawField("mapping", stream, XContentType.JSON);
=======
                    builder.rawField(MAPPING.getPreferredName(), stream, XContentType.JSON);
>>>>>>> 0c7f6570
                }
            }
            return builder;
        }

        @Override
        public String toString() {
            return "FieldMappingMetaData{fullName='" + fullName + '\'' + ", source=" + source + '}';
        }

        @Override
        public boolean equals(Object o) {
            if (this == o) return true;
            if (!(o instanceof FieldMappingMetaData)) return false;
            FieldMappingMetaData that = (FieldMappingMetaData) o;
            return Objects.equals(fullName, that.fullName) &&
                Objects.equals(source, that.source);
        }

        @Override
        public int hashCode() {
            return Objects.hash(fullName, source);
        }
    }

    @Override
    public void readFrom(StreamInput in) throws IOException {
        super.readFrom(in);
        int size = in.readVInt();
        Map<String, Map<String, Map<String, FieldMappingMetaData>>> indexMapBuilder = new HashMap<>(size);
        for (int i = 0; i < size; i++) {
            String index = in.readString();
            int typesSize = in.readVInt();
            Map<String, Map<String, FieldMappingMetaData>> typeMapBuilder = new HashMap<>(typesSize);
            for (int j = 0; j < typesSize; j++) {
                String type = in.readString();
                int fieldSize = in.readVInt();
                Map<String, FieldMappingMetaData> fieldMapBuilder = new HashMap<>(fieldSize);
                for (int k = 0; k < fieldSize; k++) {
                    fieldMapBuilder.put(in.readString(), new FieldMappingMetaData(in.readString(), in.readBytesReference()));
                }
                typeMapBuilder.put(type, unmodifiableMap(fieldMapBuilder));
            }
            indexMapBuilder.put(index, unmodifiableMap(typeMapBuilder));
        }
        mappings = unmodifiableMap(indexMapBuilder);
    }

    @Override
    public void writeTo(StreamOutput out) throws IOException {
        super.writeTo(out);
        out.writeVInt(mappings.size());
        for (Map.Entry<String, Map<String, Map<String, FieldMappingMetaData>>> indexEntry : mappings.entrySet()) {
            out.writeString(indexEntry.getKey());
            out.writeVInt(indexEntry.getValue().size());
            for (Map.Entry<String, Map<String, FieldMappingMetaData>> typeEntry : indexEntry.getValue().entrySet()) {
                out.writeString(typeEntry.getKey());
                out.writeVInt(typeEntry.getValue().size());
                for (Map.Entry<String, FieldMappingMetaData> fieldEntry : typeEntry.getValue().entrySet()) {
                    out.writeString(fieldEntry.getKey());
                    FieldMappingMetaData fieldMapping = fieldEntry.getValue();
                    out.writeString(fieldMapping.fullName());
                    out.writeBytesReference(fieldMapping.source);
                }
            }
        }
    }

    @Override
    public String toString() {
        return "GetFieldMappingsResponse{" +
            "mappings=" + mappings +
            '}';
    }

    @Override
    public boolean equals(Object o) {
        if (this == o) return true;
        if (!(o instanceof GetFieldMappingsResponse)) return false;
        GetFieldMappingsResponse that = (GetFieldMappingsResponse) o;
        return Objects.equals(mappings, that.mappings);
    }

    @Override
    public int hashCode() {
        return Objects.hash(mappings);
    }

}<|MERGE_RESOLUTION|>--- conflicted
+++ resolved
@@ -209,11 +209,7 @@
                 builder.field("mapping", sourceAsMap());
             } else {
                 try (InputStream stream = source.streamInput()) {
-<<<<<<< HEAD
-                    builder.rawField("mapping", stream, XContentType.JSON);
-=======
                     builder.rawField(MAPPING.getPreferredName(), stream, XContentType.JSON);
->>>>>>> 0c7f6570
                 }
             }
             return builder;
