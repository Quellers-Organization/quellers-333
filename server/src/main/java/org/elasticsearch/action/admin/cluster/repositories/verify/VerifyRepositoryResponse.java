--- conflicted
+++ resolved
@@ -151,11 +151,7 @@
     @Override
     public void writeTo(StreamOutput out) throws IOException {
         super.writeTo(out);
-<<<<<<< HEAD
-        if (Version.CURRENT.onOrAfter(Version.V_6_4_0)) {
-=======
-        if (out.getVersion().onOrAfter(Version.V_7_0_0_alpha1)) {
->>>>>>> e1ffbeb8
+        if (out.getVersion().onOrAfter(Version.V_6_4_0)) {
             out.writeList(getNodes());
         } else {
             clusterName.writeTo(out);
