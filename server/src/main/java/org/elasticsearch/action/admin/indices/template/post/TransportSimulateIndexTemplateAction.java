--- conflicted
+++ resolved
@@ -173,12 +173,9 @@
                 resolvedAliases, tempClusterState.metadata(), aliasValidator, xContentRegistry,
                 // the context is only used for validation so it's fine to pass fake values for the
                 // shard id and the current timestamp
-<<<<<<< HEAD
-                tempIndexService.newQueryShardContext(0, 0, null, () -> 0L, null, emptyMap()),
+                tempIndexService.newSearchExecutionContext(0, 0, null, () -> 0L, null, emptyMap()),
                 tempIndexService.dateMathExpressionResolverAt()));
-=======
-                tempIndexService.newSearchExecutionContext(0, 0, null, () -> 0L, null, emptyMap())));
->>>>>>> e686e188
+
         Map<String, AliasMetadata> aliasesByName = aliases.stream().collect(
             Collectors.toMap(AliasMetadata::getAlias, Function.identity()));
 
