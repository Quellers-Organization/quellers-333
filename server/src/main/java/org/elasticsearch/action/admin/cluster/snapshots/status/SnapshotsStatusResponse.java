/*
 * Licensed to Elasticsearch under one or more contributor
 * license agreements. See the NOTICE file distributed with
 * this work for additional information regarding copyright
 * ownership. Elasticsearch licenses this file to you under
 * the Apache License, Version 2.0 (the "License"); you may
 * not use this file except in compliance with the License.
 * You may obtain a copy of the License at
 *
 *    http://www.apache.org/licenses/LICENSE-2.0
 *
 * Unless required by applicable law or agreed to in writing,
 * software distributed under the License is distributed on an
 * "AS IS" BASIS, WITHOUT WARRANTIES OR CONDITIONS OF ANY
 * KIND, either express or implied.  See the License for the
 * specific language governing permissions and limitations
 * under the License.
 */

package org.elasticsearch.action.admin.cluster.snapshots.status;

import org.elasticsearch.action.ActionResponse;
import org.elasticsearch.common.ParseField;
import org.elasticsearch.common.io.stream.StreamInput;
import org.elasticsearch.common.io.stream.StreamOutput;
import org.elasticsearch.common.xcontent.ConstructingObjectParser;
import org.elasticsearch.common.xcontent.ToXContentObject;
import org.elasticsearch.common.xcontent.XContentBuilder;
import org.elasticsearch.common.xcontent.XContentParser;

import java.io.IOException;
import java.util.ArrayList;
import java.util.Collections;
import java.util.List;

import static org.elasticsearch.common.xcontent.ConstructingObjectParser.constructorArg;

/**
 * Snapshot status response
 */
public class SnapshotsStatusResponse extends ActionResponse implements ToXContentObject {

    private List<SnapshotStatus> snapshots = Collections.emptyList();

    public SnapshotsStatusResponse(StreamInput in) throws IOException {
        super(in);
        int size = in.readVInt();
        List<SnapshotStatus> builder = new ArrayList<>();
        for (int i = 0; i < size; i++) {
            builder.add(SnapshotStatus.readSnapshotStatus(in));
        }
        snapshots = Collections.unmodifiableList(builder);
    }

    SnapshotsStatusResponse(List<SnapshotStatus> snapshots) {
        this.snapshots = snapshots;
    }

    /**
     * Returns the list of snapshots
     *
     * @return the list of snapshots
     */
    public List<SnapshotStatus> getSnapshots() {
        return snapshots;
    }

    @Override
<<<<<<< HEAD
    public void readFrom(StreamInput in) throws IOException {
        super.readFrom(in);
        int size = in.readVInt();
        List<SnapshotStatus> builder = new ArrayList<>();
        for (int i = 0; i < size; i++) {
            builder.add(new SnapshotStatus(in));
        }
        snapshots = Collections.unmodifiableList(builder);
    }

    @Override
=======
>>>>>>> 9bd79d0e
    public void writeTo(StreamOutput out) throws IOException {
        out.writeVInt(snapshots.size());
        for (SnapshotStatus snapshotInfo : snapshots) {
            snapshotInfo.writeTo(out);
        }
    }

    @Override
    public XContentBuilder toXContent(XContentBuilder builder, Params params) throws IOException {
        builder.startObject();
        builder.startArray("snapshots");
        for (SnapshotStatus snapshot : snapshots) {
            snapshot.toXContent(builder, params);
        }
        builder.endArray();
        builder.endObject();
        return builder;
    }

    private static final ConstructingObjectParser<SnapshotsStatusResponse, Void> PARSER = new ConstructingObjectParser<>(
        "snapshots_status_response", true,
        (Object[] parsedObjects) -> {
            @SuppressWarnings("unchecked") List<SnapshotStatus> snapshots = (List<SnapshotStatus>) parsedObjects[0];
            return new SnapshotsStatusResponse(snapshots);
        }
    );
    static {
        PARSER.declareObjectArray(constructorArg(), SnapshotStatus.PARSER, new ParseField("snapshots"));
    }

    public static SnapshotsStatusResponse fromXContent(XContentParser parser) throws IOException {
        return PARSER.parse(parser, null);
    }

    @Override
    public boolean equals(Object o) {
        if (this == o) return true;
        if (o == null || getClass() != o.getClass()) return false;

        SnapshotsStatusResponse response = (SnapshotsStatusResponse) o;

        return snapshots != null ? snapshots.equals(response.snapshots) : response.snapshots == null;
    }

    @Override
    public int hashCode() {
        return snapshots != null ? snapshots.hashCode() : 0;
    }
}<|MERGE_RESOLUTION|>--- conflicted
+++ resolved
@@ -47,7 +47,7 @@
         int size = in.readVInt();
         List<SnapshotStatus> builder = new ArrayList<>();
         for (int i = 0; i < size; i++) {
-            builder.add(SnapshotStatus.readSnapshotStatus(in));
+            builder.add(new SnapshotStatus(in));
         }
         snapshots = Collections.unmodifiableList(builder);
     }
@@ -66,20 +66,6 @@
     }
 
     @Override
-<<<<<<< HEAD
-    public void readFrom(StreamInput in) throws IOException {
-        super.readFrom(in);
-        int size = in.readVInt();
-        List<SnapshotStatus> builder = new ArrayList<>();
-        for (int i = 0; i < size; i++) {
-            builder.add(new SnapshotStatus(in));
-        }
-        snapshots = Collections.unmodifiableList(builder);
-    }
-
-    @Override
-=======
->>>>>>> 9bd79d0e
     public void writeTo(StreamOutput out) throws IOException {
         out.writeVInt(snapshots.size());
         for (SnapshotStatus snapshotInfo : snapshots) {
