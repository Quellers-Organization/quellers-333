/*
 * Copyright Elasticsearch B.V. and/or licensed to Elasticsearch B.V. under one
 * or more contributor license agreements. Licensed under the Elastic License
 * 2.0 and the Server Side Public License, v 1; you may not use this file except
 * in compliance with, at your election, the Elastic License 2.0 or the Server
 * Side Public License, v 1.
 */

package org.elasticsearch.action.admin.indices.flush;

import org.elasticsearch.TransportVersions;
import org.elasticsearch.action.ActionListener;
import org.elasticsearch.action.ActionType;
import org.elasticsearch.action.support.ActionFilters;
import org.elasticsearch.action.support.replication.ReplicationResponse;
import org.elasticsearch.action.support.replication.TransportReplicationAction;
import org.elasticsearch.cluster.action.shard.ShardStateAction;
import org.elasticsearch.cluster.service.ClusterService;
import org.elasticsearch.common.inject.Inject;
import org.elasticsearch.common.io.stream.StreamInput;
import org.elasticsearch.common.io.stream.StreamOutput;
import org.elasticsearch.common.settings.Settings;
import org.elasticsearch.index.shard.IndexShard;
import org.elasticsearch.index.shard.ShardId;
import org.elasticsearch.indices.IndicesService;
import org.elasticsearch.tasks.Task;
import org.elasticsearch.threadpool.ThreadPool;
import org.elasticsearch.transport.TransportChannel;
import org.elasticsearch.transport.TransportRequest;
import org.elasticsearch.transport.TransportRequestHandler;
import org.elasticsearch.transport.TransportService;

import java.io.IOException;

public class TransportShardFlushAction extends TransportReplicationAction<ShardFlushRequest, ShardFlushRequest, ReplicationResponse> {

    public static final String NAME = FlushAction.NAME + "[s]";
    public static final ActionType<ReplicationResponse> TYPE = new ActionType<>(NAME);

    @Inject
    public TransportShardFlushAction(
        Settings settings,
        TransportService transportService,
        ClusterService clusterService,
        IndicesService indicesService,
        ThreadPool threadPool,
        ShardStateAction shardStateAction,
        ActionFilters actionFilters
    ) {
        super(
            settings,
            NAME,
            transportService,
            clusterService,
            indicesService,
            threadPool,
            shardStateAction,
            actionFilters,
            ShardFlushRequest::new,
            ShardFlushRequest::new,
            threadPool.executor(ThreadPool.Names.FLUSH),
            SyncGlobalCheckpointAfterOperation.DoNotSync,
<<<<<<< HEAD
            PrimaryActionExecution.Normal,
            ReplicaActionExecution.Normal
=======
            PrimaryActionExecution.RejectOnOverload
>>>>>>> 251c6526
        );
        transportService.registerRequestHandler(
            PRE_SYNCED_FLUSH_ACTION_NAME,
            threadPool.executor(ThreadPool.Names.FLUSH),
            PreShardSyncedFlushRequest::new,
            new PreSyncedFlushTransportHandler(indicesService)
        );
    }

    @Override
    protected ReplicationResponse newResponseInstance(StreamInput in) throws IOException {
        return new ReplicationResponse(in);
    }

    @Override
    protected void shardOperationOnPrimary(
        ShardFlushRequest shardRequest,
        IndexShard primary,
        ActionListener<PrimaryResult<ShardFlushRequest, ReplicationResponse>> listener
    ) {
        primary.flush(shardRequest.getRequest(), listener.map(flushed -> {
            logger.trace("{} flush request executed on primary", primary.shardId());
            return new PrimaryResult<>(shardRequest, new ReplicationResponse());
        }));
    }

    @Override
    protected void shardOperationOnReplica(ShardFlushRequest request, IndexShard replica, ActionListener<ReplicaResult> listener) {
        replica.flush(request.getRequest(), listener.map(flushed -> {
            logger.trace("{} flush request executed on replica", replica.shardId());
            return new ReplicaResult();
        }));
    }

    // TODO: Remove this transition in 9.0
    private static final String PRE_SYNCED_FLUSH_ACTION_NAME = "internal:indices/flush/synced/pre";

    private static class PreShardSyncedFlushRequest extends TransportRequest {
        private final ShardId shardId;

        private PreShardSyncedFlushRequest(StreamInput in) throws IOException {
            super(in);
            assert in.getTransportVersion().before(TransportVersions.V_8_0_0) : "received pre_sync request from a new node";
            this.shardId = new ShardId(in);
        }

        @Override
        public String toString() {
            return "PreShardSyncedFlushRequest{" + "shardId=" + shardId + '}';
        }

        @Override
        public void writeTo(StreamOutput out) throws IOException {
            assert false : "must not send pre_sync request from a new node";
            throw new UnsupportedOperationException("");
        }
    }

    private static final class PreSyncedFlushTransportHandler implements TransportRequestHandler<PreShardSyncedFlushRequest> {
        private final IndicesService indicesService;

        PreSyncedFlushTransportHandler(IndicesService indicesService) {
            this.indicesService = indicesService;
        }

        @Override
        public void messageReceived(PreShardSyncedFlushRequest request, TransportChannel channel, Task task) {
            IndexShard indexShard = indicesService.indexServiceSafe(request.shardId.getIndex()).getShard(request.shardId.id());
            indexShard.flush(new FlushRequest().force(false).waitIfOngoing(true));
            throw new UnsupportedOperationException("Synced flush was removed and a normal flush was performed instead.");
        }
    }
}<|MERGE_RESOLUTION|>--- conflicted
+++ resolved
@@ -60,12 +60,8 @@
             ShardFlushRequest::new,
             threadPool.executor(ThreadPool.Names.FLUSH),
             SyncGlobalCheckpointAfterOperation.DoNotSync,
-<<<<<<< HEAD
-            PrimaryActionExecution.Normal,
+            PrimaryActionExecution.RejectOnOverload,
             ReplicaActionExecution.Normal
-=======
-            PrimaryActionExecution.RejectOnOverload
->>>>>>> 251c6526
         );
         transportService.registerRequestHandler(
             PRE_SYNCED_FLUSH_ACTION_NAME,
