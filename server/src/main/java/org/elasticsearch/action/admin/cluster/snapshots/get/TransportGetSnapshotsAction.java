/*
 * Copyright Elasticsearch B.V. and/or licensed to Elasticsearch B.V. under one
 * or more contributor license agreements. Licensed under the Elastic License
 * 2.0 and the Server Side Public License, v 1; you may not use this file except
 * in compliance with, at your election, the Elastic License 2.0 or the Server
 * Side Public License, v 1.
 */

package org.elasticsearch.action.admin.cluster.snapshots.get;

import org.apache.logging.log4j.LogManager;
import org.apache.logging.log4j.Logger;
import org.apache.lucene.util.CollectionUtil;
import org.elasticsearch.ElasticsearchException;
import org.elasticsearch.action.ActionListener;
import org.elasticsearch.action.StepListener;
import org.elasticsearch.action.admin.cluster.repositories.get.TransportGetRepositoriesAction;
import org.elasticsearch.action.support.ActionFilters;
import org.elasticsearch.action.support.GroupedActionListener;
import org.elasticsearch.action.support.master.TransportMasterNodeAction;
import org.elasticsearch.cluster.ClusterState;
import org.elasticsearch.cluster.SnapshotsInProgress;
import org.elasticsearch.cluster.block.ClusterBlockException;
import org.elasticsearch.cluster.block.ClusterBlockLevel;
import org.elasticsearch.cluster.metadata.IndexNameExpressionResolver;
import org.elasticsearch.cluster.metadata.RepositoryMetadata;
import org.elasticsearch.cluster.service.ClusterService;
import org.elasticsearch.common.inject.Inject;
import org.elasticsearch.common.regex.Regex;
import org.elasticsearch.core.Nullable;
import org.elasticsearch.core.Tuple;
import org.elasticsearch.repositories.GetSnapshotInfoContext;
import org.elasticsearch.repositories.IndexId;
import org.elasticsearch.repositories.RepositoriesService;
import org.elasticsearch.repositories.Repository;
import org.elasticsearch.repositories.RepositoryData;
import org.elasticsearch.repositories.RepositoryMissingException;
import org.elasticsearch.search.sort.SortOrder;
import org.elasticsearch.snapshots.Snapshot;
import org.elasticsearch.snapshots.SnapshotId;
import org.elasticsearch.snapshots.SnapshotInfo;
import org.elasticsearch.snapshots.SnapshotMissingException;
import org.elasticsearch.snapshots.SnapshotsService;
import org.elasticsearch.tasks.CancellableTask;
import org.elasticsearch.tasks.Task;
import org.elasticsearch.threadpool.ThreadPool;
import org.elasticsearch.transport.TransportService;

import java.util.ArrayList;
import java.util.Collection;
import java.util.Collections;
import java.util.Comparator;
import java.util.HashMap;
import java.util.HashSet;
import java.util.List;
import java.util.Map;
import java.util.Objects;
import java.util.Set;
import java.util.function.Predicate;
import java.util.function.ToLongFunction;
import java.util.stream.Collectors;
import java.util.stream.Stream;

/**
 * Transport Action for get snapshots operation
 */
public class TransportGetSnapshotsAction extends TransportMasterNodeAction<GetSnapshotsRequest, GetSnapshotsResponse> {

    private static final Logger logger = LogManager.getLogger(TransportGetSnapshotsAction.class);

    private final RepositoriesService repositoriesService;

    @Inject
    public TransportGetSnapshotsAction(
        TransportService transportService,
        ClusterService clusterService,
        ThreadPool threadPool,
        RepositoriesService repositoriesService,
        ActionFilters actionFilters,
        IndexNameExpressionResolver indexNameExpressionResolver
    ) {
        super(
            GetSnapshotsAction.NAME,
            transportService,
            clusterService,
            threadPool,
            actionFilters,
            GetSnapshotsRequest::new,
            indexNameExpressionResolver,
            GetSnapshotsResponse::new,
            ThreadPool.Names.SAME
        );
        this.repositoriesService = repositoriesService;
    }

    @Override
    protected ClusterBlockException checkBlock(GetSnapshotsRequest request, ClusterState state) {
        return state.blocks().globalBlockedException(ClusterBlockLevel.METADATA_READ);
    }

    @Override
    protected void masterOperation(
        Task task,
        final GetSnapshotsRequest request,
        final ClusterState state,
        final ActionListener<GetSnapshotsResponse> listener
    ) {
        assert task instanceof CancellableTask : task + " not cancellable";

        getMultipleReposSnapshotInfo(
            request.isSingleRepositoryRequest() == false,
            state.custom(SnapshotsInProgress.TYPE, SnapshotsInProgress.EMPTY),
            TransportGetRepositoriesAction.getRepositories(state, request.repositories()),
            request.snapshots(),
            request.ignoreUnavailable(),
            request.verbose(),
            (CancellableTask) task,
            request.sort(),
            request.after(),
            request.offset(),
            request.size(),
            request.order(),
            request.search(),
            listener
        );
    }

    private void getMultipleReposSnapshotInfo(
        boolean isMultiRepoRequest,
        SnapshotsInProgress snapshotsInProgress,
        List<RepositoryMetadata> repos,
        String[] snapshots,
        boolean ignoreUnavailable,
        boolean verbose,
        CancellableTask cancellableTask,
        GetSnapshotsRequest.SortBy sortBy,
        @Nullable GetSnapshotsRequest.After after,
        int offset,
        int size,
        SortOrder order,
        @Nullable GetSnapshotsRequest.Search search,
        ActionListener<GetSnapshotsResponse> listener
    ) {
        // short-circuit if there are no repos, because we can not create GroupedActionListener of size 0
        if (repos.isEmpty()) {
            listener.onResponse(new GetSnapshotsResponse(Collections.emptyList(), Collections.emptyMap(), null, 0, 0));
            return;
        }
        final GroupedActionListener<Tuple<Tuple<String, ElasticsearchException>, SnapshotsInRepo>> groupedActionListener =
            new GroupedActionListener<>(listener.map(responses -> {
                assert repos.size() == responses.size();
                final List<SnapshotInfo> allSnapshots = responses.stream()
                    .map(Tuple::v2)
                    .filter(Objects::nonNull)
                    .flatMap(snapshotsInRepo -> snapshotsInRepo.snapshotInfos.stream())
                    .collect(Collectors.toUnmodifiableList());
                final Map<String, ElasticsearchException> failures = responses.stream()
                    .map(Tuple::v1)
                    .filter(Objects::nonNull)
                    .collect(Collectors.toMap(Tuple::v1, Tuple::v2));
<<<<<<< HEAD
                final SnapshotsInRepo snInfos = sortSnapshots(allSnapshots, sortBy, after, size, order, search);
=======
                final SnapshotsInRepo snInfos = sortSnapshots(allSnapshots, sortBy, after, offset, size, order);
>>>>>>> 38fe33a8
                final List<SnapshotInfo> snapshotInfos = snInfos.snapshotInfos;
                final int remaining = snInfos.remaining + responses.stream()
                    .map(Tuple::v2)
                    .filter(Objects::nonNull)
                    .mapToInt(s -> s.remaining)
                    .sum();
                return new GetSnapshotsResponse(
                    snapshotInfos,
                    failures,
                    remaining > 0
                        ? GetSnapshotsRequest.After.from(snapshotInfos.get(snapshotInfos.size() - 1), sortBy).asQueryParam()
                        : null,
                    responses.stream().map(Tuple::v2).filter(Objects::nonNull).mapToInt(s -> s.totalCount).sum(),
                    remaining
                );
            }), repos.size());

        for (final RepositoryMetadata repo : repos) {
            final String repoName = repo.name();
            getSingleRepoSnapshotInfo(
                snapshotsInProgress,
                repoName,
                snapshots,
                ignoreUnavailable,
                verbose,
                cancellableTask,
                sortBy,
                after,
                order,
                search,
                groupedActionListener.delegateResponse((groupedListener, e) -> {
                    if (isMultiRepoRequest && e instanceof ElasticsearchException) {
                        groupedListener.onResponse(Tuple.tuple(Tuple.tuple(repoName, (ElasticsearchException) e), null));
                    } else {
                        groupedListener.onFailure(e);
                    }
                }).map(snInfos -> Tuple.tuple(null, snInfos))
            );
        }
    }

    private void getSingleRepoSnapshotInfo(
        SnapshotsInProgress snapshotsInProgress,
        String repo,
        String[] snapshots,
        boolean ignoreUnavailable,
        boolean verbose,
        CancellableTask task,
        GetSnapshotsRequest.SortBy sortBy,
        @Nullable final GetSnapshotsRequest.After after,
        SortOrder order,
        @Nullable GetSnapshotsRequest.Search search,
        ActionListener<SnapshotsInRepo> listener
    ) {
        final Map<String, Snapshot> allSnapshotIds = new HashMap<>();
        final List<SnapshotInfo> currentSnapshots = new ArrayList<>();
<<<<<<< HEAD
        for (SnapshotInfo snapshotInfo : sortedCurrentSnapshots(
            snapshotsInProgress,
            repo,
            sortBy,
            after,
            size,
            order,
            search
        ).snapshotInfos) {
=======
        for (SnapshotInfo snapshotInfo : currentSnapshots(snapshotsInProgress, repo)) {
>>>>>>> 38fe33a8
            Snapshot snapshot = snapshotInfo.snapshot();
            allSnapshotIds.put(snapshot.getSnapshotId().getName(), snapshot);
            currentSnapshots.add(snapshotInfo);
        }

        final StepListener<RepositoryData> repositoryDataListener = new StepListener<>();
        if (isCurrentSnapshotsOnly(snapshots)) {
            repositoryDataListener.onResponse(null);
        } else {
            repositoriesService.getRepositoryData(repo, repositoryDataListener);
        }

        repositoryDataListener.whenComplete(
            repositoryData -> loadSnapshotInfos(
                snapshotsInProgress,
                repo,
                snapshots,
                ignoreUnavailable,
                verbose,
                allSnapshotIds,
                currentSnapshots,
                repositoryData,
                task,
                sortBy,
                after,
                order,
                search,
                listener
            ),
            listener::onFailure
        );
    }

    /**
     * Returns a list of currently running snapshots from repository sorted by snapshot creation date
     *
     * @param snapshotsInProgress snapshots in progress in the cluster state
     * @param repositoryName repository name
     * @return list of snapshots
     */
<<<<<<< HEAD
    private static SnapshotsInRepo sortedCurrentSnapshots(
        SnapshotsInProgress snapshotsInProgress,
        String repositoryName,
        GetSnapshotsRequest.SortBy sortBy,
        @Nullable final GetSnapshotsRequest.After after,
        int size,
        SortOrder order,
        @Nullable GetSnapshotsRequest.Search search
    ) {
=======
    private static List<SnapshotInfo> currentSnapshots(SnapshotsInProgress snapshotsInProgress, String repositoryName) {
>>>>>>> 38fe33a8
        List<SnapshotInfo> snapshotList = new ArrayList<>();
        List<SnapshotsInProgress.Entry> entries = SnapshotsService.currentSnapshots(
            snapshotsInProgress,
            repositoryName,
            Collections.emptyList()
        );
        for (SnapshotsInProgress.Entry entry : entries) {
            snapshotList.add(new SnapshotInfo(entry));
        }
<<<<<<< HEAD
        return sortSnapshots(snapshotList, sortBy, after, size, order, search);
=======
        return snapshotList;
>>>>>>> 38fe33a8
    }

    private void loadSnapshotInfos(
        SnapshotsInProgress snapshotsInProgress,
        String repo,
        String[] snapshots,
        boolean ignoreUnavailable,
        boolean verbose,
        Map<String, Snapshot> allSnapshotIds,
        List<SnapshotInfo> currentSnapshots,
        @Nullable RepositoryData repositoryData,
        CancellableTask task,
        GetSnapshotsRequest.SortBy sortBy,
        @Nullable final GetSnapshotsRequest.After after,
        SortOrder order,
        @Nullable GetSnapshotsRequest.Search search,
        ActionListener<SnapshotsInRepo> listener
    ) {
        if (task.notifyIfCancelled(listener)) {
            return;
        }

        if (repositoryData != null) {
            for (SnapshotId snapshotId : repositoryData.getSnapshotIds()) {
                allSnapshotIds.put(snapshotId.getName(), new Snapshot(repo, snapshotId));
            }
        }

        final Set<Snapshot> toResolve = new HashSet<>();
        if (isAllSnapshots(snapshots)) {
            toResolve.addAll(allSnapshotIds.values());
        } else {
            for (String snapshotOrPattern : snapshots) {
                if (GetSnapshotsRequest.CURRENT_SNAPSHOT.equalsIgnoreCase(snapshotOrPattern)) {
                    toResolve.addAll(currentSnapshots.stream().map(SnapshotInfo::snapshot).collect(Collectors.toList()));
                } else if (Regex.isSimpleMatchPattern(snapshotOrPattern) == false) {
                    if (allSnapshotIds.containsKey(snapshotOrPattern)) {
                        toResolve.add(allSnapshotIds.get(snapshotOrPattern));
                    } else if (ignoreUnavailable == false) {
                        throw new SnapshotMissingException(repo, snapshotOrPattern);
                    }
                } else {
                    for (Map.Entry<String, Snapshot> entry : allSnapshotIds.entrySet()) {
                        if (Regex.simpleMatch(snapshotOrPattern, entry.getKey())) {
                            toResolve.add(entry.getValue());
                        }
                    }
                }
            }

            if (toResolve.isEmpty() && ignoreUnavailable == false && isCurrentSnapshotsOnly(snapshots) == false) {
                throw new SnapshotMissingException(repo, snapshots[0]);
            }
        }

        if (verbose) {
            snapshots(
                snapshotsInProgress,
                repo,
                toResolve.stream().map(Snapshot::getSnapshotId).collect(Collectors.toUnmodifiableList()),
                ignoreUnavailable,
                task,
                sortBy,
                after,
                order,
                search,
                listener
            );
        } else {
            final SnapshotsInRepo snapshotInfos;
            if (repositoryData != null) {
                // want non-current snapshots as well, which are found in the repository data
<<<<<<< HEAD
                snapshotInfos = buildSimpleSnapshotInfos(
                    toResolve,
                    repo,
                    repositoryData,
                    currentSnapshots,
                    sortBy,
                    after,
                    size,
                    order,
                    search
                );
=======
                snapshotInfos = buildSimpleSnapshotInfos(toResolve, repo, repositoryData, currentSnapshots, sortBy, after, order);
>>>>>>> 38fe33a8
            } else {
                // only want current snapshots
                snapshotInfos = sortSnapshots(
                    currentSnapshots.stream().map(SnapshotInfo::basic).collect(Collectors.toList()),
                    sortBy,
                    after,
<<<<<<< HEAD
                    size,
                    order,
                    search
=======
                    0,
                    GetSnapshotsRequest.NO_LIMIT,
                    order
>>>>>>> 38fe33a8
                );
            }
            listener.onResponse(snapshotInfos);
        }
    }

    /**
     * Returns a list of snapshots from repository sorted by snapshot creation date
     *  @param snapshotsInProgress snapshots in progress in the cluster state
     * @param repositoryName      repository name
     * @param snapshotIds         snapshots for which to fetch snapshot information
     * @param ignoreUnavailable   if true, snapshots that could not be read will only be logged with a warning,
     */
    private void snapshots(
        SnapshotsInProgress snapshotsInProgress,
        String repositoryName,
        Collection<SnapshotId> snapshotIds,
        boolean ignoreUnavailable,
        CancellableTask task,
        GetSnapshotsRequest.SortBy sortBy,
        @Nullable GetSnapshotsRequest.After after,
        SortOrder order,
        @Nullable GetSnapshotsRequest.Search search,
        ActionListener<SnapshotsInRepo> listener
    ) {
        if (task.notifyIfCancelled(listener)) {
            return;
        }
        final Set<SnapshotInfo> snapshotSet = new HashSet<>();
        final Set<SnapshotId> snapshotIdsToIterate = new HashSet<>(snapshotIds);
        // first, look at the snapshots in progress
        final List<SnapshotsInProgress.Entry> entries = SnapshotsService.currentSnapshots(
            snapshotsInProgress,
            repositoryName,
            snapshotIdsToIterate.stream().map(SnapshotId::getName).collect(Collectors.toList())
        );
        for (SnapshotsInProgress.Entry entry : entries) {
            if (snapshotIdsToIterate.remove(entry.snapshot().getSnapshotId())) {
                snapshotSet.add(new SnapshotInfo(entry));
            }
        }
        // then, look in the repository if there's any matching snapshots left
        final List<SnapshotInfo> snapshotInfos;
        if (snapshotIdsToIterate.isEmpty()) {
            snapshotInfos = Collections.emptyList();
        } else {
            snapshotInfos = Collections.synchronizedList(new ArrayList<>());
        }
        final ActionListener<Void> allDoneListener = listener.delegateFailure((l, v) -> {
            final ArrayList<SnapshotInfo> snapshotList = new ArrayList<>(snapshotInfos);
            snapshotList.addAll(snapshotSet);
<<<<<<< HEAD
            listener.onResponse(sortSnapshots(snapshotList, sortBy, after, size, order, search));
=======
            listener.onResponse(sortSnapshots(snapshotList, sortBy, after, 0, GetSnapshotsRequest.NO_LIMIT, order));
>>>>>>> 38fe33a8
        });
        if (snapshotIdsToIterate.isEmpty()) {
            allDoneListener.onResponse(null);
            return;
        }
        final Repository repository;
        try {
            repository = repositoriesService.repository(repositoryName);
        } catch (RepositoryMissingException e) {
            listener.onFailure(e);
            return;
        }
        repository.getSnapshotInfo(
            new GetSnapshotInfoContext(
                snapshotIdsToIterate,
                ignoreUnavailable == false,
                task::isCancelled,
                (context, snapshotInfo) -> snapshotInfos.add(snapshotInfo),
                ignoreUnavailable ? ActionListener.runAfter(new ActionListener<>() {
                    @Override
                    public void onResponse(Void unused) {
                        logger.trace("done fetching snapshot infos [{}]", snapshotIdsToIterate);
                    }

                    @Override
                    public void onFailure(Exception e) {
                        assert false : new AssertionError("listener should always complete successfully for ignoreUnavailable=true", e);
                        logger.warn("failed to fetch snapshot info for some snapshots", e);
                    }
                }, () -> allDoneListener.onResponse(null)) : allDoneListener
            )
        );
    }

    private boolean isAllSnapshots(String[] snapshots) {
        return (snapshots.length == 0) || (snapshots.length == 1 && GetSnapshotsRequest.ALL_SNAPSHOTS.equalsIgnoreCase(snapshots[0]));
    }

    private boolean isCurrentSnapshotsOnly(String[] snapshots) {
        return (snapshots.length == 1 && GetSnapshotsRequest.CURRENT_SNAPSHOT.equalsIgnoreCase(snapshots[0]));
    }

    private static SnapshotsInRepo buildSimpleSnapshotInfos(
        final Set<Snapshot> toResolve,
        final String repoName,
        final RepositoryData repositoryData,
        final List<SnapshotInfo> currentSnapshots,
        final GetSnapshotsRequest.SortBy sortBy,
        @Nullable final GetSnapshotsRequest.After after,
<<<<<<< HEAD
        final int size,
        final SortOrder order,
        @Nullable GetSnapshotsRequest.Search search
=======
        final SortOrder order
>>>>>>> 38fe33a8
    ) {
        List<SnapshotInfo> snapshotInfos = new ArrayList<>();
        for (SnapshotInfo snapshotInfo : currentSnapshots) {
            if (toResolve.remove(snapshotInfo.snapshot())) {
                snapshotInfos.add(snapshotInfo.basic());
            }
        }
        Map<SnapshotId, List<String>> snapshotsToIndices = new HashMap<>();
        for (IndexId indexId : repositoryData.getIndices().values()) {
            for (SnapshotId snapshotId : repositoryData.getSnapshots(indexId)) {
                if (toResolve.contains(new Snapshot(repoName, snapshotId))) {
                    snapshotsToIndices.computeIfAbsent(snapshotId, (k) -> new ArrayList<>()).add(indexId.getName());
                }
            }
        }
        for (Snapshot snapshot : toResolve) {
            final List<String> indices = snapshotsToIndices.getOrDefault(snapshot.getSnapshotId(), Collections.emptyList());
            CollectionUtil.timSort(indices);
            snapshotInfos.add(
                new SnapshotInfo(
                    snapshot,
                    indices,
                    Collections.emptyList(),
                    Collections.emptyList(),
                    repositoryData.getSnapshotState(snapshot.getSnapshotId())
                )
            );
        }
<<<<<<< HEAD
        return sortSnapshots(snapshotInfos, sortBy, after, size, order, search);
=======
        return sortSnapshots(snapshotInfos, sortBy, after, 0, GetSnapshotsRequest.NO_LIMIT, order);
>>>>>>> 38fe33a8
    }

    private static final Comparator<SnapshotInfo> BY_START_TIME = Comparator.comparingLong(SnapshotInfo::startTime)
        .thenComparing(SnapshotInfo::snapshotId);

    private static final Comparator<SnapshotInfo> BY_DURATION = Comparator.<SnapshotInfo>comparingLong(
        sni -> sni.endTime() - sni.startTime()
    ).thenComparing(SnapshotInfo::snapshotId);

    private static final Comparator<SnapshotInfo> BY_INDICES_COUNT = Comparator.<SnapshotInfo>comparingInt(sni -> sni.indices().size())
        .thenComparing(SnapshotInfo::snapshotId);

    private static final Comparator<SnapshotInfo> BY_NAME = Comparator.comparing(sni -> sni.snapshotId().getName());

    private static SnapshotsInRepo sortSnapshots(
<<<<<<< HEAD
        List<SnapshotInfo> snapshotInfos,
        GetSnapshotsRequest.SortBy sortBy,
        @Nullable GetSnapshotsRequest.After after,
        int size,
        SortOrder order,
        @Nullable GetSnapshotsRequest.Search search
=======
        final List<SnapshotInfo> snapshotInfos,
        final GetSnapshotsRequest.SortBy sortBy,
        final @Nullable GetSnapshotsRequest.After after,
        final int offset,
        final int size,
        final SortOrder order
>>>>>>> 38fe33a8
    ) {
        final Comparator<SnapshotInfo> comparator;
        switch (sortBy) {
            case START_TIME:
                comparator = BY_START_TIME;
                break;
            case NAME:
                comparator = BY_NAME;
                break;
            case DURATION:
                comparator = BY_DURATION;
                break;
            case INDICES:
                comparator = BY_INDICES_COUNT;
                break;
            default:
                throw new AssertionError("unexpected sort column [" + sortBy + "]");
        }

        Stream<SnapshotInfo> infos = snapshotInfos.stream();

        if (search != null) {
            if (search.field().equals(SnapshotsService.POLICY_ID_METADATA_FIELD)) {
                final String policyId = search.value();
                final Predicate<SnapshotInfo> filter;
                if (search.exact()) {
                    filter = snapshotInfo -> {
                        final Map<String, Object> meta = snapshotInfo.userMetadata();
                        if (meta == null) {
                            return false;
                        }
                        return policyId.equals(meta.get(SnapshotsService.POLICY_ID_METADATA_FIELD));
                    };
                } else {
                    filter = snapshotInfo -> {
                        final Map<String, Object> meta = snapshotInfo.userMetadata();
                        if (meta == null) {
                            return false;
                        }
                        final Object policyIdFound = meta.get(SnapshotsService.POLICY_ID_METADATA_FIELD);
                        if (policyIdFound instanceof String == false) {
                            return false;
                        }
                        return ((String) policyIdFound).contains(policyId);
                    };
                }
                infos = infos.filter(search.not() ? filter.negate() : filter);
            } else if (search.field().equals("name")) {
                final String snapshotName = search.value();
                final Predicate<SnapshotInfo> filter;
                if (search.exact()) {
                    filter = snapshotInfo -> snapshotName.equals(snapshotInfo.snapshotId().getName());
                } else {
                    filter = snapshotInfo -> snapshotInfo.snapshotId().getName().contains(snapshotName);
                }
                infos = infos.filter(search.not() ? filter.negate() : filter);
            } else {
                assert search.field().equals("repo") : "expected repo";
                throw new AssertionError("repo not yet supported");
            }
        }

        if (after != null) {
            assert offset == 0 : "can't combine after and offset but saw [" + after + "] and offset [" + offset + "]";
            final Predicate<SnapshotInfo> isAfter;
            final String snapshotName = after.snapshotName();
            final String repoName = after.repoName();
            switch (sortBy) {
                case START_TIME:
                    isAfter = filterByLongOffset(SnapshotInfo::startTime, Long.parseLong(after.value()), snapshotName, repoName, order);
                    break;
                case NAME:
                    isAfter = order == SortOrder.ASC
                        ? (info -> compareName(snapshotName, repoName, info) < 0)
                        : (info -> compareName(snapshotName, repoName, info) > 0);
                    break;
                case DURATION:
                    isAfter = filterByLongOffset(
                        info -> info.endTime() - info.startTime(),
                        Long.parseLong(after.value()),
                        snapshotName,
                        repoName,
                        order
                    );
                    break;
                case INDICES:
                    isAfter = filterByLongOffset(
                        info -> info.indices().size(),
                        Integer.parseInt(after.value()),
                        snapshotName,
                        repoName,
                        order
                    );
                    break;
                default:
                    throw new AssertionError("unexpected sort column [" + sortBy + "]");
            }
            infos = infos.filter(isAfter);
        }
        infos = infos.sorted(order == SortOrder.DESC ? comparator.reversed() : comparator).skip(offset);
        final List<SnapshotInfo> allSnapshots = infos.collect(Collectors.toUnmodifiableList());
        final List<SnapshotInfo> snapshots;
        if (size != GetSnapshotsRequest.NO_LIMIT) {
            snapshots = allSnapshots.stream().limit(size + 1).collect(Collectors.toUnmodifiableList());
        } else {
            snapshots = allSnapshots;
        }
        final List<SnapshotInfo> resultSet = size != GetSnapshotsRequest.NO_LIMIT && size < snapshots.size()
            ? snapshots.subList(0, size)
            : snapshots;
        return new SnapshotsInRepo(resultSet, snapshotInfos.size(), allSnapshots.size() - resultSet.size());
    }

    private static Predicate<SnapshotInfo> filterByLongOffset(
        ToLongFunction<SnapshotInfo> extractor,
        long after,
        String snapshotName,
        String repoName,
        SortOrder order
    ) {
        return order == SortOrder.ASC ? info -> {
            final long val = extractor.applyAsLong(info);

            return after < val || (after == val && compareName(snapshotName, repoName, info) < 0);
        } : info -> {
            final long val = extractor.applyAsLong(info);
            return after > val || (after == val && compareName(snapshotName, repoName, info) > 0);
        };
    }

    private static int compareName(String name, String repoName, SnapshotInfo info) {
        final int res = name.compareTo(info.snapshotId().getName());
        if (res != 0) {
            return res;
        }
        return repoName.compareTo(info.repository());
    }

    private static final class SnapshotsInRepo {

        private final List<SnapshotInfo> snapshotInfos;

        private final int totalCount;

        private final int remaining;

        SnapshotsInRepo(List<SnapshotInfo> snapshotInfos, int totalCount, int remaining) {
            this.snapshotInfos = snapshotInfos;
            this.totalCount = totalCount;
            this.remaining = remaining;
        }
    }
}<|MERGE_RESOLUTION|>--- conflicted
+++ resolved
@@ -158,11 +158,7 @@
                     .map(Tuple::v1)
                     .filter(Objects::nonNull)
                     .collect(Collectors.toMap(Tuple::v1, Tuple::v2));
-<<<<<<< HEAD
-                final SnapshotsInRepo snInfos = sortSnapshots(allSnapshots, sortBy, after, size, order, search);
-=======
-                final SnapshotsInRepo snInfos = sortSnapshots(allSnapshots, sortBy, after, offset, size, order);
->>>>>>> 38fe33a8
+                final SnapshotsInRepo snInfos = sortSnapshots(allSnapshots, sortBy, after, offset, size, order, search);
                 final List<SnapshotInfo> snapshotInfos = snInfos.snapshotInfos;
                 final int remaining = snInfos.remaining + responses.stream()
                     .map(Tuple::v2)
@@ -219,19 +215,7 @@
     ) {
         final Map<String, Snapshot> allSnapshotIds = new HashMap<>();
         final List<SnapshotInfo> currentSnapshots = new ArrayList<>();
-<<<<<<< HEAD
-        for (SnapshotInfo snapshotInfo : sortedCurrentSnapshots(
-            snapshotsInProgress,
-            repo,
-            sortBy,
-            after,
-            size,
-            order,
-            search
-        ).snapshotInfos) {
-=======
         for (SnapshotInfo snapshotInfo : currentSnapshots(snapshotsInProgress, repo)) {
->>>>>>> 38fe33a8
             Snapshot snapshot = snapshotInfo.snapshot();
             allSnapshotIds.put(snapshot.getSnapshotId().getName(), snapshot);
             currentSnapshots.add(snapshotInfo);
@@ -257,6 +241,7 @@
                 task,
                 sortBy,
                 after,
+                0,
                 order,
                 search,
                 listener
@@ -265,26 +250,7 @@
         );
     }
 
-    /**
-     * Returns a list of currently running snapshots from repository sorted by snapshot creation date
-     *
-     * @param snapshotsInProgress snapshots in progress in the cluster state
-     * @param repositoryName repository name
-     * @return list of snapshots
-     */
-<<<<<<< HEAD
-    private static SnapshotsInRepo sortedCurrentSnapshots(
-        SnapshotsInProgress snapshotsInProgress,
-        String repositoryName,
-        GetSnapshotsRequest.SortBy sortBy,
-        @Nullable final GetSnapshotsRequest.After after,
-        int size,
-        SortOrder order,
-        @Nullable GetSnapshotsRequest.Search search
-    ) {
-=======
     private static List<SnapshotInfo> currentSnapshots(SnapshotsInProgress snapshotsInProgress, String repositoryName) {
->>>>>>> 38fe33a8
         List<SnapshotInfo> snapshotList = new ArrayList<>();
         List<SnapshotsInProgress.Entry> entries = SnapshotsService.currentSnapshots(
             snapshotsInProgress,
@@ -294,11 +260,7 @@
         for (SnapshotsInProgress.Entry entry : entries) {
             snapshotList.add(new SnapshotInfo(entry));
         }
-<<<<<<< HEAD
-        return sortSnapshots(snapshotList, sortBy, after, size, order, search);
-=======
         return snapshotList;
->>>>>>> 38fe33a8
     }
 
     private void loadSnapshotInfos(
@@ -313,6 +275,7 @@
         CancellableTask task,
         GetSnapshotsRequest.SortBy sortBy,
         @Nullable final GetSnapshotsRequest.After after,
+        int size,
         SortOrder order,
         @Nullable GetSnapshotsRequest.Search search,
         ActionListener<SnapshotsInRepo> listener
@@ -371,7 +334,6 @@
             final SnapshotsInRepo snapshotInfos;
             if (repositoryData != null) {
                 // want non-current snapshots as well, which are found in the repository data
-<<<<<<< HEAD
                 snapshotInfos = buildSimpleSnapshotInfos(
                     toResolve,
                     repo,
@@ -383,24 +345,16 @@
                     order,
                     search
                 );
-=======
-                snapshotInfos = buildSimpleSnapshotInfos(toResolve, repo, repositoryData, currentSnapshots, sortBy, after, order);
->>>>>>> 38fe33a8
             } else {
                 // only want current snapshots
                 snapshotInfos = sortSnapshots(
                     currentSnapshots.stream().map(SnapshotInfo::basic).collect(Collectors.toList()),
                     sortBy,
                     after,
-<<<<<<< HEAD
-                    size,
+                    0,
+                    GetSnapshotsRequest.NO_LIMIT,
                     order,
                     search
-=======
-                    0,
-                    GetSnapshotsRequest.NO_LIMIT,
-                    order
->>>>>>> 38fe33a8
                 );
             }
             listener.onResponse(snapshotInfos);
@@ -452,11 +406,7 @@
         final ActionListener<Void> allDoneListener = listener.delegateFailure((l, v) -> {
             final ArrayList<SnapshotInfo> snapshotList = new ArrayList<>(snapshotInfos);
             snapshotList.addAll(snapshotSet);
-<<<<<<< HEAD
-            listener.onResponse(sortSnapshots(snapshotList, sortBy, after, size, order, search));
-=======
-            listener.onResponse(sortSnapshots(snapshotList, sortBy, after, 0, GetSnapshotsRequest.NO_LIMIT, order));
->>>>>>> 38fe33a8
+            listener.onResponse(sortSnapshots(snapshotList, sortBy, after, 0, GetSnapshotsRequest.NO_LIMIT, order, search));
         });
         if (snapshotIdsToIterate.isEmpty()) {
             allDoneListener.onResponse(null);
@@ -506,13 +456,9 @@
         final List<SnapshotInfo> currentSnapshots,
         final GetSnapshotsRequest.SortBy sortBy,
         @Nullable final GetSnapshotsRequest.After after,
-<<<<<<< HEAD
         final int size,
         final SortOrder order,
         @Nullable GetSnapshotsRequest.Search search
-=======
-        final SortOrder order
->>>>>>> 38fe33a8
     ) {
         List<SnapshotInfo> snapshotInfos = new ArrayList<>();
         for (SnapshotInfo snapshotInfo : currentSnapshots) {
@@ -541,11 +487,7 @@
                 )
             );
         }
-<<<<<<< HEAD
-        return sortSnapshots(snapshotInfos, sortBy, after, size, order, search);
-=======
-        return sortSnapshots(snapshotInfos, sortBy, after, 0, GetSnapshotsRequest.NO_LIMIT, order);
->>>>>>> 38fe33a8
+        return sortSnapshots(snapshotInfos, sortBy, after, 0, GetSnapshotsRequest.NO_LIMIT, order, search);
     }
 
     private static final Comparator<SnapshotInfo> BY_START_TIME = Comparator.comparingLong(SnapshotInfo::startTime)
@@ -561,21 +503,13 @@
     private static final Comparator<SnapshotInfo> BY_NAME = Comparator.comparing(sni -> sni.snapshotId().getName());
 
     private static SnapshotsInRepo sortSnapshots(
-<<<<<<< HEAD
-        List<SnapshotInfo> snapshotInfos,
-        GetSnapshotsRequest.SortBy sortBy,
-        @Nullable GetSnapshotsRequest.After after,
-        int size,
-        SortOrder order,
-        @Nullable GetSnapshotsRequest.Search search
-=======
         final List<SnapshotInfo> snapshotInfos,
         final GetSnapshotsRequest.SortBy sortBy,
         final @Nullable GetSnapshotsRequest.After after,
         final int offset,
         final int size,
-        final SortOrder order
->>>>>>> 38fe33a8
+        final SortOrder order,
+        @Nullable GetSnapshotsRequest.Search search
     ) {
         final Comparator<SnapshotInfo> comparator;
         switch (sortBy) {
