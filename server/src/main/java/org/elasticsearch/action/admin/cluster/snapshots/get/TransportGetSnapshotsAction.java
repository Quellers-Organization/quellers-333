--- conflicted
+++ resolved
@@ -352,14 +352,6 @@
          * An asynchronous supplier of a {@link SnapshotInfo}.
          */
         private interface AsyncSnapshotInfo {
-<<<<<<< HEAD
-            /**
-             * @return the {@link SnapshotId} of the {@link SnapshotInfo} to be retrieved.
-             */
-            SnapshotId getSnapshotId();
-
-=======
->>>>>>> 7ba5b4fb
             /**
              * @param listener completed, possibly asynchronously, with the appropriate {@link SnapshotInfo}.
              */
