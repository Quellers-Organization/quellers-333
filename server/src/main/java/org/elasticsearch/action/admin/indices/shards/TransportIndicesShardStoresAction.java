/*
 * Copyright Elasticsearch B.V. and/or licensed to Elasticsearch B.V. under one
 * or more contributor license agreements. Licensed under the Elastic License
 * 2.0 and the Server Side Public License, v 1; you may not use this file except
 * in compliance with, at your election, the Elastic License 2.0 or the Server
 * Side Public License, v 1.
 */
package org.elasticsearch.action.admin.indices.shards;

import org.apache.logging.log4j.LogManager;
import org.apache.logging.log4j.Logger;
import org.apache.lucene.util.CollectionUtil;
import org.elasticsearch.action.ActionListener;
import org.elasticsearch.action.FailedNodeException;
import org.elasticsearch.action.admin.indices.shards.IndicesShardStoresResponse.Failure;
import org.elasticsearch.action.admin.indices.shards.IndicesShardStoresResponse.StoreStatus;
import org.elasticsearch.action.admin.indices.shards.IndicesShardStoresResponse.StoreStatus.AllocationStatus;
import org.elasticsearch.action.support.ActionFilters;
import org.elasticsearch.action.support.master.TransportMasterNodeReadAction;
import org.elasticsearch.action.support.nodes.BaseNodesResponse;
import org.elasticsearch.client.internal.node.NodeClient;
import org.elasticsearch.cluster.ClusterState;
import org.elasticsearch.cluster.block.ClusterBlockException;
import org.elasticsearch.cluster.block.ClusterBlockLevel;
import org.elasticsearch.cluster.health.ClusterHealthStatus;
import org.elasticsearch.cluster.health.ClusterShardHealth;
import org.elasticsearch.cluster.metadata.IndexMetadata;
import org.elasticsearch.cluster.metadata.IndexNameExpressionResolver;
import org.elasticsearch.cluster.node.DiscoveryNode;
import org.elasticsearch.cluster.node.DiscoveryNodes;
import org.elasticsearch.cluster.routing.IndexRoutingTable;
import org.elasticsearch.cluster.routing.IndexShardRoutingTable;
import org.elasticsearch.cluster.routing.RoutingNodes;
import org.elasticsearch.cluster.routing.RoutingTable;
import org.elasticsearch.cluster.routing.ShardRouting;
import org.elasticsearch.cluster.service.ClusterService;
import org.elasticsearch.common.inject.Inject;
import org.elasticsearch.common.util.concurrent.CountDown;
import org.elasticsearch.core.Tuple;
import org.elasticsearch.gateway.AsyncShardFetch;
import org.elasticsearch.gateway.TransportNodesListGatewayStartedShards;
import org.elasticsearch.gateway.TransportNodesListGatewayStartedShards.NodeGatewayStartedShards;
import org.elasticsearch.index.shard.ShardId;
import org.elasticsearch.tasks.Task;
import org.elasticsearch.threadpool.ThreadPool;
import org.elasticsearch.transport.TransportService;

import java.util.ArrayList;
import java.util.Collections;
import java.util.HashMap;
import java.util.HashSet;
import java.util.List;
import java.util.Map;
import java.util.Queue;
import java.util.Set;
import java.util.concurrent.ConcurrentLinkedQueue;

/**
 * Transport action that reads the cluster state for shards with the requested criteria (see {@link ClusterHealthStatus}) of specific
 * indices and fetches store information from all the nodes using {@link TransportNodesListGatewayStartedShards}
 */
public class TransportIndicesShardStoresAction extends TransportMasterNodeReadAction<
    IndicesShardStoresRequest,
    IndicesShardStoresResponse> {

    private static final Logger logger = LogManager.getLogger(TransportIndicesShardStoresAction.class);

    private final NodeClient client;

    @Inject
    public TransportIndicesShardStoresAction(
        TransportService transportService,
        ClusterService clusterService,
        ThreadPool threadPool,
        ActionFilters actionFilters,
        IndexNameExpressionResolver indexNameExpressionResolver,
        NodeClient client
    ) {
        super(
            IndicesShardStoresAction.NAME,
            transportService,
            clusterService,
            threadPool,
            actionFilters,
            IndicesShardStoresRequest::new,
            indexNameExpressionResolver,
            IndicesShardStoresResponse::new,
            ThreadPool.Names.SAME
        );
        this.client = client;
    }

    @Override
    protected void masterOperation(
        Task task,
        IndicesShardStoresRequest request,
        ClusterState state,
        ActionListener<IndicesShardStoresResponse> listener
    ) {
        final RoutingTable routingTables = state.routingTable();
        final RoutingNodes routingNodes = state.getRoutingNodes();
        final String[] concreteIndices = indexNameExpressionResolver.concreteIndexNames(state, request);
        final Set<Tuple<ShardId, String>> shardsToFetch = new HashSet<>();

        logger.trace("using cluster state version [{}] to determine shards", state.version());
        // collect relevant shard ids of the requested indices for fetching store infos
        for (String index : concreteIndices) {
            IndexRoutingTable indexShardRoutingTables = routingTables.index(index);
            if (indexShardRoutingTables == null) {
                continue;
            }
            final String customDataPath = IndexMetadata.INDEX_DATA_PATH_SETTING.get(state.metadata().index(index).getSettings());
            for (int i = 0; i < indexShardRoutingTables.size(); i++) {
                IndexShardRoutingTable routing = indexShardRoutingTables.shard(i);
                final int shardId = routing.shardId().id();
                ClusterShardHealth shardHealth = new ClusterShardHealth(shardId, routing);
                if (request.shardStatuses().contains(shardHealth.getStatus())) {
                    shardsToFetch.add(Tuple.tuple(routing.shardId(), customDataPath));
                }
            }
        }

        if (shardsToFetch.isEmpty()) {
            listener.onResponse(new IndicesShardStoresResponse(Map.of(), List.of()));
        } else {
            // async fetch store infos from all the nodes
            // NOTE: instead of fetching shard store info one by one from every node (nShards * nNodes requests)
            // we could fetch all shard store info from every node once (nNodes requests)
            // we have to implement a TransportNodesAction instead of using TransportNodesListGatewayStartedShards
            // for fetching shard stores info, that operates on a list of shards instead of a single shard
            new AsyncShardStoresInfoFetches(state.nodes(), routingNodes, shardsToFetch, listener).start();
        }
    }

    @Override
    protected ClusterBlockException checkBlock(IndicesShardStoresRequest request, ClusterState state) {
        return state.blocks()
            .indicesBlockedException(ClusterBlockLevel.METADATA_READ, indexNameExpressionResolver.concreteIndexNames(state, request));
    }

    private class AsyncShardStoresInfoFetches {
        private final DiscoveryNodes nodes;
        private final RoutingNodes routingNodes;
        private final Set<Tuple<ShardId, String>> shards;
        private final ActionListener<IndicesShardStoresResponse> listener;
        private final CountDown expectedOps;
        private final Queue<InternalAsyncFetch.Response> fetchResponses;

        AsyncShardStoresInfoFetches(
            DiscoveryNodes nodes,
            RoutingNodes routingNodes,
            Set<Tuple<ShardId, String>> shards,
            ActionListener<IndicesShardStoresResponse> listener
        ) {
            this.nodes = nodes;
            this.routingNodes = routingNodes;
            this.shards = shards;
            this.listener = listener;
            this.fetchResponses = new ConcurrentLinkedQueue<>();
            this.expectedOps = new CountDown(shards.size());
        }

        void start() {
<<<<<<< HEAD
            // explicitly type lister, some IDEs (Eclipse) are not able to correctly infer the function type
            Lister<BaseNodesResponse<NodeGatewayStartedShards>, NodeGatewayStartedShards> lister = this::listStartedShards;
            for (Tuple<ShardId, String> shard : shards) {
                InternalAsyncFetch fetch = new InternalAsyncFetch(logger, "shard_stores", shard.v1(), shard.v2(), lister);
                fetch.fetchData(nodes, Collections.<String>emptySet());
=======
            if (shards.isEmpty()) {
                listener.onResponse(new IndicesShardStoresResponse());
            } else {
                for (Tuple<ShardId, String> shard : shards) {
                    new InternalAsyncFetch(logger, "shard_stores", shard.v1(), shard.v2()).fetchData(nodes, Collections.<String>emptySet());
                }
>>>>>>> 595fd1a7
            }
        }

        private void listStartedShards(
            ShardId shardId,
            String customDataPath,
            DiscoveryNode[] nodes,
            ActionListener<BaseNodesResponse<NodeGatewayStartedShards>> listener
        ) {
            var request = new TransportNodesListGatewayStartedShards.Request(shardId, customDataPath, nodes);
            client.executeLocally(
                TransportNodesListGatewayStartedShards.TYPE,
                request,
                ActionListener.wrap(listener::onResponse, listener::onFailure)
            );
        }

        private class InternalAsyncFetch extends AsyncShardFetch<NodeGatewayStartedShards> {

            InternalAsyncFetch(Logger logger, String type, ShardId shardId, String customDataPath) {
                super(logger, type, shardId, customDataPath);
            }

            @Override
            protected synchronized void processAsyncFetch(
                List<NodeGatewayStartedShards> responses,
                List<FailedNodeException> failures,
                long fetchingRound
            ) {
                fetchResponses.add(new Response(shardId, responses, failures));
                if (expectedOps.countDown()) {
                    finish();
                }
            }

            void finish() {
                Map<String, Map<Integer, List<StoreStatus>>> indicesStatuses = new HashMap<>();
                List<Failure> failures = new ArrayList<>();
                for (Response fetchResponse : fetchResponses) {
                    var indexName = fetchResponse.shardId.getIndexName();
                    var shardId = fetchResponse.shardId.id();
                    var indexStatuses = indicesStatuses.computeIfAbsent(indexName, k -> new HashMap<>());
                    var storeStatuses = indexStatuses.computeIfAbsent(shardId, k -> new ArrayList<>());

                    for (NodeGatewayStartedShards r : fetchResponse.responses) {
                        if (shardExistsInNode(r)) {
                            var allocationStatus = getAllocationStatus(indexName, shardId, r.getNode());
                            storeStatuses.add(new StoreStatus(r.getNode(), r.allocationId(), allocationStatus, r.storeException()));
                        }
                    }

                    for (FailedNodeException failure : fetchResponse.failures) {
                        failures.add(new Failure(failure.nodeId(), indexName, shardId, failure.getCause()));
                    }
                }
                // make the status structure immutable
                indicesStatuses.replaceAll((k, v) -> {
                    v.replaceAll((s, l) -> {
                        CollectionUtil.timSort(l);
                        return List.copyOf(l);
                    });
                    return Map.copyOf(v);
                });
                listener.onResponse(new IndicesShardStoresResponse(Map.copyOf(indicesStatuses), List.copyOf(failures)));
            }

            @Override
            protected void list(
                ShardId shardId,
                String customDataPath,
                DiscoveryNode[] nodes,
                ActionListener<BaseNodesResponse<NodeGatewayStartedShards>> listener
            ) {
                listStartedShards(shardId, customDataPath, nodes, listener);
            }

            private AllocationStatus getAllocationStatus(String index, int shardID, DiscoveryNode node) {
                for (ShardRouting shardRouting : routingNodes.node(node.getId())) {
                    ShardId shardId = shardRouting.shardId();
                    if (shardId.id() == shardID && shardId.getIndexName().equals(index)) {
                        if (shardRouting.primary()) {
                            return AllocationStatus.PRIMARY;
                        } else if (shardRouting.assignedToNode()) {
                            return AllocationStatus.REPLICA;
                        } else {
                            return AllocationStatus.UNUSED;
                        }
                    }
                }
                return AllocationStatus.UNUSED;
            }

            /**
             * A shard exists/existed in a node only if shard state file exists in the node
             */
            private static boolean shardExistsInNode(final NodeGatewayStartedShards response) {
                return response.storeException() != null || response.allocationId() != null;
            }

            @Override
            protected void reroute(ShardId shardId, String reason) {
                // no-op
            }

            public class Response {
                private final ShardId shardId;
                private final List<NodeGatewayStartedShards> responses;
                private final List<FailedNodeException> failures;

                Response(ShardId shardId, List<NodeGatewayStartedShards> responses, List<FailedNodeException> failures) {
                    this.shardId = shardId;
                    this.responses = responses;
                    this.failures = failures;
                }
            }
        }
    }
}<|MERGE_RESOLUTION|>--- conflicted
+++ resolved
@@ -161,20 +161,8 @@
         }
 
         void start() {
-<<<<<<< HEAD
-            // explicitly type lister, some IDEs (Eclipse) are not able to correctly infer the function type
-            Lister<BaseNodesResponse<NodeGatewayStartedShards>, NodeGatewayStartedShards> lister = this::listStartedShards;
             for (Tuple<ShardId, String> shard : shards) {
-                InternalAsyncFetch fetch = new InternalAsyncFetch(logger, "shard_stores", shard.v1(), shard.v2(), lister);
-                fetch.fetchData(nodes, Collections.<String>emptySet());
-=======
-            if (shards.isEmpty()) {
-                listener.onResponse(new IndicesShardStoresResponse());
-            } else {
-                for (Tuple<ShardId, String> shard : shards) {
-                    new InternalAsyncFetch(logger, "shard_stores", shard.v1(), shard.v2()).fetchData(nodes, Collections.<String>emptySet());
-                }
->>>>>>> 595fd1a7
+                new InternalAsyncFetch(logger, "shard_stores", shard.v1(), shard.v2()).fetchData(nodes, Collections.emptySet());
             }
         }
 
