--- conflicted
+++ resolved
@@ -87,11 +87,7 @@
     }
 
     @Override
-<<<<<<< HEAD
-    protected void masterOperation(Task task, final IndicesAliasesRequest request, final ClusterState state, final ActionListener<IndicesAliasesResponse> listener) {
-=======
-    protected void masterOperation(final IndicesAliasesRequest request, final ClusterState state, final ActionListener<AcknowledgedResponse> listener) {
->>>>>>> c783488e
+    protected void masterOperation(Task task, final IndicesAliasesRequest request, final ClusterState state, final ActionListener<AcknowledgedResponse> listener) {
 
         //Expand the indices names
         List<AliasActions> actions = request.aliasActions();
