/*
 * Copyright Elasticsearch B.V. and/or licensed to Elasticsearch B.V. under one
 * or more contributor license agreements. Licensed under the Elastic License
 * 2.0 and the Server Side Public License, v 1; you may not use this file except
 * in compliance with, at your election, the Elastic License 2.0 or the Server
 * Side Public License, v 1.
 */

package org.elasticsearch.action.admin.cluster.desirednodes;

import org.elasticsearch.action.ActionListener;
import org.elasticsearch.action.ActionResponse;
import org.elasticsearch.action.support.ActionFilters;
import org.elasticsearch.action.support.master.TransportMasterNodeAction;
import org.elasticsearch.cluster.ClusterState;
import org.elasticsearch.cluster.ClusterStateTaskConfig;
import org.elasticsearch.cluster.ClusterStateTaskExecutor;
import org.elasticsearch.cluster.ClusterStateTaskListener;
import org.elasticsearch.cluster.block.ClusterBlockException;
import org.elasticsearch.cluster.block.ClusterBlockLevel;
import org.elasticsearch.cluster.metadata.DesiredNodesMetadata;
import org.elasticsearch.cluster.metadata.IndexNameExpressionResolver;
import org.elasticsearch.cluster.service.ClusterService;
import org.elasticsearch.cluster.service.MasterServiceTaskQueue;
import org.elasticsearch.common.Priority;
import org.elasticsearch.common.inject.Inject;
import org.elasticsearch.tasks.Task;
import org.elasticsearch.threadpool.ThreadPool;
import org.elasticsearch.transport.TransportService;

import java.util.List;

public class TransportDeleteDesiredNodesAction extends TransportMasterNodeAction<DeleteDesiredNodesAction.Request, ActionResponse.Empty> {
<<<<<<< HEAD
    private final MasterServiceTaskQueue<ClusterStateUpdateTask> taskQueue;
=======

    private final ClusterStateTaskExecutor<DeleteDesiredNodesTask> taskExecutor = new DeleteDesiredNodesExecutor();
>>>>>>> dd885e28

    @Inject
    public TransportDeleteDesiredNodesAction(
        TransportService transportService,
        ClusterService clusterService,
        ThreadPool threadPool,
        ActionFilters actionFilters,
        IndexNameExpressionResolver indexNameExpressionResolver
    ) {
        super(
            DeleteDesiredNodesAction.NAME,
            transportService,
            clusterService,
            threadPool,
            actionFilters,
            DeleteDesiredNodesAction.Request::new,
            indexNameExpressionResolver,
            in -> ActionResponse.Empty.INSTANCE,
            ThreadPool.Names.SAME
        );
<<<<<<< HEAD
        this.taskQueue = clusterService.getTaskQueue("delete-desired-nodes", Priority.HIGH, new DesiredNodesClusterStateTaskExecutor());
=======
>>>>>>> dd885e28
    }

    @Override
    protected void masterOperation(
        Task task,
        DeleteDesiredNodesAction.Request request,
        ClusterState state,
        ActionListener<ActionResponse.Empty> listener
    ) throws Exception {
<<<<<<< HEAD
        taskQueue.submitTask("delete-desired-nodes", new ClusterStateUpdateTask(Priority.HIGH) {
            @Override
            public ClusterState execute(ClusterState currentState) {
                return currentState.copyAndUpdateMetadata(metadata -> metadata.removeCustom(DesiredNodesMetadata.TYPE));
            }

            @Override
            public void onFailure(Exception e) {
                listener.onFailure(e);
            }

            @Override
            public void clusterStateProcessed(ClusterState oldState, ClusterState newState) {
                listener.onResponse(ActionResponse.Empty.INSTANCE);
            }
        }, null);
=======
        clusterService.submitStateUpdateTask(
            "delete-desired-nodes",
            new DeleteDesiredNodesTask(listener),
            ClusterStateTaskConfig.build(Priority.HIGH, request.masterNodeTimeout()),
            taskExecutor
        );
>>>>>>> dd885e28
    }

    @Override
    protected ClusterBlockException checkBlock(DeleteDesiredNodesAction.Request request, ClusterState state) {
        return state.blocks().globalBlockedException(ClusterBlockLevel.METADATA_WRITE);
    }

    private record DeleteDesiredNodesTask(ActionListener<ActionResponse.Empty> listener) implements ClusterStateTaskListener {
        @Override
        public void onFailure(Exception e) {
            listener.onFailure(e);
        }
    }

    private static class DeleteDesiredNodesExecutor implements ClusterStateTaskExecutor<DeleteDesiredNodesTask> {
        @Override
        public ClusterState execute(ClusterState currentState, List<TaskContext<DeleteDesiredNodesTask>> taskContexts) throws Exception {
            for (final var taskContext : taskContexts) {
                taskContext.success(
                    taskContext.getTask().listener().delegateFailure((l, s) -> l.onResponse(ActionResponse.Empty.INSTANCE))
                );
            }
            return currentState.copyAndUpdateMetadata(metadata -> metadata.removeCustom(DesiredNodesMetadata.TYPE));
        }
    }
}<|MERGE_RESOLUTION|>--- conflicted
+++ resolved
@@ -31,12 +31,8 @@
 import java.util.List;
 
 public class TransportDeleteDesiredNodesAction extends TransportMasterNodeAction<DeleteDesiredNodesAction.Request, ActionResponse.Empty> {
-<<<<<<< HEAD
-    private final MasterServiceTaskQueue<ClusterStateUpdateTask> taskQueue;
-=======
 
-    private final ClusterStateTaskExecutor<DeleteDesiredNodesTask> taskExecutor = new DeleteDesiredNodesExecutor();
->>>>>>> dd885e28
+    private final MasterServiceTaskQueue<DeleteDesiredNodesTask> taskQueue;
 
     @Inject
     public TransportDeleteDesiredNodesAction(
@@ -57,10 +53,7 @@
             in -> ActionResponse.Empty.INSTANCE,
             ThreadPool.Names.SAME
         );
-<<<<<<< HEAD
         this.taskQueue = clusterService.getTaskQueue("delete-desired-nodes", Priority.HIGH, new DesiredNodesClusterStateTaskExecutor());
-=======
->>>>>>> dd885e28
     }
 
     @Override
@@ -70,36 +63,9 @@
         ClusterState state,
         ActionListener<ActionResponse.Empty> listener
     ) throws Exception {
-<<<<<<< HEAD
-        taskQueue.submitTask("delete-desired-nodes", new ClusterStateUpdateTask(Priority.HIGH) {
-            @Override
-            public ClusterState execute(ClusterState currentState) {
-                return currentState.copyAndUpdateMetadata(metadata -> metadata.removeCustom(DesiredNodesMetadata.TYPE));
-            }
-
-            @Override
-            public void onFailure(Exception e) {
-                listener.onFailure(e);
-            }
-
-            @Override
-            public void clusterStateProcessed(ClusterState oldState, ClusterState newState) {
-                listener.onResponse(ActionResponse.Empty.INSTANCE);
-            }
-        }, null);
-=======
-        clusterService.submitStateUpdateTask(
-            "delete-desired-nodes",
+        taskQueue.submitTask("delete-desired-nodes",
             new DeleteDesiredNodesTask(listener),
-            ClusterStateTaskConfig.build(Priority.HIGH, request.masterNodeTimeout()),
-            taskExecutor
-        );
->>>>>>> dd885e28
-    }
-
-    @Override
-    protected ClusterBlockException checkBlock(DeleteDesiredNodesAction.Request request, ClusterState state) {
-        return state.blocks().globalBlockedException(ClusterBlockLevel.METADATA_WRITE);
+            request.masterNodeTimeout());
     }
 
     private record DeleteDesiredNodesTask(ActionListener<ActionResponse.Empty> listener) implements ClusterStateTaskListener {
@@ -117,7 +83,11 @@
                     taskContext.getTask().listener().delegateFailure((l, s) -> l.onResponse(ActionResponse.Empty.INSTANCE))
                 );
             }
-            return currentState.copyAndUpdateMetadata(metadata -> metadata.removeCustom(DesiredNodesMetadata.TYPE));
-        }
+        }, null);
+    }
+
+    @Override
+    protected ClusterBlockException checkBlock(DeleteDesiredNodesAction.Request request, ClusterState state) {
+        return state.blocks().globalBlockedException(ClusterBlockLevel.METADATA_WRITE);
     }
 }