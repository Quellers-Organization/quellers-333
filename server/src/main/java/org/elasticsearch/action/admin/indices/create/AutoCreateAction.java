--- conflicted
+++ resolved
@@ -189,12 +189,6 @@
                                     throw new IllegalStateException(message);
                                 }
 
-                                updateRequest = buildSystemIndexUpdateRequest(indexName, descriptor);
-                            } else {
-                                updateRequest = buildUpdateRequest(indexName);
-                            }
-
-<<<<<<< HEAD
                             updateRequest = buildSystemIndexUpdateRequest(indexName, descriptor);
                         } else if (isSystemIndex) {
                             updateRequest = buildUpdateRequest(indexName);
@@ -214,9 +208,9 @@
                             }
                         } else {
                             updateRequest = buildUpdateRequest(indexName);
-=======
+                        }
+
                             return createIndexService.applyCreateIndexRequest(currentState, updateRequest, false);
->>>>>>> 30e15ba8
                         }
                     }
 
