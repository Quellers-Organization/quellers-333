--- conflicted
+++ resolved
@@ -58,11 +58,7 @@
         public Request(StreamInput in) throws IOException {
             super(in);
             name = in.readOptionalString();
-<<<<<<< HEAD
-            if (in.getTransportVersion().onOrAfter(TransportVersions.V_8_500_010)) {
-=======
-            if (in.getTransportVersion().onOrAfter(TransportVersion.V_8_500_020)) {
->>>>>>> 8752d804
+            if (in.getTransportVersion().onOrAfter(TransportVersions.V_8_500_020)) {
                 includeDefaults = in.readBoolean();
             } else {
                 includeDefaults = false;
@@ -73,11 +69,7 @@
         public void writeTo(StreamOutput out) throws IOException {
             super.writeTo(out);
             out.writeOptionalString(name);
-<<<<<<< HEAD
-            if (out.getTransportVersion().onOrAfter(TransportVersions.V_8_500_010)) {
-=======
-            if (out.getTransportVersion().onOrAfter(TransportVersion.V_8_500_020)) {
->>>>>>> 8752d804
+            if (out.getTransportVersion().onOrAfter(TransportVersions.V_8_500_020)) {
                 out.writeBoolean(includeDefaults);
             }
         }
@@ -131,11 +123,7 @@
         public Response(StreamInput in) throws IOException {
             super(in);
             indexTemplates = in.readMap(ComposableIndexTemplate::new);
-<<<<<<< HEAD
-            if (in.getTransportVersion().onOrAfter(TransportVersions.V_8_500_010)) {
-=======
-            if (in.getTransportVersion().onOrAfter(TransportVersion.V_8_500_020)) {
->>>>>>> 8752d804
+            if (in.getTransportVersion().onOrAfter(TransportVersions.V_8_500_020)) {
                 rolloverConfiguration = in.readOptionalWriteable(RolloverConfiguration::new);
             } else {
                 rolloverConfiguration = null;
@@ -159,11 +147,7 @@
         @Override
         public void writeTo(StreamOutput out) throws IOException {
             out.writeMap(indexTemplates, StreamOutput::writeWriteable);
-<<<<<<< HEAD
-            if (out.getTransportVersion().onOrAfter(TransportVersions.V_8_500_010)) {
-=======
-            if (out.getTransportVersion().onOrAfter(TransportVersion.V_8_500_020)) {
->>>>>>> 8752d804
+            if (out.getTransportVersion().onOrAfter(TransportVersions.V_8_500_020)) {
                 out.writeOptionalWriteable(rolloverConfiguration);
             }
         }
