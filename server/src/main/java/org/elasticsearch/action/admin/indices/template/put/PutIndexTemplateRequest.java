/*
 * Licensed to Elasticsearch under one or more contributor
 * license agreements. See the NOTICE file distributed with
 * this work for additional information regarding copyright
 * ownership. Elasticsearch licenses this file to you under
 * the Apache License, Version 2.0 (the "License"); you may
 * not use this file except in compliance with the License.
 * You may obtain a copy of the License at
 *
 *    http://www.apache.org/licenses/LICENSE-2.0
 *
 * Unless required by applicable law or agreed to in writing,
 * software distributed under the License is distributed on an
 * "AS IS" BASIS, WITHOUT WARRANTIES OR CONDITIONS OF ANY
 * KIND, either express or implied.  See the License for the
 * specific language governing permissions and limitations
 * under the License.
 */
package org.elasticsearch.action.admin.indices.template.put;

import org.apache.logging.log4j.LogManager;
import org.elasticsearch.ElasticsearchGenerationException;
import org.elasticsearch.ElasticsearchParseException;
import org.elasticsearch.Version;
import org.elasticsearch.action.ActionRequestValidationException;
import org.elasticsearch.action.IndicesRequest;
import org.elasticsearch.action.admin.indices.alias.Alias;
import org.elasticsearch.action.admin.indices.mapping.put.PutMappingRequest;
import org.elasticsearch.action.support.IndicesOptions;
import org.elasticsearch.action.support.master.MasterNodeRequest;
<<<<<<< HEAD
import org.elasticsearch.cluster.metadata.IndexMetaData;
=======
>>>>>>> 0c7f6570
import org.elasticsearch.common.Strings;
import org.elasticsearch.common.bytes.BytesArray;
import org.elasticsearch.common.bytes.BytesReference;
import org.elasticsearch.common.collect.MapBuilder;
import org.elasticsearch.common.io.stream.StreamInput;
import org.elasticsearch.common.io.stream.StreamOutput;
import org.elasticsearch.common.logging.DeprecationLogger;
import org.elasticsearch.common.settings.Settings;
import org.elasticsearch.common.xcontent.DeprecationHandler;
import org.elasticsearch.common.xcontent.LoggingDeprecationHandler;
import org.elasticsearch.common.xcontent.NamedXContentRegistry;
import org.elasticsearch.common.xcontent.ToXContent;
import org.elasticsearch.common.xcontent.XContentBuilder;
import org.elasticsearch.common.xcontent.XContentFactory;
import org.elasticsearch.common.xcontent.XContentHelper;
import org.elasticsearch.common.xcontent.XContentParser;
import org.elasticsearch.common.xcontent.XContentType;
import org.elasticsearch.common.xcontent.json.JsonXContent;
import org.elasticsearch.common.xcontent.support.XContentMapValues;

import java.io.IOException;
import java.io.UncheckedIOException;
import java.util.Collections;
import java.util.HashMap;
import java.util.HashSet;
import java.util.List;
import java.util.Map;
import java.util.Objects;
import java.util.Set;
import java.util.stream.Collectors;

import static org.elasticsearch.action.ValidateActions.addValidationError;
import static org.elasticsearch.common.settings.Settings.Builder.EMPTY_SETTINGS;
import static org.elasticsearch.common.settings.Settings.readSettingsFromStream;
import static org.elasticsearch.common.settings.Settings.writeSettingsToStream;

/**
 * A request to create an index template.
 */
public class PutIndexTemplateRequest extends MasterNodeRequest<PutIndexTemplateRequest> implements IndicesRequest, ToXContent {

    private static final DeprecationLogger DEPRECATION_LOGGER = new DeprecationLogger(LogManager.getLogger(PutIndexTemplateRequest.class));

    private String name;

    private String cause = "";

    private List<String> indexPatterns;

    private int order;

    private boolean create;

    private Settings settings = EMPTY_SETTINGS;

    private Map<String, String> mappings = new HashMap<>();

    private final Set<Alias> aliases = new HashSet<>();

    private Integer version;

    public PutIndexTemplateRequest() {
    }

    /**
     * Constructs a new put index template request with the provided name.
     */
    public PutIndexTemplateRequest(String name) {
        this.name = name;
    }

    @Override
    public ActionRequestValidationException validate() {
        ActionRequestValidationException validationException = null;
        if (name == null) {
            validationException = addValidationError("name is missing", validationException);
        }
        if (indexPatterns == null || indexPatterns.size() == 0) {
            validationException = addValidationError("index patterns are missing", validationException);
        }
        return validationException;
    }

    /**
     * Sets the name of the index template.
     */
    public PutIndexTemplateRequest name(String name) {
        this.name = name;
        return this;
    }

    /**
     * The name of the index template.
     */
    public String name() {
        return this.name;
    }

    public PutIndexTemplateRequest patterns(List<String> indexPatterns) {
        this.indexPatterns = indexPatterns;
        return this;
    }

    public List<String> patterns() {
        return this.indexPatterns;
    }

    public PutIndexTemplateRequest order(int order) {
        this.order = order;
        return this;
    }

    public int order() {
        return this.order;
    }

    public PutIndexTemplateRequest version(Integer version) {
        this.version = version;
        return this;
    }

    public Integer version() {
        return this.version;
    }

    /**
     * Set to {@code true} to force only creation, not an update of an index template. If it already
     * exists, it will fail with an {@link IllegalArgumentException}.
     */
    public PutIndexTemplateRequest create(boolean create) {
        this.create = create;
        return this;
    }

    public boolean create() {
        return create;
    }

    /**
     * The settings to create the index template with.
     */
    public PutIndexTemplateRequest settings(Settings settings) {
        this.settings = settings;
        return this;
    }

    /**
     * The settings to create the index template with.
     */
    public PutIndexTemplateRequest settings(Settings.Builder settings) {
        this.settings = settings.build();
        return this;
    }

    /**
     * The settings to create the index template with (either json/yaml format).
     */
    public PutIndexTemplateRequest settings(String source, XContentType xContentType) {
        this.settings = Settings.builder().loadFromSource(source, xContentType).build();
        return this;
    }

    /**
     * The settings to create the index template with (either json or yaml format).
     */
    public PutIndexTemplateRequest settings(Map<String, Object> source) {
        try {
            XContentBuilder builder = XContentFactory.contentBuilder(XContentType.JSON);
            builder.map(source);
            settings(Strings.toString(builder), XContentType.JSON);
        } catch (IOException e) {
            throw new ElasticsearchGenerationException("Failed to generate [" + source + "]", e);
        }
        return this;
    }

    public Settings settings() {
        return this.settings;
    }

    /**
     * Adds mapping that will be added when the index gets created.
     *
     * @param type   The mapping type
     * @param source The mapping source
     * @param xContentType The type of content contained within the source
     */
    public PutIndexTemplateRequest mapping(String type, String source, XContentType xContentType) {
        return mapping(type, new BytesArray(source), xContentType);
    }

    /**
     * The cause for this index template creation.
     */
    public PutIndexTemplateRequest cause(String cause) {
        this.cause = cause;
        return this;
    }

    public String cause() {
        return this.cause;
    }

    /**
     * Adds mapping that will be added when the index gets created.
     *
     * @param type   The mapping type
     * @param source The mapping source
     */
    public PutIndexTemplateRequest mapping(String type, XContentBuilder source) {
        return mapping(type, BytesReference.bytes(source), source.contentType());
    }

    /**
     * Adds mapping that will be added when the index gets created.
     *
     * @param type   The mapping type
     * @param source The mapping source
     * @param xContentType the source content type
     */
    public PutIndexTemplateRequest mapping(String type, BytesReference source, XContentType xContentType) {
        Objects.requireNonNull(xContentType);
        try {
            mappings.put(type, XContentHelper.convertToJson(source, false, false, xContentType));
            return this;
        } catch (IOException e) {
            throw new UncheckedIOException("failed to convert source to json", e);
        }
    }

    /**
     * Adds mapping that will be added when the index gets created.
     *
     * @param type   The mapping type
     * @param source The mapping source
     */
    public PutIndexTemplateRequest mapping(String type, Map<String, Object> source) {
        // wrap it in a type map if its not
        if (source.size() != 1 || !source.containsKey(type)) {
            source = MapBuilder.<String, Object>newMapBuilder().put(type, source).map();
        }
        try {
            XContentBuilder builder = XContentFactory.contentBuilder(XContentType.JSON);
            builder.map(source);
            return mapping(type, builder);
        } catch (IOException e) {
            throw new ElasticsearchGenerationException("Failed to generate [" + source + "]", e);
        }
    }

    /**
     * A specialized simplified mapping source method, takes the form of simple properties definition:
     * ("field1", "type=string,store=true").
     */
    public PutIndexTemplateRequest mapping(String type, Object... source) {
        mapping(type, PutMappingRequest.buildFromSimplifiedDef(type, source));
        return this;
    }

    public Map<String, String> mappings() {
        return this.mappings;
    }

    /**
     * The template source definition.
     */
    public PutIndexTemplateRequest source(XContentBuilder templateBuilder) {
        try {
            return source(BytesReference.bytes(templateBuilder), templateBuilder.contentType());
        } catch (Exception e) {
            throw new IllegalArgumentException("Failed to build json for template request", e);
        }
    }

    /**
     * The template source definition.
     */
    @SuppressWarnings("unchecked")
    public PutIndexTemplateRequest source(Map templateSource) {
        Map<String, Object> source = templateSource;
        for (Map.Entry<String, Object> entry : source.entrySet()) {
            String name = entry.getKey();
            if (name.equals("template")) {
                // This is needed to allow for bwc (beats, logstash) with pre-5.0 templates (#21009)
                if(entry.getValue() instanceof String) {
                    DEPRECATION_LOGGER.deprecated("Deprecated field [template] used, replaced by [index_patterns]");
                    patterns(Collections.singletonList((String) entry.getValue()));
                }
            } else if (name.equals("index_patterns")) {
                if(entry.getValue() instanceof String) {
                    patterns(Collections.singletonList((String) entry.getValue()));
                } else if (entry.getValue() instanceof List) {
                    List<String> elements = ((List<?>) entry.getValue()).stream().map(Object::toString).collect(Collectors.toList());
                    patterns(elements);
                } else {
                    throw new IllegalArgumentException("Malformed [template] value, should be a string or a list of strings");
                }
            } else if (name.equals("order")) {
                order(XContentMapValues.nodeIntegerValue(entry.getValue(), order()));
            } else if ("version".equals(name)) {
                if ((entry.getValue() instanceof Integer) == false) {
                    throw new IllegalArgumentException("Malformed [version] value, should be an integer");
                }
                version((Integer)entry.getValue());
            } else if (name.equals("settings")) {
                if ((entry.getValue() instanceof Map) == false) {
                    throw new IllegalArgumentException("Malformed [settings] section, should include an inner object");
                }
                settings((Map<String, Object>) entry.getValue());
            } else if (name.equals("mappings")) {
                Map<String, Object> mappings = (Map<String, Object>) entry.getValue();
                for (Map.Entry<String, Object> entry1 : mappings.entrySet()) {
                    if (!(entry1.getValue() instanceof Map)) {
                        throw new IllegalArgumentException(
                            "Malformed [mappings] section for type [" + entry1.getKey() +
                                "], should include an inner object describing the mapping");
                    }
                    mapping(entry1.getKey(), (Map<String, Object>) entry1.getValue());
                }
            } else if (name.equals("aliases")) {
                aliases((Map<String, Object>) entry.getValue());
            } else {
                throw new ElasticsearchParseException("unknown key [{}] in the template ", name);
            }
        }
        return this;
    }

    /**
     * The template source definition.
     */
    public PutIndexTemplateRequest source(String templateSource, XContentType xContentType) {
        return source(XContentHelper.convertToMap(xContentType.xContent(), templateSource, true));
    }

    /**
     * The template source definition.
     */
    public PutIndexTemplateRequest source(byte[] source, XContentType xContentType) {
        return source(source, 0, source.length, xContentType);
    }

    /**
     * The template source definition.
     */
    public PutIndexTemplateRequest source(byte[] source, int offset, int length, XContentType xContentType) {
        return source(new BytesArray(source, offset, length), xContentType);
    }

    /**
     * The template source definition.
     */
    public PutIndexTemplateRequest source(BytesReference source, XContentType xContentType) {
        return source(XContentHelper.convertToMap(source, true, xContentType).v2());
    }

    public Set<Alias> aliases() {
        return this.aliases;
    }

    /**
     * Sets the aliases that will be associated with the index when it gets created
     */
    @SuppressWarnings("unchecked")
    public PutIndexTemplateRequest aliases(Map source) {
        try {
            XContentBuilder builder = XContentFactory.jsonBuilder();
            builder.map(source);
            return aliases(BytesReference.bytes(builder));
        } catch (IOException e) {
            throw new ElasticsearchGenerationException("Failed to generate [" + source + "]", e);
        }
    }

    /**
     * Sets the aliases that will be associated with the index when it gets created
     */
    public PutIndexTemplateRequest aliases(XContentBuilder source) {
        return aliases(BytesReference.bytes(source));
    }

    /**
     * Sets the aliases that will be associated with the index when it gets created
     */
    public PutIndexTemplateRequest aliases(String source) {
        return aliases(new BytesArray(source));
    }

    /**
     * Sets the aliases that will be associated with the index when it gets created
     */
    public PutIndexTemplateRequest aliases(BytesReference source) {
        // EMPTY is safe here because we never call namedObject
        try (XContentParser parser = XContentHelper
                .createParser(NamedXContentRegistry.EMPTY, LoggingDeprecationHandler.INSTANCE, source)) {
            //move to the first alias
            parser.nextToken();
            while ((parser.nextToken()) != XContentParser.Token.END_OBJECT) {
                alias(Alias.fromXContent(parser));
            }
            return this;
        } catch(IOException e) {
            throw new ElasticsearchParseException("Failed to parse aliases", e);
        }
    }

    /**
     * Adds an alias that will be added when the index gets created.
     *
     * @param alias   The metadata for the new alias
     * @return  the index template creation request
     */
    public PutIndexTemplateRequest alias(Alias alias) {
        aliases.add(alias);
        return this;
    }

    @Override
    public String[] indices() {
        return indexPatterns.toArray(new String[indexPatterns.size()]);
    }

    @Override
    public IndicesOptions indicesOptions() {
        return IndicesOptions.strictExpand();
    }

    @Override
    public void readFrom(StreamInput in) throws IOException {
        super.readFrom(in);
        cause = in.readString();
        name = in.readString();

        if (in.getVersion().onOrAfter(Version.V_6_0_0_alpha1)) {
            indexPatterns = in.readList(StreamInput::readString);
        } else {
            indexPatterns = Collections.singletonList(in.readString());
        }
        order = in.readInt();
        create = in.readBoolean();
        settings = readSettingsFromStream(in);
        int size = in.readVInt();
        for (int i = 0; i < size; i++) {
            final String type = in.readString();
            String mappingSource = in.readString();
            if (in.getVersion().before(Version.V_5_3_0)) {
                // we do not know the incoming type so convert it if needed
                mappingSource =
                    XContentHelper.convertToJson(new BytesArray(mappingSource), false, false, XContentFactory.xContentType(mappingSource));
            }
            mappings.put(type, mappingSource);
        }
        if (in.getVersion().before(Version.V_6_5_0)) {
            // Used to be used for custom index metadata
            int customSize = in.readVInt();
            assert customSize == 0 : "expected not to have any custom metadata";
            if (customSize > 0) {
                throw new IllegalStateException("unexpected custom metadata when none is supported");
            }
        }
        int aliasesSize = in.readVInt();
        for (int i = 0; i < aliasesSize; i++) {
            aliases.add(Alias.read(in));
        }
        version = in.readOptionalVInt();
    }

    @Override
    public void writeTo(StreamOutput out) throws IOException {
        super.writeTo(out);
        out.writeString(cause);
        out.writeString(name);
        if (out.getVersion().onOrAfter(Version.V_6_0_0_alpha1)) {
            out.writeStringList(indexPatterns);
        } else {
            out.writeString(indexPatterns.size() > 0 ? indexPatterns.get(0) : "");
        }
        out.writeInt(order);
        out.writeBoolean(create);
        writeSettingsToStream(settings, out);
        out.writeVInt(mappings.size());
        for (Map.Entry<String, String> entry : mappings.entrySet()) {
            out.writeString(entry.getKey());
            out.writeString(entry.getValue());
        }
        if (out.getVersion().before(Version.V_6_5_0)) {
            out.writeVInt(0);
        }
        out.writeVInt(aliases.size());
        for (Alias alias : aliases) {
            alias.writeTo(out);
        }
        out.writeOptionalVInt(version);
    }

    @Override
    public XContentBuilder toXContent(XContentBuilder builder, Params params) throws IOException {
        builder.field("index_patterns", indexPatterns);
        builder.field("order", order);
        if (version != null) {
            builder.field("version", version);
        }

        builder.startObject("settings");
        settings.toXContent(builder, params);
        builder.endObject();

        builder.startObject("mappings");
        for (Map.Entry<String, String> entry : mappings.entrySet()) {
            builder.field(entry.getKey());
            XContentParser parser = JsonXContent.jsonXContent.createParser(NamedXContentRegistry.EMPTY,
                DeprecationHandler.THROW_UNSUPPORTED_OPERATION, entry.getValue());
            builder.copyCurrentStructure(parser);
        }
        builder.endObject();

        builder.startObject("aliases");
        for (Alias alias : aliases) {
            alias.toXContent(builder, params);
        }
        builder.endObject();

<<<<<<< HEAD
        for (Map.Entry<String, IndexMetaData.Custom> entry : customs.entrySet()) {
            builder.field(entry.getKey(), entry.getValue(), params);
        }

=======
>>>>>>> 0c7f6570
        return builder;
    }
}<|MERGE_RESOLUTION|>--- conflicted
+++ resolved
@@ -28,10 +28,6 @@
 import org.elasticsearch.action.admin.indices.mapping.put.PutMappingRequest;
 import org.elasticsearch.action.support.IndicesOptions;
 import org.elasticsearch.action.support.master.MasterNodeRequest;
-<<<<<<< HEAD
-import org.elasticsearch.cluster.metadata.IndexMetaData;
-=======
->>>>>>> 0c7f6570
 import org.elasticsearch.common.Strings;
 import org.elasticsearch.common.bytes.BytesArray;
 import org.elasticsearch.common.bytes.BytesReference;
@@ -554,13 +550,6 @@
         }
         builder.endObject();
 
-<<<<<<< HEAD
-        for (Map.Entry<String, IndexMetaData.Custom> entry : customs.entrySet()) {
-            builder.field(entry.getKey(), entry.getValue(), params);
-        }
-
-=======
->>>>>>> 0c7f6570
         return builder;
     }
 }