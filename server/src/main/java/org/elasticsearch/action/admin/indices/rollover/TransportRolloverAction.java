/*
 * Licensed to Elasticsearch under one or more contributor
 * license agreements. See the NOTICE file distributed with
 * this work for additional information regarding copyright
 * ownership. Elasticsearch licenses this file to you under
 * the Apache License, Version 2.0 (the "License"); you may
 * not use this file except in compliance with the License.
 * You may obtain a copy of the License at
 *
 *    http://www.apache.org/licenses/LICENSE-2.0
 *
 * Unless required by applicable law or agreed to in writing,
 * software distributed under the License is distributed on an
 * "AS IS" BASIS, WITHOUT WARRANTIES OR CONDITIONS OF ANY
 * KIND, either express or implied.  See the License for the
 * specific language governing permissions and limitations
 * under the License.
 */

package org.elasticsearch.action.admin.indices.rollover;

import org.elasticsearch.action.ActionListener;
import org.elasticsearch.action.admin.indices.create.CreateIndexClusterStateUpdateRequest;
import org.elasticsearch.action.admin.indices.create.CreateIndexRequest;
import org.elasticsearch.action.admin.indices.stats.IndicesStatsAction;
import org.elasticsearch.action.admin.indices.stats.IndicesStatsRequest;
import org.elasticsearch.action.admin.indices.stats.IndicesStatsResponse;
import org.elasticsearch.action.support.ActionFilters;
import org.elasticsearch.action.support.ActiveShardCount;
import org.elasticsearch.action.support.ActiveShardsObserver;
import org.elasticsearch.action.support.IndicesOptions;
import org.elasticsearch.action.support.master.TransportMasterNodeAction;
import org.elasticsearch.client.Client;
import org.elasticsearch.cluster.ClusterState;
import org.elasticsearch.cluster.ClusterStateUpdateTask;
import org.elasticsearch.cluster.block.ClusterBlockException;
import org.elasticsearch.cluster.block.ClusterBlockLevel;
import org.elasticsearch.cluster.metadata.AliasAction;
import org.elasticsearch.cluster.metadata.AliasOrIndex;
import org.elasticsearch.cluster.metadata.IndexMetaData;
import org.elasticsearch.cluster.metadata.IndexNameExpressionResolver;
import org.elasticsearch.cluster.metadata.IndexTemplateMetaData;
import org.elasticsearch.cluster.metadata.MetaData;
import org.elasticsearch.cluster.metadata.MetaDataCreateIndexService;
import org.elasticsearch.cluster.metadata.MetaDataIndexAliasesService;
import org.elasticsearch.cluster.service.ClusterService;
import org.elasticsearch.common.Nullable;
import org.elasticsearch.common.inject.Inject;
import org.elasticsearch.common.io.stream.StreamInput;
import org.elasticsearch.common.unit.ByteSizeValue;
import org.elasticsearch.index.shard.DocsStats;
import org.elasticsearch.tasks.Task;
import org.elasticsearch.threadpool.ThreadPool;
import org.elasticsearch.transport.TransportService;

import java.io.IOException;
import java.util.Collection;
import java.util.List;
import java.util.Locale;
import java.util.Map;
import java.util.Optional;
import java.util.regex.Pattern;
import java.util.stream.Collectors;

import static org.elasticsearch.cluster.metadata.MetaDataIndexTemplateService.findTemplates;

/**
 * Main class to swap the index pointed to by an alias, given some conditions
 */
public class TransportRolloverAction extends TransportMasterNodeAction<RolloverRequest, RolloverResponse> {

    private static final Pattern INDEX_NAME_PATTERN = Pattern.compile("^.*-\\d+$");
    private final MetaDataCreateIndexService createIndexService;
    private final MetaDataIndexAliasesService indexAliasesService;
    private final ActiveShardsObserver activeShardsObserver;
    private final Client client;

    @Inject
    public TransportRolloverAction(TransportService transportService, ClusterService clusterService,
                                   ThreadPool threadPool, MetaDataCreateIndexService createIndexService,
                                   ActionFilters actionFilters, IndexNameExpressionResolver indexNameExpressionResolver,
                                   MetaDataIndexAliasesService indexAliasesService, Client client) {
        super(RolloverAction.NAME, transportService, clusterService, threadPool, actionFilters, RolloverRequest::new,
            indexNameExpressionResolver);
        this.createIndexService = createIndexService;
        this.indexAliasesService = indexAliasesService;
        this.client = client;
        this.activeShardsObserver = new ActiveShardsObserver(clusterService, threadPool);
    }

    @Override
    protected String executor() {
        // we go async right away
        return ThreadPool.Names.SAME;
    }

    @Override
    protected RolloverResponse read(StreamInput in) throws IOException {
        return new RolloverResponse(in);
    }

    @Override
    protected ClusterBlockException checkBlock(RolloverRequest request, ClusterState state) {
        IndicesOptions indicesOptions = IndicesOptions.fromOptions(true, true,
            request.indicesOptions().expandWildcardsOpen(), request.indicesOptions().expandWildcardsClosed());
        return state.blocks().indicesBlockedException(ClusterBlockLevel.METADATA_WRITE,
            indexNameExpressionResolver.concreteIndexNames(state, indicesOptions, request.indices()));
    }

    @Override
    protected void masterOperation(Task task, final RolloverRequest rolloverRequest, final ClusterState state,
                                   final ActionListener<RolloverResponse> listener) {
        final MetaData metaData = state.metaData();
        validate(metaData, rolloverRequest);
        final AliasOrIndex.Alias alias = (AliasOrIndex.Alias) metaData.getAliasAndIndexLookup().get(rolloverRequest.getAlias());
        final IndexMetaData indexMetaData = alias.getWriteIndex();
        final boolean explicitWriteIndex = Boolean.TRUE.equals(indexMetaData.getAliases().get(alias.getAliasName()).writeIndex());
        final String sourceProvidedName = indexMetaData.getSettings().get(IndexMetaData.SETTING_INDEX_PROVIDED_NAME,
            indexMetaData.getIndex().getName());
        final String sourceIndexName = indexMetaData.getIndex().getName();
        final String unresolvedName = (rolloverRequest.getNewIndexName() != null)
            ? rolloverRequest.getNewIndexName()
            : generateRolloverIndexName(sourceProvidedName, indexNameExpressionResolver);
        final String rolloverIndexName = indexNameExpressionResolver.resolveDateMathExpression(unresolvedName);
<<<<<<< HEAD
        createIndexService.validateIndexName(rolloverIndexName, state); // fails if the index already exists
        checkNoDuplicatedAliasInIndexTemplate(metaData, rolloverIndexName, rolloverRequest.getAlias());
=======
        MetaDataCreateIndexService.validateIndexName(rolloverIndexName, state); // will fail if the index already exists
        final Boolean isHidden = IndexMetaData.INDEX_HIDDEN_SETTING.exists(rolloverRequest.getCreateIndexRequest().settings()) ?
            IndexMetaData.INDEX_HIDDEN_SETTING.get(rolloverRequest.getCreateIndexRequest().settings()) : null;
        checkNoDuplicatedAliasInIndexTemplate(metaData, rolloverIndexName, rolloverRequest.getAlias(), isHidden);
>>>>>>> 09ebc11b
        IndicesStatsRequest statsRequest = new IndicesStatsRequest().indices(rolloverRequest.getAlias())
            .clear()
            .indicesOptions(IndicesOptions.fromOptions(true, false, true, true))
            .docs(true);
        statsRequest.setParentTask(clusterService.localNode().getId(), task.getId());
        client.execute(IndicesStatsAction.INSTANCE, statsRequest,
            new ActionListener<>() {
                @Override
                public void onResponse(IndicesStatsResponse statsResponse) {
                    final Map<String, Boolean> conditionResults = evaluateConditions(rolloverRequest.getConditions().values(),
                        metaData.index(sourceIndexName), statsResponse);

                    if (rolloverRequest.isDryRun()) {
                        listener.onResponse(
                            new RolloverResponse(sourceIndexName, rolloverIndexName, conditionResults, true, false, false, false));
                        return;
                    }
                    List<Condition<?>> metConditions = rolloverRequest.getConditions().values().stream()
                        .filter(condition -> conditionResults.get(condition.toString())).collect(Collectors.toList());
                    if (conditionResults.size() == 0 || metConditions.size() > 0) {
                        CreateIndexClusterStateUpdateRequest createIndexRequest = prepareCreateIndexRequest(unresolvedName,
                            rolloverIndexName, rolloverRequest);
                        clusterService.submitStateUpdateTask("rollover_index source [" + sourceIndexName + "] to target ["
                            + rolloverIndexName + "]", new ClusterStateUpdateTask() {
                            @Override
                            public ClusterState execute(ClusterState currentState) throws Exception {
                                ClusterState newState = createIndexService.applyCreateIndexRequest(currentState, createIndexRequest);
                                newState = indexAliasesService.applyAliasActions(newState,
                                    rolloverAliasToNewIndex(sourceIndexName, rolloverIndexName, rolloverRequest, explicitWriteIndex));
                                RolloverInfo rolloverInfo = new RolloverInfo(rolloverRequest.getAlias(), metConditions,
                                    threadPool.absoluteTimeInMillis());
                                return ClusterState.builder(newState)
                                    .metaData(MetaData.builder(newState.metaData())
                                        .put(IndexMetaData.builder(newState.metaData().index(sourceIndexName))
                                            .putRolloverInfo(rolloverInfo))).build();
                            }

                            @Override
                            public void onFailure(String source, Exception e) {
                                listener.onFailure(e);
                            }

                            @Override
                            public void clusterStateProcessed(String source, ClusterState oldState, ClusterState newState) {
                                if (newState.equals(oldState) == false) {
                                    activeShardsObserver.waitForActiveShards(new String[]{rolloverIndexName},
                                        rolloverRequest.getCreateIndexRequest().waitForActiveShards(),
                                        rolloverRequest.masterNodeTimeout(),
                                        isShardsAcknowledged -> listener.onResponse(new RolloverResponse(
                                            sourceIndexName, rolloverIndexName, conditionResults, false, true, true,
                                            isShardsAcknowledged)),
                                        listener::onFailure);
                                }
                            }
                        });
                    } else {
                        // conditions not met
                        listener.onResponse(
                            new RolloverResponse(sourceIndexName, rolloverIndexName, conditionResults, false, false, false, false)
                        );
                    }
                }

                @Override
                public void onFailure(Exception e) {
                    listener.onFailure(e);
                }
            }
        );
    }

    /**
     * Creates the alias actions to reflect the alias rollover from the old (source) index to the new (target/rolled over) index. An
     * alias pointing to multiple indices will have to be an explicit write index (ie. the old index alias has is_write_index set to true)
     * in which case, after the rollover, the new index will need to be the explicit write index.
     */
    static List<AliasAction> rolloverAliasToNewIndex(String oldIndex, String newIndex, RolloverRequest request,
                                                     boolean explicitWriteIndex) {
        if (explicitWriteIndex) {
            return List.of(
                new AliasAction.Add(newIndex, request.getAlias(), null, null, null, true),
                new AliasAction.Add(oldIndex, request.getAlias(), null, null, null, false));
        } else {
            return List.of(
                new AliasAction.Add(newIndex, request.getAlias(), null, null, null, null),
                new AliasAction.Remove(oldIndex, request.getAlias()));
        }
    }

    static String generateRolloverIndexName(String sourceIndexName, IndexNameExpressionResolver indexNameExpressionResolver) {
        String resolvedName = indexNameExpressionResolver.resolveDateMathExpression(sourceIndexName);
        final boolean isDateMath = sourceIndexName.equals(resolvedName) == false;
        if (INDEX_NAME_PATTERN.matcher(resolvedName).matches()) {
            int numberIndex = sourceIndexName.lastIndexOf("-");
            assert numberIndex != -1 : "no separator '-' found";
            int counter = Integer.parseInt(sourceIndexName.substring(numberIndex + 1, isDateMath ? sourceIndexName.length()-1 :
                sourceIndexName.length()));
            String newName = sourceIndexName.substring(0, numberIndex) + "-" + String.format(Locale.ROOT, "%06d", ++counter)
                + (isDateMath ? ">" : "");
            return newName;
        } else {
            throw new IllegalArgumentException("index name [" + sourceIndexName + "] does not match pattern '^.*-\\d+$'");
        }
    }

    static Map<String, Boolean> evaluateConditions(final Collection<Condition<?>> conditions,
                                                   @Nullable final DocsStats docsStats,
                                                   @Nullable final IndexMetaData metaData) {
        if (metaData == null) {
            return conditions.stream().collect(Collectors.toMap(Condition::toString, cond -> false));
        }
        final long numDocs = docsStats == null ? 0 : docsStats.getCount();
        final long indexSize = docsStats == null ? 0 : docsStats.getTotalSizeInBytes();
        final Condition.Stats stats = new Condition.Stats(numDocs, metaData.getCreationDate(), new ByteSizeValue(indexSize));
        return conditions.stream()
            .map(condition -> condition.evaluate(stats))
            .collect(Collectors.toMap(result -> result.condition.toString(), result -> result.matched));
    }

    static Map<String, Boolean> evaluateConditions(final Collection<Condition<?>> conditions,
                                                   @Nullable final IndexMetaData metaData,
                                                   @Nullable final IndicesStatsResponse statsResponse) {
        if (metaData == null) {
            return conditions.stream().collect(Collectors.toMap(Condition::toString, cond -> false));
        } else {
            final DocsStats docsStats = Optional.ofNullable(statsResponse)
                .map(stats -> stats.getIndex(metaData.getIndex().getName()))
                .map(indexStats -> indexStats.getPrimaries().getDocs())
                .orElse(null);
            return evaluateConditions(conditions, docsStats, metaData);
        }
    }

    static void validate(MetaData metaData, RolloverRequest request) {
        final AliasOrIndex aliasOrIndex = metaData.getAliasAndIndexLookup().get(request.getAlias());
        if (aliasOrIndex == null) {
            throw new IllegalArgumentException("source alias does not exist");
        }
        if (aliasOrIndex.isAlias() == false) {
            throw new IllegalArgumentException("source alias is a concrete index");
        }
        final AliasOrIndex.Alias alias = (AliasOrIndex.Alias) aliasOrIndex;
        if (alias.getWriteIndex() == null) {
            throw new IllegalArgumentException("source alias [" + alias.getAliasName() + "] does not point to a write index");
        }
    }

    static CreateIndexClusterStateUpdateRequest prepareCreateIndexRequest(final String providedIndexName, final String targetIndexName,
                                                                          final RolloverRequest rolloverRequest) {

        final CreateIndexRequest createIndexRequest = rolloverRequest.getCreateIndexRequest();
        createIndexRequest.cause("rollover_index");
        createIndexRequest.index(targetIndexName);
        return new CreateIndexClusterStateUpdateRequest(
            "rollover_index", targetIndexName, providedIndexName)
            .ackTimeout(createIndexRequest.timeout())
            .masterNodeTimeout(createIndexRequest.masterNodeTimeout())
            .settings(createIndexRequest.settings())
            .aliases(createIndexRequest.aliases())
            .waitForActiveShards(ActiveShardCount.NONE) // not waiting for shards here, will wait on the alias switch operation
            .mappings(createIndexRequest.mappings());
    }

    /**
     * If the newly created index matches with an index template whose aliases contains the rollover alias,
     * the rollover alias will point to multiple indices. This causes indexing requests to be rejected.
     * To avoid this, we make sure that there is no duplicated alias in index templates before creating a new index.
     */
    static void checkNoDuplicatedAliasInIndexTemplate(MetaData metaData, String rolloverIndexName, String rolloverRequestAlias,
                                                      @Nullable Boolean isHidden) {
        final List<IndexTemplateMetaData> matchedTemplates = findTemplates(metaData, rolloverIndexName, isHidden);
        for (IndexTemplateMetaData template : matchedTemplates) {
            if (template.aliases().containsKey(rolloverRequestAlias)) {
                throw new IllegalArgumentException(String.format(Locale.ROOT,
                    "Rollover alias [%s] can point to multiple indices, found duplicated alias [%s] in index template [%s]",
                    rolloverRequestAlias, template.aliases().keys(), template.name()));
            }
        }
    }
}<|MERGE_RESOLUTION|>--- conflicted
+++ resolved
@@ -122,15 +122,10 @@
             ? rolloverRequest.getNewIndexName()
             : generateRolloverIndexName(sourceProvidedName, indexNameExpressionResolver);
         final String rolloverIndexName = indexNameExpressionResolver.resolveDateMathExpression(unresolvedName);
-<<<<<<< HEAD
         createIndexService.validateIndexName(rolloverIndexName, state); // fails if the index already exists
-        checkNoDuplicatedAliasInIndexTemplate(metaData, rolloverIndexName, rolloverRequest.getAlias());
-=======
-        MetaDataCreateIndexService.validateIndexName(rolloverIndexName, state); // will fail if the index already exists
         final Boolean isHidden = IndexMetaData.INDEX_HIDDEN_SETTING.exists(rolloverRequest.getCreateIndexRequest().settings()) ?
             IndexMetaData.INDEX_HIDDEN_SETTING.get(rolloverRequest.getCreateIndexRequest().settings()) : null;
         checkNoDuplicatedAliasInIndexTemplate(metaData, rolloverIndexName, rolloverRequest.getAlias(), isHidden);
->>>>>>> 09ebc11b
         IndicesStatsRequest statsRequest = new IndicesStatsRequest().indices(rolloverRequest.getAlias())
             .clear()
             .indicesOptions(IndicesOptions.fromOptions(true, false, true, true))
