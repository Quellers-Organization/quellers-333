/*
 * Copyright Elasticsearch B.V. and/or licensed to Elasticsearch B.V. under one
 * or more contributor license agreements. Licensed under the Elastic License
 * 2.0 and the Server Side Public License, v 1; you may not use this file except
 * in compliance with, at your election, the Elastic License 2.0 or the Server
 * Side Public License, v 1.
 */

package org.elasticsearch.action.admin.indices.rollover;

import org.apache.logging.log4j.LogManager;
import org.apache.logging.log4j.Logger;
import org.elasticsearch.action.ActionListener;
import org.elasticsearch.action.ActionType;
import org.elasticsearch.action.admin.indices.stats.IndexStats;
import org.elasticsearch.action.admin.indices.stats.IndicesStatsAction;
import org.elasticsearch.action.admin.indices.stats.IndicesStatsRequest;
import org.elasticsearch.action.admin.indices.stats.IndicesStatsResponse;
import org.elasticsearch.action.admin.indices.stats.ShardStats;
import org.elasticsearch.action.datastreams.autosharding.AutoShardingResult;
import org.elasticsearch.action.datastreams.autosharding.AutoShardingType;
import org.elasticsearch.action.datastreams.autosharding.DataStreamAutoShardingService;
import org.elasticsearch.action.support.ActionFilters;
import org.elasticsearch.action.support.ActiveShardsObserver;
import org.elasticsearch.action.support.IndicesOptions;
import org.elasticsearch.action.support.master.TransportMasterNodeAction;
import org.elasticsearch.client.internal.Client;
import org.elasticsearch.cluster.ClusterState;
import org.elasticsearch.cluster.ClusterStateTaskExecutor;
import org.elasticsearch.cluster.ClusterStateTaskListener;
import org.elasticsearch.cluster.block.ClusterBlockException;
import org.elasticsearch.cluster.block.ClusterBlockLevel;
import org.elasticsearch.cluster.metadata.DataStream;
import org.elasticsearch.cluster.metadata.IndexAbstraction;
import org.elasticsearch.cluster.metadata.IndexMetadata;
import org.elasticsearch.cluster.metadata.IndexMetadataStats;
import org.elasticsearch.cluster.metadata.IndexNameExpressionResolver;
import org.elasticsearch.cluster.metadata.Metadata;
import org.elasticsearch.cluster.metadata.MetadataDataStreamsService;
import org.elasticsearch.cluster.routing.allocation.AllocationService;
import org.elasticsearch.cluster.routing.allocation.allocator.AllocationActionMultiListener;
import org.elasticsearch.cluster.service.ClusterService;
import org.elasticsearch.cluster.service.MasterServiceTaskQueue;
import org.elasticsearch.common.Priority;
import org.elasticsearch.common.Strings;
import org.elasticsearch.common.collect.Iterators;
import org.elasticsearch.common.inject.Inject;
import org.elasticsearch.common.unit.ByteSizeValue;
import org.elasticsearch.common.util.concurrent.EsExecutors;
import org.elasticsearch.core.Nullable;
import org.elasticsearch.index.shard.DocsStats;
import org.elasticsearch.tasks.CancellableTask;
import org.elasticsearch.tasks.Task;
import org.elasticsearch.threadpool.ThreadPool;
import org.elasticsearch.transport.TransportService;

import java.time.Instant;
import java.util.ArrayList;
import java.util.Arrays;
import java.util.Collection;
import java.util.HashMap;
import java.util.List;
import java.util.Map;
import java.util.Objects;
import java.util.Optional;
import java.util.stream.Collectors;

/**
 * Main class to swap the index pointed to by an alias, given some conditions
 */
public class TransportRolloverAction extends TransportMasterNodeAction<RolloverRequest, RolloverResponse> {

    private static final Logger logger = LogManager.getLogger(TransportRolloverAction.class);

    private final Client client;
    private final MasterServiceTaskQueue<RolloverTask> rolloverTaskQueue;
    private final MetadataDataStreamsService metadataDataStreamsService;
    private final DataStreamAutoShardingService dataStreamAutoShardingService;

    @Inject
    public TransportRolloverAction(
        TransportService transportService,
        ClusterService clusterService,
        ThreadPool threadPool,
        ActionFilters actionFilters,
        IndexNameExpressionResolver indexNameExpressionResolver,
        MetadataRolloverService rolloverService,
        Client client,
        AllocationService allocationService,
        MetadataDataStreamsService metadataDataStreamsService,
        DataStreamAutoShardingService dataStreamAutoShardingService
    ) {
        this(
            RolloverAction.INSTANCE,
            transportService,
            clusterService,
            threadPool,
            actionFilters,
            indexNameExpressionResolver,
            rolloverService,
            client,
            allocationService,
            metadataDataStreamsService,
            dataStreamAutoShardingService
        );
    }

    TransportRolloverAction(
        ActionType<RolloverResponse> actionType,
        TransportService transportService,
        ClusterService clusterService,
        ThreadPool threadPool,
        ActionFilters actionFilters,
        IndexNameExpressionResolver indexNameExpressionResolver,
        MetadataRolloverService rolloverService,
        Client client,
        AllocationService allocationService,
        MetadataDataStreamsService metadataDataStreamsService,
        DataStreamAutoShardingService dataStreamAutoShardingService
    ) {
        super(
            actionType.name(),
            transportService,
            clusterService,
            threadPool,
            actionFilters,
            RolloverRequest::new,
            indexNameExpressionResolver,
            RolloverResponse::new,
            EsExecutors.DIRECT_EXECUTOR_SERVICE
        );
        this.client = client;
        this.rolloverTaskQueue = clusterService.createTaskQueue(
            "rollover",
            Priority.NORMAL,
            new RolloverExecutor(clusterService, allocationService, rolloverService, threadPool)
        );
        this.metadataDataStreamsService = metadataDataStreamsService;
        this.dataStreamAutoShardingService = dataStreamAutoShardingService;
    }

    @Override
    protected ClusterBlockException checkBlock(RolloverRequest request, ClusterState state) {
        final var indicesOptions = new IndicesOptions(
            IndicesOptions.ConcreteTargetOptions.ALLOW_UNAVAILABLE_TARGETS,
            IndicesOptions.WildcardOptions.builder()
                .matchOpen(request.indicesOptions().expandWildcardsOpen())
                .matchClosed(request.indicesOptions().expandWildcardsClosed())
                .build(),
            IndicesOptions.GatekeeperOptions.DEFAULT,
            request.indicesOptions().failureStoreOptions()
        );

        return state.blocks()
            .indicesBlockedException(
                ClusterBlockLevel.METADATA_WRITE,
                indexNameExpressionResolver.concreteIndexNames(state, indicesOptions, request)
            );
    }

    @Override
    protected void masterOperation(
        Task task,
        final RolloverRequest rolloverRequest,
        final ClusterState clusterState,
        final ActionListener<RolloverResponse> listener
    ) throws Exception {

        assert task instanceof CancellableTask;
        Metadata metadata = clusterState.metadata();
        // We evaluate the names of the index for which we should evaluate conditions, as well as what our newly created index *would* be.
        boolean targetFailureStore = rolloverRequest.targetsFailureStore();
        final MetadataRolloverService.NameResolution trialRolloverNames = MetadataRolloverService.resolveRolloverNames(
            clusterState,
            rolloverRequest.getRolloverTarget(),
            rolloverRequest.getNewIndexName(),
            rolloverRequest.getCreateIndexRequest(),
            targetFailureStore
        );
        final String trialSourceIndexName = trialRolloverNames.sourceName();
        final String trialRolloverIndexName = trialRolloverNames.rolloverName();
        MetadataRolloverService.validateIndexName(clusterState, trialRolloverIndexName);

        boolean isDataStream = metadata.dataStreams().containsKey(rolloverRequest.getRolloverTarget());
        if (rolloverRequest.isLazy()) {
            if (isDataStream == false || rolloverRequest.getConditions().hasConditions()) {
                String message;
                if (isDataStream) {
                    message = "Lazy rollover can be used only without any conditions."
                        + " Please remove the conditions from the request body or the query parameter 'lazy'.";
                } else if (rolloverRequest.getConditions().hasConditions() == false) {
                    message = "Lazy rollover can be applied only on a data stream." + " Please remove the query parameter 'lazy'.";
                } else {
                    message = "Lazy rollover can be applied only on a data stream with no conditions."
                        + " Please remove the query parameter 'lazy'.";
                }
                listener.onFailure(new IllegalArgumentException(message));
                return;
            }
            if (rolloverRequest.isDryRun() == false) {
                metadataDataStreamsService.setRolloverOnWrite(
                    rolloverRequest.getRolloverTarget(),
                    true,
                    targetFailureStore,
                    rolloverRequest.ackTimeout(),
                    rolloverRequest.masterNodeTimeout(),
                    listener.map(
                        response -> new RolloverResponse(
                            trialSourceIndexName,
                            trialRolloverIndexName,
                            Map.of(),
                            false,
                            false,
                            response.isAcknowledged(),
                            false,
                            response.isAcknowledged()
                        )
                    )
                );
                return;
            }
        }

        final IndexAbstraction rolloverTargetAbstraction = clusterState.metadata()
            .getIndicesLookup()
            .get(rolloverRequest.getRolloverTarget());
        if (rolloverTargetAbstraction.getType() == IndexAbstraction.Type.ALIAS && rolloverTargetAbstraction.isDataStreamRelated()) {
            listener.onFailure(
                new IllegalStateException("Aliases to data streams cannot be rolled over. Please rollover the data stream itself.")
            );
            return;
        }
        if (targetFailureStore && rolloverTargetAbstraction.isDataStreamRelated() == false) {
            listener.onFailure(new IllegalStateException("Rolling over failure stores is only possible on data streams."));
            return;
        }

        // When we're initializing a failure store, we skip the stats request because there is no source index to retrieve stats for.
        if (targetFailureStore && ((DataStream) rolloverTargetAbstraction).getFailureIndices().getIndices().isEmpty()) {
            initializeFailureStore(rolloverRequest, listener, trialSourceIndexName, trialRolloverIndexName);
            return;
        }

        final var statsIndicesOptions = new IndicesOptions(
            IndicesOptions.ConcreteTargetOptions.ALLOW_UNAVAILABLE_TARGETS,
            IndicesOptions.WildcardOptions.builder().matchClosed(true).allowEmptyExpressions(false).build(),
            IndicesOptions.GatekeeperOptions.DEFAULT,
            rolloverRequest.indicesOptions().failureStoreOptions()
        );
        IndicesStatsRequest statsRequest = new IndicesStatsRequest().indices(rolloverRequest.getRolloverTarget())
            .clear()
            .indicesOptions(statsIndicesOptions)
            .docs(true)
            .indexing(true);
        statsRequest.setParentTask(clusterService.localNode().getId(), task.getId());
        // Rollover can sometimes happen concurrently, to handle these cases, we treat rollover in the same way we would treat a
        // "synchronized" block, in that we have a "before" world, where we calculate naming and condition matching, we then enter our
        // synchronization (in this case, the submitStateUpdateTask which is serialized on the master node), where we then regenerate the
        // names and re-check conditions. More explanation follows inline below.
        client.execute(
            IndicesStatsAction.INSTANCE,
            statsRequest,

            listener.delegateFailureAndWrap((delegate, statsResponse) -> {

                AutoShardingResult rolloverAutoSharding = null;
                final IndexAbstraction indexAbstraction = clusterState.metadata()
                    .getIndicesLookup()
                    .get(rolloverRequest.getRolloverTarget());
                if (indexAbstraction.getType().equals(IndexAbstraction.Type.DATA_STREAM)) {
                    DataStream dataStream = (DataStream) indexAbstraction;
                    final Optional<IndexStats> indexStats = Optional.ofNullable(statsResponse)
                        .map(stats -> stats.getIndex(dataStream.getWriteIndex().getName()));

                    Double indexWriteLoad = indexStats.map(
                        stats -> Arrays.stream(stats.getShards())
                            .filter(shardStats -> shardStats.getStats().indexing != null)
                            // only take primaries into account as in stateful the replicas also index data
                            .filter(shardStats -> shardStats.getShardRouting().primary())
                            .map(shardStats -> shardStats.getStats().indexing.getTotal().getWriteLoad())
                            .reduce(0.0, Double::sum)
                    ).orElse(null);

                    rolloverAutoSharding = dataStreamAutoShardingService.calculate(clusterState, dataStream, indexWriteLoad);
                    logger.debug("auto sharding result for data stream [{}] is [{}]", dataStream.getName(), rolloverAutoSharding);

                    // if auto sharding recommends increasing the number of shards we want to trigger a rollover even if there are no
                    // other "regular" conditions matching (we want to aggressively increse the number of shards) so we're adding the
                    // automatic {@link OptimalShardCountCondition} to the rollover request conditions so it gets evaluated and triggers
                    // the rollover operation (having this condition met will also provide a useful paper trail as it'll get stored in
                    // the {@link org.elasticsearch.action.admin.indices.rollover.RolloverInfo#metConditions} )

                    // NOTE that the {@link AutoShardingType#DECREASE_SHARDS} recommendation is treated differently (i.e. added to the
                    // conditions later only if other "regular" rollover conditions match: see {@link RolloverTask#executeTask}) because we
                    // do NOT want to trigger a rollover **just** to reduce the number of shards, but we will reduce the number of shards
                    // when the rollover will naturally occur.
                    if (rolloverAutoSharding.type().equals(AutoShardingType.INCREASE_SHARDS)) {
                        RolloverConditions conditionsIncludingImplicit = RolloverConditions.newBuilder(rolloverRequest.getConditions())
                            .addOptimalShardCountCondition(rolloverAutoSharding)
                            .build();
                        rolloverRequest.setConditions(conditionsIncludingImplicit);
                    }
                }

                // Evaluate the conditions, so that we can tell without a cluster state update whether a rollover would occur.
                final Map<String, Boolean> trialConditionResults = evaluateConditions(
                    rolloverRequest.getConditionValues(),
                    buildStats(metadata.index(trialSourceIndexName), statsResponse)
                );

                final RolloverResponse trialRolloverResponse = new RolloverResponse(
                    trialSourceIndexName,
                    trialRolloverIndexName,
                    trialConditionResults,
                    rolloverRequest.isDryRun(),
                    false,
                    false,
                    false,
                    rolloverRequest.isLazy()
                );

                // If this is a dry run, return with the results without invoking a cluster state update
                if (rolloverRequest.isDryRun()) {
                    delegate.onResponse(trialRolloverResponse);
                    return;
                }

                // Pre-check the conditions to see whether we should submit a new cluster state task
                if (rolloverRequest.areConditionsMet(trialConditionResults)) {
                    String source = "rollover_index source [" + trialSourceIndexName + "] to target [" + trialRolloverIndexName + "]";
                    RolloverTask rolloverTask = new RolloverTask(
                        rolloverRequest,
                        statsResponse,
                        trialRolloverResponse,
                        rolloverAutoSharding,
                        delegate
                    );
                    rolloverTaskQueue.submitTask(source, rolloverTask, rolloverRequest.masterNodeTimeout());
                } else {
                    // conditions not met
                    delegate.onResponse(trialRolloverResponse);
                }
            })
        );
    }

<<<<<<< HEAD
=======
    private void initializeFailureStore(
        RolloverRequest rolloverRequest,
        ActionListener<RolloverResponse> listener,
        String trialSourceIndexName,
        String trialRolloverIndexName
    ) {
        if (rolloverRequest.getConditionValues().isEmpty() == false) {
            listener.onFailure(
                new IllegalStateException("Rolling over/initializing an empty failure store is only supported without conditions.")
            );
            return;
        }
        final RolloverResponse trialRolloverResponse = new RolloverResponse(
            trialSourceIndexName,
            trialRolloverIndexName,
            Map.of(),
            rolloverRequest.isDryRun(),
            false,
            false,
            false,
            rolloverRequest.isLazy()
        );

        // If this is a dry run, return with the results without invoking a cluster state update.
        if (rolloverRequest.isDryRun()) {
            listener.onResponse(trialRolloverResponse);
            return;
        }

        String source = "initialize_failure_store with index [" + trialRolloverIndexName + "]";
        RolloverTask rolloverTask = new RolloverTask(rolloverRequest, null, trialRolloverResponse, null, listener);
        submitRolloverTask(rolloverRequest, source, rolloverTask);
    }

    void submitRolloverTask(RolloverRequest rolloverRequest, String source, RolloverTask rolloverTask) {
        rolloverTaskQueue.submitTask(source, rolloverTask, rolloverRequest.masterNodeTimeout());
    }

>>>>>>> 06edab80
    static Map<String, Boolean> evaluateConditions(final Collection<Condition<?>> conditions, @Nullable final Condition.Stats stats) {
        Objects.requireNonNull(conditions, "conditions must not be null");

        if (stats != null) {
            return conditions.stream()
                .map(condition -> condition.evaluate(stats))
                .collect(Collectors.toMap(result -> result.condition().toString(), Condition.Result::matched));
        } else {
            // no conditions matched
            return conditions.stream().collect(Collectors.toMap(Condition::toString, cond -> false));
        }
    }

    static Condition.Stats buildStats(@Nullable final IndexMetadata metadata, @Nullable final IndicesStatsResponse statsResponse) {
        if (metadata == null) {
            return null;
        } else {
            final Optional<IndexStats> indexStats = Optional.ofNullable(statsResponse)
                .map(stats -> stats.getIndex(metadata.getIndex().getName()));

            final DocsStats docsStats = indexStats.map(stats -> stats.getPrimaries().getDocs()).orElse(null);

            final long maxPrimaryShardSize = indexStats.stream()
                .map(IndexStats::getShards)
                .filter(Objects::nonNull)
                .flatMap(Arrays::stream)
                .filter(shard -> shard.getShardRouting().primary())
                .map(ShardStats::getStats)
                .mapToLong(shard -> shard.docs == null ? 0L : shard.docs.getTotalSizeInBytes())
                .max()
                .orElse(0);

            final long maxPrimaryShardDocs = indexStats.stream()
                .map(IndexStats::getShards)
                .filter(Objects::nonNull)
                .flatMap(Arrays::stream)
                .filter(shard -> shard.getShardRouting().primary())
                .map(ShardStats::getStats)
                .mapToLong(shard -> shard.docs == null ? 0L : shard.docs.getCount())
                .max()
                .orElse(0);

            return new Condition.Stats(
                docsStats == null ? 0 : docsStats.getCount(),
                metadata.getCreationDate(),
                ByteSizeValue.ofBytes(docsStats == null ? 0 : docsStats.getTotalSizeInBytes()),
                ByteSizeValue.ofBytes(maxPrimaryShardSize),
                maxPrimaryShardDocs
            );
        }
    }

    record RolloverTask(
        RolloverRequest rolloverRequest,
        IndicesStatsResponse statsResponse,
        RolloverResponse trialRolloverResponse,
        @Nullable AutoShardingResult autoShardingResult,
        ActionListener<RolloverResponse> listener
    ) implements ClusterStateTaskListener {

        @Override
        public void onFailure(Exception e) {
            listener.onFailure(e);
        }
    }

    record RolloverExecutor(
        ClusterService clusterService,
        AllocationService allocationService,
        MetadataRolloverService rolloverService,
        ThreadPool threadPool
    ) implements ClusterStateTaskExecutor<RolloverTask> {
        @Override
        public ClusterState execute(BatchExecutionContext<RolloverTask> batchExecutionContext) {
            final var listener = new AllocationActionMultiListener<RolloverResponse>(threadPool.getThreadContext());
            final var results = new ArrayList<MetadataRolloverService.RolloverResult>(batchExecutionContext.taskContexts().size());
            var state = batchExecutionContext.initialState();
            for (final var taskContext : batchExecutionContext.taskContexts()) {
                try (var ignored = taskContext.captureResponseHeaders()) {
                    state = executeTask(state, results, taskContext, listener);
                } catch (Exception e) {
                    taskContext.onFailure(e);
                }
            }

            if (state != batchExecutionContext.initialState()) {
                var reason = new StringBuilder();
                Strings.collectionToDelimitedStringWithLimit(
                    (Iterable<String>) () -> Iterators.map(results.iterator(), t -> t.sourceIndexName() + "->" + t.rolloverIndexName()),
                    ",",
                    "bulk rollover [",
                    "]",
                    1024,
                    reason
                );
                try (var ignored = batchExecutionContext.dropHeadersContext()) {
                    state = allocationService.reroute(state, reason.toString(), listener.reroute());
                }
            } else {
                listener.noRerouteNeeded();
            }
            return state;
        }

        public ClusterState executeTask(
            ClusterState currentState,
            List<MetadataRolloverService.RolloverResult> results,
            TaskContext<RolloverTask> rolloverTaskContext,
            AllocationActionMultiListener<RolloverResponse> allocationActionMultiListener
        ) throws Exception {
            final var rolloverTask = rolloverTaskContext.getTask();
            final var rolloverRequest = rolloverTask.rolloverRequest();

            // Regenerate the rollover names, as a rollover could have happened in between the pre-check and the cluster state update
            final var rolloverNames = MetadataRolloverService.resolveRolloverNames(
                currentState,
                rolloverRequest.getRolloverTarget(),
                rolloverRequest.getNewIndexName(),
                rolloverRequest.getCreateIndexRequest(),
                rolloverRequest.targetsFailureStore()
            );

            // Re-evaluate the conditions, now with our final source index name
            IndexMetadata rolloverSourceIndex = currentState.metadata().index(rolloverNames.sourceName());
            final Map<String, Boolean> postConditionResults = evaluateConditions(
                rolloverRequest.getConditionValues(),
                buildStats(rolloverSourceIndex, rolloverTask.statsResponse())
            );

            if (rolloverRequest.getConditions().areConditionsMet(postConditionResults)) {
                Map<String, Boolean> resultsIncludingDecreaseShards = new HashMap<>(postConditionResults);
                if (rolloverTask.autoShardingResult != null
                    && rolloverTask.autoShardingResult.type().equals(AutoShardingType.DECREASE_SHARDS)) {
                    // if we're executing a rollover ("regular" conditions are met) and we're also decreasing the number of shards we'll
                    // include the decrease_shards optimal shard count condition in the response and {@link RolloverInfo#metConditions}
                    RolloverConditions conditionsIncludingDecreaseShards = RolloverConditions.newBuilder(rolloverRequest.getConditions())
                        .addOptimalShardCountCondition(rolloverTask.autoShardingResult)
                        .build();
                    rolloverRequest.setConditions(conditionsIncludingDecreaseShards);
                    resultsIncludingDecreaseShards.put(
                        new OptimalShardCountCondition(rolloverTask.autoShardingResult.targetNumberOfShards()).toString(),
                        true
                    );
                }

                final List<Condition<?>> metConditions = rolloverRequest.getConditionValues()
                    .stream()
                    .filter(condition -> resultsIncludingDecreaseShards.get(condition.toString()))
                    .toList();

                final IndexAbstraction rolloverTargetAbstraction = currentState.metadata()
                    .getIndicesLookup()
                    .get(rolloverRequest.getRolloverTarget());

                final IndexMetadataStats sourceIndexStats = rolloverTargetAbstraction.getType() == IndexAbstraction.Type.DATA_STREAM
                    ? IndexMetadataStats.fromStatsResponse(rolloverSourceIndex, rolloverTask.statsResponse())
                    : null;

                // Perform the actual rollover
                final var rolloverResult = rolloverService.rolloverClusterState(
                    currentState,
                    rolloverRequest.getRolloverTarget(),
                    rolloverRequest.getNewIndexName(),
                    rolloverRequest.getCreateIndexRequest(),
                    metConditions,
                    Instant.now(),
                    false,
                    false,
                    sourceIndexStats,
                    rolloverTask.autoShardingResult(),
                    rolloverRequest.targetsFailureStore()
                );
                results.add(rolloverResult);
                logger.trace("rollover result [{}]", rolloverResult);

                final var rolloverIndexName = rolloverResult.rolloverIndexName();
                final var sourceIndexName = rolloverResult.sourceIndexName();

                final var waitForActiveShardsTimeout = rolloverRequest.masterNodeTimeout().millis() < 0
                    ? null
                    : rolloverRequest.masterNodeTimeout();

                rolloverTaskContext.success(() -> {
                    // Now assuming we have a new state and the name of the rolled over index, we need to wait for the configured number of
                    // active shards, as well as return the names of the indices that were rolled/created
                    ActiveShardsObserver.waitForActiveShards(
                        clusterService,
                        new String[] { rolloverIndexName },
                        rolloverRequest.getCreateIndexRequest().waitForActiveShards(),
                        waitForActiveShardsTimeout,
                        allocationActionMultiListener.delay(rolloverTask.listener())
                            .map(
                                isShardsAcknowledged -> new RolloverResponse(
                                    // Note that we use the actual rollover result for these, because even though we're single threaded,
                                    // it's possible for the rollover names generated before the actual rollover to be different due to
                                    // things like date resolution
                                    sourceIndexName,
                                    rolloverIndexName,
                                    resultsIncludingDecreaseShards,
                                    false,
                                    true,
                                    true,
                                    isShardsAcknowledged,
                                    false
                                )
                            )
                    );
                });

                // Return the new rollover cluster state, which includes the changes that create the new index
                return rolloverResult.clusterState();
            } else {
                // Upon re-evaluation of the conditions, none were met, so do not perform a rollover, returning the current
                // cluster state.
                rolloverTaskContext.success(() -> rolloverTask.listener().onResponse(rolloverTask.trialRolloverResponse()));
                return currentState;
            }
        }
    }
}<|MERGE_RESOLUTION|>--- conflicted
+++ resolved
@@ -344,8 +344,6 @@
         );
     }
 
-<<<<<<< HEAD
-=======
     private void initializeFailureStore(
         RolloverRequest rolloverRequest,
         ActionListener<RolloverResponse> listener,
@@ -377,14 +375,9 @@
 
         String source = "initialize_failure_store with index [" + trialRolloverIndexName + "]";
         RolloverTask rolloverTask = new RolloverTask(rolloverRequest, null, trialRolloverResponse, null, listener);
-        submitRolloverTask(rolloverRequest, source, rolloverTask);
-    }
-
-    void submitRolloverTask(RolloverRequest rolloverRequest, String source, RolloverTask rolloverTask) {
-        rolloverTaskQueue.submitTask(source, rolloverTask, rolloverRequest.masterNodeTimeout());
-    }
-
->>>>>>> 06edab80
+        rolloverTaskQueue.submitTask(source, rolloverTask, rolloverRequest.ackTimeout());
+    }
+
     static Map<String, Boolean> evaluateConditions(final Collection<Condition<?>> conditions, @Nullable final Condition.Stats stats) {
         Objects.requireNonNull(conditions, "conditions must not be null");
 
