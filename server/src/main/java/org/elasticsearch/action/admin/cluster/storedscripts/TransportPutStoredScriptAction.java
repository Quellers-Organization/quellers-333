--- conflicted
+++ resolved
@@ -59,13 +59,8 @@
     }
 
     @Override
-<<<<<<< HEAD
     protected void masterOperation(Task task, PutStoredScriptRequest request, ClusterState state,
-                                   ActionListener<PutStoredScriptResponse> listener) throws Exception {
-=======
-    protected void masterOperation(PutStoredScriptRequest request, ClusterState state,
                                    ActionListener<AcknowledgedResponse> listener) throws Exception {
->>>>>>> c783488e
         scriptService.putStoredScript(clusterService, request, listener);
     }
 
