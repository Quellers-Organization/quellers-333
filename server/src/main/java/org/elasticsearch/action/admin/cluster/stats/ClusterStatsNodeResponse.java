--- conflicted
+++ resolved
@@ -41,13 +41,8 @@
     ClusterStatsNodeResponse() {
     }
 
-<<<<<<< HEAD
-    public ClusterStatsNodeResponse(DiscoveryNode node, @Nullable ClusterHealthStatus clusterStatus, NodeInfo nodeInfo,
-                                    NodeStats nodeStats, ShardStats[] shardsStats) {
-=======
     public ClusterStatsNodeResponse(DiscoveryNode node, @Nullable ClusterHealthStatus clusterStatus,
                                     NodeInfo nodeInfo, NodeStats nodeStats, ShardStats[] shardsStats) {
->>>>>>> 1e405c44
         super(node);
         this.nodeInfo = nodeInfo;
         this.nodeStats = nodeStats;
