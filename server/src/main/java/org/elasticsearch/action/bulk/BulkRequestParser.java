/*
 * Copyright Elasticsearch B.V. and/or licensed to Elasticsearch B.V. under one
 * or more contributor license agreements. Licensed under the Elastic License
 * 2.0 and the Server Side Public License, v 1; you may not use this file except
 * in compliance with, at your election, the Elastic License 2.0 or the Server
 * Side Public License, v 1.
 */

package org.elasticsearch.action.bulk;

import org.elasticsearch.action.DocWriteRequest;
import org.elasticsearch.action.delete.DeleteRequest;
import org.elasticsearch.action.index.IndexRequest;
import org.elasticsearch.action.update.UpdateRequest;
import org.elasticsearch.common.bytes.BytesReference;
import org.elasticsearch.common.logging.DeprecationLogger;
import org.elasticsearch.common.lucene.uid.Versions;
import org.elasticsearch.common.xcontent.LoggingDeprecationHandler;
import org.elasticsearch.core.Nullable;
import org.elasticsearch.core.RestApiVersion;
import org.elasticsearch.core.UpdateForV9;
import org.elasticsearch.index.VersionType;
import org.elasticsearch.index.seqno.SequenceNumbers;
import org.elasticsearch.rest.action.document.RestBulkAction;
import org.elasticsearch.search.fetch.subphase.FetchSourceContext;
import org.elasticsearch.xcontent.ParseField;
import org.elasticsearch.xcontent.XContent;
import org.elasticsearch.xcontent.XContentEOFException;
import org.elasticsearch.xcontent.XContentParser;
import org.elasticsearch.xcontent.XContentParserConfiguration;
import org.elasticsearch.xcontent.XContentType;

import java.io.IOException;
import java.util.HashMap;
import java.util.Map;
import java.util.Set;
import java.util.function.BiConsumer;
import java.util.function.Consumer;
import java.util.function.Function;

import static org.elasticsearch.index.seqno.SequenceNumbers.UNASSIGNED_PRIMARY_TERM;

/**
 * Helper to parse bulk requests. This should be considered an internal class.
 */
public final class BulkRequestParser {
    private static final DeprecationLogger deprecationLogger = DeprecationLogger.getLogger(BulkRequestParser.class);
    private static final Set<String> SUPPORTED_ACTIONS = Set.of("create", "index", "update", "delete");
    private static final String STRICT_ACTION_PARSING_WARNING_KEY = "bulk_request_strict_action_parsing";

    private static final ParseField INDEX = new ParseField("_index");
    private static final ParseField TYPE = new ParseField("_type");
    private static final ParseField ID = new ParseField("_id");
    private static final ParseField ROUTING = new ParseField("routing");
    private static final ParseField OP_TYPE = new ParseField("op_type");
    private static final ParseField VERSION = new ParseField("version");
    private static final ParseField VERSION_TYPE = new ParseField("version_type");
    private static final ParseField RETRY_ON_CONFLICT = new ParseField("retry_on_conflict");
    private static final ParseField PIPELINE = new ParseField("pipeline");
    private static final ParseField SOURCE = new ParseField("_source");
    private static final ParseField IF_SEQ_NO = new ParseField("if_seq_no");
    private static final ParseField IF_PRIMARY_TERM = new ParseField("if_primary_term");
    private static final ParseField REQUIRE_ALIAS = new ParseField(DocWriteRequest.REQUIRE_ALIAS);
    private static final ParseField REQUIRE_DATA_STREAM = new ParseField(DocWriteRequest.REQUIRE_DATA_STREAM);
    private static final ParseField LIST_EXECUTED_PIPELINES = new ParseField(DocWriteRequest.LIST_EXECUTED_PIPELINES);
    private static final ParseField DYNAMIC_TEMPLATES = new ParseField("dynamic_templates");

    // TODO: Remove this parameter once the BulkMonitoring endpoint has been removed
    // for CompatibleApi V7 this means to deprecate on type, for V8+ it means to throw an error
    private final boolean deprecateOrErrorOnType;
    /**
     * Configuration for {@link XContentParser}.
     */
    private final XContentParserConfiguration config;

    /**
     * Create a new parser.
     *
     * @param deprecateOrErrorOnType whether to allow _type information in the index line; used by BulkMonitoring
     * @param restApiVersion
     */
    public BulkRequestParser(boolean deprecateOrErrorOnType, RestApiVersion restApiVersion) {
        this.deprecateOrErrorOnType = deprecateOrErrorOnType;
        this.config = XContentParserConfiguration.EMPTY.withDeprecationHandler(LoggingDeprecationHandler.INSTANCE)
            .withRestApiVersion(restApiVersion);
    }

    private static int findNextMarker(byte marker, int from, BytesReference data) {
        final int res = data.indexOf(marker, from);
        if (res != -1) {
            assert res >= 0;
            return res;
        }
        if (from != data.length()) {
            throw new IllegalArgumentException("The bulk request must be terminated by a newline [\\n]");
        }
        return res;
    }

    /**
     * Returns the sliced {@link BytesReference}. If the {@link XContentType} is JSON, the byte preceding the marker is checked to see
     * if it is a carriage return and if so, the BytesReference is sliced so that the carriage return is ignored
     */
    private static BytesReference sliceTrimmingCarriageReturn(
        BytesReference bytesReference,
        int from,
        int nextMarker,
        XContentType xContentType
    ) {
        final int length;
        if (XContentType.JSON == xContentType && bytesReference.get(nextMarker - 1) == (byte) '\r') {
            length = nextMarker - from - 1;
        } else {
            length = nextMarker - from;
        }
        return bytesReference.slice(from, length);
    }

    /**
     * Parse the provided {@code data} assuming the provided default values. Index requests
     * will be passed to the {@code indexRequestConsumer}, update requests to the
     * {@code updateRequestConsumer} and delete requests to the {@code deleteRequestConsumer}.
     */
    public void parse(
        BytesReference data,
        @Nullable String defaultIndex,
        @Nullable String defaultRouting,
        @Nullable FetchSourceContext defaultFetchSourceContext,
        @Nullable String defaultPipeline,
        @Nullable Boolean defaultRequireAlias,
        @Nullable Boolean defaultRequireDataStream,
        @Nullable Boolean defaultListExecutedPipelines,
        boolean allowExplicitIndex,
        XContentType xContentType,
        BiConsumer<IndexRequest, String> indexRequestConsumer,
        Consumer<UpdateRequest> updateRequestConsumer,
        Consumer<DeleteRequest> deleteRequestConsumer
    ) throws IOException {
        XContent xContent = xContentType.xContent();
        int line = 0;
        int from = 0;
        byte marker = xContent.streamSeparator();
        // Bulk requests can contain a lot of repeated strings for the index, pipeline and routing parameters. This map is used to
        // deduplicate duplicate strings parsed for these parameters. While it does not prevent instantiating the duplicate strings, it
        // reduces their lifetime to the lifetime of this parse call instead of the lifetime of the full bulk request.
        final Map<String, String> stringDeduplicator = new HashMap<>();
        boolean typesDeprecationLogged = false;

        while (true) {
            int nextMarker = findNextMarker(marker, from, data);
            if (nextMarker == -1) {
                break;
            }
            line++;

            // now parse the action
            try (XContentParser parser = createParser(xContent, data, from, nextMarker)) {
                // move pointers
                from = nextMarker + 1;

                // Move to START_OBJECT
                XContentParser.Token token = parser.nextToken();
                if (token == null) {
                    continue;
                }
                if (token != XContentParser.Token.START_OBJECT) {
                    throw new IllegalArgumentException(
                        "Malformed action/metadata line ["
                            + line
                            + "], expected "
                            + XContentParser.Token.START_OBJECT
                            + " but found ["
                            + token
                            + "]"
                    );
                }
                // Move to FIELD_NAME, that's the action
                token = parser.nextToken();
                if (token != XContentParser.Token.FIELD_NAME) {
                    throw new IllegalArgumentException(
                        "Malformed action/metadata line ["
                            + line
                            + "], expected "
                            + XContentParser.Token.FIELD_NAME
                            + " but found ["
                            + token
                            + "]"
                    );
                }
                String action = parser.currentName();
                if (SUPPORTED_ACTIONS.contains(action) == false) {
                    throw new IllegalArgumentException(
                        "Malformed action/metadata line ["
                            + line
                            + "], expected field [create], [delete], [index] or [update] but found ["
                            + action
                            + "]"
                    );
                }

                String index = defaultIndex;
                String type = null;
                String id = null;
                String routing = defaultRouting;
                FetchSourceContext fetchSourceContext = defaultFetchSourceContext;
                String opType = null;
                long version = Versions.MATCH_ANY;
                VersionType versionType = VersionType.INTERNAL;
                long ifSeqNo = SequenceNumbers.UNASSIGNED_SEQ_NO;
                long ifPrimaryTerm = UNASSIGNED_PRIMARY_TERM;
                int retryOnConflict = 0;
                String pipeline = defaultPipeline;
                boolean requireAlias = defaultRequireAlias != null && defaultRequireAlias;
                boolean requireDataStream = defaultRequireDataStream != null && defaultRequireDataStream;
                boolean listExecutedPipelines = defaultListExecutedPipelines != null && defaultListExecutedPipelines;
                Map<String, String> dynamicTemplates = Map.of();

                // at this stage, next token can either be END_OBJECT (and use default index and type, with auto generated id)
                // or START_OBJECT which will have another set of parameters
                token = parser.nextToken();

                if (token == XContentParser.Token.START_OBJECT) {
                    String currentFieldName = null;
                    while ((token = parser.nextToken()) != XContentParser.Token.END_OBJECT) {
                        if (token == XContentParser.Token.FIELD_NAME) {
                            currentFieldName = parser.currentName();
                        } else if (token.isValue()) {
                            if (INDEX.match(currentFieldName, parser.getDeprecationHandler())) {
                                if (allowExplicitIndex == false) {
                                    throw new IllegalArgumentException("explicit index in bulk is not allowed");
                                }
                                index = stringDeduplicator.computeIfAbsent(parser.text(), Function.identity());
                            } else if (TYPE.match(currentFieldName, parser.getDeprecationHandler())) {
                                if (parser.getRestApiVersion().matches(RestApiVersion.equalTo(RestApiVersion.V_7))) {
                                    // for bigger bulks, deprecation throttling might not be enough
                                    if (deprecateOrErrorOnType && typesDeprecationLogged == false) {
                                        deprecationLogger.compatibleCritical("bulk_with_types", RestBulkAction.TYPES_DEPRECATION_MESSAGE);
                                        typesDeprecationLogged = true;
                                    }
                                } else if (parser.getRestApiVersion().matches(RestApiVersion.onOrAfter(RestApiVersion.V_8))
                                    && deprecateOrErrorOnType) {
                                        throw new IllegalArgumentException(
                                            "Action/metadata line [" + line + "] contains an unknown parameter [" + currentFieldName + "]"
                                        );
                                    }
                                type = stringDeduplicator.computeIfAbsent(parser.text(), Function.identity());
                            } else if (ID.match(currentFieldName, parser.getDeprecationHandler())) {
                                id = parser.text();
                            } else if (ROUTING.match(currentFieldName, parser.getDeprecationHandler())) {
                                routing = stringDeduplicator.computeIfAbsent(parser.text(), Function.identity());
                            } else if (OP_TYPE.match(currentFieldName, parser.getDeprecationHandler())) {
                                opType = parser.text();
                            } else if (VERSION.match(currentFieldName, parser.getDeprecationHandler())) {
                                version = parser.longValue();
                            } else if (VERSION_TYPE.match(currentFieldName, parser.getDeprecationHandler())) {
                                versionType = VersionType.fromString(parser.text());
                            } else if (IF_SEQ_NO.match(currentFieldName, parser.getDeprecationHandler())) {
                                ifSeqNo = parser.longValue();
                            } else if (IF_PRIMARY_TERM.match(currentFieldName, parser.getDeprecationHandler())) {
                                ifPrimaryTerm = parser.longValue();
                            } else if (RETRY_ON_CONFLICT.match(currentFieldName, parser.getDeprecationHandler())) {
                                retryOnConflict = parser.intValue();
                            } else if (PIPELINE.match(currentFieldName, parser.getDeprecationHandler())) {
                                pipeline = stringDeduplicator.computeIfAbsent(parser.text(), Function.identity());
                            } else if (SOURCE.match(currentFieldName, parser.getDeprecationHandler())) {
                                fetchSourceContext = FetchSourceContext.fromXContent(parser);
                            } else if (REQUIRE_ALIAS.match(currentFieldName, parser.getDeprecationHandler())) {
                                requireAlias = parser.booleanValue();
                            } else if (REQUIRE_DATA_STREAM.match(currentFieldName, parser.getDeprecationHandler())) {
                                requireDataStream = parser.booleanValue();
                            } else if (LIST_EXECUTED_PIPELINES.match(currentFieldName, parser.getDeprecationHandler())) {
                                listExecutedPipelines = parser.booleanValue();
                            } else {
                                throw new IllegalArgumentException(
                                    "Action/metadata line [" + line + "] contains an unknown parameter [" + currentFieldName + "]"
                                );
                            }
                        } else if (token == XContentParser.Token.START_ARRAY) {
                            throw new IllegalArgumentException(
                                "Malformed action/metadata line ["
                                    + line
                                    + "], expected a simple value for field ["
                                    + currentFieldName
                                    + "] but found ["
                                    + token
                                    + "]"
                            );
                        } else if (token == XContentParser.Token.START_OBJECT
                            && DYNAMIC_TEMPLATES.match(currentFieldName, parser.getDeprecationHandler())) {
                                dynamicTemplates = parser.mapStrings();
                            } else if (token == XContentParser.Token.START_OBJECT
                                && SOURCE.match(currentFieldName, parser.getDeprecationHandler())) {
                                    fetchSourceContext = FetchSourceContext.fromXContent(parser);
                                } else if (token != XContentParser.Token.VALUE_NULL) {
                                    throw new IllegalArgumentException(
                                        "Malformed action/metadata line ["
                                            + line
                                            + "], expected a simple value for field ["
                                            + currentFieldName
                                            + "] but found ["
                                            + token
                                            + "]"
                                    );
                                }
                    }
                } else if (token != XContentParser.Token.END_OBJECT) {
                    throw new IllegalArgumentException(
                        "Malformed action/metadata line ["
                            + line
                            + "], expected "
                            + XContentParser.Token.START_OBJECT
                            + " or "
                            + XContentParser.Token.END_OBJECT
                            + " but found ["
                            + token
                            + "]"
                    );
                }
                checkBulkActionIsProperlyClosed(parser);

                if ("delete".equals(action)) {
                    if (dynamicTemplates.isEmpty() == false) {
                        throw new IllegalArgumentException(
                            "Delete request in line [" + line + "] does not accept " + DYNAMIC_TEMPLATES.getPreferredName()
                        );
                    }
                    deleteRequestConsumer.accept(
                        new DeleteRequest(index).id(id)
                            .routing(routing)
                            .version(version)
                            .versionType(versionType)
                            .setIfSeqNo(ifSeqNo)
                            .setIfPrimaryTerm(ifPrimaryTerm)
                    );
                } else {
                    nextMarker = findNextMarker(marker, from, data);
                    if (nextMarker == -1) {
                        break;
                    }
                    line++;

                    // we use internalAdd so we don't fork here, this allows us not to copy over the big byte array to small chunks
                    // of index request.
                    if ("index".equals(action)) {
                        if (opType == null) {
<<<<<<< HEAD
                            IndexRequest indexRequest = new IndexRequest(index).id(id)
                                .routing(routing)
                                .version(version)
                                .versionType(versionType)
                                .setPipeline(pipeline)
                                .setIfSeqNo(ifSeqNo)
                                .setIfPrimaryTerm(ifPrimaryTerm)
                                .source(sliceTrimmingCarriageReturn(data, from, nextMarker, xContentType), xContentType)
                                .setDynamicTemplates(dynamicTemplates)
                                .setRequireAlias(requireAlias)
                                .setListExecutedPipelines(listExecutedPipelines);
                            try {
                                indexRequestConsumer.accept(indexRequest, type);
                            } finally {
                                indexRequest.decRef();
                            }
                        } else {
                            IndexRequest indexRequest = new IndexRequest(index).id(id)
                                .routing(routing)
                                .version(version)
                                .versionType(versionType)
                                .create("create".equals(opType))
                                .setPipeline(pipeline)
                                .setIfSeqNo(ifSeqNo)
                                .setIfPrimaryTerm(ifPrimaryTerm)
                                .source(sliceTrimmingCarriageReturn(data, from, nextMarker, xContentType), xContentType)
                                .setDynamicTemplates(dynamicTemplates)
                                .setRequireAlias(requireAlias)
                                .setListExecutedPipelines(listExecutedPipelines);
                            try {
                                indexRequestConsumer.accept(indexRequest, type);
                            } finally {
                                indexRequest.decRef();
                            }
=======
                            indexRequestConsumer.accept(
                                new IndexRequest(index).id(id)
                                    .routing(routing)
                                    .version(version)
                                    .versionType(versionType)
                                    .setPipeline(pipeline)
                                    .setIfSeqNo(ifSeqNo)
                                    .setIfPrimaryTerm(ifPrimaryTerm)
                                    .source(sliceTrimmingCarriageReturn(data, from, nextMarker, xContentType), xContentType)
                                    .setDynamicTemplates(dynamicTemplates)
                                    .setRequireAlias(requireAlias)
                                    .setRequireDataStream(requireDataStream)
                                    .setListExecutedPipelines(listExecutedPipelines),
                                type
                            );
                        } else {
                            indexRequestConsumer.accept(
                                new IndexRequest(index).id(id)
                                    .routing(routing)
                                    .version(version)
                                    .versionType(versionType)
                                    .create("create".equals(opType))
                                    .setPipeline(pipeline)
                                    .setIfSeqNo(ifSeqNo)
                                    .setIfPrimaryTerm(ifPrimaryTerm)
                                    .source(sliceTrimmingCarriageReturn(data, from, nextMarker, xContentType), xContentType)
                                    .setDynamicTemplates(dynamicTemplates)
                                    .setRequireAlias(requireAlias)
                                    .setRequireDataStream(requireDataStream)
                                    .setListExecutedPipelines(listExecutedPipelines),
                                type
                            );
>>>>>>> bc8e0e78
                        }
                    } else if ("create".equals(action)) {
                        IndexRequest indexRequest = new IndexRequest(index);
                        try {
                            indexRequest.id(id)
                                .routing(routing)
                                .version(version)
                                .versionType(versionType)
                                .create(true)
                                .setPipeline(pipeline)
                                .setIfSeqNo(ifSeqNo)
                                .setIfPrimaryTerm(ifPrimaryTerm)
                                .source(sliceTrimmingCarriageReturn(data, from, nextMarker, xContentType), xContentType)
                                .setDynamicTemplates(dynamicTemplates)
                                .setRequireAlias(requireAlias)
<<<<<<< HEAD
                                .setListExecutedPipelines(listExecutedPipelines);
                            indexRequestConsumer.accept(indexRequest, type);
                        } finally {
                            indexRequest.decRef();
                        }
=======
                                .setRequireDataStream(requireDataStream)
                                .setListExecutedPipelines(listExecutedPipelines),
                            type
                        );
>>>>>>> bc8e0e78
                    } else if ("update".equals(action)) {
                        if (version != Versions.MATCH_ANY || versionType != VersionType.INTERNAL) {
                            throw new IllegalArgumentException(
                                "Update requests do not support versioning. " + "Please use `if_seq_no` and `if_primary_term` instead"
                            );
                        }
                        if (requireDataStream) {
                            throw new IllegalArgumentException(
                                "Update requests do not support the `require_data_stream` flag, "
                                    + "as data streams do not support update operations"
                            );
                        }
                        // TODO: support dynamic_templates in update requests
                        if (dynamicTemplates.isEmpty() == false) {
                            throw new IllegalArgumentException(
                                "Update request in line [" + line + "] does not accept " + DYNAMIC_TEMPLATES.getPreferredName()
                            );
                        }
                        UpdateRequest updateRequest = new UpdateRequest().index(index)
                            .id(id)
                            .routing(routing)
                            .retryOnConflict(retryOnConflict)
                            .setIfSeqNo(ifSeqNo)
                            .setIfPrimaryTerm(ifPrimaryTerm)
                            .setRequireAlias(requireAlias)
                            .routing(routing);
                        try {
                            try (
                                XContentParser sliceParser = createParser(
                                    xContent,
                                    sliceTrimmingCarriageReturn(data, from, nextMarker, xContentType)
                                )
                            ) {
                                updateRequest.fromXContent(sliceParser);
                            }
                            if (fetchSourceContext != null) {
                                updateRequest.fetchSource(fetchSourceContext);
                            }
                            IndexRequest upsertRequest = updateRequest.upsertRequest();
                            if (upsertRequest != null) {
                                upsertRequest.setPipeline(pipeline).setListExecutedPipelines(listExecutedPipelines);
                            }

                            updateRequestConsumer.accept(updateRequest);
                        } finally {
                            updateRequest.decRef();
                        }
                    }
                    // move pointers
                    from = nextMarker + 1;
                }
            }
        }
    }

    @UpdateForV9
    // Warnings will need to be replaced with XContentEOFException from 9.x
    private static void warnBulkActionNotProperlyClosed(String message) {
        deprecationLogger.compatibleCritical(STRICT_ACTION_PARSING_WARNING_KEY, message);
    }

    private static void checkBulkActionIsProperlyClosed(XContentParser parser) throws IOException {
        XContentParser.Token token;
        try {
            token = parser.nextToken();
        } catch (XContentEOFException ignore) {
            warnBulkActionNotProperlyClosed(
                "A bulk action wasn't closed properly with the closing brace. Malformed objects are currently accepted but will be "
                    + "rejected in a future version."
            );
            return;
        }
        if (token != XContentParser.Token.END_OBJECT) {
            warnBulkActionNotProperlyClosed(
                "A bulk action object contained multiple keys. Additional keys are currently ignored but will be rejected in a "
                    + "future version."
            );
            return;
        }
        if (parser.nextToken() != null) {
            warnBulkActionNotProperlyClosed(
                "A bulk action contained trailing data after the closing brace. This is currently ignored but will be rejected in a "
                    + "future version."
            );
        }
    }

    private XContentParser createParser(XContent xContent, BytesReference data) throws IOException {
        if (data.hasArray()) {
            return parseBytesArray(xContent, data, 0, data.length());
        } else {
            return xContent.createParser(config, data.streamInput());
        }
    }

    // Create an efficient parser of the given bytes, trying to directly parse a byte array if possible and falling back to stream wrapping
    // otherwise.
    private XContentParser createParser(XContent xContent, BytesReference data, int from, int nextMarker) throws IOException {
        if (data.hasArray()) {
            return parseBytesArray(xContent, data, from, nextMarker);
        } else {
            final int length = nextMarker - from;
            final BytesReference slice = data.slice(from, length);
            if (slice.hasArray()) {
                return parseBytesArray(xContent, slice, 0, length);
            } else {
                return xContent.createParser(config, slice.streamInput());
            }
        }
    }

    private XContentParser parseBytesArray(XContent xContent, BytesReference array, int from, int nextMarker) throws IOException {
        assert array.hasArray();
        final int offset = array.arrayOffset();
        return xContent.createParser(config, array.array(), offset + from, nextMarker - from);
    }
}<|MERGE_RESOLUTION|>--- conflicted
+++ resolved
@@ -343,7 +343,6 @@
                     // of index request.
                     if ("index".equals(action)) {
                         if (opType == null) {
-<<<<<<< HEAD
                             IndexRequest indexRequest = new IndexRequest(index).id(id)
                                 .routing(routing)
                                 .version(version)
@@ -354,6 +353,7 @@
                                 .source(sliceTrimmingCarriageReturn(data, from, nextMarker, xContentType), xContentType)
                                 .setDynamicTemplates(dynamicTemplates)
                                 .setRequireAlias(requireAlias)
+                                .setRequireDataStream(requireDataStream)
                                 .setListExecutedPipelines(listExecutedPipelines);
                             try {
                                 indexRequestConsumer.accept(indexRequest, type);
@@ -372,46 +372,13 @@
                                 .source(sliceTrimmingCarriageReturn(data, from, nextMarker, xContentType), xContentType)
                                 .setDynamicTemplates(dynamicTemplates)
                                 .setRequireAlias(requireAlias)
+                                .setRequireDataStream(requireDataStream)
                                 .setListExecutedPipelines(listExecutedPipelines);
                             try {
                                 indexRequestConsumer.accept(indexRequest, type);
                             } finally {
                                 indexRequest.decRef();
                             }
-=======
-                            indexRequestConsumer.accept(
-                                new IndexRequest(index).id(id)
-                                    .routing(routing)
-                                    .version(version)
-                                    .versionType(versionType)
-                                    .setPipeline(pipeline)
-                                    .setIfSeqNo(ifSeqNo)
-                                    .setIfPrimaryTerm(ifPrimaryTerm)
-                                    .source(sliceTrimmingCarriageReturn(data, from, nextMarker, xContentType), xContentType)
-                                    .setDynamicTemplates(dynamicTemplates)
-                                    .setRequireAlias(requireAlias)
-                                    .setRequireDataStream(requireDataStream)
-                                    .setListExecutedPipelines(listExecutedPipelines),
-                                type
-                            );
-                        } else {
-                            indexRequestConsumer.accept(
-                                new IndexRequest(index).id(id)
-                                    .routing(routing)
-                                    .version(version)
-                                    .versionType(versionType)
-                                    .create("create".equals(opType))
-                                    .setPipeline(pipeline)
-                                    .setIfSeqNo(ifSeqNo)
-                                    .setIfPrimaryTerm(ifPrimaryTerm)
-                                    .source(sliceTrimmingCarriageReturn(data, from, nextMarker, xContentType), xContentType)
-                                    .setDynamicTemplates(dynamicTemplates)
-                                    .setRequireAlias(requireAlias)
-                                    .setRequireDataStream(requireDataStream)
-                                    .setListExecutedPipelines(listExecutedPipelines),
-                                type
-                            );
->>>>>>> bc8e0e78
                         }
                     } else if ("create".equals(action)) {
                         IndexRequest indexRequest = new IndexRequest(index);
@@ -427,18 +394,12 @@
                                 .source(sliceTrimmingCarriageReturn(data, from, nextMarker, xContentType), xContentType)
                                 .setDynamicTemplates(dynamicTemplates)
                                 .setRequireAlias(requireAlias)
-<<<<<<< HEAD
+                                .setRequireDataStream(requireDataStream)
                                 .setListExecutedPipelines(listExecutedPipelines);
                             indexRequestConsumer.accept(indexRequest, type);
                         } finally {
                             indexRequest.decRef();
                         }
-=======
-                                .setRequireDataStream(requireDataStream)
-                                .setListExecutedPipelines(listExecutedPipelines),
-                            type
-                        );
->>>>>>> bc8e0e78
                     } else if ("update".equals(action)) {
                         if (version != Versions.MATCH_ANY || versionType != VersionType.INTERNAL) {
                             throw new IllegalArgumentException(
