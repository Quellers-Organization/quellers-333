/*
 * Copyright Elasticsearch B.V. and/or licensed to Elasticsearch B.V. under one
 * or more contributor license agreements. Licensed under the "Elastic License
 * 2.0", the "GNU Affero General Public License v3.0 only", and the "Server Side
 * Public License v 1"; you may not use this file except in compliance with, at
 * your election, the "Elastic License 2.0", the "GNU Affero General Public
 * License v3.0 only", or the "Server Side Public License, v 1".
 */

package org.elasticsearch.action.bulk;

import org.elasticsearch.TransportVersions;
<<<<<<< HEAD
import org.elasticsearch.cluster.metadata.AliasMetadata;
import org.elasticsearch.cluster.metadata.ComponentTemplate;
import org.elasticsearch.cluster.metadata.DataStreamLifecycle;
import org.elasticsearch.cluster.metadata.Template;
import org.elasticsearch.common.compress.CompressedXContent;
import org.elasticsearch.common.io.stream.StreamInput;
import org.elasticsearch.common.io.stream.StreamOutput;
import org.elasticsearch.common.settings.Settings;
=======
import org.elasticsearch.cluster.metadata.ComponentTemplate;
import org.elasticsearch.common.io.stream.StreamInput;
import org.elasticsearch.common.io.stream.StreamOutput;
import org.elasticsearch.common.xcontent.XContentHelper;
>>>>>>> 45306a52
import org.elasticsearch.core.Nullable;
import org.elasticsearch.xcontent.XContentParserConfiguration;

import java.io.IOException;
import java.util.HashMap;
import java.util.Map;

/**
 * This extends BulkRequest with support for providing substitute pipeline definitions and component template definitions. In a user
 * request, the substitutions will look something like this:
 *
 *   "pipeline_substitutions": {
 *     "my-pipeline-1": {
 *       "processors": [
 *         {
 *           "set": {
 *             "field": "my-new-boolean-field",
 *             "value": true
 *           }
 *         }
 *       ]
 *     },
 *     "my-pipeline-2": {
 *       "processors": [
 *         {
 *           "set": {
 *             "field": "my-new-boolean-field",
 *             "value": true
 *           },
 *           "rename": {
 *               "field": "old_field",
 *               "target_field": "new field"
 *           }
 *         }
 *       ]
 *     }
 *   },
 *   "component_template_substitutions": {
 *     "my-template-1": {
<<<<<<< HEAD
 *       "settings": {
 *         "number_of_shards": 1
 *       },
 *       "mappings": {
 *         "_source": {
 *           "enabled": false
 *         },
 *         "properties": {
 *           "host_name": {
 *             "type": "keyword"
 *           },
 *           "created_at": {
 *             "type": "date",
 *             "format": "EEE MMM dd HH:mm:ss Z yyyy"
=======
 *       "template": {
 *         "settings": {
 *           "number_of_shards": 1
 *         },
 *         "mappings": {
 *           "_source": {
 *             "enabled": false
 *           },
 *           "properties": {
 *             "host_name": {
 *               "type": "keyword"
 *             },
 *             "created_at": {
 *               "type": "date",
 *               "format": "EEE MMM dd HH:mm:ss Z yyyy"
 *             }
>>>>>>> 45306a52
 *           }
 *         }
 *       }
 *     }
 *   }
 *
 *   The pipelineSubstitutions Map held by this class is intended to be the result of XContentHelper.convertToMap(). The top-level keys
 *   are the pipelineIds ("my-pipeline-1" and "my-pipeline-2" in the example above). The values are the Maps of "processors" to the List of
 *   processor definitions.
 */
public class SimulateBulkRequest extends BulkRequest {
    private final Map<String, Map<String, Object>> pipelineSubstitutions;
    private final Map<String, Map<String, Object>> componentTemplateSubstitutions;

    /**
     * @param pipelineSubstitutions The pipeline definitions that are to be used in place of any pre-existing pipeline definitions with
     *                              the same pipelineId. The key of the map is the pipelineId, and the value the pipeline definition as
     *                              parsed by XContentHelper.convertToMap().
     * @param componentTemplateSubstitutions The component template definitions that are to be used in place of any pre-existing
     *                                       component template definitions with the same name.
     */
    public SimulateBulkRequest(
        @Nullable Map<String, Map<String, Object>> pipelineSubstitutions,
        @Nullable Map<String, Map<String, Object>> componentTemplateSubstitutions
    ) {
        super();
        this.pipelineSubstitutions = pipelineSubstitutions;
        this.componentTemplateSubstitutions = componentTemplateSubstitutions;
    }

    @SuppressWarnings("unchecked")
    public SimulateBulkRequest(StreamInput in) throws IOException {
        super(in);
        this.pipelineSubstitutions = (Map<String, Map<String, Object>>) in.readGenericValue();
        if (in.getTransportVersion().onOrAfter(TransportVersions.SIMULATE_COMPONENT_TEMPLATES_SUBSTITUTIONS)) {
            this.componentTemplateSubstitutions = (Map<String, Map<String, Object>>) in.readGenericValue();
        } else {
            componentTemplateSubstitutions = Map.of();
        }
    }

    @Override
    public void writeTo(StreamOutput out) throws IOException {
        super.writeTo(out);
        out.writeGenericValue(pipelineSubstitutions);
        if (out.getTransportVersion().onOrAfter(TransportVersions.SIMULATE_COMPONENT_TEMPLATES_SUBSTITUTIONS)) {
            out.writeGenericValue(componentTemplateSubstitutions);
        }
    }

    public Map<String, Map<String, Object>> getPipelineSubstitutions() {
        return pipelineSubstitutions;
    }

    @Override
    public boolean isSimulated() {
        return true;
    }

    @Override
    public Map<String, ComponentTemplate> getComponentTemplateSubstitutions() throws IOException {
        if (componentTemplateSubstitutions == null) {
            return Map.of();
        }
        Map<String, ComponentTemplate> result = new HashMap<>(componentTemplateSubstitutions.size());
        for (Map.Entry<String, Map<String, Object>> rawEntry : componentTemplateSubstitutions.entrySet()) {
            result.put(rawEntry.getKey(), convertRawTemplateToComponentTemplate(rawEntry.getValue()));
        }
        return result;
    }

<<<<<<< HEAD
    @SuppressWarnings("unchecked")
    private static ComponentTemplate convertRawTemplateToComponentTemplate(Map<String, Object> rawTemplate) throws IOException {
        Settings settings = null;
        CompressedXContent mappings = null;
        if (rawTemplate.containsKey("mappings")) {
            mappings = new CompressedXContent((Map<String, Object>) rawTemplate.get("mappings"));
        }
        if (rawTemplate.containsKey("settings")) {
            settings = Settings.builder().loadFromMap((Map<String, ?>) rawTemplate.get("settings")).build();
        }
        Map<String, AliasMetadata> aliases = null;
        DataStreamLifecycle lifecycle = null;
        Template template = new Template(settings, mappings, aliases, lifecycle);
        return new ComponentTemplate(template, null, null);
=======
    private static ComponentTemplate convertRawTemplateToComponentTemplate(Map<String, Object> rawTemplate) throws IOException {
        ComponentTemplate componentTemplate;
        try (var parser = XContentHelper.mapToXContentParser(XContentParserConfiguration.EMPTY, rawTemplate)) {
            componentTemplate = ComponentTemplate.parse(parser);
        }
        return componentTemplate;
>>>>>>> 45306a52
    }

    @Override
    public BulkRequest shallowClone() {
        BulkRequest bulkRequest = new SimulateBulkRequest(pipelineSubstitutions, componentTemplateSubstitutions);
        bulkRequest.setRefreshPolicy(getRefreshPolicy());
        bulkRequest.waitForActiveShards(waitForActiveShards());
        bulkRequest.timeout(timeout());
<<<<<<< HEAD
=======
        bulkRequest.pipeline(pipeline());
        bulkRequest.routing(routing());
        bulkRequest.requireAlias(requireAlias());
        bulkRequest.requireDataStream(requireDataStream());
>>>>>>> 45306a52
        return bulkRequest;
    }
}<|MERGE_RESOLUTION|>--- conflicted
+++ resolved
@@ -10,21 +10,10 @@
 package org.elasticsearch.action.bulk;
 
 import org.elasticsearch.TransportVersions;
-<<<<<<< HEAD
-import org.elasticsearch.cluster.metadata.AliasMetadata;
-import org.elasticsearch.cluster.metadata.ComponentTemplate;
-import org.elasticsearch.cluster.metadata.DataStreamLifecycle;
-import org.elasticsearch.cluster.metadata.Template;
-import org.elasticsearch.common.compress.CompressedXContent;
-import org.elasticsearch.common.io.stream.StreamInput;
-import org.elasticsearch.common.io.stream.StreamOutput;
-import org.elasticsearch.common.settings.Settings;
-=======
 import org.elasticsearch.cluster.metadata.ComponentTemplate;
 import org.elasticsearch.common.io.stream.StreamInput;
 import org.elasticsearch.common.io.stream.StreamOutput;
 import org.elasticsearch.common.xcontent.XContentHelper;
->>>>>>> 45306a52
 import org.elasticsearch.core.Nullable;
 import org.elasticsearch.xcontent.XContentParserConfiguration;
 
@@ -64,22 +53,6 @@
  *   },
  *   "component_template_substitutions": {
  *     "my-template-1": {
-<<<<<<< HEAD
- *       "settings": {
- *         "number_of_shards": 1
- *       },
- *       "mappings": {
- *         "_source": {
- *           "enabled": false
- *         },
- *         "properties": {
- *           "host_name": {
- *             "type": "keyword"
- *           },
- *           "created_at": {
- *             "type": "date",
- *             "format": "EEE MMM dd HH:mm:ss Z yyyy"
-=======
  *       "template": {
  *         "settings": {
  *           "number_of_shards": 1
@@ -96,7 +69,6 @@
  *               "type": "date",
  *               "format": "EEE MMM dd HH:mm:ss Z yyyy"
  *             }
->>>>>>> 45306a52
  *           }
  *         }
  *       }
@@ -168,29 +140,12 @@
         return result;
     }
 
-<<<<<<< HEAD
-    @SuppressWarnings("unchecked")
-    private static ComponentTemplate convertRawTemplateToComponentTemplate(Map<String, Object> rawTemplate) throws IOException {
-        Settings settings = null;
-        CompressedXContent mappings = null;
-        if (rawTemplate.containsKey("mappings")) {
-            mappings = new CompressedXContent((Map<String, Object>) rawTemplate.get("mappings"));
-        }
-        if (rawTemplate.containsKey("settings")) {
-            settings = Settings.builder().loadFromMap((Map<String, ?>) rawTemplate.get("settings")).build();
-        }
-        Map<String, AliasMetadata> aliases = null;
-        DataStreamLifecycle lifecycle = null;
-        Template template = new Template(settings, mappings, aliases, lifecycle);
-        return new ComponentTemplate(template, null, null);
-=======
     private static ComponentTemplate convertRawTemplateToComponentTemplate(Map<String, Object> rawTemplate) throws IOException {
         ComponentTemplate componentTemplate;
         try (var parser = XContentHelper.mapToXContentParser(XContentParserConfiguration.EMPTY, rawTemplate)) {
             componentTemplate = ComponentTemplate.parse(parser);
         }
         return componentTemplate;
->>>>>>> 45306a52
     }
 
     @Override
@@ -199,13 +154,10 @@
         bulkRequest.setRefreshPolicy(getRefreshPolicy());
         bulkRequest.waitForActiveShards(waitForActiveShards());
         bulkRequest.timeout(timeout());
-<<<<<<< HEAD
-=======
         bulkRequest.pipeline(pipeline());
         bulkRequest.routing(routing());
         bulkRequest.requireAlias(requireAlias());
         bulkRequest.requireDataStream(requireDataStream());
->>>>>>> 45306a52
         return bulkRequest;
     }
 }