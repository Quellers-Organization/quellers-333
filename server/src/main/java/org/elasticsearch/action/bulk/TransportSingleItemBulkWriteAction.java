--- conflicted
+++ resolved
@@ -53,50 +53,6 @@
         bulkAction.execute(task, toSingleItemBulkRequest(request), wrapBulkResponse(listener));
     }
 
-<<<<<<< HEAD
-    @Override
-    protected void shardOperationOnPrimary(
-            Request request, IndexShard primary, ActionListener<PrimaryResult<Request, Response>> listener) {
-        BulkItemRequest[] itemRequests = new BulkItemRequest[1];
-        WriteRequest.RefreshPolicy refreshPolicy = request.getRefreshPolicy();
-        request.setRefreshPolicy(WriteRequest.RefreshPolicy.NONE);
-        itemRequests[0] = new BulkItemRequest(0, ((DocWriteRequest<?>) request));
-        BulkShardRequest bulkShardRequest = new BulkShardRequest(request.shardId(), refreshPolicy, itemRequests);
-        shardBulkAction.shardOperationOnPrimary(bulkShardRequest, primary,
-            ActionListener.map(listener, bulkResult -> {
-                assert bulkResult.finalResponseIfSuccessful.getResponses().length == 1 : "expected only one bulk shard response";
-                BulkItemResponse itemResponse = bulkResult.finalResponseIfSuccessful.getResponses()[0];
-                final Response response;
-                final Exception failure;
-                if (itemResponse.isFailed()) {
-                    failure = itemResponse.getFailure().getCause();
-                    response = null;
-                } else {
-                    response = (Response) itemResponse.getResponse();
-                    failure = null;
-                }
-                return new WritePrimaryResult<>(
-                    request, response,
-                    ((WritePrimaryResult<BulkShardRequest, BulkShardResponse>) bulkResult).location, failure, primary, logger);
-            }));
-    }
-
-    @Override
-    protected WriteReplicaResult<Request> shardOperationOnReplica(
-        Request replicaRequest, IndexShard replica) throws Exception {
-        BulkItemRequest[] itemRequests = new BulkItemRequest[1];
-        WriteRequest.RefreshPolicy refreshPolicy = replicaRequest.getRefreshPolicy();
-        itemRequests[0] = new BulkItemRequest(0, ((DocWriteRequest<?>) replicaRequest));
-        BulkShardRequest bulkShardRequest = new BulkShardRequest(replicaRequest.shardId(), refreshPolicy, itemRequests);
-        WriteReplicaResult<BulkShardRequest> result = shardBulkAction.shardOperationOnReplica(bulkShardRequest, replica);
-        // a replica operation can never throw a document-level failure,
-        // as the same document has been already indexed successfully in the primary
-        return new WriteReplicaResult<>(replicaRequest, result.location, null, replica, logger);
-    }
-
-
-=======
->>>>>>> 540f2394
     public static <Response extends ReplicationResponse & WriteResponse>
     ActionListener<BulkResponse> wrapBulkResponse(ActionListener<Response> listener) {
         return ActionListener.wrap(bulkItemResponses -> {
