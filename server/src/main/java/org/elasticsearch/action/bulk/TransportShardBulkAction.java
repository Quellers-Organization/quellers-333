/*
 * Licensed to Elasticsearch under one or more contributor
 * license agreements. See the NOTICE file distributed with
 * this work for additional information regarding copyright
 * ownership. Elasticsearch licenses this file to you under
 * the Apache License, Version 2.0 (the "License"); you may
 * not use this file except in compliance with the License.
 * You may obtain a copy of the License at
 *
 *    http://www.apache.org/licenses/LICENSE-2.0
 *
 * Unless required by applicable law or agreed to in writing,
 * software distributed under the License is distributed on an
 * "AS IS" BASIS, WITHOUT WARRANTIES OR CONDITIONS OF ANY
 * KIND, either express or implied.  See the License for the
 * specific language governing permissions and limitations
 * under the License.
 */

package org.elasticsearch.action.bulk;

import org.apache.logging.log4j.Logger;
import org.apache.logging.log4j.LogManager;
import org.apache.logging.log4j.message.ParameterizedMessage;
import org.elasticsearch.ExceptionsHelper;
import org.elasticsearch.action.DocWriteRequest;
import org.elasticsearch.action.DocWriteResponse;
import org.elasticsearch.action.delete.DeleteRequest;
import org.elasticsearch.action.delete.DeleteResponse;
import org.elasticsearch.action.index.IndexRequest;
import org.elasticsearch.action.index.IndexResponse;
import org.elasticsearch.action.support.ActionFilters;
import org.elasticsearch.action.support.PlainActionFuture;
import org.elasticsearch.action.support.replication.TransportReplicationAction;
import org.elasticsearch.action.support.replication.TransportWriteAction;
import org.elasticsearch.action.update.UpdateHelper;
import org.elasticsearch.action.update.UpdateRequest;
import org.elasticsearch.action.update.UpdateResponse;
import org.elasticsearch.cluster.ClusterState;
import org.elasticsearch.cluster.ClusterStateObserver;
import org.elasticsearch.cluster.action.index.MappingUpdatedAction;
import org.elasticsearch.cluster.action.shard.ShardStateAction;
import org.elasticsearch.cluster.metadata.IndexMetaData;
import org.elasticsearch.cluster.metadata.IndexNameExpressionResolver;
import org.elasticsearch.cluster.metadata.MappingMetaData;
import org.elasticsearch.cluster.service.ClusterService;
<<<<<<< HEAD
=======
import org.elasticsearch.common.CheckedRunnable;
>>>>>>> 0c7f6570
import org.elasticsearch.common.CheckedSupplier;
import org.elasticsearch.common.bytes.BytesReference;
import org.elasticsearch.common.collect.Tuple;
import org.elasticsearch.common.inject.Inject;
import org.elasticsearch.common.settings.Settings;
import org.elasticsearch.common.unit.TimeValue;
import org.elasticsearch.common.xcontent.XContentHelper;
import org.elasticsearch.common.xcontent.XContentType;
import org.elasticsearch.index.engine.Engine;
import org.elasticsearch.index.engine.VersionConflictEngineException;
import org.elasticsearch.index.get.GetResult;
import org.elasticsearch.index.mapper.MapperException;
import org.elasticsearch.index.mapper.Mapping;
import org.elasticsearch.index.mapper.SourceToParse;
import org.elasticsearch.index.seqno.SequenceNumbers;
import org.elasticsearch.index.shard.IndexShard;
import org.elasticsearch.index.shard.ShardId;
import org.elasticsearch.index.translog.Translog;
import org.elasticsearch.indices.IndicesService;
import org.elasticsearch.node.NodeClosedException;
import org.elasticsearch.threadpool.ThreadPool;
import org.elasticsearch.transport.TransportRequestOptions;
import org.elasticsearch.transport.TransportService;

import java.io.IOException;
import java.util.Map;
<<<<<<< HEAD
=======
import java.util.function.Consumer;
>>>>>>> 0c7f6570
import java.util.function.Function;
import java.util.function.LongSupplier;

/** Performs shard-level bulk (index, delete or update) operations */
public class TransportShardBulkAction extends TransportWriteAction<BulkShardRequest, BulkShardRequest, BulkShardResponse> {

    public static final String ACTION_NAME = BulkAction.NAME + "[s]";

    private static final Logger logger = LogManager.getLogger(TransportShardBulkAction.class);

    private final UpdateHelper updateHelper;
    private final MappingUpdatedAction mappingUpdatedAction;

    @Inject
    public TransportShardBulkAction(Settings settings, TransportService transportService, ClusterService clusterService,
                                    IndicesService indicesService, ThreadPool threadPool, ShardStateAction shardStateAction,
                                    MappingUpdatedAction mappingUpdatedAction, UpdateHelper updateHelper, ActionFilters actionFilters,
                                    IndexNameExpressionResolver indexNameExpressionResolver) {
        super(settings, ACTION_NAME, transportService, clusterService, indicesService, threadPool, shardStateAction, actionFilters,
            indexNameExpressionResolver, BulkShardRequest::new, BulkShardRequest::new, ThreadPool.Names.WRITE);
        this.updateHelper = updateHelper;
        this.mappingUpdatedAction = mappingUpdatedAction;
    }

    @Override
    protected TransportRequestOptions transportOptions(Settings settings) {
        return BulkAction.INSTANCE.transportOptions(settings);
    }

    @Override
    protected BulkShardResponse newResponseInstance() {
        return new BulkShardResponse();
    }

    @Override
    protected boolean resolveIndex() {
        return false;
    }

    @Override
    protected WritePrimaryResult<BulkShardRequest, BulkShardResponse> shardOperationOnPrimary(BulkShardRequest request, IndexShard primary)
        throws Exception {
        ClusterStateObserver observer = new ClusterStateObserver(clusterService, request.timeout(), logger, threadPool.getThreadContext());
        CheckedRunnable<Exception> waitForMappingUpdate = () -> {
            PlainActionFuture<Void> waitingFuture = new PlainActionFuture<>();
            observer.waitForNextChange(new ClusterStateObserver.Listener() {
                @Override
                public void onNewClusterState(ClusterState state) {
                    waitingFuture.onResponse(null);
                }

                @Override
                public void onClusterServiceClose() {
                    waitingFuture.onFailure(new NodeClosedException(clusterService.localNode()));
                }

                @Override
                public void onTimeout(TimeValue timeout) {
                    waitingFuture.onFailure(
                        new MapperException("timed out while waiting for a dynamic mapping update"));
                }
            });
            waitingFuture.get();
        };
        return performOnPrimary(request, primary, updateHelper, threadPool::absoluteTimeInMillis,
            new ConcreteMappingUpdatePerformer(), waitForMappingUpdate);
    }

    public static WritePrimaryResult<BulkShardRequest, BulkShardResponse> performOnPrimary(
        BulkShardRequest request,
        IndexShard primary,
        UpdateHelper updateHelper,
        LongSupplier nowInMillisSupplier,
        MappingUpdatePerformer mappingUpdater,
        CheckedRunnable<Exception> waitForMappingUpdate) throws Exception {
        BulkPrimaryExecutionContext context = new BulkPrimaryExecutionContext(request, primary);
        return performOnPrimary(context, updateHelper, nowInMillisSupplier, mappingUpdater, waitForMappingUpdate);
    }

<<<<<<< HEAD
    private static BulkItemResultHolder executeIndexRequest(final IndexRequest indexRequest,
                                                            final BulkItemRequest bulkItemRequest,
                                                            final IndexShard primary,
                                                            final MappingUpdatePerformer mappingUpdater) throws Exception {
        Engine.IndexResult indexResult = executeIndexRequestOnPrimary(indexRequest, primary, mappingUpdater);
        switch (indexResult.getResultType()) {
            case SUCCESS:
                IndexResponse response = new IndexResponse(primary.shardId(), indexRequest.type(), indexRequest.id(),
                    indexResult.getSeqNo(), primary.getPrimaryTerm(), indexResult.getVersion(), indexResult.isCreated());
                return new BulkItemResultHolder(response, indexResult, bulkItemRequest);
            case FAILURE:
                return new BulkItemResultHolder(null, indexResult, bulkItemRequest);
            default:
                throw new AssertionError("unknown result type for " + indexRequest + ": " + indexResult.getResultType());
=======
    private static WritePrimaryResult<BulkShardRequest, BulkShardResponse> performOnPrimary(
        BulkPrimaryExecutionContext context, UpdateHelper updateHelper, LongSupplier nowInMillisSupplier,
        MappingUpdatePerformer mappingUpdater, CheckedRunnable<Exception> waitForMappingUpdate) throws Exception {

        while (context.hasMoreOperationsToExecute()) {
            executeBulkItemRequest(context, updateHelper, nowInMillisSupplier, mappingUpdater, waitForMappingUpdate);
            assert context.isInitial(); // either completed and moved to next or reset
>>>>>>> 0c7f6570
        }
        return new WritePrimaryResult<>(context.getBulkShardRequest(), context.buildShardResponse(), context.getLocationToSync(),
            null, context.getPrimary(), logger);
    }

<<<<<<< HEAD
    private static BulkItemResultHolder executeDeleteRequest(final DeleteRequest deleteRequest,
                                                             final BulkItemRequest bulkItemRequest,
                                                             final IndexShard primary,
                                                             final MappingUpdatePerformer mappingUpdater) throws Exception {
        Engine.DeleteResult deleteResult = executeDeleteRequestOnPrimary(deleteRequest, primary, mappingUpdater);
        switch (deleteResult.getResultType()) {
            case SUCCESS:
                DeleteResponse response = new DeleteResponse(primary.shardId(), deleteRequest.type(), deleteRequest.id(),
                    deleteResult.getSeqNo(), primary.getPrimaryTerm(), deleteResult.getVersion(), deleteResult.isFound());
                return new BulkItemResultHolder(response, deleteResult, bulkItemRequest);
            case FAILURE:
                return new BulkItemResultHolder(null, deleteResult, bulkItemRequest);
            case MAPPING_UPDATE_REQUIRED:
                throw new AssertionError("delete operation leaked a mapping update " + deleteRequest);
            default:
                throw new AssertionError("unknown result type for " + deleteRequest + ": " + deleteResult.getResultType());
=======
    /** Executes bulk item requests and handles request execution exceptions */
    static void executeBulkItemRequest(BulkPrimaryExecutionContext context, UpdateHelper updateHelper, LongSupplier nowInMillisSupplier,
                                       MappingUpdatePerformer mappingUpdater, CheckedRunnable<Exception> waitForMappingUpdate)
        throws Exception {
        final DocWriteRequest.OpType opType = context.getCurrent().opType();

        final UpdateHelper.Result updateResult;
        if (opType == DocWriteRequest.OpType.UPDATE) {
            final UpdateRequest updateRequest = (UpdateRequest) context.getCurrent();
            try {
                updateResult = updateHelper.prepare(updateRequest, context.getPrimary(), nowInMillisSupplier);
            } catch (Exception failure) {
                // we may fail translating a update to index or delete operation
                // we use index result to communicate failure while translating update request
                final Engine.Result result = new Engine.IndexResult(failure, updateRequest.version(), SequenceNumbers.UNASSIGNED_SEQ_NO);
                context.setRequestToExecute(updateRequest);
                context.markOperationAsExecuted(result);
                context.markAsCompleted(context.getExecutionResult());
                return;
            }
            // execute translated update request
            switch (updateResult.getResponseResult()) {
                case CREATED:
                case UPDATED:
                    IndexRequest indexRequest = updateResult.action();
                    IndexMetaData metaData = context.getPrimary().indexSettings().getIndexMetaData();
                    MappingMetaData mappingMd = metaData.mappingOrDefault(indexRequest.type());
                    indexRequest.process(metaData.getCreationVersion(), mappingMd, updateRequest.concreteIndex());
                    context.setRequestToExecute(indexRequest);
                    break;
                case DELETED:
                    context.setRequestToExecute(updateResult.action());
                    break;
                case NOOP:
                    context.markOperationAsNoOp(updateResult.action());
                    context.markAsCompleted(context.getExecutionResult());
                    return;
                default:
                    throw new IllegalStateException("Illegal update operation " + updateResult.getResponseResult());
            }
        } else {
            context.setRequestToExecute(context.getCurrent());
            updateResult = null;
>>>>>>> 0c7f6570
        }

<<<<<<< HEAD
    static Translog.Location calculateTranslogLocation(final Translog.Location originalLocation,
                                                       final BulkItemResultHolder bulkItemResult) {
        final Engine.Result operationResult = bulkItemResult.operationResult;
        if (operationResult != null && operationResult.getResultType() == Engine.Result.Type.SUCCESS) {
            return locationToSync(originalLocation, operationResult.getTranslogLocation());
=======
        assert context.getRequestToExecute() != null; // also checks that we're in TRANSLATED state

        if (context.getRequestToExecute().opType() == DocWriteRequest.OpType.DELETE) {
            executeDeleteRequestOnPrimary(context, mappingUpdater);
>>>>>>> 0c7f6570
        } else {
            executeIndexRequestOnPrimary(context, mappingUpdater);
        }

<<<<<<< HEAD
    // Visible for unit testing
    /**
     * Creates a BulkItemResponse for the primary operation and returns it. If no bulk response is
     * needed (because one already exists and the operation failed), then return null.
     */
    static BulkItemResponse createPrimaryResponse(BulkItemResultHolder bulkItemResult,
                                                  final DocWriteRequest.OpType opType,
                                                  BulkShardRequest request) {
        final Engine.Result operationResult = bulkItemResult.operationResult;
        final DocWriteResponse response = bulkItemResult.response;
        final BulkItemRequest replicaRequest = bulkItemResult.replicaRequest;

        if (operationResult == null) { // in case of noop update operation
            assert response.getResult() == DocWriteResponse.Result.NOOP : "only noop updates can have a null operation";
            return new BulkItemResponse(replicaRequest.id(), opType, response);

        } else if (operationResult.getResultType() == Engine.Result.Type.SUCCESS) {
            BulkItemResponse primaryResponse = new BulkItemResponse(replicaRequest.id(), opType, response);
            // set a blank ShardInfo so we can safely send it to the replicas. We won't use it in the real response though.
            primaryResponse.getResponse().setShardInfo(new ShardInfo());
            return primaryResponse;

        } else if (operationResult.getResultType() == Engine.Result.Type.FAILURE) {
            DocWriteRequest docWriteRequest = replicaRequest.request();
            Exception failure = operationResult.getFailure();
            if (isConflictException(failure)) {
                logger.trace(() -> new ParameterizedMessage("{} failed to execute bulk item ({}) {}",
                    request.shardId(), docWriteRequest.opType().getLowercase(), request), failure);
            } else {
                logger.debug(() -> new ParameterizedMessage("{} failed to execute bulk item ({}) {}",
                    request.shardId(), docWriteRequest.opType().getLowercase(), request), failure);
=======
        if (context.requiresWaitingForMappingUpdate()) {
            try {
                waitForMappingUpdate.run();
                context.resetForExecutionForRetry();
            } catch (Exception e) {
                context.failOnMappingUpdate(e);
            }
            return;
        }

        assert context.isOperationExecuted();

        if (opType == DocWriteRequest.OpType.UPDATE &&
            context.getExecutionResult().isFailed() &&
            isConflictException(context.getExecutionResult().getFailure().getCause())) {
            final UpdateRequest updateRequest = (UpdateRequest) context.getCurrent();
            if (context.getRetryCounter() < updateRequest.retryOnConflict()) {
                context.resetForExecutionForRetry();
                return;
            }
        }

        finalizePrimaryOperationOnCompletion(context, opType, updateResult);
    }

    private static void finalizePrimaryOperationOnCompletion(BulkPrimaryExecutionContext context, DocWriteRequest.OpType opType,
                                                             UpdateHelper.Result updateResult) {
        final BulkItemResponse executionResult = context.getExecutionResult();
        if (opType == DocWriteRequest.OpType.UPDATE) {
            final UpdateRequest updateRequest = (UpdateRequest) context.getCurrent();
            context.markAsCompleted(
                processUpdateResponse(updateRequest, context.getConcreteIndex(), executionResult, updateResult));
        } else if (executionResult.isFailed()) {
            final Exception failure = executionResult.getFailure().getCause();
            final DocWriteRequest docWriteRequest = context.getCurrent();
            if (TransportShardBulkAction.isConflictException(failure)) {
                logger.trace(() -> new ParameterizedMessage("{} failed to execute bulk item ({}) {}",
                    context.getPrimary().shardId(), docWriteRequest.opType().getLowercase(), docWriteRequest), failure);
            } else {
                logger.debug(() -> new ParameterizedMessage("{} failed to execute bulk item ({}) {}",
                    context.getPrimary().shardId(), docWriteRequest.opType().getLowercase(), docWriteRequest), failure);
>>>>>>> 0c7f6570
            }

            final BulkItemResponse primaryResponse;
            // if it's a conflict failure, and we already executed the request on a primary (and we execute it
            // again, due to primary relocation and only processing up to N bulk items when the shard gets closed)
            // then just use the response we got from the failed execution
            if (TransportShardBulkAction.isConflictException(failure) && context.getPreviousPrimaryResponse() != null) {
                primaryResponse = context.getPreviousPrimaryResponse();
            } else {
                primaryResponse = executionResult;
            }
<<<<<<< HEAD
        } else {
            throw new AssertionError("unknown result type for " + request + ": " + operationResult.getResultType());
=======
            context.markAsCompleted(primaryResponse);
        } else {
            context.markAsCompleted(executionResult);
>>>>>>> 0c7f6570
        }
        assert context.isInitial();
    }

    private static boolean isConflictException(final Exception e) {
        return ExceptionsHelper.unwrapCause(e) instanceof VersionConflictEngineException;
    }

    /**
     * Creates a new bulk item result from the given requests and result of performing the update operation on the shard.
     */
<<<<<<< HEAD
    static BulkItemResultHolder processUpdateResponse(final UpdateRequest updateRequest, final String concreteIndex,
                                                      final Engine.Result result, final UpdateHelper.Result translate,
                                                      final IndexShard primary, final int bulkReqId) {
        assert result.getSeqNo() != SequenceNumbers.UNASSIGNED_SEQ_NO : "failed result should not have a sequence number";

        Engine.Operation.TYPE opType = result.getOperationType();

        final UpdateResponse updateResponse;
        final BulkItemRequest replicaRequest;

        // enrich update response and set translated update (index/delete) request for replica execution in bulk items
        if (opType == Engine.Operation.TYPE.INDEX) {
            assert result instanceof Engine.IndexResult : result.getClass();
            final IndexRequest updateIndexRequest = translate.action();
            final IndexResponse indexResponse = new IndexResponse(primary.shardId(), updateIndexRequest.type(), updateIndexRequest.id(),
                    result.getSeqNo(), primary.getPrimaryTerm(), result.getVersion(), ((Engine.IndexResult) result).isCreated());
            updateResponse = new UpdateResponse(indexResponse.getShardInfo(), indexResponse.getShardId(), indexResponse.getType(),
                    indexResponse.getId(), indexResponse.getSeqNo(), indexResponse.getPrimaryTerm(), indexResponse.getVersion(),
                    indexResponse.getResult());

            if ((updateRequest.fetchSource() != null && updateRequest.fetchSource().fetchSource()) ||
=======
    static BulkItemResponse processUpdateResponse(final UpdateRequest updateRequest, final String concreteIndex,
                                                  BulkItemResponse operationResponse,
                                                  final UpdateHelper.Result translate) {

        final BulkItemResponse response;
        DocWriteResponse.Result translatedResult = translate.getResponseResult();
        if (operationResponse.isFailed()) {
            response = new BulkItemResponse(operationResponse.getItemId(), DocWriteRequest.OpType.UPDATE, operationResponse.getFailure());
        } else {
            final UpdateResponse updateResponse;
            if (translatedResult == DocWriteResponse.Result.CREATED || translatedResult == DocWriteResponse.Result.UPDATED) {
                final IndexRequest updateIndexRequest = translate.action();
                final IndexResponse indexResponse = operationResponse.getResponse();
                updateResponse = new UpdateResponse(indexResponse.getShardInfo(), indexResponse.getShardId(),
                    indexResponse.getType(), indexResponse.getId(), indexResponse.getSeqNo(), indexResponse.getPrimaryTerm(),
                    indexResponse.getVersion(), indexResponse.getResult());

                if ((updateRequest.fetchSource() != null && updateRequest.fetchSource().fetchSource()) ||
>>>>>>> 0c7f6570
                    (updateRequest.fields() != null && updateRequest.fields().length > 0)) {
                    final BytesReference indexSourceAsBytes = updateIndexRequest.source();
                    final Tuple<XContentType, Map<String, Object>> sourceAndContent =
                        XContentHelper.convertToMap(indexSourceAsBytes, true, updateIndexRequest.getContentType());
                    updateResponse.setGetResult(UpdateHelper.extractGetResult(updateRequest, concreteIndex,
                        indexResponse.getVersion(), sourceAndContent.v2(), sourceAndContent.v1(), indexSourceAsBytes));
                }
            } else if (translatedResult == DocWriteResponse.Result.DELETED) {
                final DeleteResponse deleteResponse = operationResponse.getResponse();
                updateResponse = new UpdateResponse(deleteResponse.getShardInfo(), deleteResponse.getShardId(),
                    deleteResponse.getType(), deleteResponse.getId(), deleteResponse.getSeqNo(), deleteResponse.getPrimaryTerm(),
                    deleteResponse.getVersion(), deleteResponse.getResult());

                final GetResult getResult = UpdateHelper.extractGetResult(updateRequest, concreteIndex, deleteResponse.getVersion(),
                    translate.updatedSourceAsMap(), translate.updateSourceContentType(), null);

<<<<<<< HEAD
            updateResponse.setGetResult(getResult);
            // set translated request as replica request
            replicaRequest = new BulkItemRequest(bulkReqId, updateDeleteRequest);

        } else {
            throw new IllegalArgumentException("unknown operation type: " + opType);
        }

        return new BulkItemResultHolder(updateResponse, result, replicaRequest);
    }

    /**
     * Executes update request once, delegating to a index or delete operation after translation.
     * NOOP updates are indicated by returning a <code>null</code> operation in {@link BulkItemResultHolder}
     */
    static BulkItemResultHolder executeUpdateRequestOnce(UpdateRequest updateRequest, IndexShard primary,
                                                         IndexMetaData metaData, String concreteIndex,
                                                         UpdateHelper updateHelper, LongSupplier nowInMillis,
                                                         BulkItemRequest primaryItemRequest, int bulkReqId,
                                                         final MappingUpdatePerformer mappingUpdater) throws Exception {
        final UpdateHelper.Result translate;
        // translate update request
        try {
            translate = updateHelper.prepare(updateRequest, primary, nowInMillis);
        } catch (Exception failure) {
            // we may fail translating a update to index or delete operation
            // we use index result to communicate failure while translating update request
            final Engine.Result result = new Engine.IndexResult(failure, updateRequest.version(), SequenceNumbers.UNASSIGNED_SEQ_NO);
            return new BulkItemResultHolder(null, result, primaryItemRequest);
        }

        final Engine.Result result;
        // execute translated update request
        switch (translate.getResponseResult()) {
            case CREATED:
            case UPDATED:
                IndexRequest indexRequest = translate.action();
                MappingMetaData mappingMd = metaData.mappingOrDefault(indexRequest.type());
                indexRequest.process(metaData.getCreationVersion(), mappingMd, concreteIndex);
                result = executeIndexRequestOnPrimary(indexRequest, primary, mappingUpdater);
                break;
            case DELETED:
                DeleteRequest deleteRequest = translate.action();
                result = executeDeleteRequestOnPrimary(deleteRequest, primary, mappingUpdater);
                break;
            case NOOP:
                primary.noopUpdate(updateRequest.type());
                result = null;
                break;
            default: throw new IllegalStateException("Illegal update operation " + translate.getResponseResult());
        }

        if (result == null) {
            // this is a noop operation
            final UpdateResponse updateResponse = translate.action();
            return new BulkItemResultHolder(updateResponse, result, primaryItemRequest);
        } else if (result.getResultType() == Engine.Result.Type.FAILURE) {
            // There was a result, and the result was a failure
            return new BulkItemResultHolder(null, result, primaryItemRequest);
        } else if (result.getResultType() == Engine.Result.Type.SUCCESS) {
            // It was successful, we need to construct the response and return it
            return processUpdateResponse(updateRequest, concreteIndex, result, translate, primary, bulkReqId);
        } else {
            throw new AssertionError("unknown result type for " + updateRequest + ": " + result.getResultType());
        }
    }

    /**
     * Executes update request, delegating to a index or delete operation after translation,
     * handles retries on version conflict and constructs update response
     * NOOP updates are indicated by returning a <code>null</code> operation
     * in {@link BulkItemResultHolder}
     */
    private static BulkItemResultHolder executeUpdateRequest(UpdateRequest updateRequest, IndexShard primary,
                                                             IndexMetaData metaData, BulkShardRequest request,
                                                             int requestIndex, UpdateHelper updateHelper,
                                                             LongSupplier nowInMillis,
                                                             final MappingUpdatePerformer mappingUpdater) throws Exception {
        BulkItemRequest primaryItemRequest = request.items()[requestIndex];
        assert primaryItemRequest.request() == updateRequest
                : "expected bulk item request to contain the original update request, got: " +
                primaryItemRequest.request() + " and " + updateRequest;

        BulkItemResultHolder holder = null;
        // There must be at least one attempt
        int maxAttempts = Math.max(1, updateRequest.retryOnConflict());
        for (int attemptCount = 0; attemptCount < maxAttempts; attemptCount++) {

            holder = executeUpdateRequestOnce(updateRequest, primary, metaData, request.index(), updateHelper,
                    nowInMillis, primaryItemRequest, request.items()[requestIndex].id(), mappingUpdater);

            // It was either a successful request, or it was a non-conflict failure
            if (holder.isVersionConflict() == false) {
                return holder;
=======
                updateResponse.setGetResult(getResult);
            } else {
                throw new IllegalArgumentException("unknown operation type: " + translatedResult);
>>>>>>> 0c7f6570
            }
            response = new BulkItemResponse(operationResponse.getItemId(), DocWriteRequest.OpType.UPDATE, updateResponse);
        }
        return response;
    }


    /** Modes for executing item request on replica depending on corresponding primary execution result */
    public enum ReplicaItemExecutionMode {

        /**
         * When primary execution succeeded
         */
        NORMAL,

        /**
         * When primary execution failed before sequence no was generated
         * or primary execution was a noop (only possible when request is originating from pre-6.0 nodes)
         */
        NOOP,

        /**
         * When primary execution failed after sequence no was generated
         */
        FAILURE
    }

    /**
     * Determines whether a bulk item request should be executed on the replica.
     *
     * @return {@link ReplicaItemExecutionMode#NORMAL} upon normal primary execution with no failures
     * {@link ReplicaItemExecutionMode#FAILURE} upon primary execution failure after sequence no generation
     * {@link ReplicaItemExecutionMode#NOOP} upon primary execution failure before sequence no generation or
     * when primary execution resulted in noop (only possible for write requests from pre-6.0 nodes)
     */
    static ReplicaItemExecutionMode replicaItemExecutionMode(final BulkItemRequest request, final int index) {
        final BulkItemResponse primaryResponse = request.getPrimaryResponse();
        assert primaryResponse != null : "expected primary response to be set for item [" + index + "] request [" + request.request() + "]";
        if (primaryResponse.isFailed()) {
            return primaryResponse.getFailure().getSeqNo() != SequenceNumbers.UNASSIGNED_SEQ_NO
                ? ReplicaItemExecutionMode.FAILURE // we have a seq no generated with the failure, replicate as no-op
                : ReplicaItemExecutionMode.NOOP; // no seq no generated, ignore replication
        } else {
            // TODO: once we know for sure that every operation that has been processed on the primary is assigned a seq#
            // (i.e., all nodes on the cluster are on v6.0.0 or higher) we can use the existence of a seq# to indicate whether
            // an operation should be processed or be treated as a noop. This means we could remove this method and the
            // ReplicaItemExecutionMode enum and have a simple boolean check for seq != UNASSIGNED_SEQ_NO which will work for
            // both failures and indexing operations.
            return primaryResponse.getResponse().getResult() != DocWriteResponse.Result.NOOP
                ? ReplicaItemExecutionMode.NORMAL // execution successful on primary
                : ReplicaItemExecutionMode.NOOP; // ignore replication
        }
    }

    @Override
    public WriteReplicaResult<BulkShardRequest> shardOperationOnReplica(BulkShardRequest request, IndexShard replica) throws Exception {
        final Translog.Location location = performOnReplica(request, replica);
        return new WriteReplicaResult<>(request, location, null, replica, logger);
    }

    public static Translog.Location performOnReplica(BulkShardRequest request, IndexShard replica) throws Exception {
        Translog.Location location = null;
        for (int i = 0; i < request.items().length; i++) {
            BulkItemRequest item = request.items()[i];
            final Engine.Result operationResult;
            DocWriteRequest docWriteRequest = item.request();
            switch (replicaItemExecutionMode(item, i)) {
                case NORMAL:
                    final DocWriteResponse primaryResponse = item.getPrimaryResponse().getResponse();
                    operationResult = performOpOnReplica(primaryResponse, docWriteRequest, replica);
                    assert operationResult != null : "operation result must never be null when primary response has no failure";
                    location = syncOperationResultOrThrow(operationResult, location);
                    break;
                case NOOP:
                    break;
                case FAILURE:
                    final BulkItemResponse.Failure failure = item.getPrimaryResponse().getFailure();
                    assert failure.getSeqNo() != SequenceNumbers.UNASSIGNED_SEQ_NO : "seq no must be assigned";
                    operationResult = replica.markSeqNoAsNoop(failure.getSeqNo(), failure.getMessage());
                    assert operationResult != null : "operation result must never be null when primary response has no failure";
                    location = syncOperationResultOrThrow(operationResult, location);
                    break;
                default:
                    throw new IllegalStateException("illegal replica item execution mode for: " + docWriteRequest);
            }
        }
        return location;
    }

    private static Engine.Result performOpOnReplica(DocWriteResponse primaryResponse, DocWriteRequest docWriteRequest,
                                                    IndexShard replica) throws Exception {
        final Engine.Result result;
        switch (docWriteRequest.opType()) {
            case CREATE:
            case INDEX:
                final IndexRequest indexRequest = (IndexRequest) docWriteRequest;
                final ShardId shardId = replica.shardId();
                final SourceToParse sourceToParse =
                    SourceToParse.source(shardId.getIndexName(),
                        indexRequest.type(), indexRequest.id(), indexRequest.source(), indexRequest.getContentType())
                        .routing(indexRequest.routing()).parent(indexRequest.parent());
                result = replica.applyIndexOperationOnReplica(primaryResponse.getSeqNo(), primaryResponse.getVersion(),
                    indexRequest.versionType().versionTypeForReplicationAndRecovery(), indexRequest.getAutoGeneratedTimestamp(),
                    indexRequest.isRetry(), sourceToParse);
                break;
            case DELETE:
                DeleteRequest deleteRequest = (DeleteRequest) docWriteRequest;
<<<<<<< HEAD
                result =  replica.applyDeleteOperationOnReplica(primaryResponse.getSeqNo(), primaryResponse.getVersion(),
=======
                result = replica.applyDeleteOperationOnReplica(primaryResponse.getSeqNo(), primaryResponse.getVersion(),
>>>>>>> 0c7f6570
                    deleteRequest.type(), deleteRequest.id(), deleteRequest.versionType().versionTypeForReplicationAndRecovery());
                break;
            default:
                throw new IllegalStateException("Unexpected request operation type on replica: "
                    + docWriteRequest.opType().getLowercase());
        }
        if (result.getResultType() == Engine.Result.Type.MAPPING_UPDATE_REQUIRED) {
            // Even though the primary waits on all nodes to ack the mapping changes to the master
            // (see MappingUpdatedAction.updateMappingOnMaster) we still need to protect against missing mappings
            // and wait for them. The reason is concurrent requests. Request r1 which has new field f triggers a
            // mapping update. Assume that that update is first applied on the primary, and only later on the replica
            // (it’s happening concurrently). Request r2, which now arrives on the primary and which also has the new
            // field f might see the updated mapping (on the primary), and will therefore proceed to be replicated
            // to the replica. When it arrives on the replica, there’s no guarantee that the replica has already
            // applied the new mapping, so there is no other option than to wait.
            throw new TransportReplicationAction.RetryOnReplicaException(replica.shardId(),
                "Mappings are not available on the replica yet, triggered update: " + result.getRequiredMappingUpdate());
        }
        return result;
    }

    /** Executes index operation on primary shard after updates mapping if dynamic mappings are found */
    private static void executeIndexRequestOnPrimary(BulkPrimaryExecutionContext context,
                                             MappingUpdatePerformer mappingUpdater) throws Exception {
        final IndexRequest request = context.getRequestToExecute();
        final IndexShard primary = context.getPrimary();
        final SourceToParse sourceToParse =
            SourceToParse.source(request.index(), request.type(), request.id(), request.source(), request.getContentType())
                .routing(request.routing()).parent(request.parent());
<<<<<<< HEAD
        return executeOnPrimaryWhileHandlingMappingUpdates(primary.shardId(), request.type(),
            () ->
                primary.applyIndexOperationOnPrimary(request.version(), request.versionType(), sourceToParse,
                    request.getAutoGeneratedTimestamp(), request.isRetry()),
            e -> new Engine.IndexResult(e, request.version()),
            mappingUpdater);
    }

    private static Engine.DeleteResult executeDeleteRequestOnPrimary(DeleteRequest request, IndexShard primary,
                                                                     MappingUpdatePerformer mappingUpdater) throws Exception {
        return executeOnPrimaryWhileHandlingMappingUpdates(primary.shardId(), request.type(),
            () -> primary.applyDeleteOperationOnPrimary(request.version(), request.type(), request.id(), request.versionType()),
            e -> new Engine.DeleteResult(e, request.version()),
            mappingUpdater);
    }

    private static <T extends Engine.Result> T executeOnPrimaryWhileHandlingMappingUpdates(ShardId shardId, String type,
                                                                                           CheckedSupplier<T, IOException> toExecute,
                                                                                           Function<Exception, T> onError,
                                                                                           MappingUpdatePerformer mappingUpdater)
=======
        executeOnPrimaryWhileHandlingMappingUpdates(context,
            () ->
                primary.applyIndexOperationOnPrimary(request.version(), request.versionType(), sourceToParse,
                    request.getAutoGeneratedTimestamp(), request.isRetry()),
            e -> primary.getFailedIndexResult(e, request.version()),
            context::markOperationAsExecuted,
            mapping -> mappingUpdater.updateMappings(mapping, primary.shardId(), request.type()));
    }

    private static void executeDeleteRequestOnPrimary(BulkPrimaryExecutionContext context,
                                                      MappingUpdatePerformer mappingUpdater) throws Exception {
        final DeleteRequest request = context.getRequestToExecute();
        final IndexShard primary = context.getPrimary();
        executeOnPrimaryWhileHandlingMappingUpdates(context,
            () -> primary.applyDeleteOperationOnPrimary(request.version(), request.type(), request.id(), request.versionType()),
            e -> primary.getFailedDeleteResult(e, request.version()),
            context::markOperationAsExecuted,
            mapping -> mappingUpdater.updateMappings(mapping, primary.shardId(), request.type()));
    }

    private static <T extends Engine.Result> void executeOnPrimaryWhileHandlingMappingUpdates(
        BulkPrimaryExecutionContext context, CheckedSupplier<T, IOException> toExecute,
        Function<Exception, T> exceptionToResult, Consumer<T> onComplete, Consumer<Mapping> mappingUpdater)
>>>>>>> 0c7f6570
        throws IOException {
        T result = toExecute.get();
        if (result.getResultType() == Engine.Result.Type.MAPPING_UPDATE_REQUIRED) {
            // try to update the mappings and try again.
            try {
<<<<<<< HEAD
                mappingUpdater.updateMappings(result.getRequiredMappingUpdate(), shardId, type);
            } catch (Exception e) {
                // failure to update the mapping should translate to a failure of specific requests. Other requests
                // still need to be executed and replicated.
                return onError.apply(e);
            }

            result = toExecute.get();

            if (result.getResultType() == Engine.Result.Type.MAPPING_UPDATE_REQUIRED) {
                // double mapping update. We assume that the successful mapping update wasn't yet processed on the node
                // and retry the entire request again.
                throw new ReplicationOperation.RetryOnPrimaryException(shardId,
                    "Dynamic mappings are not available on the node that holds the primary yet");
            }
=======
                mappingUpdater.accept(result.getRequiredMappingUpdate());
            } catch (Exception e) {
                // failure to update the mapping should translate to a failure of specific requests. Other requests
                // still need to be executed and replicated.
                onComplete.accept(exceptionToResult.apply(e));
                return;
            }

            // TODO - we can fall back to a wait for cluster state update but I'm keeping the logic the same for now
            result = toExecute.get();

            if (result.getResultType() == Engine.Result.Type.MAPPING_UPDATE_REQUIRED) {
                // double mapping update. We assume that the successful mapping update wasn't yet processed on the node
                // and retry the entire request again.
                context.markAsRequiringMappingUpdate();
            } else {
                onComplete.accept(result);
            }
        } else {
            onComplete.accept(result);
        }
    }

    class ConcreteMappingUpdatePerformer implements MappingUpdatePerformer {

        public void updateMappings(final Mapping update, final ShardId shardId, final String type) {
            assert update != null;
            assert shardId != null;
            // can throw timeout exception when updating mappings or ISE for attempting to
            // update default mappings which are bubbled up
            mappingUpdatedAction.updateMappingOnMaster(shardId.getIndex(), type, update);
>>>>>>> 0c7f6570
        }
        assert result.getFailure() instanceof ReplicationOperation.RetryOnPrimaryException == false :
            "IndexShard shouldn't use RetryOnPrimaryException. got " + result.getFailure();
        return result;

    }

    class ConcreteMappingUpdatePerformer implements MappingUpdatePerformer {

        public void updateMappings(final Mapping update, final ShardId shardId, final String type) {
            assert update != null;
            assert shardId != null;
            // can throw timeout exception when updating mappings or ISE for attempting to
            // update default mappings which are bubbled up
            mappingUpdatedAction.updateMappingOnMaster(shardId.getIndex(), type, update);
        }
    }
}<|MERGE_RESOLUTION|>--- conflicted
+++ resolved
@@ -44,10 +44,7 @@
 import org.elasticsearch.cluster.metadata.IndexNameExpressionResolver;
 import org.elasticsearch.cluster.metadata.MappingMetaData;
 import org.elasticsearch.cluster.service.ClusterService;
-<<<<<<< HEAD
-=======
 import org.elasticsearch.common.CheckedRunnable;
->>>>>>> 0c7f6570
 import org.elasticsearch.common.CheckedSupplier;
 import org.elasticsearch.common.bytes.BytesReference;
 import org.elasticsearch.common.collect.Tuple;
@@ -74,10 +71,7 @@
 
 import java.io.IOException;
 import java.util.Map;
-<<<<<<< HEAD
-=======
 import java.util.function.Consumer;
->>>>>>> 0c7f6570
 import java.util.function.Function;
 import java.util.function.LongSupplier;
 
@@ -157,22 +151,6 @@
         return performOnPrimary(context, updateHelper, nowInMillisSupplier, mappingUpdater, waitForMappingUpdate);
     }
 
-<<<<<<< HEAD
-    private static BulkItemResultHolder executeIndexRequest(final IndexRequest indexRequest,
-                                                            final BulkItemRequest bulkItemRequest,
-                                                            final IndexShard primary,
-                                                            final MappingUpdatePerformer mappingUpdater) throws Exception {
-        Engine.IndexResult indexResult = executeIndexRequestOnPrimary(indexRequest, primary, mappingUpdater);
-        switch (indexResult.getResultType()) {
-            case SUCCESS:
-                IndexResponse response = new IndexResponse(primary.shardId(), indexRequest.type(), indexRequest.id(),
-                    indexResult.getSeqNo(), primary.getPrimaryTerm(), indexResult.getVersion(), indexResult.isCreated());
-                return new BulkItemResultHolder(response, indexResult, bulkItemRequest);
-            case FAILURE:
-                return new BulkItemResultHolder(null, indexResult, bulkItemRequest);
-            default:
-                throw new AssertionError("unknown result type for " + indexRequest + ": " + indexResult.getResultType());
-=======
     private static WritePrimaryResult<BulkShardRequest, BulkShardResponse> performOnPrimary(
         BulkPrimaryExecutionContext context, UpdateHelper updateHelper, LongSupplier nowInMillisSupplier,
         MappingUpdatePerformer mappingUpdater, CheckedRunnable<Exception> waitForMappingUpdate) throws Exception {
@@ -180,30 +158,11 @@
         while (context.hasMoreOperationsToExecute()) {
             executeBulkItemRequest(context, updateHelper, nowInMillisSupplier, mappingUpdater, waitForMappingUpdate);
             assert context.isInitial(); // either completed and moved to next or reset
->>>>>>> 0c7f6570
         }
         return new WritePrimaryResult<>(context.getBulkShardRequest(), context.buildShardResponse(), context.getLocationToSync(),
             null, context.getPrimary(), logger);
     }
 
-<<<<<<< HEAD
-    private static BulkItemResultHolder executeDeleteRequest(final DeleteRequest deleteRequest,
-                                                             final BulkItemRequest bulkItemRequest,
-                                                             final IndexShard primary,
-                                                             final MappingUpdatePerformer mappingUpdater) throws Exception {
-        Engine.DeleteResult deleteResult = executeDeleteRequestOnPrimary(deleteRequest, primary, mappingUpdater);
-        switch (deleteResult.getResultType()) {
-            case SUCCESS:
-                DeleteResponse response = new DeleteResponse(primary.shardId(), deleteRequest.type(), deleteRequest.id(),
-                    deleteResult.getSeqNo(), primary.getPrimaryTerm(), deleteResult.getVersion(), deleteResult.isFound());
-                return new BulkItemResultHolder(response, deleteResult, bulkItemRequest);
-            case FAILURE:
-                return new BulkItemResultHolder(null, deleteResult, bulkItemRequest);
-            case MAPPING_UPDATE_REQUIRED:
-                throw new AssertionError("delete operation leaked a mapping update " + deleteRequest);
-            default:
-                throw new AssertionError("unknown result type for " + deleteRequest + ": " + deleteResult.getResultType());
-=======
     /** Executes bulk item requests and handles request execution exceptions */
     static void executeBulkItemRequest(BulkPrimaryExecutionContext context, UpdateHelper updateHelper, LongSupplier nowInMillisSupplier,
                                        MappingUpdatePerformer mappingUpdater, CheckedRunnable<Exception> waitForMappingUpdate)
@@ -247,58 +206,16 @@
         } else {
             context.setRequestToExecute(context.getCurrent());
             updateResult = null;
->>>>>>> 0c7f6570
-        }
-
-<<<<<<< HEAD
-    static Translog.Location calculateTranslogLocation(final Translog.Location originalLocation,
-                                                       final BulkItemResultHolder bulkItemResult) {
-        final Engine.Result operationResult = bulkItemResult.operationResult;
-        if (operationResult != null && operationResult.getResultType() == Engine.Result.Type.SUCCESS) {
-            return locationToSync(originalLocation, operationResult.getTranslogLocation());
-=======
+        }
+
         assert context.getRequestToExecute() != null; // also checks that we're in TRANSLATED state
 
         if (context.getRequestToExecute().opType() == DocWriteRequest.OpType.DELETE) {
             executeDeleteRequestOnPrimary(context, mappingUpdater);
->>>>>>> 0c7f6570
         } else {
             executeIndexRequestOnPrimary(context, mappingUpdater);
         }
 
-<<<<<<< HEAD
-    // Visible for unit testing
-    /**
-     * Creates a BulkItemResponse for the primary operation and returns it. If no bulk response is
-     * needed (because one already exists and the operation failed), then return null.
-     */
-    static BulkItemResponse createPrimaryResponse(BulkItemResultHolder bulkItemResult,
-                                                  final DocWriteRequest.OpType opType,
-                                                  BulkShardRequest request) {
-        final Engine.Result operationResult = bulkItemResult.operationResult;
-        final DocWriteResponse response = bulkItemResult.response;
-        final BulkItemRequest replicaRequest = bulkItemResult.replicaRequest;
-
-        if (operationResult == null) { // in case of noop update operation
-            assert response.getResult() == DocWriteResponse.Result.NOOP : "only noop updates can have a null operation";
-            return new BulkItemResponse(replicaRequest.id(), opType, response);
-
-        } else if (operationResult.getResultType() == Engine.Result.Type.SUCCESS) {
-            BulkItemResponse primaryResponse = new BulkItemResponse(replicaRequest.id(), opType, response);
-            // set a blank ShardInfo so we can safely send it to the replicas. We won't use it in the real response though.
-            primaryResponse.getResponse().setShardInfo(new ShardInfo());
-            return primaryResponse;
-
-        } else if (operationResult.getResultType() == Engine.Result.Type.FAILURE) {
-            DocWriteRequest docWriteRequest = replicaRequest.request();
-            Exception failure = operationResult.getFailure();
-            if (isConflictException(failure)) {
-                logger.trace(() -> new ParameterizedMessage("{} failed to execute bulk item ({}) {}",
-                    request.shardId(), docWriteRequest.opType().getLowercase(), request), failure);
-            } else {
-                logger.debug(() -> new ParameterizedMessage("{} failed to execute bulk item ({}) {}",
-                    request.shardId(), docWriteRequest.opType().getLowercase(), request), failure);
-=======
         if (context.requiresWaitingForMappingUpdate()) {
             try {
                 waitForMappingUpdate.run();
@@ -340,7 +257,6 @@
             } else {
                 logger.debug(() -> new ParameterizedMessage("{} failed to execute bulk item ({}) {}",
                     context.getPrimary().shardId(), docWriteRequest.opType().getLowercase(), docWriteRequest), failure);
->>>>>>> 0c7f6570
             }
 
             final BulkItemResponse primaryResponse;
@@ -352,14 +268,9 @@
             } else {
                 primaryResponse = executionResult;
             }
-<<<<<<< HEAD
-        } else {
-            throw new AssertionError("unknown result type for " + request + ": " + operationResult.getResultType());
-=======
             context.markAsCompleted(primaryResponse);
         } else {
             context.markAsCompleted(executionResult);
->>>>>>> 0c7f6570
         }
         assert context.isInitial();
     }
@@ -371,29 +282,6 @@
     /**
      * Creates a new bulk item result from the given requests and result of performing the update operation on the shard.
      */
-<<<<<<< HEAD
-    static BulkItemResultHolder processUpdateResponse(final UpdateRequest updateRequest, final String concreteIndex,
-                                                      final Engine.Result result, final UpdateHelper.Result translate,
-                                                      final IndexShard primary, final int bulkReqId) {
-        assert result.getSeqNo() != SequenceNumbers.UNASSIGNED_SEQ_NO : "failed result should not have a sequence number";
-
-        Engine.Operation.TYPE opType = result.getOperationType();
-
-        final UpdateResponse updateResponse;
-        final BulkItemRequest replicaRequest;
-
-        // enrich update response and set translated update (index/delete) request for replica execution in bulk items
-        if (opType == Engine.Operation.TYPE.INDEX) {
-            assert result instanceof Engine.IndexResult : result.getClass();
-            final IndexRequest updateIndexRequest = translate.action();
-            final IndexResponse indexResponse = new IndexResponse(primary.shardId(), updateIndexRequest.type(), updateIndexRequest.id(),
-                    result.getSeqNo(), primary.getPrimaryTerm(), result.getVersion(), ((Engine.IndexResult) result).isCreated());
-            updateResponse = new UpdateResponse(indexResponse.getShardInfo(), indexResponse.getShardId(), indexResponse.getType(),
-                    indexResponse.getId(), indexResponse.getSeqNo(), indexResponse.getPrimaryTerm(), indexResponse.getVersion(),
-                    indexResponse.getResult());
-
-            if ((updateRequest.fetchSource() != null && updateRequest.fetchSource().fetchSource()) ||
-=======
     static BulkItemResponse processUpdateResponse(final UpdateRequest updateRequest, final String concreteIndex,
                                                   BulkItemResponse operationResponse,
                                                   final UpdateHelper.Result translate) {
@@ -412,7 +300,6 @@
                     indexResponse.getVersion(), indexResponse.getResult());
 
                 if ((updateRequest.fetchSource() != null && updateRequest.fetchSource().fetchSource()) ||
->>>>>>> 0c7f6570
                     (updateRequest.fields() != null && updateRequest.fields().length > 0)) {
                     final BytesReference indexSourceAsBytes = updateIndexRequest.source();
                     final Tuple<XContentType, Map<String, Object>> sourceAndContent =
@@ -429,106 +316,9 @@
                 final GetResult getResult = UpdateHelper.extractGetResult(updateRequest, concreteIndex, deleteResponse.getVersion(),
                     translate.updatedSourceAsMap(), translate.updateSourceContentType(), null);
 
-<<<<<<< HEAD
-            updateResponse.setGetResult(getResult);
-            // set translated request as replica request
-            replicaRequest = new BulkItemRequest(bulkReqId, updateDeleteRequest);
-
-        } else {
-            throw new IllegalArgumentException("unknown operation type: " + opType);
-        }
-
-        return new BulkItemResultHolder(updateResponse, result, replicaRequest);
-    }
-
-    /**
-     * Executes update request once, delegating to a index or delete operation after translation.
-     * NOOP updates are indicated by returning a <code>null</code> operation in {@link BulkItemResultHolder}
-     */
-    static BulkItemResultHolder executeUpdateRequestOnce(UpdateRequest updateRequest, IndexShard primary,
-                                                         IndexMetaData metaData, String concreteIndex,
-                                                         UpdateHelper updateHelper, LongSupplier nowInMillis,
-                                                         BulkItemRequest primaryItemRequest, int bulkReqId,
-                                                         final MappingUpdatePerformer mappingUpdater) throws Exception {
-        final UpdateHelper.Result translate;
-        // translate update request
-        try {
-            translate = updateHelper.prepare(updateRequest, primary, nowInMillis);
-        } catch (Exception failure) {
-            // we may fail translating a update to index or delete operation
-            // we use index result to communicate failure while translating update request
-            final Engine.Result result = new Engine.IndexResult(failure, updateRequest.version(), SequenceNumbers.UNASSIGNED_SEQ_NO);
-            return new BulkItemResultHolder(null, result, primaryItemRequest);
-        }
-
-        final Engine.Result result;
-        // execute translated update request
-        switch (translate.getResponseResult()) {
-            case CREATED:
-            case UPDATED:
-                IndexRequest indexRequest = translate.action();
-                MappingMetaData mappingMd = metaData.mappingOrDefault(indexRequest.type());
-                indexRequest.process(metaData.getCreationVersion(), mappingMd, concreteIndex);
-                result = executeIndexRequestOnPrimary(indexRequest, primary, mappingUpdater);
-                break;
-            case DELETED:
-                DeleteRequest deleteRequest = translate.action();
-                result = executeDeleteRequestOnPrimary(deleteRequest, primary, mappingUpdater);
-                break;
-            case NOOP:
-                primary.noopUpdate(updateRequest.type());
-                result = null;
-                break;
-            default: throw new IllegalStateException("Illegal update operation " + translate.getResponseResult());
-        }
-
-        if (result == null) {
-            // this is a noop operation
-            final UpdateResponse updateResponse = translate.action();
-            return new BulkItemResultHolder(updateResponse, result, primaryItemRequest);
-        } else if (result.getResultType() == Engine.Result.Type.FAILURE) {
-            // There was a result, and the result was a failure
-            return new BulkItemResultHolder(null, result, primaryItemRequest);
-        } else if (result.getResultType() == Engine.Result.Type.SUCCESS) {
-            // It was successful, we need to construct the response and return it
-            return processUpdateResponse(updateRequest, concreteIndex, result, translate, primary, bulkReqId);
-        } else {
-            throw new AssertionError("unknown result type for " + updateRequest + ": " + result.getResultType());
-        }
-    }
-
-    /**
-     * Executes update request, delegating to a index or delete operation after translation,
-     * handles retries on version conflict and constructs update response
-     * NOOP updates are indicated by returning a <code>null</code> operation
-     * in {@link BulkItemResultHolder}
-     */
-    private static BulkItemResultHolder executeUpdateRequest(UpdateRequest updateRequest, IndexShard primary,
-                                                             IndexMetaData metaData, BulkShardRequest request,
-                                                             int requestIndex, UpdateHelper updateHelper,
-                                                             LongSupplier nowInMillis,
-                                                             final MappingUpdatePerformer mappingUpdater) throws Exception {
-        BulkItemRequest primaryItemRequest = request.items()[requestIndex];
-        assert primaryItemRequest.request() == updateRequest
-                : "expected bulk item request to contain the original update request, got: " +
-                primaryItemRequest.request() + " and " + updateRequest;
-
-        BulkItemResultHolder holder = null;
-        // There must be at least one attempt
-        int maxAttempts = Math.max(1, updateRequest.retryOnConflict());
-        for (int attemptCount = 0; attemptCount < maxAttempts; attemptCount++) {
-
-            holder = executeUpdateRequestOnce(updateRequest, primary, metaData, request.index(), updateHelper,
-                    nowInMillis, primaryItemRequest, request.items()[requestIndex].id(), mappingUpdater);
-
-            // It was either a successful request, or it was a non-conflict failure
-            if (holder.isVersionConflict() == false) {
-                return holder;
-=======
                 updateResponse.setGetResult(getResult);
             } else {
                 throw new IllegalArgumentException("unknown operation type: " + translatedResult);
->>>>>>> 0c7f6570
             }
             response = new BulkItemResponse(operationResponse.getItemId(), DocWriteRequest.OpType.UPDATE, updateResponse);
         }
@@ -636,11 +426,7 @@
                 break;
             case DELETE:
                 DeleteRequest deleteRequest = (DeleteRequest) docWriteRequest;
-<<<<<<< HEAD
-                result =  replica.applyDeleteOperationOnReplica(primaryResponse.getSeqNo(), primaryResponse.getVersion(),
-=======
                 result = replica.applyDeleteOperationOnReplica(primaryResponse.getSeqNo(), primaryResponse.getVersion(),
->>>>>>> 0c7f6570
                     deleteRequest.type(), deleteRequest.id(), deleteRequest.versionType().versionTypeForReplicationAndRecovery());
                 break;
             default:
@@ -670,28 +456,6 @@
         final SourceToParse sourceToParse =
             SourceToParse.source(request.index(), request.type(), request.id(), request.source(), request.getContentType())
                 .routing(request.routing()).parent(request.parent());
-<<<<<<< HEAD
-        return executeOnPrimaryWhileHandlingMappingUpdates(primary.shardId(), request.type(),
-            () ->
-                primary.applyIndexOperationOnPrimary(request.version(), request.versionType(), sourceToParse,
-                    request.getAutoGeneratedTimestamp(), request.isRetry()),
-            e -> new Engine.IndexResult(e, request.version()),
-            mappingUpdater);
-    }
-
-    private static Engine.DeleteResult executeDeleteRequestOnPrimary(DeleteRequest request, IndexShard primary,
-                                                                     MappingUpdatePerformer mappingUpdater) throws Exception {
-        return executeOnPrimaryWhileHandlingMappingUpdates(primary.shardId(), request.type(),
-            () -> primary.applyDeleteOperationOnPrimary(request.version(), request.type(), request.id(), request.versionType()),
-            e -> new Engine.DeleteResult(e, request.version()),
-            mappingUpdater);
-    }
-
-    private static <T extends Engine.Result> T executeOnPrimaryWhileHandlingMappingUpdates(ShardId shardId, String type,
-                                                                                           CheckedSupplier<T, IOException> toExecute,
-                                                                                           Function<Exception, T> onError,
-                                                                                           MappingUpdatePerformer mappingUpdater)
-=======
         executeOnPrimaryWhileHandlingMappingUpdates(context,
             () ->
                 primary.applyIndexOperationOnPrimary(request.version(), request.versionType(), sourceToParse,
@@ -715,29 +479,11 @@
     private static <T extends Engine.Result> void executeOnPrimaryWhileHandlingMappingUpdates(
         BulkPrimaryExecutionContext context, CheckedSupplier<T, IOException> toExecute,
         Function<Exception, T> exceptionToResult, Consumer<T> onComplete, Consumer<Mapping> mappingUpdater)
->>>>>>> 0c7f6570
         throws IOException {
         T result = toExecute.get();
         if (result.getResultType() == Engine.Result.Type.MAPPING_UPDATE_REQUIRED) {
             // try to update the mappings and try again.
             try {
-<<<<<<< HEAD
-                mappingUpdater.updateMappings(result.getRequiredMappingUpdate(), shardId, type);
-            } catch (Exception e) {
-                // failure to update the mapping should translate to a failure of specific requests. Other requests
-                // still need to be executed and replicated.
-                return onError.apply(e);
-            }
-
-            result = toExecute.get();
-
-            if (result.getResultType() == Engine.Result.Type.MAPPING_UPDATE_REQUIRED) {
-                // double mapping update. We assume that the successful mapping update wasn't yet processed on the node
-                // and retry the entire request again.
-                throw new ReplicationOperation.RetryOnPrimaryException(shardId,
-                    "Dynamic mappings are not available on the node that holds the primary yet");
-            }
-=======
                 mappingUpdater.accept(result.getRequiredMappingUpdate());
             } catch (Exception e) {
                 // failure to update the mapping should translate to a failure of specific requests. Other requests
@@ -769,22 +515,6 @@
             // can throw timeout exception when updating mappings or ISE for attempting to
             // update default mappings which are bubbled up
             mappingUpdatedAction.updateMappingOnMaster(shardId.getIndex(), type, update);
->>>>>>> 0c7f6570
-        }
-        assert result.getFailure() instanceof ReplicationOperation.RetryOnPrimaryException == false :
-            "IndexShard shouldn't use RetryOnPrimaryException. got " + result.getFailure();
-        return result;
-
-    }
-
-    class ConcreteMappingUpdatePerformer implements MappingUpdatePerformer {
-
-        public void updateMappings(final Mapping update, final ShardId shardId, final String type) {
-            assert update != null;
-            assert shardId != null;
-            // can throw timeout exception when updating mappings or ISE for attempting to
-            // update default mappings which are bubbled up
-            mappingUpdatedAction.updateMappingOnMaster(shardId.getIndex(), type, update);
         }
     }
 }