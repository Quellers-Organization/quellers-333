--- conflicted
+++ resolved
@@ -13,21 +13,15 @@
 import org.elasticsearch.action.DocWriteRequest;
 import org.elasticsearch.action.support.ActiveShardCount;
 import org.elasticsearch.client.internal.Client;
-<<<<<<< HEAD
 import org.elasticsearch.common.settings.ClusterSettings;
+import org.elasticsearch.common.util.concurrent.EsRejectedExecutionException;
 import org.elasticsearch.common.util.concurrent.ThreadContext;
-=======
-import org.elasticsearch.common.util.concurrent.EsRejectedExecutionException;
->>>>>>> fc4d6503
 import org.elasticsearch.core.Nullable;
 import org.elasticsearch.core.Releasable;
 import org.elasticsearch.core.Releasables;
 import org.elasticsearch.core.TimeValue;
-<<<<<<< HEAD
+import org.elasticsearch.index.IndexingPressure;
 import org.elasticsearch.rest.action.document.RestBulkAction;
-=======
-import org.elasticsearch.index.IndexingPressure;
->>>>>>> fc4d6503
 
 import java.util.ArrayList;
 import java.util.Collections;
@@ -38,35 +32,37 @@
 public class IncrementalBulkService {
 
     private final Client client;
-<<<<<<< HEAD
+    private final IndexingPressure indexingPressure;
     private final ThreadContext threadContext;
     private final Supplier<Boolean> enabled;
 
-    public IncrementalBulkService(Client client, ThreadContext threadContext) {
+    public IncrementalBulkService(Client client, IndexingPressure indexingPressure, ThreadContext threadContext) {
+        this(client, indexingPressure, threadContext, new Enabled());
+    }
+
+    public IncrementalBulkService(
+        Client client,
+        IndexingPressure indexingPressure,
+        ThreadContext threadContext,
+        ClusterSettings clusterSettings
+    ) {
+        this(client, indexingPressure, threadContext, new Enabled(clusterSettings));
+    }
+
+    public IncrementalBulkService(
+        Client client,
+        IndexingPressure indexingPressure,
+        ThreadContext threadContext,
+        Supplier<Boolean> enabled
+    ) {
         this.client = client;
-        this.threadContext = threadContext;
-        this.enabled = new Enabled();
-    }
-
-    public IncrementalBulkService(Client client, ThreadContext threadContext, ClusterSettings clusterSettings) {
-        this(client, threadContext, new Enabled(clusterSettings));
-    }
-
-    public IncrementalBulkService(Client client, ThreadContext threadContext, Supplier<Boolean> enabled) {
-        this.client = client;
+        this.indexingPressure = indexingPressure;
         this.threadContext = threadContext;
         this.enabled = enabled;
     }
 
     public boolean incrementalBulkEnabled() {
         return enabled.get();
-=======
-    private final IndexingPressure indexingPressure;
-
-    public IncrementalBulkService(Client client, IndexingPressure indexingPressure) {
-        this.client = client;
-        this.indexingPressure = indexingPressure;
->>>>>>> fc4d6503
     }
 
     public Handler newBulkRequest() {
@@ -74,11 +70,15 @@
     }
 
     public Handler newBulkRequest(@Nullable String waitForActiveShards, @Nullable TimeValue timeout, @Nullable String refresh) {
-<<<<<<< HEAD
-        return new Handler(client, threadContext, threadContext.newStoredContext(), waitForActiveShards, timeout, refresh);
-=======
-        return new Handler(client, indexingPressure, waitForActiveShards, timeout, refresh);
->>>>>>> fc4d6503
+        return new Handler(
+            client,
+            threadContext,
+            threadContext.newStoredContext(),
+            indexingPressure,
+            waitForActiveShards,
+            timeout,
+            refresh
+        );
     }
 
     public static class Enabled implements Supplier<Boolean> {
@@ -103,12 +103,9 @@
         public static final BulkRequest.IncrementalState EMPTY_STATE = new BulkRequest.IncrementalState(Collections.emptyMap(), true);
 
         private final Client client;
-<<<<<<< HEAD
         private final ThreadContext threadContext;
         private final ThreadContext.StoredContext requestContext;
-=======
         private final IndexingPressure indexingPressure;
->>>>>>> fc4d6503
         private final ActiveShardCount waitForActiveShards;
         private final TimeValue timeout;
         private final String refresh;
@@ -120,27 +117,19 @@
         private Exception bulkActionLevelFailure = null;
         private BulkRequest bulkRequest = null;
 
-<<<<<<< HEAD
         protected Handler(
             Client client,
             ThreadContext threadContext,
             ThreadContext.StoredContext requestContext,
-=======
-        private Handler(
-            Client client,
             IndexingPressure indexingPressure,
->>>>>>> fc4d6503
             @Nullable String waitForActiveShards,
             @Nullable TimeValue timeout,
             @Nullable String refresh
         ) {
             this.client = client;
-<<<<<<< HEAD
             this.threadContext = threadContext;
             this.requestContext = requestContext;
-=======
             this.indexingPressure = indexingPressure;
->>>>>>> fc4d6503
             this.waitForActiveShards = waitForActiveShards != null ? ActiveShardCount.parseString(waitForActiveShards) : null;
             this.timeout = timeout;
             this.refresh = refresh;
@@ -153,52 +142,35 @@
                 nextItems.run();
             } else {
                 assert bulkRequest != null;
-<<<<<<< HEAD
-                internalAddItems(items, releasable);
-
-                if (shouldBackOff()) {
-                    final boolean isFirstRequest = incrementalRequestSubmitted == false;
-                    incrementalRequestSubmitted = true;
-
-                    try (ThreadContext.StoredContext ignored = threadContext.stashContext()) {
-                        requestContext.restore();
-=======
                 if (internalAddItems(items, releasable)) {
                     if (shouldBackOff()) {
                         final boolean isFirstRequest = incrementalRequestSubmitted == false;
                         incrementalRequestSubmitted = true;
-
->>>>>>> fc4d6503
-                        client.bulk(bulkRequest, ActionListener.runAfter(new ActionListener<>() {
-
-                            @Override
-                            public void onResponse(BulkResponse bulkResponse) {
-                                responses.add(bulkResponse);
-                                releaseCurrentReferences();
-<<<<<<< HEAD
-                                createNewBulkRequest(bulkResponse.getIncrementalState());
-=======
-                                createNewBulkRequest(
-                                    new BulkRequest.IncrementalState(bulkResponse.getIncrementalState().shardLevelFailures(), true)
-                                );
->>>>>>> fc4d6503
-                            }
-
-                            @Override
-                            public void onFailure(Exception e) {
-                                handleBulkFailure(isFirstRequest, e);
-                            }
-                        }, nextItems));
-<<<<<<< HEAD
-=======
+                        try (ThreadContext.StoredContext ignored = threadContext.stashContext()) {
+                            requestContext.restore();
+                            client.bulk(bulkRequest, ActionListener.runAfter(new ActionListener<>() {
+
+                                @Override
+                                public void onResponse(BulkResponse bulkResponse) {
+                                    responses.add(bulkResponse);
+                                    releaseCurrentReferences();
+                                    createNewBulkRequest(
+                                        new BulkRequest.IncrementalState(bulkResponse.getIncrementalState().shardLevelFailures(), true)
+                                    );
+                                }
+
+                                @Override
+                                public void onFailure(Exception e) {
+                                    handleBulkFailure(isFirstRequest, e);
+                                }
+                            }, nextItems));
+                        }
                     } else {
                         nextItems.run();
->>>>>>> fc4d6503
                     }
                 } else {
                     nextItems.run();
                 }
-
             }
         }
 
@@ -213,37 +185,29 @@
             } else {
                 assert bulkRequest != null;
                 if (internalAddItems(items, releasable)) {
-                    client.bulk(bulkRequest, new ActionListener<>() {
-
-<<<<<<< HEAD
-                try (ThreadContext.StoredContext ignored = threadContext.stashContext()) {
-                    requestContext.restore();
-                    client.bulk(bulkRequest, new ActionListener<>() {
-
-                        private final boolean isFirstRequest = incrementalRequestSubmitted == false;
-
-=======
-                        private final boolean isFirstRequest = incrementalRequestSubmitted == false;
-
->>>>>>> fc4d6503
-                        @Override
-                        public void onResponse(BulkResponse bulkResponse) {
-                            responses.add(bulkResponse);
-                            releaseCurrentReferences();
-                            listener.onResponse(combineResponses());
-                        }
-
-                        @Override
-                        public void onFailure(Exception e) {
-                            handleBulkFailure(isFirstRequest, e);
-                            errorResponse(listener);
-                        }
-                    });
-<<<<<<< HEAD
-=======
+
+                    try (ThreadContext.StoredContext ignored = threadContext.stashContext()) {
+                        requestContext.restore();
+                        client.bulk(bulkRequest, new ActionListener<>() {
+
+                            private final boolean isFirstRequest = incrementalRequestSubmitted == false;
+
+                            @Override
+                            public void onResponse(BulkResponse bulkResponse) {
+                                responses.add(bulkResponse);
+                                releaseCurrentReferences();
+                                listener.onResponse(combineResponses());
+                            }
+
+                            @Override
+                            public void onFailure(Exception e) {
+                                handleBulkFailure(isFirstRequest, e);
+                                errorResponse(listener);
+                            }
+                        });
+                    }
                 } else {
                     errorResponse(listener);
->>>>>>> fc4d6503
                 }
             }
         }
