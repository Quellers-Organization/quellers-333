/*
 * Copyright Elasticsearch B.V. and/or licensed to Elasticsearch B.V. under one
 * or more contributor license agreements. Licensed under the Elastic License
 * 2.0 and the Server Side Public License, v 1; you may not use this file except
 * in compliance with, at your election, the Elastic License 2.0 or the Server
 * Side Public License, v 1.
 */

package org.elasticsearch.action.bulk;

import org.apache.logging.log4j.LogManager;
import org.apache.logging.log4j.Logger;
import org.elasticsearch.ElasticsearchException;
import org.elasticsearch.ElasticsearchParseException;
import org.elasticsearch.ExceptionsHelper;
import org.elasticsearch.ResourceNotFoundException;
import org.elasticsearch.action.ActionListener;
import org.elasticsearch.action.ActionRunnable;
import org.elasticsearch.action.DocWriteRequest;
import org.elasticsearch.action.RoutingMissingException;
import org.elasticsearch.action.admin.indices.rollover.LazyRolloverAction;
import org.elasticsearch.action.admin.indices.rollover.RolloverRequest;
import org.elasticsearch.action.admin.indices.rollover.RolloverResponse;
import org.elasticsearch.action.index.IndexRequest;
import org.elasticsearch.action.support.IndicesOptions;
import org.elasticsearch.action.support.RefCountingRunnable;
import org.elasticsearch.client.internal.OriginSettingClient;
import org.elasticsearch.client.internal.node.NodeClient;
import org.elasticsearch.cluster.ClusterState;
import org.elasticsearch.cluster.ClusterStateObserver;
import org.elasticsearch.cluster.block.ClusterBlockException;
import org.elasticsearch.cluster.block.ClusterBlockLevel;
import org.elasticsearch.cluster.metadata.DataStream;
import org.elasticsearch.cluster.metadata.IndexAbstraction;
import org.elasticsearch.cluster.metadata.IndexMetadata;
import org.elasticsearch.cluster.metadata.IndexNameExpressionResolver;
import org.elasticsearch.cluster.metadata.Metadata;
import org.elasticsearch.cluster.routing.IndexRouting;
import org.elasticsearch.cluster.service.ClusterService;
import org.elasticsearch.common.collect.Iterators;
import org.elasticsearch.common.util.concurrent.AtomicArray;
import org.elasticsearch.common.util.concurrent.ConcurrentCollections;
import org.elasticsearch.core.Releasable;
import org.elasticsearch.core.TimeValue;
import org.elasticsearch.index.Index;
import org.elasticsearch.index.IndexNotFoundException;
import org.elasticsearch.index.shard.ShardId;
import org.elasticsearch.indices.IndexClosedException;
import org.elasticsearch.node.NodeClosedException;
import org.elasticsearch.tasks.Task;
import org.elasticsearch.threadpool.ThreadPool;

import java.io.IOException;
import java.util.ArrayList;
import java.util.HashMap;
import java.util.Iterator;
import java.util.List;
import java.util.Map;
import java.util.Set;
import java.util.concurrent.ConcurrentLinkedQueue;
import java.util.concurrent.Executor;
import java.util.concurrent.TimeUnit;
import java.util.function.BiConsumer;
import java.util.function.Consumer;
import java.util.function.LongSupplier;

import static org.elasticsearch.action.bulk.TransportBulkAction.LAZY_ROLLOVER_ORIGIN;
import static org.elasticsearch.cluster.metadata.IndexNameExpressionResolver.EXCLUDED_DATA_STREAMS_KEY;

/**
 * retries on retryable cluster blocks, resolves item requests,
 * constructs shard bulk requests and delegates execution to shard bulk action
 */
final class BulkOperation extends ActionRunnable<BulkResponse> {

    private static final Logger logger = LogManager.getLogger(BulkOperation.class);

    private final Task task;
    private final ThreadPool threadPool;
    private final ClusterService clusterService;
    private BulkRequest bulkRequest; // set to null once all requests are completed
    private final ActionListener<BulkResponse> listener;
    private final AtomicArray<BulkItemResponse> responses;
    private final ConcurrentLinkedQueue<BulkItemRequest> failureStoreRedirects = new ConcurrentLinkedQueue<>();
    private final long startTimeNanos;
    private final ClusterStateObserver observer;
    private final Map<String, IndexNotFoundException> indicesThatCannotBeCreated;
    private final Executor executor;
    private final LongSupplier relativeTimeProvider;
    private final FailureStoreDocumentConverter failureStoreDocumentConverter;
    private final IndexNameExpressionResolver indexNameExpressionResolver;
    private final NodeClient client;
    private final OriginSettingClient rolloverClient;
    private final Set<String> failureStoresToBeRolledOver = ConcurrentCollections.newConcurrentSet();
    private final Set<Integer> failedRolloverRequests = ConcurrentCollections.newConcurrentSet();
<<<<<<< HEAD
    private final Map<ShardId, Exception> shortCircuitShardFailures = ConcurrentCollections.newConcurrentMap();
=======
    private final FailureStoreMetrics failureStoreMetrics;
>>>>>>> 98fe686d

    BulkOperation(
        Task task,
        ThreadPool threadPool,
        Executor executor,
        ClusterService clusterService,
        BulkRequest bulkRequest,
        NodeClient client,
        AtomicArray<BulkItemResponse> responses,
        Map<String, IndexNotFoundException> indicesThatCannotBeCreated,
        IndexNameExpressionResolver indexNameExpressionResolver,
        LongSupplier relativeTimeProvider,
        long startTimeNanos,
        ActionListener<BulkResponse> listener,
        FailureStoreMetrics failureStoreMetrics
    ) {
        this(
            task,
            threadPool,
            executor,
            clusterService,
            bulkRequest,
            client,
            responses,
            indicesThatCannotBeCreated,
            indexNameExpressionResolver,
            relativeTimeProvider,
            startTimeNanos,
            listener,
            new ClusterStateObserver(clusterService, bulkRequest.timeout(), logger, threadPool.getThreadContext()),
            new FailureStoreDocumentConverter(),
            failureStoreMetrics
        );
    }

    BulkOperation(
        Task task,
        ThreadPool threadPool,
        Executor executor,
        ClusterService clusterService,
        BulkRequest bulkRequest,
        NodeClient client,
        AtomicArray<BulkItemResponse> responses,
        Map<String, IndexNotFoundException> indicesThatCannotBeCreated,
        IndexNameExpressionResolver indexNameExpressionResolver,
        LongSupplier relativeTimeProvider,
        long startTimeNanos,
        ActionListener<BulkResponse> listener,
        ClusterStateObserver observer,
        FailureStoreDocumentConverter failureStoreDocumentConverter,
        FailureStoreMetrics failureStoreMetrics
    ) {
        super(listener);
        this.task = task;
        this.threadPool = threadPool;
        this.clusterService = clusterService;
        this.responses = responses;
        this.bulkRequest = bulkRequest;
        this.listener = listener;
        this.startTimeNanos = startTimeNanos;
        this.indicesThatCannotBeCreated = indicesThatCannotBeCreated;
        this.executor = executor;
        this.relativeTimeProvider = relativeTimeProvider;
        this.indexNameExpressionResolver = indexNameExpressionResolver;
        this.client = client;
        this.observer = observer;
        this.failureStoreDocumentConverter = failureStoreDocumentConverter;
        this.rolloverClient = new OriginSettingClient(client, LAZY_ROLLOVER_ORIGIN);
<<<<<<< HEAD
        this.shortCircuitShardFailures.putAll(bulkRequest.incrementalState().shardLevelFailures());
=======
        this.failureStoreMetrics = failureStoreMetrics;
>>>>>>> 98fe686d
    }

    @Override
    protected void doRun() {
        assert bulkRequest != null;
        final ClusterState clusterState = observer.setAndGetObservedState();
        if (handleBlockExceptions(clusterState, BulkOperation.this, this::onFailure)) {
            return;
        }
        Map<ShardId, List<BulkItemRequest>> requestsByShard = groupBulkRequestsByShards(clusterState);
        executeBulkRequestsByShard(requestsByShard, clusterState, this::redirectFailuresOrCompleteBulkOperation);
    }

    private void doRedirectFailures() {
        assert failureStoreRedirects.isEmpty() != true : "Attempting to redirect failures, but none were present in the queue";
        final ClusterState clusterState = observer.setAndGetObservedState();
        // If the cluster is blocked at this point, discard the failure store redirects and complete the response with the original failures
        if (handleBlockExceptions(
            clusterState,
            ActionRunnable.wrap(listener, (l) -> this.doRedirectFailures()),
            this::discardRedirectsAndFinish
        )) {
            return;
        }
        Runnable executeRedirectRequests = () -> {
            // Get new cluster state that includes any potential failure store rollovers.
            var rolledOverState = observer.setAndGetObservedState();
            Map<ShardId, List<BulkItemRequest>> requestsByShard = drainAndGroupRedirectsByShards(rolledOverState);
            executeBulkRequestsByShard(requestsByShard, rolledOverState, this::completeBulkOperation);
        };
        rollOverFailureStores(executeRedirectRequests);
    }

    /**
     * Send rollover requests for all failure stores that need it. After all requests have completed, we execute the given runnable.
     * Any failures while rolling over will be added to the {@link BulkItemResponse} entries of the index requests that were redirected to
     * the failure store that failed to roll over.
     */
    private void rollOverFailureStores(Runnable runnable) {
        // Skip allocation of some objects if we don't need to roll over anything.
        if (failureStoresToBeRolledOver.isEmpty() || DataStream.isFailureStoreFeatureFlagEnabled() == false) {
            runnable.run();
            return;
        }
        try (RefCountingRunnable refs = new RefCountingRunnable(runnable)) {
            for (String dataStream : failureStoresToBeRolledOver) {
                RolloverRequest rolloverRequest = new RolloverRequest(dataStream, null);
                rolloverRequest.setIndicesOptions(
                    IndicesOptions.builder(rolloverRequest.indicesOptions())
                        .failureStoreOptions(new IndicesOptions.FailureStoreOptions(false, true))
                        .build()
                );
                // We are executing a lazy rollover because it is an action specialised for this situation, when we want an
                // unconditional and performant rollover.
                rolloverClient.execute(LazyRolloverAction.INSTANCE, rolloverRequest, ActionListener.releaseAfter(new ActionListener<>() {

                    @Override
                    public void onResponse(RolloverResponse result) {
                        logger.debug(
                            "Data stream failure store {} has {} over, the latest index is {}",
                            dataStream,
                            result.isRolledOver() ? "been successfully rolled" : "skipped rolling",
                            result.getNewIndex()
                        );
                    }

                    @Override
                    public void onFailure(Exception e) {
                        for (BulkItemRequest failureStoreRedirect : failureStoreRedirects) {
                            // Both these values are the name of the _data stream_ that the failure store belongs to.
                            if (failureStoreRedirect.index().equals(dataStream) == false) {
                                continue;
                            }
                            addFailure(failureStoreRedirect.request(), failureStoreRedirect.id(), failureStoreRedirect.index(), e);
                            failedRolloverRequests.add(failureStoreRedirect.id());
                        }
                    }

                }, refs.acquire()));
            }
        }
    }

    private long buildTookInMillis(long startTimeNanos) {
        return TimeUnit.NANOSECONDS.toMillis(relativeTimeProvider.getAsLong() - startTimeNanos);
    }

    private Map<ShardId, List<BulkItemRequest>> groupBulkRequestsByShards(ClusterState clusterState) {
        return groupRequestsByShards(
            clusterState,
            Iterators.enumerate(bulkRequest.requests.iterator(), BulkItemRequest::new),
            BulkOperation::validateWriteIndex
        );
    }

    private Map<ShardId, List<BulkItemRequest>> drainAndGroupRedirectsByShards(ClusterState clusterState) {
        return groupRequestsByShards(
            clusterState,
            Iterators.fromSupplier(failureStoreRedirects::poll),
            (ia, ignore) -> validateRedirectIndex(ia)
        );
    }

    private Map<ShardId, List<BulkItemRequest>> groupRequestsByShards(
        ClusterState clusterState,
        Iterator<BulkItemRequest> it,
        BiConsumer<IndexAbstraction, DocWriteRequest<?>> indexOperationValidator
    ) {
        final ConcreteIndices concreteIndices = new ConcreteIndices(clusterState, indexNameExpressionResolver);
        Metadata metadata = clusterState.metadata();
        // Group the requests by ShardId -> Operations mapping
        Map<ShardId, List<BulkItemRequest>> requestsByShard = new HashMap<>();

        while (it.hasNext()) {
            BulkItemRequest bulkItemRequest = it.next();
            DocWriteRequest<?> docWriteRequest = bulkItemRequest.request();

            // the request can only be null because we set it to null in the previous step, so it gets ignored
            if (docWriteRequest == null) {
                continue;
            }
            if (addFailureIfRequiresAliasAndAliasIsMissing(docWriteRequest, bulkItemRequest.id(), metadata)) {
                continue;
            }
            if (addFailureIfIndexCannotBeCreated(docWriteRequest, bulkItemRequest.id())) {
                continue;
            }
            if (addFailureIfRequiresDataStreamAndNoParentDataStream(docWriteRequest, bulkItemRequest.id(), metadata)) {
                continue;
            }
            if (failedRolloverRequests.contains(bulkItemRequest.id())) {
                continue;
            }
            IndexAbstraction ia = null;
            try {
                ia = concreteIndices.resolveIfAbsent(docWriteRequest);
                indexOperationValidator.accept(ia, docWriteRequest);

                TransportBulkAction.prohibitCustomRoutingOnDataStream(docWriteRequest, ia);
                TransportBulkAction.prohibitAppendWritesInBackingIndices(docWriteRequest, ia);
                docWriteRequest.routing(metadata.resolveWriteIndexRouting(docWriteRequest.routing(), docWriteRequest.index()));

                final Index concreteIndex = docWriteRequest.getConcreteWriteIndex(ia, metadata);
                if (addFailureIfIndexIsClosed(docWriteRequest, concreteIndex, bulkItemRequest.id(), metadata)) {
                    continue;
                }
                IndexRouting indexRouting = concreteIndices.routing(concreteIndex);
                docWriteRequest.process(indexRouting);
                int shardId = docWriteRequest.route(indexRouting);
                List<BulkItemRequest> shardRequests = requestsByShard.computeIfAbsent(
                    new ShardId(concreteIndex, shardId),
                    shard -> new ArrayList<>()
                );
                shardRequests.add(bulkItemRequest);
            } catch (ElasticsearchParseException | IllegalArgumentException | RoutingMissingException | ResourceNotFoundException e) {
                String name = ia != null ? ia.getName() : docWriteRequest.index();
                addFailureAndDiscardRequest(docWriteRequest, bulkItemRequest.id(), name, e);
            }
        }
        return requestsByShard;
    }

    /**
     * Validates that an index abstraction is capable of receiving the provided write request
     */
    private static void validateWriteIndex(IndexAbstraction ia, DocWriteRequest<?> docWriteRequest) {
        boolean includeDataStreams = docWriteRequest.opType() == DocWriteRequest.OpType.CREATE;
        if (ia.isDataStreamRelated() && includeDataStreams == false) {
            throw new IllegalArgumentException("only write ops with an op_type of create are allowed in data streams");
        }
        // The ConcreteIndices#resolveIfAbsent(...) method validates via IndexNameExpressionResolver whether
        // an operation is allowed in index into a data stream, but this isn't done when resolve call is cached, so
        // the validation needs to be performed here too.
        if (ia.getParentDataStream() != null &&
        // avoid valid cases when directly indexing into a backing index
        // (for example when directly indexing into .ds-logs-foobar-000001)
            ia.getName().equals(docWriteRequest.index()) == false && docWriteRequest.opType() != DocWriteRequest.OpType.CREATE) {
            throw new IllegalArgumentException("only write ops with an op_type of create are allowed in data streams");
        }
    }

    /**
     * Validates that an index abstraction is capable of receiving a failure store redirect
     */
    private static void validateRedirectIndex(IndexAbstraction ia) {
        if (ia.isDataStreamRelated() == false) {
            // We should only be dealing with traffic targeting concrete data streams.
            throw new IllegalArgumentException("only write ops to data streams with enabled failure stores can be redirected on failure.");
        }
    }

    private void executeBulkRequestsByShard(
        Map<ShardId, List<BulkItemRequest>> requestsByShard,
        ClusterState clusterState,
        Runnable onRequestsCompleted
    ) {
        if (requestsByShard.isEmpty()) {
            onRequestsCompleted.run();
            return;
        }

        String nodeId = clusterService.localNode().getId();
        try (RefCountingRunnable bulkItemRequestCompleteRefCount = new RefCountingRunnable(onRequestsCompleted)) {
            for (Map.Entry<ShardId, List<BulkItemRequest>> entry : requestsByShard.entrySet()) {
                final ShardId shardId = entry.getKey();
                final List<BulkItemRequest> requests = entry.getValue();
                BulkShardRequest bulkShardRequest = new BulkShardRequest(
                    shardId,
                    bulkRequest.getRefreshPolicy(),
                    requests.toArray(new BulkItemRequest[0]),
                    bulkRequest.isSimulated()
                );
                var indexMetadata = clusterState.getMetadata().index(shardId.getIndexName());
                if (indexMetadata != null && indexMetadata.getInferenceFields().isEmpty() == false) {
                    bulkShardRequest.setInferenceFieldMap(indexMetadata.getInferenceFields());
                }
                bulkShardRequest.waitForActiveShards(bulkRequest.waitForActiveShards());
                bulkShardRequest.timeout(bulkRequest.timeout());
                bulkShardRequest.routedBasedOnClusterVersion(clusterState.version());
                if (task != null) {
                    bulkShardRequest.setParentTask(nodeId, task.getId());
                }
                executeBulkShardRequest(bulkShardRequest, bulkItemRequestCompleteRefCount.acquire());
            }
        }
    }

    private void redirectFailuresOrCompleteBulkOperation() {
        if (DataStream.isFailureStoreFeatureFlagEnabled() && failureStoreRedirects.isEmpty() == false) {
            doRedirectFailures();
        } else {
            completeBulkOperation();
        }
    }

    private void completeBulkOperation() {
        listener.onResponse(
            new BulkResponse(
                responses.toArray(new BulkItemResponse[responses.length()]),
                buildTookInMillis(startTimeNanos),
                BulkResponse.NO_INGEST_TOOK,
                new BulkRequest.IncrementalState(shortCircuitShardFailures, bulkRequest.incrementalState().indexingPressureAccounted())
            )
        );
        // Allow memory for bulk shard request items to be reclaimed before all items have been completed
        bulkRequest = null;
    }

    /**
     * Discards all failure store redirections and completes the bulk request.
     * @param exception any documents that could have been redirected will have this exception added as a suppressed exception
     *                  on their original failure information.
     */
    private void discardRedirectsAndFinish(Exception exception) {
        assert failureStoreRedirects.isEmpty() != true : "Attempting to discard redirects, but there were none to discard";
        Iterator<BulkItemRequest> redirectedBulkItemIterator = Iterators.fromSupplier(failureStoreRedirects::poll);
        while (redirectedBulkItemIterator.hasNext()) {
            BulkItemRequest cancelledRedirectBulkItem = redirectedBulkItemIterator.next();
            int slot = cancelledRedirectBulkItem.id();
            BulkItemResponse originalFailure = responses.get(slot);
            if (originalFailure.isFailed()) {
                originalFailure.getFailure().getCause().addSuppressed(exception);
            }
        }
        completeBulkOperation();
    }

    private void executeBulkShardRequest(BulkShardRequest bulkShardRequest, Releasable releaseOnFinish) {
        ShardId shardId = bulkShardRequest.shardId();

        // Short circuit the shark level request with the existing shard failure.
        if (shortCircuitShardFailures.containsKey(shardId)) {
            handleShardFailure(bulkShardRequest, clusterService.state(), shortCircuitShardFailures.get(shardId));
            releaseOnFinish.close();
        } else {
            client.executeLocally(TransportShardBulkAction.TYPE, bulkShardRequest, new ActionListener<>() {

                // Lazily get the cluster state to avoid keeping it around longer than it is needed
                private ClusterState clusterState = null;

                private ClusterState getClusterState() {
                    if (clusterState == null) {
                        clusterState = clusterService.state();
                    }
                    return clusterState;
                }

<<<<<<< HEAD
                @Override
                public void onResponse(BulkShardResponse bulkShardResponse) {
                    for (int idx = 0; idx < bulkShardResponse.getResponses().length; idx++) {
                        // We zip the requests and responses together so that we can identify failed documents and potentially store them
                        BulkItemResponse bulkItemResponse = bulkShardResponse.getResponses()[idx];

                        if (bulkItemResponse.isFailed()) {
                            BulkItemRequest bulkItemRequest = bulkShardRequest.items()[idx];
                            assert bulkItemRequest.id() == bulkItemResponse.getItemId() : "Bulk items were returned out of order";

                            DataStream failureStoreReference = getRedirectTarget(bulkItemRequest.request(), getClusterState().metadata());
                            if (failureStoreReference != null) {
                                maybeMarkFailureStoreForRollover(failureStoreReference);
                                var cause = bulkItemResponse.getFailure().getCause();
                                addDocumentToRedirectRequests(bulkItemRequest, cause, failureStoreReference.getName());
                            }
                            addFailure(bulkItemResponse);
                        } else {
                            bulkItemResponse.getResponse().setShardInfo(bulkShardResponse.getShardInfo());
                            responses.set(bulkItemResponse.getItemId(), bulkItemResponse);
                        }
=======
            @Override
            public void onResponse(BulkShardResponse bulkShardResponse) {
                for (int idx = 0; idx < bulkShardResponse.getResponses().length; idx++) {
                    // We zip the requests and responses together so that we can identify failed documents and potentially store them
                    BulkItemResponse bulkItemResponse = bulkShardResponse.getResponses()[idx];
                    BulkItemRequest bulkItemRequest = bulkShardRequest.items()[idx];

                    if (bulkItemResponse.isFailed()) {
                        assert bulkItemRequest.id() == bulkItemResponse.getItemId() : "Bulk items were returned out of order";
                        processFailure(bulkItemRequest, bulkItemResponse.getFailure().getCause());
                        addFailure(bulkItemResponse);
                    } else {
                        bulkItemResponse.getResponse().setShardInfo(bulkShardResponse.getShardInfo());
                        responses.set(bulkItemResponse.getItemId(), bulkItemResponse);
>>>>>>> 98fe686d
                    }
                    completeShardOperation();
                }

<<<<<<< HEAD
                @Override
                public void onFailure(Exception e) {
                    assert shortCircuitShardFailures.containsKey(shardId) == false;
                    shortCircuitShardFailures.put(shardId, e);
                    handleShardFailure(bulkShardRequest, getClusterState(), e);
                    completeShardOperation();
=======
            @Override
            public void onFailure(Exception e) {
                // create failures for all relevant requests
                for (BulkItemRequest request : bulkShardRequest.items()) {
                    final String indexName = request.index();
                    DocWriteRequest<?> docWriteRequest = request.request();

                    processFailure(request, e);
                    addFailure(docWriteRequest, request.id(), indexName, e);
>>>>>>> 98fe686d
                }

                private void completeShardOperation() {
                    // Clear our handle on the cluster state to allow it to be cleaned up
                    clusterState = null;
                    releaseOnFinish.close();
                }
            });
        }

    }

    private void handleShardFailure(BulkShardRequest bulkShardRequest, ClusterState clusterState, Exception e) {
        // create failures for all relevant requests
        for (BulkItemRequest request : bulkShardRequest.items()) {
            final String indexName = request.index();
            DocWriteRequest<?> docWriteRequest = request.request();

            DataStream failureStoreReference = getRedirectTarget(docWriteRequest, clusterState.metadata());
            if (failureStoreReference != null) {
                maybeMarkFailureStoreForRollover(failureStoreReference);
                addDocumentToRedirectRequests(request, e, failureStoreReference.getName());
            }
<<<<<<< HEAD
            addFailure(docWriteRequest, request.id(), indexName, e);
        }
=======

            private void processFailure(BulkItemRequest bulkItemRequest, Exception cause) {
                var errorType = ElasticsearchException.getExceptionName(ExceptionsHelper.unwrapCause(cause));
                DocWriteRequest<?> docWriteRequest = bulkItemRequest.request();
                DataStream failureStoreCandidate = getRedirectTargetCandidate(docWriteRequest, getClusterState().metadata());
                // If the candidate is not null, the BulkItemRequest targets a data stream, but we'll still have to check if
                // it has the failure store enabled.
                if (failureStoreCandidate != null) {
                    // Do not redirect documents to a failure store that were already headed to one.
                    var isFailureStoreDoc = docWriteRequest instanceof IndexRequest indexRequest && indexRequest.isWriteToFailureStore();
                    if (isFailureStoreDoc == false && failureStoreCandidate.isFailureStoreEnabled()) {
                        // Redirect to failure store.
                        maybeMarkFailureStoreForRollover(failureStoreCandidate);
                        addDocumentToRedirectRequests(bulkItemRequest, cause, failureStoreCandidate.getName());
                        failureStoreMetrics.incrementFailureStore(
                            bulkItemRequest.index(),
                            errorType,
                            FailureStoreMetrics.ErrorLocation.SHARD
                        );
                    } else {
                        // If we can't redirect to a failure store (because either the data stream doesn't have the failure store enabled
                        // or this request was already targeting a failure store), we increment the rejected counter.
                        failureStoreMetrics.incrementRejected(
                            bulkItemRequest.index(),
                            errorType,
                            FailureStoreMetrics.ErrorLocation.SHARD,
                            isFailureStoreDoc
                        );
                    }
                }
            }
        });
>>>>>>> 98fe686d
    }

    /**
     * Tries to find a <i>candidate</i> redirect target for this write request. A candidate redirect target is a data stream that may or
     * may not have the failure store enabled.
     *
     * @param docWriteRequest the write request to check
     * @param metadata cluster state metadata for resolving index abstractions
     * @return a data stream if the write request points to a data stream, or {@code null} if it does not
     */
    private static DataStream getRedirectTargetCandidate(DocWriteRequest<?> docWriteRequest, Metadata metadata) {
        // Feature flag guard
        if (DataStream.isFailureStoreFeatureFlagEnabled() == false) {
            return null;
        }
        // If there is no index abstraction, then the request is using a pattern of some sort, which data streams do not support
        IndexAbstraction ia = metadata.getIndicesLookup().get(docWriteRequest.index());
        return DataStream.resolveDataStream(ia, metadata);
    }

    /**
     * Marks a failed bulk item for redirection. At the end of the first round of shard requests, any documents in the
     * redirect list are processed to their final destinations.
     *
     * @param request The bulk item request that failed
     * @param cause The exception for the experienced the failure
     * @param failureStoreReference The data stream that contains the failure store for this item
     */
    private void addDocumentToRedirectRequests(BulkItemRequest request, Exception cause, String failureStoreReference) {
        // Convert the document into a failure document
        IndexRequest failureStoreRequest;
        try {
            failureStoreRequest = failureStoreDocumentConverter.transformFailedRequest(
                TransportBulkAction.getIndexWriteRequest(request.request()),
                cause,
                failureStoreReference,
                threadPool::absoluteTimeInMillis
            );
        } catch (IOException ioException) {
            logger.debug(
                () -> "Could not transform failed bulk request item into failure store document. Attempted for ["
                    + request.request().opType()
                    + ": index="
                    + request.index()
                    + "; id="
                    + request.request().id()
                    + "; bulk_slot="
                    + request.id()
                    + "] Proceeding with failing the original.",
                ioException
            );
            // Suppress and do not redirect
            cause.addSuppressed(ioException);
            return;
        }

        // Store for second phase
        BulkItemRequest redirected = new BulkItemRequest(request.id(), failureStoreRequest);
        failureStoreRedirects.add(redirected);
    }

    /**
     * Check whether the failure store of the given data stream is marked for lazy rollover.
     * If so, we'll need to roll it over before we index the failed documents into the failure store.
     */
    private void maybeMarkFailureStoreForRollover(DataStream dataStream) {
        if (dataStream.getFailureIndices().isRolloverOnWrite() == false) {
            return;
        }
        failureStoresToBeRolledOver.add(dataStream.getName());
    }

    /**
     * Examine the cluster state for blocks before continuing. If any block exists in the cluster state, this function will return
     * {@code true}. If the block is retryable, the {@code retryOperation} runnable will be called asynchronously if the cluster ever
     * becomes unblocked. If a non retryable block exists, or if we encounter a timeout before the blocks could be cleared, the
     * {@code onClusterBlocked} consumer will be invoked with the cluster block exception.
     *
     * @param state The current state to check for blocks
     * @param retryOperation If retryable blocks exist, the runnable to execute after they have cleared.
     * @param onClusterBlocked Consumes the block exception if the cluster has a non retryable block or if we encounter a timeout while
     *                         waiting for a block to clear.
     * @return {@code true} if the cluster is currently blocked at all, {@code false} if the cluster has no blocks.
     */
    private boolean handleBlockExceptions(ClusterState state, Runnable retryOperation, Consumer<Exception> onClusterBlocked) {
        ClusterBlockException blockException = state.blocks().globalBlockedException(ClusterBlockLevel.WRITE);
        if (blockException != null) {
            if (blockException.retryable()) {
                logger.trace("cluster is blocked, scheduling a retry", blockException);
                retry(blockException, retryOperation, onClusterBlocked);
            } else {
                onClusterBlocked.accept(blockException);
            }
            return true;
        }
        return false;
    }

    void retry(Exception failure, final Runnable operation, final Consumer<Exception> onClusterBlocked) {
        assert failure != null;
        if (observer.isTimedOut()) {
            // we are running as a last attempt after a timeout has happened. don't retry
            onClusterBlocked.accept(failure);
            return;
        }
        observer.waitForNextChange(new ClusterStateObserver.Listener() {
            @Override
            public void onNewClusterState(ClusterState state) {
                /*
                 * This is called on the cluster state update thread pool
                 * but we'd prefer to coordinate the bulk request on the
                 * write thread pool just to make sure the cluster state
                 * update thread doesn't get clogged up.
                 */
                dispatchRetry();
            }

            @Override
            public void onClusterServiceClose() {
                // There is very little we can do about this, and our time in this JVM is likely short.
                // Let's just try to get out of here ASAP.
                onFailure(new NodeClosedException(clusterService.localNode()));
            }

            @Override
            public void onTimeout(TimeValue timeout) {
                /*
                 * Try one more time.... This is called on the generic
                 * thread pool but out of an abundance of caution we
                 * switch over to the write thread pool that we expect
                 * to coordinate the bulk request.
                 */
                dispatchRetry();
            }

            private void dispatchRetry() {
                executor.execute(operation);
            }
        });
    }

    private boolean addFailureIfRequiresAliasAndAliasIsMissing(DocWriteRequest<?> request, int idx, final Metadata metadata) {
        if (request.isRequireAlias() && (metadata.hasAlias(request.index()) == false)) {
            Exception exception = new IndexNotFoundException(
                "[" + DocWriteRequest.REQUIRE_ALIAS + "] request flag is [true] and [" + request.index() + "] is not an alias",
                request.index()
            );
            addFailureAndDiscardRequest(request, idx, request.index(), exception);
            return true;
        }
        return false;
    }

    private boolean addFailureIfRequiresDataStreamAndNoParentDataStream(DocWriteRequest<?> request, int idx, final Metadata metadata) {
        if (request.isRequireDataStream() && (metadata.indexIsADataStream(request.index()) == false)) {
            Exception exception = new ResourceNotFoundException(
                "[" + DocWriteRequest.REQUIRE_DATA_STREAM + "] request flag is [true] and [" + request.index() + "] is not a data stream",
                request.index()
            );
            addFailureAndDiscardRequest(request, idx, request.index(), exception);
            return true;
        }
        return false;
    }

    private boolean addFailureIfIndexIsClosed(DocWriteRequest<?> request, Index concreteIndex, int idx, final Metadata metadata) {
        IndexMetadata indexMetadata = metadata.getIndexSafe(concreteIndex);
        if (indexMetadata.getState() == IndexMetadata.State.CLOSE) {
            addFailureAndDiscardRequest(request, idx, request.index(), new IndexClosedException(concreteIndex));
            return true;
        }
        return false;
    }

    private boolean addFailureIfIndexCannotBeCreated(DocWriteRequest<?> request, int idx) {
        IndexNotFoundException cannotCreate = indicesThatCannotBeCreated.get(request.index());
        if (cannotCreate != null) {
            addFailureAndDiscardRequest(request, idx, request.index(), cannotCreate);
            return true;
        }
        return false;
    }

    /**
     * Like {@link BulkOperation#addFailure(DocWriteRequest, int, String, Exception)} but this method will remove the corresponding entry
     * from the working bulk request so that it never gets processed again during this operation.
     */
    private void addFailureAndDiscardRequest(DocWriteRequest<?> request, int idx, String index, Exception exception) {
        addFailure(request, idx, index, exception);
        // make sure the request gets never processed again
        bulkRequest.requests.set(idx, null);
    }

    /**
     * Checks if a bulk item response exists for this entry. If none exists, a failure response is created and set in the response array.
     * If a response exists already, the failure information provided to this call will be added to the existing failure as a suppressed
     * exception.
     *
     * @param request The document write request that should be failed
     * @param idx The slot of the bulk entry this request corresponds to
     * @param index The resource that this entry was being written to when it failed
     * @param exception The exception encountered for this entry
     * @see BulkOperation#addFailure(BulkItemResponse) BulkOperation.addFailure if you have a bulk item response object already
     */
    private void addFailure(DocWriteRequest<?> request, int idx, String index, Exception exception) {
        BulkItemResponse bulkItemResponse = responses.get(idx);
        if (bulkItemResponse == null) {
            BulkItemResponse.Failure failure = new BulkItemResponse.Failure(index, request.id(), exception);
            bulkItemResponse = BulkItemResponse.failure(idx, request.opType(), failure);
        } else {
            // Response already recorded. We should only be here if the existing response is a failure and
            // we are encountering a new failure while redirecting.
            assert bulkItemResponse.isFailed() : "Attempting to overwrite successful bulk item result with a failure";
            bulkItemResponse.getFailure().getCause().addSuppressed(exception);
        }
        // Always replace the item in the responses for thread visibility of any mutations
        responses.set(idx, bulkItemResponse);
    }

    /**
     * Checks if a bulk item response exists for this entry. If none exists, the failure is set in the response array. If a response exists
     * already, the failure information provided to this call will be added to the existing failure as a suppressed exception.
     *
     * @param bulkItemResponse the item response to add to the overall result array
     * @see BulkOperation#addFailure(DocWriteRequest, int, String, Exception) BulkOperation.addFailure which conditionally creates the
     * failure response only when one does not exist already
     */
    private void addFailure(BulkItemResponse bulkItemResponse) {
        assert bulkItemResponse.isFailed() : "Attempting to add a successful bulk item response via the addFailure method";
        BulkItemResponse existingBulkItemResponse = responses.get(bulkItemResponse.getItemId());
        if (existingBulkItemResponse != null) {
            // Response already recorded. We should only be here if the existing response is a failure and
            // we are encountering a new failure while redirecting.
            assert existingBulkItemResponse.isFailed() : "Attempting to overwrite successful bulk item result with a failure";
            existingBulkItemResponse.getFailure().getCause().addSuppressed(bulkItemResponse.getFailure().getCause());
            bulkItemResponse = existingBulkItemResponse;
        }
        // Always replace the item in the responses for thread visibility of any mutations
        responses.set(bulkItemResponse.getItemId(), bulkItemResponse);
    }

    /**
     * Resolves and caches index and routing abstractions to more efficiently group write requests into shards.
     */
    private static class ConcreteIndices {
        private final ClusterState state;
        private final IndexNameExpressionResolver indexNameExpressionResolver;
        private final Map<String, IndexAbstraction> indexAbstractions = new HashMap<>();
        private final Map<Index, IndexRouting> routings = new HashMap<>();

        ConcreteIndices(ClusterState state, IndexNameExpressionResolver indexNameExpressionResolver) {
            this.state = state;
            this.indexNameExpressionResolver = indexNameExpressionResolver;
        }

        /**
         * Resolves the index abstraction that the write request is targeting, potentially obtaining it from a cache. This instance isn't
         * fully resolved, meaning that {@link IndexAbstraction#getWriteIndex()} should be invoked in order to get concrete write index.
         *
         * @param request a write request
         * @return the index abstraction that the write request is targeting
         */
        IndexAbstraction resolveIfAbsent(DocWriteRequest<?> request) {
            try {
                IndexAbstraction indexAbstraction = indexAbstractions.get(request.index());
                if (indexAbstraction == null) {
                    indexAbstraction = indexNameExpressionResolver.resolveWriteIndexAbstraction(state, request);
                    indexAbstractions.put(request.index(), indexAbstraction);
                }
                return indexAbstraction;
            } catch (IndexNotFoundException e) {
                if (e.getMetadataKeys().contains(EXCLUDED_DATA_STREAMS_KEY)) {
                    throw new IllegalArgumentException("only write ops with an op_type of create are allowed in data streams", e);
                } else {
                    throw e;
                }
            }
        }

        /**
         * Determines which routing strategy to use for a document being written to the provided index, potentially obtaining the result
         * from a cache.
         * @param index the index to determine routing strategy for
         * @return an {@link IndexRouting} object to use for assigning a write request to a shard
         */
        IndexRouting routing(Index index) {
            IndexRouting routing = routings.get(index);
            if (routing == null) {
                routing = IndexRouting.fromIndexMetadata(state.metadata().getIndexSafe(index));
                routings.put(index, routing);
            }
            return routing;
        }
    }
}<|MERGE_RESOLUTION|>--- conflicted
+++ resolved
@@ -93,11 +93,8 @@
     private final OriginSettingClient rolloverClient;
     private final Set<String> failureStoresToBeRolledOver = ConcurrentCollections.newConcurrentSet();
     private final Set<Integer> failedRolloverRequests = ConcurrentCollections.newConcurrentSet();
-<<<<<<< HEAD
     private final Map<ShardId, Exception> shortCircuitShardFailures = ConcurrentCollections.newConcurrentMap();
-=======
     private final FailureStoreMetrics failureStoreMetrics;
->>>>>>> 98fe686d
 
     BulkOperation(
         Task task,
@@ -166,11 +163,8 @@
         this.observer = observer;
         this.failureStoreDocumentConverter = failureStoreDocumentConverter;
         this.rolloverClient = new OriginSettingClient(client, LAZY_ROLLOVER_ORIGIN);
-<<<<<<< HEAD
         this.shortCircuitShardFailures.putAll(bulkRequest.incrementalState().shardLevelFailures());
-=======
         this.failureStoreMetrics = failureStoreMetrics;
->>>>>>> 98fe686d
     }
 
     @Override
@@ -377,6 +371,7 @@
             for (Map.Entry<ShardId, List<BulkItemRequest>> entry : requestsByShard.entrySet()) {
                 final ShardId shardId = entry.getKey();
                 final List<BulkItemRequest> requests = entry.getValue();
+
                 BulkShardRequest bulkShardRequest = new BulkShardRequest(
                     shardId,
                     bulkRequest.getRefreshPolicy(),
@@ -458,66 +453,33 @@
                     return clusterState;
                 }
 
-<<<<<<< HEAD
                 @Override
                 public void onResponse(BulkShardResponse bulkShardResponse) {
                     for (int idx = 0; idx < bulkShardResponse.getResponses().length; idx++) {
                         // We zip the requests and responses together so that we can identify failed documents and potentially store them
                         BulkItemResponse bulkItemResponse = bulkShardResponse.getResponses()[idx];
+                        BulkItemRequest bulkItemRequest = bulkShardRequest.items()[idx];
 
                         if (bulkItemResponse.isFailed()) {
-                            BulkItemRequest bulkItemRequest = bulkShardRequest.items()[idx];
                             assert bulkItemRequest.id() == bulkItemResponse.getItemId() : "Bulk items were returned out of order";
-
-                            DataStream failureStoreReference = getRedirectTarget(bulkItemRequest.request(), getClusterState().metadata());
-                            if (failureStoreReference != null) {
-                                maybeMarkFailureStoreForRollover(failureStoreReference);
-                                var cause = bulkItemResponse.getFailure().getCause();
-                                addDocumentToRedirectRequests(bulkItemRequest, cause, failureStoreReference.getName());
-                            }
+                            processFailure(bulkItemRequest, getClusterState(), bulkItemResponse.getFailure().getCause());
                             addFailure(bulkItemResponse);
                         } else {
                             bulkItemResponse.getResponse().setShardInfo(bulkShardResponse.getShardInfo());
                             responses.set(bulkItemResponse.getItemId(), bulkItemResponse);
                         }
-=======
-            @Override
-            public void onResponse(BulkShardResponse bulkShardResponse) {
-                for (int idx = 0; idx < bulkShardResponse.getResponses().length; idx++) {
-                    // We zip the requests and responses together so that we can identify failed documents and potentially store them
-                    BulkItemResponse bulkItemResponse = bulkShardResponse.getResponses()[idx];
-                    BulkItemRequest bulkItemRequest = bulkShardRequest.items()[idx];
-
-                    if (bulkItemResponse.isFailed()) {
-                        assert bulkItemRequest.id() == bulkItemResponse.getItemId() : "Bulk items were returned out of order";
-                        processFailure(bulkItemRequest, bulkItemResponse.getFailure().getCause());
-                        addFailure(bulkItemResponse);
-                    } else {
-                        bulkItemResponse.getResponse().setShardInfo(bulkShardResponse.getShardInfo());
-                        responses.set(bulkItemResponse.getItemId(), bulkItemResponse);
->>>>>>> 98fe686d
                     }
                     completeShardOperation();
                 }
 
-<<<<<<< HEAD
                 @Override
                 public void onFailure(Exception e) {
                     assert shortCircuitShardFailures.containsKey(shardId) == false;
                     shortCircuitShardFailures.put(shardId, e);
+
+                    // create failures for all relevant requests
                     handleShardFailure(bulkShardRequest, getClusterState(), e);
                     completeShardOperation();
-=======
-            @Override
-            public void onFailure(Exception e) {
-                // create failures for all relevant requests
-                for (BulkItemRequest request : bulkShardRequest.items()) {
-                    final String indexName = request.index();
-                    DocWriteRequest<?> docWriteRequest = request.request();
-
-                    processFailure(request, e);
-                    addFailure(docWriteRequest, request.id(), indexName, e);
->>>>>>> 98fe686d
                 }
 
                 private void completeShardOperation() {
@@ -527,57 +489,44 @@
                 }
             });
         }
-
     }
 
     private void handleShardFailure(BulkShardRequest bulkShardRequest, ClusterState clusterState, Exception e) {
-        // create failures for all relevant requests
         for (BulkItemRequest request : bulkShardRequest.items()) {
             final String indexName = request.index();
             DocWriteRequest<?> docWriteRequest = request.request();
 
-            DataStream failureStoreReference = getRedirectTarget(docWriteRequest, clusterState.metadata());
-            if (failureStoreReference != null) {
-                maybeMarkFailureStoreForRollover(failureStoreReference);
-                addDocumentToRedirectRequests(request, e, failureStoreReference.getName());
-            }
-<<<<<<< HEAD
+            processFailure(request, clusterState, e);
             addFailure(docWriteRequest, request.id(), indexName, e);
         }
-=======
-
-            private void processFailure(BulkItemRequest bulkItemRequest, Exception cause) {
-                var errorType = ElasticsearchException.getExceptionName(ExceptionsHelper.unwrapCause(cause));
-                DocWriteRequest<?> docWriteRequest = bulkItemRequest.request();
-                DataStream failureStoreCandidate = getRedirectTargetCandidate(docWriteRequest, getClusterState().metadata());
-                // If the candidate is not null, the BulkItemRequest targets a data stream, but we'll still have to check if
-                // it has the failure store enabled.
-                if (failureStoreCandidate != null) {
-                    // Do not redirect documents to a failure store that were already headed to one.
-                    var isFailureStoreDoc = docWriteRequest instanceof IndexRequest indexRequest && indexRequest.isWriteToFailureStore();
-                    if (isFailureStoreDoc == false && failureStoreCandidate.isFailureStoreEnabled()) {
-                        // Redirect to failure store.
-                        maybeMarkFailureStoreForRollover(failureStoreCandidate);
-                        addDocumentToRedirectRequests(bulkItemRequest, cause, failureStoreCandidate.getName());
-                        failureStoreMetrics.incrementFailureStore(
-                            bulkItemRequest.index(),
-                            errorType,
-                            FailureStoreMetrics.ErrorLocation.SHARD
-                        );
-                    } else {
-                        // If we can't redirect to a failure store (because either the data stream doesn't have the failure store enabled
-                        // or this request was already targeting a failure store), we increment the rejected counter.
-                        failureStoreMetrics.incrementRejected(
-                            bulkItemRequest.index(),
-                            errorType,
-                            FailureStoreMetrics.ErrorLocation.SHARD,
-                            isFailureStoreDoc
-                        );
-                    }
-                }
-            }
-        });
->>>>>>> 98fe686d
+    }
+
+    private void processFailure(BulkItemRequest bulkItemRequest, ClusterState clusterState, Exception cause) {
+        var errorType = ElasticsearchException.getExceptionName(ExceptionsHelper.unwrapCause(cause));
+        DocWriteRequest<?> docWriteRequest = bulkItemRequest.request();
+        DataStream failureStoreCandidate = getRedirectTargetCandidate(docWriteRequest, clusterState.metadata());
+        // If the candidate is not null, the BulkItemRequest targets a data stream, but we'll still have to check if
+        // it has the failure store enabled.
+        if (failureStoreCandidate != null) {
+            // Do not redirect documents to a failure store that were already headed to one.
+            var isFailureStoreDoc = docWriteRequest instanceof IndexRequest indexRequest && indexRequest.isWriteToFailureStore();
+            if (isFailureStoreDoc == false && failureStoreCandidate.isFailureStoreEnabled()) {
+                // Redirect to failure store.
+                maybeMarkFailureStoreForRollover(failureStoreCandidate);
+                addDocumentToRedirectRequests(bulkItemRequest, cause, failureStoreCandidate.getName());
+                failureStoreMetrics.incrementFailureStore(bulkItemRequest.index(), errorType, FailureStoreMetrics.ErrorLocation.SHARD);
+            } else {
+                // If we can't redirect to a failure store (because either the data stream doesn't have the failure store
+                // enabled
+                // or this request was already targeting a failure store), we increment the rejected counter.
+                failureStoreMetrics.incrementRejected(
+                    bulkItemRequest.index(),
+                    errorType,
+                    FailureStoreMetrics.ErrorLocation.SHARD,
+                    isFailureStoreDoc
+                );
+            }
+        }
     }
 
     /**
