/*
 * Licensed to Elasticsearch under one or more contributor
 * license agreements. See the NOTICE file distributed with
 * this work for additional information regarding copyright
 * ownership. Elasticsearch licenses this file to you under
 * the Apache License, Version 2.0 (the "License"); you may
 * not use this file except in compliance with the License.
 * You may obtain a copy of the License at
 *
 *    http://www.apache.org/licenses/LICENSE-2.0
 *
 * Unless required by applicable law or agreed to in writing,
 * software distributed under the License is distributed on an
 * "AS IS" BASIS, WITHOUT WARRANTIES OR CONDITIONS OF ANY
 * KIND, either express or implied.  See the License for the
 * specific language governing permissions and limitations
 * under the License.
 */

package org.elasticsearch.action.main;

import org.elasticsearch.action.ActionRequest;
import org.elasticsearch.action.ActionRequestValidationException;
import org.elasticsearch.common.io.stream.StreamInput;

import java.io.IOException;

public class MainRequest extends ActionRequest {

    public MainRequest() {}

<<<<<<< HEAD
    public MainRequest(StreamInput in) throws IOException {
=======
    MainRequest(StreamInput in) throws IOException {
>>>>>>> 22a30418
        super(in);
    }

    @Override
    public ActionRequestValidationException validate() {
        return null;
    }

    @Override
    public void readFrom(StreamInput in) throws IOException {
        throw new UnsupportedOperationException("usage of Streamable is to be replaced by Writeable");
    }
}<|MERGE_RESOLUTION|>--- conflicted
+++ resolved
@@ -29,11 +29,7 @@
 
     public MainRequest() {}
 
-<<<<<<< HEAD
-    public MainRequest(StreamInput in) throws IOException {
-=======
     MainRequest(StreamInput in) throws IOException {
->>>>>>> 22a30418
         super(in);
     }
 
@@ -41,9 +37,4 @@
     public ActionRequestValidationException validate() {
         return null;
     }
-
-    @Override
-    public void readFrom(StreamInput in) throws IOException {
-        throw new UnsupportedOperationException("usage of Streamable is to be replaced by Writeable");
-    }
 }