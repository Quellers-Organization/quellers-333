/*
 * Copyright Elasticsearch B.V. and/or licensed to Elasticsearch B.V. under one
 * or more contributor license agreements. Licensed under the Elastic License
 * 2.0 and the Server Side Public License, v 1; you may not use this file except
 * in compliance with, at your election, the Elastic License 2.0 or the Server
 * Side Public License, v 1.
 */

package org.elasticsearch.action.fieldcaps;

import org.elasticsearch.action.ActionResponse;
import org.elasticsearch.common.Strings;
import org.elasticsearch.common.collect.Iterators;
import org.elasticsearch.common.io.stream.StreamInput;
import org.elasticsearch.common.io.stream.StreamOutput;
import org.elasticsearch.common.xcontent.ChunkedToXContentObject;
import org.elasticsearch.common.xcontent.XContentParserUtils;
import org.elasticsearch.core.Tuple;
import org.elasticsearch.xcontent.ConstructingObjectParser;
import org.elasticsearch.xcontent.ParseField;
import org.elasticsearch.xcontent.ToXContent;
import org.elasticsearch.xcontent.XContentParser;

import java.io.IOException;
import java.util.Arrays;
import java.util.Collections;
import java.util.HashMap;
import java.util.Iterator;
import java.util.List;
import java.util.Map;
import java.util.Objects;
import java.util.stream.Collectors;

/**
 * Response for {@link FieldCapabilitiesRequest} requests.
 */
public class FieldCapabilitiesResponse extends ActionResponse implements ChunkedToXContentObject {
    private static final ParseField INDICES_FIELD = new ParseField("indices");
    private static final ParseField FIELDS_FIELD = new ParseField("fields");
    private static final ParseField FAILED_INDICES_FIELD = new ParseField("failed_indices");
    private static final ParseField FAILURES_FIELD = new ParseField("failures");

    private final String[] indices;
    private final Map<String, Map<String, FieldCapabilities>> responseMap;
    private final List<FieldCapabilitiesFailure> failures;
    private final List<FieldCapabilitiesIndexResponse> indexResponses;

    public FieldCapabilitiesResponse(
        String[] indices,
        Map<String, Map<String, FieldCapabilities>> responseMap,
        List<FieldCapabilitiesFailure> failures
    ) {
        this(indices, responseMap, Collections.emptyList(), failures);
    }

    public FieldCapabilitiesResponse(String[] indices, Map<String, Map<String, FieldCapabilities>> responseMap) {
        this(indices, responseMap, Collections.emptyList(), Collections.emptyList());
    }

    FieldCapabilitiesResponse(List<FieldCapabilitiesIndexResponse> indexResponses, List<FieldCapabilitiesFailure> failures) {
        this(Strings.EMPTY_ARRAY, Collections.emptyMap(), indexResponses, failures);
    }

    private FieldCapabilitiesResponse(
        String[] indices,
        Map<String, Map<String, FieldCapabilities>> responseMap,
        List<FieldCapabilitiesIndexResponse> indexResponses,
        List<FieldCapabilitiesFailure> failures
    ) {
        this.responseMap = Objects.requireNonNull(responseMap);
        this.indexResponses = Objects.requireNonNull(indexResponses);
        this.indices = indices;
        this.failures = failures;
    }

    public FieldCapabilitiesResponse(StreamInput in) throws IOException {
        super(in);
        indices = in.readStringArray();
        this.responseMap = in.readMap(StreamInput::readString, FieldCapabilitiesResponse::readField);
        this.indexResponses = FieldCapabilitiesIndexResponse.readList(in);
        this.failures = in.readList(FieldCapabilitiesFailure::new);
    }

    /**
     * Get the concrete list of indices that were requested and returned a response.
     */
    public String[] getIndices() {
        return indices;
    }

    /**
     * Get the concrete list of indices that failed
     */
    public String[] getFailedIndices() {
        return this.failures.stream().map(FieldCapabilitiesFailure::getIndices).flatMap(s -> Arrays.stream(s)).toArray(String[]::new);
    }

    /**
     * Get the field capabilities map.
     */
    public Map<String, Map<String, FieldCapabilities>> get() {
        return responseMap;
    }

    /**
     * Get possible request failures keyed by index name
     */
    public List<FieldCapabilitiesFailure> getFailures() {
        return failures;
    }

    /**
     * Returns the actual per-index field caps responses
     */
    List<FieldCapabilitiesIndexResponse> getIndexResponses() {
        return indexResponses;
    }

    /**
     *
     * Get the field capabilities per type for the provided {@code field}.
     */
    public Map<String, FieldCapabilities> getField(String field) {
        return responseMap.get(field);
    }

    /**
     * Returns <code>true</code> if the provided field is a metadata field.
     */
    public boolean isMetadataField(String field) {
        Map<String, FieldCapabilities> caps = getField(field);
        if (caps == null) {
            return false;
        }
        return caps.values().stream().anyMatch(FieldCapabilities::isMetadataField);
    }

    private static Map<String, FieldCapabilities> readField(StreamInput in) throws IOException {
        return in.readMap(StreamInput::readString, FieldCapabilities::new);
    }

    @Override
    public void writeTo(StreamOutput out) throws IOException {
        out.writeStringArray(indices);
        out.writeMap(responseMap, StreamOutput::writeString, FieldCapabilitiesResponse::writeField);
        FieldCapabilitiesIndexResponse.writeList(out, indexResponses);
        out.writeList(failures);
    }

    private static void writeField(StreamOutput out, Map<String, FieldCapabilities> map) throws IOException {
        out.writeMap(map, StreamOutput::writeString, (valueOut, fc) -> fc.writeTo(valueOut));
    }

    @Override
    public Iterator<? extends ToXContent> toXContentChunked(ToXContent.Params params) {
        if (indexResponses.size() > 0) {
            throw new IllegalStateException("cannot serialize non-merged response");
        }

        return Iterators.concat(
            Iterators.single(
                (b, p) -> b.startObject().array(INDICES_FIELD.getPreferredName(), indices).startObject(FIELDS_FIELD.getPreferredName())
            ),
            responseMap.entrySet().stream().map(r -> (ToXContent) (b, p) -> b.xContentValuesMap(r.getKey(), r.getValue())).iterator(),
            this.failures.size() > 0
                ? Iterators.concat(
                    Iterators.single(
                        (ToXContent) (b, p) -> b.endObject()
                            .field(FAILED_INDICES_FIELD.getPreferredName(), getFailedIndices().length)
                            .field(FAILURES_FIELD.getPreferredName())
                            .startArray()
                    ),
                    failures.iterator(),
                    Iterators.single((b, p) -> b.endArray().endObject())
                )
                : Iterators.single((b, p) -> b.endObject().endObject())
        );
    }

    public static FieldCapabilitiesResponse fromXContent(XContentParser parser) throws IOException {
        return PARSER.parse(parser, null);
    }

    @SuppressWarnings("unchecked")
    private static final ConstructingObjectParser<FieldCapabilitiesResponse, Void> PARSER = new ConstructingObjectParser<>(
        "field_capabilities_response",
        true,
        a -> {
            Map<String, Map<String, FieldCapabilities>> responseMap = ((List<Tuple<String, Map<String, FieldCapabilities>>>) a[0]).stream()
                .collect(Collectors.toMap(Tuple::v1, Tuple::v2));
            List<String> indices = a[1] == null ? Collections.emptyList() : (List<String>) a[1];
            List<FieldCapabilitiesFailure> failures = a[2] == null ? Collections.emptyList() : (List<FieldCapabilitiesFailure>) a[2];
            return new FieldCapabilitiesResponse(indices.toArray(String[]::new), responseMap, failures);
        }
    );

    static {
        PARSER.declareNamedObjects(ConstructingObjectParser.constructorArg(), (p, c, n) -> {
            Map<String, FieldCapabilities> typeToCapabilities = parseTypeToCapabilities(p, n);
            return new Tuple<>(n, typeToCapabilities);
        }, FIELDS_FIELD);
        PARSER.declareStringArray(ConstructingObjectParser.optionalConstructorArg(), INDICES_FIELD);
        PARSER.declareObjectArray(
            ConstructingObjectParser.optionalConstructorArg(),
            (p, c) -> FieldCapabilitiesFailure.fromXContent(p),
            FAILURES_FIELD
        );
    }

    private static Map<String, FieldCapabilities> parseTypeToCapabilities(XContentParser parser, String name) throws IOException {
        Map<String, FieldCapabilities> typeToCapabilities = new HashMap<>();

        XContentParserUtils.ensureExpectedToken(XContentParser.Token.START_OBJECT, parser.nextToken(), parser);
        XContentParser.Token token;
        while ((token = parser.nextToken()) != XContentParser.Token.END_OBJECT) {
            XContentParserUtils.ensureExpectedToken(XContentParser.Token.FIELD_NAME, token, parser);
            String type = parser.currentName();
            FieldCapabilities capabilities = FieldCapabilities.fromXContent(name, parser);
            typeToCapabilities.put(type, capabilities);
        }
        return typeToCapabilities;
    }

    @Override
    public boolean equals(Object o) {
        if (this == o) return true;
        if (o == null || getClass() != o.getClass()) return false;
        FieldCapabilitiesResponse that = (FieldCapabilitiesResponse) o;
        return Arrays.equals(indices, that.indices)
            && Objects.equals(responseMap, that.responseMap)
            && Objects.equals(indexResponses, that.indexResponses)
            && Objects.equals(failures, that.failures);
    }

    @Override
    public int hashCode() {
        int result = Objects.hash(responseMap, indexResponses, failures);
        result = 31 * result + Arrays.hashCode(indices);
        return result;
    }

    @Override
    public String toString() {
<<<<<<< HEAD
        return Strings.toString(this, false);
=======
        if (indexResponses.size() > 0) {
            return "FieldCapabilitiesResponse{unmerged}";
        }
        return Strings.toString(this);
>>>>>>> b27e6eb8
    }
}<|MERGE_RESOLUTION|>--- conflicted
+++ resolved
@@ -241,13 +241,9 @@
 
     @Override
     public String toString() {
-<<<<<<< HEAD
-        return Strings.toString(this, false);
-=======
         if (indexResponses.size() > 0) {
             return "FieldCapabilitiesResponse{unmerged}";
         }
         return Strings.toString(this);
->>>>>>> b27e6eb8
     }
 }