/*
 * Copyright Elasticsearch B.V. and/or licensed to Elasticsearch B.V. under one
 * or more contributor license agreements. Licensed under the Elastic License
 * 2.0 and the Server Side Public License, v 1; you may not use this file except
 * in compliance with, at your election, the Elastic License 2.0 or the Server
 * Side Public License, v 1.
 */

package org.elasticsearch.action.fieldcaps;

import org.apache.lucene.util.ArrayUtil;
import org.elasticsearch.ExceptionsHelper;
import org.elasticsearch.action.ActionListener;
import org.elasticsearch.action.ActionRunnable;
import org.elasticsearch.action.OriginalIndices;
import org.elasticsearch.action.support.ActionFilters;
import org.elasticsearch.action.support.ChannelActionListener;
import org.elasticsearch.action.support.HandledTransportAction;
import org.elasticsearch.action.support.RefCountingRunnable;
import org.elasticsearch.client.internal.Client;
import org.elasticsearch.cluster.ClusterState;
import org.elasticsearch.cluster.block.ClusterBlockLevel;
import org.elasticsearch.cluster.metadata.IndexNameExpressionResolver;
import org.elasticsearch.cluster.service.ClusterService;
import org.elasticsearch.common.Strings;
import org.elasticsearch.common.collect.Iterators;
import org.elasticsearch.common.inject.Inject;
import org.elasticsearch.common.regex.Regex;
import org.elasticsearch.common.util.Maps;
import org.elasticsearch.core.Nullable;
import org.elasticsearch.core.Tuple;
import org.elasticsearch.index.shard.ShardId;
import org.elasticsearch.indices.IndicesService;
import org.elasticsearch.logging.LogManager;
import org.elasticsearch.logging.Logger;
import org.elasticsearch.search.SearchService;
import org.elasticsearch.tasks.CancellableTask;
import org.elasticsearch.tasks.Task;
import org.elasticsearch.threadpool.ThreadPool;
import org.elasticsearch.transport.RemoteClusterAware;
import org.elasticsearch.transport.TransportChannel;
import org.elasticsearch.transport.TransportRequestHandler;
import org.elasticsearch.transport.TransportService;

import java.util.ArrayList;
import java.util.Arrays;
import java.util.Collections;
import java.util.Comparator;
import java.util.HashMap;
import java.util.HashSet;
import java.util.Iterator;
import java.util.List;
import java.util.Map;
import java.util.Set;
import java.util.concurrent.Executor;
import java.util.concurrent.atomic.AtomicBoolean;
import java.util.function.BiConsumer;
import java.util.function.Consumer;
import java.util.function.Function;
import java.util.function.Predicate;
import java.util.stream.Collectors;

import static org.elasticsearch.action.search.TransportSearchHelper.checkCCSVersionCompatibility;

public class TransportFieldCapabilitiesAction extends HandledTransportAction<FieldCapabilitiesRequest, FieldCapabilitiesResponse> {
    public static final String ACTION_NODE_NAME = FieldCapabilitiesAction.NAME + "[n]";
    public static final Logger LOGGER = LogManager.getLogger(TransportFieldCapabilitiesAction.class);

    private final ThreadPool threadPool;
    private final Executor searchCoordinationExecutor;
    private final TransportService transportService;
    private final ClusterService clusterService;
    private final IndexNameExpressionResolver indexNameExpressionResolver;

    private final IndicesService indicesService;
    private final boolean ccsCheckCompatibility;

    @Inject
    public TransportFieldCapabilitiesAction(
        TransportService transportService,
        ClusterService clusterService,
        ThreadPool threadPool,
        ActionFilters actionFilters,
        IndicesService indicesService,
        IndexNameExpressionResolver indexNameExpressionResolver
    ) {
        // TODO replace SAME when removing workaround for https://github.com/elastic/elasticsearch/issues/97916
        super(
            FieldCapabilitiesAction.NAME,
            transportService,
            actionFilters,
            FieldCapabilitiesRequest::new,
            transportService.getThreadPool().executor(ThreadPool.Names.SAME)
        );
        this.threadPool = threadPool;
        this.searchCoordinationExecutor = threadPool.executor(ThreadPool.Names.SEARCH_COORDINATION);
        this.transportService = transportService;
        this.clusterService = clusterService;
        this.indexNameExpressionResolver = indexNameExpressionResolver;
        this.indicesService = indicesService;
        transportService.registerRequestHandler(
            ACTION_NODE_NAME,
            this.searchCoordinationExecutor,
            FieldCapabilitiesNodeRequest::new,
            new NodeTransportHandler()
        );
        this.ccsCheckCompatibility = SearchService.CCS_VERSION_CHECK_SETTING.get(clusterService.getSettings());
    }

    @Override
    protected void doExecute(Task task, FieldCapabilitiesRequest request, final ActionListener<FieldCapabilitiesResponse> listener) {
        // workaround for https://github.com/elastic/elasticsearch/issues/97916 - TODO remove this when we can
        searchCoordinationExecutor.execute(ActionRunnable.wrap(listener, l -> doExecuteForked(task, request, l)));
    }

    private void doExecuteForked(Task task, FieldCapabilitiesRequest request, final ActionListener<FieldCapabilitiesResponse> listener) {
        if (ccsCheckCompatibility) {
            checkCCSVersionCompatibility(request);
        }
        assert task instanceof CancellableTask;
        final CancellableTask fieldCapTask = (CancellableTask) task;
        // retrieve the initial timestamp in case the action is a cross cluster search
        long nowInMillis = request.nowInMillis() == null ? System.currentTimeMillis() : request.nowInMillis();
        final ClusterState clusterState = clusterService.state();
        final Map<String, OriginalIndices> remoteClusterIndices = transportService.getRemoteClusterService()
            .groupIndices(request.indicesOptions(), request.indices());
        final OriginalIndices localIndices = remoteClusterIndices.remove(RemoteClusterAware.LOCAL_CLUSTER_GROUP_KEY);
        final String[] concreteIndices;
        if (localIndices == null) {
            // in the case we have one or more remote indices but no local we don't expand to all local indices and just do remote indices
            concreteIndices = Strings.EMPTY_ARRAY;
        } else {
            concreteIndices = indexNameExpressionResolver.concreteIndexNames(clusterState, localIndices);
        }

        if (concreteIndices.length == 0 && remoteClusterIndices.isEmpty()) {
            listener.onResponse(new FieldCapabilitiesResponse(new String[0], Collections.emptyMap()));
            return;
        }

        checkIndexBlocks(clusterState, concreteIndices);
        final FailureCollector indexFailures = new FailureCollector();
        final Map<String, FieldCapabilitiesIndexResponse> indexResponses = Collections.synchronizedMap(new HashMap<>());
        // This map is used to share the index response for indices which have the same index mapping hash to reduce the memory usage.
        final Map<String, FieldCapabilitiesIndexResponse> indexMappingHashToResponses = Collections.synchronizedMap(new HashMap<>());
        final Runnable releaseResourcesOnCancel = () -> {
            LOGGER.trace("clear index responses on cancellation");
            indexFailures.clear();
            indexResponses.clear();
            indexMappingHashToResponses.clear();
        };
        final Consumer<FieldCapabilitiesIndexResponse> handleIndexResponse = resp -> {
            if (fieldCapTask.isCancelled()) {
                releaseResourcesOnCancel.run();
                return;
            }
            if (resp.canMatch() && resp.getIndexMappingHash() != null) {
                FieldCapabilitiesIndexResponse curr = indexMappingHashToResponses.putIfAbsent(resp.getIndexMappingHash(), resp);
                if (curr != null) {
                    resp = new FieldCapabilitiesIndexResponse(resp.getIndexName(), curr.getIndexMappingHash(), curr.get(), true);
                }
            }
            indexResponses.putIfAbsent(resp.getIndexName(), resp);
            if (fieldCapTask.isCancelled()) {
                releaseResourcesOnCancel.run();
            }
        };
        final BiConsumer<String, Exception> handleIndexFailure = (index, error) -> {
            if (fieldCapTask.isCancelled()) {
                releaseResourcesOnCancel.run();
                return;
            }
            indexFailures.collect(index, error);
            if (fieldCapTask.isCancelled()) {
                releaseResourcesOnCancel.run();
            }
        };
        final var finishedOrCancelled = new AtomicBoolean();
        fieldCapTask.addListener(() -> {
            if (finishedOrCancelled.compareAndSet(false, true)) {
                releaseResourcesOnCancel.run();
            }
        });
        try (RefCountingRunnable refs = new RefCountingRunnable(() -> {
            finishedOrCancelled.set(true);
            if (fieldCapTask.notifyIfCancelled(listener)) {
                releaseResourcesOnCancel.run();
            } else {
                mergeIndexResponses(request, fieldCapTask, indexResponses, indexFailures, listener);
            }
        })) {
            // local cluster
            final RequestDispatcher requestDispatcher = new RequestDispatcher(
                clusterService,
                transportService,
                task,
                request,
                localIndices,
                nowInMillis,
                concreteIndices,
                searchCoordinationExecutor,
                handleIndexResponse,
                handleIndexFailure,
                refs.acquire()::close
            );
            requestDispatcher.execute();

            // this is the cross cluster part of this API - we force the other cluster to not merge the results but instead
            // send us back all individual index results.
            for (Map.Entry<String, OriginalIndices> remoteIndices : remoteClusterIndices.entrySet()) {
                String clusterAlias = remoteIndices.getKey();
                OriginalIndices originalIndices = remoteIndices.getValue();
                Client remoteClusterClient = transportService.getRemoteClusterService()
                    .getRemoteClusterClient(threadPool, clusterAlias, searchCoordinationExecutor);
                FieldCapabilitiesRequest remoteRequest = prepareRemoteRequest(request, originalIndices, nowInMillis);
                ActionListener<FieldCapabilitiesResponse> remoteListener = ActionListener.wrap(response -> {
                    for (FieldCapabilitiesIndexResponse resp : response.getIndexResponses()) {
                        String indexName = RemoteClusterAware.buildRemoteIndexName(clusterAlias, resp.getIndexName());
                        handleIndexResponse.accept(
                            new FieldCapabilitiesIndexResponse(indexName, resp.getIndexMappingHash(), resp.get(), resp.canMatch())
                        );
                    }
                    for (FieldCapabilitiesFailure failure : response.getFailures()) {
                        Exception ex = failure.getException();
                        for (String index : failure.getIndices()) {
                            handleIndexFailure.accept(RemoteClusterAware.buildRemoteIndexName(clusterAlias, index), ex);
                        }
                    }
                }, ex -> {
                    for (String index : originalIndices.indices()) {
                        handleIndexFailure.accept(RemoteClusterAware.buildRemoteIndexName(clusterAlias, index), ex);
                    }
                });
                remoteClusterClient.fieldCaps(remoteRequest, ActionListener.releaseAfter(remoteListener, refs.acquire()));
            }
        }
    }

    private static void checkIndexBlocks(ClusterState clusterState, String[] concreteIndices) {
        clusterState.blocks().globalBlockedRaiseException(ClusterBlockLevel.READ);
        for (String index : concreteIndices) {
            clusterState.blocks().indexBlockedRaiseException(ClusterBlockLevel.READ, index);
        }
    }

    private static void mergeIndexResponses(
        FieldCapabilitiesRequest request,
        CancellableTask task,
        Map<String, FieldCapabilitiesIndexResponse> indexResponses,
        FailureCollector indexFailures,
        ActionListener<FieldCapabilitiesResponse> listener
    ) {
        List<FieldCapabilitiesFailure> failures = indexFailures.build(indexResponses.keySet());
        if (indexResponses.size() > 0) {
            if (request.isMergeResults()) {
                ActionListener.completeWith(listener, () -> merge(indexResponses, task, request, failures));
            } else {
                listener.onResponse(new FieldCapabilitiesResponse(new ArrayList<>(indexResponses.values()), failures));
            }
        } else {
            // we have no responses at all, maybe because of errors
            if (indexFailures.isEmpty() == false) {
                // throw back the first exception
                listener.onFailure(failures.get(0).getException());
            } else {
                listener.onResponse(new FieldCapabilitiesResponse(Collections.emptyList(), Collections.emptyList()));
            }
        }
    }

    private static FieldCapabilitiesRequest prepareRemoteRequest(
        FieldCapabilitiesRequest request,
        OriginalIndices originalIndices,
        long nowInMillis
    ) {
        FieldCapabilitiesRequest remoteRequest = new FieldCapabilitiesRequest();
        remoteRequest.setMergeResults(false); // we need to merge on this node
        remoteRequest.indicesOptions(originalIndices.indicesOptions());
        remoteRequest.indices(originalIndices.indices());
        remoteRequest.fields(request.fields());
        remoteRequest.filters(request.filters());
        remoteRequest.types(request.types());
        remoteRequest.runtimeFields(request.runtimeFields());
        remoteRequest.indexFilter(request.indexFilter());
        remoteRequest.nowInMillis(nowInMillis);
        return remoteRequest;
    }

    private static boolean hasSameMappingHash(FieldCapabilitiesIndexResponse r1, FieldCapabilitiesIndexResponse r2) {
        return r1.getIndexMappingHash() != null
            && r2.getIndexMappingHash() != null
            && r1.getIndexMappingHash().equals(r2.getIndexMappingHash());
    }

    private static FieldCapabilitiesResponse merge(
        Map<String, FieldCapabilitiesIndexResponse> indexResponsesMap,
        CancellableTask task,
        FieldCapabilitiesRequest request,
        List<FieldCapabilitiesFailure> failures
    ) {
        assert ThreadPool.assertCurrentThreadPool(ThreadPool.Names.SEARCH_COORDINATION); // too expensive to run this on a transport worker
        task.ensureNotCancelled();
        final FieldCapabilitiesIndexResponse[] indexResponses = indexResponsesMap.values().toArray(new FieldCapabilitiesIndexResponse[0]);
        Arrays.sort(indexResponses, Comparator.comparing(FieldCapabilitiesIndexResponse::getIndexName));
        final String[] indices = Arrays.stream(indexResponses).map(FieldCapabilitiesIndexResponse::getIndexName).toArray(String[]::new);
        final Map<String, Map<String, FieldCapabilities.Builder>> responseMapBuilder = new HashMap<>();
        int lastPendingIndex = 0;
        for (int i = 1; i <= indexResponses.length; i++) {
            if (i == indexResponses.length || hasSameMappingHash(indexResponses[lastPendingIndex], indexResponses[i]) == false) {
                final String[] subIndices;
                if (lastPendingIndex == 0 && i == indexResponses.length) {
                    subIndices = indices;
                } else {
                    subIndices = ArrayUtil.copyOfSubArray(indices, lastPendingIndex, i);
                }
                innerMerge(subIndices, responseMapBuilder, request, indexResponses[lastPendingIndex]);
                lastPendingIndex = i;
            }
        }

        task.ensureNotCancelled();
        Map<String, Map<String, FieldCapabilities>> responseMap = Maps.newMapWithExpectedSize(responseMapBuilder.size());
        if (request.includeUnmapped()) {
            collectResponseMapIncludingUnmapped(indices, responseMapBuilder, responseMap);
        } else {
            collectResponseMap(responseMapBuilder, responseMap);
        }
        return new FieldCapabilitiesResponse(indices, Collections.unmodifiableMap(responseMap), failures);
    }

    private static void collectResponseMapIncludingUnmapped(
        String[] indices,
        Map<String, Map<String, FieldCapabilities.Builder>> responseMapBuilder,
        Map<String, Map<String, FieldCapabilities>> responseMap
    ) {
        final Set<String> mappedScratch = new HashSet<>();
        for (Map.Entry<String, Map<String, FieldCapabilities.Builder>> entry : responseMapBuilder.entrySet()) {
            var typeMapBuilder = entry.getValue().entrySet();

            // do this directly, rather than using the builder, to save creating a whole lot of objects we don't need
            mappedScratch.clear();
            for (Map.Entry<String, FieldCapabilities.Builder> b : typeMapBuilder) {
                b.getValue().getIndices(mappedScratch);
            }
            var unmapped = getUnmappedFields(indices, entry.getKey(), mappedScratch);

            final int resSize = typeMapBuilder.size() + (unmapped == null ? 0 : 1);
            final Map<String, FieldCapabilities> res = capabilities(resSize, typeMapBuilder);
            if (unmapped != null) {
                res.put("unmapped", unmapped.apply(resSize > 1));
            }
            responseMap.put(entry.getKey(), Collections.unmodifiableMap(res));
        }
    }

    private static void collectResponseMap(
        Map<String, Map<String, FieldCapabilities.Builder>> responseMapBuilder,
        Map<String, Map<String, FieldCapabilities>> responseMap
    ) {
        for (Map.Entry<String, Map<String, FieldCapabilities.Builder>> entry : responseMapBuilder.entrySet()) {
            var typeMapBuilder = entry.getValue().entrySet();
            responseMap.put(entry.getKey(), Collections.unmodifiableMap(capabilities(typeMapBuilder.size(), typeMapBuilder)));
        }
    }

    private static Map<String, FieldCapabilities> capabilities(int resSize, Set<Map.Entry<String, FieldCapabilities.Builder>> builders) {
        boolean multiTypes = resSize > 1;
        final Map<String, FieldCapabilities> res = Maps.newHashMapWithExpectedSize(resSize);
        for (Map.Entry<String, FieldCapabilities.Builder> e : builders) {
            res.put(e.getKey(), e.getValue().build(multiTypes));
        }
        return res;
    }

<<<<<<< HEAD
=======
    @Nullable
    private static Function<Boolean, FieldCapabilities> getUnmappedFields(String[] indices, String field, Set<String> mappedIndices) {
        if (mappedIndices.size() != indices.length) {
            return mt -> {
                final String[] diff;
                if (mt) {
                    diff = new String[indices.length - mappedIndices.size()];
                    Iterator<String> indicesIter = Iterators.forArray(indices);
                    for (int i = 0; i < diff.length; i++) {
                        diff[i] = nextIndex(indicesIter, mappedIndices);
                    }
                } else {
                    diff = null;
                }
                return new FieldCapabilities(field, "unmapped", false, false, false, false, null, diff, null, null, null, null, Map.of());
            };
        }
        return null;
    }

    private static String nextIndex(Iterator<String> iter, Set<String> filtered) {
        while (true) {
            String index = iter.next();
            if (filtered.contains(index) == false) {
                return index;
            }
        }
    }

>>>>>>> b7eafce3
    private static void innerMerge(
        String[] indices,
        Map<String, Map<String, FieldCapabilities.Builder>> responseMapBuilder,
        FieldCapabilitiesRequest request,
        FieldCapabilitiesIndexResponse response
    ) {
        Map<String, IndexFieldCapabilities> fields = ResponseRewriter.rewriteOldResponses(
            response.getOriginVersion(),
            response.get(),
            request.filters(),
            request.types()
        );
        for (Map.Entry<String, IndexFieldCapabilities> entry : fields.entrySet()) {
            final String field = entry.getKey();
            final IndexFieldCapabilities fieldCap = entry.getValue();
            Map<String, FieldCapabilities.Builder> typeMap = responseMapBuilder.computeIfAbsent(field, f -> new HashMap<>());
            FieldCapabilities.Builder builder = typeMap.computeIfAbsent(fieldCap.type(), key -> new FieldCapabilities.Builder(field, key));
            builder.add(
                indices,
                fieldCap.isMetadatafield(),
                fieldCap.isSearchable(),
                fieldCap.isAggregatable(),
                fieldCap.isDimension(),
                fieldCap.metricType(),
                fieldCap.meta()
            );
        }
    }

    /**
     * Collects failures from all the individual index requests, then builds a failure list grouped by the underlying cause.
     *
     * This collector can contain a failure for an index even if one of its shards was successful. When building the final
     * list, these failures will be skipped because they have no affect on the final response.
     */
    private static final class FailureCollector {
        private final Map<String, Exception> failuresByIndex = Collections.synchronizedMap(new HashMap<>());

        List<FieldCapabilitiesFailure> build(Set<String> successfulIndices) {
            Map<Tuple<String, String>, FieldCapabilitiesFailure> indexFailures = new HashMap<>();
            for (Map.Entry<String, Exception> failure : failuresByIndex.entrySet()) {
                String index = failure.getKey();
                Exception e = failure.getValue();

                if (successfulIndices.contains(index) == false) {
                    // we deduplicate exceptions on the underlying causes message and classname
                    // we unwrap the cause to e.g. group RemoteTransportExceptions coming from different nodes if the cause is the same
                    Throwable cause = ExceptionsHelper.unwrapCause(e);
                    Tuple<String, String> groupingKey = new Tuple<>(cause.getMessage(), cause.getClass().getName());
                    indexFailures.compute(
                        groupingKey,
                        (k, v) -> v == null ? new FieldCapabilitiesFailure(new String[] { index }, e) : v.addIndex(index)
                    );
                }
            }
            return new ArrayList<>(indexFailures.values());
        }

        void collect(String index, Exception e) {
            failuresByIndex.putIfAbsent(index, e);
        }

        void clear() {
            failuresByIndex.clear();
        }

        boolean isEmpty() {
            return failuresByIndex.isEmpty();
        }
    }

    private class NodeTransportHandler implements TransportRequestHandler<FieldCapabilitiesNodeRequest> {
        @Override
        public void messageReceived(FieldCapabilitiesNodeRequest request, TransportChannel channel, Task task) throws Exception {
            assert task instanceof CancellableTask;
            final ActionListener<FieldCapabilitiesNodeResponse> listener = new ChannelActionListener<>(channel);
            ActionListener.completeWith(listener, () -> {
                final List<FieldCapabilitiesIndexResponse> allResponses = new ArrayList<>();
                final Map<ShardId, Exception> allFailures = new HashMap<>();
                final Set<ShardId> allUnmatchedShardIds = new HashSet<>();
                // If the request has an index filter, it may contain several shards belonging to the same
                // index. We make sure to skip over a shard if we already found a match for that index.
                final Map<String, List<ShardId>> groupedShardIds = request.shardIds()
                    .stream()
                    .collect(Collectors.groupingBy(ShardId::getIndexName));
                final FieldCapabilitiesFetcher fetcher = new FieldCapabilitiesFetcher(indicesService);
                final Predicate<String> fieldNameFilter = Regex.simpleMatcher(request.fields());
                for (List<ShardId> shardIds : groupedShardIds.values()) {
                    final Map<ShardId, Exception> failures = new HashMap<>();
                    final Set<ShardId> unmatched = new HashSet<>();
                    for (ShardId shardId : shardIds) {
                        try {
                            final FieldCapabilitiesIndexResponse response = fetcher.fetch(
                                (CancellableTask) task,
                                shardId,
                                fieldNameFilter,
                                request.filters(),
                                request.allowedTypes(),
                                request.indexFilter(),
                                request.nowInMillis(),
                                request.runtimeFields()
                            );
                            if (response.canMatch()) {
                                unmatched.clear();
                                failures.clear();
                                allResponses.add(response);
                                break;
                            } else {
                                unmatched.add(shardId);
                            }
                        } catch (Exception e) {
                            failures.put(shardId, e);
                        }
                    }
                    allUnmatchedShardIds.addAll(unmatched);
                    allFailures.putAll(failures);
                }
                return new FieldCapabilitiesNodeResponse(allResponses, allFailures, allUnmatchedShardIds);
            });
        }
    }
}<|MERGE_RESOLUTION|>--- conflicted
+++ resolved
@@ -372,8 +372,6 @@
         return res;
     }
 
-<<<<<<< HEAD
-=======
     @Nullable
     private static Function<Boolean, FieldCapabilities> getUnmappedFields(String[] indices, String field, Set<String> mappedIndices) {
         if (mappedIndices.size() != indices.length) {
@@ -403,7 +401,6 @@
         }
     }
 
->>>>>>> b7eafce3
     private static void innerMerge(
         String[] indices,
         Map<String, Map<String, FieldCapabilities.Builder>> responseMapBuilder,
