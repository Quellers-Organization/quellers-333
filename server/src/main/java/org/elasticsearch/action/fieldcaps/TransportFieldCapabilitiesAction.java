--- conflicted
+++ resolved
@@ -25,14 +25,7 @@
 import org.elasticsearch.cluster.service.ClusterService;
 import org.elasticsearch.common.Strings;
 import org.elasticsearch.common.inject.Inject;
-<<<<<<< HEAD
-import org.elasticsearch.common.io.stream.StreamInput;
-import org.elasticsearch.common.logging.LoggerMessageFormat;
 import org.elasticsearch.common.util.concurrent.CountDown;
-import org.elasticsearch.core.Nullable;
-=======
-import org.elasticsearch.common.util.concurrent.CountDown;
->>>>>>> d1f5d613
 import org.elasticsearch.core.Tuple;
 import org.elasticsearch.index.IndexService;
 import org.elasticsearch.index.engine.Engine;
@@ -377,20 +370,11 @@
                         // checks if the parent field contains sub-fields
                         if (searchExecutionContext.getFieldType(parentField) == null) {
                             // no field type, it must be an object field
-<<<<<<< HEAD
                             String type = searchExecutionContext.nestedLookup().getNestedMappers().get(parentField) != null
                                 ? "nested" : "object";
                             IndexFieldCapabilities fieldCap = new IndexFieldCapabilities(parentField, type,
-=======
-                            ObjectMapper mapper = searchExecutionContext.getObjectMapper(parentField);
-                            // Composite runtime fields do not have a mapped type for the root - check for null
-                            if (mapper != null) {
-                                String type = mapper.isNested() ? "nested" : "object";
-                                IndexFieldCapabilities fieldCap = new IndexFieldCapabilities(parentField, type,
->>>>>>> d1f5d613
                                     false, false, false, Collections.emptyMap());
-                                responseMap.put(parentField, fieldCap);
-                            }
+                            responseMap.put(parentField, fieldCap);
                         }
                         dotIndex = parentField.lastIndexOf('.');
                     }
