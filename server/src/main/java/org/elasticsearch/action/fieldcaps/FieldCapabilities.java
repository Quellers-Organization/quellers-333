/*
 * Copyright Elasticsearch B.V. and/or licensed to Elasticsearch B.V. under one
 * or more contributor license agreements. Licensed under the Elastic License
 * 2.0 and the Server Side Public License, v 1; you may not use this file except
 * in compliance with, at your election, the Elastic License 2.0 or the Server
 * Side Public License, v 1.
 */

package org.elasticsearch.action.fieldcaps;

import org.elasticsearch.Version;
import org.elasticsearch.common.Strings;
import org.elasticsearch.common.io.stream.StreamInput;
import org.elasticsearch.common.io.stream.StreamOutput;
import org.elasticsearch.common.io.stream.Writeable;
import org.elasticsearch.index.mapper.TimeSeriesParams;
import org.elasticsearch.xcontent.ConstructingObjectParser;
import org.elasticsearch.xcontent.InstantiatingObjectParser;
import org.elasticsearch.xcontent.ParseField;
import org.elasticsearch.xcontent.ParserConstructor;
import org.elasticsearch.xcontent.ToXContentObject;
import org.elasticsearch.xcontent.XContentBuilder;
import org.elasticsearch.xcontent.XContentParser;

import java.io.IOException;
import java.util.ArrayList;
import java.util.Arrays;
import java.util.Collections;
import java.util.HashMap;
import java.util.HashSet;
import java.util.List;
import java.util.Map;
import java.util.Objects;
import java.util.Set;
import java.util.function.Function;
import java.util.function.Predicate;
import java.util.stream.Collectors;
import java.util.stream.Stream;

import static org.elasticsearch.index.mapper.TimeSeriesParams.TIME_SERIES_DIMENSION_PARAM;
import static org.elasticsearch.index.mapper.TimeSeriesParams.TIME_SERIES_METRIC_PARAM;

/**
 * Describes the capabilities of a field optionally merged across multiple indices.
 */
public class FieldCapabilities implements Writeable, ToXContentObject {

    private static final ParseField TYPE_FIELD = new ParseField("type");
    private static final ParseField IS_METADATA_FIELD = new ParseField("metadata_field");
    private static final ParseField SEARCHABLE_FIELD = new ParseField("searchable");
    private static final ParseField AGGREGATABLE_FIELD = new ParseField("aggregatable");
    private static final ParseField TIME_SERIES_DIMENSION_FIELD = new ParseField(TIME_SERIES_DIMENSION_PARAM);
    private static final ParseField TIME_SERIES_METRIC_FIELD = new ParseField(TIME_SERIES_METRIC_PARAM);
    private static final ParseField INDICES_FIELD = new ParseField("indices");
    private static final ParseField NON_SEARCHABLE_INDICES_FIELD = new ParseField("non_searchable_indices");
    private static final ParseField NON_AGGREGATABLE_INDICES_FIELD = new ParseField("non_aggregatable_indices");
    private static final ParseField NON_DIMENSION_INDICES_FIELD = new ParseField("non_dimension_indices");
    private static final ParseField METRIC_CONFLICTS_INDICES_FIELD = new ParseField("metric_conflicts_indices");
    private static final ParseField META_FIELD = new ParseField("meta");

    private final String name;
    private final String type;
    private final boolean isMetadataField;
    private final boolean isSearchable;
    private final boolean isAggregatable;
    private final boolean isDimension;
    private final TimeSeriesParams.MetricType metricType;

    private final String[] indices;
    private final String[] nonSearchableIndices;
    private final String[] nonAggregatableIndices;
    private final String[] nonDimensionIndices;
    private final String[] metricConflictsIndices;

    private final Map<String, Set<String>> meta;

    /**
     * Constructor for a set of indices.
     * @param name The name of the field
     * @param type The type associated with the field.
     * @param isMetadataField Whether this field is a metadata field.
     * @param isSearchable Whether this field is indexed for search.
     * @param isAggregatable Whether this field can be aggregated on.
     * @param isDimension Whether this field can be used as dimension
     * @param metricType If this field is a metric field, returns the metric's type or null for non-metrics fields
     * @param indices The list of indices where this field name is defined as {@code type},
     *                or null if all indices have the same {@code type} for the field.
     * @param nonSearchableIndices The list of indices where this field is not searchable,
     *                             or null if the field is searchable in all indices.
     * @param nonAggregatableIndices The list of indices where this field is not aggregatable,
     *                               or null if the field is aggregatable in all indices.
     * @param nonDimensionIndices The list of indices where this field is not a dimension
     * @param metricConflictsIndices The list of indices where this field is has different metric types or not mark as a metric
     * @param meta Merged metadata across indices.
     */
    public FieldCapabilities(
        String name,
        String type,
        boolean isMetadataField,
        boolean isSearchable,
        boolean isAggregatable,
        boolean isDimension,
        TimeSeriesParams.MetricType metricType,
        String[] indices,
        String[] nonSearchableIndices,
        String[] nonAggregatableIndices,
        String[] nonDimensionIndices,
        String[] metricConflictsIndices,
        Map<String, Set<String>> meta
    ) {
        this.name = name;
        this.type = type;
        this.isMetadataField = isMetadataField;
        this.isSearchable = isSearchable;
        this.isAggregatable = isAggregatable;
        this.isDimension = isDimension;
        this.metricType = metricType;
        this.indices = indices;
        this.nonSearchableIndices = nonSearchableIndices;
        this.nonAggregatableIndices = nonAggregatableIndices;
        this.nonDimensionIndices = nonDimensionIndices;
        this.metricConflictsIndices = metricConflictsIndices;
        this.meta = Objects.requireNonNull(meta);
    }

    /**
     * Constructor for non-timeseries field caps. Useful for testing
     * Constructor for a set of indices.
     * @param name The name of the field
     * @param type The type associated with the field.
     * @param isMetadataField Whether this field is a metadata field.
     * @param isSearchable Whether this field is indexed for search.
     * @param isAggregatable Whether this field can be aggregated on.
     * @param indices The list of indices where this field name is defined as {@code type},
     *                or null if all indices have the same {@code type} for the field.
     * @param nonSearchableIndices The list of indices where this field is not searchable,
     *                             or null if the field is searchable in all indices.
     * @param nonAggregatableIndices The list of indices where this field is not aggregatable,
     *                               or null if the field is aggregatable in all indices.
     * @param meta Merged metadata across indices.
     */
    public FieldCapabilities(
        String name,
        String type,
        boolean isMetadataField,
        boolean isSearchable,
        boolean isAggregatable,
        String[] indices,
        String[] nonSearchableIndices,
        String[] nonAggregatableIndices,
        Map<String, Set<String>> meta
    ) {
        this(
            name,
            type,
            isMetadataField,
            isSearchable,
            isAggregatable,
            false,
            null,
            indices,
            nonSearchableIndices,
            nonAggregatableIndices,
            null,
            null,
            meta
        );

    }

    /**
     * Constructor for a set of indices used by parser
     * @param name The name of the field
     * @param type The type associated with the field.
     * @param isMetadataField Whether this field is a metadata field.
     * @param isSearchable Whether this field is indexed for search.
     * @param isAggregatable Whether this field can be aggregated on.
     * @param isDimension Whether this field can be used as dimension
     * @param metricType If this field is a metric field, returns the metric's type or null for non-metrics fields
     * @param indices The list of indices where this field name is defined as {@code type},
     *                or null if all indices have the same {@code type} for the field.
     * @param nonSearchableIndices The list of indices where this field is not searchable,
     *                             or null if the field is searchable in all indices.
     * @param nonAggregatableIndices The list of indices where this field is not aggregatable,
     *                               or null if the field is aggregatable in all indices.
     * @param nonDimensionIndices The list of indices where this field is not a dimension
     * @param metricConflictsIndices The list of indices where this field is has different metric types or not mark as a metric
     * @param meta Merged metadata across indices.
     */
    @SuppressWarnings("unused")
    @ParserConstructor
    public FieldCapabilities(
        String name,
        String type,
        Boolean isMetadataField,
        boolean isSearchable,
        boolean isAggregatable,
        Boolean isDimension,
        String metricType,
        List<String> indices,
        List<String> nonSearchableIndices,
        List<String> nonAggregatableIndices,
        List<String> nonDimensionIndices,
        List<String> metricConflictsIndices,
        Map<String, Set<String>> meta
    ) {
        this(
            name,
            type,
            isMetadataField == null ? false : isMetadataField,
            isSearchable,
            isAggregatable,
            isDimension == null ? false : isDimension,
            metricType != null ? Enum.valueOf(TimeSeriesParams.MetricType.class, metricType) : null,
            indices != null ? indices.toArray(new String[0]) : null,
            nonSearchableIndices != null ? nonSearchableIndices.toArray(new String[0]) : null,
            nonAggregatableIndices != null ? nonAggregatableIndices.toArray(new String[0]) : null,
            nonDimensionIndices != null ? nonDimensionIndices.toArray(new String[0]) : null,
            metricConflictsIndices != null ? metricConflictsIndices.toArray(new String[0]) : null,
            meta != null ? meta : Collections.emptyMap()
        );
    }

    FieldCapabilities(StreamInput in) throws IOException {
        this.name = in.readString();
        this.type = in.readString();
        this.isMetadataField = in.readBoolean();
        this.isSearchable = in.readBoolean();
        this.isAggregatable = in.readBoolean();
        if (in.getVersion().onOrAfter(Version.V_8_0_0)) {
            this.isDimension = in.readBoolean();
            this.metricType = in.readOptionalEnum(TimeSeriesParams.MetricType.class);
        } else {
            this.isDimension = false;
            this.metricType = null;
        }
        this.indices = in.readOptionalStringArray();
        this.nonSearchableIndices = in.readOptionalStringArray();
        this.nonAggregatableIndices = in.readOptionalStringArray();
        if (in.getVersion().onOrAfter(Version.V_8_0_0)) {
            this.nonDimensionIndices = in.readOptionalStringArray();
            this.metricConflictsIndices = in.readOptionalStringArray();
        } else {
            this.nonDimensionIndices = null;
            this.metricConflictsIndices = null;
        }
        meta = in.readMap(StreamInput::readString, i -> i.readSet(StreamInput::readString));
    }

    @Override
    public void writeTo(StreamOutput out) throws IOException {
        out.writeString(name);
        out.writeString(type);
        out.writeBoolean(isMetadataField);
        out.writeBoolean(isSearchable);
        out.writeBoolean(isAggregatable);
        if (out.getVersion().onOrAfter(Version.V_8_0_0)) {
            out.writeBoolean(isDimension);
            out.writeOptionalEnum(metricType);
        }
        out.writeOptionalStringArray(indices);
        out.writeOptionalStringArray(nonSearchableIndices);
        out.writeOptionalStringArray(nonAggregatableIndices);
        if (out.getVersion().onOrAfter(Version.V_8_0_0)) {
            out.writeOptionalStringArray(nonDimensionIndices);
            out.writeOptionalStringArray(metricConflictsIndices);
        }
        out.writeMap(meta, StreamOutput::writeString, (o, set) -> o.writeCollection(set, StreamOutput::writeString));
    }

    @Override
    public XContentBuilder toXContent(XContentBuilder builder, Params params) throws IOException {
        builder.startObject();
        builder.field(TYPE_FIELD.getPreferredName(), type);
        builder.field(IS_METADATA_FIELD.getPreferredName(), isMetadataField);
        builder.field(SEARCHABLE_FIELD.getPreferredName(), isSearchable);
        builder.field(AGGREGATABLE_FIELD.getPreferredName(), isAggregatable);
        if (isDimension) {
            builder.field(TIME_SERIES_DIMENSION_FIELD.getPreferredName(), isDimension);
        }
        if (metricType != null) {
            builder.field(TIME_SERIES_METRIC_FIELD.getPreferredName(), metricType);
        }
        if (indices != null) {
            builder.array(INDICES_FIELD.getPreferredName(), indices);
        }
        if (nonSearchableIndices != null) {
            builder.array(NON_SEARCHABLE_INDICES_FIELD.getPreferredName(), nonSearchableIndices);
        }
        if (nonAggregatableIndices != null) {
            builder.array(NON_AGGREGATABLE_INDICES_FIELD.getPreferredName(), nonAggregatableIndices);
        }
        if (nonDimensionIndices != null) {
            builder.array(NON_DIMENSION_INDICES_FIELD.getPreferredName(), nonDimensionIndices);
        }
        if (metricConflictsIndices != null) {
            builder.array(METRIC_CONFLICTS_INDICES_FIELD.getPreferredName(), metricConflictsIndices);
        }
        if (meta.isEmpty() == false) {
            builder.startObject("meta");
            List<Map.Entry<String, Set<String>>> entries = new ArrayList<>(meta.entrySet());
            entries.sort(Map.Entry.comparingByKey()); // provide predictable order
            for (Map.Entry<String, Set<String>> entry : entries) {
                List<String> values = new ArrayList<>(entry.getValue());
                values.sort(String::compareTo); // provide predictable order
                builder.stringListField(entry.getKey(), values);
            }
            builder.endObject();
        }
        builder.endObject();
        return builder;
    }

    public static FieldCapabilities fromXContent(String name, XContentParser parser) throws IOException {
        return PARSER.parse(parser, name);
    }

    @SuppressWarnings("unchecked")
    private static final InstantiatingObjectParser<FieldCapabilities, String> PARSER;

    static {
        InstantiatingObjectParser.Builder<FieldCapabilities, String> parser = InstantiatingObjectParser.builder(
            "field_capabilities",
            true,
            FieldCapabilities.class
        );
        parser.declareString(ConstructingObjectParser.constructorArg(), TYPE_FIELD);
        parser.declareBoolean(ConstructingObjectParser.optionalConstructorArg(), IS_METADATA_FIELD);
        parser.declareBoolean(ConstructingObjectParser.constructorArg(), SEARCHABLE_FIELD);
        parser.declareBoolean(ConstructingObjectParser.constructorArg(), AGGREGATABLE_FIELD);
        parser.declareBoolean(ConstructingObjectParser.optionalConstructorArg(), TIME_SERIES_DIMENSION_FIELD);
        parser.declareString(ConstructingObjectParser.optionalConstructorArg(), TIME_SERIES_METRIC_FIELD);
        parser.declareStringArray(ConstructingObjectParser.optionalConstructorArg(), INDICES_FIELD);
        parser.declareStringArray(ConstructingObjectParser.optionalConstructorArg(), NON_SEARCHABLE_INDICES_FIELD);
        parser.declareStringArray(ConstructingObjectParser.optionalConstructorArg(), NON_AGGREGATABLE_INDICES_FIELD);
        parser.declareStringArray(ConstructingObjectParser.optionalConstructorArg(), NON_DIMENSION_INDICES_FIELD);
        parser.declareStringArray(ConstructingObjectParser.optionalConstructorArg(), METRIC_CONFLICTS_INDICES_FIELD);
        parser.declareObject(
            ConstructingObjectParser.optionalConstructorArg(),
            (p, context) -> p.map(HashMap::new, v -> Set.copyOf(v.list())),
            META_FIELD
        );
        PARSER = parser.build();
    }

    /**
     * The name of the field.
     */
    public String getName() {
        return name;
    }

    /**
     * Whether this field is a metadata field.
     */
    public boolean isMetadataField() {
        return isMetadataField;
    }

    /**
     * Whether this field can be aggregated on all indices.
     */
    public boolean isAggregatable() {
        return isAggregatable;
    }

    /**
     * Whether this field is indexed for search on all indices.
     */
    public boolean isSearchable() {
        return isSearchable;
    }

    /**
     * Whether this field is a dimension in any indices.
     */
    public boolean isDimension() {
        return isDimension;
    }

    /**
     * The metric type
     */
    public TimeSeriesParams.MetricType getMetricType() {
        return metricType;
    }

    /**
     * The type of the field.
     */
    public String getType() {
        return type;
    }

    /**
     * The list of indices where this field name is defined as {@code type},
     * or null if all indices have the same {@code type} for the field.
     */
    public String[] indices() {
        return indices;
    }

    /**
     * The list of indices where this field is not searchable,
     * or null if the field is searchable in all indices.
     */
    public String[] nonSearchableIndices() {
        return nonSearchableIndices;
    }

    /**
     * The list of indices where this field is not aggregatable,
     * or null if the field is aggregatable in all indices.
     */
    public String[] nonAggregatableIndices() {
        return nonAggregatableIndices;
    }

    /**
     * The list of indices where this field has different dimension or metric flag
     */
    public String[] nonDimensionIndices() {
        return nonDimensionIndices;
    }

    /**
     * The list of indices where this field has different dimension or metric flag
     */
    public String[] metricConflictsIndices() {
        return metricConflictsIndices;
    }

    /**
     * Return merged metadata across indices.
     */
    public Map<String, Set<String>> meta() {
        return meta;
    }

    @Override
    public boolean equals(Object o) {
        if (this == o) return true;
        if (o == null || getClass() != o.getClass()) return false;
        FieldCapabilities that = (FieldCapabilities) o;
        return isMetadataField == that.isMetadataField
            && isSearchable == that.isSearchable
            && isAggregatable == that.isAggregatable
            && isDimension == that.isDimension
            && Objects.equals(metricType, that.metricType)
            && Objects.equals(name, that.name)
            && Objects.equals(type, that.type)
            && Arrays.equals(indices, that.indices)
            && Arrays.equals(nonSearchableIndices, that.nonSearchableIndices)
            && Arrays.equals(nonAggregatableIndices, that.nonAggregatableIndices)
            && Arrays.equals(nonDimensionIndices, that.nonDimensionIndices)
            && Arrays.equals(metricConflictsIndices, that.metricConflictsIndices)
            && Objects.equals(meta, that.meta);
    }

    @Override
    public int hashCode() {
        int result = Objects.hash(name, type, isMetadataField, isSearchable, isAggregatable, isDimension, metricType, meta);
        result = 31 * result + Arrays.hashCode(indices);
        result = 31 * result + Arrays.hashCode(nonSearchableIndices);
        result = 31 * result + Arrays.hashCode(nonAggregatableIndices);
        result = 31 * result + Arrays.hashCode(nonDimensionIndices);
        result = 31 * result + Arrays.hashCode(metricConflictsIndices);
        return result;
    }

    @Override
    public String toString() {
        return Strings.toString(this);
    }

    static FieldCapabilities buildBasic(String field, String type, String[] indices) {
        return new FieldCapabilities(field, type, false, false, false, false, null, indices, null, null, null, null, Map.of());
    }

    static class Builder {
        private final String name;
        private final String type;
        private boolean isMetadataField;
        private int searchableIndices = 0;
        private int aggregatableIndices = 0;
        private int dimensionIndices = 0;
        private TimeSeriesParams.MetricType metricType;
        private boolean hasConflictMetricType;
        private final List<IndexCaps> indicesList;
        private final Map<String, Set<String>> meta;
        private int totalIndices;

        Builder(String name, String type) {
            this.name = name;
            this.type = type;
            this.metricType = null;
            this.hasConflictMetricType = false;
            this.indicesList = new ArrayList<>();
            this.meta = new HashMap<>();
        }

        private boolean assertIndicesSorted(String[] indices) {
            for (int i = 1; i < indices.length; i++) {
                assert indices[i - 1].compareTo(indices[i]) < 0 : "indices [" + Arrays.toString(indices) + "] aren't sorted";
            }
            if (indicesList.isEmpty() == false) {
                final IndexCaps lastCaps = indicesList.get(indicesList.size() - 1);
                final String lastIndex = lastCaps.indices[lastCaps.indices.length - 1];
                assert lastIndex.compareTo(indices[0]) < 0
                    : "indices aren't sorted; previous [" + lastIndex + "], current [" + indices[0] + "]";
            }
            return true;
        }

        /**
         * Collect the field capabilities for an index.
         */
        void add(
            String[] indices,
            boolean isMetadataField,
            boolean search,
            boolean agg,
            boolean isDimension,
            TimeSeriesParams.MetricType metricType,
            Map<String, String> meta
        ) {
            assert assertIndicesSorted(indices);
            totalIndices += indices.length;
            if (search) {
                searchableIndices += indices.length;
            }
            if (agg) {
                aggregatableIndices += indices.length;
            }
            if (isDimension) {
                dimensionIndices += indices.length;
            }
            this.isMetadataField |= isMetadataField;
            // If we have discrepancy in metric types or in some indices this field is not marked as a metric field - we will
            // treat is a non-metric field and report this discrepancy in metricConflictsIndices
            if (indicesList.isEmpty()) {
                this.metricType = metricType;
            } else if (this.metricType != metricType) {
                hasConflictMetricType = true;
                this.metricType = null;
            }
            indicesList.add(new IndexCaps(indices, search, agg, isDimension, metricType));
            for (Map.Entry<String, String> entry : meta.entrySet()) {
                this.meta.computeIfAbsent(entry.getKey(), key -> new HashSet<>()).add(entry.getValue());
            }
        }

<<<<<<< HEAD
        void getIndices(Collection<String> indices) {
            for (IndexCaps indexCaps : indicesList) {
                indices.addAll(Arrays.asList(indexCaps.indices));
            }
=======
        Stream<String> getIndices() {
            return indiceList.stream().map(c -> c.name);
        }

        private String[] getNonFeatureIndices(boolean featureInAll, int featureIndices, Predicate<IndexCaps> hasFeature) {
            if (featureInAll || featureIndices == 0) {
                return null;
            }
            String[] nonFeatureIndices = new String[indiceList.size() - featureIndices];
            int index = 0;
            for (IndexCaps indexCaps : indiceList) {
                if (hasFeature.test(indexCaps) == false) {
                    nonFeatureIndices[index++] = indexCaps.name;
                }
            }
            return nonFeatureIndices;
>>>>>>> 56397f5d
        }

        private String[] filterIndices(int length, Predicate<IndexCaps> pred) {
            int index = 0;
            final String[] dst = new String[length];
            for (IndexCaps indexCaps : indicesList) {
                if (pred.test(indexCaps)) {
                    System.arraycopy(indexCaps.indices, 0, dst, index, indexCaps.indices.length);
                    index += indexCaps.indices.length;
                }
            }
            assert index == length : index + "!=" + length;
            return dst;
        }

        FieldCapabilities build(boolean withIndices) {
            final String[] indices = withIndices ? filterIndices(totalIndices, ic -> true) : null;

            // Iff this field is searchable in some indices AND non-searchable in others
            // we record the list of non-searchable indices
<<<<<<< HEAD
            final boolean isSearchable = searchableIndices == totalIndices;
            final String[] nonSearchableIndices;
            if (isSearchable || searchableIndices == 0) {
                nonSearchableIndices = null;
            } else {
                nonSearchableIndices = filterIndices(totalIndices - searchableIndices, ic -> ic.isSearchable == false);
            }

            // Iff this field is aggregatable in some indices AND non-aggregatable in others
            // we keep the list of non-aggregatable indices
            final boolean isAggregatable = aggregatableIndices == totalIndices;
            final String[] nonAggregatableIndices;
            if (isAggregatable || aggregatableIndices == 0) {
                nonAggregatableIndices = null;
            } else {
                nonAggregatableIndices = filterIndices(totalIndices - aggregatableIndices, ic -> ic.isAggregatable == false);
            }

            // Collect all indices that have dimension == false if this field is marked as a dimension in at least one index
            final boolean isDimension = dimensionIndices == totalIndices;
            final String[] nonDimensionIndices;
            if (isDimension || dimensionIndices == 0) {
                nonDimensionIndices = null;
            } else {
                nonDimensionIndices = filterIndices(totalIndices - dimensionIndices, ic -> ic.isDimension == false);
            }
=======
            boolean isSearchable = searchableIndices == indiceList.size();
            String[] nonSearchableIndices = getNonFeatureIndices(isSearchable, searchableIndices, IndexCaps::isSearchable);

            // Iff this field is aggregatable in some indices AND non-aggregatable in others
            // we keep the list of non-aggregatable indices
            boolean isAggregatable = aggregatableIndices == indiceList.size();
            String[] nonAggregatableIndices = getNonFeatureIndices(isAggregatable, aggregatableIndices, IndexCaps::isAggregatable);

            // Collect all indices that have dimension == false if this field is marked as a dimension in at least one index
            boolean isDimension = dimensionIndices == indiceList.size();
            String[] nonDimensionIndices = getNonFeatureIndices(isDimension, dimensionIndices, IndexCaps::isDimension);
>>>>>>> 56397f5d

            final String[] metricConflictsIndices;
            if (hasConflictMetricType) {
                // Collect all indices that have this field. If it is marked differently in different indices, we cannot really
                // make a decisions which index is "right" and which index is "wrong" so collecting all indices where this field
                // is present is probably the only sensible thing to do here
                metricConflictsIndices = Objects.requireNonNullElseGet(indices, () -> filterIndices(totalIndices, ic -> true));
            } else {
                metricConflictsIndices = null;
            }

            final Function<Map.Entry<String, Set<String>>, Set<String>> entryValueFunction = Map.Entry::getValue;
            Map<String, Set<String>> immutableMeta = meta.entrySet()
                .stream()
                .collect(Collectors.toUnmodifiableMap(Map.Entry::getKey, entryValueFunction.andThen(Set::copyOf)));
            return new FieldCapabilities(
                name,
                type,
                isMetadataField,
                isSearchable,
                isAggregatable,
                isDimension,
                metricType,
                indices,
                nonSearchableIndices,
                nonAggregatableIndices,
                nonDimensionIndices,
                metricConflictsIndices,
                immutableMeta
            );
        }
    }

    private record IndexCaps(
        String[] indices,
        boolean isSearchable,
        boolean isAggregatable,
        boolean isDimension,
        TimeSeriesParams.MetricType metricType
    ) {}
}<|MERGE_RESOLUTION|>--- conflicted
+++ resolved
@@ -550,29 +550,8 @@
             }
         }
 
-<<<<<<< HEAD
-        void getIndices(Collection<String> indices) {
-            for (IndexCaps indexCaps : indicesList) {
-                indices.addAll(Arrays.asList(indexCaps.indices));
-            }
-=======
         Stream<String> getIndices() {
-            return indiceList.stream().map(c -> c.name);
-        }
-
-        private String[] getNonFeatureIndices(boolean featureInAll, int featureIndices, Predicate<IndexCaps> hasFeature) {
-            if (featureInAll || featureIndices == 0) {
-                return null;
-            }
-            String[] nonFeatureIndices = new String[indiceList.size() - featureIndices];
-            int index = 0;
-            for (IndexCaps indexCaps : indiceList) {
-                if (hasFeature.test(indexCaps) == false) {
-                    nonFeatureIndices[index++] = indexCaps.name;
-                }
-            }
-            return nonFeatureIndices;
->>>>>>> 56397f5d
+            return indicesList.stream().flatMap(c -> Arrays.stream(c.indices));
         }
 
         private String[] filterIndices(int length, Predicate<IndexCaps> pred) {
@@ -593,7 +572,6 @@
 
             // Iff this field is searchable in some indices AND non-searchable in others
             // we record the list of non-searchable indices
-<<<<<<< HEAD
             final boolean isSearchable = searchableIndices == totalIndices;
             final String[] nonSearchableIndices;
             if (isSearchable || searchableIndices == 0) {
@@ -620,19 +598,6 @@
             } else {
                 nonDimensionIndices = filterIndices(totalIndices - dimensionIndices, ic -> ic.isDimension == false);
             }
-=======
-            boolean isSearchable = searchableIndices == indiceList.size();
-            String[] nonSearchableIndices = getNonFeatureIndices(isSearchable, searchableIndices, IndexCaps::isSearchable);
-
-            // Iff this field is aggregatable in some indices AND non-aggregatable in others
-            // we keep the list of non-aggregatable indices
-            boolean isAggregatable = aggregatableIndices == indiceList.size();
-            String[] nonAggregatableIndices = getNonFeatureIndices(isAggregatable, aggregatableIndices, IndexCaps::isAggregatable);
-
-            // Collect all indices that have dimension == false if this field is marked as a dimension in at least one index
-            boolean isDimension = dimensionIndices == indiceList.size();
-            String[] nonDimensionIndices = getNonFeatureIndices(isDimension, dimensionIndices, IndexCaps::isDimension);
->>>>>>> 56397f5d
 
             final String[] metricConflictsIndices;
             if (hasConflictMetricType) {
