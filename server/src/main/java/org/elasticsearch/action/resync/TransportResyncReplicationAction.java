--- conflicted
+++ resolved
@@ -71,13 +71,9 @@
             ResyncReplicationRequest::new,
             ResyncReplicationRequest::new,
             ExecutorSelector.getWriteExecutorForShard(threadPool),
-<<<<<<< HEAD
-=======
             PrimaryActionExecution.Force, /* we should never reject resync because of thread pool capacity on primary */
->>>>>>> 251c6526
             indexingPressure,
             systemIndices,
-            PrimaryActionExecution.Force, /* we should never reject resync because of thread pool capacity on primary */
             ReplicaActionExecution.Normal
         );
     }
