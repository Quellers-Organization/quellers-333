/*
 * Licensed to Elasticsearch under one or more contributor
 * license agreements. See the NOTICE file distributed with
 * this work for additional information regarding copyright
 * ownership. Elasticsearch licenses this file to you under
 * the Apache License, Version 2.0 (the "License"); you may
 * not use this file except in compliance with the License.
 * You may obtain a copy of the License at
 *
 *    http://www.apache.org/licenses/LICENSE-2.0
 *
 * Unless required by applicable law or agreed to in writing,
 * software distributed under the License is distributed on an
 * "AS IS" BASIS, WITHOUT WARRANTIES OR CONDITIONS OF ANY
 * KIND, either express or implied.  See the License for the
 * specific language governing permissions and limitations
 * under the License.
 */
package org.elasticsearch.action.resync;

import org.apache.logging.log4j.message.ParameterizedMessage;
import org.elasticsearch.Version;
import org.elasticsearch.action.ActionListener;
import org.elasticsearch.action.support.ActionFilters;
import org.elasticsearch.action.support.replication.ReplicationOperation;
import org.elasticsearch.action.support.replication.ReplicationResponse;
import org.elasticsearch.action.support.replication.TransportReplicationAction;
import org.elasticsearch.action.support.replication.TransportWriteAction;
import org.elasticsearch.cluster.action.shard.ShardStateAction;
import org.elasticsearch.cluster.block.ClusterBlockLevel;
import org.elasticsearch.cluster.metadata.IndexNameExpressionResolver;
import org.elasticsearch.cluster.node.DiscoveryNode;
import org.elasticsearch.cluster.routing.ShardRouting;
import org.elasticsearch.cluster.service.ClusterService;
import org.elasticsearch.common.inject.Inject;
import org.elasticsearch.common.io.stream.StreamInput;
import org.elasticsearch.common.settings.Settings;
import org.elasticsearch.index.engine.Engine;
import org.elasticsearch.index.seqno.SequenceNumbers;
import org.elasticsearch.index.shard.IndexShard;
import org.elasticsearch.index.shard.PrimaryReplicaSyncer;
import org.elasticsearch.index.translog.Translog;
import org.elasticsearch.indices.IndicesService;
import org.elasticsearch.tasks.Task;
import org.elasticsearch.threadpool.ThreadPool;
import org.elasticsearch.transport.TransportException;
import org.elasticsearch.transport.TransportResponseHandler;
import org.elasticsearch.transport.TransportService;

<<<<<<< HEAD
=======
import java.io.IOException;
>>>>>>> 0c7f6570
import java.util.function.Consumer;
import java.util.function.Supplier;

public class TransportResyncReplicationAction extends TransportWriteAction<ResyncReplicationRequest,
    ResyncReplicationRequest, ResyncReplicationResponse> implements PrimaryReplicaSyncer.SyncAction {

    private static String ACTION_NAME = "internal:index/seq_no/resync";

    @Inject
    public TransportResyncReplicationAction(Settings settings, TransportService transportService,
                                            ClusterService clusterService, IndicesService indicesService, ThreadPool threadPool,
                                            ShardStateAction shardStateAction, ActionFilters actionFilters,
                                            IndexNameExpressionResolver indexNameExpressionResolver) {
        super(settings, ACTION_NAME, transportService, clusterService, indicesService, threadPool, shardStateAction, actionFilters,
            indexNameExpressionResolver, ResyncReplicationRequest::new, ResyncReplicationRequest::new, ThreadPool.Names.WRITE);
    }

    @Override
    protected void registerRequestHandlers(String actionName, TransportService transportService, Supplier<ResyncReplicationRequest> request,
                                           Supplier<ResyncReplicationRequest> replicaRequest, String executor) {
        transportService.registerRequestHandler(actionName, request, ThreadPool.Names.SAME, new OperationTransportHandler());
        // we should never reject resync because of thread pool capacity on primary
        transportService.registerRequestHandler(transportPrimaryAction,
            () -> new ConcreteShardRequest<>(request),
            executor, true, true,
            new PrimaryOperationTransportHandler());
        transportService.registerRequestHandler(transportReplicaAction,
            () -> new ConcreteReplicaRequest<>(replicaRequest),
            executor, true, true,
            new ReplicaOperationTransportHandler());
    }

    @Override
    protected ResyncReplicationResponse newResponseInstance() {
        return new ResyncReplicationResponse();
    }

    @Override
    protected ReplicationOperation.Replicas newReplicasProxy(long primaryTerm) {
        return new ResyncActionReplicasProxy(primaryTerm);
    }

    @Override
    protected void sendReplicaRequest(
        final ConcreteReplicaRequest<ResyncReplicationRequest> replicaRequest,
        final DiscoveryNode node,
        final ActionListener<ReplicationOperation.ReplicaResponse> listener) {
        if (node.getVersion().onOrAfter(Version.V_6_0_0_alpha1)) {
            super.sendReplicaRequest(replicaRequest, node, listener);
        } else {
            final long pre60NodeCheckpoint = SequenceNumbers.PRE_60_NODE_CHECKPOINT;
            listener.onResponse(new ReplicaResponse(pre60NodeCheckpoint, pre60NodeCheckpoint));
        }
    }

    @Override
    protected ClusterBlockLevel globalBlockLevel() {
        // resync should never be blocked because it's an internal action
        return null;
    }

    @Override
    protected ClusterBlockLevel indexBlockLevel() {
        // resync should never be blocked because it's an internal action
        return null;
    }

    @Override
    protected WritePrimaryResult<ResyncReplicationRequest, ResyncReplicationResponse> shardOperationOnPrimary(
        ResyncReplicationRequest request, IndexShard primary) throws Exception {
        final ResyncReplicationRequest replicaRequest = performOnPrimary(request, primary);
        return new WritePrimaryResult<>(replicaRequest, new ResyncReplicationResponse(), null, null, primary, logger);
    }

    public static ResyncReplicationRequest performOnPrimary(ResyncReplicationRequest request, IndexShard primary) {
        return request;
    }

    @Override
    protected WriteReplicaResult shardOperationOnReplica(ResyncReplicationRequest request, IndexShard replica) throws Exception {
        Translog.Location location = performOnReplica(request, replica);
        return new WriteReplicaResult(request, location, null, replica, logger);
    }

    public static Translog.Location performOnReplica(ResyncReplicationRequest request, IndexShard replica) throws Exception {
        Translog.Location location = null;
        /*
         * Operations received from resync do not have auto_id_timestamp individually, we need to bootstrap this max_seen_timestamp
         * (at least the highest timestamp from any of these operations) to make sure that we will disable optimization for the same
         * append-only requests with timestamp (sources of these operations) that are replicated; otherwise we may have duplicates.
         */
        replica.updateMaxUnsafeAutoIdTimestamp(request.getMaxSeenAutoIdTimestampOnPrimary());
        for (Translog.Operation operation : request.getOperations()) {
<<<<<<< HEAD
            try {
                final Engine.Result operationResult = replica.applyTranslogOperation(operation, Engine.Operation.Origin.REPLICA);
                if (operationResult.getResultType() == Engine.Result.Type.MAPPING_UPDATE_REQUIRED) {
                    throw new TransportReplicationAction.RetryOnReplicaException(replica.shardId(),
                        "Mappings are not available on the replica yet, triggered update: " + operationResult.getRequiredMappingUpdate());
                }
                location = syncOperationResultOrThrow(operationResult, location);
            } catch (Exception e) {
                // if its not a failure to be ignored, let it bubble up
                if (!TransportActions.isShardNotAvailableException(e)) {
                    throw e;
                }
=======
            final Engine.Result operationResult = replica.applyTranslogOperation(operation, Engine.Operation.Origin.REPLICA);
            if (operationResult.getResultType() == Engine.Result.Type.MAPPING_UPDATE_REQUIRED) {
                throw new TransportReplicationAction.RetryOnReplicaException(replica.shardId(),
                    "Mappings are not available on the replica yet, triggered update: " + operationResult.getRequiredMappingUpdate());
>>>>>>> 0c7f6570
            }
            location = syncOperationResultOrThrow(operationResult, location);
        }
        if (request.getTrimAboveSeqNo() != SequenceNumbers.UNASSIGNED_SEQ_NO) {
            replica.trimOperationOfPreviousPrimaryTerms(request.getTrimAboveSeqNo());
        }
        return location;
    }

    @Override
    public void sync(ResyncReplicationRequest request, Task parentTask, String primaryAllocationId, long primaryTerm,
                     ActionListener<ResyncReplicationResponse> listener) {
        // skip reroute phase
        transportService.sendChildRequest(
            clusterService.localNode(),
            transportPrimaryAction,
            new ConcreteShardRequest<>(request, primaryAllocationId, primaryTerm),
            parentTask,
            transportOptions,
            new TransportResponseHandler<ResyncReplicationResponse>() {
                @Override
                public ResyncReplicationResponse read(StreamInput in) throws IOException {
                    ResyncReplicationResponse response = newResponseInstance();
                    response.readFrom(in);
                    return response;
                }

                @Override
                public String executor() {
                    return ThreadPool.Names.SAME;
                }

                @Override
                public void handleResponse(ResyncReplicationResponse response) {
                    final ReplicationResponse.ShardInfo.Failure[] failures = response.getShardInfo().getFailures();
                    // noinspection ForLoopReplaceableByForEach
                    for (int i = 0; i < failures.length; i++) {
                        final ReplicationResponse.ShardInfo.Failure f = failures[i];
                        logger.info(
                                new ParameterizedMessage(
                                        "{} primary-replica resync to replica on node [{}] failed", f.fullShardId(), f.nodeId()),
                                f.getCause());
                    }
                    listener.onResponse(response);
                }

                @Override
                public void handleException(TransportException exp) {
                    listener.onFailure(exp);
                }
            });
    }

    /**
     * A proxy for primary-replica resync operations which are performed on replicas when a new primary is promoted.
     * Replica shards fail to execute resync operations will be failed but won't be marked as stale.
     * This avoids marking shards as stale during cluster restart but enforces primary-replica resync mandatory.
     */
    class ResyncActionReplicasProxy extends ReplicasProxy {

        ResyncActionReplicasProxy(long primaryTerm) {
            super(primaryTerm);
        }

        @Override
        public void failShardIfNeeded(ShardRouting replica, String message, Exception exception, Runnable onSuccess,
                                      Consumer<Exception> onPrimaryDemoted, Consumer<Exception> onIgnoredFailure) {
            shardStateAction.remoteShardFailed(replica.shardId(), replica.allocationId().getId(), primaryTerm, false, message, exception,
                createShardActionListener(onSuccess, onPrimaryDemoted, onIgnoredFailure));
        }
    }
}<|MERGE_RESOLUTION|>--- conflicted
+++ resolved
@@ -47,10 +47,7 @@
 import org.elasticsearch.transport.TransportResponseHandler;
 import org.elasticsearch.transport.TransportService;
 
-<<<<<<< HEAD
-=======
 import java.io.IOException;
->>>>>>> 0c7f6570
 import java.util.function.Consumer;
 import java.util.function.Supplier;
 
@@ -144,25 +141,10 @@
          */
         replica.updateMaxUnsafeAutoIdTimestamp(request.getMaxSeenAutoIdTimestampOnPrimary());
         for (Translog.Operation operation : request.getOperations()) {
-<<<<<<< HEAD
-            try {
-                final Engine.Result operationResult = replica.applyTranslogOperation(operation, Engine.Operation.Origin.REPLICA);
-                if (operationResult.getResultType() == Engine.Result.Type.MAPPING_UPDATE_REQUIRED) {
-                    throw new TransportReplicationAction.RetryOnReplicaException(replica.shardId(),
-                        "Mappings are not available on the replica yet, triggered update: " + operationResult.getRequiredMappingUpdate());
-                }
-                location = syncOperationResultOrThrow(operationResult, location);
-            } catch (Exception e) {
-                // if its not a failure to be ignored, let it bubble up
-                if (!TransportActions.isShardNotAvailableException(e)) {
-                    throw e;
-                }
-=======
             final Engine.Result operationResult = replica.applyTranslogOperation(operation, Engine.Operation.Origin.REPLICA);
             if (operationResult.getResultType() == Engine.Result.Type.MAPPING_UPDATE_REQUIRED) {
                 throw new TransportReplicationAction.RetryOnReplicaException(replica.shardId(),
                     "Mappings are not available on the replica yet, triggered update: " + operationResult.getRequiredMappingUpdate());
->>>>>>> 0c7f6570
             }
             location = syncOperationResultOrThrow(operationResult, location);
         }
