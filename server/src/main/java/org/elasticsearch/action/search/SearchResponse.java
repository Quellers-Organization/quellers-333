/*
 * Copyright Elasticsearch B.V. and/or licensed to Elasticsearch B.V. under one
 * or more contributor license agreements. Licensed under the Elastic License
 * 2.0 and the Server Side Public License, v 1; you may not use this file except
 * in compliance with, at your election, the Elastic License 2.0 or the Server
 * Side Public License, v 1.
 */

package org.elasticsearch.action.search;

import org.apache.lucene.search.TotalHits;
import org.elasticsearch.TransportVersions;
import org.elasticsearch.action.ActionResponse;
import org.elasticsearch.action.OriginalIndices;
import org.elasticsearch.common.Strings;
import org.elasticsearch.common.collect.Iterators;
import org.elasticsearch.common.io.stream.StreamInput;
import org.elasticsearch.common.io.stream.StreamOutput;
import org.elasticsearch.common.io.stream.Writeable;
import org.elasticsearch.common.util.concurrent.ConcurrentCollections;
import org.elasticsearch.common.xcontent.ChunkedToXContentHelper;
import org.elasticsearch.common.xcontent.ChunkedToXContentObject;
import org.elasticsearch.core.AbstractRefCounted;
import org.elasticsearch.core.Nullable;
import org.elasticsearch.core.RefCounted;
import org.elasticsearch.core.TimeValue;
import org.elasticsearch.rest.RestStatus;
import org.elasticsearch.rest.action.RestActions;
import org.elasticsearch.search.SearchHit;
import org.elasticsearch.search.SearchHits;
import org.elasticsearch.search.aggregations.Aggregations;
import org.elasticsearch.search.aggregations.InternalAggregations;
import org.elasticsearch.search.profile.SearchProfileResults;
import org.elasticsearch.search.profile.SearchProfileShardResult;
import org.elasticsearch.search.suggest.Suggest;
import org.elasticsearch.transport.LeakTracker;
import org.elasticsearch.transport.RemoteClusterAware;
import org.elasticsearch.xcontent.ParseField;
import org.elasticsearch.xcontent.ToXContent;
import org.elasticsearch.xcontent.ToXContentFragment;
import org.elasticsearch.xcontent.XContentBuilder;
import org.elasticsearch.xcontent.XContentParser;
import org.elasticsearch.xcontent.XContentParser.Token;

import java.io.IOException;
import java.util.ArrayList;
import java.util.Collections;
import java.util.Iterator;
import java.util.List;
import java.util.Locale;
import java.util.Map;
import java.util.Objects;
import java.util.function.BiFunction;
import java.util.function.Predicate;
import java.util.function.Supplier;

import static org.elasticsearch.action.search.ShardSearchFailure.readShardSearchFailure;
import static org.elasticsearch.common.xcontent.XContentParserUtils.ensureExpectedToken;

/**
 * A response of a search request.
 */
public class SearchResponse extends ActionResponse implements ChunkedToXContentObject {

    private static final ParseField SCROLL_ID = new ParseField("_scroll_id");
    private static final ParseField POINT_IN_TIME_ID = new ParseField("pit_id");
    private static final ParseField TOOK = new ParseField("took");
    private static final ParseField TIMED_OUT = new ParseField("timed_out");
    private static final ParseField TERMINATED_EARLY = new ParseField("terminated_early");
    private static final ParseField NUM_REDUCE_PHASES = new ParseField("num_reduce_phases");

    private final SearchHits hits;
    private final Aggregations aggregations;
    private final Suggest suggest;
    private final SearchProfileResults profileResults;
    private final boolean timedOut;
    private final Boolean terminatedEarly;
    private final int numReducePhases;
    private final String scrollId;
    private final String pointInTimeId;
    private final int totalShards;
    private final int successfulShards;
    private final int skippedShards;
    private final ShardSearchFailure[] shardFailures;
    private final Clusters clusters;
    private final long tookInMillis;

    private final RefCounted refCounted = LeakTracker.wrap(new AbstractRefCounted() {
        @Override
        protected void closeInternal() {
            // noop for now
        }
    });

    public SearchResponse(StreamInput in) throws IOException {
        super(in);
        this.hits = new SearchHits(in);
        this.aggregations = in.readBoolean() ? InternalAggregations.readFrom(in) : null;
        this.suggest = in.readBoolean() ? new Suggest(in) : null;
        this.timedOut = in.readBoolean();
        this.terminatedEarly = in.readOptionalBoolean();
        this.profileResults = in.readOptionalWriteable(SearchProfileResults::new);
        this.numReducePhases = in.readVInt();
        totalShards = in.readVInt();
        successfulShards = in.readVInt();
        int size = in.readVInt();
        if (size == 0) {
            shardFailures = ShardSearchFailure.EMPTY_ARRAY;
        } else {
            shardFailures = new ShardSearchFailure[size];
            for (int i = 0; i < shardFailures.length; i++) {
                shardFailures[i] = readShardSearchFailure(in);
            }
        }
        clusters = new Clusters(in);
        scrollId = in.readOptionalString();
        tookInMillis = in.readVLong();
        skippedShards = in.readVInt();
        pointInTimeId = in.readOptionalString();
    }

    public SearchResponse(
        SearchHits hits,
        Aggregations aggregations,
        Suggest suggest,
        boolean timedOut,
        Boolean terminatedEarly,
        SearchProfileResults profileResults,
        int numReducePhases,
        String scrollId,
        int totalShards,
        int successfulShards,
        int skippedShards,
        long tookInMillis,
        ShardSearchFailure[] shardFailures,
        Clusters clusters
    ) {
        this(
            hits,
            aggregations,
            suggest,
            timedOut,
            terminatedEarly,
            profileResults,
            numReducePhases,
            scrollId,
            totalShards,
            successfulShards,
            skippedShards,
            tookInMillis,
            shardFailures,
            clusters,
            null
        );
    }

    public SearchResponse(
        SearchResponseSections searchResponseSections,
        String scrollId,
        int totalShards,
        int successfulShards,
        int skippedShards,
        long tookInMillis,
        ShardSearchFailure[] shardFailures,
        Clusters clusters,
        String pointInTimeId
    ) {
        this(
            searchResponseSections.hits,
            searchResponseSections.aggregations,
            searchResponseSections.suggest,
            searchResponseSections.timedOut,
            searchResponseSections.terminatedEarly,
            searchResponseSections.profileResults,
            searchResponseSections.numReducePhases,
            scrollId,
            totalShards,
            successfulShards,
            skippedShards,
            tookInMillis,
            shardFailures,
            clusters,
            pointInTimeId
        );
    }

    public SearchResponse(
        SearchHits hits,
        Aggregations aggregations,
        Suggest suggest,
        boolean timedOut,
        Boolean terminatedEarly,
        SearchProfileResults profileResults,
        int numReducePhases,
        String scrollId,
        int totalShards,
        int successfulShards,
        int skippedShards,
        long tookInMillis,
        ShardSearchFailure[] shardFailures,
        Clusters clusters,
        String pointInTimeId
    ) {
        this.hits = hits;
        this.aggregations = aggregations;
        this.suggest = suggest;
        this.profileResults = profileResults;
        this.timedOut = timedOut;
        this.terminatedEarly = terminatedEarly;
        this.numReducePhases = numReducePhases;
        this.scrollId = scrollId;
        this.pointInTimeId = pointInTimeId;
        this.clusters = clusters;
        this.totalShards = totalShards;
        this.successfulShards = successfulShards;
        this.skippedShards = skippedShards;
        this.tookInMillis = tookInMillis;
        this.shardFailures = shardFailures;
        assert skippedShards <= totalShards : "skipped: " + skippedShards + " total: " + totalShards;
        assert scrollId == null || pointInTimeId == null
            : "SearchResponse can't have both scrollId [" + scrollId + "] and searchContextId [" + pointInTimeId + "]";
    }

    @Override
    public void incRef() {
        refCounted.incRef();
    }

    @Override
    public boolean tryIncRef() {
        return refCounted.tryIncRef();
    }

    @Override
    public boolean decRef() {
        return refCounted.decRef();
    }

    @Override
    public boolean hasReferences() {
        return refCounted.hasReferences();
    }

    public RestStatus status() {
        return RestStatus.status(successfulShards, totalShards, shardFailures);
    }

    /**
     * The search hits.
     */
    public SearchHits getHits() {
<<<<<<< HEAD
        assert hasReferences();
        return internalResponse.hits();
=======
        return hits;
>>>>>>> d5a2dc4a
    }

    /**
     * Aggregations in this response. "empty" aggregations could be
     * either {@code null} or {@link InternalAggregations#EMPTY}.
     */
    public @Nullable Aggregations getAggregations() {
        return aggregations;
    }

    /**
     * Will {@link #getAggregations()} return non-empty aggregation results?
     */
    public boolean hasAggregations() {
        return getAggregations() != null && getAggregations() != InternalAggregations.EMPTY;
    }

    public Suggest getSuggest() {
        return suggest;
    }

    /**
     * Has the search operation timed out.
     */
    public boolean isTimedOut() {
        return timedOut;
    }

    /**
     * Has the search operation terminated early due to reaching
     * <code>terminateAfter</code>
     */
    public Boolean isTerminatedEarly() {
        return terminatedEarly;
    }

    /**
     * Returns the number of reduce phases applied to obtain this search response
     */
    public int getNumReducePhases() {
        return numReducePhases;
    }

    /**
     * How long the search took.
     */
    public TimeValue getTook() {
        return new TimeValue(tookInMillis);
    }

    /**
     * The total number of shards the search was executed on.
     */
    public int getTotalShards() {
        return totalShards;
    }

    /**
     * The successful number of shards the search was executed on.
     */
    public int getSuccessfulShards() {
        return successfulShards;
    }

    /**
     * The number of shards skipped due to pre-filtering
     */
    public int getSkippedShards() {
        return skippedShards;
    }

    /**
     * The failed number of shards the search was executed on.
     */
    public int getFailedShards() {
        return shardFailures.length;
    }

    /**
     * The failures that occurred during the search.
     */
    public ShardSearchFailure[] getShardFailures() {
        return this.shardFailures;
    }

    /**
     * If scrolling was enabled ({@link SearchRequest#scroll(org.elasticsearch.search.Scroll)}, the
     * scroll id that can be used to continue scrolling.
     */
    public String getScrollId() {
        return scrollId;
    }

    /**
     * Returns the encoded string of the search context that the search request is used to executed
     */
    public String pointInTimeId() {
        return pointInTimeId;
    }

    /**
     * If profiling was enabled, this returns an object containing the profile results from
     * each shard.  If profiling was not enabled, this will return null
     *
     * @return The profile results or an empty map
     */
    @Nullable
    public Map<String, SearchProfileShardResult> getProfileResults() {
        if (profileResults == null) {
            return Collections.emptyMap();
        }
        return profileResults.getShardResults();
    }

    /**
     * Returns info about what clusters the search was executed against. Available only in responses obtained
     * from a Cross Cluster Search request, otherwise <code>null</code>
     * @see Clusters
     */
    public Clusters getClusters() {
        return clusters;
    }

    @Override
    public Iterator<? extends ToXContent> toXContentChunked(ToXContent.Params params) {
        assert hasReferences();
        return Iterators.concat(
            ChunkedToXContentHelper.startObject(),
            this.innerToXContentChunked(params),
            ChunkedToXContentHelper.endObject()
        );
    }

    public Iterator<? extends ToXContent> innerToXContentChunked(ToXContent.Params params) {
        return Iterators.concat(
            ChunkedToXContentHelper.singleChunk(SearchResponse.this::headerToXContent),
            Iterators.single(clusters),
            Iterators.concat(
                Iterators.flatMap(Iterators.single(hits), r -> r.toXContentChunked(params)),
                Iterators.single((ToXContent) (b, p) -> {
                    if (aggregations != null) {
                        aggregations.toXContent(b, p);
                    }
                    return b;
                }),
                Iterators.single((b, p) -> {
                    if (suggest != null) {
                        suggest.toXContent(b, p);
                    }
                    return b;
                }),
                Iterators.single((b, p) -> {
                    if (profileResults != null) {
                        profileResults.toXContent(b, p);
                    }
                    return b;
                })
            )
        );
    }

    public XContentBuilder headerToXContent(XContentBuilder builder, ToXContent.Params params) throws IOException {
        if (scrollId != null) {
            builder.field(SCROLL_ID.getPreferredName(), scrollId);
        }
        if (pointInTimeId != null) {
            builder.field(POINT_IN_TIME_ID.getPreferredName(), pointInTimeId);
        }
        builder.field(TOOK.getPreferredName(), tookInMillis);
        builder.field(TIMED_OUT.getPreferredName(), isTimedOut());
        if (isTerminatedEarly() != null) {
            builder.field(TERMINATED_EARLY.getPreferredName(), isTerminatedEarly());
        }
        if (getNumReducePhases() != 1) {
            builder.field(NUM_REDUCE_PHASES.getPreferredName(), getNumReducePhases());
        }
        RestActions.buildBroadcastShardsHeader(
            builder,
            params,
            getTotalShards(),
            getSuccessfulShards(),
            getSkippedShards(),
            getFailedShards(),
            getShardFailures()
        );
        return builder;
    }

    public static SearchResponse fromXContent(XContentParser parser) throws IOException {
        ensureExpectedToken(Token.START_OBJECT, parser.nextToken(), parser);
        parser.nextToken();
        return innerFromXContent(parser);
    }

    public static SearchResponse innerFromXContent(XContentParser parser) throws IOException {
        ensureExpectedToken(Token.FIELD_NAME, parser.currentToken(), parser);
        String currentFieldName = parser.currentName();
        SearchHits hits = null;
        Aggregations aggs = null;
        Suggest suggest = null;
        SearchProfileResults profile = null;
        boolean timedOut = false;
        Boolean terminatedEarly = null;
        int numReducePhases = 1;
        long tookInMillis = -1;
        int successfulShards = -1;
        int totalShards = -1;
        int skippedShards = 0; // 0 for BWC
        String scrollId = null;
        String searchContextId = null;
        List<ShardSearchFailure> failures = new ArrayList<>();
        Clusters clusters = Clusters.EMPTY;
        for (Token token = parser.nextToken(); token != Token.END_OBJECT; token = parser.nextToken()) {
            if (token == Token.FIELD_NAME) {
                currentFieldName = parser.currentName();
            } else if (token.isValue()) {
                if (SCROLL_ID.match(currentFieldName, parser.getDeprecationHandler())) {
                    scrollId = parser.text();
                } else if (POINT_IN_TIME_ID.match(currentFieldName, parser.getDeprecationHandler())) {
                    searchContextId = parser.text();
                } else if (TOOK.match(currentFieldName, parser.getDeprecationHandler())) {
                    tookInMillis = parser.longValue();
                } else if (TIMED_OUT.match(currentFieldName, parser.getDeprecationHandler())) {
                    timedOut = parser.booleanValue();
                } else if (TERMINATED_EARLY.match(currentFieldName, parser.getDeprecationHandler())) {
                    terminatedEarly = parser.booleanValue();
                } else if (NUM_REDUCE_PHASES.match(currentFieldName, parser.getDeprecationHandler())) {
                    numReducePhases = parser.intValue();
                } else {
                    parser.skipChildren();
                }
            } else if (token == Token.START_OBJECT) {
                if (SearchHits.Fields.HITS.equals(currentFieldName)) {
                    hits = SearchHits.fromXContent(parser);
                } else if (Aggregations.AGGREGATIONS_FIELD.equals(currentFieldName)) {
                    aggs = Aggregations.fromXContent(parser);
                } else if (Suggest.NAME.equals(currentFieldName)) {
                    suggest = Suggest.fromXContent(parser);
                } else if (SearchProfileResults.PROFILE_FIELD.equals(currentFieldName)) {
                    profile = SearchProfileResults.fromXContent(parser);
                } else if (RestActions._SHARDS_FIELD.match(currentFieldName, parser.getDeprecationHandler())) {
                    while ((token = parser.nextToken()) != Token.END_OBJECT) {
                        if (token == Token.FIELD_NAME) {
                            currentFieldName = parser.currentName();
                        } else if (token.isValue()) {
                            if (RestActions.FAILED_FIELD.match(currentFieldName, parser.getDeprecationHandler())) {
                                parser.intValue(); // we don't need it but need to consume it
                            } else if (RestActions.SUCCESSFUL_FIELD.match(currentFieldName, parser.getDeprecationHandler())) {
                                successfulShards = parser.intValue();
                            } else if (RestActions.TOTAL_FIELD.match(currentFieldName, parser.getDeprecationHandler())) {
                                totalShards = parser.intValue();
                            } else if (RestActions.SKIPPED_FIELD.match(currentFieldName, parser.getDeprecationHandler())) {
                                skippedShards = parser.intValue();
                            } else {
                                parser.skipChildren();
                            }
                        } else if (token == Token.START_ARRAY) {
                            if (RestActions.FAILURES_FIELD.match(currentFieldName, parser.getDeprecationHandler())) {
                                while (parser.nextToken() != Token.END_ARRAY) {
                                    failures.add(ShardSearchFailure.fromXContent(parser));
                                }
                            } else {
                                parser.skipChildren();
                            }
                        } else {
                            parser.skipChildren();
                        }
                    }
                } else if (Clusters._CLUSTERS_FIELD.match(currentFieldName, parser.getDeprecationHandler())) {
                    clusters = Clusters.fromXContent(parser);
                } else {
                    parser.skipChildren();
                }
            }
        }
        return new SearchResponse(
            hits,
            aggs,
            suggest,
            timedOut,
            terminatedEarly,
            profile,
            numReducePhases,
            scrollId,
            totalShards,
            successfulShards,
            skippedShards,
            tookInMillis,
            failures.toArray(ShardSearchFailure.EMPTY_ARRAY),
            clusters,
            searchContextId
        );
    }

    @Override
    public void writeTo(StreamOutput out) throws IOException {
<<<<<<< HEAD
        assert hasReferences();
        internalResponse.writeTo(out);
=======
        hits.writeTo(out);
        out.writeOptionalWriteable((InternalAggregations) aggregations);
        out.writeOptionalWriteable(suggest);
        out.writeBoolean(timedOut);
        out.writeOptionalBoolean(terminatedEarly);
        out.writeOptionalWriteable(profileResults);
        out.writeVInt(numReducePhases);
>>>>>>> d5a2dc4a
        out.writeVInt(totalShards);
        out.writeVInt(successfulShards);

        out.writeVInt(shardFailures.length);
        for (ShardSearchFailure shardSearchFailure : shardFailures) {
            shardSearchFailure.writeTo(out);
        }
        clusters.writeTo(out);
        out.writeOptionalString(scrollId);
        out.writeVLong(tookInMillis);
        out.writeVInt(skippedShards);
        out.writeOptionalString(pointInTimeId);
    }

    @Override
    public String toString() {
        return Strings.toString(this);
    }

    /**
     * Holds info about the clusters that the search was executed on: how many in total, how many of them were successful
     * and how many of them were skipped and further details in a Map of Cluster objects
     * (when doing a cross-cluster search).
     */
    public static final class Clusters implements ToXContentFragment, Writeable {

        public static final Clusters EMPTY = new Clusters(0, 0, 0);

        static final ParseField _CLUSTERS_FIELD = new ParseField("_clusters");
        static final ParseField TOTAL_FIELD = new ParseField("total");
        static final ParseField SUCCESSFUL_FIELD = new ParseField("successful");
        static final ParseField SKIPPED_FIELD = new ParseField("skipped");
        static final ParseField RUNNING_FIELD = new ParseField("running");
        static final ParseField PARTIAL_FIELD = new ParseField("partial");
        static final ParseField FAILED_FIELD = new ParseField("failed");
        static final ParseField DETAILS_FIELD = new ParseField("details");

        private final int total;
        private final int successful;   // not used for minimize_roundtrips=true; dynamically determined from clusterInfo map
        private final int skipped;      // not used for minimize_roundtrips=true; dynamically determined from clusterInfo map

        // key to map is clusterAlias on the primary querying cluster of a CCS minimize_roundtrips=true query
        // the Map itself is immutable after construction - all Clusters will be accounted for at the start of the search
        // updates to the Cluster occur with the updateCluster method that given the key to map transforms an
        // old Cluster Object to a new Cluster Object with the remapping function.
        private final Map<String, Cluster> clusterInfo;

        // not Writeable since it is only needed on the (primary) CCS coordinator
        private final transient Boolean ccsMinimizeRoundtrips;

        /**
         * For use with cross-cluster searches.
         * When minimizing roundtrips, the number of successful, skipped, running, partial and failed clusters
         * is not known until the end of the search and it the information in SearchResponse.Cluster object
         * will be updated as each cluster returns.
         * @param localIndices The localIndices to be searched - null if no local indices are to be searched
         * @param remoteClusterIndices mapping of clusterAlias -> OriginalIndices for each remote cluster
         * @param ccsMinimizeRoundtrips whether minimizing roundtrips for the CCS
         * @param skipUnavailablePredicate given a cluster alias, returns true if that cluster is skip_unavailable=true
         *                                 and false otherwise
         */
        public Clusters(
            @Nullable OriginalIndices localIndices,
            Map<String, OriginalIndices> remoteClusterIndices,
            boolean ccsMinimizeRoundtrips,
            Predicate<String> skipUnavailablePredicate
        ) {
            assert remoteClusterIndices.size() > 0 : "At least one remote cluster must be passed into this Cluster constructor";
            this.total = remoteClusterIndices.size() + (localIndices == null ? 0 : 1);
            assert total >= 1 : "No local indices or remote clusters passed in";
            this.successful = 0; // calculated from clusterInfo map for minimize_roundtrips
            this.skipped = 0;    // calculated from clusterInfo map for minimize_roundtrips
            this.ccsMinimizeRoundtrips = ccsMinimizeRoundtrips;
            Map<String, Cluster> m = ConcurrentCollections.newConcurrentMap();
            if (localIndices != null) {
                String localKey = RemoteClusterAware.LOCAL_CLUSTER_GROUP_KEY;
                Cluster c = new Cluster(localKey, String.join(",", localIndices.indices()), false);
                m.put(localKey, c);
            }
            for (Map.Entry<String, OriginalIndices> remote : remoteClusterIndices.entrySet()) {
                String clusterAlias = remote.getKey();
                boolean skipUnavailable = skipUnavailablePredicate.test(clusterAlias);
                Cluster c = new Cluster(clusterAlias, String.join(",", remote.getValue().indices()), skipUnavailable);
                m.put(clusterAlias, c);
            }
            this.clusterInfo = m;
        }

        /**
         * Used for searches that are either not cross-cluster.
         * For CCS minimize_roundtrips=true use {@code Clusters(OriginalIndices, Map<String, OriginalIndices>, boolean)}
         * @param total total number of clusters in the search
         * @param successful number of successful clusters in the search
         * @param skipped number of skipped clusters (skipped can only happen for remote clusters with skip_unavailable=true)
         */
        public Clusters(int total, int successful, int skipped) {
            // TODO: change assert to total == 1 or total = 0 - this should probably only be used for local searches now
            assert total >= 0 && successful >= 0 && skipped >= 0 && successful <= total
                : "total: " + total + " successful: " + successful + " skipped: " + skipped;
            assert skipped == total - successful : "total: " + total + " successful: " + successful + " skipped: " + skipped;
            this.total = total;
            this.successful = successful;
            this.skipped = skipped;
            this.ccsMinimizeRoundtrips = false;
            this.clusterInfo = Collections.emptyMap();  // will never be used if created from this constructor
        }

        public Clusters(StreamInput in) throws IOException {
            this.total = in.readVInt();
            int successfulTemp = in.readVInt();
            int skippedTemp = in.readVInt();
            if (in.getTransportVersion().onOrAfter(TransportVersions.V_8_500_061)) {
                List<Cluster> clusterList = in.readCollectionAsList(Cluster::new);
                if (clusterList.isEmpty()) {
                    this.clusterInfo = Collections.emptyMap();
                    this.successful = successfulTemp;
                    this.skipped = skippedTemp;
                } else {
                    Map<String, Cluster> m = ConcurrentCollections.newConcurrentMap();
                    clusterList.forEach(c -> m.put(c.getClusterAlias(), c));
                    this.clusterInfo = m;
                    this.successful = getClusterStateCount(Cluster.Status.SUCCESSFUL);
                    this.skipped = getClusterStateCount(Cluster.Status.SKIPPED);
                }
            } else {
                this.successful = successfulTemp;
                this.skipped = skippedTemp;
                this.clusterInfo = Collections.emptyMap();
            }
            int running = getClusterStateCount(Cluster.Status.RUNNING);
            int partial = getClusterStateCount(Cluster.Status.PARTIAL);
            int failed = getClusterStateCount(Cluster.Status.FAILED);
            this.ccsMinimizeRoundtrips = false;
            assert total >= 0 : "total is negative: " + total;
            assert total == successful + skipped + running + partial + failed
                : "successful + skipped + running + partial + failed is not equal to total. total: "
                    + total
                    + " successful: "
                    + successful
                    + " skipped: "
                    + skipped
                    + " running: "
                    + running
                    + " partial: "
                    + partial
                    + " failed: "
                    + failed;
        }

        private Clusters(Map<String, Cluster> clusterInfoMap) {
            assert clusterInfoMap.size() > 0 : "this constructor should not be called with an empty Cluster info map";
            this.total = clusterInfoMap.size();
            this.clusterInfo = clusterInfoMap;
            this.successful = getClusterStateCount(Cluster.Status.SUCCESSFUL);
            this.skipped = getClusterStateCount(Cluster.Status.SKIPPED);
            // should only be called if "details" section of fromXContent is present (for ccsMinimizeRoundtrips)
            this.ccsMinimizeRoundtrips = true;
        }

        @Override
        public void writeTo(StreamOutput out) throws IOException {
            out.writeVInt(total);
            out.writeVInt(successful);
            out.writeVInt(skipped);
            if (out.getTransportVersion().onOrAfter(TransportVersions.V_8_500_061)) {
                if (clusterInfo != null) {
                    List<Cluster> clusterList = clusterInfo.values().stream().toList();
                    out.writeCollection(clusterList);
                } else {
                    out.writeCollection(Collections.emptyList());
                }
            }
        }

        @Override
        public XContentBuilder toXContent(XContentBuilder builder, Params params) throws IOException {
            if (total > 0) {
                builder.startObject(_CLUSTERS_FIELD.getPreferredName());
                builder.field(TOTAL_FIELD.getPreferredName(), total);
                builder.field(SUCCESSFUL_FIELD.getPreferredName(), getClusterStateCount(Cluster.Status.SUCCESSFUL));
                builder.field(SKIPPED_FIELD.getPreferredName(), getClusterStateCount(Cluster.Status.SKIPPED));
                builder.field(RUNNING_FIELD.getPreferredName(), getClusterStateCount(Cluster.Status.RUNNING));
                builder.field(PARTIAL_FIELD.getPreferredName(), getClusterStateCount(Cluster.Status.PARTIAL));
                builder.field(FAILED_FIELD.getPreferredName(), getClusterStateCount(Cluster.Status.FAILED));
                if (clusterInfo.size() > 0) {
                    builder.startObject("details");
                    for (Cluster cluster : clusterInfo.values()) {
                        cluster.toXContent(builder, params);
                    }
                    builder.endObject();
                }
                builder.endObject();
            }
            return builder;
        }

        public static Clusters fromXContent(XContentParser parser) throws IOException {
            XContentParser.Token token = parser.currentToken();
            ensureExpectedToken(XContentParser.Token.START_OBJECT, token, parser);
            int total = -1;
            int successful = -1;
            int skipped = -1;
            int running = 0;    // 0 for BWC
            int partial = 0;    // 0 for BWC
            int failed = 0;     // 0 for BWC
            Map<String, Cluster> clusterInfoMap = ConcurrentCollections.newConcurrentMap();
            String currentFieldName = null;
            while ((token = parser.nextToken()) != XContentParser.Token.END_OBJECT) {
                if (token == XContentParser.Token.FIELD_NAME) {
                    currentFieldName = parser.currentName();
                } else if (token.isValue()) {
                    if (Clusters.TOTAL_FIELD.match(currentFieldName, parser.getDeprecationHandler())) {
                        total = parser.intValue();
                    } else if (Clusters.SUCCESSFUL_FIELD.match(currentFieldName, parser.getDeprecationHandler())) {
                        successful = parser.intValue();
                    } else if (Clusters.SKIPPED_FIELD.match(currentFieldName, parser.getDeprecationHandler())) {
                        skipped = parser.intValue();
                    } else if (Clusters.RUNNING_FIELD.match(currentFieldName, parser.getDeprecationHandler())) {
                        running = parser.intValue();
                    } else if (Clusters.PARTIAL_FIELD.match(currentFieldName, parser.getDeprecationHandler())) {
                        partial = parser.intValue();
                    } else if (Clusters.FAILED_FIELD.match(currentFieldName, parser.getDeprecationHandler())) {
                        failed = parser.intValue();
                    } else {
                        parser.skipChildren();
                    }
                } else if (token == Token.START_OBJECT) {
                    if (Clusters.DETAILS_FIELD.match(currentFieldName, parser.getDeprecationHandler())) {
                        String currentDetailsFieldName = null;
                        while ((token = parser.nextToken()) != XContentParser.Token.END_OBJECT) {
                            if (token == XContentParser.Token.FIELD_NAME) {
                                currentDetailsFieldName = parser.currentName();  // cluster alias
                            } else if (token == Token.START_OBJECT) {
                                Cluster c = Cluster.fromXContent(currentDetailsFieldName, parser);
                                clusterInfoMap.put(currentDetailsFieldName, c);
                            } else {
                                parser.skipChildren();
                            }
                        }
                    } else {
                        parser.skipChildren();
                    }
                } else {
                    parser.skipChildren();
                }
            }
            if (clusterInfoMap.isEmpty()) {
                assert running == 0 && partial == 0 && failed == 0
                    : "Non cross-cluster should have counter for running, partial and failed equal to 0";
                return new Clusters(total, successful, skipped);
            } else {
                return new Clusters(clusterInfoMap);
            }
        }

        /**
         * @return how many total clusters the search was requested to be executed on
         */
        public int getTotal() {
            return total;
        }

        /**
         * @param status the state you want to query
         * @return how many clusters are currently in a specific state
         */
        public int getClusterStateCount(Cluster.Status status) {
            if (clusterInfo.isEmpty()) {
                return switch (status) {
                    case SUCCESSFUL -> successful;
                    case SKIPPED -> skipped;
                    default -> 0;
                };
            } else {
                return determineCountFromClusterInfo(cluster -> cluster.getStatus() == status);
            }
        }

        /**
         * When Clusters is using the clusterInfo map (and Cluster objects are being updated in various
         * ActionListener threads), this method will count how many clusters match the passed in predicate.
         *
         * @param predicate to evaluate
         * @return count of clusters matching the predicate
         */
        private int determineCountFromClusterInfo(Predicate<Cluster> predicate) {
            return (int) clusterInfo.values().stream().filter(predicate).count();
        }

        /**
         * @return whether this search was a cross cluster search done with ccsMinimizeRoundtrips=true
         */
        public Boolean isCcsMinimizeRoundtrips() {
            return ccsMinimizeRoundtrips;
        }

        /**
         * @param clusterAlias The cluster alias as specified in the cluster collection
         * @return Cluster object associated with teh clusterAlias or null if not present
         */
        public Cluster getCluster(String clusterAlias) {
            return clusterInfo.get(clusterAlias);
        }

        /**
         * Utility to swap a Cluster object. Guidelines for the remapping function:
         * <ul>
         * <li> The remapping function should return a new Cluster object to swap it for
         * the existing one.</li>
         * <li> If in the remapping function you decide to abort the swap you must return
         * the original Cluster object to keep the map unchanged.</li>
         * <li> Do not return {@code null}. If the remapping function returns {@code null},
         * the mapping is removed (or remains absent if initially absent).</li>
         * <li> If the remapping function itself throws an (unchecked) exception, the exception
         * is rethrown, and the current mapping is left unchanged. Throwing exception therefore
         * is OK, but it is generally discouraged.</li>
         * <li> The remapping function may be called multiple times in a CAS fashion underneath,
         * make sure that is safe to do so.</li>
         * </ul>
         * @param clusterAlias key with which the specified value is associated
         * @param remappingFunction function to swap the oldCluster to a newCluster
         * @return the new Cluster object
         */
        public Cluster swapCluster(String clusterAlias, BiFunction<String, Cluster, Cluster> remappingFunction) {
            return clusterInfo.compute(clusterAlias, remappingFunction);
        }

        @Override
        public boolean equals(Object o) {
            if (this == o) {
                return true;
            }
            if (o == null || getClass() != o.getClass()) {
                return false;
            }
            Clusters clusters = (Clusters) o;
            return total == clusters.total
                && getClusterStateCount(Cluster.Status.SUCCESSFUL) == clusters.getClusterStateCount(Cluster.Status.SUCCESSFUL)
                && getClusterStateCount(Cluster.Status.SKIPPED) == clusters.getClusterStateCount(Cluster.Status.SKIPPED)
                && getClusterStateCount(Cluster.Status.RUNNING) == clusters.getClusterStateCount(Cluster.Status.RUNNING)
                && getClusterStateCount(Cluster.Status.PARTIAL) == clusters.getClusterStateCount(Cluster.Status.PARTIAL)
                && getClusterStateCount(Cluster.Status.FAILED) == clusters.getClusterStateCount(Cluster.Status.FAILED);
        }

        @Override
        public int hashCode() {
            return Objects.hash(
                total,
                getClusterStateCount(Cluster.Status.SUCCESSFUL),
                getClusterStateCount(Cluster.Status.SKIPPED),
                getClusterStateCount(Cluster.Status.RUNNING),
                getClusterStateCount(Cluster.Status.PARTIAL),
                getClusterStateCount(Cluster.Status.FAILED)
            );
        }

        @Override
        public String toString() {
            return "Clusters{total="
                + total
                + ", successful="
                + getClusterStateCount(Cluster.Status.SUCCESSFUL)
                + ", skipped="
                + getClusterStateCount(Cluster.Status.SKIPPED)
                + ", running="
                + getClusterStateCount(Cluster.Status.RUNNING)
                + ", partial="
                + getClusterStateCount(Cluster.Status.PARTIAL)
                + ", failed="
                + getClusterStateCount(Cluster.Status.FAILED)
                + '}';
        }

        /**
         * @return true if any underlying Cluster objects have PARTIAL, SKIPPED, FAILED or RUNNING status.
         *              or any Cluster is marked as timedOut.
         */
        public boolean hasPartialResults() {
            for (Cluster cluster : clusterInfo.values()) {
                switch (cluster.getStatus()) {
                    case PARTIAL, SKIPPED, FAILED, RUNNING -> {
                        return true;
                    }
                }
                if (cluster.isTimedOut()) {
                    return true;
                }
            }
            return false;
        }

        /**
         * @return true if this Clusters object was initialized with underlying Cluster objects
         * for tracking search Cluster details.
         */
        public boolean hasClusterObjects() {
            return clusterInfo.keySet().size() > 0;
        }

        /**
         * @return true if this Clusters object has been initialized with remote Cluster objects
         *              This will be false for local-cluster (non-CCS) only searches.
         */
        public boolean hasRemoteClusters() {
            return total > 1 || clusterInfo.keySet().stream().anyMatch(alias -> alias != RemoteClusterAware.LOCAL_CLUSTER_GROUP_KEY);
        }
    }

    /**
     * Represents the search metadata about a particular cluster involved in a cross-cluster search.
     * The Cluster object can represent either the local cluster or a remote cluster.
     * For the local cluster, clusterAlias should be specified as RemoteClusterAware.LOCAL_CLUSTER_GROUP_KEY.
     * Its XContent is put into the "details" section the "_clusters" entry in the SearchResponse.
     * This is an immutable class, so updates made during the search progress (especially important for async
     * CCS searches) must be done by replacing the Cluster object with a new one.
     * See the Clusters clusterInfo Map for details.
     */
    public static class Cluster implements ToXContentFragment, Writeable {
        static final ParseField INDICES_FIELD = new ParseField("indices");
        static final ParseField STATUS_FIELD = new ParseField("status");

        private static final boolean SKIP_UNAVAILABLE_DEFAULT = false;

        private final String clusterAlias;
        private final String indexExpression; // original index expression from the user for this cluster
        private final boolean skipUnavailable;
        private final Status status;
        private final Integer totalShards;
        private final Integer successfulShards;
        private final Integer skippedShards;
        private final Integer failedShards;
        private final List<ShardSearchFailure> failures;
        private final TimeValue took;  // search latency in millis for this cluster sub-search
        private final boolean timedOut;

        /**
         * Marks the status of a Cluster search involved in a Cross-Cluster search.
         */
        public enum Status {
            RUNNING,     // still running
            SUCCESSFUL,  // all shards completed search
            PARTIAL,     // only some shards completed the search, partial results from cluster
            SKIPPED,     // entire cluster was skipped
            FAILED;      // search was failed due to errors on this cluster

            @Override
            public String toString() {
                return this.name().toLowerCase(Locale.ROOT);
            }
        }

        /**
         * Create a Cluster object representing the initial RUNNING state of a Cluster.
         *
         * @param clusterAlias clusterAlias as defined in the remote cluster settings or RemoteClusterAware.LOCAL_CLUSTER_GROUP_KEY
         *                     for the local cluster
         * @param indexExpression the original (not resolved/concrete) indices expression provided for this cluster.
         * @param skipUnavailable whether this Cluster is marked as skip_unavailable in remote cluster settings
         */
        public Cluster(String clusterAlias, String indexExpression, boolean skipUnavailable) {
            this(clusterAlias, indexExpression, skipUnavailable, Status.RUNNING, null, null, null, null, null, null, false);
        }

        /**
         * Create a Cluster with a new Status and one or more ShardSearchFailures. This constructor
         * should only be used for fatal failures where shard counters (total, successful, skipped, failed)
         * are not known (unset).
         * @param clusterAlias clusterAlias as defined in the remote cluster settings or RemoteClusterAware.LOCAL_CLUSTER_GROUP_KEY
         *                     for the local cluster
         * @param indexExpression the original (not resolved/concrete) indices expression provided for this cluster.
         * @param skipUnavailable whether cluster is marked as skip_unavailable in remote cluster settings
         * @param status current status of the search on this Cluster
         * @param failures list of failures that occurred during the search on this Cluster
         */
        public Cluster(
            String clusterAlias,
            String indexExpression,
            boolean skipUnavailable,
            Status status,
            List<ShardSearchFailure> failures
        ) {
            this(clusterAlias, indexExpression, skipUnavailable, status, null, null, null, null, failures, null, false);
        }

        public Cluster(
            String clusterAlias,
            String indexExpression,
            boolean skipUnavailable,
            Status status,
            Integer totalShards,
            Integer successfulShards,
            Integer skippedShards,
            Integer failedShards,
            List<ShardSearchFailure> failures,
            TimeValue took,
            boolean timedOut
        ) {
            assert clusterAlias != null : "clusterAlias cannot be null";
            assert indexExpression != null : "indexExpression of Cluster cannot be null";
            assert status != null : "status of Cluster cannot be null";
            this.clusterAlias = clusterAlias;
            this.indexExpression = indexExpression;
            this.skipUnavailable = skipUnavailable;
            this.status = status;
            this.totalShards = totalShards;
            this.successfulShards = successfulShards;
            this.skippedShards = skippedShards;
            this.failedShards = failedShards;
            this.failures = failures == null ? Collections.emptyList() : Collections.unmodifiableList(failures);
            this.took = took;
            this.timedOut = timedOut;
        }

        public Cluster(StreamInput in) throws IOException {
            this.clusterAlias = in.readString();
            this.indexExpression = in.readString();
            this.status = Status.valueOf(in.readString().toUpperCase(Locale.ROOT));
            this.totalShards = in.readOptionalInt();
            this.successfulShards = in.readOptionalInt();
            this.skippedShards = in.readOptionalInt();
            this.failedShards = in.readOptionalInt();
            Long took = in.readOptionalLong();
            if (took == null) {
                this.took = null;
            } else {
                this.took = new TimeValue(took);
            }
            this.timedOut = in.readBoolean();
            this.failures = Collections.unmodifiableList(in.readCollectionAsList(ShardSearchFailure::readShardSearchFailure));
            if (in.getTransportVersion().onOrAfter(TransportVersions.V_8_500_066)) {
                this.skipUnavailable = in.readBoolean();
            } else {
                this.skipUnavailable = SKIP_UNAVAILABLE_DEFAULT;
            }
        }

        /**
         * Since the Cluster object is immutable, use this Builder class to create
         * a new Cluster object using the "copyFrom" Cluster passed in and set only
         * changed values.
         *
         * Since the clusterAlias, indexExpression and skipUnavailable fields are
         * never changed once set, this Builder provides no setter method for them.
         * All other fields can be set and override the value in the "copyFrom" Cluster.
         */
        public static class Builder {
            private Status status;
            private Integer totalShards;
            private Integer successfulShards;
            private Integer skippedShards;
            private Integer failedShards;
            private List<ShardSearchFailure> failures;
            private TimeValue took;
            private Boolean timedOut;
            private final Cluster original;

            public Builder(Cluster copyFrom) {
                this.original = copyFrom;
            }

            /**
             * @return new Cluster object using the new values passed in via setters
             *         or the values in the "copyFrom" Cluster object set in the
             *         Builder constructor.
             */
            public Cluster build() {
                return new Cluster(
                    original.getClusterAlias(),
                    original.getIndexExpression(),
                    original.isSkipUnavailable(),
                    status != null ? status : original.getStatus(),
                    totalShards != null ? totalShards : original.getTotalShards(),
                    successfulShards != null ? successfulShards : original.getSuccessfulShards(),
                    skippedShards != null ? skippedShards : original.getSkippedShards(),
                    failedShards != null ? failedShards : original.getFailedShards(),
                    failures != null ? failures : original.getFailures(),
                    took != null ? took : original.getTook(),
                    timedOut != null ? timedOut : original.isTimedOut()
                );
            }

            public Builder setStatus(Status status) {
                this.status = status;
                return this;
            }

            public Builder setTotalShards(int totalShards) {
                this.totalShards = totalShards;
                return this;
            }

            public Builder setSuccessfulShards(int successfulShards) {
                this.successfulShards = successfulShards;
                return this;
            }

            public Builder setSkippedShards(int skippedShards) {
                this.skippedShards = skippedShards;
                return this;
            }

            public Builder setFailedShards(int failedShards) {
                this.failedShards = failedShards;
                return this;
            }

            public Builder setFailures(List<ShardSearchFailure> failures) {
                this.failures = failures;
                return this;
            }

            public Builder setTook(TimeValue took) {
                this.took = took;
                return this;
            }

            public Builder setTimedOut(boolean timedOut) {
                this.timedOut = timedOut;
                return this;
            }
        }

        @Override
        public void writeTo(StreamOutput out) throws IOException {
            out.writeString(clusterAlias);
            out.writeString(indexExpression);
            out.writeString(status.toString());
            out.writeOptionalInt(totalShards);
            out.writeOptionalInt(successfulShards);
            out.writeOptionalInt(skippedShards);
            out.writeOptionalInt(failedShards);
            out.writeOptionalLong(took == null ? null : took.millis());
            out.writeBoolean(timedOut);
            out.writeCollection(failures);
            if (out.getTransportVersion().onOrAfter(TransportVersions.SEARCH_RESP_SKIP_UNAVAILABLE_ADDED)) {
                out.writeBoolean(skipUnavailable);
            }
        }

        @Override
        public XContentBuilder toXContent(XContentBuilder builder, Params params) throws IOException {
            String name = clusterAlias;
            if (clusterAlias.equals("")) {
                name = "(local)";
            }
            builder.startObject(name);
            {
                builder.field(STATUS_FIELD.getPreferredName(), getStatus().toString());
                builder.field(INDICES_FIELD.getPreferredName(), indexExpression);
                if (took != null) {
                    builder.field(TOOK.getPreferredName(), took.millis());
                }
                builder.field(TIMED_OUT.getPreferredName(), timedOut);
                if (totalShards != null) {
                    builder.startObject(RestActions._SHARDS_FIELD.getPreferredName());
                    builder.field(RestActions.TOTAL_FIELD.getPreferredName(), totalShards);
                    if (successfulShards != null) {
                        builder.field(RestActions.SUCCESSFUL_FIELD.getPreferredName(), successfulShards);
                    }
                    if (skippedShards != null) {
                        builder.field(RestActions.SKIPPED_FIELD.getPreferredName(), skippedShards);
                    }
                    if (failedShards != null) {
                        builder.field(RestActions.FAILED_FIELD.getPreferredName(), failedShards);
                    }
                    builder.endObject();
                }
                if (failures != null && failures.size() > 0) {
                    builder.startArray(RestActions.FAILURES_FIELD.getPreferredName());
                    for (ShardSearchFailure failure : failures) {
                        failure.toXContent(builder, params);
                    }
                    builder.endArray();
                }
            }
            builder.endObject();
            return builder;
        }

        public static Cluster fromXContent(String clusterAlias, XContentParser parser) throws IOException {
            XContentParser.Token token = parser.currentToken();
            ensureExpectedToken(XContentParser.Token.START_OBJECT, token, parser);

            String clusterName = clusterAlias;
            if (clusterAlias.equals("(local)")) {
                clusterName = "";
            }
            String indexExpression = null;
            String status = "running";
            boolean timedOut = false;
            long took = -1L;
            // these are all from the _shards section
            int totalShards = -1;
            int successfulShards = -1;
            int skippedShards = -1;
            int failedShards = -1;
            List<ShardSearchFailure> failures = new ArrayList<>();

            String currentFieldName = null;
            while ((token = parser.nextToken()) != XContentParser.Token.END_OBJECT) {
                if (token == XContentParser.Token.FIELD_NAME) {
                    currentFieldName = parser.currentName();
                } else if (token.isValue()) {
                    if (Cluster.INDICES_FIELD.match(currentFieldName, parser.getDeprecationHandler())) {
                        indexExpression = parser.text();
                    } else if (Cluster.STATUS_FIELD.match(currentFieldName, parser.getDeprecationHandler())) {
                        status = parser.text();
                    } else if (TIMED_OUT.match(currentFieldName, parser.getDeprecationHandler())) {
                        timedOut = parser.booleanValue();
                    } else if (TOOK.match(currentFieldName, parser.getDeprecationHandler())) {
                        took = parser.longValue();
                    } else {
                        parser.skipChildren();
                    }
                } else if (RestActions._SHARDS_FIELD.match(currentFieldName, parser.getDeprecationHandler())) {
                    while ((token = parser.nextToken()) != Token.END_OBJECT) {
                        if (token == Token.FIELD_NAME) {
                            currentFieldName = parser.currentName();
                        } else if (token.isValue()) {
                            if (RestActions.FAILED_FIELD.match(currentFieldName, parser.getDeprecationHandler())) {
                                failedShards = parser.intValue();
                            } else if (RestActions.SUCCESSFUL_FIELD.match(currentFieldName, parser.getDeprecationHandler())) {
                                successfulShards = parser.intValue();
                            } else if (RestActions.TOTAL_FIELD.match(currentFieldName, parser.getDeprecationHandler())) {
                                totalShards = parser.intValue();
                            } else if (RestActions.SKIPPED_FIELD.match(currentFieldName, parser.getDeprecationHandler())) {
                                skippedShards = parser.intValue();
                            } else {
                                parser.skipChildren();
                            }
                        } else {
                            parser.skipChildren();
                        }
                    }
                } else if (token == Token.START_ARRAY) {
                    if (RestActions.FAILURES_FIELD.match(currentFieldName, parser.getDeprecationHandler())) {
                        while (parser.nextToken() != Token.END_ARRAY) {
                            failures.add(ShardSearchFailure.fromXContent(parser));
                        }
                    } else {
                        parser.skipChildren();
                    }
                } else {
                    parser.skipChildren();
                }
            }

            Integer totalShardsFinal = totalShards == -1 ? null : totalShards;
            Integer successfulShardsFinal = successfulShards == -1 ? null : successfulShards;
            Integer skippedShardsFinal = skippedShards == -1 ? null : skippedShards;
            Integer failedShardsFinal = failedShards == -1 ? null : failedShards;
            TimeValue tookTimeValue = took == -1L ? null : new TimeValue(took);
            boolean skipUnavailable = SKIP_UNAVAILABLE_DEFAULT;  // skipUnavailable is not exposed to XContent, so just use default

            return new Cluster(
                clusterName,
                indexExpression,
                skipUnavailable,
                SearchResponse.Cluster.Status.valueOf(status.toUpperCase(Locale.ROOT)),
                totalShardsFinal,
                successfulShardsFinal,
                skippedShardsFinal,
                failedShardsFinal,
                failures,
                tookTimeValue,
                timedOut
            );
        }

        public String getClusterAlias() {
            return clusterAlias;
        }

        public String getIndexExpression() {
            return indexExpression;
        }

        public boolean isSkipUnavailable() {
            return skipUnavailable;
        }

        public Status getStatus() {
            return status;
        }

        public boolean isTimedOut() {
            return timedOut;
        }

        public List<ShardSearchFailure> getFailures() {
            return failures;
        }

        public TimeValue getTook() {
            return took;
        }

        public Integer getTotalShards() {
            return totalShards;
        }

        public Integer getSuccessfulShards() {
            return successfulShards;
        }

        public Integer getSkippedShards() {
            return skippedShards;
        }

        public Integer getFailedShards() {
            return failedShards;
        }

        @Override
        public String toString() {
            return "Cluster{"
                + "alias='"
                + clusterAlias
                + '\''
                + ", status="
                + status
                + ", totalShards="
                + totalShards
                + ", successfulShards="
                + successfulShards
                + ", skippedShards="
                + skippedShards
                + ", failedShards="
                + failedShards
                + ", failures(sz)="
                + failures.size()
                + ", took="
                + took
                + ", timedOut="
                + timedOut
                + ", indexExpression='"
                + indexExpression
                + '\''
                + ", skipUnavailable="
                + skipUnavailable
                + '}';
        }
    }

    // public for tests
    public static SearchResponse empty(Supplier<Long> tookInMillisSupplier, Clusters clusters) {
        SearchHits searchHits = new SearchHits(new SearchHit[0], new TotalHits(0L, TotalHits.Relation.EQUAL_TO), Float.NaN);
        return new SearchResponse(
            searchHits,
            InternalAggregations.EMPTY,
            null,
            false,
            null,
            null,
            0,
            null,
            0,
            0,
            0,
            tookInMillisSupplier.get(),
            ShardSearchFailure.EMPTY_ARRAY,
            clusters,
            null
        );
    }
}<|MERGE_RESOLUTION|>--- conflicted
+++ resolved
@@ -249,12 +249,8 @@
      * The search hits.
      */
     public SearchHits getHits() {
-<<<<<<< HEAD
         assert hasReferences();
-        return internalResponse.hits();
-=======
         return hits;
->>>>>>> d5a2dc4a
     }
 
     /**
@@ -551,10 +547,7 @@
 
     @Override
     public void writeTo(StreamOutput out) throws IOException {
-<<<<<<< HEAD
         assert hasReferences();
-        internalResponse.writeTo(out);
-=======
         hits.writeTo(out);
         out.writeOptionalWriteable((InternalAggregations) aggregations);
         out.writeOptionalWriteable(suggest);
@@ -562,7 +555,6 @@
         out.writeOptionalBoolean(terminatedEarly);
         out.writeOptionalWriteable(profileResults);
         out.writeVInt(numReducePhases);
->>>>>>> d5a2dc4a
         out.writeVInt(totalShards);
         out.writeVInt(successfulShards);
 
