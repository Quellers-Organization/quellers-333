--- conflicted
+++ resolved
@@ -1104,13 +1104,8 @@
                     shardIterators.size(),
                     exc -> searchTransportService.cancelSearchTask(task, "failed to merge result [" + exc.getMessage() + "]")
                 );
-<<<<<<< HEAD
-                AbstractSearchAsyncAction<? extends SearchPhaseResult> searchAsyncAction = switch (searchRequest.searchType()) {
-                    case DFS_QUERY_THEN_FETCH -> new SearchDfsQueryThenFetchAsyncAction(
-=======
                 if (searchRequest.searchType() == DFS_QUERY_THEN_FETCH) {
                     return new SearchDfsQueryThenFetchAsyncAction(
->>>>>>> 9b73004b
                         logger,
                         searchTransportService,
                         connectionLookup,
@@ -1126,13 +1121,9 @@
                         task,
                         clusters
                     );
-<<<<<<< HEAD
-                    case QUERY_THEN_FETCH -> new SearchQueryThenFetchAsyncAction(
-=======
                 } else {
                     assert searchRequest.searchType() == QUERY_THEN_FETCH : searchRequest.searchType();
                     return new SearchQueryThenFetchAsyncAction(
->>>>>>> 9b73004b
                         logger,
                         searchTransportService,
                         connectionLookup,
@@ -1148,12 +1139,7 @@
                         task,
                         clusters
                     );
-<<<<<<< HEAD
-                };
-                return searchAsyncAction;
-=======
                 }
->>>>>>> 9b73004b
             }
         }
     }
