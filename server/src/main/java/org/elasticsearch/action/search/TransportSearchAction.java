--- conflicted
+++ resolved
@@ -219,9 +219,9 @@
     @Override
     protected void doExecute(Task task, SearchRequest searchRequest, ActionListener<SearchResponse> listener) {
         executeRequest(task, searchRequest, (task1, searchRequest1, executor, shardIterators, timeProvider, connectionLookup,
-                                             clusterState, aliasFilter, concreteIndexBoosts, indexRoutings, listener1, preFilter,
-                                             preFilterRollup, clusters, threadPool1) -> searchAsyncAction(task1, searchRequest1, executor,
-            shardIterators, timeProvider, connectionLookup, clusterState, aliasFilter, concreteIndexBoosts, indexRoutings, listener1,
+                                             clusterState, aliasFilter, concreteIndexBoosts, listener1, preFilter,
+                                             preFilterRollup,  threadPool1, clusters) -> searchAsyncAction(task1, searchRequest1, executor,
+            shardIterators, timeProvider, connectionLookup, clusterState, aliasFilter, concreteIndexBoosts, listener1,
             preFilter, preFilterRollup, threadPool1, clusters), listener);
     }
 
@@ -239,14 +239,8 @@
                 SearchTask task, SearchRequest searchRequest, Executor executor, GroupShardsIterator<SearchShardIterator> shardsIts,
                 SearchTimeProvider timeProvider, BiFunction<String, String, Transport.Connection> connectionLookup,
                 ClusterState clusterState, Map<String, AliasFilter> aliasFilter,
-<<<<<<< HEAD
-                Map<String, Float> concreteIndexBoosts, Map<String, Set<String>> indexRoutings,
-                ActionListener<SearchResponse> listener, boolean preFilter, boolean preFilterRollup, SearchResponse.Clusters clusters,
-                    ThreadPool threadPool) {
-=======
                 Map<String, Float> concreteIndexBoosts, ActionListener<SearchResponse> listener,
-                boolean preFilter, ThreadPool threadPool, SearchResponse.Clusters clusters) {
->>>>>>> 74141c17
+                boolean preFilter, boolean preFilterRollup, ThreadPool threadPool, SearchResponse.Clusters clusters) {
                 return new AbstractSearchAsyncAction<>(
                     actionName, logger, searchTransportService, connectionLookup, aliasFilter, concreteIndexBoosts,
                     executor, searchRequest, listener, shardsIts, timeProvider, clusterState, task,
@@ -679,13 +673,8 @@
             localShardIterators.size() + remoteShardIterators.size());
         searchAsyncActionProvider.asyncSearchAction(
             task, searchRequest, asyncSearchExecutor, shardIterators, timeProvider, connectionLookup, clusterState,
-<<<<<<< HEAD
-            Collections.unmodifiableMap(aliasFilter), concreteIndexBoosts, indexRoutings, listener,
-            preFilterSearchShards, false, clusters, threadPool).start();
-=======
             Collections.unmodifiableMap(aliasFilter), concreteIndexBoosts, listener,
-            preFilterSearchShards, threadPool, clusters).start();
->>>>>>> 74141c17
+            preFilterSearchShards, false, threadPool, clusters).start();
     }
 
     Executor asyncSearchExecutor(final String[] indices, final ClusterState clusterState) {
@@ -762,12 +751,8 @@
             SearchTask task, SearchRequest searchRequest, Executor executor, GroupShardsIterator<SearchShardIterator> shardIterators,
             SearchTimeProvider timeProvider, BiFunction<String, String, Transport.Connection> connectionLookup,
             ClusterState clusterState, Map<String, AliasFilter> aliasFilter, Map<String, Float> concreteIndexBoosts,
-<<<<<<< HEAD
             Map<String, Set<String>> indexRoutings, ActionListener<SearchResponse> listener, boolean preFilter,
-            boolean preFilterRollup, SearchResponse.Clusters clusters, ThreadPool threadPool);
-=======
-            ActionListener<SearchResponse> listener, boolean preFilter, ThreadPool threadPool, SearchResponse.Clusters clusters);
->>>>>>> 74141c17
+            boolean preFilterRollup, ThreadPool threadPool, SearchResponse.Clusters clusters);
     }
 
     private AbstractSearchAsyncAction<? extends SearchPhaseResult> searchAsyncAction(
