/*
 * Licensed to Elasticsearch under one or more contributor
 * license agreements. See the NOTICE file distributed with
 * this work for additional information regarding copyright
 * ownership. Elasticsearch licenses this file to you under
 * the Apache License, Version 2.0 (the "License"); you may
 * not use this file except in compliance with the License.
 * You may obtain a copy of the License at
 *
 *    http://www.apache.org/licenses/LICENSE-2.0
 *
 * Unless required by applicable law or agreed to in writing,
 * software distributed under the License is distributed on an
 * "AS IS" BASIS, WITHOUT WARRANTIES OR CONDITIONS OF ANY
 * KIND, either express or implied.  See the License for the
 * specific language governing permissions and limitations
 * under the License.
 */

package org.elasticsearch.action.search;

import com.carrotsearch.hppc.IntArrayList;
import com.carrotsearch.hppc.ObjectObjectHashMap;
import org.apache.lucene.index.Term;
import org.apache.lucene.search.CollectionStatistics;
import org.apache.lucene.search.FieldDoc;
import org.apache.lucene.search.ScoreDoc;
import org.apache.lucene.search.Sort;
import org.apache.lucene.search.SortField;
import org.apache.lucene.search.TermStatistics;
import org.apache.lucene.search.TopDocs;
import org.apache.lucene.search.TopFieldDocs;
import org.apache.lucene.search.TotalHits;
import org.apache.lucene.search.TotalHits.Relation;
import org.apache.lucene.search.grouping.CollapseTopFieldDocs;
import org.elasticsearch.common.collect.HppcMaps;
import org.elasticsearch.common.lucene.search.TopDocsAndMaxScore;
import org.elasticsearch.search.DocValueFormat;
import org.elasticsearch.search.SearchHit;
import org.elasticsearch.search.SearchHits;
import org.elasticsearch.search.SearchPhaseResult;
import org.elasticsearch.search.aggregations.InternalAggregation;
import org.elasticsearch.search.aggregations.InternalAggregation.ReduceContext;
import org.elasticsearch.search.aggregations.InternalAggregations;
import org.elasticsearch.search.aggregations.pipeline.SiblingPipelineAggregator;
import org.elasticsearch.search.builder.SearchSourceBuilder;
import org.elasticsearch.search.dfs.AggregatedDfs;
import org.elasticsearch.search.dfs.DfsSearchResult;
import org.elasticsearch.search.fetch.FetchSearchResult;
import org.elasticsearch.search.internal.InternalSearchResponse;
import org.elasticsearch.search.internal.SearchContext;
import org.elasticsearch.search.profile.ProfileShardResult;
import org.elasticsearch.search.profile.SearchProfileShardResults;
import org.elasticsearch.search.query.QuerySearchResult;
import org.elasticsearch.search.suggest.Suggest;
import org.elasticsearch.search.suggest.Suggest.Suggestion;
import org.elasticsearch.search.suggest.Suggest.Suggestion.Entry;
import org.elasticsearch.search.suggest.completion.CompletionSuggestion;

import java.util.ArrayList;
import java.util.Arrays;
import java.util.Collection;
import java.util.Collections;
import java.util.HashMap;
import java.util.List;
import java.util.Map;
import java.util.function.Function;
import java.util.function.IntFunction;
import java.util.stream.Collectors;
import java.util.stream.StreamSupport;

public final class SearchPhaseController {

    private static final ScoreDoc[] EMPTY_DOCS = new ScoreDoc[0];

    private final Function<Boolean, ReduceContext> reduceContextFunction;

    /**
     * Constructor.
     * @param reduceContextFunction A function that builds a context for the reduce of an {@link InternalAggregation}
     */
    public SearchPhaseController(Function<Boolean, ReduceContext> reduceContextFunction) {
        this.reduceContextFunction = reduceContextFunction;
    }

    public AggregatedDfs aggregateDfs(Collection<DfsSearchResult> results) {
        ObjectObjectHashMap<Term, TermStatistics> termStatistics = HppcMaps.newNoNullKeysMap();
        ObjectObjectHashMap<String, CollectionStatistics> fieldStatistics = HppcMaps.newNoNullKeysMap();
        long aggMaxDoc = 0;
        for (DfsSearchResult lEntry : results) {
            final Term[] terms = lEntry.terms();
            final TermStatistics[] stats = lEntry.termStatistics();
            assert terms.length == stats.length;
            for (int i = 0; i < terms.length; i++) {
                assert terms[i] != null;
                if (stats[i] == null) {
                    continue;
                }
                TermStatistics existing = termStatistics.get(terms[i]);
                if (existing != null) {
                    assert terms[i].bytes().equals(existing.term());
                    termStatistics.put(terms[i], new TermStatistics(existing.term(),
                        existing.docFreq() + stats[i].docFreq(),
                        existing.totalTermFreq() + stats[i].totalTermFreq()));
                } else {
                    termStatistics.put(terms[i], stats[i]);
                }

            }

            assert !lEntry.fieldStatistics().containsKey(null);
            final Object[] keys = lEntry.fieldStatistics().keys;
            final Object[] values = lEntry.fieldStatistics().values;
            for (int i = 0; i < keys.length; i++) {
                if (keys[i] != null) {
                    String key = (String) keys[i];
                    CollectionStatistics value = (CollectionStatistics) values[i];
                    if (value == null) {
                        continue;
                    }
                    assert key != null;
                    CollectionStatistics existing = fieldStatistics.get(key);
                    if (existing != null) {
                        CollectionStatistics merged = new CollectionStatistics(key,
                            existing.maxDoc() + value.maxDoc(),
                            existing.docCount() + value.docCount(),
                            existing.sumTotalTermFreq() + value.sumTotalTermFreq(),
                            existing.sumDocFreq() + value.sumDocFreq()
                        );
                        fieldStatistics.put(key, merged);
                    } else {
                        fieldStatistics.put(key, value);
                    }
                }
            }
            aggMaxDoc += lEntry.maxDoc();
        }
        return new AggregatedDfs(termStatistics, fieldStatistics, aggMaxDoc);
    }

    /**
     * Returns a score doc array of top N search docs across all shards, followed by top suggest docs for each
     * named completion suggestion across all shards. If more than one named completion suggestion is specified in the
     * request, the suggest docs for a named suggestion are ordered by the suggestion name.
     *
     * Note: The order of the sorted score docs depends on the shard index in the result array if the merge process needs to disambiguate
     * the result. In oder to obtain stable results the shard index (index of the result in the result array) must be the same.
     *
     * @param ignoreFrom Whether to ignore the from and sort all hits in each shard result.
     *                   Enabled only for scroll search, because that only retrieves hits of length 'size' in the query phase.
     * @param results the search phase results to obtain the sort docs from
     * @param bufferedTopDocs the pre-consumed buffered top docs
     * @param topDocsStats the top docs stats to fill
     * @param from the offset into the search results top docs
     * @param size the number of hits to return from the merged top docs
     */
    static SortedTopDocs sortDocs(boolean ignoreFrom, Collection<? extends SearchPhaseResult> results,
                                  final Collection<TopDocs> bufferedTopDocs, final TopDocsStats topDocsStats, int from, int size) {
        if (results.isEmpty()) {
            return SortedTopDocs.EMPTY;
        }
        final Collection<TopDocs> topDocs = bufferedTopDocs == null ? new ArrayList<>() : bufferedTopDocs;
        final Map<String, List<Suggestion<CompletionSuggestion.Entry>>> groupedCompletionSuggestions = new HashMap<>();
        for (SearchPhaseResult sortedResult : results) { // TODO we can move this loop into the reduce call to only loop over this once
            /* We loop over all results once, group together the completion suggestions if there are any and collect relevant
             * top docs results. Each top docs gets it's shard index set on all top docs to simplify top docs merging down the road
             * this allowed to remove a single shared optimization code here since now we don't materialized a dense array of
             * top docs anymore but instead only pass relevant results / top docs to the merge method*/
            QuerySearchResult queryResult = sortedResult.queryResult();
            if (queryResult.hasConsumedTopDocs() == false) { // already consumed?
                final TopDocsAndMaxScore td = queryResult.consumeTopDocs();
                assert td != null;
                topDocsStats.add(td);
                // make sure we set the shard index before we add it - the consumer didn't do that yet
                if (td.topDocs.scoreDocs.length > 0) {
                    setShardIndex(td.topDocs, queryResult.getShardIndex());
                    topDocs.add(td.topDocs);
                }
            }
            if (queryResult.hasSuggestHits()) {
                Suggest shardSuggest = queryResult.suggest();
                for (CompletionSuggestion suggestion : shardSuggest.filter(CompletionSuggestion.class)) {
                    suggestion.setShardIndex(sortedResult.getShardIndex());
                    List<Suggestion<CompletionSuggestion.Entry>> suggestions =
                        groupedCompletionSuggestions.computeIfAbsent(suggestion.getName(), s -> new ArrayList<>());
                    suggestions.add(suggestion);
                }
            }
        }
        final boolean hasHits = (groupedCompletionSuggestions.isEmpty() && topDocs.isEmpty()) == false;
        if (hasHits) {
            final TopDocs mergedTopDocs = mergeTopDocs(topDocs, size, ignoreFrom ? 0 : from);
            final ScoreDoc[] mergedScoreDocs = mergedTopDocs == null ? EMPTY_DOCS : mergedTopDocs.scoreDocs;
            ScoreDoc[] scoreDocs = mergedScoreDocs;
            if (groupedCompletionSuggestions.isEmpty() == false) {
                int numSuggestDocs = 0;
                List<Suggestion<? extends Entry<? extends Entry.Option>>> completionSuggestions =
                    new ArrayList<>(groupedCompletionSuggestions.size());
                for (List<Suggestion<CompletionSuggestion.Entry>> groupedSuggestions : groupedCompletionSuggestions.values()) {
                    final CompletionSuggestion completionSuggestion = CompletionSuggestion.reduceTo(groupedSuggestions);
                    assert completionSuggestion != null;
                    numSuggestDocs += completionSuggestion.getOptions().size();
                    completionSuggestions.add(completionSuggestion);
                }
                scoreDocs = new ScoreDoc[mergedScoreDocs.length + numSuggestDocs];
                System.arraycopy(mergedScoreDocs, 0, scoreDocs, 0, mergedScoreDocs.length);
                int offset = mergedScoreDocs.length;
                Suggest suggestions = new Suggest(completionSuggestions);
                for (CompletionSuggestion completionSuggestion : suggestions.filter(CompletionSuggestion.class)) {
                    for (CompletionSuggestion.Entry.Option option : completionSuggestion.getOptions()) {
                        scoreDocs[offset++] = option.getDoc();
                    }
                }
            }
            boolean isSortedByField = false;
            SortField[] sortFields = null;
            String collapseField = null;
            Object[] collapseValues = null;
            if (mergedTopDocs instanceof TopFieldDocs) {
                TopFieldDocs fieldDocs = (TopFieldDocs) mergedTopDocs;
                sortFields = fieldDocs.fields;
                if (fieldDocs instanceof CollapseTopFieldDocs) {
                    isSortedByField = (fieldDocs.fields.length == 1 && fieldDocs.fields[0].getType() == SortField.Type.SCORE) == false;
                    CollapseTopFieldDocs collapseTopFieldDocs = (CollapseTopFieldDocs) fieldDocs;
                    collapseField = collapseTopFieldDocs.field;
                    collapseValues = collapseTopFieldDocs.collapseValues;
                } else {
                    isSortedByField = true;
                }
            }
            return new SortedTopDocs(scoreDocs, isSortedByField, sortFields, collapseField, collapseValues);
        } else {
            // no relevant docs
            return SortedTopDocs.EMPTY;
        }
    }

    static TopDocs mergeTopDocs(Collection<TopDocs> results, int topN, int from) {
        if (results.isEmpty()) {
            return null;
        }
        final boolean setShardIndex = false;
        final TopDocs topDocs = results.stream().findFirst().get();
        final TopDocs mergedTopDocs;
        final int numShards = results.size();
        if (numShards == 1 && from == 0) { // only one shard and no pagination we can just return the topDocs as we got them.
            return topDocs;
        } else if (topDocs instanceof CollapseTopFieldDocs) {
            CollapseTopFieldDocs firstTopDocs = (CollapseTopFieldDocs) topDocs;
            final Sort sort = new Sort(firstTopDocs.fields);
            final CollapseTopFieldDocs[] shardTopDocs = results.toArray(new CollapseTopFieldDocs[numShards]);
            mergedTopDocs = CollapseTopFieldDocs.merge(sort, from, topN, shardTopDocs, setShardIndex);
        } else if (topDocs instanceof TopFieldDocs) {
            TopFieldDocs firstTopDocs = (TopFieldDocs) topDocs;
            final Sort sort = new Sort(firstTopDocs.fields);
            final TopFieldDocs[] shardTopDocs = results.toArray(new TopFieldDocs[numShards]);
            mergedTopDocs = TopDocs.merge(sort, from, topN, shardTopDocs, setShardIndex);
        } else {
            final TopDocs[] shardTopDocs = results.toArray(new TopDocs[numShards]);
            mergedTopDocs = TopDocs.merge(from, topN, shardTopDocs, setShardIndex);
        }
        return mergedTopDocs;
    }

    private static void setShardIndex(TopDocs topDocs, int shardIndex) {
        assert topDocs.scoreDocs.length == 0 || topDocs.scoreDocs[0].shardIndex == -1 : "shardIndex is already set";
        for (ScoreDoc doc : topDocs.scoreDocs) {
            doc.shardIndex = shardIndex;
        }
    }

    public ScoreDoc[] getLastEmittedDocPerShard(ReducedQueryPhase reducedQueryPhase, int numShards) {
        final ScoreDoc[] lastEmittedDocPerShard = new ScoreDoc[numShards];
        if (reducedQueryPhase.isEmptyResult == false) {
            final ScoreDoc[] sortedScoreDocs = reducedQueryPhase.sortedTopDocs.scoreDocs;
            // from is always zero as when we use scroll, we ignore from
            long size = Math.min(reducedQueryPhase.fetchHits, reducedQueryPhase.size);
            // with collapsing we can have more hits than sorted docs
            size = Math.min(sortedScoreDocs.length, size);
            for (int sortedDocsIndex = 0; sortedDocsIndex < size; sortedDocsIndex++) {
                ScoreDoc scoreDoc = sortedScoreDocs[sortedDocsIndex];
                lastEmittedDocPerShard[scoreDoc.shardIndex] = scoreDoc;
            }
        }
        return lastEmittedDocPerShard;
    }

    /**
     * Builds an array, with potential null elements, with docs to load.
     */
    public IntArrayList[] fillDocIdsToLoad(int numShards, ScoreDoc[] shardDocs) {
        IntArrayList[] docIdsToLoad = new IntArrayList[numShards];
        for (ScoreDoc shardDoc : shardDocs) {
            IntArrayList shardDocIdsToLoad = docIdsToLoad[shardDoc.shardIndex];
            if (shardDocIdsToLoad == null) {
                shardDocIdsToLoad = docIdsToLoad[shardDoc.shardIndex] = new IntArrayList();
            }
            shardDocIdsToLoad.add(shardDoc.doc);
        }
        return docIdsToLoad;
    }

    /**
     * Enriches search hits and completion suggestion hits from <code>sortedDocs</code> using <code>fetchResultsArr</code>,
     * merges suggestions, aggregations and profile results
     *
     * Expects sortedDocs to have top search docs across all shards, optionally followed by top suggest docs for each named
     * completion suggestion ordered by suggestion name
     */
    public InternalSearchResponse merge(boolean ignoreFrom, ReducedQueryPhase reducedQueryPhase,
                                        Collection<? extends SearchPhaseResult> fetchResults,
                                        IntFunction<SearchPhaseResult> resultsLookup) {
        if (reducedQueryPhase.isEmptyResult) {
            return InternalSearchResponse.empty();
        }
        ScoreDoc[] sortedDocs = reducedQueryPhase.sortedTopDocs.scoreDocs;
        SearchHits hits = getHits(reducedQueryPhase, ignoreFrom, fetchResults, resultsLookup);
        if (reducedQueryPhase.suggest != null) {
            if (!fetchResults.isEmpty()) {
                int currentOffset = hits.getHits().length;
                for (CompletionSuggestion suggestion : reducedQueryPhase.suggest.filter(CompletionSuggestion.class)) {
                    final List<CompletionSuggestion.Entry.Option> suggestionOptions = suggestion.getOptions();
                    for (int scoreDocIndex = currentOffset; scoreDocIndex < currentOffset + suggestionOptions.size(); scoreDocIndex++) {
                        ScoreDoc shardDoc = sortedDocs[scoreDocIndex];
                        SearchPhaseResult searchResultProvider = resultsLookup.apply(shardDoc.shardIndex);
                        if (searchResultProvider == null) {
                            // this can happen if we are hitting a shard failure during the fetch phase
                            // in this case we referenced the shard result via the ScoreDoc but never got a
                            // result from fetch.
                            // TODO it would be nice to assert this in the future
                            continue;
                        }
                        FetchSearchResult fetchResult = searchResultProvider.fetchResult();
                        final int index = fetchResult.counterGetAndIncrement();
                        assert index < fetchResult.hits().getHits().length : "not enough hits fetched. index [" + index + "] length: "
                            + fetchResult.hits().getHits().length;
                        SearchHit hit = fetchResult.hits().getHits()[index];
                        CompletionSuggestion.Entry.Option suggestOption =
                            suggestionOptions.get(scoreDocIndex - currentOffset);
                        hit.score(shardDoc.score);
                        hit.shard(fetchResult.getSearchShardTarget());
                        suggestOption.setHit(hit);
                    }
                    currentOffset += suggestionOptions.size();
                }
                assert currentOffset == sortedDocs.length : "expected no more score doc slices";
            }
        }
        return reducedQueryPhase.buildResponse(hits);
    }

    private SearchHits getHits(ReducedQueryPhase reducedQueryPhase, boolean ignoreFrom,
                               Collection<? extends SearchPhaseResult> fetchResults, IntFunction<SearchPhaseResult> resultsLookup) {
        SortedTopDocs sortedTopDocs = reducedQueryPhase.sortedTopDocs;
        int sortScoreIndex = -1;
        if (sortedTopDocs.isSortedByField) {
            SortField[] sortFields = sortedTopDocs.sortFields;
            for (int i = 0; i < sortFields.length; i++) {
                if (sortFields[i].getType() == SortField.Type.SCORE) {
                    sortScoreIndex = i;
                }
            }
        }
        // clean the fetch counter
        for (SearchPhaseResult entry : fetchResults) {
            entry.fetchResult().initCounter();
        }
        int from = ignoreFrom ? 0 : reducedQueryPhase.from;
        int numSearchHits = (int) Math.min(reducedQueryPhase.fetchHits - from, reducedQueryPhase.size);
        // with collapsing we can have more fetch hits than sorted docs
        numSearchHits = Math.min(sortedTopDocs.scoreDocs.length, numSearchHits);
        // merge hits
        List<SearchHit> hits = new ArrayList<>();
        if (!fetchResults.isEmpty()) {
            for (int i = 0; i < numSearchHits; i++) {
                ScoreDoc shardDoc = sortedTopDocs.scoreDocs[i];
                SearchPhaseResult fetchResultProvider = resultsLookup.apply(shardDoc.shardIndex);
                if (fetchResultProvider == null) {
                    // this can happen if we are hitting a shard failure during the fetch phase
                    // in this case we referenced the shard result via the ScoreDoc but never got a
                    // result from fetch.
                    // TODO it would be nice to assert this in the future
                    continue;
                }
                FetchSearchResult fetchResult = fetchResultProvider.fetchResult();
                final int index = fetchResult.counterGetAndIncrement();
                assert index < fetchResult.hits().getHits().length : "not enough hits fetched. index [" + index + "] length: "
                    + fetchResult.hits().getHits().length;
                SearchHit searchHit = fetchResult.hits().getHits()[index];
                searchHit.shard(fetchResult.getSearchShardTarget());
                if (sortedTopDocs.isSortedByField) {
                    FieldDoc fieldDoc = (FieldDoc) shardDoc;
                    searchHit.sortValues(fieldDoc.fields, reducedQueryPhase.sortValueFormats);
                    if (sortScoreIndex != -1) {
                        searchHit.score(((Number) fieldDoc.fields[sortScoreIndex]).floatValue());
                    }
                } else {
                    searchHit.score(shardDoc.score);
                }
                hits.add(searchHit);
            }
        }
        return new SearchHits(hits.toArray(new SearchHit[0]), reducedQueryPhase.totalHits,
            reducedQueryPhase.maxScore, sortedTopDocs.sortFields, sortedTopDocs.collapseField, sortedTopDocs.collapseValues);
    }

    /**
     * Reduces the given query results and consumes all aggregations and profile results.
     * @param queryResults a list of non-null query shard results
     */
<<<<<<< HEAD
    public ReducedQueryPhase reducedQueryPhase(Collection<? extends SearchPhaseResult> queryResults, boolean isScrollRequest) {
        return reducedQueryPhase(queryResults, isScrollRequest, SearchContext.TRACK_TOTAL_HITS_ACCURATE);
=======
    public ReducedQueryPhase reducedScrollQueryPhase(Collection<? extends SearchPhaseResult> queryResults) {
        return reducedQueryPhase(queryResults, true, true);
>>>>>>> 7580d9d9
    }

    /**
     * Reduces the given query results and consumes all aggregations and profile results.
     * @param queryResults a list of non-null query shard results
     */
    public ReducedQueryPhase reducedQueryPhase(Collection<? extends SearchPhaseResult> queryResults,
                                               boolean isScrollRequest, int trackTotalHitsUpTo) {
        return reducedQueryPhase(queryResults, null, new ArrayList<>(), new TopDocsStats(trackTotalHitsUpTo), 0, isScrollRequest);
    }

    /**
     * Reduces the given query results and consumes all aggregations and profile results.
     * @param queryResults a list of non-null query shard results
     * @param bufferedAggs a list of pre-collected / buffered aggregations. if this list is non-null all aggregations have been consumed
     *                    from all non-null query results.
     * @param bufferedTopDocs a list of pre-collected / buffered top docs. if this list is non-null all top docs have been consumed
     *                    from all non-null query results.
     * @param numReducePhases the number of non-final reduce phases applied to the query results.
     * @see QuerySearchResult#consumeAggs()
     * @see QuerySearchResult#consumeProfileResult()
     */
    private ReducedQueryPhase reducedQueryPhase(Collection<? extends SearchPhaseResult> queryResults,
                                                List<InternalAggregations> bufferedAggs, List<TopDocs> bufferedTopDocs,
                                                TopDocsStats topDocsStats, int numReducePhases, boolean isScrollRequest) {
        assert numReducePhases >= 0 : "num reduce phases must be >= 0 but was: " + numReducePhases;
        numReducePhases++; // increment for this phase
        boolean timedOut = false;
        Boolean terminatedEarly = null;
        if (queryResults.isEmpty()) { // early terminate we have nothing to reduce
            final TotalHits totalHits = topDocsStats.getTotalHits();
            return new ReducedQueryPhase(totalHits, topDocsStats.fetchHits, topDocsStats.maxScore,
                timedOut, terminatedEarly, null, null, null, SortedTopDocs.EMPTY, null, numReducePhases, 0, 0, true);
        }
        final QuerySearchResult firstResult = queryResults.stream().findFirst().get().queryResult();
        final boolean hasSuggest = firstResult.suggest() != null;
        final boolean hasProfileResults = firstResult.hasProfileResults();
        final boolean consumeAggs;
        final List<InternalAggregations> aggregationsList;
        if (bufferedAggs != null) {
            consumeAggs = false;
            // we already have results from intermediate reduces and just need to perform the final reduce
            assert firstResult.hasAggs() : "firstResult has no aggs but we got non null buffered aggs?";
            aggregationsList = bufferedAggs;
        } else if (firstResult.hasAggs()) {
            // the number of shards was less than the buffer size so we reduce agg results directly
            aggregationsList = new ArrayList<>(queryResults.size());
            consumeAggs = true;
        } else {
            // no aggregations
            aggregationsList = Collections.emptyList();
            consumeAggs = false;
        }

        // count the total (we use the query result provider here, since we might not get any hits (we scrolled past them))
        final Map<String, List<Suggestion>> groupedSuggestions = hasSuggest ? new HashMap<>() : Collections.emptyMap();
        final Map<String, ProfileShardResult> profileResults = hasProfileResults ? new HashMap<>(queryResults.size())
            : Collections.emptyMap();
        int from = 0;
        int size = 0;
        for (SearchPhaseResult entry : queryResults) {
            QuerySearchResult result = entry.queryResult();
            from = result.from();
            size = result.size();
            if (result.searchTimedOut()) {
                timedOut = true;
            }
            if (result.terminatedEarly() != null) {
                if (terminatedEarly == null) {
                    terminatedEarly = result.terminatedEarly();
                } else if (result.terminatedEarly()) {
                    terminatedEarly = true;
                }
            }
            if (hasSuggest) {
                assert result.suggest() != null;
                for (Suggestion<? extends Suggestion.Entry<? extends Suggestion.Entry.Option>> suggestion : result.suggest()) {
                    List<Suggestion> suggestionList = groupedSuggestions.computeIfAbsent(suggestion.getName(), s -> new ArrayList<>());
                    suggestionList.add(suggestion);
                }
            }
            if (consumeAggs) {
                aggregationsList.add((InternalAggregations) result.consumeAggs());
            }
            if (hasProfileResults) {
                String key = result.getSearchShardTarget().toString();
                profileResults.put(key, result.consumeProfileResult());
            }
        }
        final Suggest suggest = groupedSuggestions.isEmpty() ? null : new Suggest(Suggest.reduce(groupedSuggestions));
        ReduceContext reduceContext = reduceContextFunction.apply(true);
        final InternalAggregations aggregations = aggregationsList.isEmpty() ? null : reduceAggs(aggregationsList,
            firstResult.pipelineAggregators(), reduceContext);
        final SearchProfileShardResults shardResults = profileResults.isEmpty() ? null : new SearchProfileShardResults(profileResults);
        final SortedTopDocs sortedTopDocs = sortDocs(isScrollRequest, queryResults, bufferedTopDocs, topDocsStats, from, size);
        final TotalHits totalHits = topDocsStats.getTotalHits();
        return new ReducedQueryPhase(totalHits, topDocsStats.fetchHits, topDocsStats.maxScore,
            timedOut, terminatedEarly, suggest, aggregations, shardResults, sortedTopDocs,
            firstResult.sortValueFormats(), numReducePhases, size, from, firstResult == null);
    }

    /**
     * Performs an intermediate reduce phase on the aggregations. For instance with this reduce phase never prune information
     * that relevant for the final reduce step. For final reduce see {@link #reduceAggs(List, List, ReduceContext)}
     */
    private InternalAggregations reduceAggsIncrementally(List<InternalAggregations> aggregationsList) {
        ReduceContext reduceContext = reduceContextFunction.apply(false);
        return aggregationsList.isEmpty() ? null : reduceAggs(aggregationsList,
            null, reduceContext);
    }

    private static InternalAggregations reduceAggs(List<InternalAggregations> aggregationsList,
                                            List<SiblingPipelineAggregator> pipelineAggregators, ReduceContext reduceContext) {
        InternalAggregations aggregations = InternalAggregations.reduce(aggregationsList, reduceContext);
        if (pipelineAggregators != null) {
            List<InternalAggregation> newAggs = StreamSupport.stream(aggregations.spliterator(), false)
                .map((p) -> (InternalAggregation) p)
                .collect(Collectors.toList());
            for (SiblingPipelineAggregator pipelineAggregator : pipelineAggregators) {
                InternalAggregation newAgg = pipelineAggregator.doReduce(new InternalAggregations(newAggs), reduceContext);
                newAggs.add(newAgg);
            }
            return new InternalAggregations(newAggs);
        }
        return aggregations;
    }

    public static final class ReducedQueryPhase {
        // the sum of all hits across all reduces shards
        final TotalHits totalHits;
        // the number of returned hits (doc IDs) across all reduces shards
        final long fetchHits;
        // the max score across all reduces hits or {@link Float#NaN} if no hits returned
        final float maxScore;
        // <code>true</code> if at least one reduced result timed out
        final boolean timedOut;
        // non null and true if at least one reduced result was terminated early
        final Boolean terminatedEarly;
        // the reduced suggest results
        final Suggest suggest;
        // the reduced internal aggregations
        final InternalAggregations aggregations;
        // the reduced profile results
        final SearchProfileShardResults shardResults;
        // the number of reduces phases
        final int numReducePhases;
        //encloses info about the merged top docs, the sort fields used to sort the score docs etc.
        final SortedTopDocs sortedTopDocs;
        // the size of the top hits to return
        final int size;
        // <code>true</code> iff the query phase had no results. Otherwise <code>false</code>
        final boolean isEmptyResult;
        // the offset into the merged top hits
        final int from;
        // sort value formats used to sort / format the result
        final DocValueFormat[] sortValueFormats;

        ReducedQueryPhase(TotalHits totalHits, long fetchHits, float maxScore, boolean timedOut, Boolean terminatedEarly, Suggest suggest,
                          InternalAggregations aggregations, SearchProfileShardResults shardResults, SortedTopDocs sortedTopDocs,
                          DocValueFormat[] sortValueFormats, int numReducePhases, int size, int from, boolean isEmptyResult) {
            if (numReducePhases <= 0) {
                throw new IllegalArgumentException("at least one reduce phase must have been applied but was: " + numReducePhases);
            }
            this.totalHits = totalHits;
            this.fetchHits = fetchHits;
            if (Float.isInfinite(maxScore)) {
                this.maxScore = Float.NaN;
            } else {
                this.maxScore = maxScore;
            }
            this.timedOut = timedOut;
            this.terminatedEarly = terminatedEarly;
            this.suggest = suggest;
            this.aggregations = aggregations;
            this.shardResults = shardResults;
            this.numReducePhases = numReducePhases;
            this.sortedTopDocs = sortedTopDocs;
            this.size = size;
            this.from = from;
            this.isEmptyResult = isEmptyResult;
            this.sortValueFormats = sortValueFormats;
        }

        /**
         * Creates a new search response from the given merged hits.
         * @see #merge(boolean, ReducedQueryPhase, Collection, IntFunction)
         */
        public InternalSearchResponse buildResponse(SearchHits hits) {
            return new InternalSearchResponse(hits, aggregations, suggest, shardResults, timedOut, terminatedEarly, numReducePhases);
        }
    }

    /**
     * A {@link InitialSearchPhase.ArraySearchPhaseResults} implementation
     * that incrementally reduces aggregation results as shard results are consumed.
     * This implementation can be configured to batch up a certain amount of results and only reduce them
     * iff the buffer is exhausted.
     */
    static final class QueryPhaseResultConsumer extends InitialSearchPhase.ArraySearchPhaseResults<SearchPhaseResult> {
        private final InternalAggregations[] aggsBuffer;
        private final TopDocs[] topDocsBuffer;
        private final boolean hasAggs;
        private final boolean hasTopDocs;
        private final int bufferSize;
        private int index;
        private final SearchPhaseController controller;
        private int numReducePhases = 0;
        private final TopDocsStats topDocsStats;

        /**
         * Creates a new {@link QueryPhaseResultConsumer}
         * @param controller a controller instance to reduce the query response objects
         * @param expectedResultSize the expected number of query results. Corresponds to the number of shards queried
         * @param bufferSize the size of the reduce buffer. if the buffer size is smaller than the number of expected results
         *                   the buffer is used to incrementally reduce aggregation results before all shards responded.
         */
        private QueryPhaseResultConsumer(SearchPhaseController controller, int expectedResultSize, int bufferSize,
                                         boolean hasTopDocs, boolean hasAggs, int trackTotalHitsUpTo) {
            super(expectedResultSize);
            if (expectedResultSize != 1 && bufferSize < 2) {
                throw new IllegalArgumentException("buffer size must be >= 2 if there is more than one expected result");
            }
            if (expectedResultSize <= bufferSize) {
                throw new IllegalArgumentException("buffer size must be less than the expected result size");
            }
            if (hasAggs == false && hasTopDocs == false) {
                throw new IllegalArgumentException("either aggs or top docs must be present");
            }
            this.controller = controller;
            // no need to buffer anything if we have less expected results. in this case we don't consume any results ahead of time.
            this.aggsBuffer = new InternalAggregations[hasAggs ? bufferSize : 0];
            this.topDocsBuffer = new TopDocs[hasTopDocs ? bufferSize : 0];
            this.hasTopDocs = hasTopDocs;
            this.hasAggs = hasAggs;
            this.bufferSize = bufferSize;
<<<<<<< HEAD
            this.topDocsStats = new TopDocsStats(trackTotalHitsUpTo);

=======
>>>>>>> 7580d9d9
        }

        @Override
        public void consumeResult(SearchPhaseResult result) {
            super.consumeResult(result);
            QuerySearchResult queryResult = result.queryResult();
            consumeInternal(queryResult);
        }

        private synchronized void consumeInternal(QuerySearchResult querySearchResult) {
            if (index == bufferSize) {
                if (hasAggs) {
                    InternalAggregations reducedAggs = controller.reduceAggsIncrementally(Arrays.asList(aggsBuffer));
                    Arrays.fill(aggsBuffer, null);
                    aggsBuffer[0] = reducedAggs;
                }
                if (hasTopDocs) {
                    TopDocs reducedTopDocs = mergeTopDocs(Arrays.asList(topDocsBuffer),
                        // we have to merge here in the same way we collect on a shard
                        querySearchResult.from() + querySearchResult.size(), 0);
                    Arrays.fill(topDocsBuffer, null);
                    topDocsBuffer[0] = reducedTopDocs;
                }
                numReducePhases++;
                index = 1;
            }
            final int i = index++;
            if (hasAggs) {
                aggsBuffer[i] = (InternalAggregations) querySearchResult.consumeAggs();
            }
            if (hasTopDocs) {
                final TopDocsAndMaxScore topDocs = querySearchResult.consumeTopDocs(); // can't be null
                topDocsStats.add(topDocs);
                setShardIndex(topDocs.topDocs, querySearchResult.getShardIndex());
                topDocsBuffer[i] = topDocs.topDocs;
            }
        }

        private synchronized List<InternalAggregations> getRemainingAggs() {
            return hasAggs ? Arrays.asList(aggsBuffer).subList(0, index) : null;
        }

        private synchronized List<TopDocs> getRemainingTopDocs() {
            return hasTopDocs ? Arrays.asList(topDocsBuffer).subList(0, index) : null;
        }

        @Override
        public ReducedQueryPhase reduce() {
            return controller.reducedQueryPhase(results.asList(), getRemainingAggs(), getRemainingTopDocs(), topDocsStats,
                numReducePhases, false);
        }

        /**
         * Returns the number of buffered results
         */
        int getNumBuffered() {
            return index;
        }

        int getNumReducePhases() { return numReducePhases; }
    }

    /**
     * Returns a new ArraySearchPhaseResults instance. This might return an instance that reduces search responses incrementally.
     */
    InitialSearchPhase.ArraySearchPhaseResults<SearchPhaseResult> newSearchPhaseResults(SearchRequest request, int numShards) {
        SearchSourceBuilder source = request.source();
        boolean isScrollRequest = request.scroll() != null;
        final boolean hasAggs = source != null && source.aggregations() != null;
        final boolean hasTopDocs = source == null || source.size() != 0;
        final int trackTotalHitsUpTo = source == null ? SearchContext.DEFAULT_TRACK_TOTAL_HITS_UP_TO : source.trackTotalHitsUpTo();

        if (isScrollRequest == false && (hasAggs || hasTopDocs)) {
            // no incremental reduce if scroll is used - we only hit a single shard or sometimes more...
            if (request.getBatchedReduceSize() < numShards) {
                // only use this if there are aggs and if there are more shards than we should reduce at once
                return new QueryPhaseResultConsumer(this, numShards, request.getBatchedReduceSize(),
                    hasTopDocs, hasAggs, trackTotalHitsUpTo);
            }
        }
        return new InitialSearchPhase.ArraySearchPhaseResults<SearchPhaseResult>(numShards) {
            @Override
<<<<<<< HEAD
            public ReducedQueryPhase reduce() {
                return reducedQueryPhase(results.asList(), isScrollRequest, trackTotalHitsUpTo);
=======
            ReducedQueryPhase reduce() {
                return reducedQueryPhase(results.asList(), isScrollRequest, trackTotalHits);
>>>>>>> 7580d9d9
            }
        };
    }

    static final class TopDocsStats {
        final int trackTotalHitsUpTo;
        private long totalHits;
        private TotalHits.Relation totalHitsRelation;
        long fetchHits;
        float maxScore = Float.NEGATIVE_INFINITY;

        TopDocsStats() {
            this(SearchContext.TRACK_TOTAL_HITS_ACCURATE);
        }

        TopDocsStats(int trackTotalHitsUpTo) {
            this.trackTotalHitsUpTo = trackTotalHitsUpTo;
            this.totalHits = 0;
            this.totalHitsRelation = Relation.EQUAL_TO;
        }

        TotalHits getTotalHits() {
            if (trackTotalHitsUpTo == SearchContext.TRACK_TOTAL_HITS_DISABLED) {
                return null;
            } else if (trackTotalHitsUpTo == SearchContext.TRACK_TOTAL_HITS_ACCURATE) {
                assert totalHitsRelation == Relation.EQUAL_TO;
                return new TotalHits(totalHits, totalHitsRelation);
            } else {
                if (totalHits < trackTotalHitsUpTo) {
                    return new TotalHits(totalHits, totalHitsRelation);
                } else {
                    /**
                     * The user requested to count the total hits up to <code>trackTotalHitsUpTo</code>
                     * so we return this lower bound when the total hits is greater than this value.
                     * This can happen when multiple shards are merged since the limit to track total hits
                     * is applied per shard.
                     */
                    return new TotalHits(trackTotalHitsUpTo, Relation.GREATER_THAN_OR_EQUAL_TO);
                }
            }
        }

        void add(TopDocsAndMaxScore topDocs) {
            if (trackTotalHitsUpTo != SearchContext.TRACK_TOTAL_HITS_DISABLED) {
                totalHits += topDocs.topDocs.totalHits.value;
                if (topDocs.topDocs.totalHits.relation == Relation.GREATER_THAN_OR_EQUAL_TO) {
                    totalHitsRelation = TotalHits.Relation.GREATER_THAN_OR_EQUAL_TO;
                }
            }
            fetchHits += topDocs.topDocs.scoreDocs.length;
            if (!Float.isNaN(topDocs.maxScore)) {
                maxScore = Math.max(maxScore, topDocs.maxScore);
            }
        }
    }

    static final class SortedTopDocs {
        static final SortedTopDocs EMPTY = new SortedTopDocs(EMPTY_DOCS, false, null, null, null);
        // the searches merged top docs
        final ScoreDoc[] scoreDocs;
        // <code>true</code> iff the result score docs is sorted by a field (not score), this implies that <code>sortField</code> is set.
        final boolean isSortedByField;
        // the top docs sort fields used to sort the score docs, <code>null</code> if the results are not sorted
        final SortField[] sortFields;
        final String collapseField;
        final Object[] collapseValues;

        SortedTopDocs(ScoreDoc[] scoreDocs, boolean isSortedByField, SortField[] sortFields,
                      String collapseField, Object[] collapseValues) {
            this.scoreDocs = scoreDocs;
            this.isSortedByField = isSortedByField;
            this.sortFields = sortFields;
            this.collapseField = collapseField;
            this.collapseValues = collapseValues;
        }
    }
}<|MERGE_RESOLUTION|>--- conflicted
+++ resolved
@@ -408,13 +408,8 @@
      * Reduces the given query results and consumes all aggregations and profile results.
      * @param queryResults a list of non-null query shard results
      */
-<<<<<<< HEAD
-    public ReducedQueryPhase reducedQueryPhase(Collection<? extends SearchPhaseResult> queryResults, boolean isScrollRequest) {
-        return reducedQueryPhase(queryResults, isScrollRequest, SearchContext.TRACK_TOTAL_HITS_ACCURATE);
-=======
     public ReducedQueryPhase reducedScrollQueryPhase(Collection<? extends SearchPhaseResult> queryResults) {
-        return reducedQueryPhase(queryResults, true, true);
->>>>>>> 7580d9d9
+        return reducedQueryPhase(queryResults, true, SearchContext.TRACK_TOTAL_HITS_ACCURATE);
     }
 
     /**
@@ -650,11 +645,7 @@
             this.hasTopDocs = hasTopDocs;
             this.hasAggs = hasAggs;
             this.bufferSize = bufferSize;
-<<<<<<< HEAD
             this.topDocsStats = new TopDocsStats(trackTotalHitsUpTo);
-
-=======
->>>>>>> 7580d9d9
         }
 
         @Override
@@ -737,13 +728,8 @@
         }
         return new InitialSearchPhase.ArraySearchPhaseResults<SearchPhaseResult>(numShards) {
             @Override
-<<<<<<< HEAD
-            public ReducedQueryPhase reduce() {
+            ReducedQueryPhase reduce() {
                 return reducedQueryPhase(results.asList(), isScrollRequest, trackTotalHitsUpTo);
-=======
-            ReducedQueryPhase reduce() {
-                return reducedQueryPhase(results.asList(), isScrollRequest, trackTotalHits);
->>>>>>> 7580d9d9
             }
         };
     }
