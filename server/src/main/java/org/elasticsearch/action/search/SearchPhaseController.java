--- conflicted
+++ resolved
@@ -633,14 +633,6 @@
         final SearchProfileResultsBuilder profileBuilder = profileShardResults.isEmpty()
             ? null
             : new SearchProfileResultsBuilder(profileShardResults);
-<<<<<<< HEAD
-        final SortedTopDocs sortedTopDocs = rankCoordinatorContext == null
-            ? sortDocs(isScrollRequest, bufferedTopDocs, from, size, reducedCompletionSuggestions)
-            : rankCoordinatorContext.rank(queryResults.stream().map(SearchPhaseResult::queryResult).toList(), topDocsStats);
-        if (rankCoordinatorContext != null) {
-            // pagination & handling of from & size params has already taken place within the RankCoordinatorContext#rank method
-            // so, we reset their values as no further doc pruning is needed
-=======
         final SortedTopDocs sortedTopDocs;
         if (queryPhaseRankCoordinatorContext == null) {
             sortedTopDocs = sortDocs(isScrollRequest, bufferedTopDocs, from, size, reducedCompletionSuggestions);
@@ -650,7 +642,6 @@
                 topDocsStats
             );
             sortedTopDocs = new SortedTopDocs(rankedDocs, false, null, null, null, 0);
->>>>>>> 972060f1
             size = sortedTopDocs.scoreDocs.length;
             from = 0;
         }
