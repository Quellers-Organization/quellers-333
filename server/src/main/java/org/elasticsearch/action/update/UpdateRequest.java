--- conflicted
+++ resolved
@@ -19,11 +19,6 @@
 
 package org.elasticsearch.action.update;
 
-<<<<<<< HEAD
-=======
-import java.util.Arrays;
-
->>>>>>> 067fbb8e
 import org.elasticsearch.Version;
 import org.elasticsearch.action.ActionRequestValidationException;
 import org.elasticsearch.action.DocWriteRequest;
@@ -793,7 +788,7 @@
         if (out.getVersion().before(Version.V_7_0_0_alpha1)) {
             out.writeOptionalString(null); // _parent
         }
-        
+
         boolean hasScript = script != null;
         out.writeBoolean(hasScript);
         if (hasScript) {
