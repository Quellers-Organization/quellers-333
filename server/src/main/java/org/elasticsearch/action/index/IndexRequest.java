/*
 * Copyright Elasticsearch B.V. and/or licensed to Elasticsearch B.V. under one
 * or more contributor license agreements. Licensed under the Elastic License
 * 2.0 and the Server Side Public License, v 1; you may not use this file except
 * in compliance with, at your election, the Elastic License 2.0 or the Server
 * Side Public License, v 1.
 */

package org.elasticsearch.action.index;

import org.apache.lucene.util.RamUsageEstimator;
import org.elasticsearch.ElasticsearchGenerationException;
import org.elasticsearch.TransportVersion;
import org.elasticsearch.TransportVersions;
import org.elasticsearch.Version;
import org.elasticsearch.action.ActionRequestValidationException;
import org.elasticsearch.action.CompositeIndicesRequest;
import org.elasticsearch.action.DocWriteRequest;
import org.elasticsearch.action.support.replication.ReplicatedWriteRequest;
import org.elasticsearch.action.support.replication.ReplicationRequest;
import org.elasticsearch.client.internal.Requests;
import org.elasticsearch.cluster.metadata.DataStream;
import org.elasticsearch.cluster.metadata.IndexAbstraction;
import org.elasticsearch.cluster.metadata.Metadata;
import org.elasticsearch.cluster.routing.IndexRouting;
import org.elasticsearch.common.UUIDs;
import org.elasticsearch.common.bytes.BytesArray;
import org.elasticsearch.common.bytes.BytesReference;
import org.elasticsearch.common.io.stream.StreamInput;
import org.elasticsearch.common.io.stream.StreamOutput;
import org.elasticsearch.common.lucene.uid.Versions;
import org.elasticsearch.common.unit.ByteSizeValue;
import org.elasticsearch.common.util.StringLiteralDeduplicator;
import org.elasticsearch.common.xcontent.XContentHelper;
import org.elasticsearch.core.Nullable;
import org.elasticsearch.index.Index;
import org.elasticsearch.index.VersionType;
import org.elasticsearch.index.mapper.MapperService;
import org.elasticsearch.index.shard.ShardId;
import org.elasticsearch.ingest.IngestService;
import org.elasticsearch.plugins.internal.DocumentParsingObserver;
import org.elasticsearch.xcontent.XContentBuilder;
import org.elasticsearch.xcontent.XContentFactory;
import org.elasticsearch.xcontent.XContentType;

import java.io.IOException;
import java.util.ArrayList;
import java.util.Collections;
import java.util.List;
import java.util.Locale;
import java.util.Map;
import java.util.Objects;

import static org.elasticsearch.action.ValidateActions.addValidationError;
import static org.elasticsearch.index.seqno.SequenceNumbers.UNASSIGNED_PRIMARY_TERM;
import static org.elasticsearch.index.seqno.SequenceNumbers.UNASSIGNED_SEQ_NO;

/**
 * Index request to index a typed JSON document into a specific index and make it searchable.
 *
 * The index requires the {@link #index()}, {@link #id(String)} and
 * {@link #source(byte[], XContentType)} to be set.
 *
 * The source (content to index) can be set in its bytes form using ({@link #source(byte[], XContentType)}),
 * its string form ({@link #source(String, XContentType)}) or using a {@link org.elasticsearch.xcontent.XContentBuilder}
 * ({@link #source(org.elasticsearch.xcontent.XContentBuilder)}).
 *
 * If the {@link #id(String)} is not set, it will be automatically generated.
 *
 * @see IndexResponse
 * @see org.elasticsearch.client.internal.Client#index(IndexRequest)
 */
public class IndexRequest extends ReplicatedWriteRequest<IndexRequest> implements DocWriteRequest<IndexRequest>, CompositeIndicesRequest {

    private static final long SHALLOW_SIZE = RamUsageEstimator.shallowSizeOfInstance(IndexRequest.class);
    private static final TransportVersion PIPELINES_HAVE_RUN_FIELD_ADDED = TransportVersions.V_8_10_X;

    /**
     * Max length of the source document to include into string()
     *
     * @see ReplicationRequest#createTask
     */
    static final int MAX_SOURCE_LENGTH_IN_TOSTRING = 2048;

    /**
     * Maximal allowed length (in bytes) of the document ID.
     */
    public static final int MAX_DOCUMENT_ID_LENGTH_IN_BYTES = 512;

    private static final ShardId NO_SHARD_ID = null;

    private String id;
    @Nullable
    private String routing;

    private BytesReference source;

    private OpType opType = OpType.INDEX;

    private long version = Versions.MATCH_ANY;
    private VersionType versionType = VersionType.INTERNAL;

    private XContentType contentType;

    private String pipeline;
    private String finalPipeline;

    private boolean isPipelineResolved;

    private boolean requireAlias;

<<<<<<< HEAD
    /**
     * Transient flag denoting that the local request should be routed to a failure store. Not persisted across the wire.
     */
    private boolean writeToFailureStore = false;
=======
    private boolean requireDataStream;
>>>>>>> 6608a872

    /**
     * This indicates whether the response to this request ought to list the ingest pipelines that were executed on the document
     */
    private boolean listExecutedPipelines;
    /**
     * This holds the names of the ingest pipelines that have been executed on the document for this request. This is not meant to be set by
     * the creator of the request -- pipelines are added here at runtime as they are executed.
     */
    @Nullable
    private List<String> executedPipelines = null;

    /**
     * Value for {@link #getAutoGeneratedTimestamp()} if the document has an external
     * provided ID.
     */
    public static final long UNSET_AUTO_GENERATED_TIMESTAMP = -1L;

    private long autoGeneratedTimestamp = UNSET_AUTO_GENERATED_TIMESTAMP;

    private boolean isRetry = false;
    private long ifSeqNo = UNASSIGNED_SEQ_NO;
    private long ifPrimaryTerm = UNASSIGNED_PRIMARY_TERM;

    private Map<String, String> dynamicTemplates = Map.of();

    /**
     * rawTimestamp field is used on the coordinate node, it doesn't need to be serialised.
     */
    private Object rawTimestamp;
    private boolean pipelinesHaveRun = false;

    public IndexRequest(StreamInput in) throws IOException {
        this(null, in);
    }

    public IndexRequest(@Nullable ShardId shardId, StreamInput in) throws IOException {
        super(shardId, in);
        if (in.getTransportVersion().before(TransportVersions.V_8_0_0)) {
            String type = in.readOptionalString();
            assert MapperService.SINGLE_MAPPING_NAME.equals(type) : "Expected [_doc] but received [" + type + "]";
        }
        id = in.readOptionalString();
        routing = in.readOptionalString();
        source = in.readBytesReference();
        opType = OpType.fromId(in.readByte());
        version = in.readLong();
        versionType = VersionType.fromValue(in.readByte());
        pipeline = readPipelineName(in);
        if (in.getTransportVersion().onOrAfter(TransportVersions.V_7_5_0)) {
            finalPipeline = readPipelineName(in);
            isPipelineResolved = in.readBoolean();
        }
        isRetry = in.readBoolean();
        autoGeneratedTimestamp = in.readLong();
        if (in.readBoolean()) {
            contentType = in.readEnum(XContentType.class);
        } else {
            contentType = null;
        }
        ifSeqNo = in.readZLong();
        ifPrimaryTerm = in.readVLong();
        if (in.getTransportVersion().onOrAfter(TransportVersions.V_7_10_0)) {
            requireAlias = in.readBoolean();
        } else {
            requireAlias = false;
        }
        if (in.getTransportVersion().onOrAfter(TransportVersions.V_7_13_0)) {
            dynamicTemplates = in.readMap(StreamInput::readString);
        }
        if (in.getTransportVersion().onOrAfter(PIPELINES_HAVE_RUN_FIELD_ADDED)) {
            pipelinesHaveRun = in.readBoolean();
        }
        if (in.getTransportVersion().onOrAfter(TransportVersions.PIPELINES_IN_BULK_RESPONSE_ADDED)) {
            this.listExecutedPipelines = in.readBoolean();
            if (listExecutedPipelines) {
                List<String> possiblyImmutableExecutedPipelines = in.readOptionalCollectionAsList(StreamInput::readString);
                this.executedPipelines = possiblyImmutableExecutedPipelines == null
                    ? null
                    : new ArrayList<>(possiblyImmutableExecutedPipelines);
            }
        }
        if (in.getTransportVersion().onOrAfter(TransportVersions.REQUIRE_DATA_STREAM_ADDED)) {
            requireDataStream = in.readBoolean();
        } else {
            requireDataStream = false;
        }
    }

    public IndexRequest() {
        super(NO_SHARD_ID);
    }

    /**
     * Constructs a new index request against the specific index. The
     * {@link #source(byte[], XContentType)} must be set.
     */
    public IndexRequest(String index) {
        super(NO_SHARD_ID);
        this.index = index;
    }

    private static final StringLiteralDeduplicator pipelineNameDeduplicator = new StringLiteralDeduplicator();

    // reads pipeline name from the stream and deduplicates it to save heap on large bulk requests
    @Nullable
    private static String readPipelineName(StreamInput in) throws IOException {
        final String read = in.readOptionalString();
        if (read == null) {
            return null;
        }
        if (IngestService.NOOP_PIPELINE_NAME.equals(read)) {
            // common path of no pipeline set
            return IngestService.NOOP_PIPELINE_NAME;
        }
        return pipelineNameDeduplicator.deduplicate(read);
    }

    @Override
    public ActionRequestValidationException validate() {
        ActionRequestValidationException validationException = super.validate();
        if (source == null) {
            validationException = addValidationError("source is missing", validationException);
        }
        if (contentType == null) {
            validationException = addValidationError("content type is missing", validationException);
        }
        assert opType == OpType.INDEX || opType == OpType.CREATE : "unexpected op-type: " + opType;
        final long resolvedVersion = resolveVersionDefaults();
        if (opType == OpType.CREATE) {
            if (versionType != VersionType.INTERNAL) {
                validationException = addValidationError(
                    "create operations only support internal versioning. use index instead",
                    validationException
                );
                return validationException;
            }

            if (resolvedVersion != Versions.MATCH_DELETED) {
                validationException = addValidationError(
                    "create operations do not support explicit versions. use index instead",
                    validationException
                );
                return validationException;
            }

            if (ifSeqNo != UNASSIGNED_SEQ_NO || ifPrimaryTerm != UNASSIGNED_PRIMARY_TERM) {
                validationException = addValidationError(
                    "create operations do not support compare and set. use index instead",
                    validationException
                );
                return validationException;
            }
        }

        if (id == null) {
            if (versionType != VersionType.INTERNAL
                || (resolvedVersion != Versions.MATCH_DELETED && resolvedVersion != Versions.MATCH_ANY)) {
                validationException = addValidationError("an id must be provided if version type or value are set", validationException);
            }
        }

        validationException = DocWriteRequest.validateSeqNoBasedCASParams(this, validationException);

        validationException = DocWriteRequest.validateDocIdLength(id, validationException);

        if (pipeline != null && pipeline.isEmpty()) {
            validationException = addValidationError("pipeline cannot be an empty string", validationException);
        }

        if (finalPipeline != null && finalPipeline.isEmpty()) {
            validationException = addValidationError("final pipeline cannot be an empty string", validationException);
        }

        return validationException;
    }

    /**
     * The content type. This will be used when generating a document from user provided objects like Maps and when parsing the
     * source at index time
     */
    public XContentType getContentType() {
        return contentType;
    }

    /**
     * The id of the indexed document. If not set, will be automatically generated.
     */
    @Override
    public String id() {
        return id;
    }

    /**
     * Sets the id of the indexed document. If not set, will be automatically generated.
     */
    public IndexRequest id(String id) {
        this.id = id;
        return this;
    }

    /**
     * Controls the shard routing of the request. Using this value to hash the shard
     * and not the id.
     */
    @Override
    public IndexRequest routing(String routing) {
        if (routing != null && routing.length() == 0) {
            this.routing = null;
        } else {
            this.routing = routing;
        }
        return this;
    }

    /**
     * Controls the shard routing of the request. Using this value to hash the shard
     * and not the id.
     */
    @Override
    public String routing() {
        return this.routing;
    }

    /**
     * Sets the ingest pipeline to be executed before indexing the document
     */
    public IndexRequest setPipeline(String pipeline) {
        this.pipeline = pipeline;
        return this;
    }

    /**
     * Returns the ingest pipeline to be executed before indexing the document
     */
    public String getPipeline() {
        return this.pipeline;
    }

    /**
     * Sets the final ingest pipeline to be executed before indexing the document.
     *
     * @param finalPipeline the name of the final pipeline
     * @return this index request
     */
    public IndexRequest setFinalPipeline(final String finalPipeline) {
        this.finalPipeline = finalPipeline;
        return this;
    }

    /**
     * Returns the final ingest pipeline to be executed before indexing the document.
     *
     * @return the name of the final pipeline
     */
    public String getFinalPipeline() {
        return this.finalPipeline;
    }

    /**
     * Sets if the pipeline for this request has been resolved by the coordinating node.
     *
     * @param isPipelineResolved true if the pipeline has been resolved
     * @return the request
     */
    public IndexRequest isPipelineResolved(final boolean isPipelineResolved) {
        this.isPipelineResolved = isPipelineResolved;
        return this;
    }

    /**
     * Returns whether or not the pipeline for this request has been resolved by the coordinating node.
     *
     * @return true if the pipeline has been resolved
     */
    public boolean isPipelineResolved() {
        return this.isPipelineResolved;
    }

    /**
     * The source of the document to index, recopied to a new array if it is unsafe.
     */
    public BytesReference source() {
        return source;
    }

    public Map<String, Object> sourceAsMap() {
        return XContentHelper.convertToMap(source, false, contentType).v2();
    }

    public Map<String, Object> sourceAsMap(DocumentParsingObserver documentParsingObserver) {
        return XContentHelper.convertToMap(source, false, contentType, documentParsingObserver).v2();
    }

    /**
     * Index the Map in {@link Requests#INDEX_CONTENT_TYPE} format
     *
     * @param source The map to index
     */
    public IndexRequest source(Map<String, ?> source) throws ElasticsearchGenerationException {
        return source(source, Requests.INDEX_CONTENT_TYPE);
    }

    /**
     * Index the Map as the provided content type.
     *
     * @param source The map to index
     */
    public IndexRequest source(Map<String, ?> source, XContentType contentType) throws ElasticsearchGenerationException {
        try {
            XContentBuilder builder = XContentFactory.contentBuilder(contentType);
            builder.map(source);
            return source(builder);
        } catch (IOException e) {
            throw new ElasticsearchGenerationException("Failed to generate [" + source + "]", e);
        }
    }

    public IndexRequest source(Map<String, ?> source, XContentType contentType, boolean ensureNoSelfReferences)
        throws ElasticsearchGenerationException {
        try {
            XContentBuilder builder = XContentFactory.contentBuilder(contentType);
            builder.map(source, ensureNoSelfReferences);
            return source(builder);
        } catch (IOException e) {
            throw new ElasticsearchGenerationException("Failed to generate [" + source + "]", e);
        }
    }

    /**
     * Sets the document source to index.
     *
     * Note, its preferable to either set it using {@link #source(org.elasticsearch.xcontent.XContentBuilder)}
     * or using the {@link #source(byte[], XContentType)}.
     */
    public IndexRequest source(String source, XContentType xContentType) {
        return source(new BytesArray(source), xContentType);
    }

    /**
     * Sets the content source to index.
     */
    public IndexRequest source(XContentBuilder sourceBuilder) {
        return source(BytesReference.bytes(sourceBuilder), sourceBuilder.contentType());
    }

    /**
     * Sets the content source to index using the default content type ({@link Requests#INDEX_CONTENT_TYPE})
     * <p>
     * <b>Note: the number of objects passed to this method must be an even
     * number. Also the first argument in each pair (the field name) must have a
     * valid String representation.</b>
     * </p>
     */
    public IndexRequest source(Object... source) {
        return source(Requests.INDEX_CONTENT_TYPE, source);
    }

    /**
     * Sets the content source to index.
     * <p>
     * <b>Note: the number of objects passed to this method as varargs must be an even
     * number. Also the first argument in each pair (the field name) must have a
     * valid String representation.</b>
     * </p>
     */
    public IndexRequest source(XContentType xContentType, Object... source) {
        if (source.length % 2 != 0) {
            throw new IllegalArgumentException("The number of object passed must be even but was [" + source.length + "]");
        }
        if (source.length == 2 && source[0] instanceof BytesReference && source[1] instanceof Boolean) {
            throw new IllegalArgumentException(
                "you are using the removed method for source with bytes and unsafe flag, the unsafe flag"
                    + " was removed, please just use source(BytesReference)"
            );
        }
        try {
            XContentBuilder builder = XContentFactory.contentBuilder(xContentType);
            builder.startObject();
            for (int i = 0; i < source.length; i++) {
                builder.field(source[i++].toString(), source[i]);
            }
            builder.endObject();
            return source(builder);
        } catch (IOException e) {
            throw new ElasticsearchGenerationException("Failed to generate", e);
        }
    }

    /**
     * Sets the document to index in bytes form.
     */
    public IndexRequest source(BytesReference source, XContentType xContentType) {
        this.source = Objects.requireNonNull(source);
        this.contentType = Objects.requireNonNull(xContentType);
        return this;
    }

    /**
     * Sets the document to index in bytes form.
     */
    public IndexRequest source(byte[] source, XContentType xContentType) {
        return source(source, 0, source.length, xContentType);
    }

    /**
     * Sets the document to index in bytes form (assumed to be safe to be used from different
     * threads).
     *
     * @param source The source to index
     * @param offset The offset in the byte array
     * @param length The length of the data
     */
    public IndexRequest source(byte[] source, int offset, int length, XContentType xContentType) {
        return source(new BytesArray(source, offset, length), xContentType);
    }

    /**
     * Sets the type of operation to perform.
     */
    public IndexRequest opType(OpType opType) {
        if (opType != OpType.CREATE && opType != OpType.INDEX) {
            throw new IllegalArgumentException("opType must be 'create' or 'index', found: [" + opType + "]");
        }
        this.opType = opType;
        return this;
    }

    /**
     * Sets a string representation of the {@link #opType(OpType)}. Can
     * be either "index" or "create".
     */
    public IndexRequest opType(String opType) {
        String op = opType.toLowerCase(Locale.ROOT);
        if (op.equals("create")) {
            opType(OpType.CREATE);
        } else if (op.equals("index")) {
            opType(OpType.INDEX);
        } else {
            throw new IllegalArgumentException("opType must be 'create' or 'index', found: [" + opType + "]");
        }
        return this;
    }

    /**
     * Set to {@code true} to force this index to use {@link OpType#CREATE}.
     */
    public IndexRequest create(boolean create) {
        if (create) {
            return opType(OpType.CREATE);
        } else {
            return opType(OpType.INDEX);
        }
    }

    @Override
    public OpType opType() {
        return this.opType;
    }

    @Override
    public IndexRequest version(long version) {
        this.version = version;
        return this;
    }

    /**
     * Returns stored version. If currently stored version is {@link Versions#MATCH_ANY} and
     * opType is {@link OpType#CREATE}, returns {@link Versions#MATCH_DELETED}.
     */
    @Override
    public long version() {
        return resolveVersionDefaults();
    }

    /**
     * Resolves the version based on operation type {@link #opType()}.
     */
    private long resolveVersionDefaults() {
        if (opType == OpType.CREATE && version == Versions.MATCH_ANY) {
            return Versions.MATCH_DELETED;
        } else {
            return version;
        }
    }

    @Override
    public IndexRequest versionType(VersionType versionType) {
        this.versionType = versionType;
        return this;
    }

    /**
     * only perform this indexing request if the document was last modification was assigned the given
     * sequence number. Must be used in combination with {@link #setIfPrimaryTerm(long)}
     *
     * If the document last modification was assigned a different sequence number a
     * {@link org.elasticsearch.index.engine.VersionConflictEngineException} will be thrown.
     */
    public IndexRequest setIfSeqNo(long seqNo) {
        if (seqNo < 0 && seqNo != UNASSIGNED_SEQ_NO) {
            throw new IllegalArgumentException("sequence numbers must be non negative. got [" + seqNo + "].");
        }
        ifSeqNo = seqNo;
        return this;
    }

    /**
     * only performs this indexing request if the document was last modification was assigned the given
     * primary term. Must be used in combination with {@link #setIfSeqNo(long)}
     *
     * If the document last modification was assigned a different term a
     * {@link org.elasticsearch.index.engine.VersionConflictEngineException} will be thrown.
     */
    public IndexRequest setIfPrimaryTerm(long term) {
        if (term < 0) {
            throw new IllegalArgumentException("primary term must be non negative. got [" + term + "]");
        }
        ifPrimaryTerm = term;
        return this;
    }

    /**
     * If set, only perform this indexing request if the document was last modification was assigned this sequence number.
     * If the document last modification was assigned a different sequence number a
     * {@link org.elasticsearch.index.engine.VersionConflictEngineException} will be thrown.
     */
    public long ifSeqNo() {
        return ifSeqNo;
    }

    /**
     * If set, only perform this indexing request if the document was last modification was assigned this primary term.
     *
     * If the document last modification was assigned a different term a
     * {@link org.elasticsearch.index.engine.VersionConflictEngineException} will be thrown.
     */
    public long ifPrimaryTerm() {
        return ifPrimaryTerm;
    }

    @Override
    public VersionType versionType() {
        return this.versionType;
    }

    @Override
    public void process(IndexRouting indexRouting) {
        indexRouting.process(this);
    }

    /**
     * Set the {@code #id()} to an automatically generated one and make this
     * request compatible with the append-only optimization.
     */
    public void autoGenerateId() {
        assert id == null;
        assert autoGeneratedTimestamp == UNSET_AUTO_GENERATED_TIMESTAMP : "timestamp has already been generated!";
        assert ifSeqNo == UNASSIGNED_SEQ_NO;
        assert ifPrimaryTerm == UNASSIGNED_PRIMARY_TERM;
        /*
         * Set the auto generated timestamp so the append only optimization
         * can quickly test if this request *must* be unique without reaching
         * into the Lucene index. We lock it >0 because UNSET_AUTO_GENERATED_TIMESTAMP
         * has a special meaning and is a negative value. This optimiation will
         * never work before 1970, but that's ok. It's after 1970.
         */
        autoGeneratedTimestamp = Math.max(0, System.currentTimeMillis());
        String uid = UUIDs.base64UUID();
        id(uid);
    }

    /**
     * Resets this <code>IndexRequest</code> class, so that in case this instance can be used by the bulk/index action
     * if it was already used before. For example if retrying a retryable failure.
     */
    public void reset() {
        autoGeneratedTimestamp = UNSET_AUTO_GENERATED_TIMESTAMP;
    }

    @Override
    public void writeTo(StreamOutput out) throws IOException {
        super.writeTo(out);
        writeBody(out);
    }

    @Override
    public void writeThin(StreamOutput out) throws IOException {
        super.writeThin(out);
        writeBody(out);
    }

    private void writeBody(StreamOutput out) throws IOException {
        if (out.getTransportVersion().before(TransportVersions.V_8_0_0)) {
            out.writeOptionalString(MapperService.SINGLE_MAPPING_NAME);
        }
        out.writeOptionalString(id);
        out.writeOptionalString(routing);
        out.writeBytesReference(source);
        out.writeByte(opType.getId());
        out.writeLong(version);
        out.writeByte(versionType.getValue());
        out.writeOptionalString(pipeline);
        if (out.getTransportVersion().onOrAfter(TransportVersions.V_7_5_0)) {
            out.writeOptionalString(finalPipeline);
        }
        if (out.getTransportVersion().onOrAfter(TransportVersions.V_7_5_0)) {
            out.writeBoolean(isPipelineResolved);
        }
        out.writeBoolean(isRetry);
        out.writeLong(autoGeneratedTimestamp);
        if (contentType != null) {
            out.writeBoolean(true);
            XContentHelper.writeTo(out, contentType);
        } else {
            out.writeBoolean(false);
        }
        out.writeZLong(ifSeqNo);
        out.writeVLong(ifPrimaryTerm);
        if (out.getTransportVersion().onOrAfter(TransportVersions.V_7_10_0)) {
            out.writeBoolean(requireAlias);
        }
        if (out.getTransportVersion().onOrAfter(TransportVersions.V_7_13_0)) {
            out.writeMap(dynamicTemplates, StreamOutput::writeString);
        } else {
            if (dynamicTemplates.isEmpty() == false) {
                throw new IllegalArgumentException("[dynamic_templates] parameter requires all nodes on " + Version.V_7_13_0 + " or later");
            }
        }
        if (out.getTransportVersion().onOrAfter(PIPELINES_HAVE_RUN_FIELD_ADDED)) {
            out.writeBoolean(pipelinesHaveRun);
        }
        if (out.getTransportVersion().onOrAfter(TransportVersions.PIPELINES_IN_BULK_RESPONSE_ADDED)) {
            out.writeBoolean(listExecutedPipelines);
            if (listExecutedPipelines) {
                out.writeOptionalCollection(executedPipelines, StreamOutput::writeString);
            }
        }
        if (out.getTransportVersion().onOrAfter(TransportVersions.REQUIRE_DATA_STREAM_ADDED)) {
            out.writeBoolean(requireDataStream);
        }
    }

    @Override
    public String toString() {
        String sSource = "_na_";
        try {
            if (source.length() > MAX_SOURCE_LENGTH_IN_TOSTRING) {
                sSource = "n/a, actual length: ["
                    + ByteSizeValue.ofBytes(source.length()).toString()
                    + "], max length: "
                    + ByteSizeValue.ofBytes(MAX_SOURCE_LENGTH_IN_TOSTRING).toString();
            } else {
                sSource = XContentHelper.convertToJson(source, false);
            }
        } catch (Exception e) {
            // ignore
        }
        return "index {[" + index + "][" + id + "], source[" + sSource + "]}";
    }

    @Override
    public boolean includeDataStreams() {
        return true;
    }

    /**
     * Returns <code>true</code> if this request has been sent to a shard copy more than once.
     */
    public boolean isRetry() {
        return isRetry;
    }

    @Override
    public void onRetry() {
        isRetry = true;
    }

    /**
     * Returns the timestamp the auto generated ID was created or {@value #UNSET_AUTO_GENERATED_TIMESTAMP} if the
     * document has no auto generated timestamp. This method will return a positive value iff the id was auto generated.
     */
    public long getAutoGeneratedTimestamp() {
        return autoGeneratedTimestamp;
    }

    @Override
    public long ramBytesUsed() {
        return SHALLOW_SIZE + RamUsageEstimator.sizeOf(id) + (source == null ? 0 : source.length());
    }

    @Override
    public boolean isRequireAlias() {
        return requireAlias;
    }

    @Override
    public boolean isRequireDataStream() {
        return requireDataStream;
    }

    /**
     * Set whether this IndexRequest requires a data stream. The data stream may be pre-existing or to-be-created.
     */
    public IndexRequest setRequireDataStream(boolean requireDataStream) {
        this.requireDataStream = requireDataStream;
        return this;
    }

    @Override
    public Index getConcreteWriteIndex(IndexAbstraction ia, Metadata metadata) {
        if (DataStream.isFailureStoreEnabled() && writeToFailureStore) {
            // TODO: Should this be a harder backstop than an assert statement?
            assert ia.isDataStreamRelated()
                : "Attempting to write a document to a failure store but the targeted index is not a data stream";
            // Resolve write index and get parent data stream to handle the case of dealing with an alias
            String defaultWriteIndexName = ia.getWriteIndex().getName();
            DataStream dataStream = metadata.getIndicesLookup().get(defaultWriteIndexName).getParentDataStream();
            // TODO: Should this be a harder backstop than an assert statement?
            assert dataStream.getFailureIndices().size() > 0
                : "Attempting to write a document to a failure store but the target data stream does not have one enabled";
            return dataStream.getFailureIndices().get(dataStream.getFailureIndices().size() - 1);
        } else {
            // Resolve as normal
            return ia.getWriteIndex(this, metadata);
        }
    }

    @Override
    public int route(IndexRouting indexRouting) {
        return indexRouting.indexShard(id, routing, contentType, source);
    }

    public IndexRequest setRequireAlias(boolean requireAlias) {
        this.requireAlias = requireAlias;
        return this;
    }

    public boolean isWriteToFailureStore() {
        return writeToFailureStore;
    }

    public IndexRequest setWriteToFailureStore(boolean writeToFailureStore) {
        this.writeToFailureStore = writeToFailureStore;
        return this;
    }

    public IndexRequest setListExecutedPipelines(boolean listExecutedPipelines) {
        this.listExecutedPipelines = listExecutedPipelines;
        return this;
    }

    public boolean getListExecutedPipelines() {
        return listExecutedPipelines;
    }

    /**
     * Specifies a map from the full path of field names to the name of dynamic mapping templates
     */
    public IndexRequest setDynamicTemplates(Map<String, String> dynamicTemplates) {
        this.dynamicTemplates = Objects.requireNonNull(dynamicTemplates);
        return this;
    }

    /**
     * Returns a map from the full path of field names to the name of dynamic mapping templates.
     *
     * @see #setDynamicTemplates(Map)
     */
    public Map<String, String> getDynamicTemplates() {
        return dynamicTemplates;
    }

    public Object getRawTimestamp() {
        return rawTimestamp;
    }

    public void setRawTimestamp(Object rawTimestamp) {
        assert this.rawTimestamp == null : "rawTimestamp only set in ingest phase, it can't be set twice";
        this.rawTimestamp = rawTimestamp;
    }

    public void setPipelinesHaveRun() {
        pipelinesHaveRun = true;
    }

    public boolean pipelinesHaveRun() {
        return pipelinesHaveRun;
    }

    /**
     * Adds the pipeline to the list of executed pipelines, if listExecutedPipelines is true
     * @param pipeline
     */
    public void addPipeline(String pipeline) {
        if (listExecutedPipelines) {
            if (executedPipelines == null) {
                executedPipelines = new ArrayList<>();
            }
            executedPipelines.add(pipeline);
        }
    }

    /**
     * This returns the list of pipelines executed on the document for this request. If listExecutedPipelines is false, the response will be
     * null, even if pipelines were executed. If listExecutedPipelines is true but no pipelines were executed, the list will be empty.
     * @return
     */
    @Nullable
    public List<String> getExecutedPipelines() {
        if (listExecutedPipelines == false) {
            return null;
        } else if (executedPipelines == null) { // The client has asked to list pipelines, but none have been executed
            return List.of();
        } else {
            return Collections.unmodifiableList(executedPipelines);
        }
    }
}<|MERGE_RESOLUTION|>--- conflicted
+++ resolved
@@ -109,14 +109,13 @@
 
     private boolean requireAlias;
 
-<<<<<<< HEAD
+    private boolean requireDataStream;
+
+
     /**
      * Transient flag denoting that the local request should be routed to a failure store. Not persisted across the wire.
      */
     private boolean writeToFailureStore = false;
-=======
-    private boolean requireDataStream;
->>>>>>> 6608a872
 
     /**
      * This indicates whether the response to this request ought to list the ingest pipelines that were executed on the document
