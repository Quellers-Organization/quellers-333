/*
 * Copyright Elasticsearch B.V. and/or licensed to Elasticsearch B.V. under one
 * or more contributor license agreements. Licensed under the Elastic License
 * 2.0 and the Server Side Public License, v 1; you may not use this file except
 * in compliance with, at your election, the Elastic License 2.0 or the Server
 * Side Public License, v 1.
 */

package org.elasticsearch.action.ingest;

import org.elasticsearch.common.io.stream.StreamInput;
import org.elasticsearch.common.io.stream.StreamOutput;
import org.elasticsearch.common.io.stream.Writeable;
import org.elasticsearch.common.util.Maps;
import org.elasticsearch.core.RestApiVersion;
import org.elasticsearch.index.mapper.MapperService;
import org.elasticsearch.ingest.IngestDocument;
import org.elasticsearch.ingest.IngestDocument.Metadata;
import org.elasticsearch.xcontent.ConstructingObjectParser;
import org.elasticsearch.xcontent.ParseField;
import org.elasticsearch.xcontent.ToXContentFragment;
import org.elasticsearch.xcontent.XContentBuilder;
import org.elasticsearch.xcontent.XContentParser;

import java.io.IOException;
import java.time.ZonedDateTime;
import java.util.Map;
import java.util.Objects;

import static org.elasticsearch.xcontent.ConstructingObjectParser.constructorArg;
import static org.elasticsearch.xcontent.ConstructingObjectParser.optionalConstructorArg;

final class WriteableIngestDocument implements Writeable, ToXContentFragment {

    static final String SOURCE_FIELD = "_source";
    static final String INGEST_FIELD = "_ingest";
    static final String DOC_FIELD = "doc";
    private final IngestDocument ingestDocument;

    @SuppressWarnings("unchecked")
    public static final ConstructingObjectParser<WriteableIngestDocument, Void> INGEST_DOC_PARSER = new ConstructingObjectParser<>(
        "ingest_document",
        true,
        a -> {
<<<<<<< HEAD
            Map<String, Object> metadata = Maps.newHashMapWithExpectedSize(4);
            metadata.put(Metadata.INDEX.getFieldName(), a[0]);
            metadata.put(Metadata.ID.getFieldName(), a[1]);
=======
            Map<String, Object> sourceAndMetadata = Maps.newHashMapWithExpectedSize(5);
            sourceAndMetadata.put(Metadata.INDEX.getFieldName(), a[0]);
            sourceAndMetadata.put(Metadata.ID.getFieldName(), a[1]);
>>>>>>> 13f68987
            if (a[2] != null) {
                metadata.put(Metadata.ROUTING.getFieldName(), a[2]);
            }
            if (a[3] != null) {
                metadata.put(Metadata.VERSION.getFieldName(), a[3]);
            }
            if (a[4] != null) {
                metadata.put(Metadata.VERSION_TYPE.getFieldName(), a[4]);
            }
<<<<<<< HEAD
            Map<String, Object> source = (Map<String, Object>) a[5];
            Map<String, Object> ingestMetadata = (Map<String, Object>) a[6];
            return new WriteableIngestDocument(IngestDocument.of(source, metadata, ingestMetadata));
=======
            sourceAndMetadata.putAll((Map<String, Object>) a[5]);
            Map<String, Object> ingestMetadata = (Map<String, Object>) a[6];
            return new WriteableIngestDocument(new IngestDocument(sourceAndMetadata, ingestMetadata));
>>>>>>> 13f68987
        }
    );
    static {
        INGEST_DOC_PARSER.declareString(constructorArg(), new ParseField(Metadata.INDEX.getFieldName()));
        INGEST_DOC_PARSER.declareString(constructorArg(), new ParseField(Metadata.ID.getFieldName()));
        INGEST_DOC_PARSER.declareString(optionalConstructorArg(), new ParseField(Metadata.ROUTING.getFieldName()));
        INGEST_DOC_PARSER.declareLong(optionalConstructorArg(), new ParseField(Metadata.VERSION.getFieldName()));
        INGEST_DOC_PARSER.declareString(optionalConstructorArg(), new ParseField(Metadata.VERSION_TYPE.getFieldName()));
        INGEST_DOC_PARSER.declareObject(constructorArg(), (p, c) -> p.map(), new ParseField(SOURCE_FIELD));
        INGEST_DOC_PARSER.declareObject(constructorArg(), (p, c) -> {
            Map<String, Object> ingestMap = p.map();
            ingestMap.computeIfPresent("timestamp", (k, o) -> ZonedDateTime.parse((String) o));
            return ingestMap;
        }, new ParseField(INGEST_FIELD));
    }

    public static final ConstructingObjectParser<WriteableIngestDocument, Void> PARSER = new ConstructingObjectParser<>(
        "writeable_ingest_document",
        true,
        a -> (WriteableIngestDocument) a[0]
    );
    static {
        PARSER.declareObject(constructorArg(), INGEST_DOC_PARSER, new ParseField(DOC_FIELD));
    }

    WriteableIngestDocument(IngestDocument ingestDocument) {
        assert ingestDocument != null;
        this.ingestDocument = ingestDocument;
    }

    WriteableIngestDocument(StreamInput in) throws IOException {
        Map<String, Object> sourceAndMetadata = in.readMap();
        Map<String, Object> ingestMetadata = in.readMap();
        this.ingestDocument = new IngestDocument(sourceAndMetadata, ingestMetadata);
    }

    @Override
    public void writeTo(StreamOutput out) throws IOException {
        out.writeGenericMap(ingestDocument.getSourceAndMetadata());
        out.writeGenericMap(ingestDocument.getIngestMetadata());
    }

    IngestDocument getIngestDocument() {
        return ingestDocument;
    }

    @Override
    public XContentBuilder toXContent(XContentBuilder builder, Params params) throws IOException {
        builder.startObject(DOC_FIELD);
        Map<String, Object> metadataMap = ingestDocument.getMetadata();
        for (Map.Entry<String, Object> metadata : metadataMap.entrySet()) {
            if (metadata.getValue() != null) {
                builder.field(metadata.getKey(), metadata.getValue().toString());
            }
        }
        if (builder.getRestApiVersion() == RestApiVersion.V_7) {
            builder.field(MapperService.TYPE_FIELD_NAME, MapperService.SINGLE_MAPPING_NAME);
        }
        builder.field(SOURCE_FIELD, ingestDocument.getSource());
        builder.field(INGEST_FIELD, ingestDocument.getIngestMetadata());
        builder.endObject();
        return builder;
    }

    public static WriteableIngestDocument fromXContent(XContentParser parser) {
        return PARSER.apply(parser, null);
    }

    @Override
    public boolean equals(Object o) {
        if (this == o) {
            return true;
        }
        if (o == null || getClass() != o.getClass()) {
            return false;
        }
        WriteableIngestDocument that = (WriteableIngestDocument) o;
        return Objects.equals(ingestDocument, that.ingestDocument);
    }

    @Override
    public int hashCode() {
        return Objects.hash(ingestDocument);
    }

    @Override
    public String toString() {
        return ingestDocument.toString();
    }
}<|MERGE_RESOLUTION|>--- conflicted
+++ resolved
@@ -42,33 +42,21 @@
         "ingest_document",
         true,
         a -> {
-<<<<<<< HEAD
-            Map<String, Object> metadata = Maps.newHashMapWithExpectedSize(4);
-            metadata.put(Metadata.INDEX.getFieldName(), a[0]);
-            metadata.put(Metadata.ID.getFieldName(), a[1]);
-=======
             Map<String, Object> sourceAndMetadata = Maps.newHashMapWithExpectedSize(5);
             sourceAndMetadata.put(Metadata.INDEX.getFieldName(), a[0]);
             sourceAndMetadata.put(Metadata.ID.getFieldName(), a[1]);
->>>>>>> 13f68987
             if (a[2] != null) {
-                metadata.put(Metadata.ROUTING.getFieldName(), a[2]);
+                sourceAndMetadata.put(Metadata.ROUTING.getFieldName(), a[2]);
             }
             if (a[3] != null) {
-                metadata.put(Metadata.VERSION.getFieldName(), a[3]);
+                sourceAndMetadata.put(Metadata.VERSION.getFieldName(), a[3]);
             }
             if (a[4] != null) {
-                metadata.put(Metadata.VERSION_TYPE.getFieldName(), a[4]);
+                sourceAndMetadata.put(Metadata.VERSION_TYPE.getFieldName(), a[4]);
             }
-<<<<<<< HEAD
-            Map<String, Object> source = (Map<String, Object>) a[5];
-            Map<String, Object> ingestMetadata = (Map<String, Object>) a[6];
-            return new WriteableIngestDocument(IngestDocument.of(source, metadata, ingestMetadata));
-=======
             sourceAndMetadata.putAll((Map<String, Object>) a[5]);
             Map<String, Object> ingestMetadata = (Map<String, Object>) a[6];
             return new WriteableIngestDocument(new IngestDocument(sourceAndMetadata, ingestMetadata));
->>>>>>> 13f68987
         }
     );
     static {
