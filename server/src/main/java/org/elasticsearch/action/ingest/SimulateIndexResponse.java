--- conflicted
+++ resolved
@@ -55,11 +55,7 @@
         BytesReference source,
         XContentType sourceXContentType,
         List<String> pipelines,
-<<<<<<< HEAD
-        Exception exception
-=======
         @Nullable Exception exception
->>>>>>> 93fdfe5a
     ) {
         // We don't actually care about most of the IndexResponse fields:
         super(new ShardId(index, "", 0), id == null ? "<n/a>" : id, 0, 0, version, true, pipelines);
