--- conflicted
+++ resolved
@@ -594,16 +594,6 @@
 
         actionPlugins.stream().flatMap(p -> p.getActions().stream()).forEach(actions::register);
 
-<<<<<<< HEAD
-=======
-        // Data streams:
-        actions.register(CreateDataStreamAction.INSTANCE, CreateDataStreamAction.TransportAction.class);
-        actions.register(DeleteDataStreamAction.INSTANCE, DeleteDataStreamAction.TransportAction.class);
-        actions.register(GetDataStreamAction.INSTANCE, GetDataStreamAction.TransportAction.class);
-        actions.register(ResolveIndexAction.INSTANCE, ResolveIndexAction.TransportAction.class);
-        actions.register(DataStreamsStatsAction.INSTANCE, DataStreamsStatsAction.TransportAction.class);
-
->>>>>>> c27dc5f7
         // Persistent tasks:
         actions.register(StartPersistentTaskAction.INSTANCE, StartPersistentTaskAction.TransportAction.class);
         actions.register(UpdatePersistentTaskStatusAction.INSTANCE, UpdatePersistentTaskStatusAction.TransportAction.class);
@@ -773,16 +763,6 @@
         registerHandler.accept(new RestImportDanglingIndexAction());
         registerHandler.accept(new RestDeleteDanglingIndexAction());
 
-<<<<<<< HEAD
-=======
-        // Data Stream API
-        registerHandler.accept(new RestCreateDataStreamAction());
-        registerHandler.accept(new RestDeleteDataStreamAction());
-        registerHandler.accept(new RestGetDataStreamsAction());
-        registerHandler.accept(new RestResolveIndexAction());
-        registerHandler.accept(new RestDataStreamsStatsAction());
-
->>>>>>> c27dc5f7
         // CAT API
         registerHandler.accept(new RestAllocationAction());
         registerHandler.accept(new RestShardsAction());
