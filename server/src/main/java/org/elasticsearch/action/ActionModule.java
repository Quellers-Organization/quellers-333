/*
 * Copyright Elasticsearch B.V. and/or licensed to Elasticsearch B.V. under one
 * or more contributor license agreements. Licensed under the Elastic License
 * 2.0 and the Server Side Public License, v 1; you may not use this file except
 * in compliance with, at your election, the Elastic License 2.0 or the Server
 * Side Public License, v 1.
 */

package org.elasticsearch.action;

import org.apache.logging.log4j.LogManager;
import org.apache.logging.log4j.Logger;
import org.elasticsearch.action.admin.cluster.allocation.TransportClusterAllocationExplainAction;
import org.elasticsearch.action.admin.cluster.allocation.TransportDeleteDesiredBalanceAction;
import org.elasticsearch.action.admin.cluster.allocation.TransportGetAllocationStatsAction;
import org.elasticsearch.action.admin.cluster.allocation.TransportGetDesiredBalanceAction;
import org.elasticsearch.action.admin.cluster.configuration.TransportAddVotingConfigExclusionsAction;
import org.elasticsearch.action.admin.cluster.configuration.TransportClearVotingConfigExclusionsAction;
import org.elasticsearch.action.admin.cluster.coordination.ClusterFormationInfoAction;
import org.elasticsearch.action.admin.cluster.coordination.CoordinationDiagnosticsAction;
import org.elasticsearch.action.admin.cluster.coordination.MasterHistoryAction;
import org.elasticsearch.action.admin.cluster.desirednodes.GetDesiredNodesAction;
import org.elasticsearch.action.admin.cluster.desirednodes.TransportDeleteDesiredNodesAction;
import org.elasticsearch.action.admin.cluster.desirednodes.TransportGetDesiredNodesAction;
import org.elasticsearch.action.admin.cluster.desirednodes.TransportUpdateDesiredNodesAction;
import org.elasticsearch.action.admin.cluster.desirednodes.UpdateDesiredNodesAction;
import org.elasticsearch.action.admin.cluster.health.TransportClusterHealthAction;
import org.elasticsearch.action.admin.cluster.migration.GetFeatureUpgradeStatusAction;
import org.elasticsearch.action.admin.cluster.migration.PostFeatureUpgradeAction;
import org.elasticsearch.action.admin.cluster.migration.TransportGetFeatureUpgradeStatusAction;
import org.elasticsearch.action.admin.cluster.migration.TransportPostFeatureUpgradeAction;
import org.elasticsearch.action.admin.cluster.node.capabilities.TransportNodesCapabilitiesAction;
import org.elasticsearch.action.admin.cluster.node.hotthreads.TransportNodesHotThreadsAction;
import org.elasticsearch.action.admin.cluster.node.info.TransportNodesInfoAction;
import org.elasticsearch.action.admin.cluster.node.reload.TransportNodesReloadSecureSettingsAction;
import org.elasticsearch.action.admin.cluster.node.shutdown.PrevalidateNodeRemovalAction;
import org.elasticsearch.action.admin.cluster.node.shutdown.TransportPrevalidateNodeRemovalAction;
import org.elasticsearch.action.admin.cluster.node.shutdown.TransportPrevalidateShardPathAction;
import org.elasticsearch.action.admin.cluster.node.stats.TransportNodesStatsAction;
import org.elasticsearch.action.admin.cluster.node.tasks.cancel.TransportCancelTasksAction;
import org.elasticsearch.action.admin.cluster.node.tasks.get.TransportGetTaskAction;
import org.elasticsearch.action.admin.cluster.node.tasks.list.TransportListTasksAction;
import org.elasticsearch.action.admin.cluster.node.usage.TransportNodesUsageAction;
import org.elasticsearch.action.admin.cluster.remote.RemoteClusterNodesAction;
import org.elasticsearch.action.admin.cluster.remote.TransportRemoteInfoAction;
import org.elasticsearch.action.admin.cluster.repositories.cleanup.TransportCleanupRepositoryAction;
import org.elasticsearch.action.admin.cluster.repositories.delete.TransportDeleteRepositoryAction;
import org.elasticsearch.action.admin.cluster.repositories.get.GetRepositoriesAction;
import org.elasticsearch.action.admin.cluster.repositories.get.TransportGetRepositoriesAction;
import org.elasticsearch.action.admin.cluster.repositories.put.TransportPutRepositoryAction;
import org.elasticsearch.action.admin.cluster.repositories.verify.TransportVerifyRepositoryAction;
import org.elasticsearch.action.admin.cluster.repositories.verify.VerifyRepositoryAction;
import org.elasticsearch.action.admin.cluster.reroute.TransportClusterRerouteAction;
import org.elasticsearch.action.admin.cluster.settings.ClusterGetSettingsAction;
import org.elasticsearch.action.admin.cluster.settings.ClusterUpdateSettingsAction;
import org.elasticsearch.action.admin.cluster.settings.TransportClusterGetSettingsAction;
import org.elasticsearch.action.admin.cluster.settings.TransportClusterUpdateSettingsAction;
import org.elasticsearch.action.admin.cluster.shards.TransportClusterSearchShardsAction;
import org.elasticsearch.action.admin.cluster.snapshots.clone.TransportCloneSnapshotAction;
import org.elasticsearch.action.admin.cluster.snapshots.create.TransportCreateSnapshotAction;
import org.elasticsearch.action.admin.cluster.snapshots.delete.TransportDeleteSnapshotAction;
import org.elasticsearch.action.admin.cluster.snapshots.features.ResetFeatureStateAction;
import org.elasticsearch.action.admin.cluster.snapshots.features.SnapshottableFeaturesAction;
import org.elasticsearch.action.admin.cluster.snapshots.features.TransportResetFeatureStateAction;
import org.elasticsearch.action.admin.cluster.snapshots.features.TransportSnapshottableFeaturesAction;
import org.elasticsearch.action.admin.cluster.snapshots.get.TransportGetSnapshotsAction;
import org.elasticsearch.action.admin.cluster.snapshots.get.shard.TransportGetShardSnapshotAction;
import org.elasticsearch.action.admin.cluster.snapshots.restore.TransportRestoreSnapshotAction;
import org.elasticsearch.action.admin.cluster.snapshots.status.TransportNodesSnapshotsStatus;
import org.elasticsearch.action.admin.cluster.snapshots.status.TransportSnapshotsStatusAction;
import org.elasticsearch.action.admin.cluster.state.ClusterStateAction;
import org.elasticsearch.action.admin.cluster.state.TransportClusterStateAction;
import org.elasticsearch.action.admin.cluster.stats.TransportClusterStatsAction;
import org.elasticsearch.action.admin.cluster.storedscripts.GetScriptContextAction;
import org.elasticsearch.action.admin.cluster.storedscripts.GetScriptLanguageAction;
import org.elasticsearch.action.admin.cluster.storedscripts.GetStoredScriptAction;
import org.elasticsearch.action.admin.cluster.storedscripts.TransportDeleteStoredScriptAction;
import org.elasticsearch.action.admin.cluster.storedscripts.TransportGetScriptContextAction;
import org.elasticsearch.action.admin.cluster.storedscripts.TransportGetScriptLanguageAction;
import org.elasticsearch.action.admin.cluster.storedscripts.TransportGetStoredScriptAction;
import org.elasticsearch.action.admin.cluster.storedscripts.TransportPutStoredScriptAction;
import org.elasticsearch.action.admin.cluster.tasks.TransportPendingClusterTasksAction;
import org.elasticsearch.action.admin.indices.alias.IndicesAliasesRequest;
import org.elasticsearch.action.admin.indices.alias.TransportIndicesAliasesAction;
import org.elasticsearch.action.admin.indices.alias.get.GetAliasesAction;
import org.elasticsearch.action.admin.indices.alias.get.TransportGetAliasesAction;
import org.elasticsearch.action.admin.indices.analyze.AnalyzeAction;
import org.elasticsearch.action.admin.indices.analyze.TransportAnalyzeAction;
import org.elasticsearch.action.admin.indices.analyze.TransportReloadAnalyzersAction;
import org.elasticsearch.action.admin.indices.cache.clear.TransportClearIndicesCacheAction;
import org.elasticsearch.action.admin.indices.close.TransportCloseIndexAction;
import org.elasticsearch.action.admin.indices.close.TransportVerifyShardBeforeCloseAction;
import org.elasticsearch.action.admin.indices.create.AutoCreateAction;
import org.elasticsearch.action.admin.indices.create.TransportCreateIndexAction;
import org.elasticsearch.action.admin.indices.dangling.delete.TransportDeleteDanglingIndexAction;
import org.elasticsearch.action.admin.indices.dangling.find.TransportFindDanglingIndexAction;
import org.elasticsearch.action.admin.indices.dangling.import_index.TransportImportDanglingIndexAction;
import org.elasticsearch.action.admin.indices.dangling.list.TransportListDanglingIndicesAction;
import org.elasticsearch.action.admin.indices.delete.TransportDeleteIndexAction;
import org.elasticsearch.action.admin.indices.diskusage.TransportAnalyzeIndexDiskUsageAction;
import org.elasticsearch.action.admin.indices.flush.FlushAction;
import org.elasticsearch.action.admin.indices.flush.TransportFlushAction;
import org.elasticsearch.action.admin.indices.flush.TransportShardFlushAction;
import org.elasticsearch.action.admin.indices.forcemerge.ForceMergeAction;
import org.elasticsearch.action.admin.indices.forcemerge.TransportForceMergeAction;
import org.elasticsearch.action.admin.indices.get.GetIndexAction;
import org.elasticsearch.action.admin.indices.get.TransportGetIndexAction;
import org.elasticsearch.action.admin.indices.mapping.get.GetFieldMappingsAction;
import org.elasticsearch.action.admin.indices.mapping.get.GetMappingsAction;
import org.elasticsearch.action.admin.indices.mapping.get.TransportGetFieldMappingsAction;
import org.elasticsearch.action.admin.indices.mapping.get.TransportGetFieldMappingsIndexAction;
import org.elasticsearch.action.admin.indices.mapping.get.TransportGetMappingsAction;
import org.elasticsearch.action.admin.indices.mapping.put.PutMappingRequest;
import org.elasticsearch.action.admin.indices.mapping.put.TransportAutoPutMappingAction;
import org.elasticsearch.action.admin.indices.mapping.put.TransportPutMappingAction;
import org.elasticsearch.action.admin.indices.open.OpenIndexAction;
import org.elasticsearch.action.admin.indices.open.TransportOpenIndexAction;
import org.elasticsearch.action.admin.indices.readonly.TransportAddIndexBlockAction;
import org.elasticsearch.action.admin.indices.readonly.TransportVerifyShardIndexBlockAction;
import org.elasticsearch.action.admin.indices.recovery.RecoveryAction;
import org.elasticsearch.action.admin.indices.recovery.TransportRecoveryAction;
import org.elasticsearch.action.admin.indices.refresh.RefreshAction;
import org.elasticsearch.action.admin.indices.refresh.TransportRefreshAction;
import org.elasticsearch.action.admin.indices.refresh.TransportShardRefreshAction;
import org.elasticsearch.action.admin.indices.resolve.ResolveIndexAction;
import org.elasticsearch.action.admin.indices.resolve.TransportResolveClusterAction;
import org.elasticsearch.action.admin.indices.rollover.LazyRolloverAction;
import org.elasticsearch.action.admin.indices.rollover.RolloverAction;
import org.elasticsearch.action.admin.indices.rollover.TransportRolloverAction;
import org.elasticsearch.action.admin.indices.segments.IndicesSegmentsAction;
import org.elasticsearch.action.admin.indices.segments.TransportIndicesSegmentsAction;
import org.elasticsearch.action.admin.indices.settings.get.GetSettingsAction;
import org.elasticsearch.action.admin.indices.settings.get.TransportGetSettingsAction;
import org.elasticsearch.action.admin.indices.settings.put.TransportUpdateSettingsAction;
import org.elasticsearch.action.admin.indices.shards.TransportIndicesShardStoresAction;
import org.elasticsearch.action.admin.indices.shrink.ResizeAction;
import org.elasticsearch.action.admin.indices.shrink.TransportResizeAction;
import org.elasticsearch.action.admin.indices.stats.FieldUsageStatsAction;
import org.elasticsearch.action.admin.indices.stats.IndicesStatsAction;
import org.elasticsearch.action.admin.indices.stats.TransportFieldUsageAction;
import org.elasticsearch.action.admin.indices.stats.TransportIndicesStatsAction;
import org.elasticsearch.action.admin.indices.template.delete.TransportDeleteComponentTemplateAction;
import org.elasticsearch.action.admin.indices.template.delete.TransportDeleteComposableIndexTemplateAction;
import org.elasticsearch.action.admin.indices.template.delete.TransportDeleteIndexTemplateAction;
import org.elasticsearch.action.admin.indices.template.get.GetComponentTemplateAction;
import org.elasticsearch.action.admin.indices.template.get.GetComposableIndexTemplateAction;
import org.elasticsearch.action.admin.indices.template.get.GetIndexTemplatesAction;
import org.elasticsearch.action.admin.indices.template.get.TransportGetComponentTemplateAction;
import org.elasticsearch.action.admin.indices.template.get.TransportGetComposableIndexTemplateAction;
import org.elasticsearch.action.admin.indices.template.get.TransportGetIndexTemplatesAction;
import org.elasticsearch.action.admin.indices.template.post.SimulateIndexTemplateAction;
import org.elasticsearch.action.admin.indices.template.post.SimulateTemplateAction;
import org.elasticsearch.action.admin.indices.template.post.TransportSimulateIndexTemplateAction;
import org.elasticsearch.action.admin.indices.template.post.TransportSimulateTemplateAction;
import org.elasticsearch.action.admin.indices.template.put.PutComponentTemplateAction;
import org.elasticsearch.action.admin.indices.template.put.TransportPutComponentTemplateAction;
import org.elasticsearch.action.admin.indices.template.put.TransportPutComposableIndexTemplateAction;
import org.elasticsearch.action.admin.indices.template.put.TransportPutIndexTemplateAction;
import org.elasticsearch.action.admin.indices.validate.query.TransportValidateQueryAction;
import org.elasticsearch.action.admin.indices.validate.query.ValidateQueryAction;
import org.elasticsearch.action.bulk.SimulateBulkAction;
import org.elasticsearch.action.bulk.TransportBulkAction;
import org.elasticsearch.action.bulk.TransportShardBulkAction;
import org.elasticsearch.action.bulk.TransportSimulateBulkAction;
import org.elasticsearch.action.delete.TransportDeleteAction;
import org.elasticsearch.action.explain.TransportExplainAction;
import org.elasticsearch.action.fieldcaps.TransportFieldCapabilitiesAction;
import org.elasticsearch.action.get.TransportGetAction;
import org.elasticsearch.action.get.TransportMultiGetAction;
import org.elasticsearch.action.get.TransportShardMultiGetAction;
import org.elasticsearch.action.index.TransportIndexAction;
import org.elasticsearch.action.ingest.DeletePipelineTransportAction;
import org.elasticsearch.action.ingest.GetPipelineAction;
import org.elasticsearch.action.ingest.GetPipelineTransportAction;
import org.elasticsearch.action.ingest.PutPipelineTransportAction;
import org.elasticsearch.action.ingest.SimulatePipelineAction;
import org.elasticsearch.action.ingest.SimulatePipelineTransportAction;
import org.elasticsearch.action.search.RestClosePointInTimeAction;
import org.elasticsearch.action.search.RestOpenPointInTimeAction;
import org.elasticsearch.action.search.TransportClearScrollAction;
import org.elasticsearch.action.search.TransportClosePointInTimeAction;
import org.elasticsearch.action.search.TransportMultiSearchAction;
import org.elasticsearch.action.search.TransportOpenPointInTimeAction;
import org.elasticsearch.action.search.TransportSearchAction;
import org.elasticsearch.action.search.TransportSearchScrollAction;
import org.elasticsearch.action.search.TransportSearchShardsAction;
import org.elasticsearch.action.support.ActionFilter;
import org.elasticsearch.action.support.ActionFilters;
import org.elasticsearch.action.support.AutoCreateIndex;
import org.elasticsearch.action.support.DestructiveOperations;
import org.elasticsearch.action.support.MappedActionFilter;
import org.elasticsearch.action.support.MappedActionFilters;
import org.elasticsearch.action.support.TransportAction;
import org.elasticsearch.action.synonyms.DeleteSynonymRuleAction;
import org.elasticsearch.action.synonyms.DeleteSynonymsAction;
import org.elasticsearch.action.synonyms.GetSynonymRuleAction;
import org.elasticsearch.action.synonyms.GetSynonymsAction;
import org.elasticsearch.action.synonyms.GetSynonymsSetsAction;
import org.elasticsearch.action.synonyms.PutSynonymRuleAction;
import org.elasticsearch.action.synonyms.PutSynonymsAction;
import org.elasticsearch.action.synonyms.TransportDeleteSynonymRuleAction;
import org.elasticsearch.action.synonyms.TransportDeleteSynonymsAction;
import org.elasticsearch.action.synonyms.TransportGetSynonymRuleAction;
import org.elasticsearch.action.synonyms.TransportGetSynonymsAction;
import org.elasticsearch.action.synonyms.TransportGetSynonymsSetsAction;
import org.elasticsearch.action.synonyms.TransportPutSynonymRuleAction;
import org.elasticsearch.action.synonyms.TransportPutSynonymsAction;
import org.elasticsearch.action.termvectors.MultiTermVectorsAction;
import org.elasticsearch.action.termvectors.TermVectorsAction;
import org.elasticsearch.action.termvectors.TransportMultiTermVectorsAction;
import org.elasticsearch.action.termvectors.TransportShardMultiTermsVectorAction;
import org.elasticsearch.action.termvectors.TransportTermVectorsAction;
import org.elasticsearch.action.update.TransportUpdateAction;
import org.elasticsearch.client.internal.node.NodeClient;
import org.elasticsearch.cluster.metadata.IndexNameExpressionResolver;
import org.elasticsearch.cluster.node.DiscoveryNodes;
import org.elasticsearch.cluster.routing.RerouteService;
import org.elasticsearch.cluster.service.ClusterService;
import org.elasticsearch.common.NamedRegistry;
import org.elasticsearch.common.inject.AbstractModule;
import org.elasticsearch.common.inject.TypeLiteral;
import org.elasticsearch.common.inject.multibindings.MapBinder;
import org.elasticsearch.common.io.stream.NamedWriteableRegistry;
import org.elasticsearch.common.settings.ClusterSettings;
import org.elasticsearch.common.settings.IndexScopedSettings;
import org.elasticsearch.common.settings.Settings;
import org.elasticsearch.common.settings.SettingsFilter;
import org.elasticsearch.common.util.concurrent.ThreadContext;
import org.elasticsearch.features.NodeFeature;
import org.elasticsearch.gateway.TransportNodesListGatewayStartedShards;
import org.elasticsearch.health.GetHealthAction;
import org.elasticsearch.health.RestGetHealthAction;
import org.elasticsearch.health.node.FetchHealthInfoCacheAction;
import org.elasticsearch.health.node.UpdateHealthInfoCacheAction;
import org.elasticsearch.health.stats.HealthApiStatsAction;
import org.elasticsearch.health.stats.HealthApiStatsTransportAction;
import org.elasticsearch.http.HttpPreRequest;
import org.elasticsearch.index.seqno.GlobalCheckpointSyncAction;
import org.elasticsearch.index.seqno.RetentionLeaseActions;
import org.elasticsearch.indices.SystemIndices;
import org.elasticsearch.indices.breaker.CircuitBreakerService;
import org.elasticsearch.indices.store.TransportNodesListShardStoreMetadata;
import org.elasticsearch.persistent.CompletionPersistentTaskAction;
import org.elasticsearch.persistent.RemovePersistentTaskAction;
import org.elasticsearch.persistent.StartPersistentTaskAction;
import org.elasticsearch.persistent.UpdatePersistentTaskStatusAction;
import org.elasticsearch.plugins.ActionPlugin;
import org.elasticsearch.plugins.ActionPlugin.ActionHandler;
import org.elasticsearch.plugins.interceptor.RestServerActionPlugin;
import org.elasticsearch.plugins.internal.RestExtension;
import org.elasticsearch.reservedstate.ReservedClusterStateHandler;
import org.elasticsearch.reservedstate.service.ReservedClusterStateService;
import org.elasticsearch.rest.RestController;
import org.elasticsearch.rest.RestHandler;
import org.elasticsearch.rest.RestHeaderDefinition;
import org.elasticsearch.rest.RestInterceptor;
import org.elasticsearch.rest.RestUtils;
import org.elasticsearch.rest.action.RestFieldCapabilitiesAction;
import org.elasticsearch.rest.action.admin.cluster.RestAddVotingConfigExclusionAction;
import org.elasticsearch.rest.action.admin.cluster.RestCancelTasksAction;
import org.elasticsearch.rest.action.admin.cluster.RestCleanupRepositoryAction;
import org.elasticsearch.rest.action.admin.cluster.RestClearVotingConfigExclusionsAction;
import org.elasticsearch.rest.action.admin.cluster.RestCloneSnapshotAction;
import org.elasticsearch.rest.action.admin.cluster.RestClusterAllocationExplainAction;
import org.elasticsearch.rest.action.admin.cluster.RestClusterGetSettingsAction;
import org.elasticsearch.rest.action.admin.cluster.RestClusterHealthAction;
import org.elasticsearch.rest.action.admin.cluster.RestClusterRerouteAction;
import org.elasticsearch.rest.action.admin.cluster.RestClusterSearchShardsAction;
import org.elasticsearch.rest.action.admin.cluster.RestClusterStateAction;
import org.elasticsearch.rest.action.admin.cluster.RestClusterStatsAction;
import org.elasticsearch.rest.action.admin.cluster.RestClusterUpdateSettingsAction;
import org.elasticsearch.rest.action.admin.cluster.RestCreateSnapshotAction;
import org.elasticsearch.rest.action.admin.cluster.RestDeleteDesiredBalanceAction;
import org.elasticsearch.rest.action.admin.cluster.RestDeleteDesiredNodesAction;
import org.elasticsearch.rest.action.admin.cluster.RestDeleteRepositoryAction;
import org.elasticsearch.rest.action.admin.cluster.RestDeleteSnapshotAction;
import org.elasticsearch.rest.action.admin.cluster.RestDeleteStoredScriptAction;
import org.elasticsearch.rest.action.admin.cluster.RestGetDesiredBalanceAction;
import org.elasticsearch.rest.action.admin.cluster.RestGetDesiredNodesAction;
import org.elasticsearch.rest.action.admin.cluster.RestGetFeatureUpgradeStatusAction;
import org.elasticsearch.rest.action.admin.cluster.RestGetRepositoriesAction;
import org.elasticsearch.rest.action.admin.cluster.RestGetScriptContextAction;
import org.elasticsearch.rest.action.admin.cluster.RestGetScriptLanguageAction;
import org.elasticsearch.rest.action.admin.cluster.RestGetSnapshotsAction;
import org.elasticsearch.rest.action.admin.cluster.RestGetStoredScriptAction;
import org.elasticsearch.rest.action.admin.cluster.RestGetTaskAction;
import org.elasticsearch.rest.action.admin.cluster.RestListTasksAction;
import org.elasticsearch.rest.action.admin.cluster.RestNodesCapabilitiesAction;
import org.elasticsearch.rest.action.admin.cluster.RestNodesHotThreadsAction;
import org.elasticsearch.rest.action.admin.cluster.RestNodesInfoAction;
import org.elasticsearch.rest.action.admin.cluster.RestNodesStatsAction;
import org.elasticsearch.rest.action.admin.cluster.RestNodesUsageAction;
import org.elasticsearch.rest.action.admin.cluster.RestPendingClusterTasksAction;
import org.elasticsearch.rest.action.admin.cluster.RestPostFeatureUpgradeAction;
import org.elasticsearch.rest.action.admin.cluster.RestPrevalidateNodeRemovalAction;
import org.elasticsearch.rest.action.admin.cluster.RestPutRepositoryAction;
import org.elasticsearch.rest.action.admin.cluster.RestPutStoredScriptAction;
import org.elasticsearch.rest.action.admin.cluster.RestReloadSecureSettingsAction;
import org.elasticsearch.rest.action.admin.cluster.RestRemoteClusterInfoAction;
import org.elasticsearch.rest.action.admin.cluster.RestResetFeatureStateAction;
import org.elasticsearch.rest.action.admin.cluster.RestRestoreSnapshotAction;
import org.elasticsearch.rest.action.admin.cluster.RestSnapshotsStatusAction;
import org.elasticsearch.rest.action.admin.cluster.RestSnapshottableFeaturesAction;
import org.elasticsearch.rest.action.admin.cluster.RestUpdateDesiredNodesAction;
import org.elasticsearch.rest.action.admin.cluster.RestVerifyRepositoryAction;
import org.elasticsearch.rest.action.admin.cluster.dangling.RestDeleteDanglingIndexAction;
import org.elasticsearch.rest.action.admin.cluster.dangling.RestImportDanglingIndexAction;
import org.elasticsearch.rest.action.admin.cluster.dangling.RestListDanglingIndicesAction;
import org.elasticsearch.rest.action.admin.indices.RestAddIndexBlockAction;
import org.elasticsearch.rest.action.admin.indices.RestAnalyzeAction;
import org.elasticsearch.rest.action.admin.indices.RestAnalyzeIndexDiskUsageAction;
import org.elasticsearch.rest.action.admin.indices.RestClearIndicesCacheAction;
import org.elasticsearch.rest.action.admin.indices.RestCloseIndexAction;
import org.elasticsearch.rest.action.admin.indices.RestCreateIndexAction;
import org.elasticsearch.rest.action.admin.indices.RestDeleteComponentTemplateAction;
import org.elasticsearch.rest.action.admin.indices.RestDeleteComposableIndexTemplateAction;
import org.elasticsearch.rest.action.admin.indices.RestDeleteIndexAction;
import org.elasticsearch.rest.action.admin.indices.RestDeleteIndexTemplateAction;
import org.elasticsearch.rest.action.admin.indices.RestFieldUsageStatsAction;
import org.elasticsearch.rest.action.admin.indices.RestFlushAction;
import org.elasticsearch.rest.action.admin.indices.RestForceMergeAction;
import org.elasticsearch.rest.action.admin.indices.RestGetAliasesAction;
import org.elasticsearch.rest.action.admin.indices.RestGetComponentTemplateAction;
import org.elasticsearch.rest.action.admin.indices.RestGetComposableIndexTemplateAction;
import org.elasticsearch.rest.action.admin.indices.RestGetFieldMappingAction;
import org.elasticsearch.rest.action.admin.indices.RestGetIndexTemplateAction;
import org.elasticsearch.rest.action.admin.indices.RestGetIndicesAction;
import org.elasticsearch.rest.action.admin.indices.RestGetMappingAction;
import org.elasticsearch.rest.action.admin.indices.RestGetSettingsAction;
import org.elasticsearch.rest.action.admin.indices.RestIndexDeleteAliasesAction;
import org.elasticsearch.rest.action.admin.indices.RestIndexPutAliasAction;
import org.elasticsearch.rest.action.admin.indices.RestIndicesAliasesAction;
import org.elasticsearch.rest.action.admin.indices.RestIndicesSegmentsAction;
import org.elasticsearch.rest.action.admin.indices.RestIndicesShardStoresAction;
import org.elasticsearch.rest.action.admin.indices.RestIndicesStatsAction;
import org.elasticsearch.rest.action.admin.indices.RestOpenIndexAction;
import org.elasticsearch.rest.action.admin.indices.RestPutComponentTemplateAction;
import org.elasticsearch.rest.action.admin.indices.RestPutComposableIndexTemplateAction;
import org.elasticsearch.rest.action.admin.indices.RestPutIndexTemplateAction;
import org.elasticsearch.rest.action.admin.indices.RestPutMappingAction;
import org.elasticsearch.rest.action.admin.indices.RestRecoveryAction;
import org.elasticsearch.rest.action.admin.indices.RestRefreshAction;
import org.elasticsearch.rest.action.admin.indices.RestReloadAnalyzersAction;
import org.elasticsearch.rest.action.admin.indices.RestResizeHandler;
import org.elasticsearch.rest.action.admin.indices.RestResolveClusterAction;
import org.elasticsearch.rest.action.admin.indices.RestResolveIndexAction;
import org.elasticsearch.rest.action.admin.indices.RestRolloverIndexAction;
import org.elasticsearch.rest.action.admin.indices.RestSimulateIndexTemplateAction;
import org.elasticsearch.rest.action.admin.indices.RestSimulateTemplateAction;
import org.elasticsearch.rest.action.admin.indices.RestSyncedFlushAction;
import org.elasticsearch.rest.action.admin.indices.RestUpdateSettingsAction;
import org.elasticsearch.rest.action.admin.indices.RestUpgradeActionDeprecated;
import org.elasticsearch.rest.action.admin.indices.RestValidateQueryAction;
import org.elasticsearch.rest.action.cat.AbstractCatAction;
import org.elasticsearch.rest.action.cat.RestAliasAction;
import org.elasticsearch.rest.action.cat.RestAllocationAction;
import org.elasticsearch.rest.action.cat.RestCatAction;
import org.elasticsearch.rest.action.cat.RestCatComponentTemplateAction;
import org.elasticsearch.rest.action.cat.RestCatRecoveryAction;
import org.elasticsearch.rest.action.cat.RestFielddataAction;
import org.elasticsearch.rest.action.cat.RestHealthAction;
import org.elasticsearch.rest.action.cat.RestIndicesAction;
import org.elasticsearch.rest.action.cat.RestMasterAction;
import org.elasticsearch.rest.action.cat.RestNodeAttrsAction;
import org.elasticsearch.rest.action.cat.RestNodesAction;
import org.elasticsearch.rest.action.cat.RestPluginsAction;
import org.elasticsearch.rest.action.cat.RestRepositoriesAction;
import org.elasticsearch.rest.action.cat.RestSegmentsAction;
import org.elasticsearch.rest.action.cat.RestShardsAction;
import org.elasticsearch.rest.action.cat.RestSnapshotAction;
import org.elasticsearch.rest.action.cat.RestTasksAction;
import org.elasticsearch.rest.action.cat.RestTemplatesAction;
import org.elasticsearch.rest.action.cat.RestThreadPoolAction;
import org.elasticsearch.rest.action.document.RestBulkAction;
import org.elasticsearch.rest.action.document.RestDeleteAction;
import org.elasticsearch.rest.action.document.RestGetAction;
import org.elasticsearch.rest.action.document.RestGetSourceAction;
import org.elasticsearch.rest.action.document.RestIndexAction;
import org.elasticsearch.rest.action.document.RestIndexAction.AutoIdHandler;
import org.elasticsearch.rest.action.document.RestIndexAction.CreateHandler;
import org.elasticsearch.rest.action.document.RestMultiGetAction;
import org.elasticsearch.rest.action.document.RestMultiTermVectorsAction;
import org.elasticsearch.rest.action.document.RestTermVectorsAction;
import org.elasticsearch.rest.action.document.RestUpdateAction;
import org.elasticsearch.rest.action.info.RestClusterInfoAction;
import org.elasticsearch.rest.action.ingest.RestDeletePipelineAction;
import org.elasticsearch.rest.action.ingest.RestGetPipelineAction;
import org.elasticsearch.rest.action.ingest.RestPutPipelineAction;
import org.elasticsearch.rest.action.ingest.RestSimulateIngestAction;
import org.elasticsearch.rest.action.ingest.RestSimulatePipelineAction;
import org.elasticsearch.rest.action.search.RestClearScrollAction;
import org.elasticsearch.rest.action.search.RestCountAction;
import org.elasticsearch.rest.action.search.RestExplainAction;
import org.elasticsearch.rest.action.search.RestKnnSearchAction;
import org.elasticsearch.rest.action.search.RestMultiSearchAction;
import org.elasticsearch.rest.action.search.RestSearchAction;
import org.elasticsearch.rest.action.search.RestSearchScrollAction;
import org.elasticsearch.rest.action.synonyms.RestDeleteSynonymRuleAction;
import org.elasticsearch.rest.action.synonyms.RestDeleteSynonymsAction;
import org.elasticsearch.rest.action.synonyms.RestGetSynonymRuleAction;
import org.elasticsearch.rest.action.synonyms.RestGetSynonymsAction;
import org.elasticsearch.rest.action.synonyms.RestGetSynonymsSetsAction;
import org.elasticsearch.rest.action.synonyms.RestPutSynonymRuleAction;
import org.elasticsearch.rest.action.synonyms.RestPutSynonymsAction;
import org.elasticsearch.tasks.Task;
import org.elasticsearch.telemetry.tracing.Tracer;
import org.elasticsearch.threadpool.ThreadPool;
import org.elasticsearch.usage.UsageService;

import java.time.Instant;
import java.util.ArrayList;
import java.util.List;
import java.util.Map;
import java.util.Optional;
import java.util.Set;
import java.util.function.Consumer;
import java.util.function.Function;
import java.util.function.Predicate;
import java.util.function.Supplier;
import java.util.stream.Collectors;
import java.util.stream.Stream;

import static java.util.Collections.unmodifiableMap;

/**
 * Builds and binds the generic action map, all {@link TransportAction}s, and {@link ActionFilters}.
 */
public class ActionModule extends AbstractModule {

    private static final Logger logger = LogManager.getLogger(ActionModule.class);
    /**
     *  This RestHandler is used as a placeholder for any routes that are unreachable (i.e. have no ServerlessScope annotation) when
     *  running in serverless mode. It does nothing, and its handleRequest method is never called. It just provides a way to register the
     *  routes so that we know they do exist.
     */
    private static final RestHandler placeholderRestHandler = (request, channel, client) -> {};

    private final Settings settings;
    private final IndexNameExpressionResolver indexNameExpressionResolver;
    private final NamedWriteableRegistry namedWriteableRegistry;
    private final IndexScopedSettings indexScopedSettings;
    private final ClusterSettings clusterSettings;
    private final SettingsFilter settingsFilter;
    private final List<ActionPlugin> actionPlugins;
    private final Map<String, ActionHandler<?, ?>> actions;
    private final ActionFilters actionFilters;
    private final AutoCreateIndex autoCreateIndex;
    private final DestructiveOperations destructiveOperations;
    private final RestController restController;
    /** Rest headers that are copied to internal requests made during a rest request. */
    private final Set<RestHeaderDefinition> headersToCopy;
    private final RequestValidators<PutMappingRequest> mappingRequestValidators;
    private final RequestValidators<IndicesAliasesRequest> indicesAliasesRequestRequestValidators;
    private final ThreadPool threadPool;
    private final ReservedClusterStateService reservedClusterStateService;
    private final RestExtension restExtension;

    public ActionModule(
        Settings settings,
        IndexNameExpressionResolver indexNameExpressionResolver,
        NamedWriteableRegistry namedWriteableRegistry,
        IndexScopedSettings indexScopedSettings,
        ClusterSettings clusterSettings,
        SettingsFilter settingsFilter,
        ThreadPool threadPool,
        List<ActionPlugin> actionPlugins,
        NodeClient nodeClient,
        CircuitBreakerService circuitBreakerService,
        UsageService usageService,
        SystemIndices systemIndices,
        Tracer tracer,
        ClusterService clusterService,
        RerouteService rerouteService,
        List<ReservedClusterStateHandler<?>> reservedStateHandlers,
        RestExtension restExtension
    ) {
        this.settings = settings;
        this.indexNameExpressionResolver = indexNameExpressionResolver;
        this.namedWriteableRegistry = namedWriteableRegistry;
        this.indexScopedSettings = indexScopedSettings;
        this.clusterSettings = clusterSettings;
        this.settingsFilter = settingsFilter;
        this.actionPlugins = actionPlugins;
        this.threadPool = threadPool;
        actions = setupActions(actionPlugins);
        actionFilters = setupActionFilters(actionPlugins);
        autoCreateIndex = new AutoCreateIndex(settings, clusterSettings, indexNameExpressionResolver, systemIndices);
        destructiveOperations = new DestructiveOperations(settings, clusterSettings);
        Set<RestHeaderDefinition> headers = Stream.concat(
            actionPlugins.stream().flatMap(p -> p.getRestHeaders().stream()),
            Stream.of(
                new RestHeaderDefinition(Task.X_OPAQUE_ID_HTTP_HEADER, false),
                new RestHeaderDefinition(Task.TRACE_STATE, false),
                new RestHeaderDefinition(Task.TRACE_PARENT_HTTP_HEADER, false),
                new RestHeaderDefinition(Task.X_ELASTIC_PRODUCT_ORIGIN_HTTP_HEADER, false)
            )
        ).collect(Collectors.toSet());
        final RestInterceptor restInterceptor = getRestServerComponent(
            "REST interceptor",
            actionPlugins,
            restPlugin -> restPlugin.getRestHandlerInterceptor(threadPool.getThreadContext())
        );
        mappingRequestValidators = new RequestValidators<>(
            actionPlugins.stream().flatMap(p -> p.mappingRequestValidators().stream()).toList()
        );
        indicesAliasesRequestRequestValidators = new RequestValidators<>(
            actionPlugins.stream().flatMap(p -> p.indicesAliasesRequestValidators().stream()).toList()
        );
        headersToCopy = headers;

        var customController = getRestServerComponent(
            "REST controller",
            actionPlugins,
            restPlugin -> restPlugin.getRestController(restInterceptor, nodeClient, circuitBreakerService, usageService, tracer)
        );
        if (customController != null) {
            restController = customController;
        } else {
            restController = new RestController(restInterceptor, nodeClient, circuitBreakerService, usageService, tracer);
        }
        reservedClusterStateService = new ReservedClusterStateService(clusterService, rerouteService, reservedStateHandlers);
        this.restExtension = restExtension;
    }

    private static <T> T getRestServerComponent(
        String type,
        List<ActionPlugin> actionPlugins,
        Function<RestServerActionPlugin, T> function
    ) {
        T result = null;
        for (ActionPlugin plugin : actionPlugins) {
            if (plugin instanceof RestServerActionPlugin restPlugin) {
                var newInstance = function.apply(restPlugin);
                if (newInstance != null) {
                    logger.debug("Using custom {} from plugin {}", type, plugin.getClass().getName());
                    if (isInternalPlugin(plugin) == false) {
                        throw new IllegalArgumentException(
                            "The "
                                + plugin.getClass().getName()
                                + " plugin tried to install a custom "
                                + type
                                + ". This functionality is not available to external plugins."
                        );
                    }
                    if (result != null) {
                        throw new IllegalArgumentException("Cannot have more than one plugin implementing a " + type);
                    }
                    result = newInstance;
                }
            }
        }
        return result;
    }

    private static boolean isInternalPlugin(ActionPlugin plugin) {
        final String canonicalName = plugin.getClass().getCanonicalName();
        if (canonicalName == null) {
            return false;
        }
        return canonicalName.startsWith("org.elasticsearch.xpack.") || canonicalName.startsWith("co.elastic.elasticsearch.");
    }

    /**
     * Certain request header values need to be copied in the thread context under which request handlers are to be dispatched.
     * Careful that this method modifies the thread context. The thread context must be reinstated after the request handler
     * finishes and returns.
     */
    public void copyRequestHeadersToThreadContext(HttpPreRequest request, ThreadContext threadContext) {
        // the request's thread-context must always be populated (by calling this method) before undergoing any request related processing
        // we use this opportunity to first record the request processing start time
        threadContext.putTransient(Task.TRACE_START_TIME, Instant.ofEpochMilli(System.currentTimeMillis()));
        for (final RestHeaderDefinition restHeader : headersToCopy) {
            final String name = restHeader.getName();
            final List<String> headerValues = request.getHeaders().get(name);
            if (headerValues != null && headerValues.isEmpty() == false) {
                final List<String> distinctHeaderValues = headerValues.stream().distinct().toList();
                if (restHeader.isMultiValueAllowed() == false && distinctHeaderValues.size() > 1) {
                    throw new IllegalArgumentException("multiple values for single-valued header [" + name + "].");
                } else if (name.equals(Task.TRACE_PARENT_HTTP_HEADER)) {
                    String traceparent = distinctHeaderValues.get(0);
                    Optional<String> traceId = RestUtils.extractTraceId(traceparent);
                    if (traceId.isPresent()) {
                        threadContext.putHeader(Task.TRACE_ID, traceId.get());
                        threadContext.putTransient("parent_" + Task.TRACE_PARENT_HTTP_HEADER, traceparent);
                    }
                } else if (name.equals(Task.TRACE_STATE)) {
                    threadContext.putTransient("parent_" + Task.TRACE_STATE, distinctHeaderValues.get(0));
                } else {
                    threadContext.putHeader(name, String.join(",", distinctHeaderValues));
                }
            }
        }
    }

    public Map<String, ActionHandler<?, ?>> getActions() {
        return actions;
    }

    static Map<String, ActionHandler<?, ?>> setupActions(List<ActionPlugin> actionPlugins) {
        // Subclass NamedRegistry for easy registration
        class ActionRegistry extends NamedRegistry<ActionHandler<?, ?>> {
            ActionRegistry() {
                super("action");
            }

            public void register(ActionHandler<?, ?> handler) {
                register(handler.getAction().name(), handler);
            }

            public <Request extends ActionRequest, Response extends ActionResponse> void register(
                ActionType<Response> action,
                Class<? extends TransportAction<Request, Response>> transportAction
            ) {
                register(new ActionHandler<>(action, transportAction));
            }
        }
        ActionRegistry actions = new ActionRegistry();

        actions.register(TransportNodesInfoAction.TYPE, TransportNodesInfoAction.class);
        actions.register(TransportRemoteInfoAction.TYPE, TransportRemoteInfoAction.class);
        actions.register(TransportNodesCapabilitiesAction.TYPE, TransportNodesCapabilitiesAction.class);
        actions.register(RemoteClusterNodesAction.TYPE, RemoteClusterNodesAction.TransportAction.class);
        actions.register(TransportNodesStatsAction.TYPE, TransportNodesStatsAction.class);
        actions.register(TransportNodesUsageAction.TYPE, TransportNodesUsageAction.class);
        actions.register(TransportNodesHotThreadsAction.TYPE, TransportNodesHotThreadsAction.class);
        actions.register(TransportListTasksAction.TYPE, TransportListTasksAction.class);
        actions.register(TransportGetTaskAction.TYPE, TransportGetTaskAction.class);
        actions.register(TransportCancelTasksAction.TYPE, TransportCancelTasksAction.class);
        actions.register(GetHealthAction.INSTANCE, GetHealthAction.LocalAction.class);
        actions.register(PrevalidateNodeRemovalAction.INSTANCE, TransportPrevalidateNodeRemovalAction.class);
        actions.register(HealthApiStatsAction.INSTANCE, HealthApiStatsTransportAction.class);

        actions.register(TransportAddVotingConfigExclusionsAction.TYPE, TransportAddVotingConfigExclusionsAction.class);
        actions.register(TransportClearVotingConfigExclusionsAction.TYPE, TransportClearVotingConfigExclusionsAction.class);
        actions.register(TransportClusterAllocationExplainAction.TYPE, TransportClusterAllocationExplainAction.class);
        actions.register(TransportGetAllocationStatsAction.TYPE, TransportGetAllocationStatsAction.class);
        actions.register(TransportGetDesiredBalanceAction.TYPE, TransportGetDesiredBalanceAction.class);
        actions.register(TransportDeleteDesiredBalanceAction.TYPE, TransportDeleteDesiredBalanceAction.class);
        actions.register(TransportClusterStatsAction.TYPE, TransportClusterStatsAction.class);
        actions.register(ClusterStateAction.INSTANCE, TransportClusterStateAction.class);
        actions.register(TransportClusterHealthAction.TYPE, TransportClusterHealthAction.class);
        actions.register(ClusterUpdateSettingsAction.INSTANCE, TransportClusterUpdateSettingsAction.class);
        actions.register(ClusterGetSettingsAction.INSTANCE, TransportClusterGetSettingsAction.class);
        actions.register(TransportClusterRerouteAction.TYPE, TransportClusterRerouteAction.class);
        actions.register(TransportClusterSearchShardsAction.TYPE, TransportClusterSearchShardsAction.class);
        actions.register(ClusterFormationInfoAction.INSTANCE, ClusterFormationInfoAction.TransportAction.class);
        actions.register(TransportPendingClusterTasksAction.TYPE, TransportPendingClusterTasksAction.class);
        actions.register(TransportPutRepositoryAction.TYPE, TransportPutRepositoryAction.class);
        actions.register(GetRepositoriesAction.INSTANCE, TransportGetRepositoriesAction.class);
        actions.register(TransportDeleteRepositoryAction.TYPE, TransportDeleteRepositoryAction.class);
        actions.register(VerifyRepositoryAction.INSTANCE, TransportVerifyRepositoryAction.class);
        actions.register(TransportCleanupRepositoryAction.TYPE, TransportCleanupRepositoryAction.class);
        actions.register(TransportGetSnapshotsAction.TYPE, TransportGetSnapshotsAction.class);
        actions.register(TransportDeleteSnapshotAction.TYPE, TransportDeleteSnapshotAction.class);
        actions.register(TransportCreateSnapshotAction.TYPE, TransportCreateSnapshotAction.class);
        actions.register(TransportCloneSnapshotAction.TYPE, TransportCloneSnapshotAction.class);
        actions.register(TransportRestoreSnapshotAction.TYPE, TransportRestoreSnapshotAction.class);
        actions.register(TransportSnapshotsStatusAction.TYPE, TransportSnapshotsStatusAction.class);
        actions.register(SnapshottableFeaturesAction.INSTANCE, TransportSnapshottableFeaturesAction.class);
        actions.register(ResetFeatureStateAction.INSTANCE, TransportResetFeatureStateAction.class);
        actions.register(GetFeatureUpgradeStatusAction.INSTANCE, TransportGetFeatureUpgradeStatusAction.class);
        actions.register(PostFeatureUpgradeAction.INSTANCE, TransportPostFeatureUpgradeAction.class);
        actions.register(TransportGetShardSnapshotAction.TYPE, TransportGetShardSnapshotAction.class);

        actions.register(IndicesStatsAction.INSTANCE, TransportIndicesStatsAction.class);
        actions.register(IndicesSegmentsAction.INSTANCE, TransportIndicesSegmentsAction.class);
        actions.register(TransportIndicesShardStoresAction.TYPE, TransportIndicesShardStoresAction.class);
        actions.register(TransportCreateIndexAction.TYPE, TransportCreateIndexAction.class);
        actions.register(ResizeAction.INSTANCE, TransportResizeAction.class);
        actions.register(RolloverAction.INSTANCE, TransportRolloverAction.class);
        actions.register(LazyRolloverAction.INSTANCE, LazyRolloverAction.TransportLazyRolloverAction.class);
        actions.register(TransportDeleteIndexAction.TYPE, TransportDeleteIndexAction.class);
        actions.register(GetIndexAction.INSTANCE, TransportGetIndexAction.class);
        actions.register(OpenIndexAction.INSTANCE, TransportOpenIndexAction.class);
        actions.register(TransportCloseIndexAction.TYPE, TransportCloseIndexAction.class);
        actions.register(TransportAddIndexBlockAction.TYPE, TransportAddIndexBlockAction.class);
        actions.register(GetMappingsAction.INSTANCE, TransportGetMappingsAction.class);
        actions.register(GetFieldMappingsAction.INSTANCE, TransportGetFieldMappingsAction.class);
        actions.register(TransportGetFieldMappingsIndexAction.TYPE, TransportGetFieldMappingsIndexAction.class);
        actions.register(TransportPutMappingAction.TYPE, TransportPutMappingAction.class);
        actions.register(TransportAutoPutMappingAction.TYPE, TransportAutoPutMappingAction.class);
        actions.register(TransportIndicesAliasesAction.TYPE, TransportIndicesAliasesAction.class);
        actions.register(TransportUpdateSettingsAction.TYPE, TransportUpdateSettingsAction.class);
        actions.register(AnalyzeAction.INSTANCE, TransportAnalyzeAction.class);
        actions.register(TransportReloadAnalyzersAction.TYPE, TransportReloadAnalyzersAction.class);
        actions.register(TransportPutIndexTemplateAction.TYPE, TransportPutIndexTemplateAction.class);
        actions.register(GetIndexTemplatesAction.INSTANCE, TransportGetIndexTemplatesAction.class);
        actions.register(TransportDeleteIndexTemplateAction.TYPE, TransportDeleteIndexTemplateAction.class);
        actions.register(PutComponentTemplateAction.INSTANCE, TransportPutComponentTemplateAction.class);
        actions.register(GetComponentTemplateAction.INSTANCE, TransportGetComponentTemplateAction.class);
        actions.register(TransportDeleteComponentTemplateAction.TYPE, TransportDeleteComponentTemplateAction.class);
        actions.register(TransportPutComposableIndexTemplateAction.TYPE, TransportPutComposableIndexTemplateAction.class);
        actions.register(GetComposableIndexTemplateAction.INSTANCE, TransportGetComposableIndexTemplateAction.class);
        actions.register(TransportDeleteComposableIndexTemplateAction.TYPE, TransportDeleteComposableIndexTemplateAction.class);
        actions.register(SimulateIndexTemplateAction.INSTANCE, TransportSimulateIndexTemplateAction.class);
        actions.register(SimulateTemplateAction.INSTANCE, TransportSimulateTemplateAction.class);
        actions.register(ValidateQueryAction.INSTANCE, TransportValidateQueryAction.class);
        actions.register(RefreshAction.INSTANCE, TransportRefreshAction.class);
        actions.register(FlushAction.INSTANCE, TransportFlushAction.class);
        actions.register(ForceMergeAction.INSTANCE, TransportForceMergeAction.class);
        actions.register(TransportClearIndicesCacheAction.TYPE, TransportClearIndicesCacheAction.class);
        actions.register(GetAliasesAction.INSTANCE, TransportGetAliasesAction.class);
        actions.register(GetSettingsAction.INSTANCE, TransportGetSettingsAction.class);

        actions.register(TransportIndexAction.TYPE, TransportIndexAction.class);
        actions.register(TransportGetAction.TYPE, TransportGetAction.class);
        actions.register(TermVectorsAction.INSTANCE, TransportTermVectorsAction.class);
        actions.register(MultiTermVectorsAction.INSTANCE, TransportMultiTermVectorsAction.class);
        actions.register(TransportShardMultiTermsVectorAction.TYPE, TransportShardMultiTermsVectorAction.class);
        actions.register(TransportDeleteAction.TYPE, TransportDeleteAction.class);
        actions.register(TransportUpdateAction.TYPE, TransportUpdateAction.class);
        actions.register(TransportMultiGetAction.TYPE, TransportMultiGetAction.class);
        actions.register(TransportShardMultiGetAction.TYPE, TransportShardMultiGetAction.class);
        actions.register(TransportBulkAction.TYPE, TransportBulkAction.class);
        actions.register(SimulateBulkAction.INSTANCE, TransportSimulateBulkAction.class);
        actions.register(TransportShardBulkAction.TYPE, TransportShardBulkAction.class);
        actions.register(TransportSearchAction.TYPE, TransportSearchAction.class);
        actions.register(TransportSearchScrollAction.TYPE, TransportSearchScrollAction.class);
        actions.register(TransportOpenPointInTimeAction.TYPE, TransportOpenPointInTimeAction.class);
        actions.register(TransportClosePointInTimeAction.TYPE, TransportClosePointInTimeAction.class);
        actions.register(TransportSearchShardsAction.TYPE, TransportSearchShardsAction.class);
        actions.register(TransportMultiSearchAction.TYPE, TransportMultiSearchAction.class);
        actions.register(TransportExplainAction.TYPE, TransportExplainAction.class);
        actions.register(TransportClearScrollAction.TYPE, TransportClearScrollAction.class);
        actions.register(RecoveryAction.INSTANCE, TransportRecoveryAction.class);
        actions.register(TransportNodesReloadSecureSettingsAction.TYPE, TransportNodesReloadSecureSettingsAction.class);
        actions.register(AutoCreateAction.INSTANCE, AutoCreateAction.TransportAction.class);
        actions.register(ResolveIndexAction.INSTANCE, ResolveIndexAction.TransportAction.class);
        actions.register(TransportResolveClusterAction.TYPE, TransportResolveClusterAction.class);
        actions.register(TransportAnalyzeIndexDiskUsageAction.TYPE, TransportAnalyzeIndexDiskUsageAction.class);
        actions.register(FieldUsageStatsAction.INSTANCE, TransportFieldUsageAction.class);
        actions.register(MasterHistoryAction.INSTANCE, MasterHistoryAction.TransportAction.class);
        actions.register(CoordinationDiagnosticsAction.INSTANCE, CoordinationDiagnosticsAction.TransportAction.class);

        // Indexed scripts
        actions.register(TransportPutStoredScriptAction.TYPE, TransportPutStoredScriptAction.class);
        actions.register(GetStoredScriptAction.INSTANCE, TransportGetStoredScriptAction.class);
        actions.register(TransportDeleteStoredScriptAction.TYPE, TransportDeleteStoredScriptAction.class);
        actions.register(GetScriptContextAction.INSTANCE, TransportGetScriptContextAction.class);
        actions.register(GetScriptLanguageAction.INSTANCE, TransportGetScriptLanguageAction.class);

        actions.register(TransportFieldCapabilitiesAction.TYPE, TransportFieldCapabilitiesAction.class);

        actions.register(PutPipelineTransportAction.TYPE, PutPipelineTransportAction.class);
        actions.register(GetPipelineAction.INSTANCE, GetPipelineTransportAction.class);
        actions.register(DeletePipelineTransportAction.TYPE, DeletePipelineTransportAction.class);
        actions.register(SimulatePipelineAction.INSTANCE, SimulatePipelineTransportAction.class);

        actionPlugins.stream().flatMap(p -> p.getActions().stream()).forEach(actions::register);

        // Persistent tasks:
        actions.register(StartPersistentTaskAction.INSTANCE, StartPersistentTaskAction.TransportAction.class);
        actions.register(UpdatePersistentTaskStatusAction.INSTANCE, UpdatePersistentTaskStatusAction.TransportAction.class);
        actions.register(CompletionPersistentTaskAction.INSTANCE, CompletionPersistentTaskAction.TransportAction.class);
        actions.register(RemovePersistentTaskAction.INSTANCE, RemovePersistentTaskAction.TransportAction.class);

        // retention leases
        actions.register(RetentionLeaseActions.ADD, RetentionLeaseActions.TransportAddAction.class);
        actions.register(RetentionLeaseActions.RENEW, RetentionLeaseActions.TransportRenewAction.class);
        actions.register(RetentionLeaseActions.REMOVE, RetentionLeaseActions.TransportRemoveAction.class);

        // Dangling indices
        actions.register(TransportListDanglingIndicesAction.TYPE, TransportListDanglingIndicesAction.class);
        actions.register(TransportImportDanglingIndexAction.TYPE, TransportImportDanglingIndexAction.class);
        actions.register(TransportDeleteDanglingIndexAction.TYPE, TransportDeleteDanglingIndexAction.class);
        actions.register(TransportFindDanglingIndexAction.TYPE, TransportFindDanglingIndexAction.class);

        // internal actions
        actions.register(GlobalCheckpointSyncAction.TYPE, GlobalCheckpointSyncAction.class);
        actions.register(TransportNodesSnapshotsStatus.TYPE, TransportNodesSnapshotsStatus.class);
        actions.register(TransportVerifyShardBeforeCloseAction.TYPE, TransportVerifyShardBeforeCloseAction.class);
        actions.register(TransportVerifyShardIndexBlockAction.TYPE, TransportVerifyShardIndexBlockAction.class);
        actions.register(TransportNodesListGatewayStartedShards.TYPE, TransportNodesListGatewayStartedShards.class);
        actions.register(TransportNodesListShardStoreMetadata.TYPE, TransportNodesListShardStoreMetadata.class);
        actions.register(TransportShardFlushAction.TYPE, TransportShardFlushAction.class);
        actions.register(TransportShardRefreshAction.TYPE, TransportShardRefreshAction.class);
        actions.register(TransportPrevalidateShardPathAction.TYPE, TransportPrevalidateShardPathAction.class);

        // desired nodes
        actions.register(GetDesiredNodesAction.INSTANCE, TransportGetDesiredNodesAction.class);
        actions.register(UpdateDesiredNodesAction.INSTANCE, TransportUpdateDesiredNodesAction.class);
        actions.register(TransportDeleteDesiredNodesAction.TYPE, TransportDeleteDesiredNodesAction.class);

        actions.register(UpdateHealthInfoCacheAction.INSTANCE, UpdateHealthInfoCacheAction.TransportAction.class);
        actions.register(FetchHealthInfoCacheAction.INSTANCE, FetchHealthInfoCacheAction.TransportAction.class);

        // Synonyms
        actions.register(PutSynonymsAction.INSTANCE, TransportPutSynonymsAction.class);
        actions.register(GetSynonymsAction.INSTANCE, TransportGetSynonymsAction.class);
        actions.register(DeleteSynonymsAction.INSTANCE, TransportDeleteSynonymsAction.class);
        actions.register(GetSynonymsSetsAction.INSTANCE, TransportGetSynonymsSetsAction.class);
        actions.register(PutSynonymRuleAction.INSTANCE, TransportPutSynonymRuleAction.class);
        actions.register(GetSynonymRuleAction.INSTANCE, TransportGetSynonymRuleAction.class);
        actions.register(DeleteSynonymRuleAction.INSTANCE, TransportDeleteSynonymRuleAction.class);

        return unmodifiableMap(actions.getRegistry());
    }

    private static ActionFilters setupActionFilters(List<ActionPlugin> actionPlugins) {
        List<ActionFilter> finalFilters = new ArrayList<>();
        List<MappedActionFilter> mappedFilters = new ArrayList<>();
        for (var plugin : actionPlugins) {
<<<<<<< HEAD
            finalFilters.addAll(plugin.getActionFilters());
=======
            for (var filter : plugin.getActionFilters()) {
                if (filter instanceof MappedActionFilter mappedFilter) {
                    mappedFilters.add(mappedFilter);
                } else {
                    finalFilters.add(filter);
                }
            }
>>>>>>> 5108f6b6
            mappedFilters.addAll(plugin.getMappedActionFilters());
        }
        if (mappedFilters.isEmpty() == false) {
            finalFilters.add(new MappedActionFilters(mappedFilters));
        }
        return new ActionFilters(Set.copyOf(finalFilters));
    }

    public void initRestHandlers(Supplier<DiscoveryNodes> nodesInCluster, Predicate<NodeFeature> clusterSupportsFeature) {
        List<AbstractCatAction> catActions = new ArrayList<>();
        Predicate<AbstractCatAction> catActionsFilter = restExtension.getCatActionsFilter();
        Predicate<RestHandler> restFilter = restExtension.getActionsFilter();
        Consumer<RestHandler> registerHandler = handler -> {
            if (restFilter.test(handler)) {
                if (handler instanceof AbstractCatAction catAction && catActionsFilter.test(catAction)) {
                    catActions.add(catAction);
                }
                restController.registerHandler(handler);
            } else {
                /*
                 * There's no way this handler can be reached, so we just register a placeholder so that requests for it are routed to
                 * RestController for proper error messages.
                 */
                handler.routes().forEach(route -> restController.registerHandler(route, placeholderRestHandler));
            }
        };
        registerHandler.accept(new RestAddVotingConfigExclusionAction());
        registerHandler.accept(new RestClearVotingConfigExclusionsAction());
        registerHandler.accept(new RestNodesInfoAction(settingsFilter));
        registerHandler.accept(new RestRemoteClusterInfoAction());
        registerHandler.accept(new RestNodesCapabilitiesAction());
        registerHandler.accept(new RestNodesStatsAction());
        registerHandler.accept(new RestNodesUsageAction());
        registerHandler.accept(new RestNodesHotThreadsAction());
        registerHandler.accept(new RestClusterAllocationExplainAction());
        registerHandler.accept(new RestGetDesiredBalanceAction());
        registerHandler.accept(new RestDeleteDesiredBalanceAction());
        registerHandler.accept(new RestClusterStatsAction());
        registerHandler.accept(new RestClusterStateAction(settingsFilter, threadPool));
        registerHandler.accept(new RestClusterHealthAction());
        registerHandler.accept(new RestClusterUpdateSettingsAction());
        registerHandler.accept(new RestClusterGetSettingsAction(settings, clusterSettings, settingsFilter, clusterSupportsFeature));
        registerHandler.accept(new RestClusterRerouteAction(settingsFilter));
        registerHandler.accept(new RestClusterSearchShardsAction());
        registerHandler.accept(new RestPendingClusterTasksAction());
        registerHandler.accept(new RestPutRepositoryAction());
        registerHandler.accept(new RestGetRepositoriesAction(settingsFilter));
        registerHandler.accept(new RestDeleteRepositoryAction());
        registerHandler.accept(new RestVerifyRepositoryAction());
        registerHandler.accept(new RestCleanupRepositoryAction());
        registerHandler.accept(new RestGetSnapshotsAction());
        registerHandler.accept(new RestCreateSnapshotAction());
        registerHandler.accept(new RestCloneSnapshotAction());
        registerHandler.accept(new RestRestoreSnapshotAction());
        registerHandler.accept(new RestDeleteSnapshotAction());
        registerHandler.accept(new RestSnapshotsStatusAction());
        registerHandler.accept(new RestSnapshottableFeaturesAction());
        registerHandler.accept(new RestResetFeatureStateAction());
        registerHandler.accept(new RestGetFeatureUpgradeStatusAction());
        registerHandler.accept(new RestPostFeatureUpgradeAction());
        registerHandler.accept(new RestGetIndicesAction());
        registerHandler.accept(new RestIndicesStatsAction());
        registerHandler.accept(new RestIndicesSegmentsAction());
        registerHandler.accept(new RestIndicesShardStoresAction());
        registerHandler.accept(new RestGetAliasesAction());
        registerHandler.accept(new RestIndexDeleteAliasesAction());
        registerHandler.accept(new RestIndexPutAliasAction());
        registerHandler.accept(new RestIndicesAliasesAction());
        registerHandler.accept(new RestCreateIndexAction());
        registerHandler.accept(new RestResizeHandler.RestShrinkIndexAction());
        registerHandler.accept(new RestResizeHandler.RestSplitIndexAction());
        registerHandler.accept(new RestResizeHandler.RestCloneIndexAction());
        registerHandler.accept(new RestRolloverIndexAction());
        registerHandler.accept(new RestDeleteIndexAction());
        registerHandler.accept(new RestCloseIndexAction());
        registerHandler.accept(new RestOpenIndexAction());
        registerHandler.accept(new RestAddIndexBlockAction());
        registerHandler.accept(new RestGetHealthAction());
        registerHandler.accept(new RestPrevalidateNodeRemovalAction());

        registerHandler.accept(new RestUpdateSettingsAction());
        registerHandler.accept(new RestGetSettingsAction());

        registerHandler.accept(new RestAnalyzeAction());
        registerHandler.accept(new RestReloadAnalyzersAction());
        registerHandler.accept(new RestGetIndexTemplateAction());
        registerHandler.accept(new RestPutIndexTemplateAction());
        registerHandler.accept(new RestDeleteIndexTemplateAction());
        registerHandler.accept(new RestPutComponentTemplateAction());
        registerHandler.accept(new RestGetComponentTemplateAction());
        registerHandler.accept(new RestDeleteComponentTemplateAction());
        registerHandler.accept(new RestPutComposableIndexTemplateAction());
        registerHandler.accept(new RestGetComposableIndexTemplateAction());
        registerHandler.accept(new RestDeleteComposableIndexTemplateAction());
        registerHandler.accept(new RestSimulateIndexTemplateAction());
        registerHandler.accept(new RestSimulateIngestAction());
        registerHandler.accept(new RestSimulateTemplateAction());

        registerHandler.accept(new RestPutMappingAction());
        registerHandler.accept(new RestGetMappingAction());
        registerHandler.accept(new RestGetFieldMappingAction());

        registerHandler.accept(new RestRefreshAction());
        registerHandler.accept(new RestFlushAction());
        registerHandler.accept(new RestSyncedFlushAction());
        registerHandler.accept(new RestForceMergeAction());
        registerHandler.accept(new RestClearIndicesCacheAction());
        registerHandler.accept(new RestResolveClusterAction());
        registerHandler.accept(new RestResolveIndexAction());

        registerHandler.accept(new RestIndexAction());
        registerHandler.accept(new CreateHandler());
        registerHandler.accept(new AutoIdHandler());
        registerHandler.accept(new RestGetAction());
        registerHandler.accept(new RestGetSourceAction());
        registerHandler.accept(new RestMultiGetAction(settings));
        registerHandler.accept(new RestDeleteAction());
        registerHandler.accept(new RestCountAction());
        registerHandler.accept(new RestTermVectorsAction());
        registerHandler.accept(new RestMultiTermVectorsAction());
        registerHandler.accept(new RestBulkAction(settings));
        registerHandler.accept(new RestUpdateAction());

        registerHandler.accept(new RestSearchAction(restController.getSearchUsageHolder(), clusterSupportsFeature));
        registerHandler.accept(new RestSearchScrollAction());
        registerHandler.accept(new RestClearScrollAction());
        registerHandler.accept(new RestOpenPointInTimeAction());
        registerHandler.accept(new RestClosePointInTimeAction());
        registerHandler.accept(new RestMultiSearchAction(settings, restController.getSearchUsageHolder(), clusterSupportsFeature));
        registerHandler.accept(new RestKnnSearchAction());

        registerHandler.accept(new RestValidateQueryAction());

        registerHandler.accept(new RestExplainAction());

        registerHandler.accept(new RestRecoveryAction());

        registerHandler.accept(new RestReloadSecureSettingsAction());

        // Scripts API
        registerHandler.accept(new RestGetStoredScriptAction());
        registerHandler.accept(new RestPutStoredScriptAction());
        registerHandler.accept(new RestDeleteStoredScriptAction());
        registerHandler.accept(new RestGetScriptContextAction());
        registerHandler.accept(new RestGetScriptLanguageAction());

        registerHandler.accept(new RestFieldCapabilitiesAction());

        // Tasks API
        registerHandler.accept(new RestListTasksAction(nodesInCluster));
        registerHandler.accept(new RestGetTaskAction());
        registerHandler.accept(new RestCancelTasksAction(nodesInCluster));

        // Ingest API
        registerHandler.accept(new RestPutPipelineAction());
        registerHandler.accept(new RestGetPipelineAction());
        registerHandler.accept(new RestDeletePipelineAction());
        registerHandler.accept(new RestSimulatePipelineAction());

        // Dangling indices API
        registerHandler.accept(new RestListDanglingIndicesAction());
        registerHandler.accept(new RestImportDanglingIndexAction());
        registerHandler.accept(new RestDeleteDanglingIndexAction());

        // CAT API
        registerHandler.accept(new RestAllocationAction());
        registerHandler.accept(new RestShardsAction());
        registerHandler.accept(new RestMasterAction());
        registerHandler.accept(new RestNodesAction());
        registerHandler.accept(new RestClusterInfoAction());
        registerHandler.accept(new RestTasksAction(nodesInCluster));
        registerHandler.accept(new RestIndicesAction());
        registerHandler.accept(new RestSegmentsAction());
        // Fully qualified to prevent interference with rest.action.count.RestCountAction
        registerHandler.accept(new org.elasticsearch.rest.action.cat.RestCountAction());
        // Fully qualified to prevent interference with rest.action.indices.RestRecoveryAction
        registerHandler.accept(new RestCatRecoveryAction());
        registerHandler.accept(new RestHealthAction());
        registerHandler.accept(new org.elasticsearch.rest.action.cat.RestPendingClusterTasksAction());
        registerHandler.accept(new RestAliasAction());
        registerHandler.accept(new RestThreadPoolAction());
        registerHandler.accept(new RestPluginsAction());
        registerHandler.accept(new RestFielddataAction());
        registerHandler.accept(new RestNodeAttrsAction());
        registerHandler.accept(new RestRepositoriesAction());
        registerHandler.accept(new RestSnapshotAction());
        registerHandler.accept(new RestTemplatesAction());
        registerHandler.accept(new RestCatComponentTemplateAction());
        registerHandler.accept(new RestAnalyzeIndexDiskUsageAction());
        registerHandler.accept(new RestFieldUsageStatsAction());

        registerHandler.accept(new RestUpgradeActionDeprecated());

        // Desired nodes
        registerHandler.accept(new RestGetDesiredNodesAction());
        registerHandler.accept(new RestUpdateDesiredNodesAction(clusterSupportsFeature));
        registerHandler.accept(new RestDeleteDesiredNodesAction());

        for (ActionPlugin plugin : actionPlugins) {
            for (RestHandler handler : plugin.getRestHandlers(
                settings,
                namedWriteableRegistry,
                restController,
                clusterSettings,
                indexScopedSettings,
                settingsFilter,
                indexNameExpressionResolver,
                nodesInCluster,
                clusterSupportsFeature
            )) {
                registerHandler.accept(handler);
            }
        }
        registerHandler.accept(new RestCatAction(catActions));

        // Synonyms
        registerHandler.accept(new RestPutSynonymsAction());
        registerHandler.accept(new RestGetSynonymsAction());
        registerHandler.accept(new RestDeleteSynonymsAction());
        registerHandler.accept(new RestGetSynonymsSetsAction());
        registerHandler.accept(new RestPutSynonymRuleAction());
        registerHandler.accept(new RestGetSynonymRuleAction());
        registerHandler.accept(new RestDeleteSynonymRuleAction());
    }

    @Override
    protected void configure() {
        bind(RestController.class).toInstance(restController);
        bind(ActionFilters.class).toInstance(actionFilters);
        bind(DestructiveOperations.class).toInstance(destructiveOperations);
        bind(new TypeLiteral<RequestValidators<PutMappingRequest>>() {
        }).toInstance(mappingRequestValidators);
        bind(new TypeLiteral<RequestValidators<IndicesAliasesRequest>>() {
        }).toInstance(indicesAliasesRequestRequestValidators);
        bind(AutoCreateIndex.class).toInstance(autoCreateIndex);

        // register ActionType -> transportAction Map used by NodeClient
        @SuppressWarnings("rawtypes")
        MapBinder<ActionType, TransportAction> transportActionsBinder = MapBinder.newMapBinder(
            binder(),
            ActionType.class,
            TransportAction.class
        );
        for (ActionHandler<?, ?> action : actions.values()) {
            // bind the action as eager singleton, so the map binder one will reuse it
            bind(action.getTransportAction()).asEagerSingleton();
            transportActionsBinder.addBinding(action.getAction()).to(action.getTransportAction()).asEagerSingleton();
        }

    }

    public ActionFilters getActionFilters() {
        return actionFilters;
    }

    public RestController getRestController() {
        return restController;
    }

    public ReservedClusterStateService getReservedClusterStateService() {
        return reservedClusterStateService;
    }
}<|MERGE_RESOLUTION|>--- conflicted
+++ resolved
@@ -800,17 +800,7 @@
         List<ActionFilter> finalFilters = new ArrayList<>();
         List<MappedActionFilter> mappedFilters = new ArrayList<>();
         for (var plugin : actionPlugins) {
-<<<<<<< HEAD
             finalFilters.addAll(plugin.getActionFilters());
-=======
-            for (var filter : plugin.getActionFilters()) {
-                if (filter instanceof MappedActionFilter mappedFilter) {
-                    mappedFilters.add(mappedFilter);
-                } else {
-                    finalFilters.add(filter);
-                }
-            }
->>>>>>> 5108f6b6
             mappedFilters.addAll(plugin.getMappedActionFilters());
         }
         if (mappedFilters.isEmpty() == false) {
