--- conflicted
+++ resolved
@@ -32,11 +32,8 @@
 import org.elasticsearch.rest.ApiNotAvailableException;
 import org.elasticsearch.rest.RestStatus;
 import org.elasticsearch.search.SearchException;
-<<<<<<< HEAD
+import org.elasticsearch.search.TooManyScrollContextsException;
 import org.elasticsearch.search.aggregations.AggregationExecutionException;
-=======
-import org.elasticsearch.search.TooManyScrollContextsException;
->>>>>>> 3b8825c5
 import org.elasticsearch.search.aggregations.MultiBucketConsumerService;
 import org.elasticsearch.search.aggregations.UnsupportedAggregationOnDownsampledIndex;
 import org.elasticsearch.transport.TcpTransport;
@@ -1860,19 +1857,17 @@
             172,
             TransportVersions.RECOVERY_COMMIT_TOO_NEW_EXCEPTION_ADDED
         ),
-<<<<<<< HEAD
-        INVALID_BUCKET_PATH_EXCEPTION(
-            AggregationExecutionException.InvalidBucketPath.class,
-            AggregationExecutionException.InvalidBucketPath::new,
-            173,
-            TransportVersions.INVALID_BUCKET_PATH_EXCEPTION_INTRODUCED
-=======
         TOO_MANY_SCROLL_CONTEXTS_NEW_EXCEPTION(
             TooManyScrollContextsException.class,
             TooManyScrollContextsException::new,
             173,
             TransportVersions.TOO_MANY_SCROLL_CONTEXTS_EXCEPTION_ADDED
->>>>>>> 3b8825c5
+        ),
+        INVALID_BUCKET_PATH_EXCEPTION(
+            AggregationExecutionException.InvalidBucketPath.class,
+            AggregationExecutionException.InvalidBucketPath::new,
+            174,
+            TransportVersions.INVALID_BUCKET_PATH_EXCEPTION_INTRODUCED
         );
 
         final Class<? extends ElasticsearchException> exceptionClass;
