--- conflicted
+++ resolved
@@ -25,11 +25,7 @@
 
     private volatile Map<String, SecureString> clusterCredentials;
 
-<<<<<<< HEAD
-    @SuppressWarnings("this-escape") // TODO-MP remove prior to opening non-draft PR
-=======
     @SuppressWarnings("this-escape")
->>>>>>> 28362cd9
     public RemoteClusterCredentialsManager(Settings settings) {
         updateClusterCredentials(settings);
     }
