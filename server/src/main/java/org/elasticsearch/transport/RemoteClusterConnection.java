--- conflicted
+++ resolved
@@ -109,15 +109,6 @@
      */
     RemoteClusterConnection(Settings settings, String clusterAlias, List<Supplier<DiscoveryNode>> seedNodes,
             TransportService transportService, ConnectionManager connectionManager, int maxNumRemoteConnections,
-<<<<<<< HEAD
-=======
-                            Predicate<DiscoveryNode> nodePredicate) {
-        this(settings, clusterAlias, seedNodes, transportService, connectionManager, maxNumRemoteConnections, nodePredicate, null);
-    }
-
-    RemoteClusterConnection(Settings settings, String clusterAlias, List<Supplier<DiscoveryNode>> seedNodes,
-            TransportService transportService, ConnectionManager connectionManager, int maxNumRemoteConnections,
->>>>>>> 674225aa
             Predicate<DiscoveryNode> nodePredicate, String proxyAddress) {
         super(settings);
         this.transportService = transportService;
@@ -155,7 +146,7 @@
             InetSocketAddress proxyInetAddress = RemoteClusterAware.parseSeedAddress(proxyAddress);
             return new DiscoveryNode(node.getName(), node.getId(), node.getEphemeralId(), node.getHostName(), node
                 .getHostAddress(), new TransportAddress(proxyInetAddress), node.getAttributes(), node.getRoles(), node.getVersion());
-    }
+        }
     }
 
     /**
