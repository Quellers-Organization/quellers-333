--- conflicted
+++ resolved
@@ -28,11 +28,7 @@
     /**
      * Returns the version of the data to communicate in this channel.
      */
-<<<<<<< HEAD
-    default TransportVersion getTransportVersion() {
-=======
     default TransportVersion getVersion() {
->>>>>>> 9c5d4764
         return TransportVersion.CURRENT;
     }
 }