--- conflicted
+++ resolved
@@ -52,13 +52,11 @@
 
     void setMessageListener(TransportMessageListener listener);
 
-<<<<<<< HEAD
+    void setLocalNode(DiscoveryNode localNode);
+
     default boolean isSecure() {
         return false;
     }
-=======
-    void setLocalNode(DiscoveryNode localNode);
->>>>>>> 213d2da8
 
     /**
      * The address the transport is bound on.
