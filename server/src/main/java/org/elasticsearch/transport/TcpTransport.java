/*
 * Licensed to Elasticsearch under one or more contributor
 * license agreements. See the NOTICE file distributed with
 * this work for additional information regarding copyright
 * ownership. Elasticsearch licenses this file to you under
 * the Apache License, Version 2.0 (the "License"); you may
 * not use this file except in compliance with the License.
 * You may obtain a copy of the License at
 *
 *    http://www.apache.org/licenses/LICENSE-2.0
 *
 * Unless required by applicable law or agreed to in writing,
 * software distributed under the License is distributed on an
 * "AS IS" BASIS, WITHOUT WARRANTIES OR CONDITIONS OF ANY
 * KIND, either express or implied.  See the License for the
 * specific language governing permissions and limitations
 * under the License.
 */
package org.elasticsearch.transport;

import com.carrotsearch.hppc.IntHashSet;
import com.carrotsearch.hppc.IntSet;
import org.apache.logging.log4j.message.ParameterizedMessage;
import org.elasticsearch.ElasticsearchException;
import org.elasticsearch.Version;
import org.elasticsearch.action.ActionFuture;
import org.elasticsearch.action.ActionListener;
import org.elasticsearch.action.NotifyOnceListener;
import org.elasticsearch.action.support.PlainActionFuture;
import org.elasticsearch.cluster.node.DiscoveryNode;
import org.elasticsearch.common.Booleans;
import org.elasticsearch.common.Strings;
import org.elasticsearch.common.breaker.CircuitBreaker;
import org.elasticsearch.common.bytes.BytesArray;
import org.elasticsearch.common.bytes.BytesReference;
import org.elasticsearch.common.bytes.CompositeBytesReference;
import org.elasticsearch.common.collect.MapBuilder;
import org.elasticsearch.common.component.AbstractLifecycleComponent;
import org.elasticsearch.common.component.Lifecycle;
import org.elasticsearch.common.compress.Compressor;
import org.elasticsearch.common.compress.CompressorFactory;
import org.elasticsearch.common.compress.NotCompressedException;
import org.elasticsearch.common.io.stream.BytesStreamOutput;
import org.elasticsearch.common.io.stream.NamedWriteableAwareStreamInput;
import org.elasticsearch.common.io.stream.NamedWriteableRegistry;
import org.elasticsearch.common.io.stream.ReleasableBytesStreamOutput;
import org.elasticsearch.common.io.stream.StreamInput;
import org.elasticsearch.common.io.stream.StreamOutput;
import org.elasticsearch.common.metrics.CounterMetric;
import org.elasticsearch.common.metrics.MeanMetric;
import org.elasticsearch.common.network.CloseableChannel;
import org.elasticsearch.common.network.NetworkAddress;
import org.elasticsearch.common.network.NetworkService;
import org.elasticsearch.common.network.NetworkUtils;
import org.elasticsearch.common.settings.Setting;
import org.elasticsearch.common.settings.Settings;
import org.elasticsearch.common.transport.BoundTransportAddress;
import org.elasticsearch.common.transport.PortsRange;
import org.elasticsearch.common.transport.TransportAddress;
import org.elasticsearch.common.unit.ByteSizeValue;
import org.elasticsearch.common.unit.TimeValue;
import org.elasticsearch.common.util.BigArrays;
import org.elasticsearch.common.util.concurrent.AbstractRunnable;
import org.elasticsearch.common.util.concurrent.ThreadContext;
import org.elasticsearch.core.internal.io.IOUtils;
import org.elasticsearch.indices.breaker.CircuitBreakerService;
import org.elasticsearch.monitor.jvm.JvmInfo;
import org.elasticsearch.rest.RestStatus;
import org.elasticsearch.threadpool.ThreadPool;

import java.io.Closeable;
import java.io.IOException;
import java.io.StreamCorruptedException;
import java.io.UncheckedIOException;
import java.net.BindException;
import java.net.InetAddress;
import java.net.InetSocketAddress;
import java.net.UnknownHostException;
import java.nio.channels.CancelledKeyException;
import java.nio.charset.StandardCharsets;
import java.util.ArrayList;
import java.util.Arrays;
import java.util.Collections;
import java.util.EnumMap;
import java.util.HashMap;
import java.util.HashSet;
import java.util.List;
import java.util.Map;
import java.util.Objects;
import java.util.Optional;
import java.util.Set;
import java.util.TreeSet;
import java.util.concurrent.ConcurrentHashMap;
import java.util.concurrent.ConcurrentMap;
import java.util.concurrent.CopyOnWriteArrayList;
import java.util.concurrent.CountDownLatch;
import java.util.concurrent.TimeUnit;
import java.util.concurrent.atomic.AtomicBoolean;
import java.util.concurrent.atomic.AtomicReference;
import java.util.concurrent.locks.ReadWriteLock;
import java.util.concurrent.locks.ReentrantReadWriteLock;
import java.util.function.Consumer;
import java.util.function.Function;
import java.util.regex.Matcher;
import java.util.regex.Pattern;

import static java.util.Collections.emptyList;
import static java.util.Collections.unmodifiableMap;
import static org.elasticsearch.common.settings.Setting.affixKeySetting;
import static org.elasticsearch.common.settings.Setting.boolSetting;
import static org.elasticsearch.common.settings.Setting.intSetting;
import static org.elasticsearch.common.settings.Setting.listSetting;
import static org.elasticsearch.common.settings.Setting.timeSetting;
import static org.elasticsearch.common.transport.NetworkExceptionHelper.isCloseConnectionException;
import static org.elasticsearch.common.transport.NetworkExceptionHelper.isConnectException;
import static org.elasticsearch.common.util.concurrent.ConcurrentCollections.newConcurrentMap;

public abstract class TcpTransport extends AbstractLifecycleComponent implements Transport {

    public static final String TRANSPORT_SERVER_WORKER_THREAD_NAME_PREFIX = "transport_server_worker";
    public static final String TRANSPORT_CLIENT_BOSS_THREAD_NAME_PREFIX = "transport_client_boss";

    public static final Setting<List<String>> HOST =
        listSetting("transport.host", emptyList(), Function.identity(), Setting.Property.NodeScope);
    public static final Setting<List<String>> BIND_HOST =
        listSetting("transport.bind_host", HOST, Function.identity(), Setting.Property.NodeScope);
    public static final Setting<List<String>> PUBLISH_HOST =
        listSetting("transport.publish_host", HOST, Function.identity(), Setting.Property.NodeScope);
    public static final Setting<String> PORT =
        new Setting<>("transport.tcp.port", "9300-9400", Function.identity(), Setting.Property.NodeScope);
    public static final Setting<Integer> PUBLISH_PORT =
        intSetting("transport.publish_port", -1, -1, Setting.Property.NodeScope);
    public static final String DEFAULT_PROFILE = "default";
    // the scheduled internal ping interval setting, defaults to disabled (-1)
    public static final Setting<TimeValue> PING_SCHEDULE =
        timeSetting("transport.ping_schedule", TimeValue.timeValueSeconds(-1), Setting.Property.NodeScope);
    public static final Setting<Boolean> TCP_NO_DELAY =
        boolSetting("transport.tcp_no_delay", NetworkService.TCP_NO_DELAY, Setting.Property.NodeScope);
    public static final Setting<Boolean> TCP_KEEP_ALIVE =
        boolSetting("transport.tcp.keep_alive", NetworkService.TCP_KEEP_ALIVE, Setting.Property.NodeScope);
    public static final Setting<Boolean> TCP_REUSE_ADDRESS =
        boolSetting("transport.tcp.reuse_address", NetworkService.TCP_REUSE_ADDRESS, Setting.Property.NodeScope);
    public static final Setting<ByteSizeValue> TCP_SEND_BUFFER_SIZE =
        Setting.byteSizeSetting("transport.tcp.send_buffer_size", NetworkService.TCP_SEND_BUFFER_SIZE, Setting.Property.NodeScope);
    public static final Setting<ByteSizeValue> TCP_RECEIVE_BUFFER_SIZE =
        Setting.byteSizeSetting("transport.tcp.receive_buffer_size", NetworkService.TCP_RECEIVE_BUFFER_SIZE, Setting.Property.NodeScope);


    public static final Setting.AffixSetting<Boolean> TCP_NO_DELAY_PROFILE = affixKeySetting("transport.profiles.", "tcp_no_delay",
        key -> boolSetting(key, TcpTransport.TCP_NO_DELAY, Setting.Property.NodeScope));
    public static final Setting.AffixSetting<Boolean> TCP_KEEP_ALIVE_PROFILE = affixKeySetting("transport.profiles.", "tcp_keep_alive",
        key -> boolSetting(key, TcpTransport.TCP_KEEP_ALIVE, Setting.Property.NodeScope));
    public static final Setting.AffixSetting<Boolean> TCP_REUSE_ADDRESS_PROFILE = affixKeySetting("transport.profiles.", "reuse_address",
        key -> boolSetting(key, TcpTransport.TCP_REUSE_ADDRESS, Setting.Property.NodeScope));
    public static final Setting.AffixSetting<ByteSizeValue> TCP_SEND_BUFFER_SIZE_PROFILE = affixKeySetting("transport.profiles.",
        "send_buffer_size", key -> Setting.byteSizeSetting(key, TcpTransport.TCP_SEND_BUFFER_SIZE, Setting.Property.NodeScope));
    public static final Setting.AffixSetting<ByteSizeValue> TCP_RECEIVE_BUFFER_SIZE_PROFILE = affixKeySetting("transport.profiles.",
        "receive_buffer_size", key -> Setting.byteSizeSetting(key, TcpTransport.TCP_RECEIVE_BUFFER_SIZE, Setting.Property.NodeScope));

    public static final Setting.AffixSetting<List<String>> BIND_HOST_PROFILE = affixKeySetting("transport.profiles.", "bind_host",
        key -> listSetting(key, BIND_HOST, Function.identity(), Setting.Property.NodeScope));
    public static final Setting.AffixSetting<List<String>> PUBLISH_HOST_PROFILE = affixKeySetting("transport.profiles.", "publish_host",
        key -> listSetting(key, PUBLISH_HOST, Function.identity(), Setting.Property.NodeScope));
    public static final Setting.AffixSetting<String> PORT_PROFILE = affixKeySetting("transport.profiles.", "port",
        key -> new Setting<>(key, PORT, Function.identity(), Setting.Property.NodeScope));
    public static final Setting.AffixSetting<Integer> PUBLISH_PORT_PROFILE = affixKeySetting("transport.profiles.", "publish_port",
        key -> intSetting(key, -1, -1, Setting.Property.NodeScope));

    // This is the number of bytes necessary to read the message size
    public static final int BYTES_NEEDED_FOR_MESSAGE_SIZE = TcpHeader.MARKER_BYTES_SIZE + TcpHeader.MESSAGE_LENGTH_SIZE;
    public static final int PING_DATA_SIZE = -1;
    protected final CounterMetric successfulPings = new CounterMetric();
    protected final CounterMetric failedPings = new CounterMetric();
    private static final long NINETY_PER_HEAP_SIZE = (long) (JvmInfo.jvmInfo().getMem().getHeapMax().getBytes() * 0.9);
    private static final BytesReference EMPTY_BYTES_REFERENCE = new BytesArray(new byte[0]);

    public static final String FEATURE_PREFIX = "transport.features";
    public static final Setting<Settings> DEFAULT_FEATURES_SETTING = Setting.groupSetting(FEATURE_PREFIX + ".", Setting.Property.NodeScope);
    private final String[] features;

    private final CircuitBreakerService circuitBreakerService;
    protected final ThreadPool threadPool;
    private final BigArrays bigArrays;
    protected final NetworkService networkService;
    protected final Set<ProfileSettings> profileSettings;

    private final DelegatingTransportConnectionListener transportListener = new DelegatingTransportConnectionListener();

    private final ConcurrentMap<String, BoundTransportAddress> profileBoundAddresses = newConcurrentMap();
    private final Map<String, List<TcpServerChannel>> serverChannels = newConcurrentMap();
    private final Set<TcpChannel> acceptedChannels = Collections.newSetFromMap(new ConcurrentHashMap<>());

    private final NamedWriteableRegistry namedWriteableRegistry;

    // this lock is here to make sure we close this transport and disconnect all the client nodes
    // connections while no connect operations is going on
    private final ReadWriteLock closeLock = new ReentrantReadWriteLock();
    protected final boolean compress;
    private volatile BoundTransportAddress boundAddress;
    private final String transportName;

    private final ConcurrentMap<Long, HandshakeResponseHandler> pendingHandshakes = new ConcurrentHashMap<>();
    private final CounterMetric numHandshakes = new CounterMetric();
    private static final String HANDSHAKE_ACTION_NAME = "internal:tcp/handshake";

    private final MeanMetric readBytesMetric = new MeanMetric();
    private final MeanMetric transmittedBytesMetric = new MeanMetric();
    private volatile Map<String, RequestHandlerRegistry> requestHandlers = Collections.emptyMap();
    private final ResponseHandlers responseHandlers = new ResponseHandlers();
<<<<<<< HEAD
    private final TransportLogger transportLogger;
=======
    private final BytesReference pingMessage;
>>>>>>> 2464b686

    public TcpTransport(String transportName, Settings settings, ThreadPool threadPool, BigArrays bigArrays,
                        CircuitBreakerService circuitBreakerService, NamedWriteableRegistry namedWriteableRegistry,
                        NetworkService networkService) {
        super(settings);
        this.profileSettings = getProfileSettings(settings);
        this.threadPool = threadPool;
        this.bigArrays = bigArrays;
        this.circuitBreakerService = circuitBreakerService;
        this.namedWriteableRegistry = namedWriteableRegistry;
        this.compress = Transport.TRANSPORT_TCP_COMPRESS.get(settings);
        this.networkService = networkService;
        this.transportName = transportName;
<<<<<<< HEAD
        this.transportLogger = new TransportLogger(settings);
        defaultConnectionProfile = buildDefaultConnectionProfile(settings);
=======
>>>>>>> 2464b686
        final Settings defaultFeatures = DEFAULT_FEATURES_SETTING.get(settings);
        if (defaultFeatures == null) {
            this.features = new String[0];
        } else {
            defaultFeatures.names().forEach(key -> {
                if (Booleans.parseBoolean(defaultFeatures.get(key)) == false) {
                    throw new IllegalArgumentException("feature settings must have default [true] value");
                }
            });
            // use a sorted set to present the features in a consistent order
            this.features = new TreeSet<>(defaultFeatures.names()).toArray(new String[defaultFeatures.names().size()]);
        }

        try (BytesStreamOutput out = new BytesStreamOutput()) {
            out.writeByte((byte) 'E');
            out.writeByte((byte) 'S');
            out.writeInt(TcpTransport.PING_DATA_SIZE);
            pingMessage = out.bytes();
        } catch (IOException e) {
            throw new AssertionError(e.getMessage(), e); // won't happen
        }
    }

    @Override
    protected void doStart() {
    }

    @Override
    public void addConnectionListener(TransportConnectionListener listener) {
        transportListener.listeners.add(listener);
    }

    @Override
    public boolean removeConnectionListener(TransportConnectionListener listener) {
        return transportListener.listeners.remove(listener);
    }

    @Override
    public CircuitBreaker getInFlightRequestBreaker() {
        // We always obtain a fresh breaker to reflect changes to the breaker configuration.
        return circuitBreakerService.getBreaker(CircuitBreaker.IN_FLIGHT_REQUESTS);
    }

    @Override
    public synchronized <Request extends TransportRequest> void registerRequestHandler(RequestHandlerRegistry<Request> reg) {
        if (requestHandlers.containsKey(reg.getAction())) {
            throw new IllegalArgumentException("transport handlers for action " + reg.getAction() + " is already registered");
        }
        requestHandlers = MapBuilder.newMapBuilder(requestHandlers).put(reg.getAction(), reg).immutableMap();
    }

    private static class HandshakeResponseHandler implements TransportResponseHandler<VersionHandshakeResponse> {
        final AtomicReference<Version> versionRef = new AtomicReference<>();
        final CountDownLatch latch = new CountDownLatch(1);
        final AtomicReference<Exception> exceptionRef = new AtomicReference<>();
        final TcpChannel channel;

        HandshakeResponseHandler(TcpChannel channel) {
            this.channel = channel;
        }

        @Override
        public VersionHandshakeResponse newInstance() {
            return new VersionHandshakeResponse();
        }

        @Override
        public void handleResponse(VersionHandshakeResponse response) {
            final boolean success = versionRef.compareAndSet(null, response.version);
            latch.countDown();
            assert success;
        }

        @Override
        public void handleException(TransportException exp) {
            final boolean success = exceptionRef.compareAndSet(null, exp);
            latch.countDown();
            assert success;
        }

        @Override
        public String executor() {
            return ThreadPool.Names.SAME;
        }
    }

    public final class NodeChannels extends CloseableConnection {
        private final Map<TransportRequestOptions.Type, ConnectionProfile.ConnectionTypeHandle> typeMapping;
        private final List<TcpChannel> channels;
        private final DiscoveryNode node;
        private final Version version;
        private final AtomicBoolean isClosing = new AtomicBoolean(false);

        NodeChannels(DiscoveryNode node, List<TcpChannel> channels, ConnectionProfile connectionProfile, Version handshakeVersion) {
            this.node = node;
            this.channels = Collections.unmodifiableList(channels);
            assert channels.size() == connectionProfile.getNumConnections() : "expected channels size to be == "
                + connectionProfile.getNumConnections() + " but was: [" + channels.size() + "]";
            typeMapping = new EnumMap<>(TransportRequestOptions.Type.class);
            for (ConnectionProfile.ConnectionTypeHandle handle : connectionProfile.getHandles()) {
                for (TransportRequestOptions.Type type : handle.getTypes())
                    typeMapping.put(type, handle);
            }
            version = handshakeVersion;
        }

        @Override
        public Version getVersion() {
            return version;
        }

        public List<TcpChannel> getChannels() {
            return channels;
        }

        public TcpChannel channel(TransportRequestOptions.Type type) {
            ConnectionProfile.ConnectionTypeHandle connectionTypeHandle = typeMapping.get(type);
            if (connectionTypeHandle == null) {
                throw new IllegalArgumentException("no type channel for [" + type + "]");
            }
            return connectionTypeHandle.getChannel(channels);
        }

        boolean allChannelsOpen() {
            return channels.stream().allMatch(TcpChannel::isOpen);
        }

        @Override
        public boolean sendPing() {
            for (TcpChannel channel : channels) {
                internalSendMessage(channel, pingMessage, new SendMetricListener(pingMessage.length()) {
                    @Override
                    protected void innerInnerOnResponse(Void v) {
                        successfulPings.inc();
                    }

                    @Override
                    protected void innerOnFailure(Exception e) {
                        if (channel.isOpen()) {
                            logger.debug(() -> new ParameterizedMessage("[{}] failed to send ping transport message", node), e);
                            failedPings.inc();
                        } else {
                            logger.trace(() ->
                                new ParameterizedMessage("[{}] failed to send ping transport message (channel closed)", node), e);
                        }

                    }
                });
            }
            return true;
        }

        @Override
        public void close() {
            if (isClosing.compareAndSet(false, true)) {
                try {
                    if (lifecycle.stopped()) {
                        /* We set SO_LINGER timeout to 0 to ensure that when we shutdown the node we don't
                         * have a gazillion connections sitting in TIME_WAIT to free up resources quickly.
                         * This is really the only part where we close the connection from the server side
                         * otherwise the client (node) initiates the TCP closing sequence which doesn't cause
                         * these issues. Setting this by default from the beginning can have unexpected
                         * side-effects an should be avoided, our protocol is designed in a way that clients
                         * close connection which is how it should be*/

                        channels.forEach(c -> {
                            try {
                                c.setSoLinger(0);
                            } catch (IOException e) {
                                logger.warn(new ParameterizedMessage("unexpected exception when setting SO_LINGER on channel {}", c), e);
                            }
                        });
                    }

                    boolean block = lifecycle.stopped() && Transports.isTransportThread(Thread.currentThread()) == false;
                    CloseableChannel.closeChannels(channels, block);
                } finally {
                    // Call the super method to trigger listeners
                    super.close();
                }
            }
        }

        @Override
        public DiscoveryNode getNode() {
            return this.node;
        }

        @Override
        public void sendRequest(long requestId, String action, TransportRequest request, TransportRequestOptions options)
            throws IOException, TransportException {
            if (isClosing.get()) {
                throw new NodeNotConnectedException(node, "connection already closed");
            }
            TcpChannel channel = channel(options.type());
            sendRequestToChannel(this.node, channel, requestId, action, request, options, getVersion(), (byte) 0);
        }
    }

    // This allows transport implementations to potentially override specific connection profiles. This
    // primarily exists for the test implementations.
    protected ConnectionProfile maybeOverrideConnectionProfile(ConnectionProfile connectionProfile) {
        return connectionProfile;
    }

    @Override
    public NodeChannels openConnection(DiscoveryNode node, ConnectionProfile connectionProfile) {
        Objects.requireNonNull(connectionProfile, "connection profile cannot be null");
        if (node == null) {
            throw new ConnectTransportException(null, "can't open connection to a null node");
        }
        boolean success = false;
        NodeChannels nodeChannels = null;
        connectionProfile = maybeOverrideConnectionProfile(connectionProfile);
        closeLock.readLock().lock(); // ensure we don't open connections while we are closing
        try {
            ensureOpen();
            try {
                int numConnections = connectionProfile.getNumConnections();
                assert numConnections > 0 : "A connection profile must be configured with at least one connection";
                List<TcpChannel> channels = new ArrayList<>(numConnections);
                List<ActionFuture<Void>> connectionFutures = new ArrayList<>(numConnections);
                for (int i = 0; i < numConnections; ++i) {
                    try {
                        PlainActionFuture<Void> connectFuture = PlainActionFuture.newFuture();
                        connectionFutures.add(connectFuture);
                        TcpChannel channel = initiateChannel(node.getAddress().address(), connectFuture);
                        logger.trace(() -> new ParameterizedMessage("Tcp transport client channel opened: {}", channel));
                        channels.add(channel);
                    } catch (Exception e) {
                        // If there was an exception when attempting to instantiate the raw channels, we close all of the channels
                        CloseableChannel.closeChannels(channels, false);
                        throw e;
                    }
                }

                // If we make it past the block above, we successfully instantiated all of the channels
                try {
                    TcpChannel.awaitConnected(node, connectionFutures, connectionProfile.getConnectTimeout());
                } catch (Exception ex) {
                    CloseableChannel.closeChannels(channels, false);
                    throw ex;
                }

                // If we make it past the block above, we have successfully established connections for all of the channels
                final TcpChannel handshakeChannel = channels.get(0); // one channel is guaranteed by the connection profile
                handshakeChannel.addCloseListener(ActionListener.wrap(() -> cancelHandshakeForChannel(handshakeChannel)));
                Version version;
                try {
                    version = executeHandshake(node, handshakeChannel, connectionProfile.getHandshakeTimeout());
                } catch (Exception ex) {
                    CloseableChannel.closeChannels(channels, false);
                    throw ex;
                }

                // If we make it past the block above, we have successfully completed the handshake and the connection is now open.
                // At this point we should construct the connection, notify the transport service, and attach close listeners to the
                // underlying channels.
                nodeChannels = new NodeChannels(node, channels, connectionProfile, version);
                final NodeChannels finalNodeChannels = nodeChannels;
                try {
                    transportListener.onConnectionOpened(nodeChannels);
                } finally {
                    nodeChannels.addCloseListener(ActionListener.wrap(() -> transportListener.onConnectionClosed(finalNodeChannels)));
                }

                Consumer<TcpChannel> onClose = c -> {
                    assert c.isOpen() == false : "channel is still open when onClose is called";
                    finalNodeChannels.close();
                };

                nodeChannels.channels.forEach(ch -> ch.addCloseListener(ActionListener.wrap(() -> onClose.accept(ch))));

                if (nodeChannels.allChannelsOpen() == false) {
                    throw new ConnectTransportException(node, "a channel closed while connecting");
                }
                success = true;
                return nodeChannels;
            } catch (ConnectTransportException e) {
                throw e;
            } catch (Exception e) {
                // ConnectTransportExceptions are handled specifically on the caller end - we wrap the actual exception to ensure
                // only relevant exceptions are logged on the caller end.. this is the same as in connectToNode
                throw new ConnectTransportException(node, "general node connection failure", e);
            } finally {
                if (success == false) {
                    IOUtils.closeWhileHandlingException(nodeChannels);
                }
            }
        } finally {
            closeLock.readLock().unlock();
        }
    }

    protected Version getCurrentVersion() {
        // this is just for tests to mock stuff like the nodes version - tests can override this internally
        return Version.CURRENT;
    }

    @Override
    public BoundTransportAddress boundAddress() {
        return this.boundAddress;
    }

    @Override
    public Map<String, BoundTransportAddress> profileBoundAddresses() {
        return unmodifiableMap(new HashMap<>(profileBoundAddresses));
    }

    @Override
    public List<String> getLocalAddresses() {
        List<String> local = new ArrayList<>();
        local.add("127.0.0.1");
        // check if v6 is supported, if so, v4 will also work via mapped addresses.
        if (NetworkUtils.SUPPORTS_V6) {
            local.add("[::1]"); // may get ports appended!
        }
        return local;
    }

    protected void bindServer(ProfileSettings profileSettings) {
        // Bind and start to accept incoming connections.
        InetAddress hostAddresses[];
        List<String> profileBindHosts = profileSettings.bindHosts;
        try {
            hostAddresses = networkService.resolveBindHostAddresses(profileBindHosts.toArray(Strings.EMPTY_ARRAY));
        } catch (IOException e) {
            throw new BindTransportException("Failed to resolve host " + profileBindHosts, e);
        }
        if (logger.isDebugEnabled()) {
            String[] addresses = new String[hostAddresses.length];
            for (int i = 0; i < hostAddresses.length; i++) {
                addresses[i] = NetworkAddress.format(hostAddresses[i]);
            }
            logger.debug("binding server bootstrap to: {}", (Object) addresses);
        }

        assert hostAddresses.length > 0;

        List<InetSocketAddress> boundAddresses = new ArrayList<>();
        for (InetAddress hostAddress : hostAddresses) {
            boundAddresses.add(bindToPort(profileSettings.profileName, hostAddress, profileSettings.portOrRange));
        }

        final BoundTransportAddress boundTransportAddress = createBoundTransportAddress(profileSettings, boundAddresses);

        if (profileSettings.isDefaultProfile) {
            this.boundAddress = boundTransportAddress;
        } else {
            profileBoundAddresses.put(profileSettings.profileName, boundTransportAddress);
        }
    }

    protected InetSocketAddress bindToPort(final String name, final InetAddress hostAddress, String port) {
        PortsRange portsRange = new PortsRange(port);
        final AtomicReference<Exception> lastException = new AtomicReference<>();
        final AtomicReference<InetSocketAddress> boundSocket = new AtomicReference<>();
        boolean success = portsRange.iterate(portNumber -> {
            try {
                TcpServerChannel channel = bind(name, new InetSocketAddress(hostAddress, portNumber));
                synchronized (serverChannels) {
                    List<TcpServerChannel> list = serverChannels.get(name);
                    if (list == null) {
                        list = new ArrayList<>();
                        serverChannels.put(name, list);
                    }
                    list.add(channel);
                    boundSocket.set(channel.getLocalAddress());
                }
            } catch (Exception e) {
                lastException.set(e);
                return false;
            }
            return true;
        });
        if (!success) {
            throw new BindTransportException("Failed to bind to [" + port + "]", lastException.get());
        }

        if (logger.isDebugEnabled()) {
            logger.debug("Bound profile [{}] to address {{}}", name, NetworkAddress.format(boundSocket.get()));
        }

        return boundSocket.get();
    }

    private BoundTransportAddress createBoundTransportAddress(ProfileSettings profileSettings,
                                                              List<InetSocketAddress> boundAddresses) {
        String[] boundAddressesHostStrings = new String[boundAddresses.size()];
        TransportAddress[] transportBoundAddresses = new TransportAddress[boundAddresses.size()];
        for (int i = 0; i < boundAddresses.size(); i++) {
            InetSocketAddress boundAddress = boundAddresses.get(i);
            boundAddressesHostStrings[i] = boundAddress.getHostString();
            transportBoundAddresses[i] = new TransportAddress(boundAddress);
        }

        List<String> publishHosts = profileSettings.publishHosts;
        if (profileSettings.isDefaultProfile == false && publishHosts.isEmpty()) {
            publishHosts = Arrays.asList(boundAddressesHostStrings);
        }
        if (publishHosts.isEmpty()) {
            publishHosts = NetworkService.GLOBAL_NETWORK_PUBLISHHOST_SETTING.get(settings);
        }

        final InetAddress publishInetAddress;
        try {
            publishInetAddress = networkService.resolvePublishHostAddresses(publishHosts.toArray(Strings.EMPTY_ARRAY));
        } catch (Exception e) {
            throw new BindTransportException("Failed to resolve publish address", e);
        }

        final int publishPort = resolvePublishPort(profileSettings, boundAddresses, publishInetAddress);
        final TransportAddress publishAddress = new TransportAddress(new InetSocketAddress(publishInetAddress, publishPort));
        return new BoundTransportAddress(transportBoundAddresses, publishAddress);
    }

    // package private for tests
    public static int resolvePublishPort(ProfileSettings profileSettings, List<InetSocketAddress> boundAddresses,
                                         InetAddress publishInetAddress) {
        int publishPort = profileSettings.publishPort;

        // if port not explicitly provided, search for port of address in boundAddresses that matches publishInetAddress
        if (publishPort < 0) {
            for (InetSocketAddress boundAddress : boundAddresses) {
                InetAddress boundInetAddress = boundAddress.getAddress();
                if (boundInetAddress.isAnyLocalAddress() || boundInetAddress.equals(publishInetAddress)) {
                    publishPort = boundAddress.getPort();
                    break;
                }
            }
        }

        // if no matching boundAddress found, check if there is a unique port for all bound addresses
        if (publishPort < 0) {
            final IntSet ports = new IntHashSet();
            for (InetSocketAddress boundAddress : boundAddresses) {
                ports.add(boundAddress.getPort());
            }
            if (ports.size() == 1) {
                publishPort = ports.iterator().next().value;
            }
        }

        if (publishPort < 0) {
            String profileExplanation = profileSettings.isDefaultProfile ? "" : " for profile " + profileSettings.profileName;
            throw new BindTransportException("Failed to auto-resolve publish port" + profileExplanation + ", multiple bound addresses " +
                boundAddresses + " with distinct ports and none of them matched the publish address (" + publishInetAddress + "). " +
                "Please specify a unique port by setting " + PORT.getKey() + " or " +
                PUBLISH_PORT.getKey());
        }
        return publishPort;
    }

    @Override
    public TransportAddress[] addressesFromString(String address, int perAddressLimit) throws UnknownHostException {
        return parse(address, settings.get("transport.profiles.default.port", PORT.get(settings)), perAddressLimit);
    }

    // this code is a take on guava's HostAndPort, like a HostAndPortRange

    // pattern for validating ipv6 bracket addresses.
    // not perfect, but PortsRange should take care of any port range validation, not a regex
    private static final Pattern BRACKET_PATTERN = Pattern.compile("^\\[(.*:.*)\\](?::([\\d\\-]*))?$");

    /** parse a hostname+port range spec into its equivalent addresses */
    static TransportAddress[] parse(String hostPortString, String defaultPortRange, int perAddressLimit) throws UnknownHostException {
        Objects.requireNonNull(hostPortString);
        String host;
        String portString = null;

        if (hostPortString.startsWith("[")) {
            // Parse a bracketed host, typically an IPv6 literal.
            Matcher matcher = BRACKET_PATTERN.matcher(hostPortString);
            if (!matcher.matches()) {
                throw new IllegalArgumentException("Invalid bracketed host/port range: " + hostPortString);
            }
            host = matcher.group(1);
            portString = matcher.group(2);  // could be null
        } else {
            int colonPos = hostPortString.indexOf(':');
            if (colonPos >= 0 && hostPortString.indexOf(':', colonPos + 1) == -1) {
                // Exactly 1 colon.  Split into host:port.
                host = hostPortString.substring(0, colonPos);
                portString = hostPortString.substring(colonPos + 1);
            } else {
                // 0 or 2+ colons.  Bare hostname or IPv6 literal.
                host = hostPortString;
                // 2+ colons and not bracketed: exception
                if (colonPos >= 0) {
                    throw new IllegalArgumentException("IPv6 addresses must be bracketed: " + hostPortString);
                }
            }
        }

        // if port isn't specified, fill with the default
        if (portString == null || portString.isEmpty()) {
            portString = defaultPortRange;
        }

        // generate address for each port in the range
        Set<InetAddress> addresses = new HashSet<>(Arrays.asList(InetAddress.getAllByName(host)));
        List<TransportAddress> transportAddresses = new ArrayList<>();
        int[] ports = new PortsRange(portString).ports();
        int limit = Math.min(ports.length, perAddressLimit);
        for (int i = 0; i < limit; i++) {
            for (InetAddress address : addresses) {
                transportAddresses.add(new TransportAddress(address, ports[i]));
            }
        }
        return transportAddresses.toArray(new TransportAddress[transportAddresses.size()]);
    }

    @Override
    protected final void doClose() {
    }

    @Override
    protected final void doStop() {
        final CountDownLatch latch = new CountDownLatch(1);
        // make sure we run it on another thread than a possible IO handler thread
        threadPool.generic().execute(() -> {
            closeLock.writeLock().lock();
            try {
                // first stop to accept any incoming connections so nobody can connect to this transport
                for (Map.Entry<String, List<TcpServerChannel>> entry : serverChannels.entrySet()) {
                    String profile = entry.getKey();
                    List<TcpServerChannel> channels = entry.getValue();
                    ActionListener<Void> closeFailLogger = ActionListener.wrap(c -> {},
                        e -> logger.warn(() -> new ParameterizedMessage("Error closing serverChannel for profile [{}]", profile), e));
                    channels.forEach(c -> c.addCloseListener(closeFailLogger));
                    CloseableChannel.closeChannels(channels, true);
                }
                serverChannels.clear();

                // close all of the incoming channels. The closeChannels method takes a list so we must convert the set.
                CloseableChannel.closeChannels(new ArrayList<>(acceptedChannels), true);
                acceptedChannels.clear();

                stopInternal();
            } finally {
                closeLock.writeLock().unlock();
                latch.countDown();
            }
        });

        try {
            latch.await(30, TimeUnit.SECONDS);
        } catch (InterruptedException e) {
            Thread.currentThread().interrupt();
            // ignore
        }
    }

    public void onException(TcpChannel channel, Exception e) {
        if (!lifecycle.started()) {
            // just close and ignore - we are already stopped and just need to make sure we release all resources
            CloseableChannel.closeChannel(channel);
            return;
        }

        if (isCloseConnectionException(e)) {
            logger.trace(() -> new ParameterizedMessage(
                    "close connection exception caught on transport layer [{}], disconnecting from relevant node", channel), e);
            // close the channel, which will cause a node to be disconnected if relevant
            CloseableChannel.closeChannel(channel);
        } else if (isConnectException(e)) {
            logger.trace(() -> new ParameterizedMessage("connect exception caught on transport layer [{}]", channel), e);
            // close the channel as safe measure, which will cause a node to be disconnected if relevant
            CloseableChannel.closeChannel(channel);
        } else if (e instanceof BindException) {
            logger.trace(() -> new ParameterizedMessage("bind exception caught on transport layer [{}]", channel), e);
            // close the channel as safe measure, which will cause a node to be disconnected if relevant
            CloseableChannel.closeChannel(channel);
        } else if (e instanceof CancelledKeyException) {
            logger.trace(() -> new ParameterizedMessage(
                    "cancelled key exception caught on transport layer [{}], disconnecting from relevant node", channel), e);
            // close the channel as safe measure, which will cause a node to be disconnected if relevant
            CloseableChannel.closeChannel(channel);
        } else if (e instanceof TcpTransport.HttpOnTransportException) {
            // in case we are able to return data, serialize the exception content and sent it back to the client
            if (channel.isOpen()) {
                BytesArray message = new BytesArray(e.getMessage().getBytes(StandardCharsets.UTF_8));
                final SendMetricListener listener = new SendMetricListener(message.length()) {
                    @Override
                    protected void innerInnerOnResponse(Void v) {
                        CloseableChannel.closeChannel(channel);
                    }

                    @Override
                    protected void innerOnFailure(Exception e) {
                        logger.debug("failed to send message to httpOnTransport channel", e);
                        CloseableChannel.closeChannel(channel);
                    }
                };
                // We do not call internalSendMessage because we are not sending a message that is an
                // elasticsearch binary message. We are just serializing an exception here. Not formatting it
                // as an elasticsearch transport message.
                try {
                    channel.sendMessage(message, listener);
                } catch (Exception ex) {
                    listener.onFailure(ex);
                }
            }
        } else {
            logger.warn(() -> new ParameterizedMessage("exception caught on transport layer [{}], closing connection", channel), e);
            // close the channel, which will cause a node to be disconnected if relevant
            CloseableChannel.closeChannel(channel);
        }
    }

    protected void onServerException(TcpServerChannel channel, Exception e) {
        logger.error(new ParameterizedMessage("exception from server channel caught on transport layer [channel={}]", channel), e);
    }

    /**
     * Exception handler for exceptions that are not associated with a specific channel.
     *
     * @param exception the exception
     */
    protected void onNonChannelException(Exception exception) {
        logger.warn(new ParameterizedMessage("exception caught on transport layer [thread={}]", Thread.currentThread().getName()),
            exception);
    }

    protected void serverAcceptedChannel(TcpChannel channel) {
        boolean addedOnThisCall = acceptedChannels.add(channel);
        assert addedOnThisCall : "Channel should only be added to accepted channel set once";
        channel.addCloseListener(ActionListener.wrap(() -> acceptedChannels.remove(channel)));
        logger.trace(() -> new ParameterizedMessage("Tcp transport channel accepted: {}", channel));
    }

    /**
     * Binds to the given {@link InetSocketAddress}
     *
     * @param name    the profile name
     * @param address the address to bind to
     */
    protected abstract TcpServerChannel bind(String name, InetSocketAddress address) throws IOException;

    /**
     * Initiate a single tcp socket channel.
     *
     * @param address address for the initiated connection
     * @param connectListener listener to be called when connection complete
     * @return the pending connection
     * @throws IOException if an I/O exception occurs while opening the channel
     */
    protected abstract TcpChannel initiateChannel(InetSocketAddress address, ActionListener<Void> connectListener) throws IOException;

    /**
     * Called to tear down internal resources
     */
    protected abstract void stopInternal();

    public boolean canCompress(TransportRequest request) {
        return compress && (!(request instanceof BytesTransportRequest));
    }

    private void sendRequestToChannel(final DiscoveryNode node, final TcpChannel channel, final long requestId, final String action,
                                      final TransportRequest request, TransportRequestOptions options, Version channelVersion,
                                      byte status) throws IOException, TransportException {
        if (compress) {
            options = TransportRequestOptions.builder(options).withCompress(true).build();
        }

        // only compress if asked and the request is not bytes. Otherwise only
        // the header part is compressed, and the "body" can't be extracted as compressed
        final boolean compressMessage = options.compress() && canCompress(request);

        status = TransportStatus.setRequest(status);
        ReleasableBytesStreamOutput bStream = new ReleasableBytesStreamOutput(bigArrays);
        final CompressibleBytesOutputStream stream = new CompressibleBytesOutputStream(bStream, compressMessage);
        boolean addedReleaseListener = false;
        try {
            if (compressMessage) {
                status = TransportStatus.setCompress(status);
            }

            // we pick the smallest of the 2, to support both backward and forward compatibility
            // note, this is the only place we need to do this, since from here on, we use the serialized version
            // as the version to use also when the node receiving this request will send the response with
            Version version = Version.min(getCurrentVersion(), channelVersion);

            stream.setVersion(version);
            threadPool.getThreadContext().writeTo(stream);
            if (version.onOrAfter(Version.V_6_3_0)) {
                stream.writeStringArray(features);
            }
            stream.writeString(action);
            BytesReference message = buildMessage(requestId, status, node.getVersion(), request, stream);
            final TransportRequestOptions finalOptions = options;
            // this might be called in a different thread
            SendListener onRequestSent = new SendListener(channel, stream,
                () -> transportListener.onRequestSent(node, requestId, action, request, finalOptions), message.length());
            internalSendMessage(channel, message, onRequestSent);
            addedReleaseListener = true;
        } finally {
            if (!addedReleaseListener) {
                IOUtils.close(stream);
            }
        }
    }

    /**
     * sends a message to the given channel, using the given callbacks.
     */
    private void internalSendMessage(TcpChannel channel, BytesReference message, SendMetricListener listener) {
        transportLogger.logOutboundMessage(channel, message);
        try {
            channel.sendMessage(message, listener);
        } catch (Exception ex) {
            // call listener to ensure that any resources are released
            listener.onFailure(ex);
            onException(channel, ex);
        }
    }

    /**
     * Sends back an error response to the caller via the given channel
     *
     * @param nodeVersion the caller node version
     * @param features    the caller features
     * @param channel     the channel to send the response to
     * @param error       the error to return
     * @param requestId   the request ID this response replies to
     * @param action      the action this response replies to
     */
    public void sendErrorResponse(
            final Version nodeVersion,
            final Set<String> features,
            final TcpChannel channel,
            final Exception error,
            final long requestId,
            final String action) throws IOException {
        try (BytesStreamOutput stream = new BytesStreamOutput()) {
            stream.setVersion(nodeVersion);
            stream.setFeatures(features);
            RemoteTransportException tx = new RemoteTransportException(
                nodeName(), new TransportAddress(channel.getLocalAddress()), action, error);
            threadPool.getThreadContext().writeTo(stream);
            stream.writeException(tx);
            byte status = 0;
            status = TransportStatus.setResponse(status);
            status = TransportStatus.setError(status);
            final BytesReference bytes = stream.bytes();
            final BytesReference header = buildHeader(requestId, status, nodeVersion, bytes.length());
            CompositeBytesReference message = new CompositeBytesReference(header, bytes);
            SendListener onResponseSent = new SendListener(channel, null,
                () -> transportListener.onResponseSent(requestId, action, error), message.length());
            internalSendMessage(channel, message, onResponseSent);
        }
    }

    /**
     * Sends the response to the given channel. This method should be used to send {@link TransportResponse} objects back to the caller.
     *
     * @see #sendErrorResponse(Version, Set, TcpChannel, Exception, long, String) for sending back errors to the caller
     */
    public void sendResponse(
            final Version nodeVersion,
            final Set<String> features,
            final TcpChannel channel,
            final TransportResponse response,
            final long requestId,
            final String action,
            final TransportResponseOptions options) throws IOException {
        sendResponse(nodeVersion, features, channel, response, requestId, action, options, (byte) 0);
    }

    private void sendResponse(
            final Version nodeVersion,
            final Set<String> features,
            final TcpChannel channel,
            final TransportResponse response,
            final long requestId,
            final String action,
            TransportResponseOptions options,
            byte status) throws IOException {
        if (compress) {
            options = TransportResponseOptions.builder(options).withCompress(true).build();
        }
        status = TransportStatus.setResponse(status); // TODO share some code with sendRequest
        ReleasableBytesStreamOutput bStream = new ReleasableBytesStreamOutput(bigArrays);
        CompressibleBytesOutputStream stream = new CompressibleBytesOutputStream(bStream, options.compress());
        boolean addedReleaseListener = false;
        try {
            if (options.compress()) {
                status = TransportStatus.setCompress(status);
            }
            threadPool.getThreadContext().writeTo(stream);
            stream.setVersion(nodeVersion);
            stream.setFeatures(features);
            BytesReference message = buildMessage(requestId, status, nodeVersion, response, stream);

            final TransportResponseOptions finalOptions = options;
            // this might be called in a different thread
            SendListener listener = new SendListener(channel, stream,
                () -> transportListener.onResponseSent(requestId, action, response, finalOptions), message.length());
            internalSendMessage(channel, message, listener);
            addedReleaseListener = true;
        } finally {
            if (!addedReleaseListener) {
                IOUtils.close(stream);
            }
        }
    }

    /**
     * Writes the Tcp message header into a bytes reference.
     *
     * @param requestId       the request ID
     * @param status          the request status
     * @param protocolVersion the protocol version used to serialize the data in the message
     * @param length          the payload length in bytes
     * @see TcpHeader
     */
    private BytesReference buildHeader(long requestId, byte status, Version protocolVersion, int length) throws IOException {
        try (BytesStreamOutput headerOutput = new BytesStreamOutput(TcpHeader.HEADER_SIZE)) {
            headerOutput.setVersion(protocolVersion);
            TcpHeader.writeHeader(headerOutput, requestId, status, protocolVersion, length);
            final BytesReference bytes = headerOutput.bytes();
            assert bytes.length() == TcpHeader.HEADER_SIZE : "header size mismatch expected: " + TcpHeader.HEADER_SIZE + " but was: "
                + bytes.length();
            return bytes;
        }
    }

    /**
     * Serializes the given message into a bytes representation
     */
    private BytesReference buildMessage(long requestId, byte status, Version nodeVersion, TransportMessage message,
                                        CompressibleBytesOutputStream stream) throws IOException {
        final BytesReference zeroCopyBuffer;
        if (message instanceof BytesTransportRequest) { // what a shitty optimization - we should use a direct send method instead
            BytesTransportRequest bRequest = (BytesTransportRequest) message;
            assert nodeVersion.equals(bRequest.version());
            bRequest.writeThin(stream);
            zeroCopyBuffer = bRequest.bytes;
        } else {
            message.writeTo(stream);
            zeroCopyBuffer = BytesArray.EMPTY;
        }
        // we have to call materializeBytes() here before accessing the bytes. A CompressibleBytesOutputStream
        // might be implementing compression. And materializeBytes() ensures that some marker bytes (EOS marker)
        // are written. Otherwise we barf on the decompressing end when we read past EOF on purpose in the
        // #validateRequest method. this might be a problem in deflate after all but it's important to write
        // the marker bytes.
        final BytesReference messageBody = stream.materializeBytes();
        final BytesReference header = buildHeader(requestId, status, stream.getVersion(), messageBody.length() + zeroCopyBuffer.length());
        return new CompositeBytesReference(header, messageBody, zeroCopyBuffer);
    }

    /**
     * Handles inbound message that has been decoded.
     *
     * @param channel the channel the message if fomr
     * @param message the message
     */
    public void inboundMessage(TcpChannel channel, BytesReference message) {
        try {
            transportLogger.logInboundMessage(channel, message);
            // Message length of 0 is a ping
            if (message.length() != 0) {
                messageReceived(message, channel);
            }
        } catch (Exception e) {
            onException(channel, e);
        }
    }

    /**
     * Consumes bytes that are available from network reads. This method returns the number of bytes consumed
     * in this call.
     *
     * @param channel the channel read from
     * @param bytesReference the bytes available to consume
     * @return the number of bytes consumed
     * @throws StreamCorruptedException if the message header format is not recognized
     * @throws TcpTransport.HttpOnTransportException if the message header appears to be a HTTP message
     * @throws IllegalArgumentException if the message length is greater that the maximum allowed frame size.
     *                                  This is dependent on the available memory.
     */
    public int consumeNetworkReads(TcpChannel channel, BytesReference bytesReference) throws IOException {
        BytesReference message = decodeFrame(bytesReference);

        if (message == null) {
            return 0;
        } else {
            inboundMessage(channel, message);
            return message.length() + BYTES_NEEDED_FOR_MESSAGE_SIZE;
        }
    }

    /**
     * Attempts to a decode a message from the provided bytes. If a full message is not available, null is
     * returned. If the message is a ping, an empty {@link BytesReference} will be returned.
     *
     * @param networkBytes the will be read
     * @return the message decoded
     * @throws StreamCorruptedException if the message header format is not recognized
     * @throws TcpTransport.HttpOnTransportException if the message header appears to be a HTTP message
     * @throws IllegalArgumentException if the message length is greater that the maximum allowed frame size.
     *                                  This is dependent on the available memory.
     */
    static BytesReference decodeFrame(BytesReference networkBytes) throws IOException {
        int messageLength = readMessageLength(networkBytes);
        if (messageLength == -1) {
            return null;
        } else {
            int totalLength = messageLength + BYTES_NEEDED_FOR_MESSAGE_SIZE;
            if (totalLength > networkBytes.length()) {
                return null;
            } else if (totalLength == 6) {
                return EMPTY_BYTES_REFERENCE;
            } else {
                return networkBytes.slice(BYTES_NEEDED_FOR_MESSAGE_SIZE, messageLength);
            }
        }
    }

    /**
     * Validates the first 6 bytes of the message header and returns the length of the message. If 6 bytes
     * are not available, it returns -1.
     *
     * @param networkBytes the will be read
     * @return the length of the message
     * @throws StreamCorruptedException if the message header format is not recognized
     * @throws TcpTransport.HttpOnTransportException if the message header appears to be a HTTP message
     * @throws IllegalArgumentException if the message length is greater that the maximum allowed frame size.
     *                                  This is dependent on the available memory.
     */
    public static int readMessageLength(BytesReference networkBytes) throws IOException {
        if (networkBytes.length() < BYTES_NEEDED_FOR_MESSAGE_SIZE) {
            return -1;
        } else {
            return readHeaderBuffer(networkBytes);
        }
    }

    private static int readHeaderBuffer(BytesReference headerBuffer) throws IOException {
        if (headerBuffer.get(0) != 'E' || headerBuffer.get(1) != 'S') {
            if (appearsToBeHTTP(headerBuffer)) {
                throw new TcpTransport.HttpOnTransportException("This is not a HTTP port");
            }

            throw new StreamCorruptedException("invalid internal transport message format, got ("
                + Integer.toHexString(headerBuffer.get(0) & 0xFF) + ","
                + Integer.toHexString(headerBuffer.get(1) & 0xFF) + ","
                + Integer.toHexString(headerBuffer.get(2) & 0xFF) + ","
                + Integer.toHexString(headerBuffer.get(3) & 0xFF) + ")");
        }
        final int messageLength;
        try (StreamInput input = headerBuffer.streamInput()) {
            input.skip(TcpHeader.MARKER_BYTES_SIZE);
            messageLength = input.readInt();
        }

        if (messageLength == TcpTransport.PING_DATA_SIZE) {
            // This is a ping
            return 0;
        }

        if (messageLength <= 0) {
            throw new StreamCorruptedException("invalid data length: " + messageLength);
        }

        if (messageLength > NINETY_PER_HEAP_SIZE) {
            throw new IllegalArgumentException("transport content length received [" + new ByteSizeValue(messageLength) + "] exceeded ["
                + new ByteSizeValue(NINETY_PER_HEAP_SIZE) + "]");
        }

        return messageLength;
    }

    private static boolean appearsToBeHTTP(BytesReference headerBuffer) {
        return bufferStartsWith(headerBuffer, "GET") ||
            bufferStartsWith(headerBuffer, "POST") ||
            bufferStartsWith(headerBuffer, "PUT") ||
            bufferStartsWith(headerBuffer, "HEAD") ||
            bufferStartsWith(headerBuffer, "DELETE") ||
            // Actually 'OPTIONS'. But we are only guaranteed to have read six bytes at this point.
            bufferStartsWith(headerBuffer, "OPTION") ||
            bufferStartsWith(headerBuffer, "PATCH") ||
            bufferStartsWith(headerBuffer, "TRACE");
    }

    private static boolean bufferStartsWith(BytesReference buffer, String method) {
        char[] chars = method.toCharArray();
        for (int i = 0; i < chars.length; i++) {
            if (buffer.get(i) != chars[i]) {
                return false;
            }
        }
        return true;
    }

    /**
     * A helper exception to mark an incoming connection as potentially being HTTP
     * so an appropriate error code can be returned
     */
    public static class HttpOnTransportException extends ElasticsearchException {

        public HttpOnTransportException(String msg) {
            super(msg);
        }

        @Override
        public RestStatus status() {
            return RestStatus.BAD_REQUEST;
        }

        public HttpOnTransportException(StreamInput in) throws IOException {
            super(in);
        }
    }

    /**
     * This method handles the message receive part for both request and responses
     */
    public final void messageReceived(BytesReference reference, TcpChannel channel) throws IOException {
        String profileName = channel.getProfile();
        InetSocketAddress remoteAddress = channel.getRemoteAddress();
        int messageLengthBytes = reference.length();
        final int totalMessageSize = messageLengthBytes + TcpHeader.MARKER_BYTES_SIZE + TcpHeader.MESSAGE_LENGTH_SIZE;
        readBytesMetric.inc(totalMessageSize);
        // we have additional bytes to read, outside of the header
        boolean hasMessageBytesToRead = (totalMessageSize - TcpHeader.HEADER_SIZE) > 0;
        StreamInput streamIn = reference.streamInput();
        boolean success = false;
        try (ThreadContext.StoredContext tCtx = threadPool.getThreadContext().stashContext()) {
            long requestId = streamIn.readLong();
            byte status = streamIn.readByte();
            Version version = Version.fromId(streamIn.readInt());
            if (TransportStatus.isCompress(status) && hasMessageBytesToRead && streamIn.available() > 0) {
                Compressor compressor;
                try {
                    final int bytesConsumed = TcpHeader.REQUEST_ID_SIZE + TcpHeader.STATUS_SIZE + TcpHeader.VERSION_ID_SIZE;
                    compressor = CompressorFactory.compressor(reference.slice(bytesConsumed, reference.length() - bytesConsumed));
                } catch (NotCompressedException ex) {
                    int maxToRead = Math.min(reference.length(), 10);
                    StringBuilder sb = new StringBuilder("stream marked as compressed, but no compressor found, first [").append(maxToRead)
                        .append("] content bytes out of [").append(reference.length())
                        .append("] readable bytes with message size [").append(messageLengthBytes).append("] ").append("] are [");
                    for (int i = 0; i < maxToRead; i++) {
                        sb.append(reference.get(i)).append(",");
                    }
                    sb.append("]");
                    throw new IllegalStateException(sb.toString());
                }
                streamIn = compressor.streamInput(streamIn);
            }
            final boolean isHandshake = TransportStatus.isHandshake(status);
            ensureVersionCompatibility(version, getCurrentVersion(), isHandshake);
            streamIn = new NamedWriteableAwareStreamInput(streamIn, namedWriteableRegistry);
            streamIn.setVersion(version);
            threadPool.getThreadContext().readHeaders(streamIn);
            threadPool.getThreadContext().putTransient("_remote_address", remoteAddress);
            if (TransportStatus.isRequest(status)) {
                handleRequest(channel, profileName, streamIn, requestId, messageLengthBytes, version, remoteAddress, status);
            } else {
                final TransportResponseHandler<?> handler;
                if (isHandshake) {
                    handler = pendingHandshakes.remove(requestId);
                } else {
                    TransportResponseHandler theHandler = responseHandlers.onResponseReceived(requestId, transportListener);
                    if (theHandler == null && TransportStatus.isError(status)) {
                        handler = pendingHandshakes.remove(requestId);
                    } else {
                        handler = theHandler;
                    }
                }
                // ignore if its null, the service logs it
                if (handler != null) {
                    if (TransportStatus.isError(status)) {
                        handlerResponseError(streamIn, handler);
                    } else {
                        handleResponse(remoteAddress, streamIn, handler);
                    }
                    // Check the entire message has been read
                    final int nextByte = streamIn.read();
                    // calling read() is useful to make sure the message is fully read, even if there is an EOS marker
                    if (nextByte != -1) {
                        throw new IllegalStateException("Message not fully read (response) for requestId [" + requestId + "], handler ["
                            + handler + "], error [" + TransportStatus.isError(status) + "]; resetting");
                    }
                }
            }
            success = true;
        } finally {
            if (success) {
                IOUtils.close(streamIn);
            } else {
                IOUtils.closeWhileHandlingException(streamIn);
            }
        }
    }

    static void ensureVersionCompatibility(Version version, Version currentVersion, boolean isHandshake) {
        // for handshakes we are compatible with N-2 since otherwise we can't figure out our initial version
        // since we are compatible with N-1 and N+1 so we always send our minCompatVersion as the initial version in the
        // handshake. This looks odd but it's required to establish the connection correctly we check for real compatibility
        // once the connection is established
        final Version compatibilityVersion = isHandshake ? currentVersion.minimumCompatibilityVersion() : currentVersion;
        if (version.isCompatible(compatibilityVersion) == false) {
            final Version minCompatibilityVersion = isHandshake ? compatibilityVersion : compatibilityVersion.minimumCompatibilityVersion();
            String msg = "Received " + (isHandshake ? "handshake " : "") + "message from unsupported version: [";
            throw new IllegalStateException(msg + version + "] minimal compatible version is: [" + minCompatibilityVersion + "]");
        }
    }

    private void handleResponse(InetSocketAddress remoteAddress, final StreamInput stream, final TransportResponseHandler handler) {
        final TransportResponse response;
        try {
            response = handler.read(stream);
            response.remoteAddress(new TransportAddress(remoteAddress));
        } catch (Exception e) {
            handleException(handler, new TransportSerializationException(
                "Failed to deserialize response from handler [" + handler.getClass().getName() + "]", e));
            return;
        }
        threadPool.executor(handler.executor()).execute(new AbstractRunnable() {
            @Override
            public void onFailure(Exception e) {
                handleException(handler, new ResponseHandlerFailureTransportException(e));
            }

            @Override
            protected void doRun() throws Exception {
                handler.handleResponse(response);
            }
        });

    }

    /**
     * Executed for a received response error
     */
    private void handlerResponseError(StreamInput stream, final TransportResponseHandler handler) {
        Exception error;
        try {
            error = stream.readException();
        } catch (Exception e) {
            error = new TransportSerializationException("Failed to deserialize exception response from stream", e);
        }
        handleException(handler, error);
    }

    private void handleException(final TransportResponseHandler handler, Throwable error) {
        if (!(error instanceof RemoteTransportException)) {
            error = new RemoteTransportException(error.getMessage(), error);
        }
        final RemoteTransportException rtx = (RemoteTransportException) error;
        threadPool.executor(handler.executor()).execute(() -> {
            try {
                handler.handleException(rtx);
            } catch (Exception e) {
                logger.error(() -> new ParameterizedMessage("failed to handle exception response [{}]", handler), e);
            }
        });
    }

    protected String handleRequest(TcpChannel channel, String profileName, final StreamInput stream, long requestId,
                                   int messageLengthBytes, Version version, InetSocketAddress remoteAddress, byte status)
        throws IOException {
        final Set<String> features;
        if (version.onOrAfter(Version.V_6_3_0)) {
            features = Collections.unmodifiableSet(new TreeSet<>(Arrays.asList(stream.readStringArray())));
        } else {
            features = Collections.emptySet();
        }
        final String action = stream.readString();
        transportListener.onRequestReceived(requestId, action);
        TransportChannel transportChannel = null;
        try {
            if (TransportStatus.isHandshake(status)) {
                final VersionHandshakeResponse response = new VersionHandshakeResponse(getCurrentVersion());
                sendResponse(version, features, channel, response, requestId, HANDSHAKE_ACTION_NAME, TransportResponseOptions.EMPTY,
                    TransportStatus.setHandshake((byte) 0));
            } else {
                final RequestHandlerRegistry reg = getRequestHandler(action);
                if (reg == null) {
                    throw new ActionNotFoundTransportException(action);
                }
                if (reg.canTripCircuitBreaker()) {
                    getInFlightRequestBreaker().addEstimateBytesAndMaybeBreak(messageLengthBytes, "<transport_request>");
                } else {
                    getInFlightRequestBreaker().addWithoutBreaking(messageLengthBytes);
                }
                transportChannel = new TcpTransportChannel(this, channel, transportName, action, requestId, version, features, profileName,
                    messageLengthBytes);
                final TransportRequest request = reg.newRequest(stream);
                request.remoteAddress(new TransportAddress(remoteAddress));
                // in case we throw an exception, i.e. when the limit is hit, we don't want to verify
                validateRequest(stream, requestId, action);
                threadPool.executor(reg.getExecutor()).execute(new RequestHandler(reg, request, transportChannel));
            }
        } catch (Exception e) {
            // the circuit breaker tripped
            if (transportChannel == null) {
                transportChannel =
                        new TcpTransportChannel(this, channel, transportName, action, requestId, version, features, profileName, 0);
            }
            try {
                transportChannel.sendResponse(e);
            } catch (IOException inner) {
                inner.addSuppressed(e);
                logger.warn(() -> new ParameterizedMessage("Failed to send error message back to client for action [{}]", action), inner);
            }
        }
        return action;
    }

    // This template method is needed to inject custom error checking logic in tests.
    protected void validateRequest(StreamInput stream, long requestId, String action) throws IOException {
        final int nextByte = stream.read();
        // calling read() is useful to make sure the message is fully read, even if there some kind of EOS marker
        if (nextByte != -1) {
            throw new IllegalStateException("Message not fully read (request) for requestId [" + requestId + "], action [" + action
                + "], available [" + stream.available() + "]; resetting");
        }
    }

    class RequestHandler extends AbstractRunnable {
        private final RequestHandlerRegistry reg;
        private final TransportRequest request;
        private final TransportChannel transportChannel;

        RequestHandler(RequestHandlerRegistry reg, TransportRequest request, TransportChannel transportChannel) {
            this.reg = reg;
            this.request = request;
            this.transportChannel = transportChannel;
        }

        @SuppressWarnings({"unchecked"})
        @Override
        protected void doRun() throws Exception {
            reg.processMessageReceived(request, transportChannel);
        }

        @Override
        public boolean isForceExecution() {
            return reg.isForceExecution();
        }

        @Override
        public void onFailure(Exception e) {
            if (lifecycleState() == Lifecycle.State.STARTED) {
                // we can only send a response transport is started....
                try {
                    transportChannel.sendResponse(e);
                } catch (Exception inner) {
                    inner.addSuppressed(e);
                    logger.warn(() -> new ParameterizedMessage(
                            "Failed to send error message back to client for action [{}]", reg.getAction()), inner);
                }
            }
        }
    }

    private static final class VersionHandshakeResponse extends TransportResponse {
        private Version version;

        private VersionHandshakeResponse(Version version) {
            this.version = version;
        }

        private VersionHandshakeResponse() {
        }

        @Override
        public void readFrom(StreamInput in) throws IOException {
            super.readFrom(in);
            version = Version.readVersion(in);
        }

        @Override
        public void writeTo(StreamOutput out) throws IOException {
            super.writeTo(out);
            assert version != null;
            Version.writeVersion(version, out);
        }
    }

    protected Version executeHandshake(DiscoveryNode node, TcpChannel channel, TimeValue timeout)
        throws IOException, InterruptedException {
        numHandshakes.inc();
        final long requestId = responseHandlers.newRequestId();
        final HandshakeResponseHandler handler = new HandshakeResponseHandler(channel);
        AtomicReference<Version> versionRef = handler.versionRef;
        AtomicReference<Exception> exceptionRef = handler.exceptionRef;
        pendingHandshakes.put(requestId, handler);
        boolean success = false;
        try {
            if (channel.isOpen() == false) {
                // we have to protect us here since sendRequestToChannel won't barf if the channel is closed.
                // it's weird but to change it will cause a lot of impact on the exception handling code all over the codebase.
                // yet, if we don't check the state here we might have registered a pending handshake handler but the close
                // listener calling #onChannelClosed might have already run and we are waiting on the latch below unitl we time out.
                throw new IllegalStateException("handshake failed, channel already closed");
            }
            // for the request we use the minCompatVersion since we don't know what's the version of the node we talk to
            // we also have no payload on the request but the response will contain the actual version of the node we talk
            // to as the payload.
            final Version minCompatVersion = getCurrentVersion().minimumCompatibilityVersion();
            sendRequestToChannel(node, channel, requestId, HANDSHAKE_ACTION_NAME, TransportRequest.Empty.INSTANCE,
                TransportRequestOptions.EMPTY, minCompatVersion, TransportStatus.setHandshake((byte) 0));
            if (handler.latch.await(timeout.millis(), TimeUnit.MILLISECONDS) == false) {
                throw new ConnectTransportException(node, "handshake_timeout[" + timeout + "]");
            }
            success = true;
            if (exceptionRef.get() != null) {
                throw new IllegalStateException("handshake failed", exceptionRef.get());
            } else {
                Version version = versionRef.get();
                if (getCurrentVersion().isCompatible(version) == false) {
                    throw new IllegalStateException("Received message from unsupported version: [" + version
                        + "] minimal compatible version is: [" + getCurrentVersion().minimumCompatibilityVersion() + "]");
                }
                return version;
            }
        } finally {
            final TransportResponseHandler<?> removedHandler = pendingHandshakes.remove(requestId);
            // in the case of a timeout or an exception on the send part the handshake has not been removed yet.
            // but the timeout is tricky since it's basically a race condition so we only assert on the success case.
            assert success && removedHandler == null || success == false : "handler for requestId [" + requestId + "] is not been removed";
        }
    }

    final int getNumPendingHandshakes() { // for testing
        return pendingHandshakes.size();
    }

    final long getNumHandshakes() {
        return numHandshakes.count(); // for testing
    }

    /**
     * Called once the channel is closed for instance due to a disconnect or a closed socket etc.
     */
    private void cancelHandshakeForChannel(TcpChannel channel) {
        final Optional<Long> first = pendingHandshakes.entrySet().stream()
            .filter((entry) -> entry.getValue().channel == channel).map(Map.Entry::getKey).findFirst();
        if (first.isPresent()) {
            final Long requestId = first.get();
            final HandshakeResponseHandler handler = pendingHandshakes.remove(requestId);
            if (handler != null) {
                // there might be a race removing this or this method might be called twice concurrently depending on how
                // the channel is closed ie. due to connection reset or broken pipes
                handler.handleException(new TransportException("connection reset"));
            }
        }
    }

    /**
     * Ensures this transport is still started / open
     *
     * @throws IllegalStateException if the transport is not started / open
     */
    protected final void ensureOpen() {
        if (lifecycle.started() == false) {
            throw new IllegalStateException("transport has been stopped");
        }
    }

    /**
     * This listener increments the transmitted bytes metric on success.
     */
    private abstract class SendMetricListener extends NotifyOnceListener<Void> {
        private final long messageSize;

        private SendMetricListener(long messageSize) {
            this.messageSize = messageSize;
        }

        @Override
        protected final void innerOnResponse(Void object) {
            transmittedBytesMetric.inc(messageSize);
            innerInnerOnResponse(object);
        }

        protected abstract void innerInnerOnResponse(Void object);
    }

    private final class SendListener extends SendMetricListener {
        private final TcpChannel channel;
        private final Closeable optionalCloseable;
        private final Runnable transportAdaptorCallback;

        private SendListener(TcpChannel channel, Closeable optionalCloseable, Runnable transportAdaptorCallback, long messageLength) {
            super(messageLength);
            this.channel = channel;
            this.optionalCloseable = optionalCloseable;
            this.transportAdaptorCallback = transportAdaptorCallback;
        }

        @Override
        protected void innerInnerOnResponse(Void v) {
            closeAndCallback(null);
        }

        @Override
        protected void innerOnFailure(Exception e) {
            logger.warn(() -> new ParameterizedMessage("send message failed [channel: {}]", channel), e);
            closeAndCallback(e);
        }

        private void closeAndCallback(final Exception e) {
            try {
                IOUtils.close(optionalCloseable, transportAdaptorCallback::run);
            } catch (final IOException inner) {
                if (e != null) {
                    inner.addSuppressed(e);
                }
                throw new UncheckedIOException(inner);
            }
        }
    }

    @Override
    public final TransportStats getStats() {
        return new TransportStats(acceptedChannels.size(), readBytesMetric.count(), readBytesMetric.sum(), transmittedBytesMetric.count(),
            transmittedBytesMetric.sum());
    }

    /**
     * Returns all profile settings for the given settings object
     */
    public static Set<ProfileSettings> getProfileSettings(Settings settings) {
        HashSet<ProfileSettings> profiles = new HashSet<>();
        boolean isDefaultSet = false;
        for (String profile : settings.getGroups("transport.profiles.", true).keySet()) {
            profiles.add(new ProfileSettings(settings, profile));
            if (DEFAULT_PROFILE.equals(profile)) {
                isDefaultSet = true;
            }
        }
        if (isDefaultSet == false) {
            profiles.add(new ProfileSettings(settings, DEFAULT_PROFILE));
        }
        return Collections.unmodifiableSet(profiles);
    }

    /**
     * Representation of a transport profile settings for a {@code transport.profiles.$profilename.*}
     */
    public static final class ProfileSettings {
        public final String profileName;
        public final boolean tcpNoDelay;
        public final boolean tcpKeepAlive;
        public final boolean reuseAddress;
        public final ByteSizeValue sendBufferSize;
        public final ByteSizeValue receiveBufferSize;
        public final List<String> bindHosts;
        public final List<String> publishHosts;
        public final String portOrRange;
        public final int publishPort;
        public final boolean isDefaultProfile;

        public ProfileSettings(Settings settings, String profileName) {
            this.profileName = profileName;
            isDefaultProfile = DEFAULT_PROFILE.equals(profileName);
            tcpKeepAlive = TCP_KEEP_ALIVE_PROFILE.getConcreteSettingForNamespace(profileName).get(settings);
            tcpNoDelay = TCP_NO_DELAY_PROFILE.getConcreteSettingForNamespace(profileName).get(settings);
            reuseAddress = TCP_REUSE_ADDRESS_PROFILE.getConcreteSettingForNamespace(profileName).get(settings);
            sendBufferSize = TCP_SEND_BUFFER_SIZE_PROFILE.getConcreteSettingForNamespace(profileName).get(settings);
            receiveBufferSize = TCP_RECEIVE_BUFFER_SIZE_PROFILE.getConcreteSettingForNamespace(profileName).get(settings);
            List<String> profileBindHosts = BIND_HOST_PROFILE.getConcreteSettingForNamespace(profileName).get(settings);
            bindHosts = (profileBindHosts.isEmpty() ? NetworkService.GLOBAL_NETWORK_BINDHOST_SETTING.get(settings)
                : profileBindHosts);
            publishHosts = PUBLISH_HOST_PROFILE.getConcreteSettingForNamespace(profileName).get(settings);
            Setting<String> concretePort = PORT_PROFILE.getConcreteSettingForNamespace(profileName);
            if (concretePort.exists(settings) == false && isDefaultProfile == false) {
                throw new IllegalStateException("profile [" + profileName + "] has no port configured");
            }
            portOrRange = PORT_PROFILE.getConcreteSettingForNamespace(profileName).get(settings);
            publishPort = isDefaultProfile ? PUBLISH_PORT.get(settings) :
                PUBLISH_PORT_PROFILE.getConcreteSettingForNamespace(profileName).get(settings);
        }
    }

    private static final class DelegatingTransportConnectionListener implements TransportConnectionListener {
        private final List<TransportConnectionListener> listeners = new CopyOnWriteArrayList<>();

        @Override
        public void onRequestReceived(long requestId, String action) {
            for (TransportConnectionListener listener : listeners) {
                listener.onRequestReceived(requestId, action);
            }
        }

        @Override
        public void onResponseSent(long requestId, String action, TransportResponse response, TransportResponseOptions finalOptions) {
            for (TransportConnectionListener listener : listeners) {
                listener.onResponseSent(requestId, action, response, finalOptions);
            }
        }

        @Override
        public void onResponseSent(long requestId, String action, Exception error) {
            for (TransportConnectionListener listener : listeners) {
                listener.onResponseSent(requestId, action, error);
            }
        }

        @Override
        public void onRequestSent(DiscoveryNode node, long requestId, String action, TransportRequest request,
                                  TransportRequestOptions finalOptions) {
            for (TransportConnectionListener listener : listeners) {
                listener.onRequestSent(node, requestId, action, request, finalOptions);
            }
        }

        @Override
        public void onNodeDisconnected(DiscoveryNode key) {
            for (TransportConnectionListener listener : listeners) {
                listener.onNodeDisconnected(key);
            }
        }

        @Override
        public void onConnectionOpened(Connection nodeChannels) {
            for (TransportConnectionListener listener : listeners) {
                listener.onConnectionOpened(nodeChannels);
            }
        }

        @Override
        public void onNodeConnected(DiscoveryNode node) {
            for (TransportConnectionListener listener : listeners) {
                listener.onNodeConnected(node);
            }
        }

        @Override
        public void onConnectionClosed(Connection nodeChannels) {
            for (TransportConnectionListener listener : listeners) {
                listener.onConnectionClosed(nodeChannels);
            }
        }

        @Override
        public void onResponseReceived(long requestId, ResponseContext holder) {
            for (TransportConnectionListener listener : listeners) {
                listener.onResponseReceived(requestId, holder);
            }
        }
    }

    @Override
    public final ResponseHandlers getResponseHandlers() {
        return responseHandlers;
    }

    @Override
    public final RequestHandlerRegistry getRequestHandler(String action) {
        return requestHandlers.get(action);
    }
}<|MERGE_RESOLUTION|>--- conflicted
+++ resolved
@@ -207,11 +207,8 @@
     private final MeanMetric transmittedBytesMetric = new MeanMetric();
     private volatile Map<String, RequestHandlerRegistry> requestHandlers = Collections.emptyMap();
     private final ResponseHandlers responseHandlers = new ResponseHandlers();
-<<<<<<< HEAD
     private final TransportLogger transportLogger;
-=======
     private final BytesReference pingMessage;
->>>>>>> 2464b686
 
     public TcpTransport(String transportName, Settings settings, ThreadPool threadPool, BigArrays bigArrays,
                         CircuitBreakerService circuitBreakerService, NamedWriteableRegistry namedWriteableRegistry,
@@ -225,11 +222,8 @@
         this.compress = Transport.TRANSPORT_TCP_COMPRESS.get(settings);
         this.networkService = networkService;
         this.transportName = transportName;
-<<<<<<< HEAD
         this.transportLogger = new TransportLogger(settings);
-        defaultConnectionProfile = buildDefaultConnectionProfile(settings);
-=======
->>>>>>> 2464b686
+
         final Settings defaultFeatures = DEFAULT_FEATURES_SETTING.get(settings);
         if (defaultFeatures == null) {
             this.features = new String[0];
