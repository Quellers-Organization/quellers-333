/*
 * Copyright Elasticsearch B.V. and/or licensed to Elasticsearch B.V. under one
 * or more contributor license agreements. Licensed under the Elastic License
 * 2.0 and the Server Side Public License, v 1; you may not use this file except
 * in compliance with, at your election, the Elastic License 2.0 or the Server
 * Side Public License, v 1.
 */

package org.elasticsearch.transport;

import org.apache.logging.log4j.LogManager;
import org.apache.logging.log4j.Logger;
import org.apache.lucene.util.BytesRef;
import org.elasticsearch.Version;
import org.elasticsearch.common.io.stream.ByteBufferStreamInput;
import org.elasticsearch.common.io.stream.NamedWriteableAwareStreamInput;
import org.elasticsearch.common.io.stream.NamedWriteableRegistry;
import org.elasticsearch.common.io.stream.StreamInput;
import org.elasticsearch.common.network.HandlingTimeTracker;
import org.elasticsearch.common.util.concurrent.AbstractRunnable;
import org.elasticsearch.common.util.concurrent.ThreadContext;
import org.elasticsearch.core.TimeValue;
import org.elasticsearch.threadpool.ThreadPool;

import java.io.IOException;
import java.net.InetSocketAddress;
import java.nio.ByteBuffer;

import static org.elasticsearch.core.Strings.format;

/**
 * Handles inbound messages by first deserializing a {@link TransportMessage} from an {@link InboundMessage} and then passing
 * it to the appropriate handler.
 */
public class InboundHandler {

    private static final Logger logger = LogManager.getLogger(InboundHandler.class);

    private final ThreadPool threadPool;
    private final OutboundHandler outboundHandler;
    private final NamedWriteableRegistry namedWriteableRegistry;
    private final TransportHandshaker handshaker;
    private final TransportKeepAlive keepAlive;
    private final Transport.ResponseHandlers responseHandlers;
    private final Transport.RequestHandlers requestHandlers;
    private final HandlingTimeTracker handlingTimeTracker;
    private final boolean ignoreDeserializationErrors;

    private volatile TransportMessageListener messageListener = TransportMessageListener.NOOP_LISTENER;

    private volatile long slowLogThresholdMs = Long.MAX_VALUE;

    InboundHandler(
        ThreadPool threadPool,
        OutboundHandler outboundHandler,
        NamedWriteableRegistry namedWriteableRegistry,
        TransportHandshaker handshaker,
        TransportKeepAlive keepAlive,
        Transport.RequestHandlers requestHandlers,
        Transport.ResponseHandlers responseHandlers,
        HandlingTimeTracker handlingTimeTracker,
        boolean ignoreDeserializationErrors
    ) {
        this.threadPool = threadPool;
        this.outboundHandler = outboundHandler;
        this.namedWriteableRegistry = namedWriteableRegistry;
        this.handshaker = handshaker;
        this.keepAlive = keepAlive;
        this.requestHandlers = requestHandlers;
        this.responseHandlers = responseHandlers;
        this.handlingTimeTracker = handlingTimeTracker;
        this.ignoreDeserializationErrors = ignoreDeserializationErrors;
    }

    void setMessageListener(TransportMessageListener listener) {
        if (messageListener == TransportMessageListener.NOOP_LISTENER) {
            messageListener = listener;
        } else {
            throw new IllegalStateException("Cannot set message listener twice");
        }
    }

    void setSlowLogThreshold(TimeValue slowLogThreshold) {
        this.slowLogThresholdMs = slowLogThreshold.getMillis();
    }

    void inboundMessage(TcpChannel channel, InboundMessage message) throws Exception {
        final long startTime = threadPool.rawRelativeTimeInMillis();
        channel.getChannelStats().markAccessed(startTime);
        TransportLogger.logInboundMessage(channel, message);

        if (message.isPing()) {
            keepAlive.receiveKeepAlive(channel);
        } else {
            messageReceived(channel, message, startTime);
        }
    }

    // Empty stream constant to avoid instantiating a new stream for empty messages.
    private static final StreamInput EMPTY_STREAM_INPUT = new ByteBufferStreamInput(ByteBuffer.wrap(BytesRef.EMPTY_BYTES));

    private void messageReceived(TcpChannel channel, InboundMessage message, long startTime) throws IOException {
        final InetSocketAddress remoteAddress = channel.getRemoteAddress();
        final Header header = message.getHeader();
        assert header.needsToReadVariableHeader() == false;

        TransportResponseHandler<?> responseHandler = null;
        final boolean isRequest = message.getHeader().isRequest();

        ThreadContext threadContext = threadPool.getThreadContext();
        try (ThreadContext.StoredContext existing = threadContext.stashContext()) {
            // Place the context with the headers from the message
            threadContext.setHeaders(header.getHeaders());
            threadContext.putTransient("_remote_address", remoteAddress);
            if (isRequest) {
                handleRequest(channel, header, message);
            } else {
                // Responses do not support short circuiting currently
                assert message.isShortCircuit() == false;
                long requestId = header.getRequestId();
                if (header.isHandshake()) {
                    responseHandler = handshaker.removeHandlerForHandshake(requestId);
                } else {
                    final TransportResponseHandler<? extends TransportResponse> theHandler = responseHandlers.onResponseReceived(
                        requestId,
                        messageListener
                    );
                    if (theHandler == null && header.isError()) {
                        responseHandler = handshaker.removeHandlerForHandshake(requestId);
                    } else {
                        responseHandler = theHandler;
                    }
                }
                // ignore if its null, the service logs it
                if (responseHandler != null) {
                    final StreamInput streamInput;
                    if (message.getContentLength() > 0 || header.getVersion().equals(Version.CURRENT) == false) {
                        streamInput = namedWriteableStream(message.openOrGetStreamInput());
                        assertRemoteVersion(streamInput, header.getVersion());
                        if (header.isError()) {
                            handlerResponseError(streamInput, responseHandler);
                        } else {
                            handleResponse(remoteAddress, streamInput, responseHandler);
                        }
                        // Check the entire message has been read
                        final int nextByte = streamInput.read();
                        // calling read() is useful to make sure the message is fully read, even if there is an EOS marker
                        if (nextByte != -1) {
                            final IllegalStateException exception = new IllegalStateException(
                                "Message not fully read (response) for requestId ["
                                    + requestId
                                    + "], handler ["
                                    + responseHandler
                                    + "], error ["
                                    + header.isError()
                                    + "]; resetting"
                            );
                            assert ignoreDeserializationErrors : exception;
                            throw exception;
                        }
                    } else {
                        assert header.isError() == false;
                        handleResponse(remoteAddress, EMPTY_STREAM_INPUT, responseHandler);
                    }
                }
            }
        } finally {
            final long took = threadPool.rawRelativeTimeInMillis() - startTime;
            handlingTimeTracker.addHandlingTime(took);
            final long logThreshold = slowLogThresholdMs;
            if (logThreshold > 0 && took > logThreshold) {
                if (isRequest) {
                    logger.warn(
                        "handling request [{}] took [{}ms] which is above the warn threshold of [{}ms]",
                        message,
                        took,
                        logThreshold
                    );
                } else {
                    logger.warn(
                        "handling response [{}] on handler [{}] took [{}ms] which is above the warn threshold of [{}ms]",
                        message,
                        responseHandler,
                        took,
                        logThreshold
                    );
                }
            }
        }
    }

    private <T extends TransportRequest> void handleRequest(TcpChannel channel, Header header, InboundMessage message) throws IOException {
        final String action = header.getActionName();
        final long requestId = header.getRequestId();
        final Version version = header.getVersion();
        if (header.isHandshake()) {
            messageListener.onRequestReceived(requestId, action);
            // Cannot short circuit handshakes
            assert message.isShortCircuit() == false;
            final StreamInput stream = namedWriteableStream(message.openOrGetStreamInput());
            assertRemoteVersion(stream, header.getVersion());
            final TransportChannel transportChannel = new TcpTransportChannel(
                outboundHandler,
                channel,
                action,
                requestId,
                version,
                header.getCompressionScheme(),
                header.isHandshake(),
                message.takeBreakerReleaseControl()
            );
            try {
                handshaker.handleHandshake(transportChannel, requestId, stream);
            } catch (Exception e) {
                if (Version.CURRENT.isCompatible(header.getVersion())) {
                    sendErrorResponse(action, transportChannel, e);
                } else {
                    logger.warn(
                        () -> format(
                            "could not send error response to handshake received on [%s] using wire format version [%s], closing channel",
                            channel,
                            header.getVersion()
                        ),
                        e
                    );
                    channel.close();
                }
            }
        } else {
            final TransportChannel transportChannel = new TcpTransportChannel(
                outboundHandler,
                channel,
                action,
                requestId,
                version,
                header.getCompressionScheme(),
                header.isHandshake(),
                message.takeBreakerReleaseControl()
            );
            try {
                messageListener.onRequestReceived(requestId, action);
                if (message.isShortCircuit()) {
                    sendErrorResponse(action, transportChannel, message.getException());
                } else {
                    final StreamInput stream = namedWriteableStream(message.openOrGetStreamInput());
                    assertRemoteVersion(stream, header.getVersion());
                    final RequestHandlerRegistry<T> reg = requestHandlers.getHandler(action);
                    assert reg != null;
                    final T request;
                    try {
                        request = reg.newRequest(stream);
                    } catch (Exception e) {
                        assert ignoreDeserializationErrors : e;
                        throw e;
                    }
                    try {
                        request.remoteAddress(channel.getRemoteAddress());
                        // in case we throw an exception, i.e. when the limit is hit, we don't want to verify
                        final int nextByte = stream.read();
                        // calling read() is useful to make sure the message is fully read, even if there some kind of EOS marker
                        if (nextByte != -1) {
                            final IllegalStateException exception = new IllegalStateException(
                                "Message not fully read (request) for requestId ["
                                    + requestId
                                    + "], action ["
                                    + action
                                    + "], available ["
                                    + stream.available()
                                    + "]; resetting"
                            );
                            assert ignoreDeserializationErrors : exception;
                            throw exception;
                        }
                        final String executor = reg.getExecutor();
                        if (ThreadPool.Names.SAME.equals(executor)) {
                            try (var ignored = threadPool.getThreadContext().newTraceContext()) {
                                try {
                                    reg.processMessageReceived(request, transportChannel);
                                } catch (Exception e) {
                                    sendErrorResponse(reg.getAction(), transportChannel, e);
                                }
                            }
                        } else {
                            boolean success = false;
                            request.incRef();
                            try {
<<<<<<< HEAD
                                threadPool.executor(executor).execute(new AbstractRunnable() {
                                    @Override
                                    protected void doRun() {
                                        // This is a hack - `AbstractRunnable#run()` is final, which means we can't
                                        // override it to wrap the entire execution in its own context
                                        try (var ignored = threadPool.getThreadContext().newTraceContext()) {
                                            try {
                                                reg.processMessageReceived(request, transportChannel);
                                            } catch (Exception e) {
                                                sendErrorResponse(reg.getAction(), transportChannel, e);
                                            } finally {
                                                request.decRef();
                                            }
                                        }
                                    }
=======
                                threadPool.executor(executor)
                                    .execute(threadPool.getThreadContext().preserveContextWithTracing(new AbstractRunnable() {
                                        @Override
                                        protected void doRun() throws Exception {
                                            reg.processMessageReceived(request, transportChannel);
                                        }
>>>>>>> 92852495

                                        @Override
                                        public boolean isForceExecution() {
                                            return reg.isForceExecution();
                                        }

<<<<<<< HEAD
                                    @Override
                                    public void onFailure(Exception e) {}
                                });
=======
                                        @Override
                                        public void onFailure(Exception e) {
                                            sendErrorResponse(reg.getAction(), transportChannel, e);
                                        }

                                        @Override
                                        public void onAfter() {
                                            request.decRef();
                                        }
                                    }));
>>>>>>> 92852495
                                success = true;
                            } finally {
                                if (success == false) {
                                    request.decRef();
                                }
                            }
                        }
                    } finally {
                        request.decRef();
                    }
                }
            } catch (Exception e) {
                sendErrorResponse(action, transportChannel, e);
            }
        }
    }

    private static void sendErrorResponse(String actionName, TransportChannel transportChannel, Exception e) {
        try {
            transportChannel.sendResponse(e);
        } catch (Exception inner) {
            inner.addSuppressed(e);
            logger.warn(() -> "Failed to send error message back to client for action [" + actionName + "]", inner);
        }
    }

    private <T extends TransportResponse> void handleResponse(
        InetSocketAddress remoteAddress,
        final StreamInput stream,
        final TransportResponseHandler<T> handler
    ) {
        final T response;
        try {
            response = handler.read(stream);
            response.remoteAddress(remoteAddress);
        } catch (Exception e) {
            final TransportException serializationException = new TransportSerializationException(
                "Failed to deserialize response from handler [" + handler + "]",
                e
            );
            logger.warn(() -> "Failed to deserialize response from [" + remoteAddress + "]", serializationException);
            assert ignoreDeserializationErrors : e;
            handleException(handler, serializationException);
            return;
        }
        final String executor = handler.executor();
        if (ThreadPool.Names.SAME.equals(executor)) {
            doHandleResponse(handler, response);
        } else {
            threadPool.executor(executor).execute(new ForkingResponseHandlerRunnable(handler, null) {
                @Override
                protected void doRun() {
                    doHandleResponse(handler, response);
                }
            });
        }
    }

    private static <T extends TransportResponse> void doHandleResponse(TransportResponseHandler<T> handler, T response) {
        try {
            handler.handleResponse(response);
        } catch (Exception e) {
            doHandleException(handler, new ResponseHandlerFailureTransportException(e));
        } finally {
            response.decRef();
        }
    }

    private void handlerResponseError(StreamInput stream, final TransportResponseHandler<?> handler) {
        Exception error;
        try {
            error = stream.readException();
        } catch (Exception e) {
            error = new TransportSerializationException(
                "Failed to deserialize exception response from stream for handler [" + handler + "]",
                e
            );
            assert ignoreDeserializationErrors : error;
        }
        handleException(
            handler,
            error instanceof RemoteTransportException rtx ? rtx : new RemoteTransportException(error.getMessage(), error)
        );
    }

    private void handleException(final TransportResponseHandler<?> handler, TransportException transportException) {
        final var executor = handler.executor();
        if (ThreadPool.Names.SAME.equals(executor)) {
            doHandleException(handler, transportException);
        } else {
            threadPool.executor(executor).execute(new ForkingResponseHandlerRunnable(handler, transportException) {
                @Override
                protected void doRun() {
                    doHandleException(handler, transportException);
                }
            });
        }
    }

    private static void doHandleException(final TransportResponseHandler<?> handler, TransportException transportException) {
        try {
            handler.handleException(transportException);
        } catch (Exception e) {
            transportException.addSuppressed(e);
            logger.error(() -> "failed to handle exception response [" + handler + "]", transportException);
        }
    }

    private StreamInput namedWriteableStream(StreamInput delegate) {
        return new NamedWriteableAwareStreamInput(delegate, namedWriteableRegistry);
    }

    static void assertRemoteVersion(StreamInput in, Version version) {
        assert version.equals(in.getVersion()) : "Stream version [" + in.getVersion() + "] does not match version [" + version + "]";
    }
}<|MERGE_RESOLUTION|>--- conflicted
+++ resolved
@@ -284,41 +284,18 @@
                             boolean success = false;
                             request.incRef();
                             try {
-<<<<<<< HEAD
-                                threadPool.executor(executor).execute(new AbstractRunnable() {
-                                    @Override
-                                    protected void doRun() {
-                                        // This is a hack - `AbstractRunnable#run()` is final, which means we can't
-                                        // override it to wrap the entire execution in its own context
-                                        try (var ignored = threadPool.getThreadContext().newTraceContext()) {
-                                            try {
-                                                reg.processMessageReceived(request, transportChannel);
-                                            } catch (Exception e) {
-                                                sendErrorResponse(reg.getAction(), transportChannel, e);
-                                            } finally {
-                                                request.decRef();
-                                            }
-                                        }
-                                    }
-=======
                                 threadPool.executor(executor)
                                     .execute(threadPool.getThreadContext().preserveContextWithTracing(new AbstractRunnable() {
                                         @Override
                                         protected void doRun() throws Exception {
                                             reg.processMessageReceived(request, transportChannel);
                                         }
->>>>>>> 92852495
 
                                         @Override
                                         public boolean isForceExecution() {
                                             return reg.isForceExecution();
                                         }
 
-<<<<<<< HEAD
-                                    @Override
-                                    public void onFailure(Exception e) {}
-                                });
-=======
                                         @Override
                                         public void onFailure(Exception e) {
                                             sendErrorResponse(reg.getAction(), transportChannel, e);
@@ -329,7 +306,6 @@
                                             request.decRef();
                                         }
                                     }));
->>>>>>> 92852495
                                 success = true;
                             } finally {
                                 if (success == false) {
