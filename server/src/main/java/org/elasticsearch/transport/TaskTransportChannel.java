/*
 * Copyright Elasticsearch B.V. and/or licensed to Elasticsearch B.V. under one
 * or more contributor license agreements. Licensed under the Elastic License
 * 2.0 and the Server Side Public License, v 1; you may not use this file except
 * in compliance with, at your election, the Elastic License 2.0 or the Server
 * Side Public License, v 1.
 */

package org.elasticsearch.transport;

import org.elasticsearch.TransportVersion;
import org.elasticsearch.core.Releasable;

import java.io.IOException;

public class TaskTransportChannel implements TransportChannel {

    private final TransportChannel channel;
    private final Releasable onTaskFinished;

    TaskTransportChannel(TransportChannel channel, Releasable onTaskFinished) {
        this.channel = channel;
        this.onTaskFinished = onTaskFinished;
    }

    @Override
    public String getProfileName() {
        return channel.getProfileName();
    }

    @Override
    public String getChannelType() {
        return channel.getChannelType();
    }

    @Override
    public void sendResponse(TransportResponse response) throws IOException {
        try {
            onTaskFinished.close();
        } finally {
            channel.sendResponse(response);
        }
    }

    @Override
    public void sendResponse(Exception exception) throws IOException {
        try {
            onTaskFinished.close();
        } finally {
            channel.sendResponse(exception);
        }
    }

    @Override
<<<<<<< HEAD
    public TransportVersion getTransportVersion() {
        return channel.getTransportVersion();
=======
    public TransportVersion getVersion() {
        return channel.getVersion();
>>>>>>> 9c5d4764
    }

    public TransportChannel getChannel() {
        return channel;
    }
}<|MERGE_RESOLUTION|>--- conflicted
+++ resolved
@@ -52,13 +52,8 @@
     }
 
     @Override
-<<<<<<< HEAD
-    public TransportVersion getTransportVersion() {
-        return channel.getTransportVersion();
-=======
     public TransportVersion getVersion() {
         return channel.getVersion();
->>>>>>> 9c5d4764
     }
 
     public TransportChannel getChannel() {
