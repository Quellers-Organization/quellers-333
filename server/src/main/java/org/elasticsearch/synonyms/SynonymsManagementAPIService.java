--- conflicted
+++ resolved
@@ -196,13 +196,8 @@
         return new SynonymRule((String) sourceAsMap.get(SYNONYM_RULE_ID_FIELD), (String) sourceAsMap.get(SYNONYMS_FIELD));
     }
 
-<<<<<<< HEAD
-    public void putSynonymsSet(String resourceName, SynonymRule[] synonymsSet, ActionListener<UpdateSynonymsResult> listener) {
+    public void putSynonymsSet(String resourceName, SynonymRule[] synonymsSet, ActionListener<UpdateSynonymsSetResult> listener) {
         deleteSynonymsSetRules(resourceName, listener.delegateFailure((deleteByQueryResponseListener, bulkByScrollResponse) -> {
-=======
-    public void putSynonymsSet(String resourceName, SynonymRule[] synonymsSet, ActionListener<UpdateSynonymsSetResult> listener) {
-        deleteSynonymSetRules(resourceName, listener.delegateFailure((deleteByQueryResponseListener, bulkByScrollResponse) -> {
->>>>>>> 248498d2
             boolean created = bulkByScrollResponse.getDeleted() == 0;
             final List<BulkItemResponse.Failure> bulkFailures = bulkByScrollResponse.getBulkFailures();
             if (bulkFailures.isEmpty() == false) {
@@ -309,13 +304,8 @@
         client.execute(DeleteByQueryAction.INSTANCE, dbqRequest, listener);
     }
 
-<<<<<<< HEAD
-    public void deleteSynonymsSet(String resourceName, ActionListener<AcknowledgedResponse> listener) {
-        deleteSynonymsSetRules(resourceName, listener.delegateFailure((l, bulkByScrollResponse) -> {
-=======
     public void deleteSynonymsSet(String resourceName, ActionListener<DeleteSynonymsSetResult> listener) {
         deleteSynonymSetRules(resourceName, listener.delegateFailure((l, bulkByScrollResponse) -> {
->>>>>>> 248498d2
             if (bulkByScrollResponse.getDeleted() == 0) {
                 // If nothing was deleted, synonym set did not exist
                 l.onFailure(new ResourceNotFoundException("Synonym set [" + resourceName + "] not found"));
@@ -369,7 +359,10 @@
         UPDATED
     }
 
-<<<<<<< HEAD
+    public record UpdateSynonymsSetResult(UpdateSynonymsResultStatus updateStatus, ReloadAnalyzersResponse reloadAnalyzersResponse) {}
+
+    public record DeleteSynonymsSetResult(AcknowledgedResponse acknowledgedResponse, ReloadAnalyzersResponse reloadAnalyzersResponse) {}
+
     // Listeners that checks failures for IndexNotFoundException, and transforms them in ResourceNotFoundException,
     // invoking onFailure on the delegate listener
     static class DelegatingIndexNotFoundActionListener<T, R> extends DelegatingActionListener<T, R> {
@@ -398,9 +391,4 @@
             delegate.onFailure(e);
         }
     }
-=======
-    public record UpdateSynonymsSetResult(UpdateSynonymsResultStatus updateStatus, ReloadAnalyzersResponse reloadAnalyzersResponse) {}
-
-    public record DeleteSynonymsSetResult(AcknowledgedResponse acknowledgedResponse, ReloadAnalyzersResponse reloadAnalyzersResponse) {}
->>>>>>> 248498d2
 }