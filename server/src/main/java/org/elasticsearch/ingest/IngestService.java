/*
 * Copyright Elasticsearch B.V. and/or licensed to Elasticsearch B.V. under one
 * or more contributor license agreements. Licensed under the Elastic License
 * 2.0 and the Server Side Public License, v 1; you may not use this file except
 * in compliance with, at your election, the Elastic License 2.0 or the Server
 * Side Public License, v 1.
 */

package org.elasticsearch.ingest;

import org.apache.logging.log4j.LogManager;
import org.apache.logging.log4j.Logger;
import org.apache.logging.log4j.message.ParameterizedMessage;
import org.apache.logging.log4j.util.Strings;
import org.elasticsearch.ElasticsearchParseException;
import org.elasticsearch.ExceptionsHelper;
import org.elasticsearch.ResourceNotFoundException;
import org.elasticsearch.action.ActionListener;
import org.elasticsearch.action.DocWriteRequest;
import org.elasticsearch.action.admin.cluster.node.info.NodeInfo;
import org.elasticsearch.action.admin.cluster.node.info.NodesInfoResponse;
import org.elasticsearch.action.bulk.TransportBulkAction;
import org.elasticsearch.action.index.IndexRequest;
import org.elasticsearch.action.ingest.DeletePipelineRequest;
import org.elasticsearch.action.ingest.PutPipelineRequest;
import org.elasticsearch.action.support.master.AcknowledgedResponse;
import org.elasticsearch.client.internal.Client;
import org.elasticsearch.cluster.ClusterChangedEvent;
import org.elasticsearch.cluster.ClusterState;
import org.elasticsearch.cluster.ClusterStateApplier;
import org.elasticsearch.cluster.ClusterStateUpdateTask;
import org.elasticsearch.cluster.metadata.DataStream.TimestampField;
import org.elasticsearch.cluster.metadata.IndexAbstraction;
import org.elasticsearch.cluster.metadata.IndexMetadata;
import org.elasticsearch.cluster.metadata.IndexNameExpressionResolver;
import org.elasticsearch.cluster.metadata.IndexTemplateMetadata;
import org.elasticsearch.cluster.metadata.Metadata;
import org.elasticsearch.cluster.metadata.MetadataIndexTemplateService;
import org.elasticsearch.cluster.node.DiscoveryNode;
import org.elasticsearch.cluster.service.ClusterService;
import org.elasticsearch.common.bytes.BytesReference;
import org.elasticsearch.common.collect.ImmutableOpenMap;
import org.elasticsearch.common.regex.Regex;
import org.elasticsearch.common.settings.Settings;
import org.elasticsearch.common.util.concurrent.AbstractRunnable;
import org.elasticsearch.common.xcontent.XContentHelper;
import org.elasticsearch.core.SuppressForbidden;
import org.elasticsearch.core.TimeValue;
import org.elasticsearch.core.Tuple;
import org.elasticsearch.env.Environment;
import org.elasticsearch.gateway.GatewayService;
import org.elasticsearch.index.IndexSettings;
import org.elasticsearch.index.VersionType;
import org.elasticsearch.index.analysis.AnalysisRegistry;
import org.elasticsearch.node.ReportingService;
import org.elasticsearch.plugins.IngestPlugin;
import org.elasticsearch.script.ScriptService;
import org.elasticsearch.threadpool.ThreadPool;
import org.elasticsearch.xcontent.XContentBuilder;

import java.io.IOException;
import java.util.ArrayList;
import java.util.Collection;
import java.util.Collections;
import java.util.HashMap;
import java.util.HashSet;
import java.util.Iterator;
import java.util.LinkedList;
import java.util.List;
import java.util.Locale;
import java.util.Map;
import java.util.Objects;
import java.util.Set;
import java.util.concurrent.CopyOnWriteArrayList;
import java.util.concurrent.atomic.AtomicInteger;
import java.util.function.BiConsumer;
import java.util.function.Consumer;
import java.util.function.IntConsumer;
import java.util.function.Predicate;
import java.util.stream.Collectors;

/**
 * Holder class for several ingest related services.
 */
public class IngestService implements ClusterStateApplier, ReportingService<IngestInfo> {

    public static final String NOOP_PIPELINE_NAME = "_none";

    public static final String INGEST_ORIGIN = "ingest";

    private static final Logger logger = LogManager.getLogger(IngestService.class);

    private final ClusterService clusterService;
    private final ScriptService scriptService;
    private final Map<String, Processor.Factory> processorFactories;
    // Ideally this should be in IngestMetadata class, but we don't have the processor factories around there.
    // We know of all the processor factories when a node with all its plugin have been initialized. Also some
    // processor factories rely on other node services. Custom metadata is statically registered when classes
    // are loaded, so in the cluster state we just save the pipeline config and here we keep the actual pipelines around.
    private volatile Map<String, PipelineHolder> pipelines = Map.of();
    private final ThreadPool threadPool;
    private final IngestMetric totalMetrics = new IngestMetric();
    private final List<Consumer<ClusterState>> ingestClusterStateListeners = new CopyOnWriteArrayList<>();
    private volatile ClusterState state;

    private static final ClusterStateTaskExecutor<PipelineClusterStateUpdateTask> PIPELINE_TASK_EXECUTOR = (currentState, taskContexts) -> {
        ClusterState state = currentState;
        for (final var taskContext : taskContexts) {
            try {
                final var task = taskContext.getTask();
                state = task.execute(state);
                taskContext.success(new ClusterStateTaskExecutor.LegacyClusterTaskResultActionListener(task, currentState));
            } catch (Exception e) {
                taskContext.onFailure(e);
            }
        }
        return state;
    };

    private abstract static class PipelineClusterStateUpdateTask extends ClusterStateUpdateTask {
        private final ActionListener<AcknowledgedResponse> listener;

        PipelineClusterStateUpdateTask(TimeValue timeout, ActionListener<AcknowledgedResponse> listener) {
            super(timeout);
            this.listener = listener;
        }

        public abstract ClusterState doExecute(ClusterState currentState) throws Exception;

        @Override
        public ClusterState execute(ClusterState currentState) throws Exception {
            return doExecute(currentState);
        }

        @Override
        public void onFailure(Exception e) {
            listener.onFailure(e);
        }

        @Override
        public void clusterStateProcessed(ClusterState oldState, ClusterState newState) {
            listener.onResponse(AcknowledgedResponse.TRUE);
        }
    }

    public IngestService(
        ClusterService clusterService,
        ThreadPool threadPool,
        Environment env,
        ScriptService scriptService,
        AnalysisRegistry analysisRegistry,
        List<IngestPlugin> ingestPlugins,
        Client client
    ) {
        this.clusterService = clusterService;
        this.scriptService = scriptService;
        this.processorFactories = processorFactories(
            ingestPlugins,
            new Processor.Parameters(
                env,
                scriptService,
                analysisRegistry,
                threadPool.getThreadContext(),
                threadPool::relativeTimeInMillis,
                (delay, command) -> threadPool.schedule(command, TimeValue.timeValueMillis(delay), ThreadPool.Names.GENERIC),
                this,
                client,
                threadPool.generic()::execute
            )
        );

        this.threadPool = threadPool;
    }

    private static Map<String, Processor.Factory> processorFactories(List<IngestPlugin> ingestPlugins, Processor.Parameters parameters) {
        Map<String, Processor.Factory> processorFactories = new HashMap<>();
        for (IngestPlugin ingestPlugin : ingestPlugins) {
            Map<String, Processor.Factory> newProcessors = ingestPlugin.getProcessors(parameters);
            for (Map.Entry<String, Processor.Factory> entry : newProcessors.entrySet()) {
                if (processorFactories.put(entry.getKey(), entry.getValue()) != null) {
                    throw new IllegalArgumentException("Ingest processor [" + entry.getKey() + "] is already registered");
                }
            }
        }
        return Collections.unmodifiableMap(processorFactories);
    }

    public static boolean resolvePipelines(
        final DocWriteRequest<?> originalRequest,
        final IndexRequest indexRequest,
        final Metadata metadata
    ) {
        return resolvePipelines(originalRequest, indexRequest, metadata, System.currentTimeMillis());
    }

    public static boolean resolvePipelines(
        final DocWriteRequest<?> originalRequest,
        final IndexRequest indexRequest,
        final Metadata metadata,
        final long epochMillis
    ) {
        if (indexRequest.isPipelineResolved() == false) {
            final String requestPipeline = indexRequest.getPipeline();
            indexRequest.setPipeline(NOOP_PIPELINE_NAME);
            indexRequest.setFinalPipeline(NOOP_PIPELINE_NAME);
            String defaultPipeline = null;
            String finalPipeline = null;
            IndexMetadata indexMetadata = null;
            // start to look for default or final pipelines via settings found in the index meta data
            if (originalRequest != null) {
                indexMetadata = metadata.indices().get(resolveIndexName(originalRequest.index(), epochMillis));
            }
            // check the alias for the index request (this is how normal index requests are modeled)
            if (indexMetadata == null && indexRequest.index() != null) {
                IndexAbstraction indexAbstraction = metadata.getIndicesLookup().get(indexRequest.index());
                if (indexAbstraction != null && indexAbstraction.getWriteIndex() != null) {
                    indexMetadata = metadata.index(indexAbstraction.getWriteIndex());
                }
            }
            // check the alias for the action request (this is how upserts are modeled)
            if (indexMetadata == null && originalRequest != null && originalRequest.index() != null) {
                IndexAbstraction indexAbstraction = metadata.getIndicesLookup().get(originalRequest.index());
                if (indexAbstraction != null && indexAbstraction.getWriteIndex() != null) {
                    indexMetadata = metadata.index(indexAbstraction.getWriteIndex());
                }
            }
            if (indexMetadata != null) {
                final Settings indexSettings = indexMetadata.getSettings();
                if (IndexSettings.DEFAULT_PIPELINE.exists(indexSettings)) {
                    // find the default pipeline if one is defined from an existing index setting
                    defaultPipeline = IndexSettings.DEFAULT_PIPELINE.get(indexSettings);
                    indexRequest.setPipeline(defaultPipeline);
                }
                if (IndexSettings.FINAL_PIPELINE.exists(indexSettings)) {
                    // find the final pipeline if one is defined from an existing index setting
                    finalPipeline = IndexSettings.FINAL_PIPELINE.get(indexSettings);
                    indexRequest.setFinalPipeline(finalPipeline);
                }
            } else if (indexRequest.index() != null) {
                // the index does not exist yet (and this is a valid request), so match index
                // templates to look for pipelines in either a matching V2 template (which takes
                // precedence), or if a V2 template does not match, any V1 templates
                String v2Template = MetadataIndexTemplateService.findV2Template(metadata, indexRequest.index(), false);
                if (v2Template != null) {
                    Settings settings = MetadataIndexTemplateService.resolveSettings(metadata, v2Template);
                    if (IndexSettings.DEFAULT_PIPELINE.exists(settings)) {
                        defaultPipeline = IndexSettings.DEFAULT_PIPELINE.get(settings);
                        // we can not break in case a lower-order template has a final pipeline that we need to collect
                    }
                    if (IndexSettings.FINAL_PIPELINE.exists(settings)) {
                        finalPipeline = IndexSettings.FINAL_PIPELINE.get(settings);
                        // we can not break in case a lower-order template has a default pipeline that we need to collect
                    }
                    indexRequest.setPipeline(Objects.requireNonNullElse(defaultPipeline, NOOP_PIPELINE_NAME));
                    indexRequest.setFinalPipeline(Objects.requireNonNullElse(finalPipeline, NOOP_PIPELINE_NAME));
                } else {
                    List<IndexTemplateMetadata> templates = MetadataIndexTemplateService.findV1Templates(
                        metadata,
                        indexRequest.index(),
                        null
                    );
                    // order of templates are highest order first
                    for (final IndexTemplateMetadata template : templates) {
                        final Settings settings = template.settings();
                        if (defaultPipeline == null && IndexSettings.DEFAULT_PIPELINE.exists(settings)) {
                            defaultPipeline = IndexSettings.DEFAULT_PIPELINE.get(settings);
                            // we can not break in case a lower-order template has a final pipeline that we need to collect
                        }
                        if (finalPipeline == null && IndexSettings.FINAL_PIPELINE.exists(settings)) {
                            finalPipeline = IndexSettings.FINAL_PIPELINE.get(settings);
                            // we can not break in case a lower-order template has a default pipeline that we need to collect
                        }
                        if (defaultPipeline != null && finalPipeline != null) {
                            // we can break if we have already collected a default and final pipeline
                            break;
                        }
                    }
                    indexRequest.setPipeline(Objects.requireNonNullElse(defaultPipeline, NOOP_PIPELINE_NAME));
                    indexRequest.setFinalPipeline(Objects.requireNonNullElse(finalPipeline, NOOP_PIPELINE_NAME));
                }
            }

            if (requestPipeline != null) {
                indexRequest.setPipeline(requestPipeline);
            }

            /*
             * We have to track whether or not the pipeline for this request has already been resolved. It can happen that the
             * pipeline for this request has already been derived yet we execute this loop again. That occurs if the bulk request
             * has been forwarded by a non-ingest coordinating node to an ingest node. In this case, the coordinating node will have
             * already resolved the pipeline for this request. It is important that we are able to distinguish this situation as we
             * can not double-resolve the pipeline because we will not be able to distinguish the case of the pipeline having been
             * set from a request pipeline parameter versus having been set by the resolution. We need to be able to distinguish
             * these cases as we need to reject the request if the pipeline was set by a required pipeline and there is a request
             * pipeline parameter too.
             */
            indexRequest.isPipelineResolved(true);
        }

        // return whether this index request has a pipeline
        return NOOP_PIPELINE_NAME.equals(indexRequest.getPipeline()) == false
            || NOOP_PIPELINE_NAME.equals(indexRequest.getFinalPipeline()) == false;
    }

    private static String resolveIndexName(final String unresolvedIndexName, final long epochMillis) {
        List<String> resolvedNames = IndexNameExpressionResolver.DateMathExpressionResolver.resolve(
            new IndexNameExpressionResolver.ResolverContext(epochMillis),
            List.of(unresolvedIndexName)
        );
        assert resolvedNames.size() == 1;
        return resolvedNames.get(0);
    }

    public ClusterService getClusterService() {
        return clusterService;
    }

    public ScriptService getScriptService() {
        return scriptService;
    }

    /**
     * Deletes the pipeline specified by id in the request.
     */
    public void delete(DeletePipelineRequest request, ActionListener<AcknowledgedResponse> listener) {
<<<<<<< HEAD
        clusterService.submitStateUpdateTask(
            "delete-pipeline-" + request.getId(),
            new PipelineClusterStateUpdateTask(request.timeout(), listener) {
                @Override
                public ClusterState doExecute(ClusterState currentState) {
                    return innerDelete(request, currentState);
                }
            },
            PIPELINE_TASK_EXECUTOR
        );
=======
        submitUnbatchedTask("delete-pipeline-" + request.getId(), new AckedClusterStateUpdateTask(request, listener) {
            @Override
            public ClusterState execute(ClusterState currentState) {
                return innerDelete(request, currentState);
            }
        });
>>>>>>> 3cc08898
    }

    @SuppressForbidden(reason = "legacy usage of unbatched task") // TODO add support for batching here
    private void submitUnbatchedTask(@SuppressWarnings("SameParameterValue") String source, ClusterStateUpdateTask task) {
        clusterService.submitUnbatchedStateUpdateTask(source, task);
    }

    static ClusterState innerDelete(DeletePipelineRequest request, ClusterState currentState) {
        IngestMetadata currentIngestMetadata = currentState.metadata().custom(IngestMetadata.TYPE);
        if (currentIngestMetadata == null) {
            return currentState;
        }
        Map<String, PipelineConfiguration> pipelines = currentIngestMetadata.getPipelines();
        Set<String> toRemove = new HashSet<>();
        for (String pipelineKey : pipelines.keySet()) {
            if (Regex.simpleMatch(request.getId(), pipelineKey)) {
                toRemove.add(pipelineKey);
            }
        }
        if (toRemove.isEmpty() && Regex.isMatchAllPattern(request.getId()) == false) {
            throw new ResourceNotFoundException("pipeline [{}] is missing", request.getId());
        } else if (toRemove.isEmpty()) {
            return currentState;
        }
        final Map<String, PipelineConfiguration> pipelinesCopy = new HashMap<>(pipelines);
        ImmutableOpenMap<String, IndexMetadata> indices = currentState.metadata().indices();
        for (String key : toRemove) {
            validateNotInUse(key, indices);
            pipelinesCopy.remove(key);
        }
        ClusterState.Builder newState = ClusterState.builder(currentState);
        newState.metadata(
            Metadata.builder(currentState.getMetadata()).putCustom(IngestMetadata.TYPE, new IngestMetadata(pipelinesCopy)).build()
        );
        return newState.build();
    }

    static void validateNotInUse(String pipeline, ImmutableOpenMap<String, IndexMetadata> indices) {
        List<String> defaultPipelineIndices = new ArrayList<>();
        List<String> finalPipelineIndices = new ArrayList<>();
        for (IndexMetadata indexMetadata : indices.values()) {
            String defaultPipeline = IndexSettings.DEFAULT_PIPELINE.get(indexMetadata.getSettings());
            String finalPipeline = IndexSettings.FINAL_PIPELINE.get(indexMetadata.getSettings());
            if (pipeline.equals(defaultPipeline)) {
                defaultPipelineIndices.add(indexMetadata.getIndex().getName());
            }

            if (pipeline.equals(finalPipeline)) {
                finalPipelineIndices.add(indexMetadata.getIndex().getName());
            }
        }

        if (defaultPipelineIndices.size() > 0 || finalPipelineIndices.size() > 0) {
            throw new IllegalArgumentException(
                String.format(
                    Locale.ROOT,
                    "pipeline [%s] cannot be deleted because it is %s%s%s",
                    pipeline,
                    defaultPipelineIndices.size() > 0
                        ? String.format(
                            Locale.ROOT,
                            "the default pipeline for %s index(es) including [%s]",
                            defaultPipelineIndices.size(),
                            defaultPipelineIndices.stream().sorted().limit(3).collect(Collectors.joining(","))
                        )
                        : Strings.EMPTY,
                    defaultPipelineIndices.size() > 0 && finalPipelineIndices.size() > 0 ? " and " : Strings.EMPTY,
                    finalPipelineIndices.size() > 0
                        ? String.format(
                            Locale.ROOT,
                            "the final pipeline for %s index(es) including [%s]",
                            finalPipelineIndices.size(),
                            finalPipelineIndices.stream().sorted().limit(3).collect(Collectors.joining(","))
                        )
                        : Strings.EMPTY
                )
            );
        }
    }

    /**
     * @return pipeline configuration specified by id. If multiple ids or wildcards are specified multiple pipelines
     * may be returned
     */
    // Returning PipelineConfiguration instead of Pipeline, because Pipeline and Processor interface don't
    // know how to serialize themselves.
    public static List<PipelineConfiguration> getPipelines(ClusterState clusterState, String... ids) {
        IngestMetadata ingestMetadata = clusterState.getMetadata().custom(IngestMetadata.TYPE);
        return innerGetPipelines(ingestMetadata, ids);
    }

    static List<PipelineConfiguration> innerGetPipelines(IngestMetadata ingestMetadata, String... ids) {
        if (ingestMetadata == null) {
            return Collections.emptyList();
        }

        // if we didn't ask for _any_ ID, then we get them all (this is the same as if they ask for '*')
        if (ids.length == 0) {
            return new ArrayList<>(ingestMetadata.getPipelines().values());
        }

        List<PipelineConfiguration> result = new ArrayList<>(ids.length);
        for (String id : ids) {
            if (Regex.isSimpleMatchPattern(id)) {
                for (Map.Entry<String, PipelineConfiguration> entry : ingestMetadata.getPipelines().entrySet()) {
                    if (Regex.simpleMatch(id, entry.getKey())) {
                        result.add(entry.getValue());
                    }
                }
            } else {
                PipelineConfiguration pipeline = ingestMetadata.getPipelines().get(id);
                if (pipeline != null) {
                    result.add(pipeline);
                }
            }
        }
        return result;
    }

    /**
     * Stores the specified pipeline definition in the request.
     */
    public void putPipeline(
        PutPipelineRequest request,
        ActionListener<AcknowledgedResponse> listener,
        Consumer<ActionListener<NodesInfoResponse>> nodeInfoListener
    ) throws Exception {

        Map<String, Object> pipelineConfig = null;
        IngestMetadata currentIngestMetadata = state.metadata().custom(IngestMetadata.TYPE);
        if (request.getVersion() == null
            && currentIngestMetadata != null
            && currentIngestMetadata.getPipelines().containsKey(request.getId())) {
            pipelineConfig = XContentHelper.convertToMap(request.getSource(), false, request.getXContentType()).v2();
            var currentPipeline = currentIngestMetadata.getPipelines().get(request.getId());
            if (currentPipeline.getConfigAsMap().equals(pipelineConfig)) {
                // existing pipeline matches request pipeline -- no need to update
                listener.onResponse(AcknowledgedResponse.TRUE);
                return;
            }
        }

        final Map<String, Object> config = pipelineConfig == null
            ? XContentHelper.convertToMap(request.getSource(), false, request.getXContentType()).v2()
            : pipelineConfig;
        nodeInfoListener.accept(ActionListener.wrap(nodeInfos -> {
            Map<DiscoveryNode, IngestInfo> ingestInfos = new HashMap<>();
            for (NodeInfo nodeInfo : nodeInfos.getNodes()) {
                ingestInfos.put(nodeInfo.getNode(), nodeInfo.getInfo(IngestInfo.class));
            }

            validatePipeline(ingestInfos, request.getId(), config);
<<<<<<< HEAD
            clusterService.submitStateUpdateTask(
                "put-pipeline-" + request.getId(),
                new PipelineClusterStateUpdateTask(request.timeout(), listener) {
                    @Override
                    public ClusterState doExecute(ClusterState currentState) {
                        return innerPut(request, currentState);
                    }
                },
                PIPELINE_TASK_EXECUTOR
            );
=======
            submitUnbatchedTask("put-pipeline-" + request.getId(), new AckedClusterStateUpdateTask(request, listener) {
                @Override
                public ClusterState execute(ClusterState currentState) {
                    return innerPut(request, currentState);
                }
            });
>>>>>>> 3cc08898
        }, listener::onFailure));
    }

    /**
     * Returns the pipeline by the specified id
     */
    public Pipeline getPipeline(String id) {
        PipelineHolder holder = pipelines.get(id);
        if (holder != null) {
            return holder.pipeline;
        } else {
            return null;
        }
    }

    public Map<String, Processor.Factory> getProcessorFactories() {
        return processorFactories;
    }

    @Override
    public IngestInfo info() {
        Map<String, Processor.Factory> processorFactories = getProcessorFactories();
        List<ProcessorInfo> processorInfoList = new ArrayList<>(processorFactories.size());
        for (Map.Entry<String, Processor.Factory> entry : processorFactories.entrySet()) {
            processorInfoList.add(new ProcessorInfo(entry.getKey()));
        }
        return new IngestInfo(processorInfoList);
    }

    Map<String, PipelineHolder> pipelines() {
        return pipelines;
    }

    /**
     * Recursive method to obtain all of the non-failure processors for given compoundProcessor. Since conditionals are implemented as
     * wrappers to the actual processor, always prefer the actual processor's metric over the conditional processor's metric.
     * @param compoundProcessor The compound processor to start walking the non-failure processors
     * @param processorMetrics The list of {@link Processor} {@link IngestMetric} tuples.
     * @return the processorMetrics for all non-failure processor that belong to the original compoundProcessor
     */
    private static List<Tuple<Processor, IngestMetric>> getProcessorMetrics(
        CompoundProcessor compoundProcessor,
        List<Tuple<Processor, IngestMetric>> processorMetrics
    ) {
        // only surface the top level non-failure processors, on-failure processor times will be included in the top level non-failure
        for (Tuple<Processor, IngestMetric> processorWithMetric : compoundProcessor.getProcessorsWithMetrics()) {
            Processor processor = processorWithMetric.v1();
            IngestMetric metric = processorWithMetric.v2();
            if (processor instanceof CompoundProcessor cp) {
                getProcessorMetrics(cp, processorMetrics);
            } else {
                // Prefer the conditional's metric since it only includes metrics when the conditional evaluated to true.
                if (processor instanceof ConditionalProcessor cp) {
                    metric = (cp.getMetric());
                }
                processorMetrics.add(new Tuple<>(processor, metric));
            }
        }
        return processorMetrics;
    }

    // visible for testing
    static ClusterState innerPut(PutPipelineRequest request, ClusterState currentState) {
        IngestMetadata currentIngestMetadata = currentState.metadata().custom(IngestMetadata.TYPE);

        BytesReference pipelineSource = request.getSource();
        if (request.getVersion() != null) {
            var currentPipeline = currentIngestMetadata != null ? currentIngestMetadata.getPipelines().get(request.getId()) : null;
            if (currentPipeline == null) {
                throw new IllegalArgumentException(
                    String.format(
                        Locale.ROOT,
                        "version conflict, required version [%s] for pipeline [%s] but no pipeline was found",
                        request.getVersion(),
                        request.getId()
                    )
                );
            }

            final Integer currentVersion = currentPipeline.getVersion();
            if (Objects.equals(request.getVersion(), currentVersion) == false) {
                throw new IllegalArgumentException(
                    String.format(
                        Locale.ROOT,
                        "version conflict, required version [%s] for pipeline [%s] but current version is [%s]",
                        request.getVersion(),
                        request.getId(),
                        currentVersion
                    )
                );
            }

            var pipelineConfig = XContentHelper.convertToMap(request.getSource(), false, request.getXContentType()).v2();
            final Integer specifiedVersion = (Integer) pipelineConfig.get("version");
            if (pipelineConfig.containsKey("version") && Objects.equals(specifiedVersion, currentVersion)) {
                throw new IllegalArgumentException(
                    String.format(
                        Locale.ROOT,
                        "cannot update pipeline [%s] with the same version [%s]",
                        request.getId(),
                        request.getVersion()
                    )
                );
            }

            // if no version specified in the pipeline definition, inject a version of [request.getVersion() + 1]
            if (specifiedVersion == null) {
                pipelineConfig.put("version", request.getVersion() == null ? 1 : request.getVersion() + 1);
                try {
                    var builder = XContentBuilder.builder(request.getXContentType().xContent()).map(pipelineConfig);
                    pipelineSource = BytesReference.bytes(builder);
                } catch (IOException e) {
                    throw new IllegalStateException(e);
                }
            }
        }

        Map<String, PipelineConfiguration> pipelines;
        if (currentIngestMetadata != null) {
            pipelines = new HashMap<>(currentIngestMetadata.getPipelines());
        } else {
            pipelines = new HashMap<>();
        }

        pipelines.put(request.getId(), new PipelineConfiguration(request.getId(), pipelineSource, request.getXContentType()));
        ClusterState.Builder newState = ClusterState.builder(currentState);
        newState.metadata(
            Metadata.builder(currentState.getMetadata()).putCustom(IngestMetadata.TYPE, new IngestMetadata(pipelines)).build()
        );
        return newState.build();
    }

    void validatePipeline(Map<DiscoveryNode, IngestInfo> ingestInfos, String pipelineId, Map<String, Object> pipelineConfig)
        throws Exception {
        if (ingestInfos.isEmpty()) {
            throw new IllegalStateException("Ingest info is empty");
        }

        Pipeline pipeline = Pipeline.create(pipelineId, pipelineConfig, processorFactories, scriptService);
        List<Exception> exceptions = new ArrayList<>();
        for (Processor processor : pipeline.flattenAllProcessors()) {
            for (Map.Entry<DiscoveryNode, IngestInfo> entry : ingestInfos.entrySet()) {
                String type = processor.getType();
                if (entry.getValue().containsProcessor(type) == false && ConditionalProcessor.TYPE.equals(type) == false) {
                    String message = "Processor type [" + processor.getType() + "] is not installed on node [" + entry.getKey() + "]";
                    exceptions.add(ConfigurationUtils.newConfigurationException(processor.getType(), processor.getTag(), null, message));
                }
            }
        }
        ExceptionsHelper.rethrowAndSuppress(exceptions);
    }

    public void executeBulkRequest(
        int numberOfActionRequests,
        Iterable<DocWriteRequest<?>> actionRequests,
        BiConsumer<Integer, Exception> onFailure,
        BiConsumer<Thread, Exception> onCompletion,
        IntConsumer onDropped,
        String executorName
    ) {

        threadPool.executor(executorName).execute(new AbstractRunnable() {

            @Override
            public void onFailure(Exception e) {
                onCompletion.accept(null, e);
            }

            @Override
            protected void doRun() {
                final Thread originalThread = Thread.currentThread();
                final AtomicInteger counter = new AtomicInteger(numberOfActionRequests);
                int i = 0;
                for (DocWriteRequest<?> actionRequest : actionRequests) {
                    IndexRequest indexRequest = TransportBulkAction.getIndexWriteRequest(actionRequest);
                    if (indexRequest == null) {
                        if (counter.decrementAndGet() == 0) {
                            onCompletion.accept(originalThread, null);
                        }
                        assert counter.get() >= 0;
                        i++;
                        continue;
                    }

                    final String pipelineId = indexRequest.getPipeline();
                    indexRequest.setPipeline(NOOP_PIPELINE_NAME);
                    final String finalPipelineId = indexRequest.getFinalPipeline();
                    indexRequest.setFinalPipeline(NOOP_PIPELINE_NAME);
                    boolean hasFinalPipeline = true;
                    final List<String> pipelines;
                    if (IngestService.NOOP_PIPELINE_NAME.equals(pipelineId) == false
                        && IngestService.NOOP_PIPELINE_NAME.equals(finalPipelineId) == false) {
                        pipelines = List.of(pipelineId, finalPipelineId);
                    } else if (IngestService.NOOP_PIPELINE_NAME.equals(pipelineId) == false) {
                        pipelines = List.of(pipelineId);
                        hasFinalPipeline = false;
                    } else if (IngestService.NOOP_PIPELINE_NAME.equals(finalPipelineId) == false) {
                        pipelines = List.of(finalPipelineId);
                    } else {
                        if (counter.decrementAndGet() == 0) {
                            onCompletion.accept(originalThread, null);
                        }
                        assert counter.get() >= 0;
                        i++;
                        continue;
                    }

                    executePipelines(
                        i,
                        pipelines.iterator(),
                        hasFinalPipeline,
                        indexRequest,
                        onDropped,
                        onFailure,
                        counter,
                        onCompletion,
                        originalThread
                    );

                    i++;
                }
            }
        });
    }

    private void executePipelines(
        final int slot,
        final Iterator<String> it,
        final boolean hasFinalPipeline,
        final IndexRequest indexRequest,
        final IntConsumer onDropped,
        final BiConsumer<Integer, Exception> onFailure,
        final AtomicInteger counter,
        final BiConsumer<Thread, Exception> onCompletion,
        final Thread originalThread
    ) {
        assert it.hasNext();
        final String pipelineId = it.next();
        try {
            PipelineHolder holder = pipelines.get(pipelineId);
            if (holder == null) {
                throw new IllegalArgumentException("pipeline with id [" + pipelineId + "] does not exist");
            }
            Pipeline pipeline = holder.pipeline;
            String originalIndex = indexRequest.indices()[0];
            innerExecute(slot, indexRequest, pipeline, onDropped, e -> {
                if (e != null) {
                    logger.debug(
                        () -> new ParameterizedMessage(
                            "failed to execute pipeline [{}] for document [{}/{}]",
                            pipelineId,
                            indexRequest.index(),
                            indexRequest.id()
                        ),
                        e
                    );
                    onFailure.accept(slot, e);
                }

                Iterator<String> newIt = it;
                boolean newHasFinalPipeline = hasFinalPipeline;
                String newIndex = indexRequest.indices()[0];

                if (Objects.equals(originalIndex, newIndex) == false) {
                    if (hasFinalPipeline && it.hasNext() == false) {
                        totalMetrics.ingestFailed();
                        onFailure.accept(
                            slot,
                            new IllegalStateException("final pipeline [" + pipelineId + "] can't change the target index")
                        );
                    } else {
                        indexRequest.isPipelineResolved(false);
                        resolvePipelines(null, indexRequest, state.metadata());
                        if (IngestService.NOOP_PIPELINE_NAME.equals(indexRequest.getFinalPipeline()) == false) {
                            newIt = Collections.singleton(indexRequest.getFinalPipeline()).iterator();
                            newHasFinalPipeline = true;
                        } else {
                            newIt = Collections.emptyIterator();
                        }
                    }
                }

                if (newIt.hasNext()) {
                    executePipelines(
                        slot,
                        newIt,
                        newHasFinalPipeline,
                        indexRequest,
                        onDropped,
                        onFailure,
                        counter,
                        onCompletion,
                        originalThread
                    );
                } else {
                    if (counter.decrementAndGet() == 0) {
                        onCompletion.accept(originalThread, null);
                    }
                    assert counter.get() >= 0;
                }
            });
        } catch (Exception e) {
            logger.debug(
                () -> new ParameterizedMessage(
                    "failed to execute pipeline [{}] for document [{}/{}]",
                    pipelineId,
                    indexRequest.index(),
                    indexRequest.id()
                ),
                e
            );
            onFailure.accept(slot, e);
            if (counter.decrementAndGet() == 0) {
                onCompletion.accept(originalThread, null);
            }
            assert counter.get() >= 0;
        }
    }

    public IngestStats stats() {
        IngestStats.Builder statsBuilder = new IngestStats.Builder();
        statsBuilder.addTotalMetrics(totalMetrics);
        pipelines.forEach((id, holder) -> {
            Pipeline pipeline = holder.pipeline;
            CompoundProcessor rootProcessor = pipeline.getCompoundProcessor();
            statsBuilder.addPipelineMetrics(id, pipeline.getMetrics());
            List<Tuple<Processor, IngestMetric>> processorMetrics = new ArrayList<>();
            getProcessorMetrics(rootProcessor, processorMetrics);
            processorMetrics.forEach(t -> {
                Processor processor = t.v1();
                IngestMetric processorMetric = t.v2();
                statsBuilder.addProcessorMetrics(id, getProcessorName(processor), processor.getType(), processorMetric);
            });
        });
        return statsBuilder.build();
    }

    /**
     * Adds a listener that gets invoked with the current cluster state before processor factories
     * get invoked.
     *
     * This is useful for components that are used by ingest processors, so that they have the opportunity to update
     * before these components get used by the ingest processor factory.
     */
    public void addIngestClusterStateListener(Consumer<ClusterState> listener) {
        ingestClusterStateListeners.add(listener);
    }

    // package private for testing
    static String getProcessorName(Processor processor) {
        // conditionals are implemented as wrappers around the real processor, so get the real processor for the correct type for the name
        if (processor instanceof ConditionalProcessor conditionalProcessor) {
            processor = conditionalProcessor.getInnerProcessor();
        }
        StringBuilder sb = new StringBuilder(5);
        sb.append(processor.getType());

        if (processor instanceof PipelineProcessor pipelineProcessor) {
            String pipelineName = pipelineProcessor.getPipelineTemplate().newInstance(Map.of()).execute();
            sb.append(":");
            sb.append(pipelineName);
        }
        String tag = processor.getTag();
        if (tag != null && tag.isEmpty() == false) {
            sb.append(":");
            sb.append(tag);
        }
        return sb.toString();
    }

    private void innerExecute(
        int slot,
        IndexRequest indexRequest,
        Pipeline pipeline,
        IntConsumer itemDroppedHandler,
        Consumer<Exception> handler
    ) {
        if (pipeline.getProcessors().isEmpty()) {
            handler.accept(null);
            return;
        }

        long startTimeInNanos = System.nanoTime();
        // the pipeline specific stat holder may not exist and that is fine:
        // (e.g. the pipeline may have been removed while we're ingesting a document
        totalMetrics.preIngest();
        String index = indexRequest.index();
        String id = indexRequest.id();
        String routing = indexRequest.routing();
        Long version = indexRequest.version();
        VersionType versionType = indexRequest.versionType();
        Map<String, Object> sourceAsMap = indexRequest.sourceAsMap();
        IngestDocument ingestDocument = new IngestDocument(index, id, routing, version, versionType, sourceAsMap);
        ingestDocument.executePipeline(pipeline, (result, e) -> {
            long ingestTimeInNanos = System.nanoTime() - startTimeInNanos;
            totalMetrics.postIngest(ingestTimeInNanos);
            if (e != null) {
                totalMetrics.ingestFailed();
                handler.accept(e);
            } else if (result == null) {
                itemDroppedHandler.accept(slot);
                handler.accept(null);
            } else {
                Map<IngestDocument.Metadata, Object> metadataMap = ingestDocument.extractMetadata();

                String newIndex = (String) metadataMap.get(IngestDocument.Metadata.INDEX);
                // it's fine to set all metadata fields all the time, as ingest document holds their starting values
                // before ingestion, which might also get modified during ingestion.
                indexRequest.index(newIndex);
                indexRequest.id((String) metadataMap.get(IngestDocument.Metadata.ID));
                indexRequest.routing((String) metadataMap.get(IngestDocument.Metadata.ROUTING));
                indexRequest.version(((Number) metadataMap.get(IngestDocument.Metadata.VERSION)).longValue());
                if (metadataMap.get(IngestDocument.Metadata.VERSION_TYPE) != null) {
                    indexRequest.versionType(VersionType.fromString((String) metadataMap.get(IngestDocument.Metadata.VERSION_TYPE)));
                }
                if (metadataMap.get(IngestDocument.Metadata.IF_SEQ_NO) != null) {
                    indexRequest.setIfSeqNo(((Number) metadataMap.get(IngestDocument.Metadata.IF_SEQ_NO)).longValue());
                }
                if (metadataMap.get(IngestDocument.Metadata.IF_PRIMARY_TERM) != null) {
                    indexRequest.setIfPrimaryTerm(((Number) metadataMap.get(IngestDocument.Metadata.IF_PRIMARY_TERM)).longValue());
                }
                indexRequest.source(ingestDocument.getSourceAndMetadata(), indexRequest.getContentType());
                if (metadataMap.get(IngestDocument.Metadata.DYNAMIC_TEMPLATES) != null) {
                    Map<String, String> mergedDynamicTemplates = new HashMap<>(indexRequest.getDynamicTemplates());
                    @SuppressWarnings("unchecked")
                    Map<String, String> map = (Map<String, String>) metadataMap.get(IngestDocument.Metadata.DYNAMIC_TEMPLATES);
                    mergedDynamicTemplates.putAll(map);
                    indexRequest.setDynamicTemplates(mergedDynamicTemplates);
                }
                postIngest(ingestDocument, indexRequest);

                handler.accept(null);
            }
        });
    }

    private void postIngest(IngestDocument ingestDocument, IndexRequest indexRequest) {
        // cache timestamp from ingest source map
        Object rawTimestamp = ingestDocument.getSourceAndMetadata().get(TimestampField.FIXED_TIMESTAMP_FIELD);
        if (rawTimestamp != null && indexRequest.getRawTimestamp() == null) {
            indexRequest.setRawTimestamp(rawTimestamp);
        }
    }

    @Override
    public void applyClusterState(final ClusterChangedEvent event) {
        state = event.state();
        if (state.blocks().hasGlobalBlock(GatewayService.STATE_NOT_RECOVERED_BLOCK)) {
            return;
        }

        // Publish cluster state to components that are used by processor factories before letting
        // processor factories create new processor instances.
        // (Note that this needs to be done also in the case when there is no change to ingest metadata, because in the case
        // when only the part of the cluster state that a component is interested in, is updated.)
        ingestClusterStateListeners.forEach(consumer -> consumer.accept(state));

        IngestMetadata newIngestMetadata = state.getMetadata().custom(IngestMetadata.TYPE);
        if (newIngestMetadata == null) {
            return;
        }

        try {
            innerUpdatePipelines(newIngestMetadata);
        } catch (ElasticsearchParseException e) {
            logger.warn("failed to update ingest pipelines", e);
        }
    }

    synchronized void innerUpdatePipelines(IngestMetadata newIngestMetadata) {
        Map<String, PipelineHolder> existingPipelines = this.pipelines;

        // Lazy initialize these variables in order to favour the most like scenario that there are no pipeline changes:
        Map<String, PipelineHolder> newPipelines = null;
        List<ElasticsearchParseException> exceptions = null;
        // Iterate over pipeline configurations in ingest metadata and constructs a new pipeline if there is no pipeline
        // or the pipeline configuration has been modified
        for (PipelineConfiguration newConfiguration : newIngestMetadata.getPipelines().values()) {
            PipelineHolder previous = existingPipelines.get(newConfiguration.getId());
            if (previous != null && previous.configuration.equals(newConfiguration)) {
                continue;
            }

            if (newPipelines == null) {
                newPipelines = new HashMap<>(existingPipelines);
            }
            try {
                Pipeline newPipeline = Pipeline.create(
                    newConfiguration.getId(),
                    newConfiguration.getConfigAsMap(),
                    processorFactories,
                    scriptService
                );
                newPipelines.put(newConfiguration.getId(), new PipelineHolder(newConfiguration, newPipeline));

                if (previous == null) {
                    continue;
                }
                Pipeline oldPipeline = previous.pipeline;
                newPipeline.getMetrics().add(oldPipeline.getMetrics());
                List<Tuple<Processor, IngestMetric>> oldPerProcessMetrics = new ArrayList<>();
                List<Tuple<Processor, IngestMetric>> newPerProcessMetrics = new ArrayList<>();
                getProcessorMetrics(oldPipeline.getCompoundProcessor(), oldPerProcessMetrics);
                getProcessorMetrics(newPipeline.getCompoundProcessor(), newPerProcessMetrics);
                // Best attempt to populate new processor metrics using a parallel array of the old metrics. This is not ideal since
                // the per processor metrics may get reset when the arrays don't match. However, to get to an ideal model, unique and
                // consistent id's per processor and/or semantic equals for each processor will be needed.
                if (newPerProcessMetrics.size() == oldPerProcessMetrics.size()) {
                    Iterator<Tuple<Processor, IngestMetric>> oldMetricsIterator = oldPerProcessMetrics.iterator();
                    for (Tuple<Processor, IngestMetric> compositeMetric : newPerProcessMetrics) {
                        String type = compositeMetric.v1().getType();
                        IngestMetric metric = compositeMetric.v2();
                        if (oldMetricsIterator.hasNext()) {
                            Tuple<Processor, IngestMetric> oldCompositeMetric = oldMetricsIterator.next();
                            String oldType = oldCompositeMetric.v1().getType();
                            IngestMetric oldMetric = oldCompositeMetric.v2();
                            if (type.equals(oldType)) {
                                metric.add(oldMetric);
                            }
                        }
                    }
                }
            } catch (ElasticsearchParseException e) {
                Pipeline pipeline = substitutePipeline(newConfiguration.getId(), e);
                newPipelines.put(newConfiguration.getId(), new PipelineHolder(newConfiguration, pipeline));
                if (exceptions == null) {
                    exceptions = new ArrayList<>();
                }
                exceptions.add(e);
            } catch (Exception e) {
                ElasticsearchParseException parseException = new ElasticsearchParseException(
                    "Error updating pipeline with id [" + newConfiguration.getId() + "]",
                    e
                );
                Pipeline pipeline = substitutePipeline(newConfiguration.getId(), parseException);
                newPipelines.put(newConfiguration.getId(), new PipelineHolder(newConfiguration, pipeline));
                if (exceptions == null) {
                    exceptions = new ArrayList<>();
                }
                exceptions.add(parseException);
            }
        }

        // Iterate over the current active pipelines and check whether they are missing in the pipeline configuration and
        // if so delete the pipeline from new Pipelines map:
        for (Map.Entry<String, PipelineHolder> entry : existingPipelines.entrySet()) {
            if (newIngestMetadata.getPipelines().get(entry.getKey()) == null) {
                if (newPipelines == null) {
                    newPipelines = new HashMap<>(existingPipelines);
                }
                newPipelines.remove(entry.getKey());
            }
        }

        if (newPipelines != null) {
            // Update the pipelines:
            this.pipelines = Map.copyOf(newPipelines);

            // Rethrow errors that may have occurred during creating new pipeline instances:
            if (exceptions != null) {
                ExceptionsHelper.rethrowAndSuppress(exceptions);
            }
        }
    }

    /**
     * Gets all the Processors of the given type from within a Pipeline.
     * @param pipelineId the pipeline to inspect
     * @param clazz the Processor class to look for
     * @return True if the pipeline contains an instance of the Processor class passed in
     */
    public <P extends Processor> List<P> getProcessorsInPipeline(String pipelineId, Class<P> clazz) {
        Pipeline pipeline = getPipeline(pipelineId);
        if (pipeline == null) {
            throw new IllegalArgumentException("pipeline with id [" + pipelineId + "] does not exist");
        }

        List<P> processors = new ArrayList<>();
        for (Processor processor : pipeline.flattenAllProcessors()) {
            if (clazz.isAssignableFrom(processor.getClass())) {
                processors.add(clazz.cast(processor));
            }

            while (processor instanceof WrappingProcessor wrappingProcessor) {
                if (clazz.isAssignableFrom(wrappingProcessor.getInnerProcessor().getClass())) {
                    processors.add(clazz.cast(wrappingProcessor.getInnerProcessor()));
                }
                processor = wrappingProcessor.getInnerProcessor();
                // break in the case of self referencing processors in the event a processor author creates a
                // wrapping processor that has its inner processor refer to itself.
                if (wrappingProcessor == processor) {
                    break;
                }
            }
        }

        return processors;
    }

    public <P extends Processor> Collection<String> getPipelineWithProcessorType(Class<P> clazz, Predicate<P> predicate) {
        List<String> matchedPipelines = new LinkedList<>();
        for (PipelineHolder holder : pipelines.values()) {
            String pipelineId = holder.pipeline.getId();
            List<P> processors = getProcessorsInPipeline(pipelineId, clazz);
            if (processors.isEmpty() == false && processors.stream().anyMatch(predicate)) {
                matchedPipelines.add(pipelineId);
            }
        }
        return matchedPipelines;
    }

    public synchronized void reloadPipeline(String id) throws Exception {
        PipelineHolder holder = pipelines.get(id);
        Pipeline updatedPipeline = Pipeline.create(id, holder.configuration.getConfigAsMap(), processorFactories, scriptService);
        Map<String, PipelineHolder> updatedPipelines = new HashMap<>(this.pipelines);
        updatedPipelines.put(id, new PipelineHolder(holder.configuration, updatedPipeline));
        this.pipelines = Map.copyOf(updatedPipelines);
    }

    private static Pipeline substitutePipeline(String id, ElasticsearchParseException e) {
        String tag = e.getHeaderKeys().contains("processor_tag") ? e.getHeader("processor_tag").get(0) : null;
        String type = e.getHeaderKeys().contains("processor_type") ? e.getHeader("processor_type").get(0) : "unknown";
        String errorMessage = "pipeline with id [" + id + "] could not be loaded, caused by [" + e.getDetailedMessage() + "]";
        Processor failureProcessor = new AbstractProcessor(tag, "this is a placeholder processor") {
            @Override
            public IngestDocument execute(IngestDocument ingestDocument) {
                throw new IllegalStateException(errorMessage);
            }

            @Override
            public String getType() {
                return type;
            }
        };
        String description = "this is a place holder pipeline, because pipeline with id [" + id + "] could not be loaded";
        return new Pipeline(id, description, null, null, new CompoundProcessor(failureProcessor));
    }

    static class PipelineHolder {

        final PipelineConfiguration configuration;
        final Pipeline pipeline;

        PipelineHolder(PipelineConfiguration configuration, Pipeline pipeline) {
            this.configuration = Objects.requireNonNull(configuration);
            this.pipeline = Objects.requireNonNull(pipeline);
        }
    }

}<|MERGE_RESOLUTION|>--- conflicted
+++ resolved
@@ -28,6 +28,8 @@
 import org.elasticsearch.cluster.ClusterChangedEvent;
 import org.elasticsearch.cluster.ClusterState;
 import org.elasticsearch.cluster.ClusterStateApplier;
+import org.elasticsearch.cluster.ClusterStateTaskConfig;
+import org.elasticsearch.cluster.ClusterStateTaskExecutor;
 import org.elasticsearch.cluster.ClusterStateUpdateTask;
 import org.elasticsearch.cluster.metadata.DataStream.TimestampField;
 import org.elasticsearch.cluster.metadata.IndexAbstraction;
@@ -38,6 +40,7 @@
 import org.elasticsearch.cluster.metadata.MetadataIndexTemplateService;
 import org.elasticsearch.cluster.node.DiscoveryNode;
 import org.elasticsearch.cluster.service.ClusterService;
+import org.elasticsearch.common.Priority;
 import org.elasticsearch.common.bytes.BytesReference;
 import org.elasticsearch.common.collect.ImmutableOpenMap;
 import org.elasticsearch.common.regex.Regex;
@@ -323,7 +326,6 @@
      * Deletes the pipeline specified by id in the request.
      */
     public void delete(DeletePipelineRequest request, ActionListener<AcknowledgedResponse> listener) {
-<<<<<<< HEAD
         clusterService.submitStateUpdateTask(
             "delete-pipeline-" + request.getId(),
             new PipelineClusterStateUpdateTask(request.timeout(), listener) {
@@ -332,16 +334,9 @@
                     return innerDelete(request, currentState);
                 }
             },
+            ClusterStateTaskConfig.build(Priority.NORMAL, request.masterNodeTimeout()),
             PIPELINE_TASK_EXECUTOR
         );
-=======
-        submitUnbatchedTask("delete-pipeline-" + request.getId(), new AckedClusterStateUpdateTask(request, listener) {
-            @Override
-            public ClusterState execute(ClusterState currentState) {
-                return innerDelete(request, currentState);
-            }
-        });
->>>>>>> 3cc08898
     }
 
     @SuppressForbidden(reason = "legacy usage of unbatched task") // TODO add support for batching here
@@ -494,7 +489,6 @@
             }
 
             validatePipeline(ingestInfos, request.getId(), config);
-<<<<<<< HEAD
             clusterService.submitStateUpdateTask(
                 "put-pipeline-" + request.getId(),
                 new PipelineClusterStateUpdateTask(request.timeout(), listener) {
@@ -503,16 +497,9 @@
                         return innerPut(request, currentState);
                     }
                 },
+                ClusterStateTaskConfig.build(Priority.NORMAL, request.masterNodeTimeout()),
                 PIPELINE_TASK_EXECUTOR
             );
-=======
-            submitUnbatchedTask("put-pipeline-" + request.getId(), new AckedClusterStateUpdateTask(request, listener) {
-                @Override
-                public ClusterState execute(ClusterState currentState) {
-                    return innerPut(request, currentState);
-                }
-            });
->>>>>>> 3cc08898
         }, listener::onFailure));
     }
 
