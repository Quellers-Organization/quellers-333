/*
 * Copyright Elasticsearch B.V. and/or licensed to Elasticsearch B.V. under one
 * or more contributor license agreements. Licensed under the Elastic License
 * 2.0 and the Server Side Public License, v 1; you may not use this file except
 * in compliance with, at your election, the Elastic License 2.0 or the Server
 * Side Public License, v 1.
 */

package org.elasticsearch.ingest;

import org.elasticsearch.ElasticsearchException;
import org.elasticsearch.core.Tuple;

import java.util.ArrayList;
import java.util.Arrays;
import java.util.Collections;
import java.util.List;
import java.util.Map;
import java.util.function.BiConsumer;
import java.util.function.LongSupplier;
import java.util.stream.Collectors;

/**
 * A Processor that executes a list of other "processors". It executes a separate list of
 * "onFailureProcessors" when any of the processors throw an {@link Exception}.
 */
public class CompoundProcessor implements Processor {
    public static final String ON_FAILURE_MESSAGE_FIELD = "on_failure_message";
    public static final String ON_FAILURE_PROCESSOR_TYPE_FIELD = "on_failure_processor_type";
    public static final String ON_FAILURE_PROCESSOR_TAG_FIELD = "on_failure_processor_tag";
    public static final String ON_FAILURE_PIPELINE_FIELD = "on_failure_pipeline";

    private final boolean ignoreFailure;
    private final List<Processor> processors;
    private final List<Processor> onFailureProcessors;
    private final List<Tuple<Processor, IngestMetric>> processorsWithMetrics;
    private final LongSupplier relativeTimeProvider;
    private final boolean isAsync;

    CompoundProcessor(LongSupplier relativeTimeProvider, Processor... processor) {
        this(false, Arrays.asList(processor), Collections.emptyList(), relativeTimeProvider);
    }

    public CompoundProcessor(Processor... processor) {
        this(false, Arrays.asList(processor), Collections.emptyList());
    }

    public CompoundProcessor(boolean ignoreFailure, List<Processor> processors, List<Processor> onFailureProcessors) {
        this(ignoreFailure, processors, onFailureProcessors, System::nanoTime);
    }

    CompoundProcessor(
        boolean ignoreFailure,
        List<Processor> processors,
        List<Processor> onFailureProcessors,
        LongSupplier relativeTimeProvider
    ) {
        super();
        this.ignoreFailure = ignoreFailure;
        this.processors = processors;
        this.onFailureProcessors = onFailureProcessors;
        this.relativeTimeProvider = relativeTimeProvider;
        this.processorsWithMetrics = new ArrayList<>(processors.size());
        this.isAsync = flattenProcessors().stream().anyMatch(Processor::isAsync);
        processors.forEach(p -> processorsWithMetrics.add(new Tuple<>(p, new IngestMetric())));
    }

    List<Tuple<Processor, IngestMetric>> getProcessorsWithMetrics() {
        return processorsWithMetrics;
    }

    public boolean isIgnoreFailure() {
        return ignoreFailure;
    }

    public List<Processor> getOnFailureProcessors() {
        return onFailureProcessors;
    }

    public List<Processor> getProcessors() {
        return processors;
    }

    public List<Processor> flattenProcessors() {
        List<Processor> allProcessors = new ArrayList<>(flattenProcessors(processors));
        allProcessors.addAll(flattenProcessors(onFailureProcessors));
        return allProcessors;
    }

    private static List<Processor> flattenProcessors(List<Processor> processors) {
        List<Processor> flattened = new ArrayList<>();
        for (Processor processor : processors) {
            if (processor instanceof CompoundProcessor compoundProcessor) {
                flattened.addAll(compoundProcessor.flattenProcessors());
            } else {
                flattened.add(processor);
            }
        }
        return flattened;
    }

    @Override
    public String getType() {
        return "compound";
    }

    @Override
    public String getTag() {
        return "CompoundProcessor-"
            + flattenProcessors().stream().map(CompoundProcessor::processorDescription).collect(Collectors.joining("-"));
    }

    private static String processorDescription(Processor p) {
        return p.getTag() != null ? p.getTag() : p.getType();
    }

    @Override
    public String getDescription() {
        return null;
    }

    @Override
    public boolean isAsync() {
        return isAsync;
    }

    @Override
    public IngestDocument execute(IngestDocument document) throws Exception {
        assert isAsync == false; // must not be executed if there are async processors

        IngestDocument[] docHolder = new IngestDocument[1];
        Exception[] exHolder = new Exception[1];
        innerExecute(0, document, (result, e) -> {
            docHolder[0] = result;
            exHolder[0] = e;
        });

        if (exHolder[0] != null) {
            throw exHolder[0];
        }

        return docHolder[0];
    }

    @Override
    public void execute(IngestDocument ingestDocument, BiConsumer<IngestDocument, Exception> handler) {
        innerExecute(0, ingestDocument, handler);
    }

    void innerExecute(int currentProcessor, IngestDocument ingestDocument, BiConsumer<IngestDocument, Exception> handler) {
        if (currentProcessor == processorsWithMetrics.size()) {
            handler.accept(ingestDocument, null);
            return;
        }

<<<<<<< HEAD
        Tuple<Processor, IngestMetric> processorWithMetric;
        Processor processor;
        IngestMetric metric;
        long startTimeInNanos = 0;
        // iteratively execute any sync processors
        while (currentProcessor < processorsWithMetrics.size() && processorsWithMetrics.get(currentProcessor).v1().isAsync() == false) {
            processorWithMetric = processorsWithMetrics.get(currentProcessor);
            processor = processorWithMetric.v1();
            metric = processorWithMetric.v2();
            startTimeInNanos = relativeTimeProvider.getAsLong();
            metric.preIngest();

            try {
                ingestDocument = processor.execute(ingestDocument);
                long ingestTimeInNanos = relativeTimeProvider.getAsLong() - startTimeInNanos;
                metric.postIngest(ingestTimeInNanos);
                if (ingestDocument == null) {
                    handler.accept(null, null);
                    return;
                }
            } catch (Exception e) {
                metric.postIngest(relativeTimeProvider.getAsLong() - startTimeInNanos);
                metric.ingestFailed();
                if (ignoreFailure == false) {
                    if (onFailureProcessors.isEmpty()) {
                        handler.accept(null, newCompoundProcessorException(e, processor, ingestDocument));
                    } else {
                        executeOnFailure(0, ingestDocument, newCompoundProcessorException(e, processor, ingestDocument), handler);
=======
        Tuple<Processor, IngestMetric> processorWithMetric = processorsWithMetrics.get(currentProcessor);
        final Processor processor = processorWithMetric.v1();
        final IngestMetric metric = processorWithMetric.v2();
        final long startTimeInNanos = relativeTimeProvider.getAsLong();
        metric.preIngest();
        try {
            processor.execute(ingestDocument, (result, e) -> {
                long ingestTimeInNanos = relativeTimeProvider.getAsLong() - startTimeInNanos;
                metric.postIngest(ingestTimeInNanos);

                if (e != null) {
                    executeOnFailure(currentProcessor, ingestDocument, handler, processor, metric, e);
                } else {
                    if (result != null) {
                        innerExecute(currentProcessor + 1, result, handler);
                    } else {
                        handler.accept(null, null);
>>>>>>> 00bf5dd8
                    }
                    return;
                }
<<<<<<< HEAD
            }

            currentProcessor++;
        }

        if (currentProcessor == processorsWithMetrics.size()) {
            handler.accept(ingestDocument, null);
        } else {
            final int finalProcessorNumber = currentProcessor + 1;
            final long finalStartTimeInNanos = startTimeInNanos;
            final IngestMetric finalMetric = processorsWithMetrics.get(currentProcessor).v2();
            final Processor finalProcessor = processorsWithMetrics.get(currentProcessor).v1();
            final IngestDocument finalIngestDocument = ingestDocument;
            finalMetric.preIngest();
            finalProcessor.execute(ingestDocument, (result, e) -> {
                long ingestTimeInNanos = relativeTimeProvider.getAsLong() - finalStartTimeInNanos;
                finalMetric.postIngest(ingestTimeInNanos);

                if (e != null) {
                    finalMetric.ingestFailed();
                    if (ignoreFailure) {
                        innerExecute(finalProcessorNumber, finalIngestDocument, handler);
                    } else {
                        IngestProcessorException compoundProcessorException = newCompoundProcessorException(
                            e,
                            finalProcessor,
                            finalIngestDocument
                        );
                        if (onFailureProcessors.isEmpty()) {
                            handler.accept(null, compoundProcessorException);
                        } else {
                            executeOnFailure(0, finalIngestDocument, compoundProcessorException, handler);
                        }
                    }
                } else {
                    if (result != null) {
                        innerExecute(finalProcessorNumber, result, handler);
                    } else {
                        handler.accept(null, null);
                    }
                }
            });
=======
            });
        } catch (Exception e) {
            long ingestTimeInNanos = relativeTimeProvider.getAsLong() - startTimeInNanos;
            metric.postIngest(ingestTimeInNanos);
            executeOnFailure(currentProcessor, ingestDocument, handler, processor, metric, e);
        }
    }

    private void executeOnFailure(
        int currentProcessor,
        IngestDocument ingestDocument,
        BiConsumer<IngestDocument, Exception> handler,
        Processor processor,
        IngestMetric metric,
        Exception e
    ) {
        metric.ingestFailed();
        if (ignoreFailure) {
            innerExecute(currentProcessor + 1, ingestDocument, handler);
        } else {
            IngestProcessorException compoundProcessorException = newCompoundProcessorException(e, processor, ingestDocument);
            if (onFailureProcessors.isEmpty()) {
                handler.accept(null, compoundProcessorException);
            } else {
                executeOnFailureAsync(0, ingestDocument, compoundProcessorException, handler);
            }
>>>>>>> 00bf5dd8
        }
    }

    void executeOnFailure(
        int currentOnFailureProcessor,
        IngestDocument ingestDocument,
        ElasticsearchException exception,
        BiConsumer<IngestDocument, Exception> handler
    ) {
        if (currentOnFailureProcessor == 0) {
            putFailureMetadata(ingestDocument, exception);
        }

        if (currentOnFailureProcessor == onFailureProcessors.size()) {
            removeFailureMetadata(ingestDocument);
            handler.accept(ingestDocument, null);
            return;
        }

        final Processor onFailureProcessor = onFailureProcessors.get(currentOnFailureProcessor);
        if (onFailureProcessor.isAsync()) {
            final IngestDocument finalDoc = ingestDocument;
            onFailureProcessor.execute(finalDoc, (result, e) -> {
                if (e != null) {
                    removeFailureMetadata(finalDoc);
                    handler.accept(null, newCompoundProcessorException(e, onFailureProcessor, finalDoc));
                    return;
                }
                if (result == null) {
                    removeFailureMetadata(finalDoc);
                    handler.accept(null, null);
                    return;
                }
                executeOnFailure(currentOnFailureProcessor + 1, finalDoc, exception, handler);
            });
        } else {
            try {
                ingestDocument = onFailureProcessor.execute(ingestDocument);
                if (ingestDocument == null) {
                    handler.accept(null, null);
                    return;
                }
            } catch (Exception e) {
                if (ingestDocument != null) {
                    removeFailureMetadata(ingestDocument);
                }
                handler.accept(null, newCompoundProcessorException(e, onFailureProcessor, ingestDocument));
                return;
            }
            executeOnFailure(currentOnFailureProcessor + 1, ingestDocument, exception, handler);
        }
    }

    private void putFailureMetadata(IngestDocument ingestDocument, ElasticsearchException cause) {
        List<String> processorTypeHeader = cause.getHeader("processor_type");
        List<String> processorTagHeader = cause.getHeader("processor_tag");
        List<String> processorOriginHeader = cause.getHeader("pipeline_origin");
        String failedProcessorType = (processorTypeHeader != null) ? processorTypeHeader.get(0) : null;
        String failedProcessorTag = (processorTagHeader != null) ? processorTagHeader.get(0) : null;
        String failedPipelineId = (processorOriginHeader != null) ? processorOriginHeader.get(0) : null;
        Map<String, Object> ingestMetadata = ingestDocument.getIngestMetadata();
        ingestMetadata.put(ON_FAILURE_MESSAGE_FIELD, cause.getRootCause().getMessage());
        ingestMetadata.put(ON_FAILURE_PROCESSOR_TYPE_FIELD, failedProcessorType);
        ingestMetadata.put(ON_FAILURE_PROCESSOR_TAG_FIELD, failedProcessorTag);
        if (failedPipelineId != null) {
            ingestMetadata.put(ON_FAILURE_PIPELINE_FIELD, failedPipelineId);
        }
    }

    private void removeFailureMetadata(IngestDocument ingestDocument) {
        Map<String, Object> ingestMetadata = ingestDocument.getIngestMetadata();
        ingestMetadata.remove(ON_FAILURE_MESSAGE_FIELD);
        ingestMetadata.remove(ON_FAILURE_PROCESSOR_TYPE_FIELD);
        ingestMetadata.remove(ON_FAILURE_PROCESSOR_TAG_FIELD);
        ingestMetadata.remove(ON_FAILURE_PIPELINE_FIELD);
    }

    static IngestProcessorException newCompoundProcessorException(Exception e, Processor processor, IngestDocument document) {
        if (e instanceof IngestProcessorException ipe && ipe.getHeader("processor_type") != null) {
            return ipe;
        }

        IngestProcessorException exception = new IngestProcessorException(e);

        String processorType = processor.getType();
        if (processorType != null) {
            exception.addHeader("processor_type", processorType);
        }
        String processorTag = processor.getTag();
        if (processorTag != null) {
            exception.addHeader("processor_tag", processorTag);
        }
        if (document != null) {
            List<String> pipelineStack = document.getPipelineStack();
            if (pipelineStack.size() > 1) {
                exception.addHeader("pipeline_origin", pipelineStack);
            }
        }

        return exception;
    }

}<|MERGE_RESOLUTION|>--- conflicted
+++ resolved
@@ -153,7 +153,6 @@
             return;
         }
 
-<<<<<<< HEAD
         Tuple<Processor, IngestMetric> processorWithMetric;
         Processor processor;
         IngestMetric metric;
@@ -176,35 +175,11 @@
                 }
             } catch (Exception e) {
                 metric.postIngest(relativeTimeProvider.getAsLong() - startTimeInNanos);
-                metric.ingestFailed();
+                executeOnFailureOuter(0, ingestDocument, handler, processor, metric, e);
+                currentProcessor++;
                 if (ignoreFailure == false) {
-                    if (onFailureProcessors.isEmpty()) {
-                        handler.accept(null, newCompoundProcessorException(e, processor, ingestDocument));
-                    } else {
-                        executeOnFailure(0, ingestDocument, newCompoundProcessorException(e, processor, ingestDocument), handler);
-=======
-        Tuple<Processor, IngestMetric> processorWithMetric = processorsWithMetrics.get(currentProcessor);
-        final Processor processor = processorWithMetric.v1();
-        final IngestMetric metric = processorWithMetric.v2();
-        final long startTimeInNanos = relativeTimeProvider.getAsLong();
-        metric.preIngest();
-        try {
-            processor.execute(ingestDocument, (result, e) -> {
-                long ingestTimeInNanos = relativeTimeProvider.getAsLong() - startTimeInNanos;
-                metric.postIngest(ingestTimeInNanos);
-
-                if (e != null) {
-                    executeOnFailure(currentProcessor, ingestDocument, handler, processor, metric, e);
-                } else {
-                    if (result != null) {
-                        innerExecute(currentProcessor + 1, result, handler);
-                    } else {
-                        handler.accept(null, null);
->>>>>>> 00bf5dd8
-                    }
-                    return;
-                }
-<<<<<<< HEAD
+                    return;
+                }
             }
 
             currentProcessor++;
@@ -219,44 +194,30 @@
             final Processor finalProcessor = processorsWithMetrics.get(currentProcessor).v1();
             final IngestDocument finalIngestDocument = ingestDocument;
             finalMetric.preIngest();
-            finalProcessor.execute(ingestDocument, (result, e) -> {
-                long ingestTimeInNanos = relativeTimeProvider.getAsLong() - finalStartTimeInNanos;
-                finalMetric.postIngest(ingestTimeInNanos);
-
-                if (e != null) {
-                    finalMetric.ingestFailed();
-                    if (ignoreFailure) {
-                        innerExecute(finalProcessorNumber, finalIngestDocument, handler);
+            try {
+                finalProcessor.execute(ingestDocument, (result, e) -> {
+                    long ingestTimeInNanos = relativeTimeProvider.getAsLong() - finalStartTimeInNanos;
+                    finalMetric.postIngest(ingestTimeInNanos);
+
+                    if (e != null) {
+                        executeOnFailureOuter(0, finalIngestDocument, handler, finalProcessor, finalMetric, e);
                     } else {
-                        IngestProcessorException compoundProcessorException = newCompoundProcessorException(
-                            e,
-                            finalProcessor,
-                            finalIngestDocument
-                        );
-                        if (onFailureProcessors.isEmpty()) {
-                            handler.accept(null, compoundProcessorException);
+                        if (result != null) {
+                            innerExecute(finalProcessorNumber, result, handler);
                         } else {
-                            executeOnFailure(0, finalIngestDocument, compoundProcessorException, handler);
+                            handler.accept(null, null);
                         }
                     }
-                } else {
-                    if (result != null) {
-                        innerExecute(finalProcessorNumber, result, handler);
-                    } else {
-                        handler.accept(null, null);
-                    }
-                }
-            });
-=======
-            });
-        } catch (Exception e) {
-            long ingestTimeInNanos = relativeTimeProvider.getAsLong() - startTimeInNanos;
-            metric.postIngest(ingestTimeInNanos);
-            executeOnFailure(currentProcessor, ingestDocument, handler, processor, metric, e);
-        }
-    }
-
-    private void executeOnFailure(
+                });
+            } catch (Exception e) {
+                long ingestTimeInNanos = relativeTimeProvider.getAsLong() - startTimeInNanos;
+                finalMetric.postIngest(ingestTimeInNanos);
+                executeOnFailureOuter(0, finalIngestDocument, handler, finalProcessor, finalMetric, e);
+            }
+        }
+    }
+
+    private void executeOnFailureOuter(
         int currentProcessor,
         IngestDocument ingestDocument,
         BiConsumer<IngestDocument, Exception> handler,
@@ -272,9 +233,8 @@
             if (onFailureProcessors.isEmpty()) {
                 handler.accept(null, compoundProcessorException);
             } else {
-                executeOnFailureAsync(0, ingestDocument, compoundProcessorException, handler);
-            }
->>>>>>> 00bf5dd8
+                executeOnFailure(0, ingestDocument, compoundProcessorException, handler);
+            }
         }
     }
 
