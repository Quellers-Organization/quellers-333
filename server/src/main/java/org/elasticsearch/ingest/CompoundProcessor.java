/*
 * Copyright Elasticsearch B.V. and/or licensed to Elasticsearch B.V. under one
 * or more contributor license agreements. Licensed under the Elastic License
 * 2.0 and the Server Side Public License, v 1; you may not use this file except
 * in compliance with, at your election, the Elastic License 2.0 or the Server
 * Side Public License, v 1.
 */

package org.elasticsearch.ingest;

import org.elasticsearch.ElasticsearchException;
import org.elasticsearch.core.Tuple;

import java.util.ArrayList;
import java.util.List;
import java.util.Map;
import java.util.function.BiConsumer;
import java.util.function.LongSupplier;
import java.util.stream.Collectors;

/**
 * A Processor that executes a list of other "processors". It executes a separate list of
 * "onFailureProcessors" when any of the processors throw an {@link Exception}.
 */
public class CompoundProcessor implements Processor {
    public static final String ON_FAILURE_MESSAGE_FIELD = "on_failure_message";
    public static final String ON_FAILURE_PROCESSOR_TYPE_FIELD = "on_failure_processor_type";
    public static final String ON_FAILURE_PROCESSOR_TAG_FIELD = "on_failure_processor_tag";
    public static final String ON_FAILURE_PIPELINE_FIELD = "on_failure_pipeline";

    private final boolean ignoreFailure;
    private final List<Processor> processors;
    private final List<Processor> onFailureProcessors;
    private final List<Tuple<Processor, IngestMetric>> processorsWithMetrics;
    private final LongSupplier relativeTimeProvider;
    private final boolean isAsync;

    public CompoundProcessor(Processor... processors) {
        this(false, List.of(processors), List.of());
    }

    public CompoundProcessor(boolean ignoreFailure, List<Processor> processors, List<Processor> onFailureProcessors) {
        this(ignoreFailure, processors, onFailureProcessors, System::nanoTime);
    }

    CompoundProcessor(
        boolean ignoreFailure,
        List<Processor> processors,
        List<Processor> onFailureProcessors,
        LongSupplier relativeTimeProvider
    ) {
        this.ignoreFailure = ignoreFailure;
        this.processors = List.copyOf(processors);
        this.onFailureProcessors = List.copyOf(onFailureProcessors);
        this.relativeTimeProvider = relativeTimeProvider;
        this.processorsWithMetrics = processors.stream().map(p -> new Tuple<>(p, new IngestMetric())).toList();
        this.isAsync = flattenProcessors().stream().anyMatch(Processor::isAsync);
    }

    List<Tuple<Processor, IngestMetric>> getProcessorsWithMetrics() {
        return processorsWithMetrics;
    }

    public boolean isIgnoreFailure() {
        return ignoreFailure;
    }

    public List<Processor> getOnFailureProcessors() {
        return onFailureProcessors;
    }

    public List<Processor> getProcessors() {
        return processors;
    }

    public List<Processor> flattenProcessors() {
        List<Processor> allProcessors = new ArrayList<>(flattenProcessors(processors));
        allProcessors.addAll(flattenProcessors(onFailureProcessors));
        return allProcessors;
    }

    private static List<Processor> flattenProcessors(List<Processor> processors) {
        List<Processor> flattened = new ArrayList<>();
        for (Processor processor : processors) {
            if (processor instanceof CompoundProcessor compoundProcessor) {
                flattened.addAll(compoundProcessor.flattenProcessors());
            } else {
                flattened.add(processor);
            }
        }
        return flattened;
    }

    @Override
    public String getType() {
        return "compound";
    }

    @Override
    public String getTag() {
        return "CompoundProcessor-"
            + flattenProcessors().stream().map(CompoundProcessor::processorDescription).collect(Collectors.joining("-"));
    }

    private static String processorDescription(Processor p) {
        return p.getTag() != null ? p.getTag() : p.getType();
    }

    @Override
    public String getDescription() {
        return null;
    }

    @Override
    public boolean isAsync() {
        return isAsync;
    }

    @Override
    public IngestDocument execute(IngestDocument document) throws Exception {
        assert isAsync == false; // must not be executed if there are async processors

        IngestDocument[] docHolder = new IngestDocument[1];
        Exception[] exHolder = new Exception[1];
        innerExecute(0, document, (result, e) -> {
            docHolder[0] = result;
            exHolder[0] = e;
        });

        if (exHolder[0] != null) {
            throw exHolder[0];
        }

        return docHolder[0];
    }

    @Override
    public void execute(IngestDocument ingestDocument, BiConsumer<IngestDocument, Exception> handler) {
        innerExecute(0, ingestDocument, handler);
    }

<<<<<<< HEAD
    void innerExecute(int currentProcessor, IngestDocument ingestDocument, BiConsumer<IngestDocument, Exception> handler) {
        if (currentProcessor == processorsWithMetrics.size() || ingestDocument.isSkipCurrentPipeline()) {
=======
    void innerExecute(int currentProcessor, IngestDocument ingestDocument, final BiConsumer<IngestDocument, Exception> handler) {
        assert currentProcessor <= processorsWithMetrics.size();
        if (currentProcessor == processorsWithMetrics.size()) {
>>>>>>> cfea098e
            handler.accept(ingestDocument, null);
            return;
        }

        Tuple<Processor, IngestMetric> processorWithMetric;
        Processor processor;
        IngestMetric metric;
        // iteratively execute any sync processors
        while (currentProcessor < processorsWithMetrics.size()
            && processorsWithMetrics.get(currentProcessor).v1().isAsync() == false
            && ingestDocument.isSkipCurrentPipeline() == false) {
            processorWithMetric = processorsWithMetrics.get(currentProcessor);
            processor = processorWithMetric.v1();
            metric = processorWithMetric.v2();
            metric.preIngest();

            final long startTimeInNanos = relativeTimeProvider.getAsLong();
            try {
                ingestDocument = processor.execute(ingestDocument);
                long ingestTimeInNanos = relativeTimeProvider.getAsLong() - startTimeInNanos;
                metric.postIngest(ingestTimeInNanos);
                if (ingestDocument == null) {
                    handler.accept(null, null);
                    return;
                }
            } catch (Exception e) {
                long ingestTimeInNanos = relativeTimeProvider.getAsLong() - startTimeInNanos;
                metric.postIngest(ingestTimeInNanos);
                executeOnFailureOuter(currentProcessor, ingestDocument, handler, processor, metric, e);
                return;
            }

            currentProcessor++;
        }

<<<<<<< HEAD
        if (currentProcessor >= processorsWithMetrics.size() || ingestDocument.isSkipCurrentPipeline()) {
=======
        assert currentProcessor <= processorsWithMetrics.size();
        if (currentProcessor == processorsWithMetrics.size()) {
>>>>>>> cfea098e
            handler.accept(ingestDocument, null);
            return;
        }

        // n.b. read 'final' on these variable names as hungarian notation -- we need final variables because of the lambda
        final int finalCurrentProcessor = currentProcessor;
        final int nextProcessor = currentProcessor + 1;
        final long startTimeInNanos = relativeTimeProvider.getAsLong();
        final IngestMetric finalMetric = processorsWithMetrics.get(currentProcessor).v2();
        final Processor finalProcessor = processorsWithMetrics.get(currentProcessor).v1();
        final IngestDocument finalIngestDocument = ingestDocument;
        finalMetric.preIngest();
        try {
            finalProcessor.execute(ingestDocument, (result, e) -> {
                long ingestTimeInNanos = relativeTimeProvider.getAsLong() - startTimeInNanos;
                finalMetric.postIngest(ingestTimeInNanos);
                if (e != null) {
                    executeOnFailureOuter(finalCurrentProcessor, finalIngestDocument, handler, finalProcessor, finalMetric, e);
                } else {
                    if (result != null) {
                        innerExecute(nextProcessor, result, handler);
                    } else {
                        handler.accept(null, null);
                    }
                }
            });
        } catch (Exception e) {
            long ingestTimeInNanos = relativeTimeProvider.getAsLong() - startTimeInNanos;
            finalMetric.postIngest(ingestTimeInNanos);
            executeOnFailureOuter(finalCurrentProcessor, finalIngestDocument, handler, finalProcessor, finalMetric, e);
        }
    }

    private void executeOnFailureOuter(
        int currentProcessor,
        IngestDocument ingestDocument,
        BiConsumer<IngestDocument, Exception> handler,
        Processor processor,
        IngestMetric metric,
        Exception e
    ) {
        metric.ingestFailed();
        if (ignoreFailure) {
            innerExecute(currentProcessor + 1, ingestDocument, handler);
        } else {
            IngestProcessorException compoundProcessorException = newCompoundProcessorException(e, processor, ingestDocument);
            if (onFailureProcessors.isEmpty()) {
                handler.accept(null, compoundProcessorException);
            } else {
                executeOnFailure(0, ingestDocument, compoundProcessorException, handler);
            }
        }
    }

    void executeOnFailure(
        int currentOnFailureProcessor,
        IngestDocument ingestDocument,
        ElasticsearchException exception,
        BiConsumer<IngestDocument, Exception> handler
    ) {
        if (currentOnFailureProcessor == 0) {
            putFailureMetadata(ingestDocument, exception);
        }

        if (currentOnFailureProcessor == onFailureProcessors.size()) {
            removeFailureMetadata(ingestDocument);
            handler.accept(ingestDocument, null);
            return;
        }

        final Processor onFailureProcessor = onFailureProcessors.get(currentOnFailureProcessor);
        if (onFailureProcessor.isAsync()) {
            final IngestDocument finalDoc = ingestDocument;
            onFailureProcessor.execute(finalDoc, (result, e) -> {
                if (e != null) {
                    removeFailureMetadata(finalDoc);
                    handler.accept(null, newCompoundProcessorException(e, onFailureProcessor, finalDoc));
                    return;
                }
                if (result == null) {
                    removeFailureMetadata(finalDoc);
                    handler.accept(null, null);
                    return;
                }
                executeOnFailure(currentOnFailureProcessor + 1, finalDoc, exception, handler);
            });
        } else {
            try {
                ingestDocument = onFailureProcessor.execute(ingestDocument);
                if (ingestDocument == null) {
                    handler.accept(null, null);
                    return;
                }
            } catch (Exception e) {
                if (ingestDocument != null) {
                    removeFailureMetadata(ingestDocument);
                }
                handler.accept(null, newCompoundProcessorException(e, onFailureProcessor, ingestDocument));
                return;
            }
            executeOnFailure(currentOnFailureProcessor + 1, ingestDocument, exception, handler);
        }
    }

    private static void putFailureMetadata(IngestDocument ingestDocument, ElasticsearchException cause) {
        List<String> processorTypeHeader = cause.getHeader("processor_type");
        List<String> processorTagHeader = cause.getHeader("processor_tag");
        List<String> processorOriginHeader = cause.getHeader("pipeline_origin");
        String failedProcessorType = (processorTypeHeader != null) ? processorTypeHeader.get(0) : null;
        String failedProcessorTag = (processorTagHeader != null) ? processorTagHeader.get(0) : null;
        String failedPipelineId = (processorOriginHeader != null) ? processorOriginHeader.get(0) : null;
        Map<String, Object> ingestMetadata = ingestDocument.getIngestMetadata();
        ingestMetadata.put(ON_FAILURE_MESSAGE_FIELD, cause.getRootCause().getMessage());
        ingestMetadata.put(ON_FAILURE_PROCESSOR_TYPE_FIELD, failedProcessorType);
        ingestMetadata.put(ON_FAILURE_PROCESSOR_TAG_FIELD, failedProcessorTag);
        if (failedPipelineId != null) {
            ingestMetadata.put(ON_FAILURE_PIPELINE_FIELD, failedPipelineId);
        }
    }

    private static void removeFailureMetadata(IngestDocument ingestDocument) {
        Map<String, Object> ingestMetadata = ingestDocument.getIngestMetadata();
        ingestMetadata.remove(ON_FAILURE_MESSAGE_FIELD);
        ingestMetadata.remove(ON_FAILURE_PROCESSOR_TYPE_FIELD);
        ingestMetadata.remove(ON_FAILURE_PROCESSOR_TAG_FIELD);
        ingestMetadata.remove(ON_FAILURE_PIPELINE_FIELD);
    }

    static IngestProcessorException newCompoundProcessorException(Exception e, Processor processor, IngestDocument document) {
        if (e instanceof IngestProcessorException ipe && ipe.getHeader("processor_type") != null) {
            return ipe;
        }

        IngestProcessorException exception = new IngestProcessorException(e);

        String processorType = processor.getType();
        if (processorType != null) {
            exception.addHeader("processor_type", processorType);
        }
        String processorTag = processor.getTag();
        if (processorTag != null) {
            exception.addHeader("processor_tag", processorTag);
        }
        if (document != null) {
            List<String> pipelineStack = document.getPipelineStack();
            if (pipelineStack.isEmpty() == false) {
                exception.addHeader("pipeline_origin", pipelineStack);
            }
        }

        return exception;
    }

}<|MERGE_RESOLUTION|>--- conflicted
+++ resolved
@@ -139,14 +139,10 @@
         innerExecute(0, ingestDocument, handler);
     }
 
-<<<<<<< HEAD
-    void innerExecute(int currentProcessor, IngestDocument ingestDocument, BiConsumer<IngestDocument, Exception> handler) {
-        if (currentProcessor == processorsWithMetrics.size() || ingestDocument.isSkipCurrentPipeline()) {
-=======
+
     void innerExecute(int currentProcessor, IngestDocument ingestDocument, final BiConsumer<IngestDocument, Exception> handler) {
         assert currentProcessor <= processorsWithMetrics.size();
-        if (currentProcessor == processorsWithMetrics.size()) {
->>>>>>> cfea098e
+        if (currentProcessor == processorsWithMetrics.size() || ingestDocument.isSkipCurrentPipeline()) {
             handler.accept(ingestDocument, null);
             return;
         }
@@ -182,12 +178,8 @@
             currentProcessor++;
         }
 
-<<<<<<< HEAD
-        if (currentProcessor >= processorsWithMetrics.size() || ingestDocument.isSkipCurrentPipeline()) {
-=======
         assert currentProcessor <= processorsWithMetrics.size();
-        if (currentProcessor == processorsWithMetrics.size()) {
->>>>>>> cfea098e
+        if (currentProcessor == processorsWithMetrics.size() || ingestDocument.isSkipCurrentPipeline()) {
             handler.accept(ingestDocument, null);
             return;
         }
