--- conflicted
+++ resolved
@@ -97,12 +97,7 @@
             IngestSourceAndMetadata.getTimestamp(ingestMetadata),
             IngestSourceAndMetadata.VALIDATORS
         );
-<<<<<<< HEAD
-        this.ingestMetadata = new HashMap<>(ingestMetadata);
-        this.ingestMetadata.computeIfPresent(TIMESTAMP, (k, v) -> this.sourceAndMetadata.getTimestamp());
-=======
         this.ingestMetadata = ingestMetadata;
->>>>>>> 5a2d91c9
     }
 
     /**
