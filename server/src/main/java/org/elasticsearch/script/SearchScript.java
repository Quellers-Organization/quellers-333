/*
 * Licensed to Elasticsearch under one or more contributor
 * license agreements. See the NOTICE file distributed with
 * this work for additional information regarding copyright
 * ownership. Elasticsearch licenses this file to you under
 * the Apache License, Version 2.0 (the "License"); you may
 * not use this file except in compliance with the License.
 * You may obtain a copy of the License at
 *
 *    http://www.apache.org/licenses/LICENSE-2.0
 *
 * Unless required by applicable law or agreed to in writing,
 * software distributed under the License is distributed on an
 * "AS IS" BASIS, WITHOUT WARRANTIES OR CONDITIONS OF ANY
 * KIND, either express or implied.  See the License for the
 * specific language governing permissions and limitations
 * under the License.
 */
package org.elasticsearch.script;

import org.apache.lucene.index.LeafReaderContext;
import org.apache.lucene.search.Scorable;
import org.elasticsearch.ElasticsearchException;
import org.elasticsearch.common.lucene.ScorerAware;
import org.elasticsearch.search.lookup.LeafDocLookup;
import org.elasticsearch.search.lookup.LeafSearchLookup;
import org.elasticsearch.search.lookup.SearchLookup;

import java.io.IOException;
import java.util.Map;

/**
 * A generic script used for per document use cases.
 *
 * Using a {@link SearchScript} works as follows:
 * <ol>
 *     <li>Construct a {@link Factory} using {@link ScriptService#compile(Script, ScriptContext)}</li>
 *     <li>Construct a {@link LeafFactory} for a an index using {@link Factory#newFactory(Map, SearchLookup)}</li>
 *     <li>Construct a {@link SearchScript} for a Lucene segment using {@link LeafFactory#newInstance(LeafReaderContext)}</li>
 *     <li>Call {@link #setDocument(int)} to indicate which document in the segment the script should be run for next</li>
 *     <li>Call one of the {@code run} methods: {@link #run()} or {@link #runAsDouble()}</li>
 * </ol>
 */
public abstract class SearchScript implements ScorerAware {

    /** The generic runtime parameters for the script. */
    private final Map<String, Object> params;

    /** A leaf lookup for the bound segment this script will operate on. */
    private final LeafSearchLookup leafLookup;

    /** A scorer that will return the score for the current document when the script is run. */
    private Scorable scorer;

    public SearchScript(Map<String, Object> params, SearchLookup lookup, LeafReaderContext leafContext) {
        this.params = params;
        // TODO: remove leniency when painless does not implement SearchScript for executable script cases
        this.leafLookup = leafContext == null ? null : lookup.getLeafSearchLookup(leafContext);
    }

    /** Return the parameters for this script. */
    public Map<String, Object> getParams() {
        return params;
    }

    /** The leaf lookup for the Lucene segment this script was created for. */
    protected final LeafSearchLookup getLeafLookup() {
        return leafLookup;
    }

    /** The doc lookup for the Lucene segment this script was created for. */
    public final LeafDocLookup getDoc() {
        // TODO: remove leniency when painless does not implement SearchScript for executable script cases
        return leafLookup == null ? null : leafLookup.doc();
    }

    /** Set the current document to run the script on next. */
    public void setDocument(int docid) {
        // TODO: remove leniency when painless does not implement SearchScript for executable script cases
        if (leafLookup != null) {
            leafLookup.setDocument(docid);
        }
    }

    @Override
    public void setScorer(Scorable scorer) {
        this.scorer = scorer;
    }

    /** Return the score of the current document. */
    public double getScore() {
        // TODO: remove leniency when painless does not implement SearchScript for executable script cases
        if (scorer == null) {
            return 0.0d;
        }
        try {
            return scorer.score();
        } catch (IOException e) {
            throw new ElasticsearchException("couldn't lookup score", e);
        }
    }

    /**
     * Sets per-document aggregation {@code _value}.
     * <p>
     * The default implementation just calls {@code setNextVar("_value", value)} but
     * some engines might want to handle this differently for better performance.
     * <p>
     * @param value per-document value, typically a String, Long, or Double
     */
    public void setNextAggregationValue(Object value) {
        setNextVar("_value", value);
    }

    public void setNextVar(String field, Object value) {}

<<<<<<< HEAD
    @Override
=======
    /** Return the result as a long. This is used by aggregation scripts over long fields. */
    public long runAsLong() {
        throw new UnsupportedOperationException("runAsLong is not implemented");
    }

>>>>>>> f420eebc
    public Object run() {
        return runAsDouble();
    }

    /** Return the result as a double. This is the main use case of search script, used for document scoring. */
    public abstract double runAsDouble();

    /** A factory to construct {@link SearchScript} instances. */
    public interface LeafFactory {
        SearchScript newInstance(LeafReaderContext ctx) throws IOException;

        /**
         * Return {@code true} if the script needs {@code _score} calculated, or {@code false} otherwise.
         */
        boolean needs_score();
    }

    /** A factory to construct stateful {@link SearchScript} factories for a specific index. */
    public interface Factory {
        LeafFactory newFactory(Map<String, Object> params, SearchLookup lookup);
    }

    /** The context used to compile {@link SearchScript} factories. */
    public static final ScriptContext<Factory> CONTEXT = new ScriptContext<>("search", Factory.class);
    // TODO: remove these contexts when it has its own interface
    // Can return a double. (For ScriptSortType#NUMBER only, for ScriptSortType#STRING normal CONTEXT should be used)
    public static final ScriptContext<Factory> SCRIPT_SORT_CONTEXT = new ScriptContext<>("sort", Factory.class);
}<|MERGE_RESOLUTION|>--- conflicted
+++ resolved
@@ -114,15 +114,7 @@
 
     public void setNextVar(String field, Object value) {}
 
-<<<<<<< HEAD
-    @Override
-=======
-    /** Return the result as a long. This is used by aggregation scripts over long fields. */
-    public long runAsLong() {
-        throw new UnsupportedOperationException("runAsLong is not implemented");
-    }
 
->>>>>>> f420eebc
     public Object run() {
         return runAsDouble();
     }
