/*
 * Copyright Elasticsearch B.V. and/or licensed to Elasticsearch B.V. under one
 * or more contributor license agreements. Licensed under the Elastic License
 * 2.0 and the Server Side Public License, v 1; you may not use this file except
 * in compliance with, at your election, the Elastic License 2.0 or the Server
 * Side Public License, v 1.
 */

package org.elasticsearch.script;

import org.elasticsearch.common.io.stream.StreamInput;
import org.elasticsearch.common.io.stream.StreamOutput;
import org.elasticsearch.common.io.stream.Writeable;
import org.elasticsearch.core.Tuple;
import org.elasticsearch.xcontent.ConstructingObjectParser;
import org.elasticsearch.xcontent.ParseField;
import org.elasticsearch.xcontent.ToXContentObject;
import org.elasticsearch.xcontent.XContentBuilder;
import org.elasticsearch.xcontent.XContentParser;

import java.io.IOException;
import java.util.Collections;
import java.util.HashSet;
import java.util.List;
import java.util.Map;
import java.util.Objects;
import java.util.Set;
import java.util.stream.Collectors;

import static org.elasticsearch.xcontent.ConstructingObjectParser.constructorArg;

/**
 * The allowable types, languages and their corresponding contexts.  When serialized there is a top level <code>types_allowed</code> list,
 * meant to reflect the setting <code>script.allowed_types</code> with the allowed types (eg <code>inline</code>, <code>stored</code>).
 *
 * The top-level <code>language_contexts</code> list of objects have the <code>language</code> (eg. <code>painless</code>,
 * <code>mustache</code>) and a list of <code>contexts</code> available for the language.  It is the responsibility of the caller to ensure
 * these contexts are filtered by the <code>script.allowed_contexts</code> setting.
 *
 * The json serialization of the object has the form:
 * <code>
 *     {
 *   "types_allowed": [
 *     "inline",
 *     "stored"
 *   ],
 *   "language_contexts": [
 *     {
 *       "language": "expression",
 *       "contexts": [
 *         "aggregation_selector",
 *         "aggs"
 *         ...
 *       ]
 *     },
 *     {
 *       "language": "painless",
 *       "contexts": [
 *         "aggregation_selector",
 *         "aggs",
 *         "aggs_combine",
 *         ...
 *       ]
 *     }
 * ...
 *   ]
 * }
 * </code>
 */
public class ScriptLanguagesInfo implements ToXContentObject, Writeable {
    private static final ParseField TYPES_ALLOWED = new ParseField("types_allowed");
    private static final ParseField LANGUAGE_CONTEXTS = new ParseField("language_contexts");
    private static final ParseField LANGUAGE = new ParseField("language");
    private static final ParseField CONTEXTS = new ParseField("contexts");

    public final Set<String> typesAllowed;
    public final Map<String, Set<String>> languageContexts;

    public ScriptLanguagesInfo(Set<String> typesAllowed, Map<String, Set<String>> languageContexts) {
        this.typesAllowed = typesAllowed != null ? Set.copyOf(typesAllowed) : Collections.emptySet();
        this.languageContexts = languageContexts != null ? Map.copyOf(languageContexts) : Collections.emptyMap();
    }

    public ScriptLanguagesInfo(StreamInput in) throws IOException {
<<<<<<< HEAD
        typesAllowed = in.readSet(StreamInput::readString);
        languageContexts = in.readMap(sin -> sin.readSet(StreamInput::readString));
=======
        typesAllowed = in.readImmutableSet(StreamInput::readString);
        languageContexts = in.readImmutableMap(StreamInput::readString, sin -> sin.readImmutableSet(StreamInput::readString));
>>>>>>> 3fa0b8a8
    }

    @SuppressWarnings("unchecked")
    public static final ConstructingObjectParser<ScriptLanguagesInfo, Void> PARSER = new ConstructingObjectParser<>(
        "script_languages_info",
        true,
        (a) -> new ScriptLanguagesInfo(
            new HashSet<>((List<String>) a[0]),
            ((List<Tuple<String, Set<String>>>) a[1]).stream().collect(Collectors.toMap(Tuple::v1, Tuple::v2))
        )
    );

    @SuppressWarnings("unchecked")
    private static final ConstructingObjectParser<Tuple<String, Set<String>>, Void> LANGUAGE_CONTEXT_PARSER =
        new ConstructingObjectParser<>("language_contexts", true, (m, name) -> new Tuple<>((String) m[0], Set.copyOf((List<String>) m[1])));

    static {
        PARSER.declareStringArray(constructorArg(), TYPES_ALLOWED);
        PARSER.declareObjectArray(constructorArg(), LANGUAGE_CONTEXT_PARSER, LANGUAGE_CONTEXTS);
        LANGUAGE_CONTEXT_PARSER.declareString(constructorArg(), LANGUAGE);
        LANGUAGE_CONTEXT_PARSER.declareStringArray(constructorArg(), CONTEXTS);
    }

    public static ScriptLanguagesInfo fromXContent(XContentParser parser) throws IOException {
        return PARSER.parse(parser, null);
    }

    @Override
    public void writeTo(StreamOutput out) throws IOException {
        out.writeStringCollection(typesAllowed);
        out.writeMap(languageContexts, StreamOutput::writeString, StreamOutput::writeStringCollection);
    }

    @Override
    public boolean equals(Object o) {
        if (this == o) return true;
        if (o == null || getClass() != o.getClass()) return false;
        ScriptLanguagesInfo that = (ScriptLanguagesInfo) o;
        return Objects.equals(typesAllowed, that.typesAllowed) && Objects.equals(languageContexts, that.languageContexts);
    }

    @Override
    public int hashCode() {
        return Objects.hash(typesAllowed, languageContexts);
    }

    @Override
    public XContentBuilder toXContent(XContentBuilder builder, Params params) throws IOException {
        builder.startObject().startArray(TYPES_ALLOWED.getPreferredName());
        for (String type : typesAllowed.stream().sorted().toList()) {
            builder.value(type);
        }

        builder.endArray().startArray(LANGUAGE_CONTEXTS.getPreferredName());
        List<Map.Entry<String, Set<String>>> languagesByName = languageContexts.entrySet()
            .stream()
            .sorted(Map.Entry.comparingByKey())
            .toList();

        for (Map.Entry<String, Set<String>> languageContext : languagesByName) {
            builder.startObject().field(LANGUAGE.getPreferredName(), languageContext.getKey()).startArray(CONTEXTS.getPreferredName());
            for (String context : languageContext.getValue().stream().sorted().toList()) {
                builder.value(context);
            }
            builder.endArray().endObject();
        }

        return builder.endArray().endObject();
    }
}<|MERGE_RESOLUTION|>--- conflicted
+++ resolved
@@ -82,13 +82,8 @@
     }
 
     public ScriptLanguagesInfo(StreamInput in) throws IOException {
-<<<<<<< HEAD
-        typesAllowed = in.readSet(StreamInput::readString);
-        languageContexts = in.readMap(sin -> sin.readSet(StreamInput::readString));
-=======
         typesAllowed = in.readImmutableSet(StreamInput::readString);
-        languageContexts = in.readImmutableMap(StreamInput::readString, sin -> sin.readImmutableSet(StreamInput::readString));
->>>>>>> 3fa0b8a8
+        languageContexts = in.readImmutableMap(sin -> sin.readImmutableSet(StreamInput::readString));
     }
 
     @SuppressWarnings("unchecked")
