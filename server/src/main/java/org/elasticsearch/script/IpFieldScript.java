/*
 * Copyright Elasticsearch B.V. and/or licensed to Elasticsearch B.V. under one
 * or more contributor license agreements. Licensed under the Elastic License
 * 2.0 and the Server Side Public License, v 1; you may not use this file except
 * in compliance with, at your election, the Elastic License 2.0 or the Server
 * Side Public License, v 1.
 */

package org.elasticsearch.script;

import org.apache.lucene.document.InetAddressPoint;
import org.apache.lucene.index.LeafReaderContext;
import org.apache.lucene.util.ArrayUtil;
import org.apache.lucene.util.BytesRef;
import org.elasticsearch.common.network.InetAddresses;
import org.elasticsearch.index.mapper.IpFieldMapper;
import org.elasticsearch.search.lookup.SearchLookup;

import java.net.Inet4Address;
import java.net.Inet6Address;
import java.net.InetAddress;
import java.util.Map;
import java.util.function.Consumer;
import java.util.function.Function;

/**
 * Script producing IP addresses. Unlike the other {@linkplain AbstractFieldScript}s
 * which deal with their native java objects this converts its values to the same format
 * that Lucene uses to store its fields, {@link InetAddressPoint}. There are a few compelling
 * reasons to do this:
 * <ul>
 * <li>{@link Inet4Address}es and {@link Inet6Address} are not comparable with one another.
 * That is correct in some contexts, but not for our queries. Our queries must consider the
 * IPv4 address equal to the address that it maps to in IPv6 <a href="https://tools.ietf.org/html/rfc4291">rfc4291</a>).
 * <li>{@link InetAddress}es are not ordered, but we need to implement range queries with
 * same same ordering as {@link IpFieldMapper}. That also uses {@link InetAddressPoint}
 * so it saves us a lot of trouble to use the same representation.
 * </ul>
 */
public abstract class IpFieldScript extends AbstractFieldScript {
    public static final ScriptContext<Factory> CONTEXT = newContext("ip_field", Factory.class);

    public static final Factory PARSE_FROM_SOURCE = new Factory() {
        @Override
        public LeafFactory newFactory(String field, Map<String, Object> params, SearchLookup lookup) {
            return ctx -> new IpFieldScript(field, params, lookup, ctx) {
                @Override
                public void execute() {
                    emitFromSource();
                }
            };
        }

        @Override
        public boolean isResultDeterministic() {
            return true;
        }
    };

    public static Factory leafAdapter(Function<SearchLookup, CompositeFieldScript.LeafFactory> parentFactory) {
        return (leafFieldName, params, searchLookup) -> {
            CompositeFieldScript.LeafFactory parentLeafFactory = parentFactory.apply(searchLookup);
            return (LeafFactory) ctx -> {
                CompositeFieldScript compositeFieldScript = parentLeafFactory.newInstance(ctx);
                return new IpFieldScript(leafFieldName, params, searchLookup, ctx) {
                    @Override
                    public void setDocument(int docId) {
                        compositeFieldScript.setDocument(docId);
                    }

                    @Override
                    public void execute() {
                        emitFromCompositeScript(compositeFieldScript);
                    }
                };
            };
        };
    }

    @SuppressWarnings("unused")
    public static final String[] PARAMETERS = {};

    public interface Factory extends ScriptFactory {
        LeafFactory newFactory(String fieldName, Map<String, Object> params, SearchLookup searchLookup);
    }

    public interface LeafFactory {
        IpFieldScript newInstance(LeafReaderContext ctx);
    }

    private BytesRef[] values = new BytesRef[1];
    private int count;

    public IpFieldScript(String fieldName, Map<String, Object> params, SearchLookup searchLookup, LeafReaderContext ctx) {
        super(fieldName, params, searchLookup, ctx);
    }

    @Override
    protected void prepareExecute() {
        count = 0;
<<<<<<< HEAD
        setDocument(docId);
        try {
            execute();
        } catch (RuntimeException e) {
            exceptionHandler.handleError(e, fieldName);
        }
=======
>>>>>>> 661ea5f7
    }

    public final void runForDoc(int docId, Consumer<InetAddress> consumer) {
        runForDoc(docId);
        for (int i = 0; i < count; i++) {
            consumer.accept(InetAddressPoint.decode(values[i].bytes));
        }
    }

    /**
     * Values from the last time {@link #runForDoc(int)} was called. This array
     * is mutable and will change with the next call of {@link #runForDoc(int)}.
     * It is also oversized and will contain garbage at all indices at and
     * above {@link #count()}.
     * <p>
     * All values are IPv6 addresses so they are 16 bytes. IPv4 addresses are
     * encoded by <a href="https://tools.ietf.org/html/rfc4291">rfc4291</a>.
     */
    public final BytesRef[] values() {
        return values;
    }

    /**
     * The number of results produced the last time {@link #runForDoc(int)} was called.
     */
    public final int count() {
        return count;
    }

    @Override
    protected void emitFromObject(Object v) {
        if (v instanceof String) {
            try {
                emit((String) v);
            } catch (Exception e) {
                // ignore parsing exceptions
            }
        }
    }

    public final void emit(String v) {
        if (values.length < count + 1) {
            values = ArrayUtil.grow(values, count + 1);
        }
        BytesRef encoded = new BytesRef(InetAddressPoint.encode(InetAddresses.forString(v)));
        // encode the address and increment the count on separate lines, to ensure that
        // we don't increment if the address is badly formed
        values[count++] = encoded;
    }

    public static class Emit {
        private final IpFieldScript script;

        public Emit(IpFieldScript script) {
            this.script = script;
        }

        public void emit(String v) {
            script.checkMaxSize(script.count());
            script.emit(v);
        }
    }
}<|MERGE_RESOLUTION|>--- conflicted
+++ resolved
@@ -98,15 +98,6 @@
     @Override
     protected void prepareExecute() {
         count = 0;
-<<<<<<< HEAD
-        setDocument(docId);
-        try {
-            execute();
-        } catch (RuntimeException e) {
-            exceptionHandler.handleError(e, fieldName);
-        }
-=======
->>>>>>> 661ea5f7
     }
 
     public final void runForDoc(int docId, Consumer<InetAddress> consumer) {
