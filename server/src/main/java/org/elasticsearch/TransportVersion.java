--- conflicted
+++ resolved
@@ -170,14 +170,11 @@
     public static final TransportVersion V_8_500_045 = registerTransportVersion(8_500_045, "24a596dd-c843-4c0a-90b3-759697d74026");
     public static final TransportVersion V_8_500_046 = registerTransportVersion(8_500_046, "61666d4c-a4f0-40db-8a3d-4806718247c5");
     public static final TransportVersion V_8_500_047 = registerTransportVersion(8_500_047, "4b1682fe-c37e-4184-80f6-7d57fcba9b3d");
-<<<<<<< HEAD
-    public static final TransportVersion V_8_500_048 = registerTransportVersion(8_500_048, "828bb6ce-2fbb-11ee-be56-0242ac120002");
-=======
     public static final TransportVersion V_8_500_048 = registerTransportVersion(8_500_048, "f9658aa5-f066-4edb-bcb9-40bf256c9294");
->>>>>>> 42cc99f2
+    public static final TransportVersion V_8_500_049 = registerTransportVersion(8_500_049, "828bb6ce-2fbb-11ee-be56-0242ac120002");
 
     private static class CurrentHolder {
-        private static final TransportVersion CURRENT = findCurrent(V_8_500_048);
+        private static final TransportVersion CURRENT = findCurrent(V_8_500_049);
 
         // finds the pluggable current version, or uses the given fallback
         private static TransportVersion findCurrent(TransportVersion fallback) {
