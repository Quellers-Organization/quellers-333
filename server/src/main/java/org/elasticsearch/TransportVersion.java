/*
 * Copyright Elasticsearch B.V. and/or licensed to Elasticsearch B.V. under one
 * or more contributor license agreements. Licensed under the Elastic License
 * 2.0 and the Server Side Public License, v 1; you may not use this file except
 * in compliance with, at your election, the Elastic License 2.0 or the Server
 * Side Public License, v 1.
 */

package org.elasticsearch;

import org.elasticsearch.common.Strings;
import org.elasticsearch.common.io.stream.StreamInput;
import org.elasticsearch.common.io.stream.StreamOutput;
import org.elasticsearch.core.Assertions;

import java.io.IOException;
import java.lang.reflect.Field;
import java.util.Collection;
import java.util.Collections;
import java.util.HashMap;
import java.util.Map;
import java.util.NavigableMap;
import java.util.Set;
import java.util.TreeMap;

/**
 * Represents the version of the wire protocol used to communicate between ES nodes.
 * <p>
 * Prior to 8.8.0, the release {@link Version} was used everywhere. This class separates the wire protocol version
 * from the release version.
 * <p>
 * Each transport version constant has an id number, which for versions prior to 8.9.0 is the same as the release version
 * for backwards compatibility. In 8.9.0 this is changed to an incrementing number, disconnected from the release version.
 * <p>
 * Each version constant has a unique id string. This is not actually used in the binary protocol, but is there to ensure
 * each protocol version is only added to the source file once. This string needs to be unique (normally a UUID,
 * but can be any other unique nonempty string).
 * If two concurrent PRs add the same transport version, the different unique ids cause a git conflict, ensuring the second PR to be merged
 * must be updated with the next free version first. Without the unique id string, git will happily merge the two versions together,
 * resulting in the same transport version being used across multiple commits,
 * causing problems when you try to upgrade between those two merged commits.
 * <h2>Version compatibility</h2>
 * The earliest compatible version is hardcoded in the {@link #MINIMUM_COMPATIBLE} field. Previously, this was dynamically calculated
 * from the major/minor versions of {@link Version}, but {@code TransportVersion} does not have separate major/minor version numbers.
 * So the minimum compatible version is hard-coded as the transport version used by the highest minor release of the previous major version.
 * {@link #MINIMUM_COMPATIBLE} should be updated appropriately whenever a major release happens.
 * <p>
 * The earliest CCS compatible version is hardcoded at {@link #MINIMUM_CCS_VERSION}, as the transport version used by the
 * previous minor release. This should be updated appropriately whenever a minor release happens.
 * <h2>Adding a new version</h2>
 * A new transport version should be added <em>every time</em> a change is made to the serialization protocol of one or more classes.
 * Each transport version should only be used in a single merged commit (apart from BwC versions copied from {@link Version}).
 * <p>
 * To add a new transport version, add a new constant at the bottom of the list that is one greater than the current highest version,
 * ensure it has a unique id, and update the {@link #CURRENT} constant to point to the new version.
 * <h2>Reverting a transport version</h2>
 * If you revert a commit with a transport version change, you <em>must</em> ensure there is a <em>new</em> transport version
 * representing the reverted change. <em>Do not</em> let the transport version go backwards, it must <em>always</em> be incremented.
 */
public record TransportVersion(int id) implements Comparable<TransportVersion> {

    /*
     * NOTE: IntelliJ lies!
     * This map is used during class construction, referenced by the registerTransportVersion method.
     * When all the transport version constants have been registered, the map is cleared & never touched again.
     */
    private static Map<String, Integer> IDS = new HashMap<>();

    private static TransportVersion registerTransportVersion(int id, String uniqueId) {
        if (IDS == null) throw new IllegalStateException("The IDS map needs to be present to call this method");

        Strings.requireNonEmpty(uniqueId, "Each TransportVersion needs a unique string id");
        Integer existing = IDS.put(uniqueId, id);
        if (existing != null) {
            throw new IllegalArgumentException("Versions " + id + " and " + existing + " have the same unique id");
        }
        return new TransportVersion(id);
    }

    public static final TransportVersion ZERO = registerTransportVersion(0, "00000000-0000-0000-0000-000000000000");
    public static final TransportVersion V_7_0_0 = registerTransportVersion(7_00_00_99, "7505fd05-d982-43ce-a63f-ff4c6c8bdeec");
    public static final TransportVersion V_7_0_1 = registerTransportVersion(7_00_01_99, "ae772780-e6f9-46a1-b0a0-20ed0cae37f7");
    public static final TransportVersion V_7_1_0 = registerTransportVersion(7_01_00_99, "fd09007c-1c54-450a-af99-9f941e1a53c2");
    public static final TransportVersion V_7_2_0 = registerTransportVersion(7_02_00_99, "b74dbc52-e727-472c-af21-2156482e8796");
    public static final TransportVersion V_7_2_1 = registerTransportVersion(7_02_01_99, "a3217b94-f436-4aab-a020-162c83ba18f2");
    public static final TransportVersion V_7_3_0 = registerTransportVersion(7_03_00_99, "4f04e4c9-c5aa-49e4-8b99-abeb4e284a5a");
    public static final TransportVersion V_7_3_2 = registerTransportVersion(7_03_02_99, "60da3953-8415-4d4f-a18d-853c3e68ebd6");
    public static final TransportVersion V_7_4_0 = registerTransportVersion(7_04_00_99, "ec7e58aa-55b4-4064-a9dd-fd723a2ba7a8");
    public static final TransportVersion V_7_5_0 = registerTransportVersion(7_05_00_99, "cc6e14dc-9dc7-4b74-8e15-1f99a6cfbe03");
    public static final TransportVersion V_7_6_0 = registerTransportVersion(7_06_00_99, "4637b8ae-f3df-43ae-a065-ad4c29f3373a");
    public static final TransportVersion V_7_7_0 = registerTransportVersion(7_07_00_99, "7bb73c48-ddb8-4437-b184-30371c35dd4b");
    public static final TransportVersion V_7_8_0 = registerTransportVersion(7_08_00_99, "c3cc74af-d15e-494b-a907-6ad6dd2f4660");
    public static final TransportVersion V_7_8_1 = registerTransportVersion(7_08_01_99, "7acb9f6e-32f2-45ce-b87d-ca1f165b8e7a");
    public static final TransportVersion V_7_9_0 = registerTransportVersion(7_09_00_99, "9388fe76-192a-4053-b51c-d2a7b8eae545");
    public static final TransportVersion V_7_10_0 = registerTransportVersion(7_10_00_99, "4efca195-38e4-4f74-b877-c26fb2a40733");
    public static final TransportVersion V_7_10_1 = registerTransportVersion(7_10_01_99, "0070260c-aa0b-4fc2-9c87-5cd5f23b005f");
    public static final TransportVersion V_7_11_0 = registerTransportVersion(7_11_00_99, "3b43bcbc-1c5e-4cc2-a3b4-8ac8b64239e8");
    public static final TransportVersion V_7_12_0 = registerTransportVersion(7_12_00_99, "3be9ff6f-2d9f-4fc2-ba91-394dd5ebcf33");
    public static final TransportVersion V_7_13_0 = registerTransportVersion(7_13_00_99, "e1fe494a-7c66-4571-8f8f-1d7e6d8df1b3");
    public static final TransportVersion V_7_14_0 = registerTransportVersion(7_14_00_99, "8cf0954c-b085-467f-b20b-3cb4b2e69e3e");
    public static final TransportVersion V_7_15_0 = registerTransportVersion(7_15_00_99, "2273ac0e-00bb-4024-9e2e-ab78981623c6");
    public static final TransportVersion V_7_15_1 = registerTransportVersion(7_15_01_99, "a8c3503d-3452-45cf-b385-e855e16547fe");
    public static final TransportVersion V_7_16_0 = registerTransportVersion(7_16_00_99, "59abadd2-25db-4547-a991-c92306a3934e");
    public static final TransportVersion V_7_17_0 = registerTransportVersion(7_17_00_99, "322efe93-4c73-4e15-9274-bb76836c8fa8");
    public static final TransportVersion V_7_17_1 = registerTransportVersion(7_17_01_99, "51c72842-7974-4669-ad25-bf13ba307307");
    public static final TransportVersion V_7_17_8 = registerTransportVersion(7_17_08_99, "82a3e70d-cf0e-4efb-ad16-6077ab9fe19f");
    public static final TransportVersion V_8_0_0 = registerTransportVersion(8_00_00_99, "c7d2372c-9f01-4a79-8b11-227d862dfe4f");
    public static final TransportVersion V_8_1_0 = registerTransportVersion(8_01_00_99, "3dc49dce-9cef-492a-ac8d-3cc79f6b4280");
    public static final TransportVersion V_8_2_0 = registerTransportVersion(8_02_00_99, "8ce6d555-202e-47db-ab7d-ade9dda1b7e8");
    public static final TransportVersion V_8_3_0 = registerTransportVersion(8_03_00_99, "559ddb66-d857-4208-bed5-a995ccf478ea");
    public static final TransportVersion V_8_4_0 = registerTransportVersion(8_04_00_99, "c0d12906-aa5b-45d4-94c7-cbcf4d9818ca");
    public static final TransportVersion V_8_5_0 = registerTransportVersion(8_05_00_99, "be3d7f23-7240-4904-9d7f-e25a0f766eca");
    public static final TransportVersion V_8_6_0 = registerTransportVersion(8_06_00_99, "e209c5ed-3488-4415-b561-33492ca3b789");
    public static final TransportVersion V_8_6_1 = registerTransportVersion(8_06_01_99, "9f113acb-1b21-4fda-bef9-2a3e669b5c7b");
    public static final TransportVersion V_8_7_0 = registerTransportVersion(8_07_00_99, "f1ee7a85-4fa6-43f5-8679-33e2b750448b");
    public static final TransportVersion V_8_7_1 = registerTransportVersion(8_07_01_99, "018de9d8-9e8b-4ac7-8f4b-3a6fbd0487fb");
    public static final TransportVersion V_8_8_0 = registerTransportVersion(8_08_00_99, "f64fe576-0767-4ec3-984e-3e30b33b6c46");
    public static final TransportVersion V_8_9_0 = registerTransportVersion(8_09_00_99, "13c1c2cb-d975-461f-ab98-309ebc1c01bc");
    /*
     * READ THE JAVADOC ABOVE BEFORE ADDING NEW TRANSPORT VERSIONS
     * Detached transport versions added below here.
     */
    public static final TransportVersion V_8_500_000 = registerTransportVersion(8_500_000, "dc3cbf06-3ed5-4e1b-9978-ee1d04d235bc");
    public static final TransportVersion V_8_500_001 = registerTransportVersion(8_500_001, "c943cfe5-c89d-4eae-989f-f5f4537e84e0");
    public static final TransportVersion V_8_500_002 = registerTransportVersion(8_500_002, "055dd314-ff40-4313-b4c6-9fccddfa42a8");
    public static final TransportVersion V_8_500_003 = registerTransportVersion(8_500_003, "30adbe0c-8614-40dd-81b5-44e9c657bb77");
<<<<<<< HEAD
    public static final TransportVersion V_MULTIRRF = registerTransportVersion(8_500_999, "f65b85ac-db5e-4558-a487-a1dde4f6a33a");
=======
    public static final TransportVersion V_8_500_004 = registerTransportVersion(8_500_004, "6a00db6a-fd66-42a9-97ea-f6cc53169110");
>>>>>>> b1a3dc6a

    /**
     * Reference to the most recent transport version.
     * This should be the transport version with the highest id.
     */
<<<<<<< HEAD
    public static final TransportVersion CURRENT = V_MULTIRRF;
=======
    public static final TransportVersion CURRENT = V_8_500_004;
>>>>>>> b1a3dc6a

    /**
     * Reference to the earliest compatible transport version to this version of the codebase.
     * This should be the transport version used by the highest minor version of the previous major.
     */
    public static final TransportVersion MINIMUM_COMPATIBLE = V_7_17_0;

    /**
     * Reference to the minimum transport version that can be used with CCS.
     * This should be the transport version used by the previous minor release.
     */
    public static final TransportVersion MINIMUM_CCS_VERSION = V_8_8_0;

    static {
        // see comment on IDS field
        // now we're registered all the transport versions, we can clear the map
        IDS = null;
    }

    static NavigableMap<Integer, TransportVersion> getAllVersionIds(Class<?> cls) {
        Map<Integer, String> versionIdFields = new HashMap<>();
        NavigableMap<Integer, TransportVersion> builder = new TreeMap<>();

        Set<String> ignore = Set.of("ZERO", "CURRENT", "MINIMUM_COMPATIBLE", "MINIMUM_CCS_VERSION");

        for (Field declaredField : cls.getFields()) {
            if (declaredField.getType().equals(TransportVersion.class)) {
                String fieldName = declaredField.getName();
                if (ignore.contains(fieldName)) {
                    continue;
                }

                TransportVersion version;
                try {
                    version = (TransportVersion) declaredField.get(null);
                } catch (IllegalAccessException e) {
                    // should not happen, checked above
                    throw new AssertionError(e);
                }
                builder.put(version.id, version);

                if (Assertions.ENABLED) {
                    // check the version number is unique
                    var sameVersionNumber = versionIdFields.put(version.id, fieldName);
                    assert sameVersionNumber == null
                        : "Versions ["
                            + sameVersionNumber
                            + "] and ["
                            + fieldName
                            + "] have the same version number ["
                            + version.id
                            + "]. Each TransportVersion should have a different version number";
                }
            }
        }

        return Collections.unmodifiableNavigableMap(builder);
    }

    private static final NavigableMap<Integer, TransportVersion> VERSION_IDS = getAllVersionIds(TransportVersion.class);

    static Collection<TransportVersion> getAllVersions() {
        return VERSION_IDS.values();
    }

    public static TransportVersion readVersion(StreamInput in) throws IOException {
        return fromId(in.readVInt());
    }

    public static TransportVersion fromId(int id) {
        TransportVersion known = VERSION_IDS.get(id);
        if (known != null) {
            return known;
        }
        // this is a version we don't otherwise know about - just create a placeholder
        return new TransportVersion(id);
    }

    public static void writeVersion(TransportVersion version, StreamOutput out) throws IOException {
        out.writeVInt(version.id);
    }

    /**
     * Returns the minimum version of {@code version1} and {@code version2}
     */
    public static TransportVersion min(TransportVersion version1, TransportVersion version2) {
        return version1.id < version2.id ? version1 : version2;
    }

    /**
     * Returns the maximum version of {@code version1} and {@code version2}
     */
    public static TransportVersion max(TransportVersion version1, TransportVersion version2) {
        return version1.id > version2.id ? version1 : version2;
    }

    /**
     * Returns {@code true} if the specified version is compatible with this running version of Elasticsearch.
     */
    public static boolean isCompatible(TransportVersion version) {
        return version.onOrAfter(MINIMUM_COMPATIBLE);
    }

    public boolean after(TransportVersion version) {
        return version.id < id;
    }

    public boolean onOrAfter(TransportVersion version) {
        return version.id <= id;
    }

    public boolean before(TransportVersion version) {
        return version.id > id;
    }

    public boolean onOrBefore(TransportVersion version) {
        return version.id >= id;
    }

    public boolean between(TransportVersion lowerInclusive, TransportVersion upperExclusive) {
        if (upperExclusive.onOrBefore(lowerInclusive)) throw new IllegalArgumentException();
        return onOrAfter(lowerInclusive) && before(upperExclusive);
    }

    public static TransportVersion fromString(String str) {
        return TransportVersion.fromId(Integer.parseInt(str));
    }

    @Override
    public int compareTo(TransportVersion other) {
        return Integer.compare(this.id, other.id);
    }

    @Override
    public String toString() {
        return Integer.toString(id);
    }
}<|MERGE_RESOLUTION|>--- conflicted
+++ resolved
@@ -124,21 +124,14 @@
     public static final TransportVersion V_8_500_001 = registerTransportVersion(8_500_001, "c943cfe5-c89d-4eae-989f-f5f4537e84e0");
     public static final TransportVersion V_8_500_002 = registerTransportVersion(8_500_002, "055dd314-ff40-4313-b4c6-9fccddfa42a8");
     public static final TransportVersion V_8_500_003 = registerTransportVersion(8_500_003, "30adbe0c-8614-40dd-81b5-44e9c657bb77");
-<<<<<<< HEAD
     public static final TransportVersion V_MULTIRRF = registerTransportVersion(8_500_999, "f65b85ac-db5e-4558-a487-a1dde4f6a33a");
-=======
     public static final TransportVersion V_8_500_004 = registerTransportVersion(8_500_004, "6a00db6a-fd66-42a9-97ea-f6cc53169110");
->>>>>>> b1a3dc6a
 
     /**
      * Reference to the most recent transport version.
      * This should be the transport version with the highest id.
      */
-<<<<<<< HEAD
     public static final TransportVersion CURRENT = V_MULTIRRF;
-=======
-    public static final TransportVersion CURRENT = V_8_500_004;
->>>>>>> b1a3dc6a
 
     /**
      * Reference to the earliest compatible transport version to this version of the codebase.
