/*
 * Copyright Elasticsearch B.V. and/or licensed to Elasticsearch B.V. under one
 * or more contributor license agreements. Licensed under the Elastic License
 * 2.0 and the Server Side Public License, v 1; you may not use this file except
 * in compliance with, at your election, the Elastic License 2.0 or the Server
 * Side Public License, v 1.
 */

package org.elasticsearch.reservedstate.service;

import org.apache.logging.log4j.LogManager;
import org.apache.logging.log4j.Logger;
import org.elasticsearch.action.ActionListener;
import org.elasticsearch.action.ActionResponse;
import org.elasticsearch.cluster.ClusterState;
import org.elasticsearch.cluster.ClusterStateTaskConfig;
import org.elasticsearch.cluster.metadata.ReservedStateErrorMetadata;
import org.elasticsearch.cluster.metadata.ReservedStateMetadata;
import org.elasticsearch.cluster.service.ClusterService;
import org.elasticsearch.common.Priority;
import org.elasticsearch.core.Tuple;
import org.elasticsearch.reservedstate.ReservedClusterStateHandler;
import org.elasticsearch.xcontent.ConstructingObjectParser;
import org.elasticsearch.xcontent.ParseField;
import org.elasticsearch.xcontent.XContentParser;

import java.util.HashMap;
import java.util.LinkedHashSet;
import java.util.List;
import java.util.Map;
import java.util.Set;
import java.util.function.Consumer;
import java.util.function.Function;
import java.util.stream.Collectors;

import static org.elasticsearch.core.Strings.format;

/**
 * Controller class for storing and reserving a portion of the {@link ClusterState}
 * <p>
 * This class contains the logic about validation, ordering and applying of
 * the cluster state specified in a file or through plugins/modules. Reserved cluster state
 * cannot be modified through the REST APIs, only through this controller class.
 */
public class ReservedClusterStateService {
    private static final Logger logger = LogManager.getLogger(ReservedClusterStateService.class);

    public static final ParseField STATE_FIELD = new ParseField("state");
    public static final ParseField METADATA_FIELD = new ParseField("metadata");

    final Map<String, ReservedClusterStateHandler<?>> handlers;
    final ClusterService clusterService;
    private final ReservedStateUpdateTaskExecutor updateStateTaskExecutor;
    private final ReservedStateErrorTaskExecutor errorStateTaskExecutor;

    @SuppressWarnings("unchecked")
    private final ConstructingObjectParser<ReservedStateChunk, Void> stateChunkParser = new ConstructingObjectParser<>(
        "reserved_state_chunk",
        a -> {
            List<Tuple<String, Object>> tuples = (List<Tuple<String, Object>>) a[0];
            Map<String, Object> stateMap = new HashMap<>();
            for (var tuple : tuples) {
                stateMap.put(tuple.v1(), tuple.v2());
            }

            return new ReservedStateChunk(stateMap, (ReservedStateVersion) a[1]);
        }
    );

    /**
     * Controller class for saving and reserving {@link ClusterState}.
     * @param clusterService for fetching and saving the modified state
     * @param handlerList a list of reserved state handlers, which we use to transform the state
     */
    public ReservedClusterStateService(ClusterService clusterService, List<ReservedClusterStateHandler<?>> handlerList) {
        this.clusterService = clusterService;
        this.updateStateTaskExecutor = new ReservedStateUpdateTaskExecutor(clusterService.getRerouteService());
        this.errorStateTaskExecutor = new ReservedStateErrorTaskExecutor();
        this.handlers = handlerList.stream().collect(Collectors.toMap(ReservedClusterStateHandler::name, Function.identity()));
        stateChunkParser.declareNamedObjects(ConstructingObjectParser.constructorArg(), (p, c, name) -> {
            if (handlers.containsKey(name) == false) {
                throw new IllegalStateException("Missing handler definition for content key [" + name + "]");
            }
            p.nextToken();
            return new Tuple<>(name, handlers.get(name).fromXContent(p));
        }, STATE_FIELD);
        stateChunkParser.declareObject(ConstructingObjectParser.constructorArg(), (p, c) -> ReservedStateVersion.parse(p), METADATA_FIELD);
    }

    /**
     * Saves and reserves a chunk of the cluster state under a given 'namespace' from {@link XContentParser}
     *
     * @param namespace the namespace under which we'll store the reserved keys in the cluster state metadata
     * @param parser the XContentParser to process
     * @param errorListener a consumer called with {@link IllegalStateException} if the content has errors and the
     *        cluster state cannot be correctly applied, null if successful or state couldn't be applied because of incompatible version.
     */
    public void process(String namespace, XContentParser parser, Consumer<Exception> errorListener) {
        ReservedStateChunk stateChunk;

        try {
            stateChunk = stateChunkParser.apply(parser, null);
        } catch (Exception e) {
            ErrorState errorState = new ErrorState(namespace, -1L, e, ReservedStateErrorMetadata.ErrorKind.PARSING);
            saveErrorState(errorState);
            logger.debug("error processing state change request for [{}] with the following errors [{}]", namespace, errorState);

            errorListener.accept(
                new IllegalStateException("Error processing state change request for " + namespace + ", errors: " + errorState, e)
            );
            return;
        }

        process(namespace, stateChunk, errorListener);
    }

    /**
     * Saves and reserves a chunk of the cluster state under a given 'namespace' from {@link XContentParser}
     *
     * @param namespace the namespace under which we'll store the reserved keys in the cluster state metadata
     * @param reservedStateChunk a {@link ReservedStateChunk} composite state object to process
     * @param errorListener a consumer called with {@link IllegalStateException} if the content has errors and the
     *        cluster state cannot be correctly applied, null if successful or the state failed to apply because of incompatible version.
     */
    public void process(String namespace, ReservedStateChunk reservedStateChunk, Consumer<Exception> errorListener) {
        Map<String, Object> reservedState = reservedStateChunk.state();
        final ReservedStateVersion reservedStateVersion = reservedStateChunk.metadata();

        LinkedHashSet<String> orderedHandlers;
        try {
            orderedHandlers = orderedStateHandlers(reservedState.keySet());
        } catch (Exception e) {
            ErrorState errorState = new ErrorState(
                namespace,
                reservedStateVersion.version(),
                e,
                ReservedStateErrorMetadata.ErrorKind.PARSING
            );

            saveErrorState(errorState);
            logger.debug("error processing state change request for [{}] with the following errors [{}]", namespace, errorState);

            errorListener.accept(
                new IllegalStateException("Error processing state change request for " + namespace + ", errors: " + errorState, e)
            );
            return;
        }

        ClusterState state = clusterService.state();
        ReservedStateMetadata existingMetadata = state.metadata().reservedStateMetadata().get(namespace);

        clusterService.submitStateUpdateTask(
            "reserved cluster state [" + namespace + "]",
            new ReservedStateUpdateTask(
                namespace,
                reservedStateChunk,
                handlers,
                orderedHandlers,
                (errorState) -> saveErrorState(errorState),
                new ActionListener<>() {
                    @Override
                    public void onResponse(ActionResponse.Empty empty) {
                        logger.info("Successfully applied new reserved cluster state for namespace [{}]", namespace);
                        errorListener.accept(null);
                    }

                    @Override
                    public void onFailure(Exception e) {
                        // Don't spam the logs on repeated errors
                        if (isNewError(existingMetadata, reservedStateVersion.version())) {
                            logger.debug("Failed to apply reserved cluster state", e);
                            errorListener.accept(e);
                        }
                    }
                }
            ),
            ClusterStateTaskConfig.build(Priority.URGENT),
            updateStateTaskExecutor
        );
    }

    // package private for testing
    static boolean isNewError(ReservedStateMetadata existingMetadata, Long newStateVersion) {
        return (existingMetadata == null
            || existingMetadata.errorMetadata() == null
            || existingMetadata.errorMetadata().version() < newStateVersion);
    }

    private void saveErrorState(ErrorState errorState) {
        ClusterState clusterState = clusterService.state();
        ReservedStateMetadata existingMetadata = clusterState.metadata().reservedStateMetadata().get(errorState.namespace());

        if (isNewError(existingMetadata, errorState.version()) == false) {
            logger.info(
                () -> format(
                    "Not updating error state because version [%s] is less or equal to the last state error version [%s]",
                    errorState.version(),
                    existingMetadata.errorMetadata().version()
                )
            );

            return;
        }

        clusterService.submitStateUpdateTask(
            "reserved cluster state update error for [ " + errorState.namespace() + "]",
            new ReservedStateErrorTask(errorState, new ActionListener<>() {
                @Override
                public void onResponse(ActionResponse.Empty empty) {
                    logger.info("Successfully applied new reserved error state for namespace [{}]", errorState.namespace());
                }

                @Override
                public void onFailure(Exception e) {
                    logger.error("Failed to apply reserved error cluster state", e);
                }
            }),
            ClusterStateTaskConfig.build(Priority.URGENT),
            errorStateTaskExecutor
        );
    }

    /**
     * Returns an ordered set ({@link LinkedHashSet}) of the cluster state handlers that need to
     * execute for a given list of handler names supplied through the {@link ReservedStateChunk}.
     * @param handlerNames Names of handlers found in the {@link ReservedStateChunk}
     * @return
     */
    LinkedHashSet<String> orderedStateHandlers(Set<String> handlerNames) {
        LinkedHashSet<String> orderedHandlers = new LinkedHashSet<>();
        LinkedHashSet<String> dependencyStack = new LinkedHashSet<>();

        for (String key : handlerNames) {
            addStateHandler(key, handlerNames, orderedHandlers, dependencyStack);
        }

        return orderedHandlers;
    }

    private void addStateHandler(String key, Set<String> keys, LinkedHashSet<String> ordered, LinkedHashSet<String> visited) {
        if (visited.contains(key)) {
            StringBuilder msg = new StringBuilder("Cycle found in settings dependencies: ");
            visited.forEach(s -> {
                msg.append(s);
                msg.append(" -> ");
            });
            msg.append(key);
            throw new IllegalStateException(msg.toString());
        }

        if (ordered.contains(key)) {
            // already added by another dependent handler
            return;
        }

        visited.add(key);
        ReservedClusterStateHandler<?> handler = handlers.get(key);

        if (handler == null) {
            throw new IllegalStateException("Unknown handler type: " + key);
        }

        for (String dependency : handler.dependencies()) {
            if (keys.contains(dependency) == false) {
                throw new IllegalStateException("Missing handler dependency definition: " + key + " -> " + dependency);
            }
            addStateHandler(dependency, keys, ordered, visited);
        }
        for (String dependency : handler.optionalDependencies()) {
            if (keys.contains(dependency)) {
                addStateHandler(dependency, keys, ordered, visited);
            }
        }

        for (String dependency : handler.optionalDependencies()) {
            if (keys.contains(dependency)) {
                addStateHandler(dependency, keys, ordered, visited);
            }
        }

        visited.remove(key);
        ordered.add(key);
    }

<<<<<<< HEAD
=======
    /**
     * Adds additional {@link ReservedClusterStateHandler} to the handler registry
     * @param handler
     */
>>>>>>> 1c17f01d
    public void installStateHandler(ReservedClusterStateHandler<?> handler) {
        this.handlers.put(handler.name(), handler);
    }
}<|MERGE_RESOLUTION|>--- conflicted
+++ resolved
@@ -266,29 +266,21 @@
             }
             addStateHandler(dependency, keys, ordered, visited);
         }
+
         for (String dependency : handler.optionalDependencies()) {
             if (keys.contains(dependency)) {
                 addStateHandler(dependency, keys, ordered, visited);
             }
         }
 
-        for (String dependency : handler.optionalDependencies()) {
-            if (keys.contains(dependency)) {
-                addStateHandler(dependency, keys, ordered, visited);
-            }
-        }
-
         visited.remove(key);
         ordered.add(key);
     }
 
-<<<<<<< HEAD
-=======
     /**
      * Adds additional {@link ReservedClusterStateHandler} to the handler registry
      * @param handler
      */
->>>>>>> 1c17f01d
     public void installStateHandler(ReservedClusterStateHandler<?> handler) {
         this.handlers.put(handler.name(), handler);
     }
