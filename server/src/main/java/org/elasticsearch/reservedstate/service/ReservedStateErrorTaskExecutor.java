--- conflicted
+++ resolved
@@ -33,18 +33,11 @@
         Supplier<Releasable> dropHeadersContextSupplier
     ) {
         for (final var taskContext : taskContexts) {
-<<<<<<< HEAD
+            final var task = taskContext.getTask();
             try (var ignored = taskContext.captureResponseHeaders()) {
-                currentState = taskContext.getTask().execute(currentState);
+                currentState = task.execute(currentState);
             }
-            taskContext.success(
-                () -> taskContext.getTask().listener().delegateFailure((l, s) -> l.onResponse(ActionResponse.Empty.INSTANCE))
-            );
-=======
-            final var task = taskContext.getTask();
-            currentState = task.execute(currentState);
             taskContext.success(() -> task.listener().onResponse(ActionResponse.Empty.INSTANCE));
->>>>>>> 264f09f3
         }
         return currentState;
     }
