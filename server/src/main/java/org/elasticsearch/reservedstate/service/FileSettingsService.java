/*
 * Copyright Elasticsearch B.V. and/or licensed to Elasticsearch B.V. under one
 * or more contributor license agreements. Licensed under the Elastic License
 * 2.0 and the Server Side Public License, v 1; you may not use this file except
 * in compliance with, at your election, the Elastic License 2.0 or the Server
 * Side Public License, v 1.
 */

package org.elasticsearch.reservedstate.service;

import org.apache.logging.log4j.LogManager;
import org.apache.logging.log4j.Logger;
import org.elasticsearch.cluster.ClusterChangedEvent;
import org.elasticsearch.cluster.ClusterState;
import org.elasticsearch.cluster.ClusterStateListener;
import org.elasticsearch.cluster.metadata.Metadata;
import org.elasticsearch.cluster.metadata.ReservedStateMetadata;
import org.elasticsearch.cluster.service.ClusterService;
import org.elasticsearch.common.component.AbstractLifecycleComponent;
import org.elasticsearch.env.Environment;
import org.elasticsearch.xcontent.XContentParserConfiguration;

import java.io.BufferedInputStream;
import java.io.IOException;
import java.nio.file.ClosedWatchServiceException;
import java.nio.file.Files;
import java.nio.file.Path;
import java.nio.file.StandardWatchEventKinds;
import java.nio.file.WatchKey;
import java.nio.file.WatchService;
import java.nio.file.attribute.BasicFileAttributes;
import java.nio.file.attribute.FileTime;
import java.time.Instant;
import java.util.concurrent.CountDownLatch;
import java.util.function.Consumer;

import static org.elasticsearch.xcontent.XContentType.JSON;

/**
 * File based settings applier service which watches an 'operator` directory inside the config directory.
 * <p>
 * The service expects that the operator directory will contain a single JSON file with all the settings that
 * need to be applied to the cluster state. The name of the file is fixed to be settings.json. The operator
 * directory name can be configured by setting the 'path.config.operator_directory' in the node properties.
 * <p>
 * The {@link FileSettingsService} is active always, but enabled only on the current master node. We register
 * the service as a listener to cluster state changes, so that we can enable the file watcher thread when this
 * node becomes a master node.
 */
public class FileSettingsService extends AbstractLifecycleComponent implements ClusterStateListener {
    private static final Logger logger = LogManager.getLogger(FileSettingsService.class);

    private static final String SETTINGS_FILE_NAME = "settings.json";
    public static final String NAMESPACE = "file_settings";

    private final ClusterService clusterService;
    private final ReservedClusterStateService stateService;
    private final Path operatorSettingsDir;

    private WatchService watchService; // null;
    private CountDownLatch watcherThreadLatch;
    private volatile CountDownLatch processingLatch;

    private volatile FileUpdateState fileUpdateState = null;
    private volatile WatchKey settingsDirWatchKey = null;
    private volatile WatchKey configDirWatchKey = null;

    private volatile boolean active = false;
    private volatile boolean initialState = true;

    public static final String OPERATOR_DIRECTORY = "operator";

    /**
     * Constructs the {@link FileSettingsService}
     *
     * @param clusterService so we can register ourselves as a cluster state change listener
     * @param stateService an instance of the immutable cluster state controller, so we can perform the cluster state changes
     * @param environment we need the environment to pull the location of the config and operator directories
     */
    public FileSettingsService(ClusterService clusterService, ReservedClusterStateService stateService, Environment environment) {
        this.clusterService = clusterService;
        this.stateService = stateService;
        this.operatorSettingsDir = environment.configFile().toAbsolutePath().resolve(OPERATOR_DIRECTORY);
    }

<<<<<<< HEAD
    // package private for testing
=======
>>>>>>> c7da0706
    public Path operatorSettingsDir() {
        return operatorSettingsDir;
    }

<<<<<<< HEAD
    // package private for testing
=======
>>>>>>> c7da0706
    public Path operatorSettingsFile() {
        return operatorSettingsDir().resolve(SETTINGS_FILE_NAME);
    }

    // platform independent way to tell if a file changed
    // we compare the file modified timestamp, the absolute path (symlinks), and file id on the system
    boolean watchedFileChanged(Path path) throws IOException {
        if (Files.exists(path) == false) {
            return false;
        }

        FileUpdateState previousUpdateState = fileUpdateState;

        BasicFileAttributes attr = Files.readAttributes(path, BasicFileAttributes.class);
        fileUpdateState = new FileUpdateState(attr.lastModifiedTime().toMillis(), path.toRealPath().toString(), attr.fileKey());

        return (previousUpdateState == null || previousUpdateState.equals(fileUpdateState) == false);
    }

    @Override
    protected void doStart() {
        // We start the file watcher when we know we are master from a cluster state change notification.
        // We need the additional active flag, since cluster state can change after we've shutdown the service
        // causing the watcher to start again.
        this.active = Files.exists(operatorSettingsDir().getParent());
        startIfMaster(clusterService.state());
        clusterService.addListener(this);
    }

    @Override
    protected void doStop() {
        this.active = false;
        logger.debug("Stopping file settings service");
        stopWatcher();
    }

    @Override
    protected void doClose() {}

    private boolean currentNodeMaster(ClusterState clusterState) {
        return clusterState.nodes().getLocalNodeId().equals(clusterState.nodes().getMasterNodeId());
    }

    @Override
    public void clusterChanged(ClusterChangedEvent event) {
        ClusterState clusterState = event.state();
        startIfMaster(clusterState);
    }

    private void startIfMaster(ClusterState clusterState) {
        if (currentNodeMaster(clusterState)) {
            startWatcher(clusterState, initialState);
        } else {
            stopWatcher();
        }
        initialState = false;
    }

    /**
     * Used by snapshot restore service {@link org.elasticsearch.snapshots.RestoreService} to prepare the reserved
     * state of the snapshot for the current cluster.
     * <p>
     * If the current cluster where we are restoring the snapshot into has any operator file based settings, we'll
     * reset the reserved state version to 0.
     * <p>
     * If there's no file based settings file in this cluster, we'll remove all state reservations for
     * file based settings from the cluster state.
     * @param clusterState the cluster state before snapshot restore
     * @param mdBuilder the current metadata builder for the new cluster state
     */
    public void handleSnapshotRestore(ClusterState clusterState, Metadata.Builder mdBuilder) {
        assert currentNodeMaster(clusterState);

        ReservedStateMetadata fileSettingsMetadata = clusterState.metadata().reservedStateMetadata().get(NAMESPACE);

        // When we restore from a snapshot we remove the reserved cluster state for file settings,
        // since we don't know the current operator configuration, e.g. file settings could be disabled
        // on the target cluster. If file settings exist and the cluster state has lost it's reserved
        // state for the "file_settings" namespace, we touch our file settings file to cause it to re-process the file.
        if (watching() && Files.exists(operatorSettingsFile())) {
            if (fileSettingsMetadata != null) {
                ReservedStateMetadata withResetVersion = new ReservedStateMetadata.Builder(fileSettingsMetadata).version(0L).build();
                mdBuilder.put(withResetVersion);
            }
        } else if (fileSettingsMetadata != null) {
            mdBuilder.removeReservedState(fileSettingsMetadata);
        }
    }

    /**
     * 'Touches' the settings file so the file watcher will re-processes it.
     * <p>
     * The file processing is asynchronous, the cluster state or the file must be already updated such that
     * the version information in the file is newer than what's already saved as processed in the
     * cluster state.
     *
     * For snapshot restores we first must restore the snapshot and then force a refresh, since the cluster state
     * metadata version must be reset to 0 and saved in the cluster state.
     */
    private void refreshExistingFileStateIfNeeded(ClusterState clusterState) {
        if (watching()) {
            ReservedStateMetadata fileSettingsMetadata = clusterState.metadata().reservedStateMetadata().get(NAMESPACE);
            // We check if the version was reset to 0, and force an update if a file exists. This can happen in situations
            // like snapshot restores.
            if (fileSettingsMetadata != null && fileSettingsMetadata.version() == 0L && Files.exists(operatorSettingsFile())) {
                try {
                    Files.setLastModifiedTime(operatorSettingsFile(), FileTime.from(Instant.now()));
                } catch (IOException e) {
                    logger.warn("encountered I/O error trying to update file settings timestamp", e);
                }
            }
        }
    }

<<<<<<< HEAD
    // package private for testing
=======
>>>>>>> c7da0706
    public boolean watching() {
        return this.watchService != null;
    }

    private void cleanupWatchKeys() {
        if (settingsDirWatchKey != null) {
            settingsDirWatchKey.cancel();
            settingsDirWatchKey = null;
        }
        if (configDirWatchKey != null) {
            configDirWatchKey.cancel();
            configDirWatchKey = null;
        }
    }

    synchronized void startWatcher(ClusterState clusterState, boolean onStartup) {
        if (watching() || active == false) {
            refreshExistingFileStateIfNeeded(clusterState);

            return;
        }

        logger.info("starting file settings watcher ...");

        Path settingsDir = operatorSettingsDir();

        /*
         * We essentially watch for two things:
         *  - the creation of the operator directory (if it doesn't exist), symlink changes to the operator directory
         *  - any changes to files inside the operator directory if it exists, filtering for settings.json
         */
        try {
            this.watchService = operatorSettingsDir().getParent().getFileSystem().newWatchService();
            if (Files.exists(settingsDir)) {
                Path settingsFilePath = operatorSettingsFile();
                if (Files.exists(settingsFilePath)) {
                    logger.debug("found initial operator settings file [{}], applying...", settingsFilePath);
                    // we make a distinction here for startup, so that if we had operator settings before the node started
                    // we would fail startup.
                    processFileSettings(settingsFilePath, (e) -> {
                        if (onStartup) {
                            throw new FileSettingsStartupException("Error applying operator settings", e);
                        } else {
                            logger.error("Error processing operator settings json file", e);
                        }
                    }).await();
                }
                settingsDirWatchKey = enableSettingsWatcher(settingsDirWatchKey, settingsDir);
            } else {
                logger.debug("operator settings directory [{}] not found, will watch for its creation...", settingsDir);
            }
            // We watch the config directory always, even if initially we had an operator directory
            // it can be deleted and created later. The config directory never goes away, we only
            // register it once for watching.
            configDirWatchKey = enableSettingsWatcher(configDirWatchKey, operatorSettingsDir().getParent());
        } catch (Exception e) {
            if (watchService != null) {
                try {
                    cleanupWatchKeys();
                    this.watchService.close();
                } catch (Exception ignore) {} finally {
                    this.watchService = null;
                }
            }

            throw new IllegalStateException("unable to launch a new watch service", e);
        }

        this.watcherThreadLatch = new CountDownLatch(1);

        new Thread(() -> {
            try {
                logger.info("file settings service up and running [tid={}]", Thread.currentThread().getId());

                WatchKey key;
                while ((key = watchService.take()) != null) {
                    /**
                     * Reading and interpreting watch service events can vary from platform to platform. E.g:
                     * MacOS symlink delete and set (rm -rf operator && ln -s <path to>/file_settings/ operator):
                     *     ENTRY_MODIFY:operator
                     *     ENTRY_CREATE:settings.json
                     *     ENTRY_MODIFY:settings.json
                     * Linux in Docker symlink delete and set (rm -rf operator && ln -s <path to>/file_settings/ operator):
                     *     ENTRY_CREATE:operator
                     * Windows
                     *     ENTRY_CREATE:operator
                     *     ENTRY_MODIFY:operator
                     * After we get an indication that something has changed, we check the timestamp, file id,
                     * real path of our desired file.
                     */
                    if (Files.exists(settingsDir)) {
                        try {
                            Path path = operatorSettingsFile();

                            if (logger.isDebugEnabled()) {
                                key.pollEvents().stream().forEach(e -> logger.debug("{}:{}", e.kind().toString(), e.context().toString()));
                            }

                            key.pollEvents();
                            key.reset();

                            // We re-register the settings directory watch key, because we don't know
                            // if the file name maps to the same native file system file id. Symlinks
                            // are one potential cause of inconsistency here, since their handling by
                            // the WatchService is platform dependent.
                            settingsDirWatchKey = enableSettingsWatcher(settingsDirWatchKey, settingsDir);

                            if (watchedFileChanged(path)) {
                                processingLatch = processFileSettings(
                                    path,
                                    (e) -> logger.error("Error processing operator settings json file", e)
                                );
                                // After we get and set the processing latch, we need to check if stop wasn't
                                // invoked in the meantime. Stop will invalidate all watch keys.
                                if (configDirWatchKey != null) {
                                    processingLatch.await();
                                }
                            }
                        } catch (IOException e) {
                            logger.warn("encountered I/O error while watching file settings", e);
                        }
                    } else {
                        key.pollEvents();
                        key.reset();
                    }
                }
            } catch (ClosedWatchServiceException | InterruptedException expected) {
                logger.info("shutting down watcher thread");
            } catch (Exception e) {
                logger.error("shutting down watcher thread with exception", e);
            } finally {
                watcherThreadLatch.countDown();
            }
        }, "elasticsearch[file-settings-watcher]").start();
    }

    synchronized void stopWatcher() {
        logger.debug("stopping watcher ...");
        if (watching()) {
            try {
                cleanupWatchKeys();
                fileUpdateState = null;
                watchService.close();
                if (processingLatch != null) {
                    processingLatch.countDown();
                }
                if (watcherThreadLatch != null) {
                    watcherThreadLatch.await();
                }
            } catch (IOException e) {
                logger.warn("encountered exception while closing watch service", e);
            } catch (InterruptedException interruptedException) {
                logger.info("interrupted while closing the watch service", interruptedException);
            } finally {
                watchService = null;
                logger.info("watcher service stopped");
            }
        } else {
            logger.debug("file settings service already stopped");
        }
    }

    private WatchKey enableSettingsWatcher(WatchKey previousKey, Path settingsDir) throws IOException {
        if (previousKey != null) {
            previousKey.cancel();
        }
        return settingsDir.register(
            watchService,
            StandardWatchEventKinds.ENTRY_MODIFY,
            StandardWatchEventKinds.ENTRY_CREATE,
            StandardWatchEventKinds.ENTRY_DELETE
        );
    }

    CountDownLatch processFileSettings(Path path, Consumer<Exception> errorHandler) throws IOException {
        CountDownLatch waitForCompletion = new CountDownLatch(1);
        logger.info("processing path [{}] for [{}]", path, NAMESPACE);
        try (
            var fis = Files.newInputStream(path);
            var bis = new BufferedInputStream(fis);
            var parser = JSON.xContent().createParser(XContentParserConfiguration.EMPTY, bis)
        ) {
            stateService.process(NAMESPACE, parser, (e) -> {
                try {
                    if (e != null) {
                        errorHandler.accept(e);
                    }
                } finally {
                    waitForCompletion.countDown();
                }
            });
        }

        return waitForCompletion;
    }

    /**
     * Holds information about the last known state of the file we watched. We use this
     * class to determine if a file has been changed.
     */
    record FileUpdateState(long timestamp, String path, Object fileKey) {}

    /**
     * Error subclass that is thrown when we encounter a fatal error while applying
     * the operator cluster state at Elasticsearch boot time.
     */
    public static class FileSettingsStartupException extends RuntimeException {
        public FileSettingsStartupException(String message, Throwable t) {
            super(message, t);
        }
    }
}<|MERGE_RESOLUTION|>--- conflicted
+++ resolved
@@ -83,18 +83,10 @@
         this.operatorSettingsDir = environment.configFile().toAbsolutePath().resolve(OPERATOR_DIRECTORY);
     }
 
-<<<<<<< HEAD
-    // package private for testing
-=======
->>>>>>> c7da0706
     public Path operatorSettingsDir() {
         return operatorSettingsDir;
     }
 
-<<<<<<< HEAD
-    // package private for testing
-=======
->>>>>>> c7da0706
     public Path operatorSettingsFile() {
         return operatorSettingsDir().resolve(SETTINGS_FILE_NAME);
     }
@@ -209,10 +201,6 @@
         }
     }
 
-<<<<<<< HEAD
-    // package private for testing
-=======
->>>>>>> c7da0706
     public boolean watching() {
         return this.watchService != null;
     }
