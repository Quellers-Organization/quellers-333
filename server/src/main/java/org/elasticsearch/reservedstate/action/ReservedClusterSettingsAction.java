/*
 * Copyright Elasticsearch B.V. and/or licensed to Elasticsearch B.V. under one
 * or more contributor license agreements. Licensed under the Elastic License
 * 2.0 and the Server Side Public License, v 1; you may not use this file except
 * in compliance with, at your election, the Elastic License 2.0 or the Server
 * Side Public License, v 1.
 */

package org.elasticsearch.reservedstate.action;

import org.apache.logging.log4j.LogManager;
import org.apache.logging.log4j.Logger;
import org.elasticsearch.action.admin.cluster.settings.ClusterUpdateSettingsRequest;
import org.elasticsearch.common.settings.ClusterSettings;
import org.elasticsearch.common.settings.Settings;
import org.elasticsearch.common.settings.SettingsUpdater;
import org.elasticsearch.reservedstate.ReservedClusterStateHandler;
import org.elasticsearch.reservedstate.TransformState;
import org.elasticsearch.xcontent.XContentParser;

import java.io.IOException;
import java.util.HashSet;
import java.util.Map;
import java.util.Set;
import java.util.stream.Collectors;

/**
 * This Action is the reserved state save version of RestClusterUpdateSettingsAction
 * <p>
 * It is used by the ReservedClusterStateService to update the persistent cluster settings.
 * Since transient cluster settings are deprecated, this action doesn't support updating transient cluster settings.
 */
public class ReservedClusterSettingsAction implements ReservedClusterStateHandler<Map<String, Object>> {

    private static final Logger logger = LogManager.getLogger(ReservedClusterSettingsAction.class);

    public static final String NAME = "cluster_settings";

    private final ClusterSettings clusterSettings;

    public ReservedClusterSettingsAction(ClusterSettings clusterSettings) {
        this.clusterSettings = clusterSettings;
    }

    @Override
    public String name() {
        return NAME;
    }

    @SuppressWarnings("unchecked")
    private static ClusterUpdateSettingsRequest prepare(Object input, Set<String> previouslySet) {
<<<<<<< HEAD
        final ClusterUpdateSettingsRequest clusterUpdateSettingsRequest = new ClusterUpdateSettingsRequest();
=======
        // load the new settings into a builder so their paths are normalized
        @SuppressWarnings("unchecked")
        Settings.Builder newSettings = Settings.builder().loadFromMap((Map<String, ?>) input);
>>>>>>> b7eafce3

        // now the new and old settings can be compared to find which are missing for deletion
        Set<String> toDelete = new HashSet<>(previouslySet);
        toDelete.removeAll(newSettings.keys());
        toDelete.forEach(k -> newSettings.put(k, (String) null));

        final ClusterUpdateSettingsRequest clusterUpdateSettingsRequest = new ClusterUpdateSettingsRequest();
        clusterUpdateSettingsRequest.persistentSettings(newSettings);
        return clusterUpdateSettingsRequest;
    }

    @Override
    public TransformState transform(Object input, TransformState prevState) {
        ClusterUpdateSettingsRequest request = prepare(input, prevState.keys());

        // allow empty requests, this is how we clean up settings
        if (request.persistentSettings().isEmpty() == false) {
            validate(request);
        }

        final var state = new SettingsUpdater(clusterSettings).updateSettings(
            prevState.state(),
            request.transientSettings(),
            request.persistentSettings(),
            logger
        );

        Set<String> currentKeys = request.persistentSettings()
            .keySet()
            .stream()
            .filter(k -> request.persistentSettings().hasValue(k))
            .collect(Collectors.toSet());

        return new TransformState(state, currentKeys);
    }

    @Override
    public Map<String, Object> fromXContent(XContentParser parser) throws IOException {
        return parser.map();
    }
}<|MERGE_RESOLUTION|>--- conflicted
+++ resolved
@@ -49,13 +49,9 @@
 
     @SuppressWarnings("unchecked")
     private static ClusterUpdateSettingsRequest prepare(Object input, Set<String> previouslySet) {
-<<<<<<< HEAD
-        final ClusterUpdateSettingsRequest clusterUpdateSettingsRequest = new ClusterUpdateSettingsRequest();
-=======
         // load the new settings into a builder so their paths are normalized
         @SuppressWarnings("unchecked")
         Settings.Builder newSettings = Settings.builder().loadFromMap((Map<String, ?>) input);
->>>>>>> b7eafce3
 
         // now the new and old settings can be compared to find which are missing for deletion
         Set<String> toDelete = new HashSet<>(previouslySet);
