/*
 * Licensed to Elasticsearch under one or more contributor
 * license agreements. See the NOTICE file distributed with
 * this work for additional information regarding copyright
 * ownership. Elasticsearch licenses this file to you under
 * the Apache License, Version 2.0 (the "License"); you may
 * not use this file except in compliance with the License.
 * You may obtain a copy of the License at
 *
 *    http://www.apache.org/licenses/LICENSE-2.0
 *
 * Unless required by applicable law or agreed to in writing,
 * software distributed under the License is distributed on an
 * "AS IS" BASIS, WITHOUT WARRANTIES OR CONDITIONS OF ANY
 * KIND, either express or implied.  See the License for the
 * specific language governing permissions and limitations
 * under the License.
 */

package org.elasticsearch.discovery;

import com.carrotsearch.hppc.cursors.ObjectCursor;
import org.apache.logging.log4j.LogManager;
import org.apache.logging.log4j.Logger;
import org.apache.logging.log4j.message.ParameterizedMessage;
import org.apache.lucene.util.SetOnce;
import org.elasticsearch.action.ActionListener;
import org.elasticsearch.cluster.ClusterName;
import org.elasticsearch.cluster.ClusterState;
import org.elasticsearch.cluster.coordination.Coordinator;
import org.elasticsearch.cluster.coordination.PeersResponse;
import org.elasticsearch.cluster.node.DiscoveryNode;
import org.elasticsearch.cluster.node.DiscoveryNodes;
import org.elasticsearch.common.Nullable;
import org.elasticsearch.common.io.stream.StreamInput;
import org.elasticsearch.common.settings.Setting;
import org.elasticsearch.common.settings.Settings;
import org.elasticsearch.common.transport.TransportAddress;
import org.elasticsearch.common.unit.TimeValue;
import org.elasticsearch.common.util.concurrent.AbstractRunnable;
import org.elasticsearch.discovery.zen.UnicastZenPing;
import org.elasticsearch.discovery.zen.ZenDiscovery;
import org.elasticsearch.discovery.zen.ZenPing;
import org.elasticsearch.tasks.Task;
import org.elasticsearch.threadpool.ThreadPool.Names;
import org.elasticsearch.transport.TransportChannel;
import org.elasticsearch.transport.TransportException;
import org.elasticsearch.transport.TransportRequest;
import org.elasticsearch.transport.TransportRequestHandler;
import org.elasticsearch.transport.TransportRequestOptions;
import org.elasticsearch.transport.TransportResponseHandler;
import org.elasticsearch.transport.TransportService;

import java.io.IOException;
import java.util.ArrayList;
import java.util.Arrays;
import java.util.Collections;
import java.util.List;
import java.util.Map;
import java.util.Objects;
import java.util.Optional;
import java.util.function.Consumer;
import java.util.stream.Collectors;

import static java.util.Collections.emptyList;
import static org.elasticsearch.common.util.concurrent.ConcurrentCollections.newConcurrentMap;

public abstract class PeerFinder {

    protected final Logger logger = LogManager.getLogger(getClass());

    public static final String REQUEST_PEERS_ACTION_NAME = "internal:discovery/request_peers";

    // the time between attempts to find all peers
    public static final Setting<TimeValue> DISCOVERY_FIND_PEERS_INTERVAL_SETTING =
        Setting.timeSetting("discovery.find_peers_interval",
            TimeValue.timeValueMillis(1000), TimeValue.timeValueMillis(1), Setting.Property.NodeScope);

    public static final Setting<TimeValue> DISCOVERY_REQUEST_PEERS_TIMEOUT_SETTING =
        Setting.timeSetting("discovery.request_peers_timeout",
            TimeValue.timeValueMillis(3000), TimeValue.timeValueMillis(1), Setting.Property.NodeScope);

    public static final Setting<TimeValue> DISCOVERY_CLUSTER_FORMATION_WARNING_TIMEOUT_SETTING =
        Setting.timeSetting("discovery.cluster_formation_warning_timeout",
            TimeValue.timeValueMillis(10000), TimeValue.timeValueMillis(1), Setting.Property.NodeScope);

    private final Settings settings;

    private final TimeValue findPeersInterval;
    private final TimeValue requestPeersTimeout;
    private final TimeValue clusterFormationWarningTimeout;

    private final Object mutex = new Object();
    private final TransportService transportService;
    private final TransportAddressConnector transportAddressConnector;
    private final ConfiguredHostsResolver configuredHostsResolver;

    private volatile long currentTerm;
    private boolean active;
    private DiscoveryNodes lastAcceptedNodes;
    private final Map<TransportAddress, Peer> peersByAddress = newConcurrentMap();
    private Optional<DiscoveryNode> leader = Optional.empty();
    private List<TransportAddress> lastResolvedAddresses = emptyList();
    private long nextWarningTimeMillis;

    public PeerFinder(Settings settings, TransportService transportService, TransportAddressConnector transportAddressConnector,
                      ConfiguredHostsResolver configuredHostsResolver) {
        this.settings = settings;
        findPeersInterval = DISCOVERY_FIND_PEERS_INTERVAL_SETTING.get(settings);
        requestPeersTimeout = DISCOVERY_REQUEST_PEERS_TIMEOUT_SETTING.get(settings);
        clusterFormationWarningTimeout = DISCOVERY_CLUSTER_FORMATION_WARNING_TIMEOUT_SETTING.get(settings);
        this.transportService = transportService;
        this.transportAddressConnector = transportAddressConnector;
        this.configuredHostsResolver = configuredHostsResolver;

        transportService.registerRequestHandler(REQUEST_PEERS_ACTION_NAME, Names.GENERIC, false, false,
            PeersRequest::new,
            (request, channel, task) -> channel.sendResponse(handlePeersRequest(request)));

        transportService.registerRequestHandler(UnicastZenPing.ACTION_NAME, Names.GENERIC, false, false,
            UnicastZenPing.UnicastPingRequest::new, new Zen1UnicastPingRequestHandler());
    }

    public void activate(final DiscoveryNodes lastAcceptedNodes) {
        logger.trace("activating with {}", lastAcceptedNodes);

        synchronized (mutex) {
            assert assertInactiveWithNoKnownPeers();
            active = true;
            this.lastAcceptedNodes = lastAcceptedNodes;
            leader = Optional.empty();
            updateNextWarningTime();
            handleWakeUp(); // return value discarded: there are no known peers, so none can be disconnected
        }

        onFoundPeersUpdated(); // trigger a check for a quorum already
    }

    private void updateNextWarningTime() {
        assert holdsLock() : "PeerFinder mutex not held";
        nextWarningTimeMillis = transportService.getThreadPool().relativeTimeInMillis() + clusterFormationWarningTimeout.millis();
    }

    public void deactivate(DiscoveryNode leader) {
        final boolean peersRemoved;
        synchronized (mutex) {
            logger.trace("deactivating and setting leader to {}", leader);
            active = false;
            peersRemoved = handleWakeUp();
            this.leader = Optional.of(leader);
            assert assertInactiveWithNoKnownPeers();
        }
        if (peersRemoved) {
            onFoundPeersUpdated();
        }
    }

    // exposed to subclasses for testing
    protected final boolean holdsLock() {
        return Thread.holdsLock(mutex);
    }

    private boolean assertInactiveWithNoKnownPeers() {
        assert active == false;
        assert peersByAddress.isEmpty() : peersByAddress.keySet();
        return true;
    }

    PeersResponse handlePeersRequest(PeersRequest peersRequest) {
        synchronized (mutex) {
            assert peersRequest.getSourceNode().equals(getLocalNode()) == false;
            final List<DiscoveryNode> knownPeers;
            if (active) {
                assert leader.isPresent() == false : leader;
                startProbe(peersRequest.getSourceNode().getAddress());
                peersRequest.getKnownPeers().stream().map(DiscoveryNode::getAddress).forEach(this::startProbe);
                knownPeers = getFoundPeersUnderLock();
            } else {
<<<<<<< HEAD
                assert leader.isPresent();
                knownPeers = emptyList();
=======
                assert leader.isPresent() || lastAcceptedNodes == null;
                knownPeers = Collections.emptyList();
>>>>>>> 8011438e
            }
            return new PeersResponse(leader, knownPeers, currentTerm);
        }
    }

    // exposed for checking invariant in o.e.c.c.Coordinator (public since this is a different package)
    public Optional<DiscoveryNode> getLeader() {
        synchronized (mutex) {
            return leader;
        }
    }

    // exposed for checking invariant in o.e.c.c.Coordinator (public since this is a different package)
    public long getCurrentTerm() {
        return currentTerm;
    }

    public void setCurrentTerm(long currentTerm) {
        this.currentTerm = currentTerm;
    }

    private DiscoveryNode getLocalNode() {
        final DiscoveryNode localNode = transportService.getLocalNode();
        assert localNode != null;
        return localNode;
    }

    /**
     * Invoked on receipt of a PeersResponse from a node that believes it's an active leader, which this node should therefore try and join.
     * Note that invocations of this method are not synchronised. By the time it is called we may have been deactivated.
     */
    protected abstract void onActiveMasterFound(DiscoveryNode masterNode, long term);

    /**
     * Invoked when the set of found peers changes. Note that invocations of this method are not fully synchronised, so we only guarantee
     * that the change to the set of found peers happens before this method is invoked. If there are multiple concurrent changes then there
     * will be multiple concurrent invocations of this method, with no guarantee as to their order. For this reason we do not pass the
     * updated set of peers as an argument to this method, leaving it to the implementation to call getFoundPeers() with appropriate
     * synchronisation to avoid lost updates. Also, by the time this method is invoked we may have been deactivated.
     */
    protected abstract void onFoundPeersUpdated();

    public interface TransportAddressConnector {
        /**
         * Identify the node at the given address and, if it is a master node and not the local node then establish a full connection to it.
         */
        void connectToRemoteMasterNode(TransportAddress transportAddress, ActionListener<DiscoveryNode> listener);
    }

    public interface ConfiguredHostsResolver {
        /**
         * Attempt to resolve the configured unicast hosts list to a list of transport addresses.
         *
         * @param consumer Consumer for the resolved list. May not be called if an error occurs or if another resolution attempt is in
         *                 progress.
         */
        void resolveConfiguredHosts(Consumer<List<TransportAddress>> consumer);
    }

    public Iterable<DiscoveryNode> getFoundPeers() {
        synchronized (mutex) {
            return getFoundPeersUnderLock();
        }
    }

    private List<DiscoveryNode> getFoundPeersUnderLock() {
        assert holdsLock() : "PeerFinder mutex not held";
        return peersByAddress.values().stream()
            .map(Peer::getDiscoveryNode).filter(Objects::nonNull).distinct().collect(Collectors.toList());
    }

    private Peer createConnectingPeer(TransportAddress transportAddress) {
        Peer peer = new Peer(transportAddress);
        peer.establishConnection();
        return peer;
    }

    /**
     * @return whether any peers were removed due to disconnection
     */
    private boolean handleWakeUp() {
        assert holdsLock() : "PeerFinder mutex not held";

        boolean peersRemoved = false;

        for (final Peer peer : peersByAddress.values()) {
            peersRemoved = peer.handleWakeUp() || peersRemoved; // care: avoid short-circuiting, each peer needs waking up
        }

        if (active == false) {
            logger.trace("not active");
            return peersRemoved;
        }

        logger.trace("probing master nodes from cluster state: {}", lastAcceptedNodes);
        for (ObjectCursor<DiscoveryNode> discoveryNodeObjectCursor : lastAcceptedNodes.getMasterNodes().values()) {
            startProbe(discoveryNodeObjectCursor.value.getAddress());
        }

        configuredHostsResolver.resolveConfiguredHosts(providedAddresses -> {
            synchronized (mutex) {
                lastResolvedAddresses = providedAddresses;
                logger.trace("probing resolved transport addresses {}", providedAddresses);
                providedAddresses.forEach(this::startProbe);
            }
        });

        transportService.getThreadPool().scheduleUnlessShuttingDown(findPeersInterval, Names.GENERIC, new AbstractRunnable() {
            @Override
            public boolean isForceExecution() {
                return true;
            }

            @Override
            public void onFailure(Exception e) {
                assert false : e;
                logger.debug("unexpected exception in wakeup", e);
            }

            @Override
            protected void doRun() {
                synchronized (mutex) {
                    if (handleWakeUp() == false) {
                        return;
                    }
                }
                onFoundPeersUpdated();
            }

            @Override
            public void onAfter() {
                maybeWarnClusterFormationFailed();
            }

            @Override
            public String toString() {
                return "PeerFinder handling wakeup";
            }
        });

        return peersRemoved;
    }

    private void maybeWarnClusterFormationFailed() {
        assert holdsLock() == false : "PeerFinder mutex held in error";
        final DiscoveryNodes lastAcceptedNodes;
        final List<TransportAddress> lastResolvedAddresses;
        final List<DiscoveryNode> foundPeers;
        synchronized (mutex) {
            if (nextWarningTimeMillis >= transportService.getThreadPool().relativeTimeInMillis()) {
                return;
            }
            updateNextWarningTime();
            lastAcceptedNodes = PeerFinder.this.lastAcceptedNodes;
            lastResolvedAddresses = PeerFinder.this.lastResolvedAddresses;
            foundPeers = getFoundPeersUnderLock();
        }
        warnClusterFormationFailed(lastAcceptedNodes, lastResolvedAddresses, foundPeers);
    }

    protected abstract void warnClusterFormationFailed(DiscoveryNodes clusterStateNodes, List<TransportAddress> resolvedAddresses,
                                                       List<DiscoveryNode> foundPeers);

    private void startProbe(TransportAddress transportAddress) {
        assert holdsLock() : "PeerFinder mutex not held";
        if (active == false) {
            logger.trace("startProbe({}) not running", transportAddress);
            return;
        }

        if (transportAddress.equals(getLocalNode().getAddress())) {
            logger.trace("startProbe({}) not probing local node", transportAddress);
            return;
        }

        peersByAddress.computeIfAbsent(transportAddress, this::createConnectingPeer);
    }

    private class Peer {
        private final TransportAddress transportAddress;
        private SetOnce<DiscoveryNode> discoveryNode = new SetOnce<>();
        private volatile boolean peersRequestInFlight;

        Peer(TransportAddress transportAddress) {
            this.transportAddress = transportAddress;
        }

        @Nullable
        DiscoveryNode getDiscoveryNode() {
            return discoveryNode.get();
        }

        boolean handleWakeUp() {
            assert holdsLock() : "PeerFinder mutex not held";

            if (active == false) {
                removePeer();
                return true;
            }

            final DiscoveryNode discoveryNode = getDiscoveryNode();
            // may be null if connection not yet established

            if (discoveryNode != null) {
                if (transportService.nodeConnected(discoveryNode)) {
                    if (peersRequestInFlight == false) {
                        requestPeers();
                    }
                } else {
                    logger.trace("{} no longer connected", this);
                    removePeer();
                    return true;
                }
            }

            return false;
        }

        void establishConnection() {
            assert holdsLock() : "PeerFinder mutex not held";
            assert getDiscoveryNode() == null : "unexpectedly connected to " + getDiscoveryNode();
            assert active;

            logger.trace("{} attempting connection", this);
            transportAddressConnector.connectToRemoteMasterNode(transportAddress, new ActionListener<DiscoveryNode>() {
                @Override
                public void onResponse(DiscoveryNode remoteNode) {
                    assert remoteNode.isMasterNode() : remoteNode + " is not master-eligible";
                    assert remoteNode.equals(getLocalNode()) == false : remoteNode + " is the local node";
                    synchronized (mutex) {
                        if (active == false) {
                            return;
                        }

                        assert discoveryNode.get() == null : "discoveryNode unexpectedly already set to " + discoveryNode.get();
                        discoveryNode.set(remoteNode);
                        requestPeers();
                    }

                    assert holdsLock() == false : "PeerFinder mutex is held in error";
                    onFoundPeersUpdated();
                }

                @Override
                public void onFailure(Exception e) {
                    logger.debug(() -> new ParameterizedMessage("{} connection failed", Peer.this), e);
                    removePeer();
                }
            });
        }

        void removePeer() {
            final Peer removed = peersByAddress.remove(transportAddress);
            // assert removed == Peer.this : removed + " != " + Peer.this;
            // ^ This assertion sometimes trips if we are deactivated and reactivated while a request is in flight.
            // TODO be more careful about avoiding multiple active Peer objects for each address
        }

        private void requestPeers() {
            assert holdsLock() : "PeerFinder mutex not held";
            assert peersRequestInFlight == false : "PeersRequest already in flight";
            assert active;

            final DiscoveryNode discoveryNode = getDiscoveryNode();
            assert discoveryNode != null : "cannot request peers without first connecting";

            logger.trace("{} requesting peers", this);
            peersRequestInFlight = true;

            final List<DiscoveryNode> knownNodes = getFoundPeersUnderLock();

            final TransportResponseHandler<PeersResponse> peersResponseHandler = new TransportResponseHandler<PeersResponse>() {

                @Override
                public PeersResponse read(StreamInput in) throws IOException {
                    return new PeersResponse(in);
                }

                @Override
                public void handleResponse(PeersResponse response) {
                    logger.trace("{} received {}", Peer.this, response);
                    synchronized (mutex) {
                        if (active == false) {
                            return;
                        }

                        peersRequestInFlight = false;

                        response.getMasterNode().map(DiscoveryNode::getAddress).ifPresent(PeerFinder.this::startProbe);
                        response.getKnownPeers().stream().map(DiscoveryNode::getAddress).forEach(PeerFinder.this::startProbe);
                    }

                    if (response.getMasterNode().equals(Optional.of(discoveryNode))) {
                        // Must not hold lock here to avoid deadlock
                        assert holdsLock() == false : "PeerFinder mutex is held in error";
                        onActiveMasterFound(discoveryNode, response.getTerm());
                    }
                }

                @Override
                public void handleException(TransportException exp) {
                    peersRequestInFlight = false;
                    logger.debug(new ParameterizedMessage("{} peers request failed", Peer.this), exp);
                }

                @Override
                public String executor() {
                    return Names.GENERIC;
                }
            };
            final String actionName;
            final TransportRequest transportRequest;
            final TransportResponseHandler<?> transportResponseHandler;
            if (Coordinator.isZen1Node(discoveryNode)) {
                actionName = UnicastZenPing.ACTION_NAME;
                transportRequest = new UnicastZenPing.UnicastPingRequest(1, ZenDiscovery.PING_TIMEOUT_SETTING.get(settings),
                    new ZenPing.PingResponse(getLocalNode(), null, ClusterName.CLUSTER_NAME_SETTING.get(settings),
                        ClusterState.UNKNOWN_VERSION));
                transportResponseHandler = peersResponseHandler.wrap(ucResponse -> {
                    Optional<DiscoveryNode> optionalMasterNode = Arrays.stream(ucResponse.pingResponses)
                        .filter(pr -> discoveryNode.equals(pr.node()) && discoveryNode.equals(pr.master()))
                        .map(ZenPing.PingResponse::node)
                        .findFirst();
                    List<DiscoveryNode> discoveredNodes = new ArrayList<>();
                    if (optionalMasterNode.isPresent() == false) {
                        Arrays.stream(ucResponse.pingResponses).map(pr -> pr.master()).filter(Objects::nonNull)
                            .forEach(discoveredNodes::add);
                        Arrays.stream(ucResponse.pingResponses).map(pr -> pr.node()).forEach(discoveredNodes::add);
                    }
                    return new PeersResponse(optionalMasterNode, discoveredNodes, 0L);
                }, UnicastZenPing.UnicastPingResponse::new);
            } else {
                actionName = REQUEST_PEERS_ACTION_NAME;
                transportRequest = new PeersRequest(getLocalNode(), knownNodes);
                transportResponseHandler = peersResponseHandler;
            }
            transportService.sendRequest(discoveryNode, actionName,
                transportRequest,
                TransportRequestOptions.builder().withTimeout(requestPeersTimeout).build(),
                transportResponseHandler);
        }

        @Override
        public String toString() {
            return "Peer{" +
                "transportAddress=" + transportAddress +
                ", discoveryNode=" + discoveryNode.get() +
                ", peersRequestInFlight=" + peersRequestInFlight +
                '}';
        }
    }

    private class Zen1UnicastPingRequestHandler implements TransportRequestHandler<UnicastZenPing.UnicastPingRequest> {
        @Override
        public void messageReceived(UnicastZenPing.UnicastPingRequest request, TransportChannel channel, Task task) throws Exception {
            final PeersRequest peersRequest = new PeersRequest(request.pingResponse.node(),
                Optional.ofNullable(request.pingResponse.master()).map(Collections::singletonList).orElse(emptyList()));
            final PeersResponse peersResponse = handlePeersRequest(peersRequest);
            final List<ZenPing.PingResponse> pingResponses = new ArrayList<>();
            final ClusterName clusterName = ClusterName.CLUSTER_NAME_SETTING.get(settings);
            pingResponses.add(new ZenPing.PingResponse(transportService.getLocalNode(), peersResponse.getMasterNode().orElse(null),
                clusterName, 0L));
            peersResponse.getKnownPeers().forEach(dn -> pingResponses.add(
                new ZenPing.PingResponse(dn, null, clusterName, ClusterState.UNKNOWN_VERSION)));
            channel.sendResponse(new UnicastZenPing.UnicastPingResponse(request.id, pingResponses.toArray(new ZenPing.PingResponse[0])));
        }
    }
}<|MERGE_RESOLUTION|>--- conflicted
+++ resolved
@@ -176,13 +176,8 @@
                 peersRequest.getKnownPeers().stream().map(DiscoveryNode::getAddress).forEach(this::startProbe);
                 knownPeers = getFoundPeersUnderLock();
             } else {
-<<<<<<< HEAD
-                assert leader.isPresent();
+                assert leader.isPresent() || lastAcceptedNodes == null;
                 knownPeers = emptyList();
-=======
-                assert leader.isPresent() || lastAcceptedNodes == null;
-                knownPeers = Collections.emptyList();
->>>>>>> 8011438e
             }
             return new PeersResponse(leader, knownPeers, currentTerm);
         }
