/*
 * Copyright Elasticsearch B.V. and/or licensed to Elasticsearch B.V. under one
 * or more contributor license agreements. Licensed under the Elastic License
 * 2.0 and the Server Side Public License, v 1; you may not use this file except
 * in compliance with, at your election, the Elastic License 2.0 or the Server
 * Side Public License, v 1.
 */

package org.elasticsearch.http;

import org.apache.logging.log4j.LogManager;
import org.apache.logging.log4j.Logger;
import org.elasticsearch.common.Strings;
import org.elasticsearch.common.settings.ClusterSettings;
import org.elasticsearch.common.settings.Settings;
import org.elasticsearch.common.util.concurrent.ThreadContext;
import org.elasticsearch.core.Nullable;
import org.elasticsearch.core.Releasable;
import org.elasticsearch.rest.RestChannel;
import org.elasticsearch.rest.RestRequest;
import org.elasticsearch.rest.RestResponse;
import org.elasticsearch.tasks.Task;
import org.elasticsearch.tracing.Traceable;
import org.elasticsearch.tracing.Tracer;
import org.elasticsearch.transport.TransportService;

import java.util.List;

import static org.elasticsearch.core.Strings.format;

/**
 * Http request trace logger. See {@link #maybeLogRequest(RestRequest, Exception)} for details.
 */
class HttpTracer {

    private final Logger logger = LogManager.getLogger(HttpTracer.class);
    private final Tracer tracer;

    private volatile String[] tracerLogInclude;
    private volatile String[] tracerLogExclude;

    HttpTracer(Settings settings, ClusterSettings clusterSettings, Tracer tracer) {
        this.tracer = tracer;

        setTracerLogInclude(HttpTransportSettings.SETTING_HTTP_TRACE_LOG_INCLUDE.get(settings));
        setTracerLogExclude(HttpTransportSettings.SETTING_HTTP_TRACE_LOG_EXCLUDE.get(settings));

        clusterSettings.addSettingsUpdateConsumer(HttpTransportSettings.SETTING_HTTP_TRACE_LOG_INCLUDE, this::setTracerLogInclude);
        clusterSettings.addSettingsUpdateConsumer(HttpTransportSettings.SETTING_HTTP_TRACE_LOG_EXCLUDE, this::setTracerLogExclude);
    }

    void onTraceStarted(ThreadContext threadContext, RestChannel channel) {
        this.tracer.onTraceStarted(threadContext, channel);
    }

    void onTraceStopped(RestChannel channel) {
        this.tracer.onTraceStopped(channel);
    }

    void onTraceEvent(RestChannel channel, String eventName) {
        this.tracer.onTraceEvent(channel, eventName);
    }

    public void onTraceException(RestChannel channel, Throwable throwable) {
        this.tracer.onTraceException(channel, throwable);
    }

    void setAttribute(Traceable traceable, String key, boolean value) {
        this.tracer.setAttribute(traceable, key, value);
    }

    void setAttribute(Traceable traceable, String key, double value) {
        this.tracer.setAttribute(traceable, key, value);
    }

    void setAttribute(Traceable traceable, String key, long value) {
        this.tracer.setAttribute(traceable, key, value);
    }

    void setAttribute(Traceable traceable, String key, String value) {
        this.tracer.setAttribute(traceable, key, value);
    }

    Releasable withScope(Traceable traceable) {
        return tracer.withScope(traceable);
    }

    /**
     * Logs the given request if request tracing is enabled and the request uri matches the current include and exclude patterns defined
     * in {@link HttpTransportSettings#SETTING_HTTP_TRACE_LOG_INCLUDE} and {@link HttpTransportSettings#SETTING_HTTP_TRACE_LOG_EXCLUDE}.
     *
     * @param restRequest Rest request to trace
     * @param e           Exception when handling the request or {@code null} if none
     */
    void maybeLogRequest(RestRequest restRequest, @Nullable Exception e) {
        if (logger.isTraceEnabled() && TransportService.shouldTraceAction(restRequest.uri(), tracerLogInclude, tracerLogExclude)) {
            logger.trace(
                () -> format(
                    "[%s][%s][%s][%s] received request from [%s]",
                    restRequest.getRequestId(),
                    restRequest.header(Task.X_OPAQUE_ID_HTTP_HEADER),
                    restRequest.method(),
                    restRequest.uri(),
                    restRequest.getHttpChannel()
                ),
                e
            );
        }
    }

    /**
     * Logs the response to a request that was logged by {@link #maybeLogRequest(RestRequest, Exception)}.
     *
     * @param uri
     * @param restResponse  RestResponse
     * @param httpChannel   HttpChannel the response was sent on
     * @param contentLength Value of the response content length header
     * @param opaqueHeader  Value of HTTP header {@link Task#X_OPAQUE_ID_HTTP_HEADER}
     * @param requestId     Request id as returned by {@link RestRequest#getRequestId()}
     * @param success       Whether the response was successfully sent
     */
    void maybeLogResponse(
        String uri,
        RestResponse restResponse,
        HttpChannel httpChannel,
        String contentLength,
        String opaqueHeader,
        long requestId,
        boolean success
    ) {
<<<<<<< HEAD
        if (logger.isTraceEnabled() && TransportService.shouldTraceAction(uri, tracerLogInclude, tracerLogExclude)) {
            logger.trace(
                new ParameterizedMessage(
                    "[{}][{}][{}][{}][{}] sent response to [{}] success [{}]",
                    requestId,
                    opaqueHeader,
                    restResponse.status(),
                    restResponse.contentType(),
                    contentLength,
                    httpChannel,
                    success
                )
            );
        }
=======
        logger.trace(
            () -> format(
                "[%s][%s][%s][%s][%s] sent response to [%s] success [%s]",
                requestId,
                opaqueHeader,
                restResponse.status(),
                restResponse.contentType(),
                contentLength,
                httpChannel,
                success
            )
        );
>>>>>>> f64c75dc
    }

    private void setTracerLogInclude(List<String> tracerLogInclude) {
        this.tracerLogInclude = tracerLogInclude.toArray(Strings.EMPTY_ARRAY);
    }

    private void setTracerLogExclude(List<String> tracerLogExclude) {
        this.tracerLogExclude = tracerLogExclude.toArray(Strings.EMPTY_ARRAY);
    }
}<|MERGE_RESOLUTION|>--- conflicted
+++ resolved
@@ -128,11 +128,10 @@
         long requestId,
         boolean success
     ) {
-<<<<<<< HEAD
         if (logger.isTraceEnabled() && TransportService.shouldTraceAction(uri, tracerLogInclude, tracerLogExclude)) {
             logger.trace(
-                new ParameterizedMessage(
-                    "[{}][{}][{}][{}][{}] sent response to [{}] success [{}]",
+                () -> format(
+                    "[%s][%s][%s][%s][%s] sent response to [%s] success [%s]",
                     requestId,
                     opaqueHeader,
                     restResponse.status(),
@@ -143,20 +142,6 @@
                 )
             );
         }
-=======
-        logger.trace(
-            () -> format(
-                "[%s][%s][%s][%s][%s] sent response to [%s] success [%s]",
-                requestId,
-                opaqueHeader,
-                restResponse.status(),
-                restResponse.contentType(),
-                contentLength,
-                httpChannel,
-                success
-            )
-        );
->>>>>>> f64c75dc
     }
 
     private void setTracerLogInclude(List<String> tracerLogInclude) {
