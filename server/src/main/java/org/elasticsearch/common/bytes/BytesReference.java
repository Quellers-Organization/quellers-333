--- conflicted
+++ resolved
@@ -35,11 +35,7 @@
 /**
  * A reference to bytes.
  */
-<<<<<<< HEAD
-public abstract class BytesReference implements Accountable, Comparable<BytesReference>, ToXContentFragment {
-=======
 public abstract class BytesReference implements Comparable<BytesReference>, ToXContentFragment {
->>>>>>> 0c7f6570
 
     private Integer hash = null; // we cache the hash of this reference since it can be quite costly to re-calculated it
 
