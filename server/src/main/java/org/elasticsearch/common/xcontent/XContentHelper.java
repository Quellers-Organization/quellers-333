--- conflicted
+++ resolved
@@ -27,13 +27,8 @@
 import org.elasticsearch.xcontent.XContentFactory;
 import org.elasticsearch.xcontent.XContentParseException;
 import org.elasticsearch.xcontent.XContentParser;
-<<<<<<< HEAD
 import org.elasticsearch.xcontent.XContentParserConfiguration;
 import org.elasticsearch.xcontent.XContentType;
-=======
-import org.elasticsearch.xcontent.XContentType;
-import org.elasticsearch.xcontent.support.filtering.FilterPath;
->>>>>>> 12ad399c
 
 import java.io.BufferedInputStream;
 import java.io.IOException;
@@ -66,15 +61,7 @@
      * to avoid content type auto-detection
      */
     @Deprecated
-<<<<<<< HEAD
     public static XContentParser createParser(XContentParserConfiguration config, BytesReference bytes) throws IOException {
-=======
-    public static XContentParser createParser(
-        NamedXContentRegistry xContentRegistry,
-        DeprecationHandler deprecationHandler,
-        BytesReference bytes
-    ) throws IOException {
->>>>>>> 12ad399c
         Compressor compressor = CompressorFactory.compressor(bytes);
         if (compressor != null) {
             InputStream compressedInput = compressor.threadLocalInputStream(bytes.streamInput());
@@ -105,17 +92,8 @@
     /**
      * Creates a parser for the bytes using the supplied content-type
      */
-<<<<<<< HEAD
     public static XContentParser createParser(XContentParserConfiguration config, BytesReference bytes, XContentType xContentType)
         throws IOException {
-=======
-    public static XContentParser createParser(
-        NamedXContentRegistry xContentRegistry,
-        DeprecationHandler deprecationHandler,
-        BytesReference bytes,
-        XContentType xContentType
-    ) throws IOException {
->>>>>>> 12ad399c
         Objects.requireNonNull(xContentType);
         Compressor compressor = CompressorFactory.compressor(bytes);
         if (compressor != null) {
@@ -127,12 +105,7 @@
         } else {
             // TODO now that we have config we make a method on bytes to do this building wihout needing this check everywhere
             if (bytes.hasArray()) {
-<<<<<<< HEAD
                 return xContentType.xContent().createParser(config, bytes.array(), bytes.arrayOffset(), bytes.length());
-=======
-                return xContentType.xContent()
-                    .createParser(xContentRegistry, deprecationHandler, bytes.array(), bytes.arrayOffset(), bytes.length());
->>>>>>> 12ad399c
             }
             return xContentType.xContent().createParser(config, bytes.streamInput());
         }
@@ -173,19 +146,11 @@
      * number.
      */
     public static Tuple<XContentType, Map<String, Object>> convertToMap(
-<<<<<<< HEAD
             BytesReference bytes,
             boolean ordered,
             XContentType xContentType,
             @Nullable Set<String> include,
             @Nullable Set<String> exclude
-=======
-        BytesReference bytes,
-        boolean ordered,
-        XContentType xContentType,
-        @Nullable FilterPath[] include,
-        @Nullable FilterPath[] exclude
->>>>>>> 12ad399c
     ) throws ElasticsearchParseException {
         try {
             final XContentType contentType;
@@ -257,7 +222,6 @@
      * Additionally, fields may be included or excluded from the parsing.
      */
     public static Map<String, Object> convertToMap(
-<<<<<<< HEAD
             XContent xContent,
             InputStream input,
             boolean ordered,
@@ -265,24 +229,6 @@
             @Nullable Set<String> exclude
     ) throws ElasticsearchParseException {
         try (XContentParser parser = xContent.createParser(XContentParserConfiguration.EMPTY.withFiltering(include, exclude), input)) {
-=======
-        XContent xContent,
-        InputStream input,
-        boolean ordered,
-        @Nullable FilterPath[] include,
-        @Nullable FilterPath[] exclude
-    ) throws ElasticsearchParseException {
-        // It is safe to use EMPTY here because this never uses namedObject
-        try (
-            XContentParser parser = xContent.createParser(
-                NamedXContentRegistry.EMPTY,
-                DeprecationHandler.THROW_UNSUPPORTED_OPERATION,
-                input,
-                include,
-                exclude
-            )
-        ) {
->>>>>>> 12ad399c
             return ordered ? parser.mapOrdered() : parser.map();
         } catch (IOException e) {
             throw new ElasticsearchParseException("Failed to parse content to map", e);
@@ -306,7 +252,6 @@
      * during XContent parsing.
      */
     public static Map<String, Object> convertToMap(
-<<<<<<< HEAD
             XContent xContent,
             byte[] bytes,
             int offset,
@@ -320,27 +265,6 @@
                 bytes,
                 offset,
                 length)
-=======
-        XContent xContent,
-        byte[] bytes,
-        int offset,
-        int length,
-        boolean ordered,
-        @Nullable FilterPath[] include,
-        @Nullable FilterPath[] exclude
-    ) throws ElasticsearchParseException {
-        // It is safe to use EMPTY here because this never uses namedObject
-        try (
-            XContentParser parser = xContent.createParser(
-                NamedXContentRegistry.EMPTY,
-                DeprecationHandler.THROW_UNSUPPORTED_OPERATION,
-                bytes,
-                offset,
-                length,
-                include,
-                exclude
-            )
->>>>>>> 12ad399c
         ) {
             return ordered ? parser.mapOrdered() : parser.map();
         } catch (IOException e) {
@@ -385,29 +309,14 @@
         if (bytes.hasArray()) {
             try (
                 XContentParser parser = XContentFactory.xContent(xContentType)
-<<<<<<< HEAD
                     .createParser(XContentParserConfiguration.EMPTY, bytes.array(), bytes.arrayOffset(), bytes.length())
-=======
-                    .createParser(
-                        NamedXContentRegistry.EMPTY,
-                        DeprecationHandler.THROW_UNSUPPORTED_OPERATION,
-                        bytes.array(),
-                        bytes.arrayOffset(),
-                        bytes.length()
-                    )
->>>>>>> 12ad399c
             ) {
                 return toJsonString(prettyPrint, parser);
             }
         } else {
             try (
                 InputStream stream = bytes.streamInput();
-<<<<<<< HEAD
                 XContentParser parser = XContentFactory.xContent(xContentType).createParser(XContentParserConfiguration.EMPTY, stream)
-=======
-                XContentParser parser = XContentFactory.xContent(xContentType)
-                    .createParser(NamedXContentRegistry.EMPTY, DeprecationHandler.THROW_UNSUPPORTED_OPERATION, stream)
->>>>>>> 12ad399c
             ) {
                 return toJsonString(prettyPrint, parser);
             }
