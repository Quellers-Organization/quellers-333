--- conflicted
+++ resolved
@@ -30,16 +30,14 @@
  * serialized with the {@link EdgeTreeWriter}
  */
 public class EdgeTreeReader implements ShapeTreeReader {
+    private static final Optional<Boolean> OPTIONAL_FALSE = Optional.of(false);
+    private static final Optional<Boolean> OPTIONAL_TRUE = Optional.of(true);
+    private static final Optional<Boolean> OPTIONAL_EMPTY = Optional.empty();
+
     private final ByteBufferStreamInput input;
     private final int startPosition;
     private final boolean hasArea;
-<<<<<<< HEAD
     private Extent treeExtent;
-=======
-    private static final Optional<Boolean> OPTIONAL_FALSE = Optional.of(false);
-    private static final Optional<Boolean> OPTIONAL_TRUE = Optional.of(true);
-    private static final Optional<Boolean> OPTIONAL_EMPTY = Optional.empty();
->>>>>>> 5fed23d1
 
     public EdgeTreeReader(ByteBufferStreamInput input, boolean hasArea) throws IOException {
         this.startPosition = input.position();
@@ -49,8 +47,8 @@
     }
 
     public Extent getExtent() throws IOException {
-        resetInputPosition();
         if (treeExtent == null) {
+            resetInputPosition();
             treeExtent = new Extent(input);
         }
         return treeExtent;
@@ -95,18 +93,6 @@
         return false;
     }
 
-<<<<<<< HEAD
-    boolean containsFully(Extent extent) throws IOException {
-        getExtent();
-        resetToRootEdge();
-        if (input.readBoolean()) { /* has edges */
-            return containsFully(input.position(), extent);
-        }
-        return false;
-    }
-
-=======
->>>>>>> 5fed23d1
     public boolean crosses(Extent extent) throws IOException {
         resetInputPosition();
         Optional<Boolean> extentCheck = checkExtent(getExtent(), extent);
@@ -164,57 +150,6 @@
     }
 
     /**
-<<<<<<< HEAD
-     * Returns true if every corner in the rectangle query is contained within the tree's edges.
-     */
-    private boolean containsFully(int edgePosition, Extent extent) throws IOException {
-        // start read edge from bytes
-        input.position(edgePosition);
-        int maxY = Math.toIntExact(treeExtent.maxY() - input.readVLong());
-        int minY = Math.toIntExact(treeExtent.maxY() - input.readVLong());
-        int x1 = Math.toIntExact(treeExtent.maxX() - input.readVLong());
-        int x2 = Math.toIntExact(treeExtent.maxX() - input.readVLong());
-        int y1 = Math.toIntExact(treeExtent.maxY() - input.readVLong());
-        int y2 = Math.toIntExact(treeExtent.maxY() - input.readVLong());
-        int rightOffset = input.readVInt();
-        if (rightOffset == 1) {
-            rightOffset = 0;
-        } else if (rightOffset == 0) {
-            rightOffset = -1;
-        }
-        int streamOffset = input.position();
-        // end read edge from bytes
-
-        boolean res = false;
-        if (maxY >= extent.minY()) {
-            // is bbox-query contained within linearRing
-            // cast infinite ray to the right from each corner of the extent
-            if (lineCrossesLineWithBoundary(x1, y1, x2, y2, extent.minX(), extent.minY(),
-                    Integer.MAX_VALUE, extent.minY())
-                && lineCrossesLineWithBoundary(x1, y1, x2, y2, extent.minX(), extent.maxY(),
-                    Integer.MAX_VALUE, extent.maxY())
-                && lineCrossesLineWithBoundary(x1, y1, x2, y2, extent.maxX(), extent.minY(),
-                    Integer.MAX_VALUE, extent.minY())
-                && lineCrossesLineWithBoundary(x1, y1, x2, y2, extent.maxX(), extent.maxY(),
-                    Integer.MAX_VALUE, extent.maxY())
-            ) {
-                res = true;
-            }
-
-            if (rightOffset > 0) { /* has left node */
-                res ^= containsBottomLeft(streamOffset, extent);
-            }
-
-            if (rightOffset >= 0 && extent.maxY() >= minY) { /* no right node if rightOffset == -1 */
-                res ^= containsBottomLeft(streamOffset + rightOffset, extent);
-            }
-        }
-        return res;
-    }
-
-    /**
-=======
->>>>>>> 5fed23d1
      * Returns true if the box crosses any edge in this edge subtree
      * */
     private boolean crosses(int edgePosition, Extent extent) throws IOException {
@@ -280,38 +215,4 @@
     private void resetToRootEdge() throws IOException {
         input.position(startPosition + Extent.WRITEABLE_SIZE_IN_BYTES); // skip extent
     }
-
-    private static final class Edge {
-        final int streamOffset;
-        final int x1;
-        final int y1;
-        final int x2;
-        final int y2;
-        final int minY;
-        final int maxY;
-        final int rightOffset;
-
-        /**
-         * Object representing an edge node read from bytes
-         *
-         * @param streamOffset offset in byte-reference where edge terminates
-         * @param x1 x-coordinate of first point in segment
-         * @param y1 y-coordinate of first point in segment
-         * @param x2 x-coordinate of second point in segment
-         * @param y2 y-coordinate of second point in segment
-         * @param minY minimum y-coordinate in this edge-node's tree
-         * @param maxY maximum y-coordinate in this edge-node's tree
-         * @param rightOffset the start offset in the byte-reference of the right edge-node
-         */
-        Edge(int streamOffset, int x1, int y1, int x2, int y2, int minY, int maxY, int rightOffset) {
-            this.streamOffset = streamOffset;
-            this.x1 = x1;
-            this.y1 = y1;
-            this.x2 = x2;
-            this.y2 = y2;
-            this.minY = minY;
-            this.maxY = maxY;
-            this.rightOffset = rightOffset;
-        }
-    }
 }