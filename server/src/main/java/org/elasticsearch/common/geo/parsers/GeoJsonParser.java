/*
 * Licensed to Elasticsearch under one or more contributor
 * license agreements. See the NOTICE file distributed with
 * this work for additional information regarding copyright
 * ownership. Elasticsearch licenses this file to you under
 * the Apache License, Version 2.0 (the "License"); you may
 * not use this file except in compliance with the License.
 * You may obtain a copy of the License at
 *
 *    http://www.apache.org/licenses/LICENSE-2.0
 *
 * Unless required by applicable law or agreed to in writing,
 * software distributed under the License is distributed on an
 * "AS IS" BASIS, WITHOUT WARRANTIES OR CONDITIONS OF ANY
 * KIND, either express or implied.  See the License for the
 * specific language governing permissions and limitations
 * under the License.
 */
package org.elasticsearch.common.geo.parsers;

import org.elasticsearch.ElasticsearchParseException;
import org.elasticsearch.common.Explicit;
import org.elasticsearch.common.geo.GeoPoint;
import org.elasticsearch.common.geo.GeoShapeType;
import org.elasticsearch.common.geo.builders.CircleBuilder;
import org.elasticsearch.common.geo.builders.GeometryCollectionBuilder;
import org.elasticsearch.common.geo.builders.ShapeBuilder;
import org.elasticsearch.common.geo.builders.ShapeBuilder.Orientation;
import org.elasticsearch.common.unit.DistanceUnit;
import org.elasticsearch.common.xcontent.XContentParser;
<<<<<<< HEAD
import org.elasticsearch.index.mapper.BaseGeoShapeFieldMapper;
=======
import org.elasticsearch.common.xcontent.XContentSubParser;
import org.elasticsearch.index.mapper.GeoShapeFieldMapper;
>>>>>>> a27f2efc
import org.locationtech.jts.geom.Coordinate;

import java.io.IOException;
import java.util.ArrayList;
import java.util.List;

/**
 * Parses shape geometry represented in geojson
 *
 * complies with geojson specification: https://tools.ietf.org/html/rfc7946
 */
abstract class GeoJsonParser {
    protected static ShapeBuilder parse(XContentParser parser, BaseGeoShapeFieldMapper shapeMapper)
        throws IOException {
        GeoShapeType shapeType = null;
        DistanceUnit.Distance radius = null;
        CoordinateNode coordinateNode = null;
        GeometryCollectionBuilder geometryCollections = null;

        Orientation orientation = (shapeMapper == null)
            ? BaseGeoShapeFieldMapper.Defaults.ORIENTATION.value()
            : shapeMapper.orientation().value();
        Explicit<Boolean> coerce = (shapeMapper == null)
            ? BaseGeoShapeFieldMapper.Defaults.COERCE
            : shapeMapper.coerce();
        Explicit<Boolean> ignoreZValue = (shapeMapper == null)
            ? BaseGeoShapeFieldMapper.Defaults.IGNORE_Z_VALUE
            : shapeMapper.ignoreZValue();

        String malformedException = null;

        XContentParser.Token token;
        try (XContentParser subParser = new XContentSubParser(parser)) {
            while ((token = subParser.nextToken()) != XContentParser.Token.END_OBJECT) {
                if (token == XContentParser.Token.FIELD_NAME) {
                    String fieldName = subParser.currentName();

                    if (ShapeParser.FIELD_TYPE.match(fieldName, subParser.getDeprecationHandler())) {
                        subParser.nextToken();
                        final GeoShapeType type = GeoShapeType.forName(subParser.text());
                        if (shapeType != null && shapeType.equals(type) == false) {
                            malformedException = ShapeParser.FIELD_TYPE + " already parsed as ["
                                + shapeType + "] cannot redefine as [" + type + "]";
                        } else {
                            shapeType = type;
                        }
                    } else if (ShapeParser.FIELD_COORDINATES.match(fieldName, subParser.getDeprecationHandler())) {
                        subParser.nextToken();
                        CoordinateNode tempNode = parseCoordinates(subParser, ignoreZValue.value());
                        if (coordinateNode != null && tempNode.numDimensions() != coordinateNode.numDimensions()) {
                            throw new ElasticsearchParseException("Exception parsing coordinates: " +
                                "number of dimensions do not match");
                        }
                        coordinateNode = tempNode;
                    } else if (ShapeParser.FIELD_GEOMETRIES.match(fieldName, subParser.getDeprecationHandler())) {
                        if (shapeType == null) {
                            shapeType = GeoShapeType.GEOMETRYCOLLECTION;
                        } else if (shapeType.equals(GeoShapeType.GEOMETRYCOLLECTION) == false) {
                            malformedException = "cannot have [" + ShapeParser.FIELD_GEOMETRIES + "] with type set to ["
                                + shapeType + "]";
                        }
                        subParser.nextToken();
                        geometryCollections = parseGeometries(subParser, shapeMapper);
                    } else if (CircleBuilder.FIELD_RADIUS.match(fieldName, subParser.getDeprecationHandler())) {
                        if (shapeType == null) {
                            shapeType = GeoShapeType.CIRCLE;
                        } else if (shapeType != null && shapeType.equals(GeoShapeType.CIRCLE) == false) {
                            malformedException = "cannot have [" + CircleBuilder.FIELD_RADIUS + "] with type set to ["
                                + shapeType + "]";
                        }
                        subParser.nextToken();
                        radius = DistanceUnit.Distance.parseDistance(subParser.text());
                    } else if (ShapeParser.FIELD_ORIENTATION.match(fieldName, subParser.getDeprecationHandler())) {
                        if (shapeType != null
                            && (shapeType.equals(GeoShapeType.POLYGON) || shapeType.equals(GeoShapeType.MULTIPOLYGON)) == false) {
                            malformedException = "cannot have [" + ShapeParser.FIELD_ORIENTATION + "] with type set to [" + shapeType + "]";
                        }
<<<<<<< HEAD
                        parser.nextToken();
                        orientation = ShapeBuilder.Orientation.fromString(parser.text());
=======
                        subParser.nextToken();
                        requestedOrientation = ShapeBuilder.Orientation.fromString(subParser.text());
>>>>>>> a27f2efc
                    } else {
                        subParser.nextToken();
                        subParser.skipChildren();
                    }
                }
            }
        }

        if (malformedException != null) {
            throw new ElasticsearchParseException(malformedException);
        } else if (shapeType == null) {
            throw new ElasticsearchParseException("shape type not included");
        } else if (coordinateNode == null && GeoShapeType.GEOMETRYCOLLECTION != shapeType) {
            throw new ElasticsearchParseException("coordinates not included");
        } else if (geometryCollections == null && GeoShapeType.GEOMETRYCOLLECTION == shapeType) {
            throw new ElasticsearchParseException("geometries not included");
        } else if (radius != null && GeoShapeType.CIRCLE != shapeType) {
            throw new ElasticsearchParseException("field [{}] is supported for [{}] only", CircleBuilder.FIELD_RADIUS,
                CircleBuilder.TYPE);
        }

        if (shapeType.equals(GeoShapeType.GEOMETRYCOLLECTION)) {
            return geometryCollections;
        }

        return shapeType.getBuilder(coordinateNode, radius, orientation, coerce.value());
    }

    /**
     * Recursive method which parses the arrays of coordinates used to define
     * Shapes
     *
     * @param parser
     *            Parser that will be read from
     * @return CoordinateNode representing the start of the coordinate tree
     * @throws IOException
     *             Thrown if an error occurs while reading from the
     *             XContentParser
     */
    private static CoordinateNode parseCoordinates(XContentParser parser, boolean ignoreZValue) throws IOException {
        if (parser.currentToken() == XContentParser.Token.START_OBJECT) {
            parser.skipChildren();
            parser.nextToken();
            throw new ElasticsearchParseException("coordinates cannot be specified as objects");
        }

        XContentParser.Token token = parser.nextToken();
        // Base cases
        if (token != XContentParser.Token.START_ARRAY &&
            token != XContentParser.Token.END_ARRAY &&
            token != XContentParser.Token.VALUE_NULL) {
            return new CoordinateNode(parseCoordinate(parser, ignoreZValue));
        } else if (token == XContentParser.Token.VALUE_NULL) {
            throw new IllegalArgumentException("coordinates cannot contain NULL values)");
        }

        List<CoordinateNode> nodes = new ArrayList<>();
        while (token != XContentParser.Token.END_ARRAY) {
            CoordinateNode node = parseCoordinates(parser, ignoreZValue);
            if (nodes.isEmpty() == false && nodes.get(0).numDimensions() != node.numDimensions()) {
                throw new ElasticsearchParseException("Exception parsing coordinates: number of dimensions do not match");
            }
            nodes.add(node);
            token = parser.nextToken();
        }

        return new CoordinateNode(nodes);
    }

    private static Coordinate parseCoordinate(XContentParser parser, boolean ignoreZValue) throws IOException {
        if (parser.currentToken() != XContentParser.Token.VALUE_NUMBER) {
            throw new ElasticsearchParseException("geo coordinates must be numbers");
        }
        double lon = parser.doubleValue();
        if (parser.nextToken() != XContentParser.Token.VALUE_NUMBER) {
            throw new ElasticsearchParseException("geo coordinates must be numbers");
        }
        double lat = parser.doubleValue();
        XContentParser.Token token = parser.nextToken();
        // alt (for storing purposes only - future use includes 3d shapes)
        double alt = Double.NaN;
        if (token == XContentParser.Token.VALUE_NUMBER) {
            alt = GeoPoint.assertZValue(ignoreZValue, parser.doubleValue());
            parser.nextToken();
        }
        // do not support > 3 dimensions
        if (parser.currentToken() == XContentParser.Token.VALUE_NUMBER) {
            throw new ElasticsearchParseException("geo coordinates greater than 3 dimensions are not supported");
        }
        return new Coordinate(lon, lat, alt);
    }

    /**
     * Parse the geometries array of a GeometryCollection
     *
     * @param parser Parser that will be read from
     * @return Geometry[] geometries of the GeometryCollection
     * @throws IOException Thrown if an error occurs while reading from the XContentParser
     */
    static GeometryCollectionBuilder parseGeometries(XContentParser parser, BaseGeoShapeFieldMapper mapper) throws
        IOException {
        if (parser.currentToken() != XContentParser.Token.START_ARRAY) {
            throw new ElasticsearchParseException("geometries must be an array of geojson objects");
        }

        XContentParser.Token token = parser.nextToken();
        GeometryCollectionBuilder geometryCollection = new GeometryCollectionBuilder();
        while (token != XContentParser.Token.END_ARRAY) {
            ShapeBuilder shapeBuilder = ShapeParser.parse(parser);
            geometryCollection.shape(shapeBuilder);
            token = parser.nextToken();
        }

        return geometryCollection;
    }
}<|MERGE_RESOLUTION|>--- conflicted
+++ resolved
@@ -28,12 +28,8 @@
 import org.elasticsearch.common.geo.builders.ShapeBuilder.Orientation;
 import org.elasticsearch.common.unit.DistanceUnit;
 import org.elasticsearch.common.xcontent.XContentParser;
-<<<<<<< HEAD
+import org.elasticsearch.common.xcontent.XContentSubParser;
 import org.elasticsearch.index.mapper.BaseGeoShapeFieldMapper;
-=======
-import org.elasticsearch.common.xcontent.XContentSubParser;
-import org.elasticsearch.index.mapper.GeoShapeFieldMapper;
->>>>>>> a27f2efc
 import org.locationtech.jts.geom.Coordinate;
 
 import java.io.IOException;
@@ -111,13 +107,8 @@
                             && (shapeType.equals(GeoShapeType.POLYGON) || shapeType.equals(GeoShapeType.MULTIPOLYGON)) == false) {
                             malformedException = "cannot have [" + ShapeParser.FIELD_ORIENTATION + "] with type set to [" + shapeType + "]";
                         }
-<<<<<<< HEAD
-                        parser.nextToken();
+                        subParser.nextToken();
                         orientation = ShapeBuilder.Orientation.fromString(parser.text());
-=======
-                        subParser.nextToken();
-                        requestedOrientation = ShapeBuilder.Orientation.fromString(subParser.text());
->>>>>>> a27f2efc
                     } else {
                         subParser.nextToken();
                         subParser.skipChildren();
