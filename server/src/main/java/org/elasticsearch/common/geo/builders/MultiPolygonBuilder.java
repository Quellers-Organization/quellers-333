/*
 * Licensed to Elasticsearch under one or more contributor
 * license agreements. See the NOTICE file distributed with
 * this work for additional information regarding copyright
 * ownership. Elasticsearch licenses this file to you under
 * the Apache License, Version 2.0 (the "License"); you may
 * not use this file except in compliance with the License.
 * You may obtain a copy of the License at
 *
 *    http://www.apache.org/licenses/LICENSE-2.0
 *
 * Unless required by applicable law or agreed to in writing,
 * software distributed under the License is distributed on an
 * "AS IS" BASIS, WITHOUT WARRANTIES OR CONDITIONS OF ANY
 * KIND, either express or implied.  See the License for the
 * specific language governing permissions and limitations
 * under the License.
 */

package org.elasticsearch.common.geo.builders;

import org.elasticsearch.common.geo.GeoShapeType;
import org.elasticsearch.common.geo.XShapeCollection;
import org.elasticsearch.common.geo.parsers.GeoWKTParser;
import org.elasticsearch.common.geo.parsers.ShapeParser;
import org.elasticsearch.common.io.stream.StreamInput;
import org.elasticsearch.common.io.stream.StreamOutput;
import org.elasticsearch.common.xcontent.XContentBuilder;
import org.locationtech.jts.geom.Coordinate;
import org.locationtech.spatial4j.shape.Shape;

import java.io.IOException;
import java.util.ArrayList;
import java.util.Arrays;
import java.util.List;
import java.util.Locale;
import java.util.Objects;

public class MultiPolygonBuilder extends ShapeBuilder<Shape, MultiPolygonBuilder> {

    public static final GeoShapeType TYPE = GeoShapeType.MULTIPOLYGON;

    private final List<PolygonBuilder> polygons = new ArrayList<>();

    private final Orientation orientation;

    /**
     * Build a MultiPolygonBuilder with RIGHT orientation.
     */
    public MultiPolygonBuilder() {
        this(Orientation.RIGHT);
    }

    /**
     * Build a MultiPolygonBuilder with an arbitrary orientation.
     */
    public MultiPolygonBuilder(Orientation orientation) {
        this.orientation = orientation;
    }

    /**
     * Read from a stream.
     */
    public MultiPolygonBuilder(StreamInput in) throws IOException {
        orientation = Orientation.readFrom(in);
        int holes = in.readVInt();
        for (int i = 0; i < holes; i++) {
            polygon(new PolygonBuilder(in));
        }
    }

    @Override
    public void writeTo(StreamOutput out) throws IOException {
        orientation.writeTo(out);
        out.writeVInt(polygons.size());
        for (PolygonBuilder polygon : polygons) {
            polygon.writeTo(out);
        }
    }

    public Orientation orientation() {
        return this.orientation;
    }

    /**
     * Add a shallow copy of the polygon to the multipolygon. This will apply the orientation of the
     * {@link MultiPolygonBuilder} to the polygon if polygon has different orientation.
     */
    public MultiPolygonBuilder polygon(PolygonBuilder polygon) {
        PolygonBuilder pb = new PolygonBuilder(new CoordinatesBuilder().coordinates(polygon.shell().coordinates(false)), this.orientation);
        for (LineStringBuilder hole : polygon.holes()) {
            pb.hole(hole);
        }
        this.polygons.add(pb);
        return this;
    }

    /**
     * get the list of polygons
     */
    public List<PolygonBuilder> polygons() {
        return polygons;
    }

    private static String polygonCoordinatesToWKT(PolygonBuilder polygon) {
        StringBuilder sb = new StringBuilder();
        sb.append(GeoWKTParser.LPAREN);
        sb.append(ShapeBuilder.coordinateListToWKT(polygon.shell().coordinates));
        for (LineStringBuilder hole : polygon.holes()) {
            sb.append(GeoWKTParser.COMMA);
            sb.append(ShapeBuilder.coordinateListToWKT(hole.coordinates));
        }
        sb.append(GeoWKTParser.RPAREN);
        return sb.toString();
    }

    @Override
    protected StringBuilder contentToWKT() {
        final StringBuilder sb = new StringBuilder();
        if (polygons.isEmpty()) {
            sb.append(GeoWKTParser.EMPTY);
        } else {
            sb.append(GeoWKTParser.LPAREN);
            if (polygons.size() > 0) {
                sb.append(polygonCoordinatesToWKT(polygons.get(0)));
            }
            for (int i = 1; i < polygons.size(); ++i) {
                sb.append(GeoWKTParser.COMMA);
                sb.append(polygonCoordinatesToWKT(polygons.get(i)));
            }
            sb.append(GeoWKTParser.RPAREN);
        }
        return sb;
    }

    @Override
    public XContentBuilder toXContent(XContentBuilder builder, Params params) throws IOException {
        builder.startObject();
        builder.field(ShapeParser.FIELD_TYPE.getPreferredName(), TYPE.shapeName());
        builder.field(ShapeParser.FIELD_ORIENTATION.getPreferredName(), orientation.name().toLowerCase(Locale.ROOT));
        builder.startArray(ShapeParser.FIELD_COORDINATES.getPreferredName());
        for(PolygonBuilder polygon : polygons) {
            builder.startArray();
            polygon.coordinatesArray(builder, params);
            builder.endArray();
        }
        builder.endArray();
        return builder.endObject();
    }

    @Override
    public GeoShapeType type() {
        return TYPE;
    }

    @Override
    public int numDimensions() {
        if (polygons == null || polygons.isEmpty()) {
            throw new IllegalStateException("unable to get number of dimensions, " +
                "Polygons have not yet been initialized");
        }
        return polygons.get(0).numDimensions();
    }

    @Override
<<<<<<< HEAD
    public int inherentDimensions() {
        return 2;
    }

    @Override
    public double firstX() {
        if (polygons == null || polygons.isEmpty()) {
            throw new IllegalStateException("unable to get the first point, " +
                "Polygons have not yet been initialized");
        }
        return polygons.get(0).firstX();
    }

    @Override
    public double firstY() {
        if (polygons == null || polygons.isEmpty()) {
            throw new IllegalStateException("unable to get the first point, " +
                "Polygons have not yet been initialized");
        }
        return polygons.get(0).firstY();
    }

    @Override
    public Shape build() {
=======
    public Shape buildS4J() {
>>>>>>> 69a27cfd

        List<Shape> shapes = new ArrayList<>(this.polygons.size());

        if(wrapdateline) {
            for (PolygonBuilder polygon : this.polygons) {
                for(Coordinate[][] part : polygon.coordinates()) {
                    shapes.add(jtsGeometry(PolygonBuilder.polygonS4J(FACTORY, part)));
                }
            }
        } else {
            for (PolygonBuilder polygon : this.polygons) {
                shapes.add(jtsGeometry(polygon.toPolygonS4J(FACTORY)));
            }
        }
        if (shapes.size() == 1)
            return shapes.get(0);
        else
            return new XShapeCollection<>(shapes, SPATIAL_CONTEXT);
        //note: ShapeCollection is probably faster than a Multi* geom.
    }

    @Override
    public Object buildLucene() {
        List<org.apache.lucene.geo.Polygon> shapes = new ArrayList<>(this.polygons.size());
        Object poly;
        if (wrapdateline) {
            for (PolygonBuilder polygon : this.polygons) {
                poly = polygon.buildLucene();
                if (poly instanceof org.apache.lucene.geo.Polygon[]) {
                    shapes.addAll(Arrays.asList((org.apache.lucene.geo.Polygon[])poly));
                } else {
                    shapes.add((org.apache.lucene.geo.Polygon)poly);
                }
            }
        } else {
            for (int i = 0; i < this.polygons.size(); ++i) {
                PolygonBuilder pb = this.polygons.get(i);
                poly = pb.buildLucene();
                if (poly instanceof org.apache.lucene.geo.Polygon[]) {
                    shapes.addAll(Arrays.asList((org.apache.lucene.geo.Polygon[])poly));
                } else {
                    shapes.add((org.apache.lucene.geo.Polygon)poly);
                }
            }
        }
        return shapes.stream().toArray(org.apache.lucene.geo.Polygon[]::new);
    }

    @Override
    public int hashCode() {
        return Objects.hash(polygons, orientation);
    }

    @Override
    public boolean equals(Object obj) {
        if (this == obj) {
            return true;
        }
        if (obj == null || getClass() != obj.getClass()) {
            return false;
        }
        MultiPolygonBuilder other = (MultiPolygonBuilder) obj;
        return Objects.equals(polygons, other.polygons) &&
                Objects.equals(orientation, other.orientation);
    }
}<|MERGE_RESOLUTION|>--- conflicted
+++ resolved
@@ -163,7 +163,6 @@
     }
 
     @Override
-<<<<<<< HEAD
     public int inherentDimensions() {
         return 2;
     }
@@ -187,10 +186,7 @@
     }
 
     @Override
-    public Shape build() {
-=======
     public Shape buildS4J() {
->>>>>>> 69a27cfd
 
         List<Shape> shapes = new ArrayList<>(this.polygons.size());
 
