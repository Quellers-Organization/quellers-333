/*
 * Copyright Elasticsearch B.V. and/or licensed to Elasticsearch B.V. under one
 * or more contributor license agreements. Licensed under the Elastic License
 * 2.0 and the Server Side Public License, v 1; you may not use this file except
 * in compliance with, at your election, the Elastic License 2.0 or the Server
 * Side Public License, v 1.
 */
package org.elasticsearch.common.util.concurrent;

import org.apache.logging.log4j.LogManager;
import org.apache.logging.log4j.Logger;
import org.elasticsearch.action.support.ContextPreservingActionListener;
import org.elasticsearch.client.internal.OriginSettingClient;
import org.elasticsearch.common.io.stream.StreamInput;
import org.elasticsearch.common.io.stream.StreamOutput;
import org.elasticsearch.common.io.stream.Writeable;
import org.elasticsearch.common.settings.Setting;
import org.elasticsearch.common.settings.Setting.Property;
import org.elasticsearch.common.settings.Settings;
import org.elasticsearch.common.util.Maps;
<<<<<<< HEAD
=======
import org.elasticsearch.common.util.set.Sets;
>>>>>>> e6cfd9c2
import org.elasticsearch.core.Releasable;
import org.elasticsearch.core.Tuple;
import org.elasticsearch.http.HttpTransportSettings;
import org.elasticsearch.tasks.Task;

import java.io.IOException;
import java.nio.charset.StandardCharsets;
import java.util.Collection;
import java.util.Collections;
import java.util.HashMap;
import java.util.LinkedHashSet;
import java.util.List;
import java.util.Map;
import java.util.Set;
import java.util.function.Function;
import java.util.function.Supplier;

import static org.elasticsearch.http.HttpTransportSettings.SETTING_HTTP_MAX_WARNING_HEADER_COUNT;
import static org.elasticsearch.http.HttpTransportSettings.SETTING_HTTP_MAX_WARNING_HEADER_SIZE;
import static org.elasticsearch.tasks.Task.HEADERS_TO_COPY;

/**
 * A ThreadContext is a map of string headers and a transient map of keyed objects that are associated with
 * a thread. It allows to store and retrieve header information across method calls, network calls as well as threads spawned from a
 * thread that has a {@link ThreadContext} associated with. Threads spawned from a {@link org.elasticsearch.threadpool.ThreadPool}
 * have out of the box support for {@link ThreadContext} and all threads spawned will inherit the {@link ThreadContext} from the thread
 * that it is forking from.". Network calls will also preserve the senders headers automatically.
 * <p>
 * Consumers of ThreadContext usually don't need to interact with adding or stashing contexts. Every elasticsearch thread is managed by
 * a thread pool or executor being responsible for stashing and restoring the threads context. For instance if a network request is
 * received, all headers are deserialized from the network and directly added as the headers of the threads {@link ThreadContext}
 * (see {@link #readHeaders(StreamInput)}. In order to not modify the context that is currently active on this thread the network code
 * uses a try/with pattern to stash it's current context, read headers into a fresh one and once the request is handled or a handler thread
 * is forked (which in turn inherits the context) it restores the previous context. For instance:
 * </p>
 * <pre>
 *     // current context is stashed and replaced with a default context
 *     try (StoredContext context = threadContext.stashContext()) {
 *         threadContext.readHeaders(in); // read headers into current context
 *         if (fork) {
 *             threadPool.execute(() -&gt; request.handle()); // inherits context
 *         } else {
 *             request.handle();
 *         }
 *     }
 *     // previous context is restored on StoredContext#close()
 * </pre>
 *
 */
public final class ThreadContext implements Writeable {

    public static final String PREFIX = "request.headers";
    public static final Setting<Settings> DEFAULT_HEADERS_SETTING = Setting.groupSetting(PREFIX + ".", Property.NodeScope);

    /**
     * Name for the {@link #stashWithOrigin origin} attribute.
     */
    public static final String ACTION_ORIGIN_TRANSIENT_NAME = "action.origin";

    private static final Logger logger = LogManager.getLogger(ThreadContext.class);
    private static final ThreadContextStruct DEFAULT_CONTEXT = new ThreadContextStruct();
    private final Map<String, String> defaultHeader;
    private final ThreadLocal<ThreadContextStruct> threadLocal;
    private final int maxWarningHeaderCount;
    private final long maxWarningHeaderSize;

    /**
     * Creates a new ThreadContext instance
     * @param settings the settings to read the default request headers from
     */
    public ThreadContext(Settings settings) {
        this.defaultHeader = buildDefaultHeaders(settings);
        this.threadLocal = ThreadLocal.withInitial(() -> DEFAULT_CONTEXT);
        this.maxWarningHeaderCount = SETTING_HTTP_MAX_WARNING_HEADER_COUNT.get(settings);
        this.maxWarningHeaderSize = SETTING_HTTP_MAX_WARNING_HEADER_SIZE.get(settings).getBytes();
    }

    /**
     * Removes the current context and resets a default context. The removed context can be
     * restored by closing the returned {@link StoredContext}.
     * @return a stored context that will restore the current context to its state at the point this method was called
     */
    public StoredContext stashContext() {
        final ThreadContextStruct context = threadLocal.get();

        /*
         * X-Opaque-ID should be preserved in a threadContext in order to propagate this across threads.
         * This is needed so the DeprecationLogger in another thread can see the value of X-Opaque-ID provided by a user.
         * The same is applied to Task.TRACE_ID.
         * Otherwise when context is stashed, it should be empty.
         */
        boolean hasHeadersToCopy = false;
        if (context.requestHeaders.isEmpty() == false) {
            for (String header : HEADERS_TO_COPY) {
                if (context.requestHeaders.containsKey(header)) {
                    hasHeadersToCopy = true;
                    break;
                }
            }
        }

        boolean hasTransientHeadersToCopy = context.transientHeaders.containsKey(Task.APM_TRACE_CONTEXT);

        ThreadContextStruct threadContextStruct = DEFAULT_CONTEXT;
        if (hasHeadersToCopy) {
            Map<String, String> copiedHeaders = getHeadersToCopy(context);
            threadContextStruct = DEFAULT_CONTEXT.putHeaders(copiedHeaders);
        }
        if (hasTransientHeadersToCopy) {
            threadContextStruct = threadContextStruct.putTransient(
                Task.APM_TRACE_CONTEXT,
                context.transientHeaders.get(Task.APM_TRACE_CONTEXT)
            );
        }
        threadLocal.set(threadContextStruct);

        return () -> {
            // If the node and thus the threadLocal get closed while this task
            // is still executing, we don't want this runnable to fail with an
            // uncaught exception
            threadLocal.set(context);
        };
    }

    /**
     * When using a {@link org.elasticsearch.tracing.Tracer} to capture activity in Elasticsearch, when a parent span is already
     * in progress, it is necessary to start a new context before beginning a child span. This method creates a context,
     * moving tracing-related fields to different names so that a new child span can be started. This child span will pick up
     * the moved fields and use them to establish the parent-child relationship.
     *
     * @return a stored context, which can be restored when this context is no longer needed.
     */
    public StoredContext newTraceContext() {
        final ThreadContextStruct originalContext = threadLocal.get();
        final Map<String, String> newRequestHeaders = new HashMap<>(originalContext.requestHeaders);
        final Map<String, Object> newTransientHeaders = new HashMap<>(originalContext.transientHeaders);

        final String previousTraceParent = newRequestHeaders.remove(Task.TRACE_PARENT_HTTP_HEADER);
        if (previousTraceParent != null) {
            newTransientHeaders.put("parent_" + Task.TRACE_PARENT_HTTP_HEADER, previousTraceParent);
        }

        final String previousTraceState = newRequestHeaders.remove(Task.TRACE_STATE);
        if (previousTraceState != null) {
            newTransientHeaders.put("parent_" + Task.TRACE_STATE, previousTraceState);
        }

        final Object previousTraceContext = newTransientHeaders.remove(Task.APM_TRACE_CONTEXT);
        if (previousTraceContext != null) {
            newTransientHeaders.put("parent_" + Task.APM_TRACE_CONTEXT, previousTraceContext);
        }

        threadLocal.set(
            new ThreadContextStruct(
                newRequestHeaders,
                originalContext.responseHeaders,
                newTransientHeaders,
                originalContext.isSystemContext,
                originalContext.warningHeadersSize
            )
        );
        // this is the context when this method returns
        final ThreadContextStruct newContext = threadLocal.get();
        return () -> {
            if (threadLocal.get() != newContext) {
                // Tracing shouldn't interrupt the propagation of response headers, so in the same as #newStoredContext(...),
                // pass on any potential changes to the response headers.
                threadLocal.set(originalContext.putResponseHeaders(threadLocal.get().responseHeaders));
            } else {
                threadLocal.set(originalContext);
            }
        };
    }

    public boolean hasTraceContext() {
        final ThreadContextStruct context = threadLocal.get();
        return context.requestHeaders.containsKey(Task.TRACE_PARENT_HTTP_HEADER)
            || context.requestHeaders.containsKey(Task.TRACE_STATE)
            || context.transientHeaders.containsKey(Task.APM_TRACE_CONTEXT);
    }

    /**
     * When using a {@link org.elasticsearch.tracing.Tracer}, sometimes you need to start a span completely unrelated
     * to any current span. In order to avoid any parent/child relationship being created, this method creates a new
     * context that clears all the tracing fields.
     *
     * @return a stored context, which can be restored when this context is no longer needed.
     */
    public StoredContext clearTraceContext() {
        final ThreadContextStruct context = threadLocal.get();
        final Map<String, String> newRequestHeaders = new HashMap<>(context.requestHeaders);
        final Map<String, Object> newTransientHeaders = new HashMap<>(context.transientHeaders);

        newRequestHeaders.remove(Task.TRACE_PARENT_HTTP_HEADER);
        newRequestHeaders.remove(Task.TRACE_STATE);

        newTransientHeaders.remove("parent_" + Task.TRACE_PARENT_HTTP_HEADER);
        newTransientHeaders.remove("parent_" + Task.TRACE_STATE);
        newTransientHeaders.remove(Task.APM_TRACE_CONTEXT);
        newTransientHeaders.remove("parent_" + Task.APM_TRACE_CONTEXT);

        threadLocal.set(
            new ThreadContextStruct(
                newRequestHeaders,
                context.responseHeaders,
                newTransientHeaders,
                context.isSystemContext,
                context.warningHeadersSize
            )
        );
        return () -> threadLocal.set(context);
    }

    private static Map<String, String> getHeadersToCopy(ThreadContextStruct context) {
        Map<String, String> map = Maps.newMapWithExpectedSize(HEADERS_TO_COPY.size());
        for (String header : HEADERS_TO_COPY) {
            final String value = context.requestHeaders.get(header);
            if (value != null) {
                map.put(header, value);
            }
        }
        return map;
    }

    /**
     * Captures the current thread context as writeable, allowing it to be serialized out later
     */
    public Writeable captureAsWriteable() {
        final ThreadContextStruct context = threadLocal.get();
        return out -> context.writeTo(out, defaultHeader);
    }

    /**
     * Removes the current context and resets a default context marked with as
     * originating from the supplied string. The removed context can be
     * restored by closing the returned {@link StoredContext}. Callers should
     * be careful to save the current context before calling this method and
     * restore it any listeners, likely with
     * {@link ContextPreservingActionListener}. Use {@link OriginSettingClient}
     * which can be used to do this automatically.
     * <p>
     * Without security the origin is ignored, but security uses it to authorize
     * actions that are made up of many sub-actions. These actions call
     * {@link #stashWithOrigin} before performing on behalf of a user that
     * should be allowed even if the user doesn't have permission to perform
     * those actions on their own.
     * <p>
     * For example, a user might not have permission to GET from the tasks index
     * but the tasks API will perform a get on their behalf using this method
     * if it can't find the task in memory.
     */
    public StoredContext stashWithOrigin(String origin) {
        final ThreadContext.StoredContext storedContext = stashContext();
        putTransient(ACTION_ORIGIN_TRANSIENT_NAME, origin);
        return storedContext;
    }

    /**
     * Removes the current context and resets a new context that contains a merge of the current headers and the given headers.
     * The removed context can be restored when closing the returned {@link StoredContext}. The merge strategy is that headers
     * that are already existing are preserved unless they are defaults.
     */
    public StoredContext stashAndMergeHeaders(Map<String, String> headers) {
        final ThreadContextStruct context = threadLocal.get();
        Map<String, String> newHeader = new HashMap<>(headers);
        newHeader.putAll(context.requestHeaders);
        threadLocal.set(DEFAULT_CONTEXT.putHeaders(newHeader));
        return () -> threadLocal.set(context);
    }

    /**
     * Just like {@link #stashContext()} but no default context is set.
     * @param preserveResponseHeaders if set to <code>true</code> the response headers of the restore thread will be preserved.
     */
    public StoredContext newStoredContext(boolean preserveResponseHeaders) {
        return newStoredContext(preserveResponseHeaders, List.of());
    }

    /**
     * Just like {@link #stashContext()} but no default context is set. Instead, the {@code transientHeadersToClear} argument can be used
     * to clear specific transient headers in the new context. All headers (with the possible exception of {@code responseHeaders}) are
     * restored by closing the returned {@link StoredContext}.
     *
     * @param preserveResponseHeaders if set to <code>true</code> the response headers of the restore thread will be preserved.
     */
    public StoredContext newStoredContext(boolean preserveResponseHeaders, Collection<String> transientHeadersToClear) {
        final ThreadContextStruct originalContext = threadLocal.get();
        // clear specific transient headers from the current context
        Map<String, Object> newTransientHeaders = null;
        for (String transientHeaderToClear : transientHeadersToClear) {
            if (originalContext.transientHeaders.containsKey(transientHeaderToClear)) {
                if (newTransientHeaders == null) {
                    newTransientHeaders = new HashMap<>(originalContext.transientHeaders);
                }
                newTransientHeaders.remove(transientHeaderToClear);
            }
        }
        if (newTransientHeaders != null) {
            ThreadContextStruct threadContextStruct = new ThreadContextStruct(
                originalContext.requestHeaders,
                originalContext.responseHeaders,
                newTransientHeaders,
                originalContext.isSystemContext,
                originalContext.warningHeadersSize
            );
            threadLocal.set(threadContextStruct);
        }
        // this is the context when this method returns
        final ThreadContextStruct newContext = threadLocal.get();
        return () -> {
            if (preserveResponseHeaders && threadLocal.get() != newContext) {
                threadLocal.set(originalContext.putResponseHeaders(threadLocal.get().responseHeaders));
            } else {
                threadLocal.set(originalContext);
            }
        };
    }

    /**
     * Returns a supplier that gathers a {@link #newStoredContext(boolean)} and restores it once the
     * returned supplier is invoked. The context returned from the supplier is a stored version of the
     * suppliers callers context that should be restored once the originally gathered context is not needed anymore.
     * For instance this method should be used like this:
     *
     * <pre>
     *     Supplier&lt;ThreadContext.StoredContext&gt; restorable = context.newRestorableContext(true);
     *     new Thread() {
     *         public void run() {
     *             try (ThreadContext.StoredContext ctx = restorable.get()) {
     *                 // execute with the parents context and restore the threads context afterwards
     *             }
     *         }
     *
     *     }.start();
     * </pre>
     *
     * @param preserveResponseHeaders if set to <code>true</code> the response headers of the restore thread will be preserved.
     * @return a restorable context supplier
     */
    public Supplier<StoredContext> newRestorableContext(boolean preserveResponseHeaders) {
        return wrapRestorable(newStoredContext(preserveResponseHeaders));
    }

    /**
     * Same as {@link #newRestorableContext(boolean)} but wraps an existing context to restore.
     * @param storedContext the context to restore
     */
    public Supplier<StoredContext> wrapRestorable(StoredContext storedContext) {
        return () -> {
            StoredContext context = newStoredContext(false);
            storedContext.restore();
            return context;
        };
    }

    @Override
    public void writeTo(StreamOutput out) throws IOException {
        threadLocal.get().writeTo(out, defaultHeader);
    }

    /**
     * Reads the headers from the stream into the current context
     */
    public void readHeaders(StreamInput in) throws IOException {
        setHeaders(readHeadersFromStream(in));
    }

    public void setHeaders(Tuple<Map<String, String>, Map<String, Set<String>>> headerTuple) {
        final Map<String, String> requestHeaders = headerTuple.v1();
        final Map<String, Set<String>> responseHeaders = headerTuple.v2();
        final ThreadContextStruct struct;
        if (requestHeaders.isEmpty() && responseHeaders.isEmpty()) {
            struct = ThreadContextStruct.EMPTY;
        } else {
            struct = new ThreadContextStruct(requestHeaders, responseHeaders, Collections.emptyMap(), false);
        }
        threadLocal.set(struct);
    }

    public static Tuple<Map<String, String>, Map<String, Set<String>>> readHeadersFromStream(StreamInput in) throws IOException {
        final Map<String, String> requestHeaders = in.readMap(StreamInput::readString, StreamInput::readString);
        final Map<String, Set<String>> responseHeaders = in.readMap(StreamInput::readString, input -> {
            final int size = input.readVInt();
            if (size == 0) {
                return Collections.emptySet();
            } else if (size == 1) {
                return Collections.singleton(input.readString());
            } else {
                // use a linked hash set to preserve order
                final LinkedHashSet<String> values = Sets.newLinkedHashSetWithExpectedSize(size);
                for (int i = 0; i < size; i++) {
                    final String value = input.readString();
                    final boolean added = values.add(value);
                    assert added : value;
                }
                return values;
            }
        });
        return new Tuple<>(requestHeaders, responseHeaders);
    }

    /**
     * Returns the header for the given key or <code>null</code> if not present
     */
    public String getHeader(String key) {
        String value = threadLocal.get().requestHeaders.get(key);
        if (value == null) {
            return defaultHeader.get(key);
        }
        return value;
    }

    /**
     * Returns all of the request headers from the thread's context.<br>
     * <b>Be advised, headers might contain credentials.</b>
     * In order to avoid storing, and erroneously exposing, such headers,
     * it is recommended to instead store security headers that prove
     * the credentials have been verified successfully, and which are
     * internal to the system, in the sense that they cannot be sent
     * by the clients.
     */
    public Map<String, String> getHeaders() {
        HashMap<String, String> map = new HashMap<>(defaultHeader);
        map.putAll(threadLocal.get().requestHeaders);
        return Collections.unmodifiableMap(map);
    }

    /**
     * Returns the request headers, without the default headers
     */
    public Map<String, String> getRequestHeadersOnly() {
        return Collections.unmodifiableMap(new HashMap<>(threadLocal.get().requestHeaders));
    }

    /**
     * Get a copy of all <em>response</em> headers.
     *
     * @return Never {@code null}.
     */
    public Map<String, List<String>> getResponseHeaders() {
        Map<String, Set<String>> responseHeaders = threadLocal.get().responseHeaders;
        Map<String, List<String>> map = Maps.newMapWithExpectedSize(responseHeaders.size());

        for (Map.Entry<String, Set<String>> entry : responseHeaders.entrySet()) {
            map.put(entry.getKey(), List.copyOf(entry.getValue()));
        }

        return Collections.unmodifiableMap(map);
    }

    /**
     * Copies all header key, value pairs into the current context
     */
    public void copyHeaders(Iterable<Map.Entry<String, String>> headers) {
        threadLocal.set(threadLocal.get().copyHeaders(headers));
    }

    /**
     * Puts a header into the context
     */
    public void putHeader(String key, String value) {
        threadLocal.set(threadLocal.get().putRequest(key, value));
    }

    /**
     * Puts all of the given headers into this context
     */
    public void putHeader(Map<String, String> header) {
        threadLocal.set(threadLocal.get().putHeaders(header));
    }

    /**
     * Puts a transient header object into this context
     */
    public void putTransient(String key, Object value) {
        threadLocal.set(threadLocal.get().putTransient(key, value));
    }

    /**
     * Returns a transient header object or <code>null</code> if there is no header for the given key
     */
    @SuppressWarnings("unchecked") // (T)object
    public <T> T getTransient(String key) {
        return (T) threadLocal.get().transientHeaders.get(key);
    }

    /**
     * Add the {@code value} for the specified {@code key} Any duplicate {@code value} is ignored.
     *
     * @param key         the header name
     * @param value       the header value
     */
    public void addResponseHeader(final String key, final String value) {
        addResponseHeader(key, value, v -> v);
    }

    /**
     * Add the {@code value} for the specified {@code key} with the specified {@code uniqueValue} used for de-duplication. Any duplicate
     * {@code value} after applying {@code uniqueValue} is ignored.
     *
     * @param key         the header name
     * @param value       the header value
     * @param uniqueValue the function that produces de-duplication values
     */
    public void addResponseHeader(final String key, final String value, final Function<String, String> uniqueValue) {
        threadLocal.set(threadLocal.get().putResponse(key, value, uniqueValue, maxWarningHeaderCount, maxWarningHeaderSize));
    }

    /**
     * Saves the current thread context and wraps command in a Runnable that restores that context before running command. If
     * <code>command</code> has already been passed through this method then it is returned unaltered rather than wrapped twice.
     */
    public Runnable preserveContext(Runnable command) {
        return doPreserveContext(command, false);
    }

    /**
     * Saves the current thread context and wraps command in a Runnable that restores that context before running command. Also
     * starts a new tracing context durin executing. If <code>command</code> has already been wrapped then it is returned unaltered.
     */
    public Runnable preserveContextWithTracing(Runnable command) {
        return doPreserveContext(command, true);
    }

    private Runnable doPreserveContext(Runnable command, boolean preserveContext) {
        if (command instanceof ContextPreservingAbstractRunnable) {
            return command;
        }
        if (command instanceof ContextPreservingRunnable) {
            return command;
        }
        if (command instanceof AbstractRunnable abstractRunnable) {
            return new ContextPreservingAbstractRunnable(abstractRunnable, preserveContext);
        }
        return new ContextPreservingRunnable(command);
    }

    /**
     * Unwraps a command that was previously wrapped by {@link #preserveContext(Runnable)}.
     */
    public static Runnable unwrap(Runnable command) {
        if (command instanceof WrappedRunnable) {
            return ((WrappedRunnable) command).unwrap();
        }
        return command;
    }

    /**
     * Returns true if the current context is the default context.
     */
    boolean isDefaultContext() {
        return threadLocal.get() == DEFAULT_CONTEXT;
    }

    /**
     * Marks this thread context as an internal system context. This signals that actions in this context are issued
     * by the system itself rather than by a user action.
     */
    public void markAsSystemContext() {
        threadLocal.set(threadLocal.get().setSystemContext());
    }

    /**
     * Returns <code>true</code> iff this context is a system context
     */
    public boolean isSystemContext() {
        return threadLocal.get().isSystemContext;
    }

    @FunctionalInterface
<<<<<<< HEAD
    public interface StoredContext extends Releasable {
=======
    public interface StoredContext extends AutoCloseable, Releasable {
>>>>>>> e6cfd9c2
        default void restore() {
            close();
        }
    }

    public static Map<String, String> buildDefaultHeaders(Settings settings) {
        Settings headers = DEFAULT_HEADERS_SETTING.get(settings);
        if (headers == null) {
            return Map.of();
        } else {
            Map<String, String> defaultHeader = new HashMap<>();
            for (String key : headers.names()) {
                defaultHeader.put(key, headers.get(key));
            }
            return Map.copyOf(defaultHeader);
        }
    }

    private static final class ThreadContextStruct {

        private static final ThreadContextStruct EMPTY = new ThreadContextStruct(
            Collections.emptyMap(),
            Collections.emptyMap(),
            Collections.emptyMap(),
            false
        );

        private final Map<String, String> requestHeaders;
        private final Map<String, Object> transientHeaders;
        private final Map<String, Set<String>> responseHeaders;
        private final boolean isSystemContext;
        // saving current warning headers' size not to recalculate the size with every new warning header
        private final long warningHeadersSize;

        private ThreadContextStruct setSystemContext() {
            if (isSystemContext) {
                return this;
            }
            return new ThreadContextStruct(requestHeaders, responseHeaders, transientHeaders, true);
        }

        private ThreadContextStruct(
            Map<String, String> requestHeaders,
            Map<String, Set<String>> responseHeaders,
            Map<String, Object> transientHeaders,
            boolean isSystemContext
        ) {
            this(requestHeaders, responseHeaders, transientHeaders, isSystemContext, 0L);
        }

        private ThreadContextStruct(
            Map<String, String> requestHeaders,
            Map<String, Set<String>> responseHeaders,
            Map<String, Object> transientHeaders,
            boolean isSystemContext,
            long warningHeadersSize
        ) {
            this.requestHeaders = requestHeaders;
            this.responseHeaders = responseHeaders;
            this.transientHeaders = transientHeaders;
            this.isSystemContext = isSystemContext;
            this.warningHeadersSize = warningHeadersSize;
        }

        /**
         * This represents the default context and it should only ever be called by {@link #DEFAULT_CONTEXT}.
         */
        private ThreadContextStruct() {
            this(Collections.emptyMap(), Collections.emptyMap(), Collections.emptyMap(), false);
        }

        private ThreadContextStruct putRequest(String key, String value) {
            Map<String, String> newRequestHeaders = new HashMap<>(this.requestHeaders);
            putSingleHeader(key, value, newRequestHeaders);
            return new ThreadContextStruct(newRequestHeaders, responseHeaders, transientHeaders, isSystemContext);
        }

        private static <T> void putSingleHeader(String key, T value, Map<String, T> newHeaders) {
            if (newHeaders.putIfAbsent(key, value) != null) {
                throw new IllegalArgumentException("value for key [" + key + "] already present");
            }
        }

        private ThreadContextStruct putHeaders(Map<String, String> headers) {
            if (headers.isEmpty()) {
                return this;
            } else {
                final Map<String, String> newHeaders = new HashMap<>(this.requestHeaders);
                for (Map.Entry<String, String> entry : headers.entrySet()) {
                    putSingleHeader(entry.getKey(), entry.getValue(), newHeaders);
                }
                return new ThreadContextStruct(newHeaders, responseHeaders, transientHeaders, isSystemContext);
            }
        }

        private ThreadContextStruct putResponseHeaders(Map<String, Set<String>> headers) {
            assert headers != null;
            if (headers.isEmpty()) {
                return this;
            }
            final Map<String, Set<String>> newResponseHeaders = new HashMap<>(this.responseHeaders);
            for (Map.Entry<String, Set<String>> entry : headers.entrySet()) {
                newResponseHeaders.merge(entry.getKey(), entry.getValue(), (existing, added) -> {
                    final Set<String> updated = new LinkedHashSet<>(added);
                    updated.addAll(existing);
                    return Collections.unmodifiableSet(updated);
                });
            }
            return new ThreadContextStruct(requestHeaders, newResponseHeaders, transientHeaders, isSystemContext);
        }

        private ThreadContextStruct putResponse(
            final String key,
            final String value,
            final Function<String, String> uniqueValue,
            final int maxWarningHeaderCount,
            final long maxWarningHeaderSize
        ) {
            assert value != null;
            long newWarningHeaderSize = warningHeadersSize;
            // check if we can add another warning header - if max size within limits
            if (key.equals("Warning") && (maxWarningHeaderSize != -1)) { // if size is NOT unbounded, check its limits
                if (warningHeadersSize > maxWarningHeaderSize) { // if max size has already been reached before
                    logger.warn(
                        "Dropping a warning header, as their total size reached the maximum allowed of ["
                            + maxWarningHeaderSize
                            + "] bytes set in ["
                            + HttpTransportSettings.SETTING_HTTP_MAX_WARNING_HEADER_SIZE.getKey()
                            + "]!"
                    );
                    return this;
                }
                newWarningHeaderSize += "Warning".getBytes(StandardCharsets.UTF_8).length + value.getBytes(StandardCharsets.UTF_8).length;
                if (newWarningHeaderSize > maxWarningHeaderSize) {
                    logger.warn(
                        "Dropping a warning header, as their total size reached the maximum allowed of ["
                            + maxWarningHeaderSize
                            + "] bytes set in ["
                            + HttpTransportSettings.SETTING_HTTP_MAX_WARNING_HEADER_SIZE.getKey()
                            + "]!"
                    );
                    return new ThreadContextStruct(
                        requestHeaders,
                        responseHeaders,
                        transientHeaders,
                        isSystemContext,
                        newWarningHeaderSize
                    );
                }
            }

            final Map<String, Set<String>> newResponseHeaders;
            final Set<String> existingValues = responseHeaders.get(key);
            if (existingValues != null && existingValues.contains(uniqueValue.apply(value))) {
                return this;
            }
            newResponseHeaders = new HashMap<>(responseHeaders);
            if (existingValues != null) {
                // preserve insertion order
                final Set<String> newValues = new LinkedHashSet<>(existingValues);
                newValues.add(value);
                newResponseHeaders.put(key, Collections.unmodifiableSet(newValues));
            } else {
                newResponseHeaders.put(key, Collections.singleton(value));
            }

            // check if we can add another warning header - if max count within limits
            if ((key.equals("Warning")) && (maxWarningHeaderCount != -1)) { // if count is NOT unbounded, check its limits
                final int warningHeaderCount = newResponseHeaders.containsKey("Warning") ? newResponseHeaders.get("Warning").size() : 0;
                if (warningHeaderCount > maxWarningHeaderCount) {
                    logger.warn(
                        "Dropping a warning header, as their total count reached the maximum allowed of ["
                            + maxWarningHeaderCount
                            + "] set in ["
                            + HttpTransportSettings.SETTING_HTTP_MAX_WARNING_HEADER_COUNT.getKey()
                            + "]!"
                    );
                    return this;
                }
            }
            return new ThreadContextStruct(requestHeaders, newResponseHeaders, transientHeaders, isSystemContext, newWarningHeaderSize);
        }

        private ThreadContextStruct putTransient(String key, Object value) {
            Map<String, Object> newTransient = new HashMap<>(this.transientHeaders);
            putSingleHeader(key, value, newTransient);
            return new ThreadContextStruct(requestHeaders, responseHeaders, newTransient, isSystemContext);
        }

        private ThreadContextStruct copyHeaders(Iterable<Map.Entry<String, String>> headers) {
            Map<String, String> newHeaders = new HashMap<>();
            for (Map.Entry<String, String> header : headers) {
                newHeaders.put(header.getKey(), header.getValue());
            }
            return putHeaders(newHeaders);
        }

        private void writeTo(StreamOutput out, Map<String, String> defaultHeaders) throws IOException {
            final Map<String, String> requestHeaders;
            if (defaultHeaders.isEmpty()) {
                requestHeaders = this.requestHeaders;
            } else {
                requestHeaders = new HashMap<>(defaultHeaders);
                requestHeaders.putAll(this.requestHeaders);
            }

            out.writeMap(requestHeaders, StreamOutput::writeString, StreamOutput::writeString);
            out.writeMap(responseHeaders, StreamOutput::writeString, StreamOutput::writeStringCollection);
        }
    }

    /**
     * Wraps a Runnable to preserve the thread context.
     */
    private class ContextPreservingRunnable implements WrappedRunnable {
        private final Runnable in;
        private final ThreadContext.StoredContext ctx;

        private ContextPreservingRunnable(Runnable in) {
            ctx = newStoredContext(false);
            this.in = in;
        }

        @Override
        public void run() {
            try (ThreadContext.StoredContext ignore = stashContext()) {
                ctx.restore();
                in.run();
            }
        }

        @Override
        public String toString() {
            return in.toString();
        }

        @Override
        public Runnable unwrap() {
            return in;
        }
    }

    /**
     * Wraps an AbstractRunnable to preserve the thread context, optionally creating a new trace context before
     * executing.
     */
    private class ContextPreservingAbstractRunnable extends AbstractRunnable implements WrappedRunnable {
        private final AbstractRunnable in;
        private final ThreadContext.StoredContext creatorsContext;
        private final boolean useNewTraceContext;

        private ThreadContext.StoredContext threadsOriginalContext = null;

        private ContextPreservingAbstractRunnable(AbstractRunnable in, boolean useNewTraceContext) {
            creatorsContext = newStoredContext(false);
            this.in = in;
            this.useNewTraceContext = useNewTraceContext;
        }

        @Override
        public boolean isForceExecution() {
            return in.isForceExecution();
        }

        @Override
        public void onAfter() {
            try {
                in.onAfter();
            } finally {
                if (threadsOriginalContext != null) {
                    threadsOriginalContext.restore();
                }
            }
        }

        @Override
        public void onFailure(Exception e) {
            in.onFailure(e);
        }

        @Override
        public void onRejection(Exception e) {
            in.onRejection(e);
        }

        @Override
        protected void doRun() throws Exception {
            threadsOriginalContext = stashContext();
            creatorsContext.restore();
            if (useNewTraceContext) {
                // Discard the return value - we'll restore threadsOriginalContext in `onAfter()`.
                // noinspection resource
                newTraceContext();
            }
            in.doRun();
        }

        @Override
        public String toString() {
            return in.toString();
        }

        @Override
        public AbstractRunnable unwrap() {
            return in;
        }
    }

}<|MERGE_RESOLUTION|>--- conflicted
+++ resolved
@@ -18,10 +18,7 @@
 import org.elasticsearch.common.settings.Setting.Property;
 import org.elasticsearch.common.settings.Settings;
 import org.elasticsearch.common.util.Maps;
-<<<<<<< HEAD
-=======
 import org.elasticsearch.common.util.set.Sets;
->>>>>>> e6cfd9c2
 import org.elasticsearch.core.Releasable;
 import org.elasticsearch.core.Tuple;
 import org.elasticsearch.http.HttpTransportSettings;
@@ -592,11 +589,7 @@
     }
 
     @FunctionalInterface
-<<<<<<< HEAD
-    public interface StoredContext extends Releasable {
-=======
     public interface StoredContext extends AutoCloseable, Releasable {
->>>>>>> e6cfd9c2
         default void restore() {
             close();
         }
