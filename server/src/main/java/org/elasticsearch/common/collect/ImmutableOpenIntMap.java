/*
 * Copyright Elasticsearch B.V. and/or licensed to Elasticsearch B.V. under one
 * or more contributor license agreements. Licensed under the Elastic License
 * 2.0 and the Server Side Public License, v 1; you may not use this file except
 * in compliance with, at your election, the Elastic License 2.0 or the Server
 * Side Public License, v 1.
 */

package org.elasticsearch.common.collect;

import com.carrotsearch.hppc.IntCollection;
import com.carrotsearch.hppc.IntContainer;
import com.carrotsearch.hppc.IntObjectAssociativeContainer;
import com.carrotsearch.hppc.IntObjectHashMap;
import com.carrotsearch.hppc.IntObjectMap;
import com.carrotsearch.hppc.ObjectContainer;
import com.carrotsearch.hppc.cursors.IntCursor;
import com.carrotsearch.hppc.cursors.IntObjectCursor;
import com.carrotsearch.hppc.cursors.ObjectCursor;
import com.carrotsearch.hppc.predicates.IntObjectPredicate;
import com.carrotsearch.hppc.predicates.IntPredicate;
import com.carrotsearch.hppc.procedures.IntObjectProcedure;

import java.util.AbstractCollection;
import java.util.AbstractSet;
import java.util.Collection;
import java.util.Iterator;
import java.util.Map;
import java.util.Objects;
import java.util.Set;
import java.util.Spliterator;
import java.util.Spliterators;
import java.util.function.Consumer;

/**
 * An immutable map implementation based on open hash map.
 * <p>
 * Can be constructed using a {@link #builder()}, or using {@link #builder(org.elasticsearch.common.collect.ImmutableOpenIntMap)}
 * (which is an optimized option to copy over existing content and modify it).
 */
public final class ImmutableOpenIntMap<VType> implements Map<Integer, VType> {

    private final IntObjectHashMap<VType> map;

    /**
     * Holds cached entrySet().
     */
    private Set<Map.Entry<Integer, VType>> entrySet;
    private Set<Integer> keySet;

    private ImmutableOpenIntMap(IntObjectHashMap<VType> map) {
        this.map = map;
    }

    /**
     * @return Returns the value associated with the given key or the default value
     * for the key type, if the key is not associated with any value.
     * <p>
     * <b>Important note:</b> For primitive type values, the value returned for a non-existing
     * key may not be the default value of the primitive type (it may be any value previously
     * assigned to that slot).
     */
    public VType get(int key) {
        return map.get(key);
    }

    /**
     * Returns <code>true</code> if this container has an association to a value for
     * the given key.
     */
    public boolean containsKey(int key) {
        return map.containsKey(key);
    }

    /**
     * @return Returns the current size (number of assigned keys) in the container.
     */
    public int size() {
        return map.size();
    }

    /**
     * @return Return <code>true</code> if this hash map contains no assigned keys.
     */
    public boolean isEmpty() {
        return map.isEmpty();
    }

    @Override
    public boolean containsKey(Object key) {
        return key instanceof Integer i && map.containsKey(i);
    }

    @Override
    public boolean containsValue(Object value) {
        for (ObjectCursor<VType> cursor : map.values()) {
            if (Objects.equals(cursor.value, value)) {
                return true;
            }
        }
        return false;
    }

    @Override
    public VType get(Object key) {
        if (key instanceof Integer k) {
            return map.get(k);
        }
        return null;
    }

    @Override
    public VType put(Integer key, VType value) {
        throw new UnsupportedOperationException("modification is not supported");
    }

    @Override
    public VType remove(Object key) {
        throw new UnsupportedOperationException("modification is not supported");
    }

    @Override
    public void putAll(Map<? extends Integer, ? extends VType> m) {
        throw new UnsupportedOperationException("modification is not supported");
    }

    @Override
    public void clear() {
        throw new UnsupportedOperationException("modification is not supported");
    }

    @Override
    public Set<Integer> keySet() {
        if (keySet == null) {
            keySet = new KeySet();
        }
        return keySet;
    }

    /**
<<<<<<< HEAD
     * Returns a specialized view of the keys of this associated container.
     * The view additionally implements {@link com.carrotsearch.hppc.ObjectLookupContainer}.
     */
    public IntLookupContainer keys() {
        return map.keys();
=======
     * Returns a cursor over the entries (key-value pairs) in this map. The iterator is
     * implemented as a cursor and it returns <b>the same cursor instance</b> on every
     * call to {@link java.util.Iterator#next()}. To read the current key and value use the cursor's
     * public fields. An example is shown below.
     * <pre>
     * for (IntShortCursor c : intShortMap)
     * {
     *     System.out.println(&quot;index=&quot; + c.index
     *       + &quot; key=&quot; + c.key
     *       + &quot; value=&quot; + c.value);
     * }
     * </pre>
     * <p>
     * The <code>index</code> field inside the cursor gives the internal index inside
     * the container's implementation. The interpretation of this index depends on
     * to the container.
     */
    @Override
    public Iterator<IntObjectCursor<VType>> iterator() {
        return map.iterator();
>>>>>>> 326da5bc
    }

    /**
     * Returns a direct iterator over the keys.
     */
    public Iterator<Integer> keysIt() {
        final Iterator<IntCursor> iterator = map.keys().iterator();
        return new Iterator<Integer>() {
            @Override
            public boolean hasNext() {
                return iterator.hasNext();
            }

            @Override
            public Integer next() {
                return iterator.next().value;
            }

            @Override
            public void remove() {
                throw new UnsupportedOperationException();
            }
        };
    }

    @Override
    public Collection<VType> values() {
        return new AbstractCollection<VType>() {
            @Override
            public Iterator<VType> iterator() {
                return ImmutableOpenMap.iterator(map.values());
            }

            @Override
            public int size() {
                return map.size();
            }
        };
    }

    @Override
    public Set<Map.Entry<Integer, VType>> entrySet() {
        Set<Map.Entry<Integer, VType>> es;
        return (es = entrySet) == null ? (entrySet = new EntrySet()) : es;
    }

    private final class ImmutableEntry implements Map.Entry<Integer, VType> {
        private final int key;
        private final VType value;

        ImmutableEntry(int key, VType value) {
            this.key = key;
            this.value = value;
        }

        @Override
        public Integer getKey() {
            return key;
        }

        @Override
        public VType getValue() {
            return value;
        }

        @Override
        public VType setValue(VType value) {
            throw new UnsupportedOperationException("collection is immutable");
        }
    }

    private final class EntryIterator implements Iterator<Map.Entry<Integer, VType>> {

        private final Iterator<IntObjectCursor<VType>> original;

        EntryIterator() {
            this.original = map.iterator();
        }

        @Override
        public boolean hasNext() {
            return original.hasNext();
        }

        @Override
        public Map.Entry<Integer, VType> next() {
            final IntObjectCursor<VType> obj = original.next();
            if (obj == null) {
                return null;
            }
            return new ImmutableEntry(obj.key, obj.value);
        }

        @Override
        public void remove() {
            throw new UnsupportedOperationException("removal is unsupported");
        }
    }

    private final class KeyIterator implements Iterator<Integer> {
        private final Iterator<IntObjectCursor<VType>> cursor = map.iterator();

        @Override
        public boolean hasNext() {
            return cursor.hasNext();
        }

        @Override
        public Integer next() {
            return cursor.next().key;
        }

        @Override
        public void remove() {
            throw new UnsupportedOperationException("removal is not supported");
        }
    }

    private abstract class UnmodifiableSetView<T> extends AbstractSet<T> {

        @Override
        public int size() {
            return map.size();
        }

        @Override
        public Spliterator<T> spliterator() {
            return Spliterators.spliterator(iterator(), size(), Spliterator.SIZED);
        }

        @Override
        public void clear() {
            throw new UnsupportedOperationException("removal is not supported");
        }

        @Override
        public boolean remove(Object o) {
            throw new UnsupportedOperationException("removal is not supported");
        }
    }

    private final class EntrySet extends UnmodifiableSetView<Map.Entry<Integer, VType>> {

        public Iterator<Map.Entry<Integer, VType>> iterator() {
            return new EntryIterator();
        }

        @SuppressWarnings("unchecked")
        public boolean contains(Object o) {
            if (o instanceof Map.Entry<?, ?> == false) {
                return false;
            }
            Map.Entry<Integer, ?> e = (Map.Entry<Integer, ?>) o;
            int key = e.getKey();
            if (map.containsKey(key) == false) {
                return false;
            }
            Object val = map.get(key);
            return Objects.equals(val, e.getValue());
        }

        public void forEach(Consumer<? super Map.Entry<Integer, VType>> action) {
            map.forEach((Consumer<? super IntObjectCursor<VType>>) cursor -> {
                ImmutableEntry entry = new ImmutableEntry(cursor.key, cursor.value);
                action.accept(entry);
            });
        }
    }

    private final class KeySet extends UnmodifiableSetView<Integer> {
        @Override
        public Iterator<Integer> iterator() {
            return new KeyIterator();
        }

        @Override
        public boolean contains(Object o) {
            return o instanceof Integer i && map.containsKey(i);
        }
    }

    @Override
    public String toString() {
        return map.toString();
    }

    @Override
    @SuppressWarnings("rawtypes")
    public boolean equals(Object o) {
        if (this == o) return true;
        if (o == null || getClass() != o.getClass()) return false;

        ImmutableOpenIntMap that = (ImmutableOpenIntMap) o;

        if (map.equals(that.map) == false) return false;

        return true;
    }

    @Override
    public int hashCode() {
        return map.hashCode();
    }

    @SuppressWarnings({ "rawtypes", "unchecked" })
    private static final ImmutableOpenIntMap EMPTY = new ImmutableOpenIntMap(new IntObjectHashMap());

    @SuppressWarnings("unchecked")
    public static <VType> ImmutableOpenIntMap<VType> of() {
        return EMPTY;
    }

    public static <VType> Builder<VType> builder() {
        return new Builder<>();
    }

    public static <VType> Builder<VType> builder(int size) {
        return new Builder<>(size);
    }

    public static <VType> Builder<VType> builder(ImmutableOpenIntMap<VType> map) {
        return new Builder<>(map);
    }

    public static class Builder<VType> implements IntObjectMap<VType> {

        private IntObjectHashMap<VType> map;

        @SuppressWarnings("unchecked")
        public Builder() {
            this(EMPTY);
        }

        public Builder(int size) {
            this.map = new IntObjectHashMap<>(size);
        }

        public Builder(ImmutableOpenIntMap<VType> map) {
            this.map = map.map.clone();
        }

        /**
         * Builds a new instance of the
         */
        public ImmutableOpenIntMap<VType> build() {
            IntObjectHashMap<VType> map = this.map;
            this.map = null; // nullify the map, so any operation post build will fail! (hackish, but safest)
            return map.isEmpty() ? of() : new ImmutableOpenIntMap<>(map);
        }

        /**
         * Puts all the entries in the map to the builder.
         */
        public Builder<VType> putAll(Map<Integer, VType> map) {
            for (Map.Entry<Integer, VType> entry : map.entrySet()) {
                this.map.put(entry.getKey(), entry.getValue());
            }
            return this;
        }

        /**
         * A put operation that can be used in the fluent pattern.
         */
        public Builder<VType> fPut(int key, VType value) {
            map.put(key, value);
            return this;
        }

        @Override
        public VType put(int key, VType value) {
            return map.put(key, value);
        }

        @Override
        public VType get(int key) {
            return map.get(key);
        }

        @Override
        public VType getOrDefault(int kType, VType vType) {
            return map.getOrDefault(kType, vType);
        }

        /**
         * Remove that can be used in the fluent pattern.
         */
        public Builder<VType> fRemove(int key) {
            map.remove(key);
            return this;
        }

        @Override
        public VType remove(int key) {
            return map.remove(key);
        }

        @Override
        public Iterator<IntObjectCursor<VType>> iterator() {
            return map.iterator();
        }

        @Override
        public boolean containsKey(int key) {
            return map.containsKey(key);
        }

        @Override
        public int size() {
            return map.size();
        }

        @Override
        public boolean isEmpty() {
            return map.isEmpty();
        }

        @Override
        public void clear() {
            map.clear();
        }

        @Override
        public int putAll(IntObjectAssociativeContainer<? extends VType> container) {
            return map.putAll(container);
        }

        @Override
        public int putAll(Iterable<? extends IntObjectCursor<? extends VType>> iterable) {
            return map.putAll(iterable);
        }

        @Override
        public int removeAll(IntContainer container) {
            return map.removeAll(container);
        }

        @Override
        public int removeAll(IntPredicate predicate) {
            return map.removeAll(predicate);
        }

        @Override
        public <T extends IntObjectProcedure<? super VType>> T forEach(T procedure) {
            return map.forEach(procedure);
        }

        @Override
        public IntCollection keys() {
            return map.keys();
        }

        @Override
        public ObjectContainer<VType> values() {
            return map.values();
        }

        @Override
        public int removeAll(IntObjectPredicate<? super VType> predicate) {
            return map.removeAll(predicate);
        }

        @Override
        public <T extends IntObjectPredicate<? super VType>> T forEach(T predicate) {
            return map.forEach(predicate);
        }

        @Override
        public int indexOf(int key) {
            return map.indexOf(key);
        }

        @Override
        public boolean indexExists(int index) {
            return map.indexExists(index);
        }

        @Override
        public VType indexGet(int index) {
            return map.indexGet(index);
        }

        @Override
        public VType indexReplace(int index, VType newValue) {
            return map.indexReplace(index, newValue);
        }

        @Override
        public void indexInsert(int index, int key, VType value) {
            map.indexInsert(index, key, value);
        }

        @Override
        public void release() {
            map.release();
        }

        @Override
        public String visualizeKeyDistribution(int characters) {
            return map.visualizeKeyDistribution(characters);
        }
    }
}<|MERGE_RESOLUTION|>--- conflicted
+++ resolved
@@ -138,37 +138,6 @@
     }
 
     /**
-<<<<<<< HEAD
-     * Returns a specialized view of the keys of this associated container.
-     * The view additionally implements {@link com.carrotsearch.hppc.ObjectLookupContainer}.
-     */
-    public IntLookupContainer keys() {
-        return map.keys();
-=======
-     * Returns a cursor over the entries (key-value pairs) in this map. The iterator is
-     * implemented as a cursor and it returns <b>the same cursor instance</b> on every
-     * call to {@link java.util.Iterator#next()}. To read the current key and value use the cursor's
-     * public fields. An example is shown below.
-     * <pre>
-     * for (IntShortCursor c : intShortMap)
-     * {
-     *     System.out.println(&quot;index=&quot; + c.index
-     *       + &quot; key=&quot; + c.key
-     *       + &quot; value=&quot; + c.value);
-     * }
-     * </pre>
-     * <p>
-     * The <code>index</code> field inside the cursor gives the internal index inside
-     * the container's implementation. The interpretation of this index depends on
-     * to the container.
-     */
-    @Override
-    public Iterator<IntObjectCursor<VType>> iterator() {
-        return map.iterator();
->>>>>>> 326da5bc
-    }
-
-    /**
      * Returns a direct iterator over the keys.
      */
     public Iterator<Integer> keysIt() {
