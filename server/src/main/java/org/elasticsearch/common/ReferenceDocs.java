--- conflicted
+++ resolved
@@ -71,11 +71,8 @@
     BOOTSTRAP_CHECK_SECURITY_MINIMAL_SETUP,
     CONTACT_SUPPORT,
     UNASSIGNED_SHARDS,
-<<<<<<< HEAD
     UNDESIRED_SHARD_ALLOCATION,
-=======
     EXECUTABLE_JNA_TMPDIR,
->>>>>>> d6f91d9b
     // this comment keeps the ';' on the next line so every entry above has a trailing ',' which makes the diff for adding new links cleaner
     ;
 
