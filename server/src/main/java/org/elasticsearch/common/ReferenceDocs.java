/*
 * Copyright Elasticsearch B.V. and/or licensed to Elasticsearch B.V. under one
 * or more contributor license agreements. Licensed under the Elastic License
 * 2.0 and the Server Side Public License, v 1; you may not use this file except
 * in compliance with, at your election, the Elastic License 2.0 or the Server
 * Side Public License, v 1.
 */

package org.elasticsearch.common;

import org.elasticsearch.Build;
import org.elasticsearch.core.SuppressForbidden;
import org.elasticsearch.xcontent.XContentFactory;
import org.elasticsearch.xcontent.XContentParser;
import org.elasticsearch.xcontent.XContentParserConfiguration;
import org.elasticsearch.xcontent.XContentType;

import java.io.FileNotFoundException;
import java.io.IOException;
import java.io.InputStream;
import java.net.URL;
import java.util.LinkedHashMap;
import java.util.Map;
import java.util.regex.Pattern;

/**
 * Encapsulates links to pages in the reference docs, so that for example we can include URLs in logs and API outputs. Each instance's
 * {@link #toString()} yields (a string representation of) a URL for the relevant docs. Links are defined in the resource file
 * {@code reference-docs-links.json} which must include definitions for exactly the set of values of this enum.
 */
public enum ReferenceDocs {
    /*
     * Note that the docs subsystem parses {@code reference-docs-links.json} with regexes, not a JSON parser, so the whitespace in the file
     * is important too. See {@code sub check_elasticsearch_links} in {@code https://github.com/elastic/docs/blob/master/build_docs.pl} for
     * more details.
     *
     * Also note that the docs are built from the HEAD of each minor release branch, so in principle docs can move around independently of
     * the ES release process. To avoid breaking any links that have been baked into earlier patch releases, you may only add links in a
     * patch release and must not modify or remove any existing links.
     */
    INITIAL_MASTER_NODES,
    DISCOVERY_TROUBLESHOOTING,
    UNSTABLE_CLUSTER_TROUBLESHOOTING,
    LAGGING_NODE_TROUBLESHOOTING,
    SHARD_LOCK_TROUBLESHOOTING,
    CONCURRENT_REPOSITORY_WRITERS,
    ARCHIVE_INDICES,
    HTTP_TRACER,
    LOGGING,
    BOOTSTRAP_CHECK_HEAP_SIZE,
    BOOTSTRAP_CHECK_FILE_DESCRIPTOR,
    BOOTSTRAP_CHECK_MEMORY_LOCK,
    BOOTSTRAP_CHECK_MAX_NUMBER_THREADS,
    BOOTSTRAP_CHECK_MAX_FILE_SIZE,
    BOOTSTRAP_CHECK_MAX_SIZE_VIRTUAL_MEMORY,
    BOOTSTRAP_CHECK_MAXIMUM_MAP_COUNT,
    BOOTSTRAP_CHECK_CLIENT_JVM,
    BOOTSTRAP_CHECK_USE_SERIAL_COLLECTOR,
    BOOTSTRAP_CHECK_SYSTEM_CALL_FILTER,
    BOOTSTRAP_CHECK_ONERROR_AND_ONOUTOFMEMORYERROR,
    BOOTSTRAP_CHECK_EARLY_ACCESS,
    BOOTSTRAP_CHECK_G1GC,
    BOOTSTRAP_CHECK_ALL_PERMISSION,
    BOOTSTRAP_CHECK_DISCOVERY_CONFIGURATION,
    BOOTSTRAP_CHECKS,
    BOOTSTRAP_CHECK_ENCRYPT_SENSITIVE_DATA,
    BOOTSTRAP_CHECK_PKI_REALM,
    BOOTSTRAP_CHECK_ROLE_MAPPINGS,
    BOOTSTRAP_CHECK_TLS,
    BOOTSTRAP_CHECK_TOKEN_SSL,
    BOOTSTRAP_CHECK_SECURITY_MINIMAL_SETUP,
    CONTACT_SUPPORT,
    UNASSIGNED_SHARDS,
    EXECUTABLE_JNA_TMPDIR,
    NETWORK_THREADING_MODEL,
<<<<<<< HEAD
    NETWORK_BINDING_AND_PUBLISHING,
=======
    ALLOCATION_EXPLAIN_API,
>>>>>>> 402b7475
    // this comment keeps the ';' on the next line so every entry above has a trailing ',' which makes the diff for adding new links cleaner
    ;

    private static final Map<String, String> linksBySymbol;

    static {
        try (var resourceStream = readFromJarResourceUrl(ReferenceDocs.class.getResource("reference-docs-links.json"))) {
            linksBySymbol = Map.copyOf(readLinksBySymbol(resourceStream));
        } catch (Exception e) {
            assert false : e;
            throw new IllegalStateException("could not read links resource", e);
        }
    }

    static final String UNRELEASED_VERSION_COMPONENT = "master";
    static final String CURRENT_VERSION_COMPONENT = "current";
    static final String VERSION_COMPONENT = getVersionComponent(Build.current().version(), Build.current().isSnapshot());

    static Map<String, String> readLinksBySymbol(InputStream inputStream) throws Exception {
        try (var parser = XContentFactory.xContent(XContentType.JSON).createParser(XContentParserConfiguration.EMPTY, inputStream)) {
            final var result = parser.map(LinkedHashMap::new, XContentParser::text);
            final var iterator = result.keySet().iterator();
            for (int i = 0; i < values().length; i++) {
                final var expected = values()[i].name();
                if (iterator.hasNext() == false) {
                    throw new IllegalStateException("ran out of values at index " + i + ": expecting " + expected);
                }
                final var actual = iterator.next();
                if (actual.equals(expected) == false) {
                    throw new IllegalStateException("mismatch at index " + i + ": found " + actual + " but expected " + expected);
                }
            }
            if (iterator.hasNext()) {
                throw new IllegalStateException("found unexpected extra value: " + iterator.next());
            }
            return result;
        }
    }

    /**
     * Compute the version component of the URL path (e.g. {@code 8.5}, {@code master} or {@code current}) for a particular version of
     * Elasticsearch. Exposed for testing, but all items use {@link #VERSION_COMPONENT}
     * ({@code getVersionComponent(Build.current().version(), Build.current().isSnapshot())}) which relates to the current version and
     * build.
     */
    static String getVersionComponent(String version, boolean isSnapshot) {

        final Pattern semanticVersionPattern = Pattern.compile("(\\d+)\\.(\\d+)\\.(\\d)+");

        var matcher = semanticVersionPattern.matcher(version);
        if (matcher.matches()) {
            var major = matcher.group(1);
            var minor = matcher.group(2);
            var revision = matcher.group(3);

            // x.y.z versions with z>0 mean that x.y.0 is released so have a properly versioned docs link
            if (isSnapshot && "0".equals(revision)) {
                return UNRELEASED_VERSION_COMPONENT;
            }
            return major + "." + minor;
        }
        // Non-semantic version and snapshot -> point to the preliminary documentation for a future release (master)
        if (isSnapshot) {
            return UNRELEASED_VERSION_COMPONENT;
        }
        // Non-semantic, released version -> point to latest information (current release documentation, e.g.
        // https://www.elastic.co/guide/en/elasticsearch/reference/current/modules-plugins.html)
        return CURRENT_VERSION_COMPONENT;
    }

    @Override
    public String toString() {
        return "https://www.elastic.co/guide/en/elasticsearch/reference/" + VERSION_COMPONENT + "/" + linksBySymbol.get(name());
    }

    @SuppressForbidden(reason = "reads resource from jar")
    private static InputStream readFromJarResourceUrl(URL source) throws IOException {
        if (source == null) {
            throw new FileNotFoundException("links resource not found at [" + source + "]");
        }
        return source.openStream();
    }
}<|MERGE_RESOLUTION|>--- conflicted
+++ resolved
@@ -73,11 +73,8 @@
     UNASSIGNED_SHARDS,
     EXECUTABLE_JNA_TMPDIR,
     NETWORK_THREADING_MODEL,
-<<<<<<< HEAD
+    ALLOCATION_EXPLAIN_API,
     NETWORK_BINDING_AND_PUBLISHING,
-=======
-    ALLOCATION_EXPLAIN_API,
->>>>>>> 402b7475
     // this comment keeps the ';' on the next line so every entry above has a trailing ',' which makes the diff for adding new links cleaner
     ;
 
