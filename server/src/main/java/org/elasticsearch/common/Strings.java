--- conflicted
+++ resolved
@@ -755,13 +755,8 @@
      * TODO: remove this method, it makes no sense to turn potentially very large chunked xcontent instances into a string
      */
     @Deprecated
-<<<<<<< HEAD
-    public static String toString(ChunkedToXContent chunkedToXContent, boolean isFragment) {
-        return toString(ChunkedToXContent.wrapAsXContent(chunkedToXContent, isFragment));
-=======
     public static String toString(ChunkedToXContent chunkedToXContent) {
         return toString(chunkedToXContent, false, false);
->>>>>>> b27e6eb8
     }
 
     /**
