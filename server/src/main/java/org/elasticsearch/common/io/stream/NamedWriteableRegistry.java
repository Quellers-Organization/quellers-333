/*
 * Copyright Elasticsearch B.V. and/or licensed to Elasticsearch B.V. under one
 * or more contributor license agreements. Licensed under the Elastic License
 * 2.0 and the Server Side Public License, v 1; you may not use this file except
 * in compliance with, at your election, the Elastic License 2.0 or the Server
 * Side Public License, v 1.
 */

package org.elasticsearch.common.io.stream;

import java.util.ArrayList;
import java.util.Comparator;
import java.util.HashMap;
import java.util.List;
import java.util.Map;
import java.util.Objects;

/**
 * A registry for {@link org.elasticsearch.common.io.stream.Writeable.Reader} readers of {@link NamedWriteable}.
 * <p>
 * The registration is keyed by the combination of the category class of {@link NamedWriteable}, and a name unique
 * to that category.
 */
public class NamedWriteableRegistry {

<<<<<<< HEAD
    /**
     * An entry in the registry, made up of a category class and name, and a reader for that category class.
     */
=======
    static boolean ignoreDeserializationErrors; // disable assertions just to test production behaviour

    /** An entry in the registry, made up of a category class and name, and a reader for that category class. */
>>>>>>> 223e7f82
    public static class Entry {

        /**
         * The superclass of a {@link NamedWriteable} which will be read by {@link #reader}.
         */
        public final Class<?> categoryClass;

        /**
         * A name for the writeable which is unique to the {@link #categoryClass}.
         */
        public final String name;

        /**
         * A reader capability of reading
         */
        public final Writeable.Reader<?> reader;

        /**
         * Creates a new entry which can be stored by the registry.
         */
        public <T extends NamedWriteable> Entry(Class<T> categoryClass, String name, Writeable.Reader<? extends T> reader) {
            this.categoryClass = Objects.requireNonNull(categoryClass);
            this.name = Objects.requireNonNull(name);
            this.reader = Objects.requireNonNull(reader);
        }
    }

    /**
     * The underlying data of the registry maps from the category to an inner
     * map of name unique to that category, to the actual reader.
     */
    private final Map<Class<?>, Map<Symbol, Writeable.Reader<?>>> registry;

    /**
     * Constructs a new registry from the given entries.
     */
    @SuppressWarnings("rawtypes")
    public NamedWriteableRegistry(List<Entry> entries) {
        if (entries.isEmpty()) {
            registry = Map.of();
            return;
        }
        entries = new ArrayList<>(entries);
        entries.sort(Comparator.comparing(e -> e.categoryClass.getName()));

        Map<Class<?>, Map<Symbol, Writeable.Reader<?>>> registry = new HashMap<>();
        Map<Symbol, Writeable.Reader<?>> readers = null;
        Class currentCategory = null;
        for (Entry entry : entries) {
            if (currentCategory != entry.categoryClass) {
                if (currentCategory != null) {
                    // we've seen the last of this category, put it into the big map
                    registry.put(currentCategory, Map.copyOf(readers));
                }
                readers = new HashMap<>();
                currentCategory = entry.categoryClass;
            }

            Writeable.Reader<?> oldReader = readers.put(Symbol.ofConstant(entry.name), entry.reader);
            if (oldReader != null) {
                throw new IllegalArgumentException(
                    "NamedWriteable ["
                        + currentCategory.getName()
                        + "]["
                        + entry.name
                        + "]"
                        + " is already registered for ["
                        + oldReader.getClass().getName()
                        + "],"
                        + " cannot register ["
                        + entry.reader.getClass().getName()
                        + "]"
                );
            }
        }
        // handle the last category
        registry.put(currentCategory, Map.copyOf(readers));

        this.registry = Map.copyOf(registry);
    }

    /**
     * Returns a reader for a {@link NamedWriteable} object identified by the
     * symbol provided as argument and its category.
     */
    public <T> Writeable.Reader<? extends T> getReader(Class<T> categoryClass, Symbol symbol) {
        Map<Symbol, Writeable.Reader<?>> readers = getReaders(categoryClass);
        return getReader(categoryClass, symbol, readers);
    }

    /**
     * @param categoryClass category of the reader
     * @param symbol        symbol of the writeable
     * @param readers       map of readers for the category
     * @return reader for the named writable of the given {@code name}
     */
    public static <T> Writeable.Reader<? extends T> getReader(
        Class<T> categoryClass,
        Symbol symbol,
        Map<Symbol, Writeable.Reader<?>> readers
    ) {
        @SuppressWarnings("unchecked")
        Writeable.Reader<? extends T> reader = (Writeable.Reader<? extends T>) readers.get(symbol);
        if (reader == null) {
            throwOnUnknownWritable(categoryClass, symbol.toString());
        }
        return reader;
    }

    /**
     * Gets the readers map keyed by name for the given category
     *
     * @param categoryClass category to get readers map for
     * @return map of readers for the category
     */
    public <T> Map<Symbol, Writeable.Reader<?>> getReaders(Class<T> categoryClass) {
        Map<Symbol, Writeable.Reader<?>> readers = registry.get(categoryClass);
        if (readers == null) {
            throwOnUnknownCategory(categoryClass);
        }
        return readers;
    }

    public boolean hasReaders(Class<?> categoryClass) {
        return registry.containsKey(categoryClass);
    }

    private static <T> void throwOnUnknownWritable(Class<T> categoryClass, String name) {
        final var message = "Unknown NamedWriteable [" + categoryClass.getName() + "][" + name + "]";
        assert ignoreDeserializationErrors : message;
        throw new IllegalArgumentException(message);
    }

    private static <T> void throwOnUnknownCategory(Class<T> categoryClass) {
        final var message = "Unknown NamedWriteable category [" + categoryClass.getName() + "]";
        assert ignoreDeserializationErrors : message;
        throw new IllegalArgumentException(message);
    }
}<|MERGE_RESOLUTION|>--- conflicted
+++ resolved
@@ -22,16 +22,9 @@
  * to that category.
  */
 public class NamedWriteableRegistry {
-
-<<<<<<< HEAD
-    /**
-     * An entry in the registry, made up of a category class and name, and a reader for that category class.
-     */
-=======
     static boolean ignoreDeserializationErrors; // disable assertions just to test production behaviour
 
     /** An entry in the registry, made up of a category class and name, and a reader for that category class. */
->>>>>>> 223e7f82
     public static class Entry {
 
         /**
