/*
 * Licensed to Elasticsearch under one or more contributor
 * license agreements. See the NOTICE file distributed with
 * this work for additional information regarding copyright
 * ownership. Elasticsearch licenses this file to you under
 * the Apache License, Version 2.0 (the "License"); you may
 * not use this file except in compliance with the License.
 * You may obtain a copy of the License at
 *
 *    http://www.apache.org/licenses/LICENSE-2.0
 *
 * Unless required by applicable law or agreed to in writing,
 * software distributed under the License is distributed on an
 * "AS IS" BASIS, WITHOUT WARRANTIES OR CONDITIONS OF ANY
 * KIND, either express or implied.  See the License for the
 * specific language governing permissions and limitations
 * under the License.
 */

package org.elasticsearch.common.settings;

import org.apache.lucene.codecs.CodecUtil;
import org.apache.lucene.store.BufferedChecksumIndexInput;
import org.apache.lucene.store.ChecksumIndexInput;
import org.apache.lucene.store.IOContext;
import org.apache.lucene.store.IndexInput;
import org.apache.lucene.store.IndexOutput;
import org.apache.lucene.store.SimpleFSDirectory;
import org.apache.lucene.util.SetOnce;
import org.elasticsearch.cli.ExitCodes;
import org.elasticsearch.cli.UserException;
import org.elasticsearch.common.Randomness;
import org.elasticsearch.common.hash.MessageDigests;

import javax.crypto.AEADBadTagException;
import javax.crypto.Cipher;
import javax.crypto.CipherInputStream;
import javax.crypto.CipherOutputStream;
import javax.crypto.SecretKey;
import javax.crypto.SecretKeyFactory;
import javax.crypto.spec.GCMParameterSpec;
import javax.crypto.spec.PBEKeySpec;
import javax.crypto.spec.SecretKeySpec;

import java.io.ByteArrayInputStream;
import java.io.ByteArrayOutputStream;
import java.io.DataInputStream;
import java.io.DataOutputStream;
import java.io.EOFException;
import java.io.IOException;
import java.io.InputStream;
import java.nio.ByteBuffer;
import java.nio.CharBuffer;
import java.nio.charset.StandardCharsets;
import java.nio.file.AccessDeniedException;
import java.nio.file.Files;
import java.nio.file.Path;
import java.nio.file.StandardCopyOption;
import java.nio.file.attribute.PosixFileAttributeView;
import java.nio.file.attribute.PosixFilePermissions;
import java.security.GeneralSecurityException;
import java.security.KeyStore;
import java.security.SecureRandom;
import java.util.Arrays;
import java.util.Base64;
import java.util.Enumeration;
import java.util.HashMap;
import java.util.HashSet;
import java.util.Locale;
import java.util.Map;
import java.util.Set;
import java.util.regex.Pattern;

/**
 * A disk based container for sensitive settings in Elasticsearch.
 *
 * Loading a keystore has 2 phases. First, call {@link #load(Path)}. Then call
 * {@link #decrypt(char[])} with the keystore password, or an empty char array if
 * {@link #hasPassword()} is {@code false}.  Loading and decrypting should happen
 * in a single thread. Once decrypted, settings may be read in multiple threads.
 */
public class KeyStoreWrapper implements SecureSettings {

    /** An identifier for the type of data that may be stored in a keystore entry. */
    private enum EntryType {
        STRING,
        FILE
    }

    /** An entry in the keystore. The bytes are opaque and interpreted based on the entry type. */
    private static class Entry {
        final byte[] bytes;
        final byte[] sha256Digest;

        Entry(byte[] bytes) {
            this.bytes = bytes;
            this.sha256Digest = MessageDigests.sha256().digest(bytes);
        }
    }

    /**
     * A regex for the valid characters that a setting name in the keystore may use.
     */
    private static final Pattern ALLOWED_SETTING_NAME = Pattern.compile("[A-Za-z0-9_\\-.]+");

    public static final Setting<SecureString> SEED_SETTING = SecureSetting.secureString("keystore.seed", null);

    /** Characters that may be used in the bootstrap seed setting added to all keystores. */
    private static final char[] SEED_CHARS = ("ABCDEFGHIJKLMNOPQRSTUVWXYZabcdefghijklmnopqrstuvwxyz0123456789" +
        "~!@#$%^&*-_=+?").toCharArray();

    /** The name of the keystore file to read and write. */
    private static final String KEYSTORE_FILENAME = "elasticsearch.keystore";

    /** The version of the metadata written before the keystore data. */
    static final int FORMAT_VERSION = 4;

    /** The oldest metadata format version that can be read. */
    private static final int MIN_FORMAT_VERSION = 1;

    /** The algorithm used to derive the cipher key from a password. */
    private static final String KDF_ALGO = "PBKDF2WithHmacSHA512";

    /** The number of iterations to derive the cipher key. */
    private static final int KDF_ITERS = 10000;

    /**
     * The number of bits for the cipher key.
     *
     * Note: The Oracle JDK 8 ships with a limited JCE policy that restricts key length for AES to 128 bits.
     * This can be increased to 256 bits once minimum java 9 is the minimum java version.
     * See http://www.oracle.com/technetwork/java/javase/terms/readme/jdk9-readme-3852447.html#jce
     * */
    private static final int CIPHER_KEY_BITS = 128;

    /** The number of bits for the GCM tag. */
    private static final int GCM_TAG_BITS = 128;

    /** The cipher used to encrypt the keystore data. */
    private static final String CIPHER_ALGO = "AES";

    /** The mode used with the cipher algorithm. */
    private static final String CIPHER_MODE = "GCM";

    /** The padding used with the cipher algorithm. */
    private static final String CIPHER_PADDING = "NoPadding";

    // format version changelog:
    // 1: initial version, ES 5.3
    // 2: file setting, ES 5.4
    // 3: FIPS compliant algos, ES 6.3
    // 4: remove distinction between string/files, ES 6.8/7.1

    /** The metadata format version used to read the current keystore wrapper. */
    private final int formatVersion;

    /** True iff the keystore has a password needed to read. */
    private final boolean hasPassword;

    /** The raw bytes of the encrypted keystore. */
    private final byte[] dataBytes;

    /** The decrypted secret data. See {@link #decrypt(char[])}. */
    private final SetOnce<Map<String, Entry>> entries = new SetOnce<>();
    private volatile boolean closed;

    private KeyStoreWrapper(int formatVersion, boolean hasPassword, byte[] dataBytes) {
        this.formatVersion = formatVersion;
        this.hasPassword = hasPassword;
        this.dataBytes = dataBytes;
    }

    /**
     * Get the metadata format version for the keystore
     **/
    public int getFormatVersion() {
        return formatVersion;
    }

    /** Returns a path representing the ES keystore in the given config dir. */
    public static Path keystorePath(Path configDir) {
        return configDir.resolve(KEYSTORE_FILENAME);
    }

    /** Constructs a new keystore with the given password. */
    public static KeyStoreWrapper create() {
        KeyStoreWrapper wrapper = new KeyStoreWrapper(FORMAT_VERSION, false, null);
        wrapper.entries.set(new HashMap<>());
        addBootstrapSeed(wrapper);
        return wrapper;
    }

    /** Add the bootstrap seed setting, which may be used as a unique, secure, random value by the node */
    public static void addBootstrapSeed(KeyStoreWrapper wrapper) {
        assert wrapper.getSettingNames().contains(SEED_SETTING.getKey()) == false;
        SecureRandom random = Randomness.createSecure();
        int passwordLength = 20; // Generate 20 character passwords
        char[] characters = new char[passwordLength];
        for (int i = 0; i < passwordLength; ++i) {
            characters[i] = SEED_CHARS[random.nextInt(SEED_CHARS.length)];
        }
        wrapper.setString(SEED_SETTING.getKey(), characters);
        Arrays.fill(characters, (char)0);
    }

    /**
     * Loads information about the Elasticsearch keystore from the provided config directory.
     *
     * {@link #decrypt(char[])} must be called before reading or writing any entries.
     * Returns {@code null} if no keystore exists.
     */
    public static KeyStoreWrapper load(Path configDir) throws IOException {
        Path keystoreFile = keystorePath(configDir);
        if (Files.exists(keystoreFile) == false) {
            return null;
        }

        SimpleFSDirectory directory = new SimpleFSDirectory(configDir);
        try (IndexInput indexInput = directory.openInput(KEYSTORE_FILENAME, IOContext.READONCE)) {
            ChecksumIndexInput input = new BufferedChecksumIndexInput(indexInput);
            int formatVersion = CodecUtil.checkHeader(input, KEYSTORE_FILENAME, MIN_FORMAT_VERSION, FORMAT_VERSION);
            byte hasPasswordByte = input.readByte();
            boolean hasPassword = hasPasswordByte == 1;
            if (hasPassword == false && hasPasswordByte != 0) {
                throw new IllegalStateException("hasPassword boolean is corrupt: "
                    + String.format(Locale.ROOT, "%02x", hasPasswordByte));
            }

            if (formatVersion <= 2) {
                String type = input.readString();
                if (type.equals("PKCS12") == false) {
                    throw new IllegalStateException("Corrupted legacy keystore string encryption algorithm");
                }

                final String stringKeyAlgo = input.readString();
                if (stringKeyAlgo.equals("PBE") == false) {
                    throw new IllegalStateException("Corrupted legacy keystore string encryption algorithm");
                }
                if (formatVersion == 2) {
                    final String fileKeyAlgo = input.readString();
                    if (fileKeyAlgo.equals("PBE") == false) {
                        throw new IllegalStateException("Corrupted legacy keystore file encryption algorithm");
                    }
                }
            }

            final byte[] dataBytes;
            if (formatVersion == 2) {
                // For v2 we had a map of strings containing the types for each setting. In v3 this map is now
                // part of the encrypted bytes. Unfortunately we cannot seek backwards with checksum input, so
                // we cannot just read the map and find out how long it is. So instead we read the map and
                // store it back using java's builtin DataOutput in a byte array, along with the actual keystore bytes
                Map<String, String> settingTypes = input.readMapOfStrings();
                ByteArrayOutputStream bytes = new ByteArrayOutputStream();
                try (DataOutputStream output = new DataOutputStream(bytes)) {
                    output.writeInt(settingTypes.size());
                    for (Map.Entry<String, String> entry : settingTypes.entrySet()) {
                        output.writeUTF(entry.getKey());
                        output.writeUTF(entry.getValue());
                    }
                    int keystoreLen = input.readInt();
                    byte[] keystoreBytes = new byte[keystoreLen];
                    input.readBytes(keystoreBytes, 0, keystoreLen);
                    output.write(keystoreBytes);
                }
                dataBytes = bytes.toByteArray();
            } else {
                int dataBytesLen = input.readInt();
                dataBytes = new byte[dataBytesLen];
                input.readBytes(dataBytes, 0, dataBytesLen);
            }

            CodecUtil.checkFooter(input);
            return new KeyStoreWrapper(formatVersion, hasPassword, dataBytes);
        }
    }

    /** Upgrades the format of the keystore, if necessary. */
    public static void upgrade(KeyStoreWrapper wrapper, Path configDir, char[] password) throws Exception {
        if (wrapper.getFormatVersion() == FORMAT_VERSION && wrapper.getSettingNames().contains(SEED_SETTING.getKey())) {
            return;
        }
        // add keystore.seed if necessary
        if (wrapper.getSettingNames().contains(SEED_SETTING.getKey()) == false) {
            addBootstrapSeed(wrapper);
        }
        wrapper.save(configDir, password);
    }

    @Override
    public boolean isLoaded() {
        return entries.get() != null;
    }

    /** Return true iff calling {@link #decrypt(char[])} requires a non-empty password. */
    public boolean hasPassword() {
        return hasPassword;
    }

    private Cipher createCipher(int opmode, char[] password, byte[] salt, byte[] iv) throws GeneralSecurityException {
        PBEKeySpec keySpec = new PBEKeySpec(password, salt, KDF_ITERS, CIPHER_KEY_BITS);
        SecretKeyFactory keyFactory = SecretKeyFactory.getInstance(KDF_ALGO);
        SecretKey secretKey = keyFactory.generateSecret(keySpec);
        SecretKeySpec secret = new SecretKeySpec(secretKey.getEncoded(), CIPHER_ALGO);

        GCMParameterSpec spec = new GCMParameterSpec(GCM_TAG_BITS, iv);
        Cipher cipher = Cipher.getInstance(CIPHER_ALGO + "/" + CIPHER_MODE + "/" + CIPHER_PADDING);
        cipher.init(opmode, secret, spec);
        cipher.updateAAD(salt);
        return cipher;
    }

    /**
     * Decrypts the underlying keystore data.
     *
     * This may only be called once.
     */
    public void decrypt(char[] password) throws GeneralSecurityException, IOException {
        if (entries.get() != null) {
            throw new IllegalStateException("Keystore has already been decrypted");
        }
        if (formatVersion <= 2) {
            decryptLegacyEntries();
            if (password.length != 0) {
                throw new IllegalArgumentException("Keystore format does not accept non-empty passwords");
            }
            return;
        }

        final byte[] salt;
        final byte[] iv;
        final byte[] encryptedBytes;
        try (ByteArrayInputStream bytesStream = new ByteArrayInputStream(dataBytes);
             DataInputStream input = new DataInputStream(bytesStream)) {
            int saltLen = input.readInt();
            salt = new byte[saltLen];
            input.readFully(salt);
            int ivLen = input.readInt();
            iv = new byte[ivLen];
            input.readFully(iv);
            int encryptedLen = input.readInt();
            encryptedBytes = new byte[encryptedLen];
            input.readFully(encryptedBytes);
            if (input.read() != -1) {
                throw new SecurityException("Keystore has been corrupted or tampered with");
            }
        } catch (EOFException e) {
            throw new SecurityException("Keystore has been corrupted or tampered with", e);
        }

        Cipher cipher = createCipher(Cipher.DECRYPT_MODE, password, salt, iv);
        try (ByteArrayInputStream bytesStream = new ByteArrayInputStream(encryptedBytes);
             CipherInputStream cipherStream = new CipherInputStream(bytesStream, cipher);
             DataInputStream input = new DataInputStream(cipherStream)) {
            entries.set(new HashMap<>());
            int numEntries = input.readInt();
            while (numEntries-- > 0) {
                String setting = input.readUTF();
                if (formatVersion == 3) {
                    // legacy, the keystore format would previously store the entry type
                    input.readUTF();
                }
                int entrySize = input.readInt();
                byte[] entryBytes = new byte[entrySize];
                input.readFully(entryBytes);
                entries.get().put(setting, new Entry(entryBytes));
            }
            if (input.read() != -1) {
                throw new SecurityException("Keystore has been corrupted or tampered with");
            }
        } catch (IOException e) {
            if (e.getCause() instanceof AEADBadTagException) {
                throw new SecurityException("Provided keystore password was incorrect", e);
            }
            throw new SecurityException("Keystore has been corrupted or tampered with", e);
        }
    }

    /** Encrypt the keystore entries and return the encrypted data. */
    private byte[] encrypt(char[] password, byte[] salt, byte[] iv) throws GeneralSecurityException, IOException {
        assert isLoaded();

        ByteArrayOutputStream bytes = new ByteArrayOutputStream();
        Cipher cipher = createCipher(Cipher.ENCRYPT_MODE, password, salt, iv);
        try (CipherOutputStream cipherStream = new CipherOutputStream(bytes, cipher);
             DataOutputStream output = new DataOutputStream(cipherStream)) {
            output.writeInt(entries.get().size());
            for (Map.Entry<String, Entry> mapEntry : entries.get().entrySet()) {
                output.writeUTF(mapEntry.getKey());
                byte[] entryBytes = mapEntry.getValue().bytes;
                output.writeInt(entryBytes.length);
                output.write(entryBytes);
            }
        }
        return bytes.toByteArray();
    }

    private void decryptLegacyEntries() throws GeneralSecurityException, IOException {
        // v1 and v2 keystores never had passwords actually used, so we always use an empty password
        KeyStore keystore = KeyStore.getInstance("PKCS12");
        Map<String, EntryType> settingTypes = new HashMap<>();
        ByteArrayInputStream inputBytes = new ByteArrayInputStream(dataBytes);
        try (DataInputStream input = new DataInputStream(inputBytes)) {
            // first read the setting types map
            if (formatVersion == 2) {
                int numSettings = input.readInt();
                for (int i = 0; i < numSettings; ++i) {
                    String key = input.readUTF();
                    String value = input.readUTF();
                    settingTypes.put(key, EntryType.valueOf(value));
                }
            }
            // then read the actual keystore
            keystore.load(input, "".toCharArray());
        }

        // verify the settings metadata matches the keystore entries
        Enumeration<String> aliases = keystore.aliases();
        if (formatVersion == 1) {
            while (aliases.hasMoreElements()) {
                settingTypes.put(aliases.nextElement(), EntryType.STRING);
            }
        } else {
            // verify integrity: keys in keystore match what the metadata thinks exist
            Set<String> expectedSettings = new HashSet<>(settingTypes.keySet());
            while (aliases.hasMoreElements()) {
                String settingName = aliases.nextElement();
                if (expectedSettings.remove(settingName) == false) {
                    throw new SecurityException("Keystore has been corrupted or tampered with");
                }
            }
            if (expectedSettings.isEmpty() == false) {
                throw new SecurityException("Keystore has been corrupted or tampered with");
            }
        }

        // fill in the entries now that we know all the types to expect
        this.entries.set(new HashMap<>());
        SecretKeyFactory keyFactory = SecretKeyFactory.getInstance("PBE");
        KeyStore.PasswordProtection password = new KeyStore.PasswordProtection("".toCharArray());

        for (Map.Entry<String, EntryType> settingEntry : settingTypes.entrySet()) {
            String setting = settingEntry.getKey();
            EntryType settingType = settingEntry.getValue();
            KeyStore.SecretKeyEntry keystoreEntry = (KeyStore.SecretKeyEntry) keystore.getEntry(setting, password);
            PBEKeySpec keySpec = (PBEKeySpec) keyFactory.getKeySpec(keystoreEntry.getSecretKey(), PBEKeySpec.class);
            char[] chars = keySpec.getPassword();
            keySpec.clearPassword();

            final byte[] bytes;
            if (settingType == EntryType.STRING) {
                ByteBuffer byteBuffer = StandardCharsets.UTF_8.encode(CharBuffer.wrap(chars));
                bytes = Arrays.copyOfRange(byteBuffer.array(), byteBuffer.position(), byteBuffer.limit());
                Arrays.fill(byteBuffer.array(), (byte)0);
            } else {
                assert settingType == EntryType.FILE;
                // The PBE keyspec gives us chars, we convert to bytes
                byte[] tmpBytes = new byte[chars.length];
                for (int i = 0; i < tmpBytes.length; ++i) {
                    tmpBytes[i] = (byte)chars[i]; // PBE only stores the lower 8 bits, so this narrowing is ok
                }
                bytes = Base64.getDecoder().decode(tmpBytes);
                Arrays.fill(tmpBytes, (byte)0);
            }
            Arrays.fill(chars, '\0');

            entries.get().put(setting, new Entry(bytes));
        }
    }

    /** Write the keystore to the given config directory. */
    public synchronized void save(Path configDir, char[] password) throws Exception {
        ensureOpen();

        SimpleFSDirectory directory = new SimpleFSDirectory(configDir);
        // write to tmp file first, then overwrite
        String tmpFile = KEYSTORE_FILENAME + ".tmp";
        try (IndexOutput output = directory.createOutput(tmpFile, IOContext.DEFAULT)) {
            CodecUtil.writeHeader(output, KEYSTORE_FILENAME, FORMAT_VERSION);
            output.writeByte(password.length == 0 ? (byte)0 : (byte)1);

            // new cipher params
            SecureRandom random = Randomness.createSecure();
            // use 64 bytes salt, which surpasses that recommended by OWASP
            // see https://www.owasp.org/index.php/Password_Storage_Cheat_Sheet
            byte[] salt = new byte[64];
            random.nextBytes(salt);
            // use 96 bits (12 bytes) for IV as recommended by NIST
            // see http://nvlpubs.nist.gov/nistpubs/Legacy/SP/nistspecialpublication800-38d.pdf section 5.2.1.1
            byte[] iv = new byte[12];
            random.nextBytes(iv);
            // encrypted data
            byte[] encryptedBytes = encrypt(password, salt, iv);

            // size of data block
            output.writeInt(4 + salt.length + 4 + iv.length + 4 + encryptedBytes.length);

            output.writeInt(salt.length);
            output.writeBytes(salt, salt.length);
            output.writeInt(iv.length);
            output.writeBytes(iv, iv.length);
            output.writeInt(encryptedBytes.length);
            output.writeBytes(encryptedBytes, encryptedBytes.length);

            CodecUtil.writeFooter(output);

        } catch (final AccessDeniedException e) {
            final String message = String.format(
                Locale.ROOT,
<<<<<<< HEAD
                "unable to create temporary keystore at [%s], please check filesystem permissions",
                configDir.resolve(tmpFile));
=======
                "unable to create temporary keystore at [%s], write permissions required for [%s] or run [elasticsearch-keystore upgrade]",
                configDir.resolve(tmpFile),
                configDir);
>>>>>>> 5c78f606
            throw new UserException(ExitCodes.CONFIG, message, e);
        }

        Path keystoreFile = keystorePath(configDir);
        Files.move(configDir.resolve(tmpFile), keystoreFile, StandardCopyOption.REPLACE_EXISTING, StandardCopyOption.ATOMIC_MOVE);
        PosixFileAttributeView attrs = Files.getFileAttributeView(keystoreFile, PosixFileAttributeView.class);
        if (attrs != null) {
            // don't rely on umask: ensure the keystore has minimal permissions
            attrs.setPermissions(PosixFilePermissions.fromString("rw-rw----"));
        }
    }

    /**
     * It is possible to retrieve the setting names even if the keystore is closed.
     * This allows {@link SecureSetting} to correctly determine that a entry exists even though it cannot be read. Thus attempting to
     * read a secure setting after the keystore is closed will generate a "keystore is closed" exception rather than using the fallback
     * setting.
     */
    @Override
    public Set<String> getSettingNames() {
        assert entries.get() != null : "Keystore is not loaded";
        return entries.get().keySet();
    }

    // TODO: make settings accessible only to code that registered the setting
    @Override
    public synchronized SecureString getString(String setting) {
        ensureOpen();
        Entry entry = entries.get().get(setting);
        ByteBuffer byteBuffer = ByteBuffer.wrap(entry.bytes);
        CharBuffer charBuffer = StandardCharsets.UTF_8.decode(byteBuffer);
        return new SecureString(Arrays.copyOfRange(charBuffer.array(), charBuffer.position(), charBuffer.limit()));
    }

    @Override
    public synchronized InputStream getFile(String setting) {
        ensureOpen();
        Entry entry = entries.get().get(setting);
        return new ByteArrayInputStream(entry.bytes);
    }

    /**
     * Returns the SHA256 digest for the setting's value, even after {@code #close()} has been called. The setting must exist. The digest is
     * used to check for value changes without actually storing the value.
     */
    @Override
    public byte[] getSHA256Digest(String setting) {
        assert entries.get() != null : "Keystore is not loaded";
        Entry entry = entries.get().get(setting);
        return entry.sha256Digest;
    }

    /**
     * Ensure the given setting name is allowed.
     *
     * @throws IllegalArgumentException if the setting name is not valid
     */
    public static void validateSettingName(String setting) {
        if (ALLOWED_SETTING_NAME.matcher(setting).matches() == false) {
            throw new IllegalArgumentException("Setting name [" + setting + "] does not match the allowed setting name pattern ["
                + ALLOWED_SETTING_NAME.pattern() + "]");
        }
    }

    /**
     * Set a string setting.
     */
    synchronized void setString(String setting, char[] value) {
        ensureOpen();
        validateSettingName(setting);

        ByteBuffer byteBuffer = StandardCharsets.UTF_8.encode(CharBuffer.wrap(value));
        byte[] bytes = Arrays.copyOfRange(byteBuffer.array(), byteBuffer.position(), byteBuffer.limit());
        Entry oldEntry = entries.get().put(setting, new Entry(bytes));
        if (oldEntry != null) {
            Arrays.fill(oldEntry.bytes, (byte)0);
        }
    }

    /**
     * Set a file setting.
     */
    synchronized void setFile(String setting, byte[] bytes) {
        ensureOpen();
        validateSettingName(setting);

        Entry oldEntry = entries.get().put(setting, new Entry(Arrays.copyOf(bytes, bytes.length)));
        if (oldEntry != null) {
            Arrays.fill(oldEntry.bytes, (byte)0);
        }
    }

    /**
     * Remove the given setting from the keystore.
     */
    void remove(String setting) {
        ensureOpen();
        Entry oldEntry = entries.get().remove(setting);
        if (oldEntry != null) {
            Arrays.fill(oldEntry.bytes, (byte)0);
        }
    }

    private void ensureOpen() {
        if (closed) {
            throw new IllegalStateException("Keystore is closed");
        }
        assert isLoaded() : "Keystore is not loaded";
    }

    @Override
    public synchronized void close() {
        this.closed = true;
        if (null != entries.get() && entries.get().isEmpty() == false) {
            for (Entry entry : entries.get().values()) {
                Arrays.fill(entry.bytes, (byte) 0);
            }
        }
    }
}<|MERGE_RESOLUTION|>--- conflicted
+++ resolved
@@ -507,14 +507,9 @@
         } catch (final AccessDeniedException e) {
             final String message = String.format(
                 Locale.ROOT,
-<<<<<<< HEAD
-                "unable to create temporary keystore at [%s], please check filesystem permissions",
-                configDir.resolve(tmpFile));
-=======
                 "unable to create temporary keystore at [%s], write permissions required for [%s] or run [elasticsearch-keystore upgrade]",
                 configDir.resolve(tmpFile),
                 configDir);
->>>>>>> 5c78f606
             throw new UserException(ExitCodes.CONFIG, message, e);
         }
 
