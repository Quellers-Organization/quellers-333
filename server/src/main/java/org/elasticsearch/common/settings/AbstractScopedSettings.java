/*
 * Copyright Elasticsearch B.V. and/or licensed to Elasticsearch B.V. under one
 * or more contributor license agreements. Licensed under the Elastic License
 * 2.0 and the Server Side Public License, v 1; you may not use this file except
 * in compliance with, at your election, the Elastic License 2.0 or the Server
 * Side Public License, v 1.
 */

package org.elasticsearch.common.settings;

import org.apache.logging.log4j.LogManager;
import org.apache.logging.log4j.Logger;
import org.apache.logging.log4j.message.ParameterizedMessage;
import org.apache.lucene.search.spell.LevenshteinDistance;
import org.apache.lucene.util.CollectionUtil;
import org.elasticsearch.ExceptionsHelper;
import org.elasticsearch.common.regex.Regex;
import org.elasticsearch.core.Tuple;

import java.util.ArrayList;
import java.util.Collections;
import java.util.HashMap;
import java.util.HashSet;
import java.util.List;
import java.util.Locale;
import java.util.Map;
import java.util.Set;
import java.util.concurrent.CopyOnWriteArrayList;
import java.util.function.BiConsumer;
import java.util.function.Consumer;
import java.util.function.Function;
import java.util.function.Predicate;
import java.util.regex.Pattern;
import java.util.stream.Collectors;

/**
 * A basic setting service that can be used for per-index and per-cluster settings.
 * This service offers transactional application of updates settings.
 */
public abstract class AbstractScopedSettings {

    public static final String ARCHIVED_SETTINGS_PREFIX = "archived.";
    private static final Pattern KEY_PATTERN = Pattern.compile("^(?:[-\\w]+[.])*[-\\w]+$");
    private static final Pattern GROUP_KEY_PATTERN = Pattern.compile("^(?:[-\\w]+[.])+$");
    private static final Pattern AFFIX_KEY_PATTERN = Pattern.compile("^(?:[-\\w]+[.])+[*](?:[.][-\\w]+)+$");

    private final Logger logger;

    private final Settings settings;
    private final List<SettingUpdater<?>> settingUpdaters = new CopyOnWriteArrayList<>();
    private final Map<String, Setting<?>> complexMatchers;
    private final Map<String, Setting<?>> keySettings;
    private final Map<Setting<?>, SettingUpgrader<?>> settingUpgraders;
    private final Setting.Property scope;
    private Settings lastSettingsApplied;

    protected AbstractScopedSettings(
        final Settings settings,
        final Set<Setting<?>> settingsSet,
        final Set<SettingUpgrader<?>> settingUpgraders,
        final Setting.Property scope
    ) {
        this.logger = LogManager.getLogger(this.getClass());
        this.settings = settings;
        this.lastSettingsApplied = Settings.EMPTY;

        this.settingUpgraders = Collections.unmodifiableMap(
            settingUpgraders.stream().collect(Collectors.toMap(SettingUpgrader::getSetting, Function.identity()))
        );

        this.scope = scope;
        Map<String, Setting<?>> complexMatchers = new HashMap<>();
        Map<String, Setting<?>> keySettings = new HashMap<>();
        for (Setting<?> setting : settingsSet) {
            if (setting.getProperties().contains(scope) == false) {
                throw new IllegalArgumentException(
                    "Setting " + setting + " must be a " + scope + " setting but has: " + setting.getProperties()
                );
            }
            validateSettingKey(setting);

            if (setting.hasComplexMatcher()) {
                Setting<?> overlappingSetting = findOverlappingSetting(setting, complexMatchers);
                if (overlappingSetting != null) {
                    throw new IllegalArgumentException(
                        "complex setting key: ["
                            + setting.getKey()
                            + "] overlaps existing setting key: ["
                            + overlappingSetting.getKey()
                            + "]"
                    );
                }
                complexMatchers.putIfAbsent(setting.getKey(), setting);
            } else {
                keySettings.putIfAbsent(setting.getKey(), setting);
            }
        }
        this.complexMatchers = Collections.unmodifiableMap(complexMatchers);
        this.keySettings = Collections.unmodifiableMap(keySettings);
    }

    protected void validateSettingKey(Setting<?> setting) {
        if (isValidKey(setting.getKey()) == false
            && (setting.isGroupSetting() && isValidGroupKey(setting.getKey()) || isValidAffixKey(setting.getKey())) == false
            || setting.getKey().endsWith(".0")) {
            throw new IllegalArgumentException("illegal settings key: [" + setting.getKey() + "]");
        }
    }

    protected AbstractScopedSettings(Settings nodeSettings, Settings scopeSettings, AbstractScopedSettings other, Logger logger) {
        this.logger = logger;
        this.settings = nodeSettings;
        this.lastSettingsApplied = scopeSettings;
        this.scope = other.scope;
        complexMatchers = other.complexMatchers;
        keySettings = other.keySettings;
        settingUpgraders = Map.copyOf(other.settingUpgraders);
        settingUpdaters.addAll(other.settingUpdaters);
    }

    /**
     * Returns <code>true</code> iff the given key is a valid settings key otherwise <code>false</code>
     */
    public static boolean isValidKey(String key) {
        return KEY_PATTERN.matcher(key).matches();
    }

    private static boolean isValidGroupKey(String key) {
        return GROUP_KEY_PATTERN.matcher(key).matches();
    }

    // pkg private for tests
    static boolean isValidAffixKey(String key) {
        return AFFIX_KEY_PATTERN.matcher(key).matches();
    }

    public Setting.Property getScope() {
        return this.scope;
    }

    /**
     * Validates the given settings by running it through all update listeners without applying it. This
     * method will not change any settings but will fail if any of the settings can't be applied.
     */
<<<<<<< HEAD
    public synchronized Settings validateUpdate(Settings settingsToValidate) {
        final Settings current = this.settings.merge(settingsToValidate);
        final Settings previous = this.settings.merge(this.lastSettingsApplied);
=======
    public synchronized Settings validateUpdate(Settings settings) {
        final Settings current = Settings.builder().put(this.settings).put(settings).build();
        final Settings previous = Settings.builder().put(this.settings).put(this.lastSettingsApplied).build();
>>>>>>> a934f8c1
        List<RuntimeException> exceptions = new ArrayList<>();
        for (SettingUpdater<?> settingUpdater : settingUpdaters) {
            try {
                // ensure running this through the updater / dynamic validator
                // don't check if the value has changed we wanna test this anyways
                settingUpdater.getValue(current, previous);
            } catch (RuntimeException ex) {
                exceptions.add(ex);
                logger.debug(() -> new ParameterizedMessage("failed to prepareCommit settings for [{}]", settingUpdater), ex);
            }
        }
        // here we are exhaustive and record all settings that failed.
        ExceptionsHelper.rethrowAndSuppress(exceptions);
        return current;
    }

    /**
     * Applies the given settings to all the settings consumers or to none of them. The settings
     * will be merged with the node settings before they are applied while given settings override existing node
     * settings.
     * @param newSettings the settings to apply
     * @return the unmerged applied settings
    */
    public synchronized Settings applySettings(Settings newSettings) {
        if (lastSettingsApplied != null && newSettings.equals(lastSettingsApplied)) {
            // nothing changed in the settings, ignore
            return newSettings;
        }
        final Settings current = this.settings.merge(newSettings);
        final Settings previous = this.settings.merge(this.lastSettingsApplied);
        try {
            List<Runnable> applyRunnables = new ArrayList<>();
            for (SettingUpdater<?> settingUpdater : settingUpdaters) {
                try {
                    applyRunnables.add(settingUpdater.updater(current, previous));
                } catch (Exception ex) {
                    logger.warn(() -> new ParameterizedMessage("failed to prepareCommit settings for [{}]", settingUpdater), ex);
                    throw ex;
                }
            }
            for (Runnable settingUpdater : applyRunnables) {
                settingUpdater.run();
            }
        } catch (Exception ex) {
            logger.warn("failed to apply settings", ex);
            throw ex;
        }
        return lastSettingsApplied = newSettings;
    }

    /**
     * Adds a settings consumer with a predicate that is only evaluated at update time.
     * <p>
     * Note: Only settings registered in {@link SettingsModule} can be changed dynamically.
     * </p>
     * @param validator an additional validator that is only applied to updates of this setting.
     *                  This is useful to add additional validation to settings at runtime compared to at startup time.
     */
    public synchronized <T> void addSettingsUpdateConsumer(Setting<T> setting, Consumer<T> consumer, Consumer<T> validator) {
        if (setting != get(setting.getKey())) {
            throw new IllegalArgumentException("Setting is not registered for key [" + setting.getKey() + "]");
        }
        addSettingsUpdater(setting.newUpdater(consumer, logger, validator));
    }

    /**
     * Adds a settings consumer that is only executed if any setting in the supplied list of settings is changed. In that case all the
     * settings are specified in the argument are returned.
     *
     * Also automatically adds empty consumers for all settings in order to activate logging
     */
    public synchronized void addSettingsUpdateConsumer(Consumer<Settings> consumer, List<? extends Setting<?>> settings) {
        addSettingsUpdater(Setting.groupedSettingsUpdater(consumer, settings));
    }

    /**
     * Adds a settings consumer that is only executed if any setting in the supplied list of settings is changed. In that case all the
     * settings are specified in the argument are returned.  The validator is run across all specified settings before the settings are
     * applied.
     *
     * Also automatically adds empty consumers for all settings in order to activate logging
     */
    public synchronized void addSettingsUpdateConsumer(
        Consumer<Settings> consumer,
        List<? extends Setting<?>> settings,
        Consumer<Settings> validator
    ) {
        addSettingsUpdater(Setting.groupedSettingsUpdater(consumer, settings, validator));
    }

    /**
     * Adds a settings consumer for affix settings. Affix settings have a namespace associated to it that needs to be available to the
     * consumer in order to be processed correctly.
     */
    public synchronized <T> void addAffixUpdateConsumer(
        Setting.AffixSetting<T> setting,
        BiConsumer<String, T> consumer,
        BiConsumer<String, T> validator
    ) {
        ensureSettingIsRegistered(setting);
        addSettingsUpdater(setting.newAffixUpdater(consumer, logger, validator));
    }

    /**
     * Adds a affix settings consumer that accepts the values for two settings. The consumer is only notified if one or both settings change
     * and if the provided validator succeeded.
     * <p>
     * Note: Only settings registered in {@link SettingsModule} can be changed dynamically.
     * </p>
     * This method registers a compound updater that is useful if two settings are depending on each other.
     * The consumer is always provided with both values even if only one of the two changes.
     */
    public synchronized <A, B> void addAffixUpdateConsumer(
        Setting.AffixSetting<A> settingA,
        Setting.AffixSetting<B> settingB,
        BiConsumer<String, Tuple<A, B>> consumer,
        BiConsumer<String, Tuple<A, B>> validator
    ) {
        // it would be awesome to have a generic way to do that ie. a set of settings that map to an object with a builder
        // down the road this would be nice to have!
        ensureSettingIsRegistered(settingA);
        ensureSettingIsRegistered(settingB);
        SettingUpdater<Map<SettingUpdater<A>, A>> affixUpdaterA = settingA.newAffixUpdater((a, b) -> {}, logger, (a, b) -> {});
        SettingUpdater<Map<SettingUpdater<B>, B>> affixUpdaterB = settingB.newAffixUpdater((a, b) -> {}, logger, (a, b) -> {});

        addSettingsUpdater(new SettingUpdater<Map<String, Tuple<A, B>>>() {

            @Override
            public boolean hasChanged(Settings current, Settings previous) {
                return affixUpdaterA.hasChanged(current, previous) || affixUpdaterB.hasChanged(current, previous);
            }

            @Override
            public Map<String, Tuple<A, B>> getValue(Settings current, Settings previous) {
                Map<String, Tuple<A, B>> map = new HashMap<>();
                BiConsumer<String, A> aConsumer = (key, value) -> {
                    assert map.containsKey(key) == false : "duplicate key: " + key;
                    map.put(key, new Tuple<>(value, settingB.getConcreteSettingForNamespace(key).get(current)));
                };
                BiConsumer<String, B> bConsumer = (key, value) -> {
                    Tuple<A, B> abTuple = map.get(key);
                    if (abTuple != null) {
                        map.put(key, new Tuple<>(abTuple.v1(), value));
                    } else {
                        assert settingA.getConcreteSettingForNamespace(key)
                            .get(current)
                            .equals(settingA.getConcreteSettingForNamespace(key).get(previous))
                            : "expected: "
                                + settingA.getConcreteSettingForNamespace(key).get(current)
                                + " but was "
                                + settingA.getConcreteSettingForNamespace(key).get(previous);
                        map.put(key, new Tuple<>(settingA.getConcreteSettingForNamespace(key).get(current), value));
                    }
                };
                SettingUpdater<Map<SettingUpdater<A>, A>> affixUpdaterA = settingA.newAffixUpdater(aConsumer, logger, (a, b) -> {});
                SettingUpdater<Map<SettingUpdater<B>, B>> affixUpdaterB = settingB.newAffixUpdater(bConsumer, logger, (a, b) -> {});
                affixUpdaterA.apply(current, previous);
                affixUpdaterB.apply(current, previous);
                for (Map.Entry<String, Tuple<A, B>> entry : map.entrySet()) {
                    validator.accept(entry.getKey(), entry.getValue());
                }
                return Collections.unmodifiableMap(map);
            }

            @Override
            public void apply(Map<String, Tuple<A, B>> values, Settings current, Settings previous) {
                for (Map.Entry<String, Tuple<A, B>> entry : values.entrySet()) {
                    consumer.accept(entry.getKey(), entry.getValue());
                }
            }
        });
    }

    /**
     * Adds a affix settings consumer that accepts the settings for a group of settings. The consumer is only
     * notified if at least one of the settings change.
     * <p>
     * Note: Only settings registered in {@link SettingsModule} can be changed dynamically.
     * </p>
     */
    @SuppressWarnings("rawtypes")
    public synchronized void addAffixGroupUpdateConsumer(List<Setting.AffixSetting<?>> settings, BiConsumer<String, Settings> consumer) {
        List<SettingUpdater> affixUpdaters = new ArrayList<>(settings.size());
        for (Setting.AffixSetting<?> setting : settings) {
            ensureSettingIsRegistered(setting);
            affixUpdaters.add(setting.newAffixUpdater((a, b) -> {}, logger, (a, b) -> {}));
        }

        addSettingsUpdater(new SettingUpdater<Map<String, Settings>>() {

            @Override
            public boolean hasChanged(Settings current, Settings previous) {
                return affixUpdaters.stream().anyMatch(au -> au.hasChanged(current, previous));
            }

            @Override
            public Map<String, Settings> getValue(Settings current, Settings previous) {
                Set<String> namespaces = new HashSet<>();
                for (Setting.AffixSetting<?> setting : settings) {
                    SettingUpdater affixUpdaterA = setting.newAffixUpdater((k, v) -> namespaces.add(k), logger, (a, b) -> {});
                    affixUpdaterA.apply(current, previous);
                }
                Map<String, Settings> namespaceToSettings = new HashMap<>(namespaces.size());
                for (String namespace : namespaces) {
                    Set<String> concreteSettings = new HashSet<>(settings.size());
                    for (Setting.AffixSetting<?> setting : settings) {
                        concreteSettings.add(setting.getConcreteSettingForNamespace(namespace).getKey());
                    }
                    namespaceToSettings.put(namespace, current.filter(concreteSettings::contains));
                }
                return namespaceToSettings;
            }

            @Override
            public void apply(Map<String, Settings> values, Settings current, Settings previous) {
                for (Map.Entry<String, Settings> entry : values.entrySet()) {
                    consumer.accept(entry.getKey(), entry.getValue());
                }
            }
        });
    }

    private void ensureSettingIsRegistered(Setting.AffixSetting<?> setting) {
        final Setting<?> registeredSetting = this.complexMatchers.get(setting.getKey());
        if (setting != registeredSetting) {
            throw new IllegalArgumentException("Setting is not registered for key [" + setting.getKey() + "]");
        }
    }

    /**
     * Adds a settings consumer for affix settings. Affix settings have a namespace associated to it that needs to be available to the
     * consumer in order to be processed correctly. This consumer will get a namespace to value map instead of each individual namespace
     * and value as in {@link #addAffixUpdateConsumer(Setting.AffixSetting, BiConsumer, BiConsumer)}
     */
    public synchronized <T> void addAffixMapUpdateConsumer(
        Setting.AffixSetting<T> setting,
        Consumer<Map<String, T>> consumer,
        BiConsumer<String, T> validator
    ) {
        final Setting<?> registeredSetting = this.complexMatchers.get(setting.getKey());
        if (setting != registeredSetting) {
            throw new IllegalArgumentException("Setting is not registered for key [" + setting.getKey() + "]");
        }
        addSettingsUpdater(setting.newAffixMapUpdater(consumer, logger, validator));
    }

    synchronized void addSettingsUpdater(SettingUpdater<?> updater) {
        this.settingUpdaters.add(updater);
    }

    /**
     * Adds a settings consumer that accepts the values for two settings.
     * See {@link #addSettingsUpdateConsumer(Setting, Setting, BiConsumer, BiConsumer)} for details.
     */
    public synchronized <A, B> void addSettingsUpdateConsumer(Setting<A> a, Setting<B> b, BiConsumer<A, B> consumer) {
        addSettingsUpdateConsumer(a, b, consumer, (i, j) -> {});
    }

    /**
     * Adds a settings consumer that accepts the values for two settings. The consumer is only notified if one or both settings change
     * and if the provided validator succeeded.
     * <p>
     * Note: Only settings registered in {@link SettingsModule} can be changed dynamically.
     * </p>
     * This method registers a compound updater that is useful if two settings are depending on each other.
     * The consumer is always provided with both values even if only one of the two changes.
     */
    public synchronized <A, B> void addSettingsUpdateConsumer(
        Setting<A> a,
        Setting<B> b,
        BiConsumer<A, B> consumer,
        BiConsumer<A, B> validator
    ) {
        if (a != get(a.getKey())) {
            throw new IllegalArgumentException("Setting is not registered for key [" + a.getKey() + "]");
        }
        if (b != get(b.getKey())) {
            throw new IllegalArgumentException("Setting is not registered for key [" + b.getKey() + "]");
        }
        addSettingsUpdater(Setting.compoundUpdater(consumer, validator, a, b, logger));
    }

    /**
     * Adds a settings consumer.
     * <p>
     * Note: Only settings registered in {@link org.elasticsearch.cluster.ClusterModule} can be changed dynamically.
     * </p>
     */
    public synchronized <T> void addSettingsUpdateConsumer(Setting<T> setting, Consumer<T> consumer) {
        addSettingsUpdateConsumer(setting, consumer, (s) -> {});
    }

    /**
     * Validates that all settings are registered and valid.
     *
     * @param settings             the settings to validate
     * @param validateValues       true if values should be validated, otherwise only keys are validated
     * @see Setting#getSettingsDependencies(String)
     */
    public final void validate(final Settings settings, final boolean validateValues) {
        validate(settings, validateValues, false, false);
    }

    /**
     * Validates that all settings are registered and valid.
     *
     * @param settings                       the settings to validate
     * @param validateValues                 true if values should be validated, otherwise only keys are validated
     * @param validateInternalOrPrivateIndex true if internal index settings should be validated
     * @see Setting#getSettingsDependencies(String)
     */
    public final void validate(final Settings settings, final boolean validateValues, final boolean validateInternalOrPrivateIndex) {
        validate(settings, validateValues, false, false, validateInternalOrPrivateIndex);
    }

    /**
     * Validates that all settings are registered and valid.
     *
     * @param settings               the settings
     * @param validateValues         true if values should be validated, otherwise only keys are validated
     * @param ignorePrivateSettings  true if private settings should be ignored during validation
     * @param ignoreArchivedSettings true if archived settings should be ignored during validation
     * @see Setting#getSettingsDependencies(String)
     */
    public final void validate(
        final Settings settings,
        final boolean validateValues,
        final boolean ignorePrivateSettings,
        final boolean ignoreArchivedSettings
    ) {
        validate(settings, validateValues, ignorePrivateSettings, ignoreArchivedSettings, false);
    }

    /**
     * Validates that all settings are registered and valid.
     *
     * @param settings                       the settings
     * @param validateValues                 true if values should be validated, otherwise only keys are validated
     * @param ignorePrivateSettings          true if private settings should be ignored during validation
     * @param ignoreArchivedSettings         true if archived settings should be ignored during validation
     * @param validateInternalOrPrivateIndex true if index internal settings should be validated
     * @see Setting#getSettingsDependencies(String)
     */
    public final void validate(
        final Settings settings,
        final boolean validateValues,
        final boolean ignorePrivateSettings,
        final boolean ignoreArchivedSettings,
        final boolean validateInternalOrPrivateIndex
    ) {
        final List<RuntimeException> exceptions = new ArrayList<>();
        for (final String key : settings.keySet()) { // settings iterate in deterministic fashion
            final Setting<?> setting = getRaw(key);
            if (((isPrivateSetting(key) || (setting != null && setting.isPrivateIndex())) && ignorePrivateSettings)) {
                continue;
            }
            if (key.startsWith(ARCHIVED_SETTINGS_PREFIX) && ignoreArchivedSettings) {
                continue;
            }
            try {
                validate(key, settings, validateValues, validateInternalOrPrivateIndex);
            } catch (final RuntimeException ex) {
                exceptions.add(ex);
            }
        }
        ExceptionsHelper.rethrowAndSuppress(exceptions);
    }

    /**
     * Validates that the settings is valid.
     *
     * @param key the key of the setting to validate
     * @param settings the settings
     * @param validateValue true if value should be validated, otherwise only keys are validated
     * @throws IllegalArgumentException if the setting is invalid
     */
    void validate(final String key, final Settings settings, final boolean validateValue) {
        validate(key, settings, validateValue, false);
    }

    /**
     * Validates that the settings is valid.
     *
     * @param key                            the key of the setting to validate
     * @param settings                       the settings
     * @param validateValue                  true if value should be validated, otherwise only keys are validated
     * @param validateInternalOrPrivateIndex true if internal index settings should be validated
     * @throws IllegalArgumentException if the setting is invalid
     */
    void validate(final String key, final Settings settings, final boolean validateValue, final boolean validateInternalOrPrivateIndex) {
        Setting<?> setting = getRaw(key);
        if (setting == null) {
            LevenshteinDistance ld = new LevenshteinDistance();
            List<Tuple<Float, String>> scoredKeys = new ArrayList<>();
            for (String k : this.keySettings.keySet()) {
                float distance = ld.getDistance(key, k);
                if (distance > 0.7f) {
                    scoredKeys.add(new Tuple<>(distance, k));
                }
            }
            CollectionUtil.timSort(scoredKeys, (a, b) -> b.v1().compareTo(a.v1()));
            String msgPrefix = "unknown setting";
            SecureSettings secureSettings = settings.getSecureSettings();
            if (secureSettings != null && settings.getSecureSettings().getSettingNames().contains(key)) {
                msgPrefix = "unknown secure setting";
            }
            String msg = msgPrefix + " [" + key + "]";
            List<String> keys = scoredKeys.stream().map((a) -> a.v2()).collect(Collectors.toList());
            if (keys.isEmpty() == false) {
                msg += " did you mean " + (keys.size() == 1 ? "[" + keys.get(0) + "]" : "any of " + keys.toString()) + "?";
            } else {
                msg += " please check that any required plugins are installed, or check the breaking changes documentation for removed "
                    + "settings";
            }
            throw new IllegalArgumentException(msg);
        } else {
            Set<Setting.SettingDependency> settingsDependencies = setting.getSettingsDependencies(key);
            if (setting.hasComplexMatcher()) {
                setting = setting.getConcreteSetting(key);
            }
            if (validateValue && settingsDependencies.isEmpty() == false) {
                for (final Setting.SettingDependency settingDependency : settingsDependencies) {
                    final Setting<?> dependency = settingDependency.getSetting();
                    // validate the dependent setting is set
                    if (dependency.existsOrFallbackExists(settings) == false) {
                        final String message = String.format(
                            Locale.ROOT,
                            "missing required setting [%s] for setting [%s]",
                            dependency.getKey(),
                            setting.getKey()
                        );
                        throw new IllegalArgumentException(message);
                    }
                    // validate the dependent setting value
                    settingDependency.validate(setting.getKey(), setting.get(settings), dependency.get(settings));
                }
            }
            // the only time that validateInternalOrPrivateIndex should be true is if this call is coming via the update settings API
            if (validateInternalOrPrivateIndex) {
                if (setting.isInternalIndex()) {
                    throw new IllegalArgumentException(
                        "can not update internal setting [" + setting.getKey() + "]; this setting is managed via a dedicated API"
                    );
                } else if (setting.isPrivateIndex()) {
                    throw new IllegalArgumentException(
                        "can not update private setting [" + setting.getKey() + "]; this setting is managed by Elasticsearch"
                    );
                }
            }
        }
        if (validateValue) {
            setting.get(settings);
        }
    }

    /**
     * Transactional interface to update settings.
     * @see Setting
     * @param <T> the type of the value of the setting
     */
    public interface SettingUpdater<T> {

        /**
         * Returns true if this updaters setting has changed with the current update
         * @param current the current settings
         * @param previous the previous setting
         * @return true if this updaters setting has changed with the current update
         */
        boolean hasChanged(Settings current, Settings previous);

        /**
         * Returns the instance value for the current settings. This method is stateless and idempotent.
         * This method will throw an exception if the source of this value is invalid.
         */
        T getValue(Settings current, Settings previous);

        /**
         * Applies the given value to the updater. This methods will actually run the update.
         */
        void apply(T value, Settings current, Settings previous);

        /**
         * Updates this updaters value if it has changed.
         * @return <code>true</code> iff the value has been updated.
         */
        default boolean apply(Settings current, Settings previous) {
            if (hasChanged(current, previous)) {
                T value = getValue(current, previous);
                apply(value, current, previous);
                return true;
            }
            return false;
        }

        /**
         * Returns a callable runnable that calls {@link #apply(Object, Settings, Settings)} if the settings
         * actually changed. This allows to defer the update to a later point in time while keeping type safety.
         * If the value didn't change the returned runnable is a noop.
         */
        default Runnable updater(Settings current, Settings previous) {
            if (hasChanged(current, previous)) {
                T value = getValue(current, previous);
                return () -> { apply(value, current, previous); };
            }
            return () -> {};
        }
    }

    /**
     * Returns the {@link Setting} for the given key or <code>null</code> if the setting can not be found.
     */
    public final Setting<?> get(String key) {
        Setting<?> raw = getRaw(key);
        if (raw == null) {
            return null;
        }
        if (raw.hasComplexMatcher()) {
            return raw.getConcreteSetting(key);
        } else {
            return raw;
        }
    }

    private Setting<?> getRaw(String key) {
        Setting<?> setting = keySettings.get(key);
        if (setting != null) {
            return setting;
        }
        for (Map.Entry<String, Setting<?>> entry : complexMatchers.entrySet()) {
            if (entry.getValue().match(key)) {
                assert assertMatcher(key, 1);
                assert entry.getValue().hasComplexMatcher();
                return entry.getValue();
            }
        }
        return null;
    }

    private boolean assertMatcher(String key, int numComplexMatchers) {
        List<Setting<?>> list = new ArrayList<>();
        for (Map.Entry<String, Setting<?>> entry : complexMatchers.entrySet()) {
            if (entry.getValue().match(key)) {
                list.add(entry.getValue().getConcreteSetting(key));
            }
        }
        assert list.size() == numComplexMatchers
            : "Expected " + numComplexMatchers + " complex matchers to match key [" + key + "] but got: " + list.toString();
        return true;
    }

    /**
     * Returns <code>true</code> if the setting for the given key is dynamically updateable. Otherwise <code>false</code>.
     */
    public boolean isDynamicSetting(String key) {
        final Setting<?> setting = get(key);
        return setting != null && setting.isDynamic();
    }

    /**
     * Returns <code>true</code> if the setting for the given key is final. Otherwise <code>false</code>.
     */
    public boolean isFinalSetting(String key) {
        final Setting<?> setting = get(key);
        return setting != null && setting.isFinal();
    }

    /**
     * Returns a settings object that contains all settings that are not
     * already set in the given source. The diff contains either the default value for each
     * setting or the settings value in the given default settings.
     */
    public Settings diff(Settings source, Settings defaultSettings) {
        Settings.Builder builder = Settings.builder();
        for (Setting<?> setting : keySettings.values()) {
            setting.diff(builder, source, defaultSettings);
        }
        for (Setting<?> setting : complexMatchers.values()) {
            setting.diff(builder, source, defaultSettings);
        }
        return builder.build();
    }

    /**
     * Returns the value for the given setting.
     */
    public <T> T get(Setting<T> setting) {
        if (setting.getProperties().contains(scope) == false) {
            throw new IllegalArgumentException(
                "settings scope doesn't match the setting scope [" + this.scope + "] not in [" + setting.getProperties() + "]"
            );
        }
        if (get(setting.getKey()) == null) {
            throw new IllegalArgumentException("setting " + setting.getKey() + " has not been registered");
        }
        return setting.get(this.lastSettingsApplied, settings);
    }

    /**
     * Updates a target settings builder with new, updated or deleted settings from a given settings builder.
     * <p>
     * Note: This method will only allow updates to dynamic settings. if a non-dynamic setting is updated an
     * {@link IllegalArgumentException} is thrown instead.
     * </p>
     *
     * @param toApply the new settings to apply
     * @param target the target settings builder that the updates are applied to. All keys that have explicit null value in toApply will be
     *        removed from this builder
     * @param updates a settings builder that holds all updates applied to target
     * @param type a free text string to allow better exceptions messages
     * @return <code>true</code> if the target has changed otherwise <code>false</code>
     */
    public boolean updateDynamicSettings(Settings toApply, Settings.Builder target, Settings.Builder updates, String type) {
        return updateSettings(toApply, target, updates, type, true);
    }

    /**
     * Updates a target settings builder with new, updated or deleted settings from a given settings builder.
     *
     * @param toApply the new settings to apply
     * @param target the target settings builder that the updates are applied to. All keys that have explicit null value in toApply will be
     *        removed from this builder
     * @param updates a settings builder that holds all updates applied to target
     * @param type a free text string to allow better exceptions messages
     * @return <code>true</code> if the target has changed otherwise <code>false</code>
     */
    public boolean updateSettings(Settings toApply, Settings.Builder target, Settings.Builder updates, String type) {
        return updateSettings(toApply, target, updates, type, false);
    }

    /**
     * Returns <code>true</code> if the given key is a valid delete key
     */
    private boolean isValidDelete(String key, boolean onlyDynamic) {
        return isFinalSetting(key) == false && // it's not a final setting
            (onlyDynamic && isDynamicSetting(key)  // it's a dynamicSetting and we only do dynamic settings
                || get(key) == null && key.startsWith(ARCHIVED_SETTINGS_PREFIX) // the setting is not registered AND it's been archived
                || (onlyDynamic == false && get(key) != null)); // if it's not dynamic AND we have a key
    }

    /**
     * Updates a target settings builder with new, updated or deleted settings from a given settings builder.
     *
     * @param toApply the new settings to apply
     * @param target the target settings builder that the updates are applied to. All keys that have explicit null value in toApply will be
     *        removed from this builder
     * @param updates a settings builder that holds all updates applied to target
     * @param type a free text string to allow better exceptions messages
     * @param onlyDynamic if <code>false</code> all settings are updated otherwise only dynamic settings are updated. if set to
     *        <code>true</code> and a non-dynamic setting is updated an exception is thrown.
     * @return <code>true</code> if the target has changed otherwise <code>false</code>
     */
    private boolean updateSettings(Settings toApply, Settings.Builder target, Settings.Builder updates, String type, boolean onlyDynamic) {
        boolean changed = false;
        final Set<String> toRemove = new HashSet<>();
        Settings.Builder settingsBuilder = Settings.builder();
        final Predicate<String> canUpdate = (key) -> (isFinalSetting(key) == false && // it's not a final setting
            ((onlyDynamic == false && get(key) != null) || isDynamicSetting(key)));
        for (String key : toApply.keySet()) {
            boolean isDelete = toApply.hasValue(key) == false;
            if (isDelete && (isValidDelete(key, onlyDynamic) || key.endsWith("*"))) {
                // this either accepts null values that suffice the canUpdate test OR wildcard expressions (key ends with *)
                // we don't validate if there is any dynamic setting with that prefix yet we could do in the future
                toRemove.add(key);
                // we don't set changed here it's set after we apply deletes below if something actually changed
            } else if (get(key) == null) {
                throw new IllegalArgumentException(type + " setting [" + key + "], not recognized");
            } else if (isDelete == false && canUpdate.test(key)) {
                get(key).validateWithoutDependencies(toApply); // we might not have a full picture here do to a dependency validation
                settingsBuilder.copy(key, toApply);
                updates.copy(key, toApply);
                changed |= toApply.get(key).equals(target.get(key)) == false;
            } else {
                if (isFinalSetting(key)) {
                    throw new IllegalArgumentException("final " + type + " setting [" + key + "], not updateable");
                } else {
                    throw new IllegalArgumentException(type + " setting [" + key + "], not dynamically updateable");
                }
            }
        }
        changed |= applyDeletes(toRemove, target, k -> isValidDelete(k, onlyDynamic));
        target.put(settingsBuilder.build());
        return changed;
    }

    private static boolean applyDeletes(Set<String> deletes, Settings.Builder builder, Predicate<String> canRemove) {
        boolean changed = false;
        for (String entry : deletes) {
            Set<String> keysToRemove = new HashSet<>();
            Set<String> keySet = builder.keys();
            for (String key : keySet) {
                if (Regex.simpleMatch(entry, key) && canRemove.test(key)) {
                    // we have to re-check with canRemove here since we might have a wildcard expression foo.* that matches
                    // dynamic as well as static settings if that is the case we might remove static settings since we resolve the
                    // wildcards late
                    keysToRemove.add(key);
                }
            }
            for (String key : keysToRemove) {
                builder.remove(key);
                changed = true;
            }
        }
        return changed;
    }

    private static Setting<?> findOverlappingSetting(Setting<?> newSetting, Map<String, Setting<?>> complexMatchers) {
        assert newSetting.hasComplexMatcher();
        if (complexMatchers.containsKey(newSetting.getKey())) {
            // we return null here because we use a putIfAbsent call when inserting into the map, so if it exists then we already checked
            // the setting to make sure there are no overlapping settings.
            return null;
        }

        for (Setting<?> existingSetting : complexMatchers.values()) {
            if (newSetting.match(existingSetting.getKey()) || existingSetting.match(newSetting.getKey())) {
                return existingSetting;
            }
        }
        return null;
    }

    /**
     * Upgrade all settings eligible for upgrade in the specified settings instance.
     *
     * @param settings the settings instance that might contain settings to be upgraded
     * @return a new settings instance if any settings required upgrade, otherwise the same settings instance as specified
     */
    public Settings upgradeSettings(final Settings settings) {
        final Settings.Builder builder = Settings.builder();
        boolean changed = false; // track if any settings were upgraded
        for (final String key : settings.keySet()) {
            final Setting<?> setting = getRaw(key);
            final SettingUpgrader<?> upgrader = settingUpgraders.get(setting);
            if (upgrader == null) {
                // the setting does not have an upgrader, copy the setting
                builder.copy(key, settings);
            } else {
                // the setting has an upgrader, so mark that we have changed a setting and apply the upgrade logic
                changed = true;
                // noinspection ConstantConditions
                if (setting.getConcreteSetting(key).isListSetting()) {
                    final List<String> value = settings.getAsList(key);
                    final String upgradedKey = upgrader.getKey(key);
                    final List<String> upgradedValue = upgrader.getListValue(value);
                    builder.putList(upgradedKey, upgradedValue);
                } else {
                    final String value = settings.get(key);
                    final String upgradedKey = upgrader.getKey(key);
                    final String upgradedValue = upgrader.getValue(value);
                    builder.put(upgradedKey, upgradedValue);
                }
            }
        }
        // we only return a new instance if there was an upgrade
        return changed ? builder.build() : settings;
    }

    /**
     * Archives invalid or unknown settings. Any setting that is not recognized or fails validation
     * will be archived. This means the setting is prefixed with {@value ARCHIVED_SETTINGS_PREFIX}
     * and remains in the settings object. This can be used to detect invalid settings via APIs.
     *
     * @param settings        the {@link Settings} instance to scan for unknown or invalid settings
     * @param unknownConsumer callback on unknown settings (consumer receives unknown key and its
     *                        associated value)
     * @param invalidConsumer callback on invalid settings (consumer receives invalid key, its
     *                        associated value and an exception)
     * @return a {@link Settings} instance with the unknown or invalid settings archived
     */
    public Settings archiveUnknownOrInvalidSettings(
        final Settings settings,
        final Consumer<Map.Entry<String, String>> unknownConsumer,
        final BiConsumer<Map.Entry<String, String>, IllegalArgumentException> invalidConsumer
    ) {
        Settings.Builder builder = Settings.builder();
        boolean changed = false;
        for (String key : settings.keySet()) {
            try {
                Setting<?> setting = get(key);
                if (setting != null) {
                    setting.get(settings);
                    builder.copy(key, settings);
                } else {
                    if (key.startsWith(ARCHIVED_SETTINGS_PREFIX) || isPrivateSetting(key)) {
                        builder.copy(key, settings);
                    } else {
                        changed = true;
                        unknownConsumer.accept(new Entry(key, settings));
                        /*
                         * We put them back in here such that tools can check from the outside if there are any indices with invalid
                         * settings. The setting can remain there but we want users to be aware that some of their setting are invalid and
                         * they can research why and what they need to do to replace them.
                         */
                        builder.copy(ARCHIVED_SETTINGS_PREFIX + key, key, settings);
                    }
                }
            } catch (IllegalArgumentException ex) {
                changed = true;
                invalidConsumer.accept(new Entry(key, settings), ex);
                /*
                 * We put them back in here such that tools can check from the outside if there are any indices with invalid settings. The
                 * setting can remain there but we want users to be aware that some of their setting are invalid and they can research why
                 * and what they need to do to replace them.
                 */
                builder.copy(ARCHIVED_SETTINGS_PREFIX + key, key, settings);
            }
        }
        if (changed) {
            return builder.build();
        } else {
            return settings;
        }
    }

    private static final class Entry implements Map.Entry<String, String> {

        private final String key;
        private final Settings settings;

        private Entry(String key, Settings settings) {
            this.key = key;
            this.settings = settings;
        }

        @Override
        public String getKey() {
            return key;
        }

        @Override
        public String getValue() {
            return settings.get(key);
        }

        @Override
        public String setValue(String value) {
            throw new UnsupportedOperationException();
        }
    }

    /**
     * Returns <code>true</code> iff the setting is a private setting ie. it should be treated as valid even though it has no internal
     * representation. Otherwise <code>false</code>
     */
    // TODO this should be replaced by Setting.Property.HIDDEN or something like this.
    public boolean isPrivateSetting(String key) {
        return false;
    }

}<|MERGE_RESOLUTION|>--- conflicted
+++ resolved
@@ -142,15 +142,9 @@
      * Validates the given settings by running it through all update listeners without applying it. This
      * method will not change any settings but will fail if any of the settings can't be applied.
      */
-<<<<<<< HEAD
-    public synchronized Settings validateUpdate(Settings settingsToValidate) {
-        final Settings current = this.settings.merge(settingsToValidate);
+    public synchronized Settings validateUpdate(Settings settings) {
+        final Settings current = this.settings.merge(settings);
         final Settings previous = this.settings.merge(this.lastSettingsApplied);
-=======
-    public synchronized Settings validateUpdate(Settings settings) {
-        final Settings current = Settings.builder().put(this.settings).put(settings).build();
-        final Settings previous = Settings.builder().put(this.settings).put(this.lastSettingsApplied).build();
->>>>>>> a934f8c1
         List<RuntimeException> exceptions = new ArrayList<>();
         for (SettingUpdater<?> settingUpdater : settingUpdaters) {
             try {
