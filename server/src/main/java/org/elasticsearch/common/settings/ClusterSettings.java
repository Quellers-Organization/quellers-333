--- conflicted
+++ resolved
@@ -525,14 +525,9 @@
         CoordinationDiagnosticsService.NODE_HAS_MASTER_LOOKUP_TIMEFRAME_SETTING,
         MasterHistory.MAX_HISTORY_AGE_SETTING,
         ReadinessService.PORT,
-<<<<<<< HEAD
-        HealthNodeTaskExecutor.ENABLED_SETTING,
-        FileSettingsService.OPERATOR_DIRECTORY
-    );
-=======
+        FileSettingsService.OPERATOR_DIRECTORY,
         HealthNode.isEnabled() ? HealthNodeTaskExecutor.ENABLED_SETTING : null
     ).filter(Objects::nonNull).collect(Collectors.toSet());
->>>>>>> de710d02
 
     static List<SettingUpgrader<?>> BUILT_IN_SETTING_UPGRADERS = Collections.emptyList();
 
