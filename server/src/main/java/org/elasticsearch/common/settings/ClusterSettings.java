--- conflicted
+++ resolved
@@ -543,7 +543,6 @@
         WriteAckDelay.WRITE_ACK_DELAY_INTERVAL,
         WriteAckDelay.WRITE_ACK_DELAY_RANDOMNESS_BOUND,
         TcpTransport.isUntrustedRemoteClusterEnabled() ? RemoteClusterService.REMOTE_CLUSTER_AUTHORIZATION : null,
-<<<<<<< HEAD
         TcpTransport.isUntrustedRemoteClusterEnabled() ? RemoteClusterPortSettings.REMOTE_CLUSTER_PORT_ENABLED : null,
         TcpTransport.isUntrustedRemoteClusterEnabled() ? RemoteClusterPortSettings.HOST : null,
         TcpTransport.isUntrustedRemoteClusterEnabled() ? RemoteClusterPortSettings.PUBLISH_HOST : null,
@@ -556,10 +555,8 @@
         TcpTransport.isUntrustedRemoteClusterEnabled() ? RemoteClusterPortSettings.TCP_KEEP_COUNT : null,
         TcpTransport.isUntrustedRemoteClusterEnabled() ? RemoteClusterPortSettings.TCP_NO_DELAY : null,
         TcpTransport.isUntrustedRemoteClusterEnabled() ? RemoteClusterPortSettings.TCP_REUSE_ADDRESS : null,
-        TcpTransport.isUntrustedRemoteClusterEnabled() ? RemoteClusterPortSettings.TCP_SEND_BUFFER_SIZE : null
-=======
+        TcpTransport.isUntrustedRemoteClusterEnabled() ? RemoteClusterPortSettings.TCP_SEND_BUFFER_SIZE : null,
         StatelessSecureSettings.STATELESS_SECURE_SETTINGS
->>>>>>> e53a0f80
     ).filter(Objects::nonNull).collect(Collectors.toSet());
 
     static List<SettingUpgrader<?>> BUILT_IN_SETTING_UPGRADERS = Collections.emptyList();
