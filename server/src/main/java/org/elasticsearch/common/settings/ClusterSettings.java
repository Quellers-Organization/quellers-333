--- conflicted
+++ resolved
@@ -513,15 +513,12 @@
         IndexingPressure.MAX_INDEXING_BYTES,
         ShardLimitValidator.SETTING_CLUSTER_MAX_SHARDS_PER_NODE_FROZEN,
         DataTier.ENFORCE_DEFAULT_TIER_PREFERENCE_SETTING,
-<<<<<<< HEAD
         StatsRequestLimiter.MAX_CONCURRENT_STATS_REQUESTS_PER_NODE,
         ReadinessService.PORT,
         StableMasterHealthIndicatorService.ACCEPTABLE_IDENTITY_CHANGES_SETTING,
         StableMasterHealthIndicatorService.ACCEPTABLE_NULL_TRANSITIONS_SETTING,
-        MasterHistory.MAX_HISTORY_AGE_SETTING
-=======
+        MasterHistory.MAX_HISTORY_AGE_SETTING,
         ReadinessService.PORT
->>>>>>> dd686ebe
     );
 
     static List<SettingUpgrader<?>> BUILT_IN_SETTING_UPGRADERS = Collections.emptyList();
