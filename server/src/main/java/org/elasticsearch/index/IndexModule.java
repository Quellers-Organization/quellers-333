/*
 * Licensed to Elasticsearch under one or more contributor
 * license agreements. See the NOTICE file distributed with
 * this work for additional information regarding copyright
 * ownership. Elasticsearch licenses this file to you under
 * the Apache License, Version 2.0 (the "License"); you may
 * not use this file except in compliance with the License.
 * You may obtain a copy of the License at
 *
 *    http://www.apache.org/licenses/LICENSE-2.0
 *
 * Unless required by applicable law or agreed to in writing,
 * software distributed under the License is distributed on an
 * "AS IS" BASIS, WITHOUT WARRANTIES OR CONDITIONS OF ANY
 * KIND, either express or implied.  See the License for the
 * specific language governing permissions and limitations
 * under the License.
 */

package org.elasticsearch.index;

import org.apache.lucene.index.DirectoryReader;
import org.apache.lucene.index.FilterDirectoryReader;
import org.apache.lucene.index.IndexReader;
import org.apache.lucene.index.LeafReader;
import org.apache.lucene.search.similarities.BM25Similarity;
import org.apache.lucene.search.similarities.Similarity;
import org.apache.lucene.store.MMapDirectory;
import org.apache.lucene.util.Constants;
import org.apache.lucene.util.SetOnce;
import org.elasticsearch.Version;
import org.elasticsearch.client.Client;
import org.elasticsearch.cluster.metadata.IndexNameExpressionResolver;
import org.elasticsearch.cluster.service.ClusterService;
import org.elasticsearch.common.CheckedFunction;
import org.elasticsearch.common.TriFunction;
import org.elasticsearch.common.io.stream.NamedWriteableRegistry;
import org.elasticsearch.common.settings.Setting;
import org.elasticsearch.common.settings.Setting.Property;
import org.elasticsearch.common.settings.Settings;
import org.elasticsearch.common.util.BigArrays;
import org.elasticsearch.common.xcontent.NamedXContentRegistry;
import org.elasticsearch.core.internal.io.IOUtils;
import org.elasticsearch.env.NodeEnvironment;
import org.elasticsearch.index.analysis.AnalysisRegistry;
import org.elasticsearch.index.analysis.IndexAnalyzers;
import org.elasticsearch.index.cache.query.DisabledQueryCache;
import org.elasticsearch.index.cache.query.IndexQueryCache;
import org.elasticsearch.index.cache.query.QueryCache;
import org.elasticsearch.index.engine.Engine;
import org.elasticsearch.index.engine.EngineFactory;
import org.elasticsearch.index.mapper.MapperService;
import org.elasticsearch.index.shard.IndexEventListener;
import org.elasticsearch.index.shard.IndexingOperationListener;
import org.elasticsearch.index.shard.SearchOperationListener;
import org.elasticsearch.index.similarity.SimilarityService;
import org.elasticsearch.index.store.FsDirectoryFactory;
import org.elasticsearch.indices.IndicesQueryCache;
import org.elasticsearch.indices.breaker.CircuitBreakerService;
import org.elasticsearch.indices.fielddata.cache.IndicesFieldDataCache;
import org.elasticsearch.indices.mapper.MapperRegistry;
import org.elasticsearch.indices.recovery.RecoveryState;
import org.elasticsearch.plugins.IndexStorePlugin;
import org.elasticsearch.script.ScriptService;
import org.elasticsearch.search.aggregations.support.ValuesSourceRegistry;
import org.elasticsearch.threadpool.ThreadPool;

import java.io.IOException;
import java.util.ArrayList;
import java.util.Collections;
import java.util.HashMap;
import java.util.HashSet;
import java.util.List;
import java.util.Map;
import java.util.Objects;
import java.util.Set;
import java.util.concurrent.atomic.AtomicBoolean;
import java.util.function.BiFunction;
import java.util.function.BooleanSupplier;
import java.util.function.Consumer;
import java.util.function.Function;

/**
 * IndexModule represents the central extension point for index level custom implementations like:
 * <ul>
 *     <li>{@link Similarity} - New {@link Similarity} implementations can be registered through
 *     {@link #addSimilarity(String, TriFunction)} while existing Providers can be referenced through Settings under the
 *     {@link IndexModule#SIMILARITY_SETTINGS_PREFIX} prefix along with the "type" value.  For example, to reference the
 *     {@link BM25Similarity}, the configuration {@code "index.similarity.my_similarity.type : "BM25"} can be used.</li>
 *      <li>{@link IndexStorePlugin.DirectoryFactory} - Custom {@link IndexStorePlugin.DirectoryFactory} instances can be registered
 *      via {@link IndexStorePlugin}</li>
 *      <li>{@link IndexEventListener} - Custom {@link IndexEventListener} instances can be registered via
 *      {@link #addIndexEventListener(IndexEventListener)}</li>
 *      <li>Settings update listener - Custom settings update listener can be registered via
 *      {@link #addSettingsUpdateConsumer(Setting, Consumer)}</li>
 * </ul>
 */
public final class IndexModule {

    public static final Setting<Boolean> NODE_STORE_ALLOW_MMAP = Setting.boolSetting("node.store.allow_mmap", true, Property.NodeScope);

    private static final FsDirectoryFactory DEFAULT_DIRECTORY_FACTORY = new FsDirectoryFactory();

    private static final IndexStorePlugin.RecoveryStateFactory DEFAULT_RECOVERY_STATE_FACTORY = RecoveryState::new;

    public static final Setting<String> INDEX_STORE_TYPE_SETTING =
            new Setting<>("index.store.type", "", Function.identity(), Property.IndexScope, Property.NodeScope);

    public static final Setting<String> INDEX_RECOVERY_TYPE_SETTING =
        new Setting<>("index.recovery.type", "", Function.identity(), Property.IndexScope, Property.NodeScope);

    /** On which extensions to load data into the file-system cache upon opening of files.
     *  This only works with the mmap directory, and even in that case is still
     *  best-effort only. */
    public static final Setting<List<String>> INDEX_STORE_PRE_LOAD_SETTING =
            Setting.listSetting("index.store.preload", Collections.emptyList(), Function.identity(),
                    Property.IndexScope, Property.NodeScope);

    public static final String SIMILARITY_SETTINGS_PREFIX = "index.similarity";

    // whether to use the query cache
    public static final Setting<Boolean> INDEX_QUERY_CACHE_ENABLED_SETTING =
            Setting.boolSetting("index.queries.cache.enabled", true, Property.IndexScope);

    // for test purposes only
    public static final Setting<Boolean> INDEX_QUERY_CACHE_EVERYTHING_SETTING =
        Setting.boolSetting("index.queries.cache.everything", false, Property.IndexScope);

    private final IndexSettings indexSettings;
    private final AnalysisRegistry analysisRegistry;
    private final EngineFactory engineFactory;
    private SetOnce<Function<IndexService,
        CheckedFunction<DirectoryReader, DirectoryReader, IOException>>> indexReaderWrapper = new SetOnce<>();
    private final Set<IndexEventListener> indexEventListeners = new HashSet<>();
    private final Map<String, TriFunction<Settings, Version, ScriptService, Similarity>> similarities = new HashMap<>();
    private final Map<String, IndexStorePlugin.DirectoryFactory> directoryFactories;
    private final SetOnce<BiFunction<IndexSettings, IndicesQueryCache, QueryCache>> forceQueryCacheProvider = new SetOnce<>();
    private final List<SearchOperationListener> searchOperationListeners = new ArrayList<>();
    private final List<IndexingOperationListener> indexOperationListeners = new ArrayList<>();
    private final IndexNameExpressionResolver expressionResolver;
    private final AtomicBoolean frozen = new AtomicBoolean(false);
    private final BooleanSupplier allowExpensiveQueries;
<<<<<<< HEAD
    private final boolean isSystem;
=======
    private final Map<String, IndexStorePlugin.RecoveryStateFactory> recoveryStateFactories;
>>>>>>> 2976ba47

    /**
     * Construct the index module for the index with the specified index settings. The index module contains extension points for plugins
     * via {@link org.elasticsearch.plugins.PluginsService#onIndexModule(IndexModule)}.
     *
     * @param indexSettings       the index settings
     * @param analysisRegistry    the analysis registry
     * @param engineFactory       the engine factory
     * @param directoryFactories the available store types
     */
    public IndexModule(
            final IndexSettings indexSettings,
            final AnalysisRegistry analysisRegistry,
            final EngineFactory engineFactory,
            final Map<String, IndexStorePlugin.DirectoryFactory> directoryFactories,
            final BooleanSupplier allowExpensiveQueries,
            final IndexNameExpressionResolver expressionResolver,
<<<<<<< HEAD
            final boolean isSystem) {
=======
            final Map<String, IndexStorePlugin.RecoveryStateFactory> recoveryStateFactories) {
>>>>>>> 2976ba47
        this.indexSettings = indexSettings;
        this.analysisRegistry = analysisRegistry;
        this.engineFactory = Objects.requireNonNull(engineFactory);
        this.searchOperationListeners.add(new SearchSlowLog(indexSettings));
        this.indexOperationListeners.add(new IndexingSlowLog(indexSettings));
        this.directoryFactories = Collections.unmodifiableMap(directoryFactories);
        this.allowExpensiveQueries = allowExpensiveQueries;
        this.expressionResolver = expressionResolver;
<<<<<<< HEAD
        this.isSystem = isSystem;
=======
        this.recoveryStateFactories = recoveryStateFactories;
>>>>>>> 2976ba47
    }

    /**
     * Adds a Setting and it's consumer for this index.
     */
    public <T> void addSettingsUpdateConsumer(Setting<T> setting, Consumer<T> consumer) {
        ensureNotFrozen();
        if (setting == null) {
            throw new IllegalArgumentException("setting must not be null");
        }
        indexSettings.getScopedSettings().addSettingsUpdateConsumer(setting, consumer);
    }

    /**
     * Adds a Setting, it's consumer and validator for this index.
     */
    public <T> void addSettingsUpdateConsumer(Setting<T> setting, Consumer<T> consumer, Consumer<T> validator) {
        ensureNotFrozen();
        if (setting == null) {
            throw new IllegalArgumentException("setting must not be null");
        }
        indexSettings.getScopedSettings().addSettingsUpdateConsumer(setting, consumer, validator);
    }

    /**
     * Returns the index {@link Settings} for this index
     */
    public Settings getSettings() {
        return indexSettings.getSettings();
    }

    /**
     * Returns the index this module is associated with
     */
    public Index getIndex() {
        return indexSettings.getIndex();
    }

    /**
     * The engine factory provided during construction of this index module.
     *
     * @return the engine factory
     */
    EngineFactory getEngineFactory() {
        return engineFactory;
    }

    /**
     * Adds an {@link IndexEventListener} for this index. All listeners added here
     * are maintained for the entire index lifecycle on this node. Once an index is closed or deleted these
     * listeners go out of scope.
     * <p>
     * Note: an index might be created on a node multiple times. For instance if the last shard from an index is
     * relocated to another node the internal representation will be destroyed which includes the registered listeners.
     * Once the node holds at least one shard of an index all modules are reloaded and listeners are registered again.
     * Listeners can't be unregistered they will stay alive for the entire time the index is allocated on a node.
     * </p>
     */
    public void addIndexEventListener(IndexEventListener listener) {
        ensureNotFrozen();
        if (listener == null) {
            throw new IllegalArgumentException("listener must not be null");
        }
        if (indexEventListeners.contains(listener)) {
            throw new IllegalArgumentException("listener already added");
        }

        this.indexEventListeners.add(listener);
    }

    /**
     * Adds an {@link SearchOperationListener} for this index. All listeners added here
     * are maintained for the entire index lifecycle on this node. Once an index is closed or deleted these
     * listeners go out of scope.
     * <p>
     * Note: an index might be created on a node multiple times. For instance if the last shard from an index is
     * relocated to another node the internal representation will be destroyed which includes the registered listeners.
     * Once the node holds at least one shard of an index all modules are reloaded and listeners are registered again.
     * Listeners can't be unregistered they will stay alive for the entire time the index is allocated on a node.
     * </p>
     */
    public void addSearchOperationListener(SearchOperationListener listener) {
        ensureNotFrozen();
        if (listener == null) {
            throw new IllegalArgumentException("listener must not be null");
        }
        if (searchOperationListeners.contains(listener)) {
            throw new IllegalArgumentException("listener already added");
        }

        this.searchOperationListeners.add(listener);
    }

    /**
     * Adds an {@link IndexingOperationListener} for this index. All listeners added here
     * are maintained for the entire index lifecycle on this node. Once an index is closed or deleted these
     * listeners go out of scope.
     * <p>
     * Note: an index might be created on a node multiple times. For instance if the last shard from an index is
     * relocated to another node the internal representation will be destroyed which includes the registered listeners.
     * Once the node holds at least one shard of an index all modules are reloaded and listeners are registered again.
     * Listeners can't be unregistered they will stay alive for the entire time the index is allocated on a node.
     * </p>
     */
    public void addIndexOperationListener(IndexingOperationListener listener) {
        ensureNotFrozen();
        if (listener == null) {
            throw new IllegalArgumentException("listener must not be null");
        }
        if (indexOperationListeners.contains(listener)) {
            throw new IllegalArgumentException("listener already added");
        }

        this.indexOperationListeners.add(listener);
    }

    /**
     * Registers the given {@link Similarity} with the given name.
     * The function takes as parameters:<ul>
     *   <li>settings for this similarity
     *   <li>version of Elasticsearch when the index was created
     *   <li>ScriptService, for script-based similarities
     * </ul>
     *
     * @param name Name of the SimilarityProvider
     * @param similarity SimilarityProvider to register
     */
    public void addSimilarity(String name, TriFunction<Settings, Version, ScriptService, Similarity> similarity) {
        ensureNotFrozen();
        if (similarities.containsKey(name) || SimilarityService.BUILT_IN.containsKey(name)) {
            throw new IllegalArgumentException("similarity for name: [" + name + " is already registered");
        }
        similarities.put(name, similarity);
    }

    /**
     * Sets the factory for creating new {@link DirectoryReader} wrapper instances.
     * The factory ({@link Function}) is called once the IndexService is fully constructed.
     * NOTE: this method can only be called once per index. Multiple wrappers are not supported.
     * <p>
     * The {@link CheckedFunction} is invoked each time a {@link Engine.Searcher} is requested to do an operation,
     * for example search, and must return a new directory reader wrapping the provided directory reader or if no
     * wrapping was performed the provided directory reader.
     * The wrapped reader can filter out document just like delete documents etc. but must not change any term or
     * document content.
     * NOTE: The index reader wrapper ({@link CheckedFunction}) has a per-request lifecycle,
     * must delegate {@link IndexReader#getReaderCacheHelper()}, {@link LeafReader#getCoreCacheHelper()}
     * and must be an instance of {@link FilterDirectoryReader} that eventually exposes the original reader
     * via {@link FilterDirectoryReader#getDelegate()}.
     * The returned reader is closed once it goes out of scope.
     * </p>
     */
    public void setReaderWrapper(Function<IndexService,
                                    CheckedFunction<DirectoryReader, DirectoryReader, IOException>> indexReaderWrapperFactory) {
        ensureNotFrozen();
        this.indexReaderWrapper.set(indexReaderWrapperFactory);
    }

    IndexEventListener freeze() { // pkg private for testing
        if (this.frozen.compareAndSet(false, true)) {
            return new CompositeIndexEventListener(indexSettings, indexEventListeners);
        } else {
            throw new IllegalStateException("already frozen");
        }
    }

    public static boolean isBuiltinType(String storeType) {
        for (Type type : Type.values()) {
            if (type.match(storeType)) {
                return true;
            }
        }
        return false;
    }


    public enum Type {
        HYBRIDFS("hybridfs"),
        NIOFS("niofs"),
        MMAPFS("mmapfs"),
        SIMPLEFS("simplefs"),
        FS("fs");

        private final String settingsKey;

        Type(final String settingsKey) {
            this.settingsKey = settingsKey;
        }

        private static final Map<String, Type> TYPES;

        static {
            final Map<String, Type> types = new HashMap<>(4);
            for (final Type type : values()) {
                types.put(type.settingsKey, type);
            }
            TYPES = Collections.unmodifiableMap(types);
        }

        public String getSettingsKey() {
            return this.settingsKey;
        }

        public static Type fromSettingsKey(final String key) {
            final Type type = TYPES.get(key);
            if (type == null) {
                throw new IllegalArgumentException("no matching store type for [" + key + "]");
            }
            return type;
        }

        /**
         * Returns true iff this settings matches the type.
         */
        public boolean match(String setting) {
            return getSettingsKey().equals(setting);
        }

    }

    public static Type defaultStoreType(final boolean allowMmap) {
        if (allowMmap && Constants.JRE_IS_64BIT && MMapDirectory.UNMAP_SUPPORTED) {
            return Type.HYBRIDFS;
        } else if (Constants.WINDOWS) {
            return Type.SIMPLEFS;
        } else {
            return Type.NIOFS;
        }
    }

    public IndexService newIndexService(IndexService.IndexCreationContext indexCreationContext,
                                        NodeEnvironment environment,
                                        NamedXContentRegistry xContentRegistry,
                                        IndexService.ShardStoreDeleter shardStoreDeleter,
                                        CircuitBreakerService circuitBreakerService,
                                        BigArrays bigArrays,
                                        ThreadPool threadPool,
                                        ScriptService scriptService,
                                        ClusterService clusterService,
                                        Client client,
                                        IndicesQueryCache indicesQueryCache,
                                        MapperRegistry mapperRegistry,
                                        IndicesFieldDataCache indicesFieldDataCache,
                                        NamedWriteableRegistry namedWriteableRegistry,
                                        BooleanSupplier idFieldDataEnabled,
                                        ValuesSourceRegistry valuesSourceRegistry) throws IOException {
        final IndexEventListener eventListener = freeze();
        Function<IndexService, CheckedFunction<DirectoryReader, DirectoryReader, IOException>> readerWrapperFactory =
            indexReaderWrapper.get() == null ? (shard) -> null : indexReaderWrapper.get();
        eventListener.beforeIndexCreated(indexSettings.getIndex(), indexSettings.getSettings());
        final IndexStorePlugin.DirectoryFactory directoryFactory = getDirectoryFactory(indexSettings, directoryFactories);
        final IndexStorePlugin.RecoveryStateFactory recoveryStateFactory = getRecoveryStateFactory(indexSettings, recoveryStateFactories);
        QueryCache queryCache = null;
        IndexAnalyzers indexAnalyzers = null;
        boolean success = false;
        try {
            if (indexSettings.getValue(INDEX_QUERY_CACHE_ENABLED_SETTING)) {
                BiFunction<IndexSettings, IndicesQueryCache, QueryCache> queryCacheProvider = forceQueryCacheProvider.get();
                if (queryCacheProvider == null) {
                    queryCache = new IndexQueryCache(indexSettings, indicesQueryCache);
                } else {
                    queryCache = queryCacheProvider.apply(indexSettings, indicesQueryCache);
                }
            } else {
                queryCache = new DisabledQueryCache(indexSettings);
            }
            if (IndexService.needsMapperService(indexSettings, indexCreationContext)) {
                indexAnalyzers = analysisRegistry.build(indexSettings);
            }
            final IndexService indexService = new IndexService(indexSettings, indexCreationContext, environment, xContentRegistry,
                new SimilarityService(indexSettings, scriptService, similarities), shardStoreDeleter, indexAnalyzers,
                engineFactory, circuitBreakerService, bigArrays, threadPool, scriptService, clusterService, client, queryCache,
                directoryFactory, eventListener, readerWrapperFactory, mapperRegistry, indicesFieldDataCache, searchOperationListeners,
                indexOperationListeners, namedWriteableRegistry, idFieldDataEnabled, allowExpensiveQueries, expressionResolver,
<<<<<<< HEAD
                valuesSourceRegistry, isSystem);
=======
                valuesSourceRegistry, recoveryStateFactory);
>>>>>>> 2976ba47
            success = true;
            return indexService;
        } finally {
            if (success == false) {
                IOUtils.closeWhileHandlingException(queryCache, indexAnalyzers);
            }
        }
    }

    private static IndexStorePlugin.DirectoryFactory getDirectoryFactory(
            final IndexSettings indexSettings, final Map<String, IndexStorePlugin.DirectoryFactory> indexStoreFactories) {
        final String storeType = indexSettings.getValue(INDEX_STORE_TYPE_SETTING);
        final Type type;
        final Boolean allowMmap = NODE_STORE_ALLOW_MMAP.get(indexSettings.getNodeSettings());
        if (storeType.isEmpty() || Type.FS.getSettingsKey().equals(storeType)) {
            type = defaultStoreType(allowMmap);
        } else {
            if (isBuiltinType(storeType)) {
                type = Type.fromSettingsKey(storeType);
            } else {
                type = null;
            }
        }
        if (allowMmap == false && (type == Type.MMAPFS || type == Type.HYBRIDFS)) {
            throw new IllegalArgumentException("store type [" + storeType + "] is not allowed because mmap is disabled");
        }
        final IndexStorePlugin.DirectoryFactory factory;
        if (storeType.isEmpty() || isBuiltinType(storeType)) {
            factory = DEFAULT_DIRECTORY_FACTORY;
        } else {
            factory = indexStoreFactories.get(storeType);
            if (factory == null) {
                throw new IllegalArgumentException("Unknown store type [" + storeType + "]");
            }
        }
        return factory;
    }

    private static IndexStorePlugin.RecoveryStateFactory getRecoveryStateFactory(
        final IndexSettings indexSettings, final Map<String, IndexStorePlugin.RecoveryStateFactory> recoveryStateFactories) {
        final String recoveryType = indexSettings.getValue(INDEX_RECOVERY_TYPE_SETTING);

        if (recoveryType.isEmpty()) {
            return DEFAULT_RECOVERY_STATE_FACTORY;
        }

        IndexStorePlugin.RecoveryStateFactory factory = recoveryStateFactories.get(recoveryType);
        if (factory == null) {
            throw new IllegalArgumentException("Unknown recovery type [" + recoveryType + "]");
        }

        return factory;
    }

    /**
     * creates a new mapper service to do administrative work like mapping updates. This *should not* be used for document parsing.
     * doing so will result in an exception.
     */
    public MapperService newIndexMapperService(NamedXContentRegistry xContentRegistry, MapperRegistry mapperRegistry,
            ScriptService scriptService) throws IOException {
        return new MapperService(indexSettings, analysisRegistry.build(indexSettings), xContentRegistry,
            new SimilarityService(indexSettings, scriptService, similarities), mapperRegistry,
            () -> { throw new UnsupportedOperationException("no index query shard context available"); }, () -> false);
    }

    /**
     * Forces a certain query cache to use instead of the default one. If this is set
     * and query caching is not disabled with {@code index.queries.cache.enabled}, then
     * the given provider will be used.
     * NOTE: this can only be set once
     *
     * @see #INDEX_QUERY_CACHE_ENABLED_SETTING
     */
    public void forceQueryCacheProvider(BiFunction<IndexSettings, IndicesQueryCache, QueryCache> queryCacheProvider) {
        ensureNotFrozen();
        this.forceQueryCacheProvider.set(queryCacheProvider);
    }

    private void ensureNotFrozen() {
        if (this.frozen.get()) {
            throw new IllegalStateException("Can't modify IndexModule once the index service has been created");
        }
    }

}<|MERGE_RESOLUTION|>--- conflicted
+++ resolved
@@ -140,11 +140,8 @@
     private final IndexNameExpressionResolver expressionResolver;
     private final AtomicBoolean frozen = new AtomicBoolean(false);
     private final BooleanSupplier allowExpensiveQueries;
-<<<<<<< HEAD
+    private final Map<String, IndexStorePlugin.RecoveryStateFactory> recoveryStateFactories;
     private final boolean isSystem;
-=======
-    private final Map<String, IndexStorePlugin.RecoveryStateFactory> recoveryStateFactories;
->>>>>>> 2976ba47
 
     /**
      * Construct the index module for the index with the specified index settings. The index module contains extension points for plugins
@@ -162,11 +159,8 @@
             final Map<String, IndexStorePlugin.DirectoryFactory> directoryFactories,
             final BooleanSupplier allowExpensiveQueries,
             final IndexNameExpressionResolver expressionResolver,
-<<<<<<< HEAD
+            final Map<String, IndexStorePlugin.RecoveryStateFactory> recoveryStateFactories,
             final boolean isSystem) {
-=======
-            final Map<String, IndexStorePlugin.RecoveryStateFactory> recoveryStateFactories) {
->>>>>>> 2976ba47
         this.indexSettings = indexSettings;
         this.analysisRegistry = analysisRegistry;
         this.engineFactory = Objects.requireNonNull(engineFactory);
@@ -175,11 +169,8 @@
         this.directoryFactories = Collections.unmodifiableMap(directoryFactories);
         this.allowExpensiveQueries = allowExpensiveQueries;
         this.expressionResolver = expressionResolver;
-<<<<<<< HEAD
+        this.recoveryStateFactories = recoveryStateFactories;
         this.isSystem = isSystem;
-=======
-        this.recoveryStateFactories = recoveryStateFactories;
->>>>>>> 2976ba47
     }
 
     /**
@@ -454,11 +445,7 @@
                 engineFactory, circuitBreakerService, bigArrays, threadPool, scriptService, clusterService, client, queryCache,
                 directoryFactory, eventListener, readerWrapperFactory, mapperRegistry, indicesFieldDataCache, searchOperationListeners,
                 indexOperationListeners, namedWriteableRegistry, idFieldDataEnabled, allowExpensiveQueries, expressionResolver,
-<<<<<<< HEAD
-                valuesSourceRegistry, isSystem);
-=======
-                valuesSourceRegistry, recoveryStateFactory);
->>>>>>> 2976ba47
+                valuesSourceRegistry, recoveryStateFactory, isSystem);
             success = true;
             return indexService;
         } finally {
