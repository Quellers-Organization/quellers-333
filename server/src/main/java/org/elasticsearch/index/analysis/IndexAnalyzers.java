--- conflicted
+++ resolved
@@ -48,32 +48,19 @@
     private final Map<String, NamedAnalyzer> whitespaceNormalizers;
     private final IndexAnalysisProviders analysisProviders;
 
-    public IndexAnalyzers(IndexSettings indexSettings, NamedAnalyzer defaultIndexAnalyzer, NamedAnalyzer defaultSearchAnalyzer,
-            NamedAnalyzer defaultSearchQuoteAnalyzer, Map<String, NamedAnalyzer> analyzers, Map<String, NamedAnalyzer> normalizers,
+    public IndexAnalyzers(IndexSettings indexSettings, Map<String, NamedAnalyzer> analyzers, Map<String, NamedAnalyzer> normalizers,
             Map<String, NamedAnalyzer> whitespaceNormalizers) {
-        this(indexSettings, defaultIndexAnalyzer, defaultSearchAnalyzer, defaultSearchQuoteAnalyzer, analyzers, normalizers,
-                whitespaceNormalizers, IndexAnalysisProviders.EMPTY);
+        this(indexSettings, analyzers, normalizers, whitespaceNormalizers, IndexAnalysisProviders.EMPTY);
     }
 
-<<<<<<< HEAD
-    public IndexAnalyzers(IndexSettings indexSettings, NamedAnalyzer defaultIndexAnalyzer, NamedAnalyzer defaultSearchAnalyzer,
-                          NamedAnalyzer defaultSearchQuoteAnalyzer, Map<String, NamedAnalyzer> analyzers,
-                          Map<String, NamedAnalyzer> normalizers, Map<String, NamedAnalyzer> whitespaceNormalizers,
-                          IndexAnalysisProviders analysisProviders) {
-=======
     public IndexAnalyzers(IndexSettings indexSettings, Map<String, NamedAnalyzer> analyzers, Map<String, NamedAnalyzer> normalizers,
-            Map<String, NamedAnalyzer> whitespaceNormalizers) {
->>>>>>> 49bd667c
+            Map<String, NamedAnalyzer> whitespaceNormalizers, IndexAnalysisProviders analysisProviders) {
         super(indexSettings);
         Objects.requireNonNull(analyzers.get(DEFAULT_ANALYZER_NAME), "the default analyzer must be set");
         if (analyzers.get(DEFAULT_ANALYZER_NAME).name().equals(DEFAULT_ANALYZER_NAME) == false) {
             throw new IllegalStateException(
                     "default analyzer must have the name [default] but was: [" + analyzers.get(DEFAULT_ANALYZER_NAME).name() + "]");
         }
-<<<<<<< HEAD
-        this.defaultIndexAnalyzer = defaultIndexAnalyzer;
-        this.defaultSearchAnalyzer = defaultSearchAnalyzer;
-        this.defaultSearchQuoteAnalyzer = defaultSearchQuoteAnalyzer;
         this.analyzers =  unmodifiableMap(new HashMap<>(analyzers));
         this.normalizers = unmodifiableMap(new HashMap<>(normalizers));
         this.whitespaceNormalizers = unmodifiableMap(new HashMap<>(whitespaceNormalizers));
@@ -82,23 +69,14 @@
 
     /**
      * Partial copy-constructor that keeps references to settings, default index analyzer and normalizers from original
-     * {@link IndexAnalyzers} passed in but takes other search time analyzers as inputs.
+     * {@link IndexAnalyzers} passed in but takes other analyzers as inputs.
      */
-    IndexAnalyzers(IndexAnalyzers original, NamedAnalyzer defaultSearchAnalyzer, NamedAnalyzer defaultSearchQuoteAnalyzer,
-            Map<String, NamedAnalyzer> analyzers, IndexAnalysisProviders analysisProviders) {
+    IndexAnalyzers(IndexAnalyzers original, Map<String, NamedAnalyzer> analyzers, IndexAnalysisProviders analysisProviders) {
         super(original.getIndexSettings());
-        this.defaultIndexAnalyzer = original.defaultIndexAnalyzer;
-        this.defaultSearchAnalyzer = defaultSearchAnalyzer;
-        this.defaultSearchQuoteAnalyzer = defaultSearchQuoteAnalyzer;
         this.analyzers =  unmodifiableMap(new HashMap<>(analyzers));
         this.normalizers = original.normalizers;
         this.whitespaceNormalizers = original.whitespaceNormalizers;
         this.analysisProviders = analysisProviders;
-=======
-        this.analyzers = unmodifiableMap(analyzers);
-        this.normalizers = unmodifiableMap(normalizers);
-        this.whitespaceNormalizers = unmodifiableMap(whitespaceNormalizers);
->>>>>>> 49bd667c
     }
 
     /**
