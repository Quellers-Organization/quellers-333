--- conflicted
+++ resolved
@@ -116,12 +116,6 @@
                     return create.apply(tokenStream, version);
                 }
 
-<<<<<<< HEAD
-                @Override
-                public Object getMultiTermComponent() {
-                    return this;
-                }
-
                 @Override
                 public TokenFilterFactory getSynonymFilter() {
                     if (useFilterForParsingSynonyms) {
@@ -129,8 +123,6 @@
                     }
                     return IDENTITY_FILTER;
                 }
-=======
->>>>>>> daef498c
             };
         }
         return new TokenFilterFactory() {
