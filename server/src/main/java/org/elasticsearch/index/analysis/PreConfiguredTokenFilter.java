--- conflicted
+++ resolved
@@ -44,11 +44,6 @@
     /**
      * Create a pre-configured token filter that may not vary at all.
      */
-<<<<<<< HEAD
-    public static PreConfiguredTokenFilter singletonWithVersion(String name, boolean useFilterForMultitermQueries,
-            BiFunction<TokenStream, Version, TokenStream> create) {
-        return new PreConfiguredTokenFilter(name, useFilterForMultitermQueries, CachingStrategy.ONE,
-=======
     public static PreConfiguredTokenFilter singleton(String name, boolean useFilterForMultitermQueries,
                                                      boolean useFilterForParsingSynonyms,
                                                      Function<TokenStream, TokenStream> create) {
@@ -62,7 +57,6 @@
     public static PreConfiguredTokenFilter singletonWithVersion(String name, boolean useFilterForMultitermQueries,
             BiFunction<TokenStream, Version, TokenStream> create) {
         return new PreConfiguredTokenFilter(name, useFilterForMultitermQueries, false, CachingStrategy.ONE,
->>>>>>> 0c7f6570
                 (tokenStream, version) -> create.apply(tokenStream, version));
     }
 
