/*
 * Licensed to Elasticsearch under one or more contributor
 * license agreements. See the NOTICE file distributed with
 * this work for additional information regarding copyright
 * ownership. Elasticsearch licenses this file to you under
 * the Apache License, Version 2.0 (the "License"); you may
 * not use this file except in compliance with the License.
 * You may obtain a copy of the License at
 *
 *    http://www.apache.org/licenses/LICENSE-2.0
 *
 * Unless required by applicable law or agreed to in writing,
 * software distributed under the License is distributed on an
 * "AS IS" BASIS, WITHOUT WARRANTIES OR CONDITIONS OF ANY
 * KIND, either express or implied.  See the License for the
 * specific language governing permissions and limitations
 * under the License.
 */

package org.elasticsearch.index.reindex;

import org.elasticsearch.action.search.SearchRequest;
import org.elasticsearch.common.Nullable;
import org.elasticsearch.common.io.stream.StreamInput;
import org.elasticsearch.common.io.stream.StreamOutput;
import org.elasticsearch.script.Script;
import org.elasticsearch.tasks.TaskId;

import java.io.IOException;

public abstract class AbstractBulkIndexByScrollRequest<Self extends AbstractBulkIndexByScrollRequest<Self>>
        extends AbstractBulkByScrollRequest<Self> {
    /**
     * Script to modify the documents before they are processed.
     */
    private Script script;

    public AbstractBulkIndexByScrollRequest(StreamInput in) throws IOException {
        super(in);
        if (in.readBoolean()) {
            script = new Script(in);
        }
    }

    public AbstractBulkIndexByScrollRequest(StreamInput in) throws IOException {
        super(in);
        if (in.readBoolean()) {
            script = new Script(in);
        }
    }

    /**
     * Constructor for actual use.
     *
     * @param searchRequest the search request to execute to get the documents to process
     * @param setDefaults should this request set the defaults on the search request? Usually set to true but leave it false to support
     *        request slicing
     */
    protected AbstractBulkIndexByScrollRequest(SearchRequest searchRequest, boolean setDefaults) {
        super(searchRequest, setDefaults);
    }

    /**
     * Script to modify the documents before they are processed.
     */
    public Script getScript() {
        return script;
    }

    /**
     * Script to modify the documents before they are processed.
     */
    public Self setScript(@Nullable Script script) {
        this.script = script;
        return self();
    }

    @Override
    protected Self doForSlice(Self request, TaskId slicingTask, int totalSlices) {
        return super.doForSlice(request, slicingTask, totalSlices).setScript(script);
    }

    @Override
<<<<<<< HEAD
=======
    public void readFrom(StreamInput in) throws IOException {
        throw new UnsupportedOperationException("usage of Streamable is to be replaced by Writeable");
    }

    @Override
>>>>>>> 22a30418
    public void writeTo(StreamOutput out) throws IOException {
        super.writeTo(out);
        out.writeOptionalWriteable(script);
    }

    @Override
    protected void searchToString(StringBuilder b) {
        super.searchToString(b);
        if (script != null) {
            b.append(" updated with ").append(script);
        }
    }
}<|MERGE_RESOLUTION|>--- conflicted
+++ resolved
@@ -42,13 +42,6 @@
         }
     }
 
-    public AbstractBulkIndexByScrollRequest(StreamInput in) throws IOException {
-        super(in);
-        if (in.readBoolean()) {
-            script = new Script(in);
-        }
-    }
-
     /**
      * Constructor for actual use.
      *
@@ -81,14 +74,6 @@
     }
 
     @Override
-<<<<<<< HEAD
-=======
-    public void readFrom(StreamInput in) throws IOException {
-        throw new UnsupportedOperationException("usage of Streamable is to be replaced by Writeable");
-    }
-
-    @Override
->>>>>>> 22a30418
     public void writeTo(StreamOutput out) throws IOException {
         super.writeTo(out);
         out.writeOptionalWriteable(script);
