--- conflicted
+++ resolved
@@ -300,12 +300,7 @@
             builder.startObject("source");
             if (remoteInfo != null) {
                 builder.field("remote", remoteInfo);
-<<<<<<< HEAD
-                // TODO: Find solution to avoid content-type auto-detection
-                builder.rawField("query", remoteInfo.getQuery().streamInput());
-=======
                 builder.rawField("query", remoteInfo.getQuery().streamInput(), RemoteInfo.QUERY_CONTENT_TYPE.type());
->>>>>>> 3a7ebb05
             }
             builder.array("index", getSearchRequest().indices());
             getSearchRequest().source().innerToXContent(builder, params);
