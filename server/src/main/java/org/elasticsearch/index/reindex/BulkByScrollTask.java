--- conflicted
+++ resolved
@@ -601,21 +601,12 @@
                 builder.field(RETRIES_SEARCH_FIELD, searchRetries);
             }
             builder.endObject();
-<<<<<<< HEAD
-            builder.humanReadableField("throttled_millis", "throttled", throttled);
-            builder.field("requests_per_second", requestsPerSecond == Float.POSITIVE_INFINITY ? -1 : requestsPerSecond);
-=======
             builder.humanReadableField(THROTTLED_RAW_FIELD, THROTTLED_HR_FIELD, throttled);
             builder.field(REQUESTS_PER_SEC_FIELD, requestsPerSecond == Float.POSITIVE_INFINITY ? -1 : requestsPerSecond);
->>>>>>> 0c7f6570
             if (reasonCancelled != null) {
                 builder.field(CANCELED_FIELD, reasonCancelled);
             }
-<<<<<<< HEAD
-            builder.humanReadableField("throttled_until_millis", "throttled_until", throttledUntil);
-=======
             builder.humanReadableField(THROTTLED_UNTIL_RAW_FIELD, THROTTLED_UNTIL_HR_FIELD, throttledUntil);
->>>>>>> 0c7f6570
             if (false == sliceStatuses.isEmpty()) {
                 builder.startArray(SLICES_FIELD);
                 for (StatusOrException slice : sliceStatuses) {
