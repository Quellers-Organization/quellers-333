--- conflicted
+++ resolved
@@ -389,15 +389,9 @@
                         inner.addSuppressed(e);
                         files += " (failure=" + ExceptionsHelper.detailedMessage(inner) + ")";
                     }
-<<<<<<< HEAD
                     if (createEmptyStore == false) {
                         throw new IndexShardRecoveryException(shardId, "shard allocated for " + recoverySource.getType() +
                             " (post api), should exist, but doesn't, current files: " + files, e);
-=======
-                    if (indexShouldExists) {
-                        throw new IndexShardRecoveryException(shardId,
-                            "shard allocated for local recovery (post api), should exist, but doesn't, current files: " + files, e);
->>>>>>> 7d68d615
                     }
                 }
                 if (createEmptyStore) {
@@ -428,46 +422,20 @@
             } catch (Exception e) {
                 throw new IndexShardRecoveryException(shardId, "failed to fetch index version after copying it over", e);
             }
-<<<<<<< HEAD
 
             // set up new Lucene commit and translog if necessary
             if (recoverySource.shouldBootstrapNewHistoryUUID()) {
                 if (createEmptyStore) {
-                    store.createEmpty(); // also bootstraps a new history
+                    store.createEmpty(indexShard.indexSettings().getIndexVersionCreated().luceneVersion); // also bootstraps a new history
                 } else {
                     store.bootstrapNewHistory();
                 }
             }
             if (recoverySource.getType() != RecoverySource.Type.EXISTING_STORE) {
-                final long maxSeqNo = Long.parseLong(store.readLastCommittedSegmentsInfo().userData.get(SequenceNumbers.MAX_SEQ_NO));
-=======
-            recoveryState.getIndex().updateVersion(version);
-            if (recoveryState.getRecoverySource().getType() == RecoverySource.Type.LOCAL_SHARDS) {
-                assert indexShouldExists;
-                store.bootstrapNewHistory();
                 final SegmentInfos segmentInfos = store.readLastCommittedSegmentsInfo();
                 final long localCheckpoint = Long.parseLong(segmentInfos.userData.get(SequenceNumbers.LOCAL_CHECKPOINT_KEY));
                 final String translogUUID = Translog.createEmptyTranslog(
                     indexShard.shardPath().resolveTranslog(), localCheckpoint, shardId, indexShard.getPendingPrimaryTerm());
-                store.associateIndexWithNewTranslog(translogUUID);
-            } else if (indexShouldExists) {
-                if (recoveryState.getRecoverySource().shouldBootstrapNewHistoryUUID()) {
-                    store.bootstrapNewHistory();
-                }
-                // since we recover from local, just fill the files and size
-                try {
-                    final RecoveryState.Index index = recoveryState.getIndex();
-                    if (si != null) {
-                        addRecoveredFileDetails(si, store, index);
-                    }
-                } catch (IOException e) {
-                    logger.debug("failed to list file details", e);
-                }
-            } else {
-                store.createEmpty(indexShard.indexSettings().getIndexVersionCreated().luceneVersion);
->>>>>>> 7d68d615
-                final String translogUUID = Translog.createEmptyTranslog(
-                    indexShard.shardPath().resolveTranslog(), maxSeqNo, shardId, indexShard.getPendingPrimaryTerm());
                 store.associateIndexWithNewTranslog(translogUUID);
             }
             indexShard.openEngineAndRecoverFromTranslog();
@@ -480,56 +448,4 @@
             store.decRef();
         }
     }
-
-<<<<<<< HEAD
-=======
-    private void addRecoveredFileDetails(SegmentInfos si, Store store, RecoveryState.Index index) throws IOException {
-        final Directory directory = store.directory();
-        for (String name : Lucene.files(si)) {
-            long length = directory.fileLength(name);
-            index.addFileDetail(name, length, true);
-        }
-    }
-
-    /**
-     * Restores shard from {@link SnapshotRecoverySource} associated with this shard in routing table
-     */
-    private void restore(final IndexShard indexShard, final Repository repository, final SnapshotRecoverySource restoreSource) {
-        final RecoveryState.Translog translogState = indexShard.recoveryState().getTranslog();
-        if (restoreSource == null) {
-            throw new IndexShardRestoreFailedException(shardId, "empty restore source");
-        }
-        if (logger.isTraceEnabled()) {
-            logger.trace("[{}] restoring shard [{}]", restoreSource.snapshot(), shardId);
-        }
-        try {
-            translogState.totalOperations(0);
-            translogState.totalOperationsOnStart(0);
-            indexShard.prepareForIndexRecovery();
-            ShardId snapshotShardId = shardId;
-            final String indexName = restoreSource.index();
-            if (!shardId.getIndexName().equals(indexName)) {
-                snapshotShardId = new ShardId(indexName, IndexMetaData.INDEX_UUID_NA_VALUE, shardId.id());
-            }
-            final IndexId indexId = repository.getRepositoryData().resolveIndexId(indexName);
-            repository.restoreShard(indexShard, restoreSource.snapshot().getSnapshotId(),
-                restoreSource.version(), indexId, snapshotShardId, indexShard.recoveryState());
-            final Store store = indexShard.store();
-            store.bootstrapNewHistory();
-            final SegmentInfos segmentInfos = store.readLastCommittedSegmentsInfo();
-            final long localCheckpoint = Long.parseLong(segmentInfos.userData.get(SequenceNumbers.LOCAL_CHECKPOINT_KEY));
-            final String translogUUID = Translog.createEmptyTranslog(
-                indexShard.shardPath().resolveTranslog(), localCheckpoint, shardId, indexShard.getPendingPrimaryTerm());
-            store.associateIndexWithNewTranslog(translogUUID);
-            assert indexShard.shardRouting.primary() : "only primary shards can recover from store";
-            indexShard.openEngineAndRecoverFromTranslog();
-            indexShard.getEngine().fillSeqNoGaps(indexShard.getPendingPrimaryTerm());
-            indexShard.finalizeRecovery();
-            indexShard.postRecovery("restore done");
-        } catch (Exception e) {
-            throw new IndexShardRestoreFailedException(shardId, "restore failed", e);
-        }
-    }
-
->>>>>>> 7d68d615
 }