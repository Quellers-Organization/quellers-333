/*
 * Licensed to Elasticsearch under one or more contributor
 * license agreements. See the NOTICE file distributed with
 * this work for additional information regarding copyright
 * ownership. Elasticsearch licenses this file to you under
 * the Apache License, Version 2.0 (the "License"); you may
 * not use this file except in compliance with the License.
 * You may obtain a copy of the License at
 *
 *    http://www.apache.org/licenses/LICENSE-2.0
 *
 * Unless required by applicable law or agreed to in writing,
 * software distributed under the License is distributed on an
 * "AS IS" BASIS, WITHOUT WARRANTIES OR CONDITIONS OF ANY
 * KIND, either express or implied.  See the License for the
 * specific language governing permissions and limitations
 * under the License.
 */

package org.elasticsearch.index.shard;

import com.carrotsearch.hppc.ObjectLongMap;
import org.apache.logging.log4j.Logger;
import org.apache.logging.log4j.message.ParameterizedMessage;
import org.apache.lucene.index.CheckIndex;
import org.apache.lucene.index.IndexCommit;
import org.apache.lucene.index.LeafReaderContext;
import org.apache.lucene.index.SegmentCommitInfo;
import org.apache.lucene.index.SegmentInfos;
import org.apache.lucene.index.SegmentReader;
import org.apache.lucene.index.Term;
import org.apache.lucene.search.QueryCachingPolicy;
import org.apache.lucene.search.ReferenceManager;
import org.apache.lucene.search.Sort;
import org.apache.lucene.search.UsageTrackingQueryCachingPolicy;
import org.apache.lucene.store.AlreadyClosedException;
import org.apache.lucene.util.BytesRef;
import org.apache.lucene.util.ThreadInterruptedException;
import org.elasticsearch.Assertions;
import org.elasticsearch.ElasticsearchException;
import org.elasticsearch.ExceptionsHelper;
import org.elasticsearch.Version;
import org.elasticsearch.action.ActionListener;
import org.elasticsearch.action.admin.indices.flush.FlushRequest;
import org.elasticsearch.action.admin.indices.forcemerge.ForceMergeRequest;
import org.elasticsearch.action.admin.indices.upgrade.post.UpgradeRequest;
import org.elasticsearch.cluster.metadata.IndexMetaData;
import org.elasticsearch.cluster.metadata.MappingMetaData;
import org.elasticsearch.cluster.routing.IndexShardRoutingTable;
import org.elasticsearch.cluster.routing.RecoverySource;
import org.elasticsearch.cluster.routing.RecoverySource.SnapshotRecoverySource;
import org.elasticsearch.cluster.routing.ShardRouting;
import org.elasticsearch.common.Booleans;
import org.elasticsearch.common.Nullable;
import org.elasticsearch.common.collect.Tuple;
import org.elasticsearch.common.io.stream.BytesStreamOutput;
import org.elasticsearch.common.lease.Releasable;
import org.elasticsearch.common.lease.Releasables;
import org.elasticsearch.common.lucene.Lucene;
import org.elasticsearch.common.metrics.CounterMetric;
import org.elasticsearch.common.metrics.MeanMetric;
import org.elasticsearch.common.settings.Settings;
import org.elasticsearch.common.unit.TimeValue;
import org.elasticsearch.common.util.BigArrays;
import org.elasticsearch.common.util.concurrent.AbstractRunnable;
import org.elasticsearch.common.util.concurrent.AsyncIOProcessor;
import org.elasticsearch.common.xcontent.XContentHelper;
import org.elasticsearch.core.internal.io.IOUtils;
import org.elasticsearch.index.Index;
import org.elasticsearch.index.IndexModule;
import org.elasticsearch.index.IndexNotFoundException;
import org.elasticsearch.index.IndexService;
import org.elasticsearch.index.IndexSettings;
import org.elasticsearch.index.VersionType;
import org.elasticsearch.index.cache.IndexCache;
import org.elasticsearch.index.cache.bitset.ShardBitsetFilterCache;
import org.elasticsearch.index.cache.request.ShardRequestCache;
import org.elasticsearch.index.codec.CodecService;
import org.elasticsearch.index.engine.CommitStats;
import org.elasticsearch.index.engine.Engine;
import org.elasticsearch.index.engine.EngineConfig;
import org.elasticsearch.index.engine.EngineException;
import org.elasticsearch.index.engine.EngineFactory;
import org.elasticsearch.index.engine.InternalEngine;
import org.elasticsearch.index.engine.InternalEngineFactory;
import org.elasticsearch.index.engine.RefreshFailedEngineException;
import org.elasticsearch.index.engine.Segment;
import org.elasticsearch.index.engine.SegmentsStats;
import org.elasticsearch.index.fielddata.FieldDataStats;
import org.elasticsearch.index.fielddata.ShardFieldData;
import org.elasticsearch.index.flush.FlushStats;
import org.elasticsearch.index.get.GetStats;
import org.elasticsearch.index.get.ShardGetService;
import org.elasticsearch.index.mapper.DocumentMapperForType;
import org.elasticsearch.index.mapper.IdFieldMapper;
import org.elasticsearch.index.mapper.MapperParsingException;
import org.elasticsearch.index.mapper.MapperService;
import org.elasticsearch.index.mapper.Mapping;
import org.elasticsearch.index.mapper.ParsedDocument;
import org.elasticsearch.index.mapper.SourceToParse;
import org.elasticsearch.index.mapper.Uid;
import org.elasticsearch.index.merge.MergeStats;
import org.elasticsearch.index.recovery.RecoveryStats;
import org.elasticsearch.index.refresh.RefreshStats;
import org.elasticsearch.index.search.stats.SearchStats;
import org.elasticsearch.index.search.stats.ShardSearchStats;
import org.elasticsearch.index.seqno.ReplicationTracker;
import org.elasticsearch.index.seqno.SeqNoStats;
import org.elasticsearch.index.seqno.SequenceNumbers;
import org.elasticsearch.index.shard.PrimaryReplicaSyncer.ResyncTask;
import org.elasticsearch.index.similarity.SimilarityService;
import org.elasticsearch.index.store.Store;
import org.elasticsearch.index.store.Store.MetadataSnapshot;
import org.elasticsearch.index.store.StoreFileMetaData;
import org.elasticsearch.index.store.StoreStats;
import org.elasticsearch.index.translog.Translog;
import org.elasticsearch.index.translog.TranslogConfig;
import org.elasticsearch.index.translog.TranslogStats;
import org.elasticsearch.index.warmer.ShardIndexWarmerService;
import org.elasticsearch.index.warmer.WarmerStats;
import org.elasticsearch.indices.IndexingMemoryController;
import org.elasticsearch.indices.IndicesService;
import org.elasticsearch.indices.TypeMissingException;
import org.elasticsearch.indices.breaker.CircuitBreakerService;
import org.elasticsearch.indices.cluster.IndicesClusterStateService;
import org.elasticsearch.indices.recovery.PeerRecoveryTargetService;
import org.elasticsearch.indices.recovery.RecoveryFailedException;
import org.elasticsearch.indices.recovery.RecoveryState;
import org.elasticsearch.repositories.RepositoriesService;
import org.elasticsearch.repositories.Repository;
import org.elasticsearch.rest.RestStatus;
import org.elasticsearch.search.suggest.completion.CompletionFieldStats;
import org.elasticsearch.search.suggest.completion.CompletionStats;
import org.elasticsearch.threadpool.ThreadPool;

import java.io.Closeable;
import java.io.IOException;
import java.io.PrintStream;
import java.nio.channels.ClosedByInterruptException;
import java.nio.charset.StandardCharsets;
import java.util.ArrayList;
import java.util.Collections;
import java.util.EnumSet;
import java.util.List;
import java.util.Locale;
import java.util.Map;
import java.util.Objects;
import java.util.Set;
import java.util.concurrent.CopyOnWriteArrayList;
import java.util.concurrent.CountDownLatch;
import java.util.concurrent.TimeUnit;
import java.util.concurrent.TimeoutException;
import java.util.concurrent.atomic.AtomicBoolean;
import java.util.concurrent.atomic.AtomicLong;
import java.util.concurrent.atomic.AtomicReference;
import java.util.function.BiConsumer;
import java.util.function.Consumer;
import java.util.function.Supplier;
import java.util.stream.Collectors;
import java.util.stream.StreamSupport;

import static org.elasticsearch.index.mapper.SourceToParse.source;

public class IndexShard extends AbstractIndexShardComponent implements IndicesClusterStateService.Shard {

    private final ThreadPool threadPool;
    private final MapperService mapperService;
    private final IndexCache indexCache;
    private final Store store;
    private final InternalIndexingStats internalIndexingStats;
    private final ShardSearchStats searchStats = new ShardSearchStats();
    private final ShardGetService getService;
    private final ShardIndexWarmerService shardWarmerService;
    private final ShardRequestCache requestCacheStats;
    private final ShardFieldData shardFieldData;
    private final ShardBitsetFilterCache shardBitsetFilterCache;
    private final Object mutex = new Object();
    private final String checkIndexOnStartup;
    private final CodecService codecService;
    private final Engine.Warmer warmer;
    private final SimilarityService similarityService;
    private final TranslogConfig translogConfig;
    private final IndexEventListener indexEventListener;
    private final QueryCachingPolicy cachingPolicy;
    private final Supplier<Sort> indexSortSupplier;
    // Package visible for testing
    final CircuitBreakerService circuitBreakerService;

    private final SearchOperationListener searchOperationListener;

    private final ReplicationTracker replicationTracker;

    protected volatile ShardRouting shardRouting;
    protected volatile IndexShardState state;
    protected volatile long primaryTerm;
    protected final AtomicReference<Engine> currentEngineReference = new AtomicReference<>();
    protected final EngineFactory engineFactory;

    private final IndexingOperationListener indexingOperationListeners;
    private final Runnable globalCheckpointSyncer;

    Runnable getGlobalCheckpointSyncer() {
        return globalCheckpointSyncer;
    }

    @Nullable
    private RecoveryState recoveryState;

    private final RecoveryStats recoveryStats = new RecoveryStats();
    private final MeanMetric refreshMetric = new MeanMetric();
    private final MeanMetric flushMetric = new MeanMetric();
    private final CounterMetric periodicFlushMetric = new CounterMetric();

    private final ShardEventListener shardEventListener = new ShardEventListener();

    private final ShardPath path;

    private final IndexShardOperationPermits indexShardOperationPermits;

    private static final EnumSet<IndexShardState> readAllowedStates = EnumSet.of(IndexShardState.STARTED, IndexShardState.POST_RECOVERY);
    // for primaries, we only allow to write when actually started (so the cluster has decided we started)
    // in case we have a relocation of a primary, we also allow to write after phase 2 completed, where the shard may be
    // in state RECOVERING or POST_RECOVERY.
    // for replicas, replication is also allowed while recovering, since we index also during recovery to replicas and rely on version checks to make sure its consistent
    // a relocated shard can also be target of a replication if the relocation target has not been marked as active yet and is syncing it's changes back to the relocation source
    private static final EnumSet<IndexShardState> writeAllowedStates = EnumSet.of(IndexShardState.RECOVERING, IndexShardState.POST_RECOVERY, IndexShardState.STARTED);

    private final IndexSearcherWrapper searcherWrapper;

    /**
     * True if this shard is still indexing (recently) and false if we've been idle for long enough (as periodically checked by {@link
     * IndexingMemoryController}).
     */
    private final AtomicBoolean active = new AtomicBoolean();
    /**
     * Allows for the registration of listeners that are called when a change becomes visible for search.
     */
    private final RefreshListeners refreshListeners;

    private final AtomicLong lastSearcherAccess = new AtomicLong();
    private final AtomicReference<Translog.Location> pendingRefreshLocation = new AtomicReference<>();

    public IndexShard(
            ShardRouting shardRouting,
            IndexSettings indexSettings,
            ShardPath path,
            Store store,
            Supplier<Sort> indexSortSupplier,
            IndexCache indexCache,
            MapperService mapperService,
            SimilarityService similarityService,
            @Nullable EngineFactory engineFactory,
            IndexEventListener indexEventListener,
            IndexSearcherWrapper indexSearcherWrapper,
            ThreadPool threadPool,
            BigArrays bigArrays,
            Engine.Warmer warmer,
            List<SearchOperationListener> searchOperationListener,
            List<IndexingOperationListener> listeners,
            Runnable globalCheckpointSyncer,
            CircuitBreakerService circuitBreakerService) throws IOException {
        super(shardRouting.shardId(), indexSettings);
        assert shardRouting.initializing();
        this.shardRouting = shardRouting;
        final Settings settings = indexSettings.getSettings();
        this.codecService = new CodecService(mapperService, logger);
        this.warmer = warmer;
        this.similarityService = similarityService;
        Objects.requireNonNull(store, "Store must be provided to the index shard");
        this.engineFactory = engineFactory == null ? new InternalEngineFactory() : engineFactory;
        this.store = store;
        this.indexSortSupplier = indexSortSupplier;
        this.indexEventListener = indexEventListener;
        this.threadPool = threadPool;
        this.mapperService = mapperService;
        this.indexCache = indexCache;
        this.internalIndexingStats = new InternalIndexingStats();
        final List<IndexingOperationListener> listenersList = new ArrayList<>(listeners);
        listenersList.add(internalIndexingStats);
        this.indexingOperationListeners = new IndexingOperationListener.CompositeListener(listenersList, logger);
        this.globalCheckpointSyncer = globalCheckpointSyncer;
        final List<SearchOperationListener> searchListenersList = new ArrayList<>(searchOperationListener);
        searchListenersList.add(searchStats);
        this.searchOperationListener = new SearchOperationListener.CompositeListener(searchListenersList, logger);
        this.getService = new ShardGetService(indexSettings, this, mapperService);
        this.shardWarmerService = new ShardIndexWarmerService(shardId, indexSettings);
        this.requestCacheStats = new ShardRequestCache();
        this.shardFieldData = new ShardFieldData();
        this.shardBitsetFilterCache = new ShardBitsetFilterCache(shardId, indexSettings);
        state = IndexShardState.CREATED;
        this.path = path;
        this.circuitBreakerService = circuitBreakerService;
        /* create engine config */
        logger.debug("state: [CREATED]");

        this.checkIndexOnStartup = indexSettings.getValue(IndexSettings.INDEX_CHECK_ON_STARTUP);
        this.translogConfig = new TranslogConfig(shardId, shardPath().resolveTranslog(), indexSettings, bigArrays);
        this.replicationTracker = new ReplicationTracker(shardId, shardRouting.allocationId().getId(), indexSettings,
            SequenceNumbers.UNASSIGNED_SEQ_NO);
        // the query cache is a node-level thing, however we want the most popular filters
        // to be computed on a per-shard basis
        if (IndexModule.INDEX_QUERY_CACHE_EVERYTHING_SETTING.get(settings)) {
            cachingPolicy = QueryCachingPolicy.ALWAYS_CACHE;
        } else {
            cachingPolicy = new UsageTrackingQueryCachingPolicy();
        }
        indexShardOperationPermits = new IndexShardOperationPermits(shardId, threadPool);
        searcherWrapper = indexSearcherWrapper;
        primaryTerm = indexSettings.getIndexMetaData().primaryTerm(shardId.id());
        refreshListeners = buildRefreshListeners();
        lastSearcherAccess.set(threadPool.relativeTimeInMillis());
        persistMetadata(path, indexSettings, shardRouting, null, logger);
    }

    public ThreadPool getThreadPool() {
        return this.threadPool;
    }

    public Store store() {
        return this.store;
    }

    /**
     * Return the sort order of this index, or null if the index has no sort.
     */
    public Sort getIndexSort() {
        return indexSortSupplier.get();
    }

    public ShardGetService getService() {
        return this.getService;
    }

    public ShardBitsetFilterCache shardBitsetFilterCache() {
        return shardBitsetFilterCache;
    }

    public MapperService mapperService() {
        return mapperService;
    }

    public SearchOperationListener getSearchOperationListener() {
        return this.searchOperationListener;
    }

    public ShardIndexWarmerService warmerService() {
        return this.shardWarmerService;
    }

    public ShardRequestCache requestCache() {
        return this.requestCacheStats;
    }

    public ShardFieldData fieldData() {
        return this.shardFieldData;
    }

    /**
     * Returns the primary term the index shard is on. See {@link org.elasticsearch.cluster.metadata.IndexMetaData#primaryTerm(int)}
     */
    public long getPrimaryTerm() {
        return this.primaryTerm;
    }

    /**
     * Returns the latest cluster routing entry received with this shard.
     */
    @Override
    public ShardRouting routingEntry() {
        return this.shardRouting;
    }

    public QueryCachingPolicy getQueryCachingPolicy() {
        return cachingPolicy;
    }


    @Override
    public void updateShardState(final ShardRouting newRouting,
                                 final long newPrimaryTerm,
                                 final BiConsumer<IndexShard, ActionListener<ResyncTask>> primaryReplicaSyncer,
                                 final long applyingClusterStateVersion,
                                 final Set<String> inSyncAllocationIds,
                                 final IndexShardRoutingTable routingTable,
                                 final Set<String> pre60AllocationIds) throws IOException {
        final ShardRouting currentRouting;
        synchronized (mutex) {
            currentRouting = this.shardRouting;

            if (!newRouting.shardId().equals(shardId())) {
                throw new IllegalArgumentException("Trying to set a routing entry with shardId " + newRouting.shardId() + " on a shard with shardId " + shardId());
            }
            if ((currentRouting == null || newRouting.isSameAllocation(currentRouting)) == false) {
                throw new IllegalArgumentException("Trying to set a routing entry with a different allocation. Current " + currentRouting + ", new " + newRouting);
            }
            if (currentRouting != null && currentRouting.primary() && newRouting.primary() == false) {
                throw new IllegalArgumentException("illegal state: trying to move shard from primary mode to replica mode. Current "
                    + currentRouting + ", new " + newRouting);
            }

            if (newRouting.primary()) {
                replicationTracker.updateFromMaster(applyingClusterStateVersion, inSyncAllocationIds, routingTable, pre60AllocationIds);
            }

            if (state == IndexShardState.POST_RECOVERY && newRouting.active()) {
                assert currentRouting.active() == false : "we are in POST_RECOVERY, but our shard routing is active " + currentRouting;

                if (newRouting.primary() && currentRouting.isRelocationTarget() == false) {
                    replicationTracker.activatePrimaryMode(getEngine().getLocalCheckpointTracker().getCheckpoint());
                }

                changeState(IndexShardState.STARTED, "global state is [" + newRouting.state() + "]");
            } else if (currentRouting.primary() && currentRouting.relocating() && replicationTracker.isPrimaryMode() == false &&
                (newRouting.relocating() == false || newRouting.equalsIgnoringMetaData(currentRouting) == false)) {
                // if the shard is not in primary mode anymore (after primary relocation) we have to fail when any changes in shard routing occur (e.g. due to recovery
                // failure / cancellation). The reason is that at the moment we cannot safely reactivate primary mode without risking two
                // active primaries.
                throw new IndexShardRelocatedException(shardId(), "Shard is marked as relocated, cannot safely move to state " + newRouting.state());
            }
            assert newRouting.active() == false || state == IndexShardState.STARTED || state == IndexShardState.CLOSED :
                "routing is active, but local shard state isn't. routing: " + newRouting + ", local state: " + state;
            persistMetadata(path, indexSettings, newRouting, currentRouting, logger);
            final CountDownLatch shardStateUpdated = new CountDownLatch(1);

            if (newRouting.primary()) {
                if (newPrimaryTerm != primaryTerm) {
                    assert currentRouting.primary() == false : "term is only increased as part of primary promotion";
                    /* Note that due to cluster state batching an initializing primary shard term can failed and re-assigned
                     * in one state causing it's term to be incremented. Note that if both current shard state and new
                     * shard state are initializing, we could replace the current shard and reinitialize it. It is however
                     * possible that this shard is being started. This can happen if:
                     * 1) Shard is post recovery and sends shard started to the master
                     * 2) Node gets disconnected and rejoins
                     * 3) Master assigns the shard back to the node
                     * 4) Master processes the shard started and starts the shard
                     * 5) The node process the cluster state where the shard is both started and primary term is incremented.
                     *
                     * We could fail the shard in that case, but this will cause it to be removed from the insync allocations list
                     * potentially preventing re-allocation.
                     */
                    assert newRouting.initializing() == false :
                        "a started primary shard should never update its term; "
                            + "shard " + newRouting + ", "
                            + "current term [" + primaryTerm + "], "
                            + "new term [" + newPrimaryTerm + "]";
                    assert newPrimaryTerm > primaryTerm :
                        "primary terms can only go up; current term [" + primaryTerm + "], new term [" + newPrimaryTerm + "]";
                    /*
                     * Before this call returns, we are guaranteed that all future operations are delayed and so this happens before we
                     * increment the primary term. The latch is needed to ensure that we do not unblock operations before the primary term is
                     * incremented.
                     */
                    // to prevent primary relocation handoff while resync is not completed
                    boolean resyncStarted = primaryReplicaResyncInProgress.compareAndSet(false, true);
                    if (resyncStarted == false) {
                        throw new IllegalStateException("cannot start resync while it's already in progress");
                    }
                    indexShardOperationPermits.asyncBlockOperations(
                        30,
                        TimeUnit.MINUTES,
                        () -> {
                            shardStateUpdated.await();
                            try {
                                /*
                                 * If this shard was serving as a replica shard when another shard was promoted to primary then the state of
                                 * its local checkpoint tracker was reset during the primary term transition. In particular, the local
                                 * checkpoint on this shard was thrown back to the global checkpoint and the state of the local checkpoint
                                 * tracker above the local checkpoint was destroyed. If the other shard that was promoted to primary
                                 * subsequently fails before the primary/replica re-sync completes successfully and we are now being
                                 * promoted, the local checkpoint tracker here could be left in a state where it would re-issue sequence
                                 * numbers. To ensure that this is not the case, we restore the state of the local checkpoint tracker by
                                 * replaying the translog and marking any operations there are completed.
                                 */
                                final Engine engine = getEngine();
                                engine.restoreLocalCheckpointFromTranslog();
                                /* Rolling the translog generation is not strictly needed here (as we will never have collisions between
                                 * sequence numbers in a translog generation in a new primary as it takes the last known sequence number
                                 * as a starting point), but it simplifies reasoning about the relationship between primary terms and
                                 * translog generations.
                                 */
                                engine.rollTranslogGeneration();
                                engine.fillSeqNoGaps(newPrimaryTerm);
                                replicationTracker.updateLocalCheckpoint(currentRouting.allocationId().getId(),
                                    getEngine().getLocalCheckpointTracker().getCheckpoint());
                                primaryReplicaSyncer.accept(this, new ActionListener<ResyncTask>() {
                                    @Override
                                    public void onResponse(ResyncTask resyncTask) {
                                        logger.info("primary-replica resync completed with {} operations",
                                            resyncTask.getResyncedOperations());
                                        boolean resyncCompleted = primaryReplicaResyncInProgress.compareAndSet(true, false);
                                        assert resyncCompleted : "primary-replica resync finished but was not started";
                                    }

                                    @Override
                                    public void onFailure(Exception e) {
                                        boolean resyncCompleted = primaryReplicaResyncInProgress.compareAndSet(true, false);
                                        assert resyncCompleted : "primary-replica resync finished but was not started";
                                        if (state == IndexShardState.CLOSED) {
                                            // ignore, shutting down
                                        } else {
                                            failShard("exception during primary-replica resync", e);
                                        }
                                    }
                                });
                            } catch (final AlreadyClosedException e) {
                                // okay, the index was deleted
                            }
                        },
                        e -> failShard("exception during primary term transition", e));
                    replicationTracker.activatePrimaryMode(getEngine().getLocalCheckpointTracker().getCheckpoint());
                    primaryTerm = newPrimaryTerm;
                }
            }
            // set this last, once we finished updating all internal state.
            this.shardRouting = newRouting;
            shardStateUpdated.countDown();
        }
        if (currentRouting != null && currentRouting.active() == false && newRouting.active()) {
            indexEventListener.afterIndexShardStarted(this);
        }
        if (newRouting.equals(currentRouting) == false) {
            indexEventListener.shardRoutingChanged(this, currentRouting, newRouting);
        }
    }

    /**
     * Marks the shard as recovering based on a recovery state, fails with exception is recovering is not allowed to be set.
     */
    public IndexShardState markAsRecovering(String reason, RecoveryState recoveryState) throws IndexShardStartedException,
        IndexShardRelocatedException, IndexShardRecoveringException, IndexShardClosedException {
        synchronized (mutex) {
            if (state == IndexShardState.CLOSED) {
                throw new IndexShardClosedException(shardId);
            }
            if (state == IndexShardState.STARTED) {
                throw new IndexShardStartedException(shardId);
            }
            if (state == IndexShardState.RECOVERING) {
                throw new IndexShardRecoveringException(shardId);
            }
            if (state == IndexShardState.POST_RECOVERY) {
                throw new IndexShardRecoveringException(shardId);
            }
            this.recoveryState = recoveryState;
            return changeState(IndexShardState.RECOVERING, reason);
        }
    }

    private final AtomicBoolean primaryReplicaResyncInProgress = new AtomicBoolean();

    /**
     * Completes the relocation. Operations are blocked and current operations are drained before changing state to relocated. The provided
     * {@link Runnable} is executed after all operations are successfully blocked.
     *
     * @param consumer a {@link Runnable} that is executed after operations are blocked
     * @throws IllegalIndexShardStateException if the shard is not relocating due to concurrent cancellation
     * @throws InterruptedException            if blocking operations is interrupted
     */
    public void relocated(final Consumer<ReplicationTracker.PrimaryContext> consumer) throws IllegalIndexShardStateException, InterruptedException {
        assert shardRouting.primary() : "only primaries can be marked as relocated: " + shardRouting;
        try {
            indexShardOperationPermits.blockOperations(30, TimeUnit.MINUTES, () -> {
                // no shard operation permits are being held here, move state from started to relocated
                assert indexShardOperationPermits.getActiveOperationsCount() == 0 :
                        "in-flight operations in progress while moving shard state to relocated";
                /*
                 * We should not invoke the runnable under the mutex as the expected implementation is to handoff the primary context via a
                 * network operation. Doing this under the mutex can implicitly block the cluster state update thread on network operations.
                 */
                verifyRelocatingState();
                final ReplicationTracker.PrimaryContext primaryContext = replicationTracker.startRelocationHandoff();
                try {
                    consumer.accept(primaryContext);
                    synchronized (mutex) {
                        verifyRelocatingState();
                        replicationTracker.completeRelocationHandoff(); // make changes to primaryMode flag only under mutex
                    }
                } catch (final Exception e) {
                    try {
                        replicationTracker.abortRelocationHandoff();
                    } catch (final Exception inner) {
                        e.addSuppressed(inner);
                    }
                    throw e;
                }
            });
        } catch (TimeoutException e) {
            logger.warn("timed out waiting for relocation hand-off to complete");
            // This is really bad as ongoing replication operations are preventing this shard from completing relocation hand-off.
            // Fail primary relocation source and target shards.
            failShard("timed out waiting for relocation hand-off to complete", null);
            throw new IndexShardClosedException(shardId(), "timed out waiting for relocation hand-off to complete");
        }
    }

    private void verifyRelocatingState() {
        if (state != IndexShardState.STARTED) {
            throw new IndexShardNotStartedException(shardId, state);
        }
        /*
         * If the master cancelled recovery, the target will be removed and the recovery will be cancelled. However, it is still possible
         * that we concurrently end up here and therefore have to protect that we do not mark the shard as relocated when its shard routing
         * says otherwise.
         */

        if (shardRouting.relocating() == false) {
            throw new IllegalIndexShardStateException(shardId, IndexShardState.STARTED,
                ": shard is no longer relocating " + shardRouting);
        }

        if (primaryReplicaResyncInProgress.get()) {
            throw new IllegalIndexShardStateException(shardId, IndexShardState.STARTED,
                ": primary relocation is forbidden while primary-replica resync is in progress " + shardRouting);
        }
    }

    @Override
    public IndexShardState state() {
        return state;
    }

    /**
     * Changes the state of the current shard
     *
     * @param newState the new shard state
     * @param reason   the reason for the state change
     * @return the previous shard state
     */
    private IndexShardState changeState(IndexShardState newState, String reason) {
        assert Thread.holdsLock(mutex);
        logger.debug("state: [{}]->[{}], reason [{}]", state, newState, reason);
        IndexShardState previousState = state;
        state = newState;
        this.indexEventListener.indexShardStateChanged(this, previousState, newState, reason);
        return previousState;
    }

    public Engine.IndexResult applyIndexOperationOnPrimary(long version, VersionType versionType, SourceToParse sourceToParse,
                                                           long autoGeneratedTimestamp, boolean isRetry) throws IOException {
        return applyIndexOperation(SequenceNumbers.UNASSIGNED_SEQ_NO, primaryTerm, version, versionType, autoGeneratedTimestamp,
            isRetry, Engine.Operation.Origin.PRIMARY, sourceToParse);
    }

    public Engine.IndexResult applyIndexOperationOnReplica(long seqNo, long version, VersionType versionType,
                                                           long autoGeneratedTimeStamp, boolean isRetry, SourceToParse sourceToParse)
        throws IOException {
        return applyIndexOperation(seqNo, primaryTerm, version, versionType, autoGeneratedTimeStamp, isRetry,
            Engine.Operation.Origin.REPLICA, sourceToParse);
    }

    private Engine.IndexResult applyIndexOperation(long seqNo, long opPrimaryTerm, long version, VersionType versionType,
                                                   long autoGeneratedTimeStamp, boolean isRetry, Engine.Operation.Origin origin,
                                                   SourceToParse sourceToParse) throws IOException {
        assert opPrimaryTerm <= this.primaryTerm : "op term [ " + opPrimaryTerm + " ] > shard term [" + this.primaryTerm + "]";
        assert versionType.validateVersionForWrites(version);
        ensureWriteAllowed(origin);
        Engine.Index operation;
        try {
            operation = prepareIndex(docMapper(sourceToParse.type()), indexSettings.getIndexVersionCreated(), sourceToParse, seqNo,
                    opPrimaryTerm, version, versionType, origin,
                autoGeneratedTimeStamp, isRetry);
            Mapping update = operation.parsedDoc().dynamicMappingsUpdate();
            if (update != null) {
                return new Engine.IndexResult(update);
            }
        } catch (Exception e) {
            // We treat any exception during parsing and or mapping update as a document level failure
            // with the exception side effects of closing the shard. Since we don't have the shard, we
            // can not raise an exception that may block any replication of previous operations to the
            // replicas
            verifyNotClosed(e);
            return new Engine.IndexResult(e, version, seqNo);
        }

        return index(getEngine(), operation);
    }

    public static Engine.Index prepareIndex(DocumentMapperForType docMapper, Version indexCreatedVersion, SourceToParse source, long seqNo,
            long primaryTerm, long version, VersionType versionType, Engine.Operation.Origin origin, long autoGeneratedIdTimestamp,
            boolean isRetry) {
        long startTime = System.nanoTime();
        ParsedDocument doc = docMapper.getDocumentMapper().parse(source);
        if (docMapper.getMapping() != null) {
            doc.addDynamicMappingsUpdate(docMapper.getMapping());
        }
        Term uid = new Term(IdFieldMapper.NAME, Uid.encodeId(doc.id()));
        return new Engine.Index(uid, doc, seqNo, primaryTerm, version, versionType, origin, startTime, autoGeneratedIdTimestamp, isRetry);
    }

    private Engine.IndexResult index(Engine engine, Engine.Index index) throws IOException {
        active.set(true);
        final Engine.IndexResult result;
        index = indexingOperationListeners.preIndex(shardId, index);
        try {
            if (logger.isTraceEnabled()) {
                // don't use index.source().utf8ToString() here source might not be valid UTF-8
                logger.trace("index [{}][{}] (seq# [{}])",  index.type(), index.id(), index.seqNo());
            }
            result = engine.index(index);
        } catch (Exception e) {
            indexingOperationListeners.postIndex(shardId, index, e);
            throw e;
        }
        indexingOperationListeners.postIndex(shardId, index, result);
        return result;
    }

    public Engine.NoOpResult markSeqNoAsNoop(long seqNo, String reason) throws IOException {
        return markSeqNoAsNoop(seqNo, primaryTerm, reason, Engine.Operation.Origin.REPLICA);
    }

    private Engine.NoOpResult markSeqNoAsNoop(long seqNo, long opPrimaryTerm, String reason,
                                              Engine.Operation.Origin origin) throws IOException {
        assert opPrimaryTerm <= this.primaryTerm : "op term [ " + opPrimaryTerm + " ] > shard term [" + this.primaryTerm + "]";
        long startTime = System.nanoTime();
        ensureWriteAllowed(origin);
        final Engine.NoOp noOp = new Engine.NoOp(seqNo, opPrimaryTerm, origin, startTime, reason);
        return noOp(getEngine(), noOp);
    }

    private Engine.NoOpResult noOp(Engine engine, Engine.NoOp noOp) {
        active.set(true);
        if (logger.isTraceEnabled()) {
            logger.trace("noop (seq# [{}])", noOp.seqNo());
        }
        return engine.noOp(noOp);
    }

    public Engine.DeleteResult applyDeleteOperationOnPrimary(long version, String type, String id, VersionType versionType)
        throws IOException {
        return applyDeleteOperation(SequenceNumbers.UNASSIGNED_SEQ_NO, primaryTerm, version, type, id, versionType,
            Engine.Operation.Origin.PRIMARY);
    }

    public Engine.DeleteResult applyDeleteOperationOnReplica(long seqNo, long version, String type, String id,
                                                             VersionType versionType) throws IOException {
        return applyDeleteOperation(seqNo, primaryTerm, version, type, id, versionType, Engine.Operation.Origin.REPLICA);
    }

    private Engine.DeleteResult applyDeleteOperation(long seqNo, long opPrimaryTerm, long version, String type, String id,
                                                     VersionType versionType, Engine.Operation.Origin origin) throws IOException {
        assert opPrimaryTerm <= this.primaryTerm : "op term [ " + opPrimaryTerm + " ] > shard term [" + this.primaryTerm + "]";
        assert versionType.validateVersionForWrites(version);
        ensureWriteAllowed(origin);
        // When there is a single type, the unique identifier is only composed of the _id,
        // so there is no way to differenciate foo#1 from bar#1. This is especially an issue
        // if a user first deletes foo#1 and then indexes bar#1: since we do not encode the
        // _type in the uid it might look like we are reindexing the same document, which
        // would fail if bar#1 is indexed with a lower version than foo#1 was deleted with.
        // In order to work around this issue, we make deletions create types. This way, we
        // fail if index and delete operations do not use the same type.
        // TODO: clean this up when types are gone
        try {
            Mapping update = docMapper(type).getMapping();
            if (update != null) {
                return new Engine.DeleteResult(update);
            }
        } catch (MapperParsingException | IllegalArgumentException | TypeMissingException e) {
            return new Engine.DeleteResult(e, version, seqNo, false);
        }
        final Term uid = extractUidForDelete(type, id);
        final Engine.Delete delete = prepareDelete(type, id, uid, seqNo, opPrimaryTerm, version,
            versionType, origin);
        return delete(getEngine(), delete);
    }

    private static Engine.Delete prepareDelete(String type, String id, Term uid, long seqNo, long primaryTerm, long version,
                                               VersionType versionType, Engine.Operation.Origin origin) {
        long startTime = System.nanoTime();
        return new Engine.Delete(type, id, uid, seqNo, primaryTerm, version, versionType, origin, startTime);
    }

    private Term extractUidForDelete(String type, String id) {
        // This is only correct because we create types dynamically on delete operations
        // otherwise this could match the same _id from a different type
        BytesRef idBytes = Uid.encodeId(id);
        return new Term(IdFieldMapper.NAME, idBytes);
    }

    private Engine.DeleteResult delete(Engine engine, Engine.Delete delete) throws IOException {
        active.set(true);
        final Engine.DeleteResult result;
        delete = indexingOperationListeners.preDelete(shardId, delete);
        try {
            if (logger.isTraceEnabled()) {
                logger.trace("delete [{}] (seq no [{}])", delete.uid().text(), delete.seqNo());
            }
            result = engine.delete(delete);
        } catch (Exception e) {
            indexingOperationListeners.postDelete(shardId, delete, e);
            throw e;
        }
        indexingOperationListeners.postDelete(shardId, delete, result);
        return result;
    }

    public Engine.GetResult get(Engine.Get get) {
        readAllowed();
        return getEngine().get(get, this::acquireSearcher);
    }

    /**
     * Writes all indexing changes to disk and opens a new searcher reflecting all changes.  This can throw {@link AlreadyClosedException}.
     */
    public void refresh(String source) {
        verifyNotClosed();
        if (logger.isTraceEnabled()) {
            logger.trace("refresh with source [{}]", source);
        }
        getEngine().refresh(source);
    }

    /**
     * Returns how many bytes we are currently moving from heap to disk
     */
    public long getWritingBytes() {
        Engine engine = getEngineOrNull();
        if (engine == null) {
            return 0;
        }
        return engine.getWritingBytes();
    }

    public RefreshStats refreshStats() {
        int listeners = refreshListeners.pendingCount();
        return new RefreshStats(refreshMetric.count(), TimeUnit.NANOSECONDS.toMillis(refreshMetric.sum()), listeners);
    }

    public FlushStats flushStats() {
        return new FlushStats(flushMetric.count(), periodicFlushMetric.count(), TimeUnit.NANOSECONDS.toMillis(flushMetric.sum()));
    }

    public DocsStats docStats() {
        // we calculate the doc stats based on the internal reader that is more up-to-date and not subject
        // to external refreshes. For instance we don't refresh an external reader if we flush and indices with
        // index.refresh_interval=-1 won't see any doc stats updates at all. This change will give more accurate statistics
        // when indexing but not refreshing in general. Yet, if a refresh happens the internal reader is refresh as well so we are
        // safe here.
        long numDocs = 0;
        long numDeletedDocs = 0;
        long sizeInBytes = 0;
        try (Engine.Searcher searcher = acquireSearcher("docStats", Engine.SearcherScope.INTERNAL)) {
            // we don't wait for a pending refreshes here since it's a stats call instead we mark it as accessed only which will cause
            // the next scheduled refresh to go through and refresh the stats as well
            markSearcherAccessed();
            for (LeafReaderContext reader : searcher.reader().leaves()) {
                // we go on the segment level here to get accurate numbers
                final SegmentReader segmentReader = Lucene.segmentReader(reader.reader());
                SegmentCommitInfo info = segmentReader.getSegmentInfo();
                numDocs += reader.reader().numDocs();
                numDeletedDocs += reader.reader().numDeletedDocs();
                try {
                    sizeInBytes += info.sizeInBytes();
                } catch (IOException e) {
                    logger.trace(() -> new ParameterizedMessage("failed to get size for [{}]", info.info.name), e);
                }
            }
        }
        return new DocsStats(numDocs, numDeletedDocs, sizeInBytes);
    }

    /**
     * @return {@link CommitStats} if engine is open, otherwise null
     */
    @Nullable
    public CommitStats commitStats() {
        Engine engine = getEngineOrNull();
        return engine == null ? null : engine.commitStats();
    }

    /**
     * @return {@link SeqNoStats} if engine is open, otherwise null
     */
    @Nullable
    public SeqNoStats seqNoStats() {
        Engine engine = getEngineOrNull();
        return engine == null ? null : engine.getLocalCheckpointTracker().getStats(replicationTracker.getGlobalCheckpoint());
    }

    public IndexingStats indexingStats(String... types) {
        Engine engine = getEngineOrNull();
        final boolean throttled;
        final long throttleTimeInMillis;
        if (engine == null) {
            throttled = false;
            throttleTimeInMillis = 0;
        } else {
            throttled = engine.isThrottled();
            throttleTimeInMillis = engine.getIndexThrottleTimeInMillis();
        }
        return internalIndexingStats.stats(throttled, throttleTimeInMillis, types);
    }

    public SearchStats searchStats(String... groups) {
        return searchStats.stats(groups);
    }

    public GetStats getStats() {
        return getService.stats();
    }

    public StoreStats storeStats() {
        try {
            return store.stats();
        } catch (IOException e) {
            throw new ElasticsearchException("io exception while building 'store stats'", e);
        } catch (AlreadyClosedException ex) {
            return null; // already closed
        }
    }

    public MergeStats mergeStats() {
        final Engine engine = getEngineOrNull();
        if (engine == null) {
            return new MergeStats();
        }
        return engine.getMergeStats();
    }

    public SegmentsStats segmentStats(boolean includeSegmentFileSizes) {
        SegmentsStats segmentsStats = getEngine().segmentsStats(includeSegmentFileSizes);
        segmentsStats.addBitsetMemoryInBytes(shardBitsetFilterCache.getMemorySizeInBytes());
        return segmentsStats;
    }

    public WarmerStats warmerStats() {
        return shardWarmerService.stats();
    }

    public FieldDataStats fieldDataStats(String... fields) {
        return shardFieldData.stats(fields);
    }

    public TranslogStats translogStats() {
        return getEngine().getTranslogStats();
    }

    public CompletionStats completionStats(String... fields) {
        CompletionStats completionStats = new CompletionStats();
        try (Engine.Searcher currentSearcher = acquireSearcher("completion_stats")) {
            // we don't wait for a pending refreshes here since it's a stats call instead we mark it as accessed only which will cause
            // the next scheduled refresh to go through and refresh the stats as well
            markSearcherAccessed();
            completionStats.add(CompletionFieldStats.completionStats(currentSearcher.reader(), fields));
        }
        return completionStats;
    }

    public Engine.SyncedFlushResult syncFlush(String syncId, Engine.CommitId expectedCommitId) {
        verifyNotClosed();
        logger.trace("trying to sync flush. sync id [{}]. expected commit id [{}]]", syncId, expectedCommitId);
        Engine engine = getEngine();
        if (engine.isRecovering()) {
            throw new IllegalIndexShardStateException(shardId(), state, "syncFlush is only allowed if the engine is not recovery" +
                " from translog");
        }
        return engine.syncFlush(syncId, expectedCommitId);
    }

    /**
     * Executes the given flush request against the engine.
     *
     * @param request the flush request
     * @return the commit ID
     */
    public Engine.CommitId flush(FlushRequest request) {
        final boolean waitIfOngoing = request.waitIfOngoing();
        final boolean force = request.force();
        logger.trace("flush with {}", request);
        /*
         * We allow flushes while recovery since we allow operations to happen while recovering and we want to keep the translog under
         * control (up to deletes, which we do not GC). Yet, we do not use flush internally to clear deletes and flush the index writer
         * since we use Engine#writeIndexingBuffer for this now.
         */
        verifyNotClosed();
        final Engine engine = getEngine();
        if (engine.isRecovering()) {
            throw new IllegalIndexShardStateException(
                    shardId(),
                    state,
                    "flush is only allowed if the engine is not recovery from translog");
        }
        final long time = System.nanoTime();
        final Engine.CommitId commitId = engine.flush(force, waitIfOngoing);
        flushMetric.inc(System.nanoTime() - time);
        return commitId;
    }

    /**
     * checks and removes translog files that no longer need to be retained. See
     * {@link org.elasticsearch.index.translog.TranslogDeletionPolicy} for details
     */
    public void trimTranslog() {
        verifyNotClosed();
        final Engine engine = getEngine();
        engine.trimTranslog();
    }

    /**
     * Rolls the tranlog generation and cleans unneeded.
     */
    private void rollTranslogGeneration() {
        final Engine engine = getEngine();
        engine.rollTranslogGeneration();
    }

    public void forceMerge(ForceMergeRequest forceMerge) throws IOException {
        verifyActive();
        if (logger.isTraceEnabled()) {
            logger.trace("force merge with {}", forceMerge);
        }
        Engine engine = getEngine();
        engine.forceMerge(forceMerge.flush(), forceMerge.maxNumSegments(),
            forceMerge.onlyExpungeDeletes(), false, false);
    }

    /**
     * Upgrades the shard to the current version of Lucene and returns the minimum segment version
     */
    public org.apache.lucene.util.Version upgrade(UpgradeRequest upgrade) throws IOException {
        verifyActive();
        if (logger.isTraceEnabled()) {
            logger.trace("upgrade with {}", upgrade);
        }
        org.apache.lucene.util.Version previousVersion = minimumCompatibleVersion();
        // we just want to upgrade the segments, not actually forge merge to a single segment
        final Engine engine = getEngine();
        engine.forceMerge(true,  // we need to flush at the end to make sure the upgrade is durable
            Integer.MAX_VALUE, // we just want to upgrade the segments, not actually optimize to a single segment
            false, true, upgrade.upgradeOnlyAncientSegments());
        org.apache.lucene.util.Version version = minimumCompatibleVersion();
        if (logger.isTraceEnabled()) {
            logger.trace("upgraded segments for {} from version {} to version {}", shardId, previousVersion, version);
        }

        return version;
    }

    public org.apache.lucene.util.Version minimumCompatibleVersion() {
        org.apache.lucene.util.Version luceneVersion = null;
        for (Segment segment : getEngine().segments(false)) {
            if (luceneVersion == null || luceneVersion.onOrAfter(segment.getVersion())) {
                luceneVersion = segment.getVersion();
            }
        }
        return luceneVersion == null ? indexSettings.getIndexVersionCreated().luceneVersion : luceneVersion;
    }

    /**
     * Creates a new {@link IndexCommit} snapshot from the currently running engine. All resources referenced by this
     * commit won't be freed until the commit / snapshot is closed.
     *
     * @param flushFirst <code>true</code> if the index should first be flushed to disk / a low level lucene commit should be executed
     */
    public Engine.IndexCommitRef acquireLastIndexCommit(boolean flushFirst) throws EngineException {
        final IndexShardState state = this.state; // one time volatile read
        // we allow snapshot on closed index shard, since we want to do one after we close the shard and before we close the engine
        if (state == IndexShardState.STARTED || state == IndexShardState.CLOSED) {
            return getEngine().acquireLastIndexCommit(flushFirst);
        } else {
            throw new IllegalIndexShardStateException(shardId, state, "snapshot is not allowed");
        }
    }

    /**
     * Snapshots the most recent safe index commit from the currently running engine.
     * All index files referenced by this index commit won't be freed until the commit/snapshot is closed.
     */
    public Engine.IndexCommitRef acquireSafeIndexCommit() throws EngineException {
        final IndexShardState state = this.state; // one time volatile read
        // we allow snapshot on closed index shard, since we want to do one after we close the shard and before we close the engine
        if (state == IndexShardState.STARTED || state == IndexShardState.CLOSED) {
            return getEngine().acquireSafeIndexCommit();
        } else {
            throw new IllegalIndexShardStateException(shardId, state, "snapshot is not allowed");
        }
    }

    /**
     * gets a {@link Store.MetadataSnapshot} for the current directory. This method is safe to call in all lifecycle of the index shard,
     * without having to worry about the current state of the engine and concurrent flushes.
     *
     * @throws org.apache.lucene.index.IndexNotFoundException     if no index is found in the current directory
     * @throws org.apache.lucene.index.CorruptIndexException      if the lucene index is corrupted. This can be caused by a checksum
     *                                                            mismatch or an unexpected exception when opening the index reading the
     *                                                            segments file.
     * @throws org.apache.lucene.index.IndexFormatTooOldException if the lucene index is too old to be opened.
     * @throws org.apache.lucene.index.IndexFormatTooNewException if the lucene index is too new to be opened.
     * @throws java.io.FileNotFoundException                      if one or more files referenced by a commit are not present.
     * @throws java.nio.file.NoSuchFileException                  if one or more files referenced by a commit are not present.
     */
    public Store.MetadataSnapshot snapshotStoreMetadata() throws IOException {
        Engine.IndexCommitRef indexCommit = null;
        store.incRef();
        try {
            Engine engine;
            synchronized (mutex) {
                // if the engine is not running, we can access the store directly, but we need to make sure no one starts
                // the engine on us. If the engine is running, we can get a snapshot via the deletion policy which is initialized.
                // That can be done out of mutex, since the engine can be closed half way.
                engine = getEngineOrNull();
                if (engine == null) {
                    return store.getMetadata(null, true);
                }
            }
            indexCommit = engine.acquireLastIndexCommit(false);
            return store.getMetadata(indexCommit.getIndexCommit());
        } finally {
            store.decRef();
            IOUtils.close(indexCommit);
        }
    }

    /**
     * Fails the shard and marks the shard store as corrupted if
     * <code>e</code> is caused by index corruption
     */
    public void failShard(String reason, @Nullable Exception e) {
        // fail the engine. This will cause this shard to also be removed from the node's index service.
        getEngine().failEngine(reason, e);
    }
    public Engine.Searcher acquireSearcher(String source) {
        return acquireSearcher(source, Engine.SearcherScope.EXTERNAL);
    }

    private void markSearcherAccessed() {
        lastSearcherAccess.lazySet(threadPool.relativeTimeInMillis());
    }

    private Engine.Searcher acquireSearcher(String source, Engine.SearcherScope scope) {
        readAllowed();
        final Engine engine = getEngine();
        final Engine.Searcher searcher = engine.acquireSearcher(source, scope);
        boolean success = false;
        try {
            final Engine.Searcher wrappedSearcher = searcherWrapper == null ? searcher : searcherWrapper.wrap(searcher);
            assert wrappedSearcher != null;
            success = true;
            return wrappedSearcher;
        } catch (IOException ex) {
            throw new ElasticsearchException("failed to wrap searcher", ex);
        } finally {
            if (success == false) {
                Releasables.close(success, searcher);
            }
        }
    }

    public void close(String reason, boolean flushEngine) throws IOException {
        synchronized (mutex) {
            try {
                changeState(IndexShardState.CLOSED, reason);
            } finally {
                final Engine engine = this.currentEngineReference.getAndSet(null);
                try {
                    if (engine != null && flushEngine) {
                        engine.flushAndClose();
                    }
                } finally {
                    // playing safe here and close the engine even if the above succeeds - close can be called multiple times
                    // Also closing refreshListeners to prevent us from accumulating any more listeners
                    IOUtils.close(engine, refreshListeners);
                    indexShardOperationPermits.close();
                }
            }
        }
    }

    public IndexShard postRecovery(String reason) throws IndexShardStartedException, IndexShardRelocatedException, IndexShardClosedException {
        synchronized (mutex) {
            if (state == IndexShardState.CLOSED) {
                throw new IndexShardClosedException(shardId);
            }
            if (state == IndexShardState.STARTED) {
                throw new IndexShardStartedException(shardId);
            }
            // we need to refresh again to expose all operations that were index until now. Otherwise
            // we may not expose operations that were indexed with a refresh listener that was immediately
            // responded to in addRefreshListener.
            getEngine().refresh("post_recovery");
            recoveryState.setStage(RecoveryState.Stage.DONE);
            changeState(IndexShardState.POST_RECOVERY, reason);
        }
        return this;
    }

    /**
     * called before starting to copy index files over
     */
    public void prepareForIndexRecovery() {
        if (state != IndexShardState.RECOVERING) {
            throw new IndexShardNotRecoveringException(shardId, state);
        }
        recoveryState.setStage(RecoveryState.Stage.INDEX);
        assert currentEngineReference.get() == null;
    }

<<<<<<< HEAD
    public void trimOperationOfPreviousPrimaryTerms(long belowTerm, long aboveSeqNo) throws IOException {
        getEngine().trimTranslog(belowTerm, aboveSeqNo);
    }

    public Engine.Result applyTranslogOperation(Translog.Operation operation, Engine.Operation.Origin origin,
                                                Consumer<Mapping> onMappingUpdate) throws IOException {
=======
    public Engine.Result applyTranslogOperation(Translog.Operation operation, Engine.Operation.Origin origin) throws IOException {
>>>>>>> ccd791b3
        final Engine.Result result;
        switch (operation.opType()) {
            case INDEX:
                final Translog.Index index = (Translog.Index) operation;
                // we set canHaveDuplicates to true all the time such that we de-optimze the translog case and ensure that all
                // autoGeneratedID docs that are coming from the primary are updated correctly.
                result = applyIndexOperation(index.seqNo(), index.primaryTerm(), index.version(),
                    index.versionType().versionTypeForReplicationAndRecovery(), index.getAutoGeneratedIdTimestamp(), true, origin,
                    source(shardId.getIndexName(), index.type(), index.id(), index.source(),
                        XContentHelper.xContentType(index.source())).routing(index.routing()));
                break;
            case DELETE:
                final Translog.Delete delete = (Translog.Delete) operation;
                result = applyDeleteOperation(delete.seqNo(), delete.primaryTerm(), delete.version(), delete.type(), delete.id(),
                    delete.versionType().versionTypeForReplicationAndRecovery(), origin);
                break;
            case NO_OP:
                final Translog.NoOp noOp = (Translog.NoOp) operation;
                result = markSeqNoAsNoop(noOp.seqNo(), noOp.primaryTerm(), noOp.reason(), origin);
                break;
            default:
                throw new IllegalStateException("No operation defined for [" + operation + "]");
        }
        return result;
    }

    // package-private for testing
    int runTranslogRecovery(Engine engine, Translog.Snapshot snapshot) throws IOException {
        recoveryState.getTranslog().totalOperations(snapshot.totalOperations());
        recoveryState.getTranslog().totalOperationsOnStart(snapshot.totalOperations());
        int opsRecovered = 0;
        Translog.Operation operation;
        while ((operation = snapshot.next()) != null) {
            try {
                logger.trace("[translog] recover op {}", operation);
                Engine.Result result = applyTranslogOperation(operation, Engine.Operation.Origin.LOCAL_TRANSLOG_RECOVERY);
                switch (result.getResultType()) {
                    case FAILURE:
                        throw result.getFailure();
                    case MAPPING_UPDATE_REQUIRED:
                        throw new IllegalArgumentException("unexpected mapping update: " + result.getRequiredMappingUpdate());
                    case SUCCESS:
                        break;
                    default:
                        throw new AssertionError("Unknown result type [" + result.getResultType() + "]");
                }

                opsRecovered++;
                recoveryState.getTranslog().incrementRecoveredOperations();
            } catch (Exception e) {
                if (ExceptionsHelper.status(e) == RestStatus.BAD_REQUEST) {
                    // mainly for MapperParsingException and Failure to detect xcontent
                    logger.info("ignoring recovery of a corrupt translog entry", e);
                } else {
                    throw ExceptionsHelper.convertToRuntime(e);
                }
            }
        }
        return opsRecovered;
    }

    /**
     * opens the engine on top of the existing lucene engine and translog.
     * Operations from the translog will be replayed to bring lucene up to date.
     **/
    public void openEngineAndRecoverFromTranslog() throws IOException {
        innerOpenEngineAndTranslog();
        getEngine().recoverFromTranslog();
    }

    /**
     * Opens the engine on top of the existing lucene engine and translog.
     * The translog is kept but its operations won't be replayed.
     */
    public void openEngineAndSkipTranslogRecovery() throws IOException {
        innerOpenEngineAndTranslog();
        getEngine().skipTranslogRecovery();
    }

    private void innerOpenEngineAndTranslog() throws IOException {
        if (state != IndexShardState.RECOVERING) {
            throw new IndexShardNotRecoveringException(shardId, state);
        }
        recoveryState.setStage(RecoveryState.Stage.VERIFY_INDEX);
        // also check here, before we apply the translog
        if (Booleans.isTrue(checkIndexOnStartup)) {
            try {
                checkIndex();
            } catch (IOException ex) {
                throw new RecoveryFailedException(recoveryState, "check index failed", ex);
            }
        }
        recoveryState.setStage(RecoveryState.Stage.TRANSLOG);

        final EngineConfig config = newEngineConfig();

        // we disable deletes since we allow for operations to be executed against the shard while recovering
        // but we need to make sure we don't loose deletes until we are done recovering
        config.setEnableGcDeletes(false);
        // we have to set it before we open an engine and recover from the translog because
        // acquiring a snapshot from the translog causes a sync which causes the global checkpoint to be pulled in,
        // and an engine can be forced to close in ctor which also causes the global checkpoint to be pulled in.
        final String translogUUID = store.readLastCommittedSegmentsInfo().getUserData().get(Translog.TRANSLOG_UUID_KEY);
        final long globalCheckpoint = Translog.readGlobalCheckpoint(translogConfig.getTranslogPath(), translogUUID);
        replicationTracker.updateGlobalCheckpointOnReplica(globalCheckpoint, "read from translog checkpoint");

        assertMaxUnsafeAutoIdInCommit();

        final long minRetainedTranslogGen = Translog.readMinTranslogGeneration(translogConfig.getTranslogPath(), translogUUID);
        store.trimUnsafeCommits(globalCheckpoint, minRetainedTranslogGen, config.getIndexSettings().getIndexVersionCreated());

        createNewEngine(config);
        verifyNotClosed();
        // We set active because we are now writing operations to the engine; this way, if we go idle after some time and become inactive,
        // we still give sync'd flush a chance to run:
        active.set(true);
        assertSequenceNumbersInCommit();
        assert recoveryState.getStage() == RecoveryState.Stage.TRANSLOG : "TRANSLOG stage expected but was: " + recoveryState.getStage();
    }

    private boolean assertSequenceNumbersInCommit() throws IOException {
        final Map<String, String> userData = SegmentInfos.readLatestCommit(store.directory()).getUserData();
        assert userData.containsKey(SequenceNumbers.LOCAL_CHECKPOINT_KEY) : "commit point doesn't contains a local checkpoint";
        assert userData.containsKey(SequenceNumbers.MAX_SEQ_NO) : "commit point doesn't contains a maximum sequence number";
        assert userData.containsKey(Engine.HISTORY_UUID_KEY) : "commit point doesn't contains a history uuid";
        assert userData.get(Engine.HISTORY_UUID_KEY).equals(getHistoryUUID()) : "commit point history uuid ["
            + userData.get(Engine.HISTORY_UUID_KEY) + "] is different than engine [" + getHistoryUUID() + "]";
        return true;
    }

    private boolean assertMaxUnsafeAutoIdInCommit() throws IOException {
        final Map<String, String> userData = SegmentInfos.readLatestCommit(store.directory()).getUserData();
        assert userData.containsKey(InternalEngine.MAX_UNSAFE_AUTO_ID_TIMESTAMP_COMMIT_ID) :
            "opening index which was created post 5.5.0 but " + InternalEngine.MAX_UNSAFE_AUTO_ID_TIMESTAMP_COMMIT_ID
                + " is not found in commit";
        return true;
    }

    protected void onNewEngine(Engine newEngine) {
        refreshListeners.setCurrentRefreshLocationSupplier(newEngine::getTranslogLastWriteLocation);
    }

    /**
     * called if recovery has to be restarted after network error / delay **
     */
    public void performRecoveryRestart() throws IOException {
        synchronized (mutex) {
            if (state != IndexShardState.RECOVERING) {
                throw new IndexShardNotRecoveringException(shardId, state);
            }
            assert refreshListeners.pendingCount() == 0 : "we can't restart with pending listeners";
            final Engine engine = this.currentEngineReference.getAndSet(null);
            IOUtils.close(engine);
            recoveryState().setStage(RecoveryState.Stage.INIT);
        }
    }

    /**
     * returns stats about ongoing recoveries, both source and target
     */
    public RecoveryStats recoveryStats() {
        return recoveryStats;
    }

    /**
     * Returns the current {@link RecoveryState} if this shard is recovering or has been recovering.
     * Returns null if the recovery has not yet started or shard was not recovered (created via an API).
     */
    @Override
    public RecoveryState recoveryState() {
        return this.recoveryState;
    }

    /**
     * perform the last stages of recovery once all translog operations are done.
     * note that you should still call {@link #postRecovery(String)}.
     */
    public void finalizeRecovery() {
        recoveryState().setStage(RecoveryState.Stage.FINALIZE);
        Engine engine = getEngine();
        engine.refresh("recovery_finalization");
        engine.config().setEnableGcDeletes(true);
    }

    /**
     * Returns {@code true} if this shard can ignore a recovery attempt made to it (since the already doing/done it)
     */
    public boolean ignoreRecoveryAttempt() {
        IndexShardState state = state(); // one time volatile read
        return state == IndexShardState.POST_RECOVERY || state == IndexShardState.RECOVERING || state == IndexShardState.STARTED ||
            state == IndexShardState.CLOSED;
    }

    public void readAllowed() throws IllegalIndexShardStateException {
        IndexShardState state = this.state; // one time volatile read
        if (readAllowedStates.contains(state) == false) {
            throw new IllegalIndexShardStateException(shardId, state, "operations only allowed when shard state is one of " + readAllowedStates.toString());
        }
    }

    /** returns true if the {@link IndexShardState} allows reading */
    public boolean isReadAllowed() {
        return readAllowedStates.contains(state);
    }

    private void ensureWriteAllowed(Engine.Operation.Origin origin) throws IllegalIndexShardStateException {
        IndexShardState state = this.state; // one time volatile read

        if (origin.isRecovery()) {
            if (state != IndexShardState.RECOVERING) {
                throw new IllegalIndexShardStateException(shardId, state, "operation only allowed when recovering, origin [" + origin + "]");
            }
        } else {
            if (origin == Engine.Operation.Origin.PRIMARY) {
                verifyPrimary();
            } else {
                assert origin == Engine.Operation.Origin.REPLICA;
                verifyReplicationTarget();
            }
            if (writeAllowedStates.contains(state) == false) {
                throw new IllegalIndexShardStateException(shardId, state, "operation only allowed when shard state is one of " + writeAllowedStates + ", origin [" + origin + "]");
            }
        }
    }

    private void verifyPrimary() {
        if (shardRouting.primary() == false) {
            throw new IllegalStateException("shard " + shardRouting + " is not a primary");
        }
    }

    private void verifyReplicationTarget() {
        final IndexShardState state = state();
        if (shardRouting.primary() && shardRouting.active() && replicationTracker.isPrimaryMode()) {
            // must use exception that is not ignored by replication logic. See TransportActions.isShardNotAvailableException
            throw new IllegalStateException("active primary shard " + shardRouting + " cannot be a replication target before " +
                "relocation hand off, state is [" + state + "]");
        }
    }

    private void verifyNotClosed() throws IllegalIndexShardStateException {
        verifyNotClosed(null);
    }

    private void verifyNotClosed(Exception suppressed) throws IllegalIndexShardStateException {
        IndexShardState state = this.state; // one time volatile read
        if (state == IndexShardState.CLOSED) {
            final IllegalIndexShardStateException exc = new IndexShardClosedException(shardId, "operation only allowed when not closed");
            if (suppressed != null) {
                exc.addSuppressed(suppressed);
            }
            throw exc;
        }
    }

    protected final void verifyActive() throws IllegalIndexShardStateException {
        IndexShardState state = this.state; // one time volatile read
        if (state != IndexShardState.STARTED) {
            throw new IllegalIndexShardStateException(shardId, state, "operation only allowed when shard is active");
        }
    }

    /**
     * Returns number of heap bytes used by the indexing buffer for this shard, or 0 if the shard is closed
     */
    public long getIndexBufferRAMBytesUsed() {
        Engine engine = getEngineOrNull();
        if (engine == null) {
            return 0;
        }
        try {
            return engine.getIndexBufferRAMBytesUsed();
        } catch (AlreadyClosedException ex) {
            return 0;
        }
    }

    public void addShardFailureCallback(Consumer<ShardFailure> onShardFailure) {
        this.shardEventListener.delegates.add(onShardFailure);
    }

    /**
     * Called by {@link IndexingMemoryController} to check whether more than {@code inactiveTimeNS} has passed since the last
     * indexing operation, and notify listeners that we are now inactive so e.g. sync'd flush can happen.
     */
    public void checkIdle(long inactiveTimeNS) {
        Engine engineOrNull = getEngineOrNull();
        if (engineOrNull != null && System.nanoTime() - engineOrNull.getLastWriteNanos() >= inactiveTimeNS) {
            boolean wasActive = active.getAndSet(false);
            if (wasActive) {
                logger.debug("shard is now inactive");
                try {
                    indexEventListener.onShardInactive(this);
                } catch (Exception e) {
                    logger.warn("failed to notify index event listener", e);
                }
            }
        }
    }

    public boolean isActive() {
        return active.get();
    }

    public ShardPath shardPath() {
        return path;
    }

    public boolean recoverFromLocalShards(BiConsumer<String, MappingMetaData> mappingUpdateConsumer, List<IndexShard> localShards) throws IOException {
        assert shardRouting.primary() : "recover from local shards only makes sense if the shard is a primary shard";
        assert recoveryState.getRecoverySource().getType() == RecoverySource.Type.LOCAL_SHARDS : "invalid recovery type: " + recoveryState.getRecoverySource();
        final List<LocalShardSnapshot> snapshots = new ArrayList<>();
        try {
            for (IndexShard shard : localShards) {
                snapshots.add(new LocalShardSnapshot(shard));
            }

            // we are the first primary, recover from the gateway
            // if its post api allocation, the index should exists
            assert shardRouting.primary() : "recover from local shards only makes sense if the shard is a primary shard";
            StoreRecovery storeRecovery = new StoreRecovery(shardId, logger);
            return storeRecovery.recoverFromLocalShards(mappingUpdateConsumer, this, snapshots);
        } finally {
            IOUtils.close(snapshots);
        }
    }

    public boolean recoverFromStore() {
        // we are the first primary, recover from the gateway
        // if its post api allocation, the index should exists
        assert shardRouting.primary() : "recover from store only makes sense if the shard is a primary shard";
        assert shardRouting.initializing() : "can only start recovery on initializing shard";
        StoreRecovery storeRecovery = new StoreRecovery(shardId, logger);
        return storeRecovery.recoverFromStore(this);
    }

    public boolean restoreFromRepository(Repository repository) {
        assert shardRouting.primary() : "recover from store only makes sense if the shard is a primary shard";
        assert recoveryState.getRecoverySource().getType() == RecoverySource.Type.SNAPSHOT : "invalid recovery type: " + recoveryState.getRecoverySource();
        StoreRecovery storeRecovery = new StoreRecovery(shardId, logger);
        return storeRecovery.recoverFromRepository(this, repository);
    }

    /**
     * Tests whether or not the engine should be flushed periodically.
     * This test is based on the current size of the translog compared to the configured flush threshold size.
     *
     * @return {@code true} if the engine should be flushed
     */
    boolean shouldPeriodicallyFlush() {
        final Engine engine = getEngineOrNull();
        if (engine != null) {
            try {
                return engine.shouldPeriodicallyFlush();
            } catch (final AlreadyClosedException e) {
                // we are already closed, no need to flush or roll
            }
        }
        return false;
    }

    /**
     * Tests whether or not the translog generation should be rolled to a new generation. This test is based on the size of the current
     * generation compared to the configured generation threshold size.
     *
     * @return {@code true} if the current generation should be rolled to a new generation
     */
    boolean shouldRollTranslogGeneration() {
        final Engine engine = getEngineOrNull();
        if (engine != null) {
            try {
                return engine.shouldRollTranslogGeneration();
            } catch (final AlreadyClosedException e) {
                // we are already closed, no need to flush or roll
            }
        }
        return false;
    }

    public void onSettingsChanged() {
        Engine engineOrNull = getEngineOrNull();
        if (engineOrNull != null) {
            engineOrNull.onSettingsChanged();
        }
    }

    /**
     * Acquires a lock on the translog files, preventing them from being trimmed.
     */
    public Closeable acquireTranslogRetentionLock() {
        return getEngine().acquireTranslogRetentionLock();
    }

    /**
     * Creates a new translog snapshot for reading translog operations whose seq# at least the provided seq#.
     * The caller has to close the returned snapshot after finishing the reading.
     */
    public Translog.Snapshot newTranslogSnapshotFromMinSeqNo(long minSeqNo) throws IOException {
        return getEngine().newTranslogSnapshotFromMinSeqNo(minSeqNo);
    }

    /**
     * Returns the estimated number of operations in translog whose seq# at least the provided seq#.
     */
    public int estimateTranslogOperationsFromMinSeq(long minSeqNo) {
        return getEngine().estimateTranslogOperationsFromMinSeq(minSeqNo);
    }

    public List<Segment> segments(boolean verbose) {
        return getEngine().segments(verbose);
    }

    public void flushAndCloseEngine() throws IOException {
        getEngine().flushAndClose();
    }

    public String getHistoryUUID() {
        return getEngine().getHistoryUUID();
    }

    public IndexEventListener getIndexEventListener() {
        return indexEventListener;
    }

    public void activateThrottling() {
        try {
            getEngine().activateThrottling();
        } catch (AlreadyClosedException ex) {
            // ignore
        }
    }

    public void deactivateThrottling() {
        try {
            getEngine().deactivateThrottling();
        } catch (AlreadyClosedException ex) {
            // ignore
        }
    }

    private void handleRefreshException(Exception e) {
        if (e instanceof AlreadyClosedException) {
            // ignore
        } else if (e instanceof RefreshFailedEngineException) {
            RefreshFailedEngineException rfee = (RefreshFailedEngineException) e;
            if (rfee.getCause() instanceof InterruptedException) {
                // ignore, we are being shutdown
            } else if (rfee.getCause() instanceof ClosedByInterruptException) {
                // ignore, we are being shutdown
            } else if (rfee.getCause() instanceof ThreadInterruptedException) {
                // ignore, we are being shutdown
            } else {
                if (state != IndexShardState.CLOSED) {
                    logger.warn("Failed to perform engine refresh", e);
                }
            }
        } else {
            if (state != IndexShardState.CLOSED) {
                logger.warn("Failed to perform engine refresh", e);
            }
        }
    }

    /**
     * Called when our shard is using too much heap and should move buffered indexed/deleted documents to disk.
     */
    public void writeIndexingBuffer() {
        try {
            Engine engine = getEngine();
            engine.writeIndexingBuffer();
        } catch (Exception e) {
            handleRefreshException(e);
        }
    }

    /**
     * Notifies the service to update the local checkpoint for the shard with the provided allocation ID. See
     * {@link ReplicationTracker#updateLocalCheckpoint(String, long)} for
     * details.
     *
     * @param allocationId the allocation ID of the shard to update the local checkpoint for
     * @param checkpoint   the local checkpoint for the shard
     */
    public void updateLocalCheckpointForShard(final String allocationId, final long checkpoint) {
        verifyPrimary();
        verifyNotClosed();
        replicationTracker.updateLocalCheckpoint(allocationId, checkpoint);
    }

    /**
     * Update the local knowledge of the global checkpoint for the specified allocation ID.
     *
     * @param allocationId     the allocation ID to update the global checkpoint for
     * @param globalCheckpoint the global checkpoint
     */
    public void updateGlobalCheckpointForShard(final String allocationId, final long globalCheckpoint) {
        verifyPrimary();
        verifyNotClosed();
        replicationTracker.updateGlobalCheckpointForShard(allocationId, globalCheckpoint);
    }

    /**
     * Waits for all operations up to the provided sequence number to complete.
     *
     * @param seqNo the sequence number that the checkpoint must advance to before this method returns
     * @throws InterruptedException if the thread was interrupted while blocking on the condition
     */
    public void waitForOpsToComplete(final long seqNo) throws InterruptedException {
        getEngine().getLocalCheckpointTracker().waitForOpsToComplete(seqNo);
    }

    /**
     * Called when the recovery process for a shard has opened the engine on the target shard. Ensures that the right data structures
     * have been set up locally to track local checkpoint information for the shard and that the shard is added to the replication group.
     *
     * @param allocationId  the allocation ID of the shard for which recovery was initiated
     */
    public void initiateTracking(final String allocationId) {
        verifyPrimary();
        replicationTracker.initiateTracking(allocationId);
    }

    /**
     * Marks the shard with the provided allocation ID as in-sync with the primary shard. See
     * {@link ReplicationTracker#markAllocationIdAsInSync(String, long)}
     * for additional details.
     *
     * @param allocationId    the allocation ID of the shard to mark as in-sync
     * @param localCheckpoint the current local checkpoint on the shard
     */
    public void markAllocationIdAsInSync(final String allocationId, final long localCheckpoint) throws InterruptedException {
        verifyPrimary();
        replicationTracker.markAllocationIdAsInSync(allocationId, localCheckpoint);
    }

    /**
     * Returns the local checkpoint for the shard.
     *
     * @return the local checkpoint
     */
    public long getLocalCheckpoint() {
        return getEngine().getLocalCheckpointTracker().getCheckpoint();
    }

    /**
     * Returns the global checkpoint for the shard.
     *
     * @return the global checkpoint
     */
    public long getGlobalCheckpoint() {
        return replicationTracker.getGlobalCheckpoint();
    }

    /**
     * Returns the latest global checkpoint value that has been persisted in the underlying storage (i.e. translog's checkpoint)
     */
    public long getLastSyncedGlobalCheckpoint() {
        return getEngine().getLastSyncedGlobalCheckpoint();
    }

    /**
     * Get the local knowledge of the global checkpoints for all in-sync allocation IDs.
     *
     * @return a map from allocation ID to the local knowledge of the global checkpoint for that allocation ID
     */
    public ObjectLongMap<String> getInSyncGlobalCheckpoints() {
        verifyPrimary();
        verifyNotClosed();
        return replicationTracker.getInSyncGlobalCheckpoints();
    }

    /**
     * Syncs the global checkpoint to the replicas if the global checkpoint on at least one replica is behind the global checkpoint on the
     * primary.
     */
    public void maybeSyncGlobalCheckpoint(final String reason) {
        verifyPrimary();
        verifyNotClosed();
        if (replicationTracker.isPrimaryMode() == false) {
            return;
        }
        // only sync if there are not operations in flight
        final SeqNoStats stats = getEngine().getLocalCheckpointTracker().getStats(replicationTracker.getGlobalCheckpoint());
        if (stats.getMaxSeqNo() == stats.getGlobalCheckpoint()) {
            final ObjectLongMap<String> globalCheckpoints = getInSyncGlobalCheckpoints();
            final String allocationId = routingEntry().allocationId().getId();
            assert globalCheckpoints.containsKey(allocationId);
            final long globalCheckpoint = globalCheckpoints.get(allocationId);
            final boolean syncNeeded =
                    StreamSupport
                            .stream(globalCheckpoints.values().spliterator(), false)
                            .anyMatch(v -> v.value < globalCheckpoint);
            // only sync if there is a shard lagging the primary
            if (syncNeeded) {
                logger.trace("syncing global checkpoint for [{}]", reason);
                globalCheckpointSyncer.run();
            }
        }
    }

    /**
     * Returns the current replication group for the shard.
     *
     * @return the replication group
     */
    public ReplicationGroup getReplicationGroup() {
        verifyPrimary();
        verifyNotClosed();
        return replicationTracker.getReplicationGroup();
    }

    /**
     * Updates the global checkpoint on a replica shard after it has been updated by the primary.
     *
     * @param globalCheckpoint the global checkpoint
     * @param reason           the reason the global checkpoint was updated
     */
    public void updateGlobalCheckpointOnReplica(final long globalCheckpoint, final String reason) {
        verifyReplicationTarget();
        final long localCheckpoint = getEngine().getLocalCheckpointTracker().getCheckpoint();
        if (globalCheckpoint > localCheckpoint) {
            /*
             * This can happen during recovery when the shard has started its engine but recovery is not finalized and is receiving global
             * checkpoint updates. However, since this shard is not yet contributing to calculating the global checkpoint, it can be the
             * case that the global checkpoint update from the primary is ahead of the local checkpoint on this shard. In this case, we
             * ignore the global checkpoint update. This can happen if we are in the translog stage of recovery. Prior to this, the engine
             * is not opened and this shard will not receive global checkpoint updates, and after this the shard will be contributing to
             * calculations of the global checkpoint. However, we can not assert that we are in the translog stage of recovery here as
             * while the global checkpoint update may have emanated from the primary when we were in that state, we could subsequently move
             * to recovery finalization, or even finished recovery before the update arrives here.
             */
            assert state() != IndexShardState.POST_RECOVERY && state() != IndexShardState.STARTED :
                "supposedly in-sync shard copy received a global checkpoint [" + globalCheckpoint + "] " +
                    "that is higher than its local checkpoint [" + localCheckpoint + "]";
            return;
        }
        replicationTracker.updateGlobalCheckpointOnReplica(globalCheckpoint, reason);
    }

    /**
     * Updates the known allocation IDs and the local checkpoints for the corresponding allocations from a primary relocation source.
     *
     * @param primaryContext the sequence number context
     */
    public void activateWithPrimaryContext(final ReplicationTracker.PrimaryContext primaryContext) {
        verifyPrimary();
        assert shardRouting.isRelocationTarget() : "only relocation target can update allocation IDs from primary context: " + shardRouting;
        assert primaryContext.getCheckpointStates().containsKey(routingEntry().allocationId().getId()) &&
            getEngine().getLocalCheckpointTracker().getCheckpoint() ==
                primaryContext.getCheckpointStates().get(routingEntry().allocationId().getId()).getLocalCheckpoint();
        synchronized (mutex) {
            replicationTracker.activateWithPrimaryContext(primaryContext); // make changes to primaryMode flag only under mutex
        }
    }

    /**
     * Check if there are any recoveries pending in-sync.
     *
     * @return {@code true} if there is at least one shard pending in-sync, otherwise false
     */
    public boolean pendingInSync() {
        verifyPrimary();
        return replicationTracker.pendingInSync();
    }

    /**
     * Should be called for each no-op update operation to increment relevant statistics.
     *
     * @param type the doc type of the update
     */
    public void noopUpdate(String type) {
        internalIndexingStats.noopUpdate(type);
    }

    void checkIndex() throws IOException {
        if (store.tryIncRef()) {
            try {
                doCheckIndex();
            } finally {
                store.decRef();
            }
        }
    }

    private void doCheckIndex() throws IOException {
        long timeNS = System.nanoTime();
        if (!Lucene.indexExists(store.directory())) {
            return;
        }
        BytesStreamOutput os = new BytesStreamOutput();
        PrintStream out = new PrintStream(os, false, StandardCharsets.UTF_8.name());

        if ("checksum".equals(checkIndexOnStartup)) {
            // physical verification only: verify all checksums for the latest commit
            IOException corrupt = null;
            MetadataSnapshot metadata = snapshotStoreMetadata();
            for (Map.Entry<String, StoreFileMetaData> entry : metadata.asMap().entrySet()) {
                try {
                    Store.checkIntegrity(entry.getValue(), store.directory());
                    out.println("checksum passed: " + entry.getKey());
                } catch (IOException exc) {
                    out.println("checksum failed: " + entry.getKey());
                    exc.printStackTrace(out);
                    corrupt = exc;
                }
            }
            out.flush();
            if (corrupt != null) {
                logger.warn("check index [failure]\n{}", os.bytes().utf8ToString());
                throw corrupt;
            }
        } else {
            // full checkindex
            final CheckIndex.Status status = store.checkIndex(out);
            out.flush();
            if (!status.clean) {
                if (state == IndexShardState.CLOSED) {
                    // ignore if closed....
                    return;
                }
                logger.warn("check index [failure]\n{}", os.bytes().utf8ToString());
                if ("fix".equals(checkIndexOnStartup)) {
                    if (logger.isDebugEnabled()) {
                        logger.debug("fixing index, writing new segments file ...");
                    }
                    store.exorciseIndex(status);
                    if (logger.isDebugEnabled()) {
                        logger.debug("index fixed, wrote new segments file \"{}\"", status.segmentsFileName);
                    }
                } else {
                    // only throw a failure if we are not going to fix the index
                    throw new IllegalStateException("index check failure but can't fix it");
                }
            }
        }

        if (logger.isDebugEnabled()) {
            logger.debug("check index [success]\n{}", os.bytes().utf8ToString());
        }

        recoveryState.getVerifyIndex().checkIndexTime(Math.max(0, TimeValue.nsecToMSec(System.nanoTime() - timeNS)));
    }

    Engine getEngine() {
        Engine engine = getEngineOrNull();
        if (engine == null) {
            throw new AlreadyClosedException("engine is closed");
        }
        return engine;
    }

    /**
     * NOTE: returns null if engine is not yet started (e.g. recovery phase 1, copying over index files, is still running), or if engine is
     * closed.
     */
    protected Engine getEngineOrNull() {
        return this.currentEngineReference.get();
    }

    public void startRecovery(RecoveryState recoveryState, PeerRecoveryTargetService recoveryTargetService,
                              PeerRecoveryTargetService.RecoveryListener recoveryListener, RepositoriesService repositoriesService,
                              BiConsumer<String, MappingMetaData> mappingUpdateConsumer,
                              IndicesService indicesService) {
        // TODO: Create a proper object to encapsulate the recovery context
        // all of the current methods here follow a pattern of:
        // resolve context which isn't really dependent on the local shards and then async
        // call some external method with this pointer.
        // with a proper recovery context object we can simply change this to:
        // startRecovery(RecoveryState recoveryState, ShardRecoverySource source ) {
        //     markAsRecovery("from " + source.getShortDescription(), recoveryState);
        //     threadPool.generic().execute()  {
        //           onFailure () { listener.failure() };
        //           doRun() {
        //                if (source.recover(this)) {
        //                  recoveryListener.onRecoveryDone(recoveryState);
        //                }
        //           }
        //     }}
        // }
        assert recoveryState.getRecoverySource().equals(shardRouting.recoverySource());
        switch (recoveryState.getRecoverySource().getType()) {
            case EMPTY_STORE:
            case EXISTING_STORE:
                markAsRecovering("from store", recoveryState); // mark the shard as recovering on the cluster state thread
                threadPool.generic().execute(() -> {
                    try {
                        if (recoverFromStore()) {
                            recoveryListener.onRecoveryDone(recoveryState);
                        }
                    } catch (Exception e) {
                        recoveryListener.onRecoveryFailure(recoveryState, new RecoveryFailedException(recoveryState, null, e), true);
                    }
                });
                break;
            case PEER:
                try {
                    markAsRecovering("from " + recoveryState.getSourceNode(), recoveryState);
                    recoveryTargetService.startRecovery(this, recoveryState.getSourceNode(), recoveryListener);
                } catch (Exception e) {
                    failShard("corrupted preexisting index", e);
                    recoveryListener.onRecoveryFailure(recoveryState, new RecoveryFailedException(recoveryState, null, e), true);
                }
                break;
            case SNAPSHOT:
                markAsRecovering("from snapshot", recoveryState); // mark the shard as recovering on the cluster state thread
                SnapshotRecoverySource recoverySource = (SnapshotRecoverySource) recoveryState.getRecoverySource();
                threadPool.generic().execute(() -> {
                    try {
                        final Repository repository = repositoriesService.repository(recoverySource.snapshot().getRepository());
                        if (restoreFromRepository(repository)) {
                            recoveryListener.onRecoveryDone(recoveryState);
                        }
                    } catch (Exception e) {
                        recoveryListener.onRecoveryFailure(recoveryState, new RecoveryFailedException(recoveryState, null, e), true);
                    }
                });
                break;
            case LOCAL_SHARDS:
                final IndexMetaData indexMetaData = indexSettings().getIndexMetaData();
                final Index resizeSourceIndex = indexMetaData.getResizeSourceIndex();
                final List<IndexShard> startedShards = new ArrayList<>();
                final IndexService sourceIndexService = indicesService.indexService(resizeSourceIndex);
                final Set<ShardId> requiredShards;
                final int numShards;
                if (sourceIndexService != null) {
                    requiredShards = IndexMetaData.selectRecoverFromShards(shardId().id(),
                        sourceIndexService.getMetaData(), indexMetaData.getNumberOfShards());
                    for (IndexShard shard : sourceIndexService) {
                        if (shard.state() == IndexShardState.STARTED && requiredShards.contains(shard.shardId())) {
                            startedShards.add(shard);
                        }
                    }
                    numShards = requiredShards.size();
                } else {
                    numShards = -1;
                    requiredShards = Collections.emptySet();
                }

                if (numShards == startedShards.size()) {
                    assert requiredShards.isEmpty() == false;
                    markAsRecovering("from local shards", recoveryState); // mark the shard as recovering on the cluster state thread
                    threadPool.generic().execute(() -> {
                        try {
                            if (recoverFromLocalShards(mappingUpdateConsumer, startedShards.stream()
                                .filter((s) -> requiredShards.contains(s.shardId())).collect(Collectors.toList()))) {
                                recoveryListener.onRecoveryDone(recoveryState);
                            }
                        } catch (Exception e) {
                            recoveryListener.onRecoveryFailure(recoveryState,
                                new RecoveryFailedException(recoveryState, null, e), true);
                        }
                    });
                } else {
                    final RuntimeException e;
                    if (numShards == -1) {
                        e = new IndexNotFoundException(resizeSourceIndex);
                    } else {
                        e = new IllegalStateException("not all required shards of index " + resizeSourceIndex
                            + " are started yet, expected " + numShards + " found " + startedShards.size() + " can't recover shard "
                            + shardId());
                    }
                    throw e;
                }
                break;
            default:
                throw new IllegalArgumentException("Unknown recovery source " + recoveryState.getRecoverySource());
        }
    }

    /**
     * Returns whether the shard is in primary mode, i.e., in charge of replicating changes (see {@link ReplicationTracker}).
     */
    public boolean isPrimaryMode() {
        return replicationTracker.isPrimaryMode();
    }

    class ShardEventListener implements Engine.EventListener {
        private final CopyOnWriteArrayList<Consumer<ShardFailure>> delegates = new CopyOnWriteArrayList<>();

        // called by the current engine
        @Override
        public void onFailedEngine(String reason, @Nullable Exception failure) {
            final ShardFailure shardFailure = new ShardFailure(shardRouting, reason, failure);
            for (Consumer<ShardFailure> listener : delegates) {
                try {
                    listener.accept(shardFailure);
                } catch (Exception inner) {
                    inner.addSuppressed(failure);
                    logger.warn("exception while notifying engine failure", inner);
                }
            }
        }
    }

    private Engine createNewEngine(EngineConfig config) {
        synchronized (mutex) {
            if (state == IndexShardState.CLOSED) {
                throw new AlreadyClosedException(shardId + " can't create engine - shard is closed");
            }
            assert this.currentEngineReference.get() == null;
            Engine engine = newEngine(config);
            onNewEngine(engine); // call this before we pass the memory barrier otherwise actions that happen
            // inside the callback are not visible. This one enforces happens-before
            this.currentEngineReference.set(engine);
        }

        // time elapses after the engine is created above (pulling the config settings) until we set the engine reference, during which
        // settings changes could possibly have happened, so here we forcefully push any config changes to the new engine:
        Engine engine = getEngineOrNull();

        // engine could perhaps be null if we were e.g. concurrently closed:
        if (engine != null) {
            engine.onSettingsChanged();
        }
        return engine;
    }

    protected Engine newEngine(EngineConfig config) {
        return engineFactory.newReadWriteEngine(config);
    }

    private static void persistMetadata(
            final ShardPath shardPath,
            final IndexSettings indexSettings,
            final ShardRouting newRouting,
            final @Nullable ShardRouting currentRouting,
            final Logger logger) throws IOException {
        assert newRouting != null : "newRouting must not be null";

        // only persist metadata if routing information that is persisted in shard state metadata actually changed
        final ShardId shardId = newRouting.shardId();
        if (currentRouting == null
            || currentRouting.primary() != newRouting.primary()
            || currentRouting.allocationId().equals(newRouting.allocationId()) == false) {
            assert currentRouting == null || currentRouting.isSameAllocation(newRouting);
            final String writeReason;
            if (currentRouting == null) {
                writeReason = "initial state with allocation id [" + newRouting.allocationId() + "]";
            } else {
                writeReason = "routing changed from " + currentRouting + " to " + newRouting;
            }
            logger.trace("{} writing shard state, reason [{}]", shardId, writeReason);
            final ShardStateMetaData newShardStateMetadata =
                    new ShardStateMetaData(newRouting.primary(), indexSettings.getUUID(), newRouting.allocationId());
            ShardStateMetaData.FORMAT.write(newShardStateMetadata, shardPath.getShardStatePath());
        } else {
            logger.trace("{} skip writing shard state, has been written before", shardId);
        }
    }

    private DocumentMapperForType docMapper(String type) {
        return mapperService.documentMapperWithAutoCreate(type);
    }

    private EngineConfig newEngineConfig() {
        Sort indexSort = indexSortSupplier.get();
        return new EngineConfig(shardId, shardRouting.allocationId().getId(),
            threadPool, indexSettings, warmer, store, indexSettings.getMergePolicy(),
            mapperService.indexAnalyzer(), similarityService.similarity(mapperService), codecService, shardEventListener,
            indexCache.query(), cachingPolicy, translogConfig,
            IndexingMemoryController.SHARD_INACTIVE_TIME_SETTING.get(indexSettings.getSettings()),
            Collections.singletonList(refreshListeners),
            Collections.singletonList(new RefreshMetricUpdater(refreshMetric)),
            indexSort, this::runTranslogRecovery, circuitBreakerService, replicationTracker, this::getPrimaryTerm);
    }

    /**
     * Acquire a primary operation permit whenever the shard is ready for indexing. If a permit is directly available, the provided
     * ActionListener will be called on the calling thread. During relocation hand-off, permit acquisition can be delayed. The provided
     * ActionListener will then be called using the provided executor.
     *
     * @param debugInfo an extra information that can be useful when tracing an unreleased permit. When assertions are enabled
     *                  the tracing will capture the supplied object's {@link Object#toString()} value. Otherwise the object
     *                  isn't used
     */
    public void acquirePrimaryOperationPermit(ActionListener<Releasable> onPermitAcquired, String executorOnDelay, Object debugInfo) {
        verifyNotClosed();
        verifyPrimary();

        indexShardOperationPermits.acquire(onPermitAcquired, executorOnDelay, false, debugInfo);
    }

    private final Object primaryTermMutex = new Object();

    /**
     * Acquire a replica operation permit whenever the shard is ready for indexing (see
     * {@link #acquirePrimaryOperationPermit(ActionListener, String, Object)}). If the given primary term is lower than then one in
     * {@link #shardRouting}, the {@link ActionListener#onFailure(Exception)} method of the provided listener is invoked with an
     * {@link IllegalStateException}. If permit acquisition is delayed, the listener will be invoked on the executor with the specified
     * name.
     *
     * @param operationPrimaryTerm the operation primary term
     * @param globalCheckpoint     the global checkpoint associated with the request
     * @param onPermitAcquired     the listener for permit acquisition
     * @param executorOnDelay      the name of the executor to invoke the listener on if permit acquisition is delayed
     * @param debugInfo            an extra information that can be useful when tracing an unreleased permit. When assertions are enabled
     *                             the tracing will capture the supplied object's {@link Object#toString()} value. Otherwise the object
     *                             isn't used
     */
    public void acquireReplicaOperationPermit(final long operationPrimaryTerm, final long globalCheckpoint,
                                              final ActionListener<Releasable> onPermitAcquired, final String executorOnDelay,
                                              final Object debugInfo) {
        verifyNotClosed();
        verifyReplicationTarget();
        final boolean globalCheckpointUpdated;
        if (operationPrimaryTerm > primaryTerm) {
            synchronized (primaryTermMutex) {
                if (operationPrimaryTerm > primaryTerm) {
                    IndexShardState shardState = state();
                    // only roll translog and update primary term if shard has made it past recovery
                    // Having a new primary term here means that the old primary failed and that there is a new primary, which again
                    // means that the master will fail this shard as all initializing shards are failed when a primary is selected
                    // We abort early here to prevent an ongoing recovery from the failed primary to mess with the global / local checkpoint
                    if (shardState != IndexShardState.POST_RECOVERY &&
                        shardState != IndexShardState.STARTED) {
                        throw new IndexShardNotStartedException(shardId, shardState);
                    }
                    try {
                        indexShardOperationPermits.blockOperations(30, TimeUnit.MINUTES, () -> {
                            assert operationPrimaryTerm > primaryTerm :
                                "shard term already update.  op term [" + operationPrimaryTerm + "], shardTerm [" + primaryTerm + "]";
                            primaryTerm = operationPrimaryTerm;
                            updateGlobalCheckpointOnReplica(globalCheckpoint, "primary term transition");
                            final long currentGlobalCheckpoint = getGlobalCheckpoint();
                            final long localCheckpoint;
                            if (currentGlobalCheckpoint == SequenceNumbers.UNASSIGNED_SEQ_NO) {
                                localCheckpoint = SequenceNumbers.NO_OPS_PERFORMED;
                            } else {
                                localCheckpoint = currentGlobalCheckpoint;
                            }
                            logger.trace(
                                    "detected new primary with primary term [{}], resetting local checkpoint from [{}] to [{}]",
                                    operationPrimaryTerm,
                                    getLocalCheckpoint(),
                                    localCheckpoint);
                            getEngine().getLocalCheckpointTracker().resetCheckpoint(localCheckpoint);
                            getEngine().rollTranslogGeneration();
                        });
                        globalCheckpointUpdated = true;
                    } catch (final Exception e) {
                        onPermitAcquired.onFailure(e);
                        return;
                    }
                } else {
                    globalCheckpointUpdated = false;
                }
            }
        } else {
            globalCheckpointUpdated = false;
        }

        assert operationPrimaryTerm <= primaryTerm
                : "operation primary term [" + operationPrimaryTerm + "] should be at most [" + primaryTerm + "]";
        indexShardOperationPermits.acquire(
                new ActionListener<Releasable>() {
                    @Override
                    public void onResponse(final Releasable releasable) {
                        if (operationPrimaryTerm < primaryTerm) {
                            releasable.close();
                            final String message = String.format(
                                    Locale.ROOT,
                                    "%s operation primary term [%d] is too old (current [%d])",
                                    shardId,
                                    operationPrimaryTerm,
                                    primaryTerm);
                            onPermitAcquired.onFailure(new IllegalStateException(message));
                        } else {
                            if (globalCheckpointUpdated == false) {
                                try {
                                    updateGlobalCheckpointOnReplica(globalCheckpoint, "operation");
                                } catch (Exception e) {
                                    releasable.close();
                                    onPermitAcquired.onFailure(e);
                                    return;
                                }
                            }
                            onPermitAcquired.onResponse(releasable);
                        }
                    }

                    @Override
                    public void onFailure(final Exception e) {
                        onPermitAcquired.onFailure(e);
                    }
                },
                executorOnDelay,
                true, debugInfo);
    }

    public int getActiveOperationsCount() {
        return indexShardOperationPermits.getActiveOperationsCount(); // refCount is incremented on successful acquire and decremented on close
    }

    /**
     * @return a list of describing each permit that wasn't released yet. The description consist of the debugInfo supplied
     *         when the permit was acquired plus a stack traces that was captured when the permit was request.
     */
    public List<String> getActiveOperations() {
        return indexShardOperationPermits.getActiveOperations();
    }

    private final AsyncIOProcessor<Translog.Location> translogSyncProcessor = new AsyncIOProcessor<Translog.Location>(logger, 1024) {
        @Override
        protected void write(List<Tuple<Translog.Location, Consumer<Exception>>> candidates) throws IOException {
            try {
                getEngine().ensureTranslogSynced(candidates.stream().map(Tuple::v1));
            } catch (AlreadyClosedException ex) {
                // that's fine since we already synced everything on engine close - this also is conform with the methods
                // documentation
            } catch (IOException ex) { // if this fails we are in deep shit - fail the request
                logger.debug("failed to sync translog", ex);
                throw ex;
            }
        }
    };

    /**
     * Syncs the given location with the underlying storage unless already synced. This method might return immediately without
     * actually fsyncing the location until the sync listener is called. Yet, unless there is already another thread fsyncing
     * the transaction log the caller thread will be hijacked to run the fsync for all pending fsync operations.
     * This method allows indexing threads to continue indexing without blocking on fsync calls. We ensure that there is only
     * one thread blocking on the sync an all others can continue indexing.
     * NOTE: if the syncListener throws an exception when it's processed the exception will only be logged. Users should make sure that the
     * listener handles all exception cases internally.
     */
    public final void sync(Translog.Location location, Consumer<Exception> syncListener) {
        verifyNotClosed();
        translogSyncProcessor.put(location, syncListener);
    }

    public void sync() throws IOException {
        verifyNotClosed();
        getEngine().syncTranslog();
    }

    /**
     * Checks if the underlying storage sync is required.
     */
    public boolean isSyncNeeded() {
        return getEngine().isTranslogSyncNeeded();
    }

    /**
     * Returns the current translog durability mode
     */
    public Translog.Durability getTranslogDurability() {
        return indexSettings.getTranslogDurability();
    }

    // we can not protect with a lock since we "release" on a different thread
    private final AtomicBoolean flushOrRollRunning = new AtomicBoolean();

    /**
     * Schedules a flush or translog generation roll if needed but will not schedule more than one concurrently. The operation will be
     * executed asynchronously on the flush thread pool.
     */
    public void afterWriteOperation() {
        if (shouldPeriodicallyFlush() || shouldRollTranslogGeneration()) {
            if (flushOrRollRunning.compareAndSet(false, true)) {
                /*
                 * We have to check again since otherwise there is a race when a thread passes the first check next to another thread which
                 * performs the operation quickly enough to  finish before the current thread could flip the flag. In that situation, we
                 * have an extra operation.
                 *
                 * Additionally, a flush implicitly executes a translog generation roll so if we execute a flush then we do not need to
                 * check if we should roll the translog generation.
                 */
                if (shouldPeriodicallyFlush()) {
                    logger.debug("submitting async flush request");
                    final AbstractRunnable flush = new AbstractRunnable() {
                        @Override
                        public void onFailure(final Exception e) {
                            if (state != IndexShardState.CLOSED) {
                                logger.warn("failed to flush index", e);
                            }
                        }

                        @Override
                        protected void doRun() throws IOException {
                            flush(new FlushRequest());
                            periodicFlushMetric.inc();
                        }

                        @Override
                        public void onAfter() {
                            flushOrRollRunning.compareAndSet(true, false);
                            afterWriteOperation();
                        }
                    };
                    threadPool.executor(ThreadPool.Names.FLUSH).execute(flush);
                } else if (shouldRollTranslogGeneration()) {
                    logger.debug("submitting async roll translog generation request");
                    final AbstractRunnable roll = new AbstractRunnable() {
                        @Override
                        public void onFailure(final Exception e) {
                            if (state != IndexShardState.CLOSED) {
                                logger.warn("failed to roll translog generation", e);
                            }
                        }

                        @Override
                        protected void doRun() throws Exception {
                            rollTranslogGeneration();
                        }

                        @Override
                        public void onAfter() {
                            flushOrRollRunning.compareAndSet(true, false);
                            afterWriteOperation();
                        }
                    };
                    threadPool.executor(ThreadPool.Names.FLUSH).execute(roll);
                } else {
                    flushOrRollRunning.compareAndSet(true, false);
                }
            }
        }
    }

    /**
     * Build {@linkplain RefreshListeners} for this shard.
     */
    private RefreshListeners buildRefreshListeners() {
        return new RefreshListeners(
            indexSettings::getMaxRefreshListeners,
            () -> refresh("too_many_listeners"),
            threadPool.executor(ThreadPool.Names.LISTENER)::execute,
            logger, threadPool.getThreadContext());
    }

    /**
     * Simple struct encapsulating a shard failure
     *
     * @see IndexShard#addShardFailureCallback(Consumer)
     */
    public static final class ShardFailure {
        public final ShardRouting routing;
        public final String reason;
        @Nullable
        public final Exception cause;

        public ShardFailure(ShardRouting routing, String reason, @Nullable Exception cause) {
            this.routing = routing;
            this.reason = reason;
            this.cause = cause;
        }
    }

    EngineFactory getEngineFactory() {
        return engineFactory;
    }

    // for tests
    ReplicationTracker getReplicationTracker() {
        return replicationTracker;
    }

    /**
     * Executes a scheduled refresh if necessary.
     *
     * @return <code>true</code> iff the engine got refreshed otherwise <code>false</code>
     */
    public boolean scheduledRefresh() {
        boolean listenerNeedsRefresh = refreshListeners.refreshNeeded();
        if (isReadAllowed() && (listenerNeedsRefresh || getEngine().refreshNeeded())) {
            if (listenerNeedsRefresh == false // if we have a listener that is waiting for a refresh we need to force it
                && isSearchIdle()
                && indexSettings.isExplicitRefresh() == false
                && active.get()) { // it must be active otherwise we might not free up segment memory once the shard became inactive
                // lets skip this refresh since we are search idle and
                // don't necessarily need to refresh. the next searcher access will register a refreshListener and that will
                // cause the next schedule to refresh.
                final Engine engine = getEngine();
                engine.maybePruneDeletes(); // try to prune the deletes in the engine if we accumulated some
                setRefreshPending(engine);
                return false;
            } else {
                refresh("schedule");
                return true;
            }
        }
        final Engine engine = getEngine();
        engine.maybePruneDeletes(); // try to prune the deletes in the engine if we accumulated some
        return false;
    }

    /**
     * Returns true if this shards is search idle
     */
    final boolean isSearchIdle() {
        return (threadPool.relativeTimeInMillis() - lastSearcherAccess.get()) >= indexSettings.getSearchIdleAfter().getMillis();
    }

    /**
     * Returns the last timestamp the searcher was accessed. This is a relative timestamp in milliseconds.
     */
    final long getLastSearcherAccess() {
        return lastSearcherAccess.get();
    }

    private void setRefreshPending(Engine engine) {
        Translog.Location lastWriteLocation = engine.getTranslogLastWriteLocation();
        Translog.Location location;
        do {
            location = this.pendingRefreshLocation.get();
            if (location != null && lastWriteLocation.compareTo(location) <= 0) {
                break;
            }
        } while (pendingRefreshLocation.compareAndSet(location, lastWriteLocation) == false);
    }

    /**
     * Registers the given listener and invokes it once the shard is active again and all
     * pending refresh translog location has been refreshed. If there is no pending refresh location registered the listener will be
     * invoked immediately.
     * @param listener the listener to invoke once the pending refresh location is visible. The listener will be called with
     *                 <code>true</code> if the listener was registered to wait for a refresh.
     */
    public final void awaitShardSearchActive(Consumer<Boolean> listener) {
        if (isSearchIdle()) {
            markSearcherAccessed(); // move the shard into non-search idle
        }
        final Translog.Location location = pendingRefreshLocation.get();
        if (location != null) {
            addRefreshListener(location, (b) -> {
                pendingRefreshLocation.compareAndSet(location, null);
                listener.accept(true);
            });
        } else {
            listener.accept(false);
        }
    }

    /**
     * Add a listener for refreshes.
     *
     * @param location the location to listen for
     * @param listener for the refresh. Called with true if registering the listener ran it out of slots and forced a refresh. Called with
     *        false otherwise.
     */
    public void addRefreshListener(Translog.Location location, Consumer<Boolean> listener) {
        final boolean readAllowed;
        if (isReadAllowed()) {
            readAllowed = true;
        } else {
            // check again under mutex. this is important to create a happens before relationship
            // between the switch to POST_RECOVERY + associated refresh. Otherwise we may respond
            // to a listener before a refresh actually happened that contained that operation.
            synchronized (mutex) {
                readAllowed = isReadAllowed();
            }
        }
        if (readAllowed) {
            refreshListeners.addOrNotify(location, listener);
        } else {
            // we're not yet ready fo ready for reads, just ignore refresh cycles
            listener.accept(false);
        }
    }

    private static class RefreshMetricUpdater implements ReferenceManager.RefreshListener {

        private final MeanMetric refreshMetric;
        private long currentRefreshStartTime;
        private Thread callingThread = null;

        private RefreshMetricUpdater(MeanMetric refreshMetric) {
            this.refreshMetric = refreshMetric;
        }

        @Override
        public void beforeRefresh() throws IOException {
            if (Assertions.ENABLED) {
                assert callingThread == null : "beforeRefresh was called by " + callingThread.getName() +
                    " without a corresponding call to afterRefresh";
                callingThread = Thread.currentThread();
            }
            currentRefreshStartTime = System.nanoTime();
        }

        @Override
        public void afterRefresh(boolean didRefresh) throws IOException {
            if (Assertions.ENABLED) {
                assert callingThread != null : "afterRefresh called but not beforeRefresh";
                assert callingThread == Thread.currentThread() : "beforeRefreshed called by a different thread. current ["
                    + Thread.currentThread().getName() + "], thread that called beforeRefresh [" + callingThread.getName() + "]";
                callingThread = null;
            }
            refreshMetric.inc(System.nanoTime() - currentRefreshStartTime);
        }
    }
}<|MERGE_RESOLUTION|>--- conflicted
+++ resolved
@@ -1195,16 +1195,11 @@
         assert currentEngineReference.get() == null;
     }
 
-<<<<<<< HEAD
     public void trimOperationOfPreviousPrimaryTerms(long belowTerm, long aboveSeqNo) throws IOException {
         getEngine().trimTranslog(belowTerm, aboveSeqNo);
     }
 
-    public Engine.Result applyTranslogOperation(Translog.Operation operation, Engine.Operation.Origin origin,
-                                                Consumer<Mapping> onMappingUpdate) throws IOException {
-=======
     public Engine.Result applyTranslogOperation(Translog.Operation operation, Engine.Operation.Origin origin) throws IOException {
->>>>>>> ccd791b3
         final Engine.Result result;
         switch (operation.opType()) {
             case INDEX:
