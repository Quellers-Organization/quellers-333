/*
 * Copyright Elasticsearch B.V. and/or licensed to Elasticsearch B.V. under one
 * or more contributor license agreements. Licensed under the Elastic License
 * 2.0 and the Server Side Public License, v 1; you may not use this file except
 * in compliance with, at your election, the Elastic License 2.0 or the Server
 * Side Public License, v 1.
 */

package org.elasticsearch.index.shard;

import org.apache.logging.log4j.Logger;
import org.apache.lucene.analysis.Analyzer;
import org.apache.lucene.analysis.DelegatingAnalyzerWrapper;
import org.apache.lucene.index.CheckIndex;
import org.apache.lucene.index.DirectoryReader;
import org.apache.lucene.index.FilterDirectoryReader;
import org.apache.lucene.index.IndexCommit;
import org.apache.lucene.index.LeafReader;
import org.apache.lucene.index.SegmentInfos;
import org.apache.lucene.index.Term;
import org.apache.lucene.search.QueryCachingPolicy;
import org.apache.lucene.search.ReferenceManager;
import org.apache.lucene.search.Sort;
import org.apache.lucene.search.UsageTrackingQueryCachingPolicy;
import org.apache.lucene.store.AlreadyClosedException;
import org.apache.lucene.util.SetOnce;
import org.apache.lucene.util.ThreadInterruptedException;
import org.elasticsearch.ElasticsearchException;
import org.elasticsearch.ExceptionsHelper;
import org.elasticsearch.action.ActionListener;
import org.elasticsearch.action.ActionRunnable;
import org.elasticsearch.action.admin.indices.flush.FlushRequest;
import org.elasticsearch.action.admin.indices.forcemerge.ForceMergeRequest;
import org.elasticsearch.action.support.PlainActionFuture;
import org.elasticsearch.action.support.SubscribableListener;
import org.elasticsearch.action.support.replication.PendingReplicationActions;
import org.elasticsearch.action.support.replication.ReplicationResponse;
import org.elasticsearch.cluster.metadata.DataStream;
import org.elasticsearch.cluster.metadata.IndexMetadata;
import org.elasticsearch.cluster.metadata.MappingMetadata;
import org.elasticsearch.cluster.routing.IndexShardRoutingTable;
import org.elasticsearch.cluster.routing.RecoverySource;
import org.elasticsearch.cluster.routing.RecoverySource.SnapshotRecoverySource;
import org.elasticsearch.cluster.routing.ShardRouting;
import org.elasticsearch.cluster.routing.allocation.decider.DiskThresholdDecider;
import org.elasticsearch.common.UUIDs;
import org.elasticsearch.common.io.stream.BytesStreamOutput;
import org.elasticsearch.common.lucene.Lucene;
import org.elasticsearch.common.lucene.index.ElasticsearchDirectoryReader;
import org.elasticsearch.common.metrics.CounterMetric;
import org.elasticsearch.common.metrics.MeanMetric;
import org.elasticsearch.common.settings.Settings;
import org.elasticsearch.common.util.BigArrays;
import org.elasticsearch.common.util.CollectionUtils;
import org.elasticsearch.common.util.concurrent.AbstractRunnable;
import org.elasticsearch.common.util.concurrent.EsExecutors;
import org.elasticsearch.common.xcontent.XContentHelper;
import org.elasticsearch.core.Assertions;
import org.elasticsearch.core.Booleans;
import org.elasticsearch.core.CheckedConsumer;
import org.elasticsearch.core.CheckedFunction;
import org.elasticsearch.core.CheckedRunnable;
import org.elasticsearch.core.IOUtils;
import org.elasticsearch.core.Nullable;
import org.elasticsearch.core.Releasable;
import org.elasticsearch.core.Releasables;
import org.elasticsearch.core.TimeValue;
import org.elasticsearch.gateway.WriteStateException;
import org.elasticsearch.index.Index;
import org.elasticsearch.index.IndexModule;
import org.elasticsearch.index.IndexNotFoundException;
import org.elasticsearch.index.IndexService;
import org.elasticsearch.index.IndexSettings;
import org.elasticsearch.index.IndexVersion;
import org.elasticsearch.index.IndexVersions;
import org.elasticsearch.index.VersionType;
import org.elasticsearch.index.bulk.stats.BulkOperationListener;
import org.elasticsearch.index.bulk.stats.BulkStats;
import org.elasticsearch.index.bulk.stats.ShardBulkStats;
import org.elasticsearch.index.cache.IndexCache;
import org.elasticsearch.index.cache.bitset.ShardBitsetFilterCache;
import org.elasticsearch.index.cache.query.TrivialQueryCachingPolicy;
import org.elasticsearch.index.cache.request.ShardRequestCache;
import org.elasticsearch.index.codec.CodecService;
import org.elasticsearch.index.engine.CommitStats;
import org.elasticsearch.index.engine.Engine;
import org.elasticsearch.index.engine.Engine.GetResult;
import org.elasticsearch.index.engine.EngineConfig;
import org.elasticsearch.index.engine.EngineException;
import org.elasticsearch.index.engine.EngineFactory;
import org.elasticsearch.index.engine.ReadOnlyEngine;
import org.elasticsearch.index.engine.RefreshFailedEngineException;
import org.elasticsearch.index.engine.SafeCommitInfo;
import org.elasticsearch.index.engine.Segment;
import org.elasticsearch.index.engine.SegmentsStats;
import org.elasticsearch.index.fielddata.FieldDataStats;
import org.elasticsearch.index.fielddata.ShardFieldData;
import org.elasticsearch.index.flush.FlushStats;
import org.elasticsearch.index.get.GetStats;
import org.elasticsearch.index.get.ShardGetService;
import org.elasticsearch.index.mapper.DateFieldMapper;
import org.elasticsearch.index.mapper.DocumentMapper;
import org.elasticsearch.index.mapper.IdFieldMapper;
import org.elasticsearch.index.mapper.MappedFieldType;
import org.elasticsearch.index.mapper.MapperService;
import org.elasticsearch.index.mapper.Mapping;
import org.elasticsearch.index.mapper.MappingLookup;
import org.elasticsearch.index.mapper.ParsedDocument;
import org.elasticsearch.index.mapper.SourceToParse;
import org.elasticsearch.index.mapper.Uid;
import org.elasticsearch.index.merge.MergeStats;
import org.elasticsearch.index.recovery.RecoveryStats;
import org.elasticsearch.index.refresh.RefreshStats;
import org.elasticsearch.index.search.stats.FieldUsageStats;
import org.elasticsearch.index.search.stats.SearchStats;
import org.elasticsearch.index.search.stats.ShardFieldUsageTracker;
import org.elasticsearch.index.search.stats.ShardSearchStats;
import org.elasticsearch.index.seqno.ReplicationTracker;
import org.elasticsearch.index.seqno.RetentionLease;
import org.elasticsearch.index.seqno.RetentionLeaseStats;
import org.elasticsearch.index.seqno.RetentionLeaseSyncer;
import org.elasticsearch.index.seqno.RetentionLeases;
import org.elasticsearch.index.seqno.SeqNoStats;
import org.elasticsearch.index.seqno.SequenceNumbers;
import org.elasticsearch.index.shard.PrimaryReplicaSyncer.ResyncTask;
import org.elasticsearch.index.similarity.SimilarityService;
import org.elasticsearch.index.store.Store;
import org.elasticsearch.index.store.Store.MetadataSnapshot;
import org.elasticsearch.index.store.StoreFileMetadata;
import org.elasticsearch.index.store.StoreStats;
import org.elasticsearch.index.translog.Translog;
import org.elasticsearch.index.translog.TranslogConfig;
import org.elasticsearch.index.translog.TranslogStats;
import org.elasticsearch.index.warmer.ShardIndexWarmerService;
import org.elasticsearch.index.warmer.WarmerStats;
import org.elasticsearch.indices.IndexingMemoryController;
import org.elasticsearch.indices.IndicesService;
import org.elasticsearch.indices.breaker.CircuitBreakerService;
import org.elasticsearch.indices.cluster.IndicesClusterStateService;
import org.elasticsearch.indices.recovery.PeerRecoveryTargetService;
import org.elasticsearch.indices.recovery.RecoveryFailedException;
import org.elasticsearch.indices.recovery.RecoverySettings;
import org.elasticsearch.indices.recovery.RecoveryState;
import org.elasticsearch.indices.recovery.RecoveryTarget;
import org.elasticsearch.plugins.IndexStorePlugin;
import org.elasticsearch.repositories.RepositoriesService;
import org.elasticsearch.repositories.Repository;
import org.elasticsearch.rest.RestStatus;
import org.elasticsearch.search.internal.FieldUsageTrackingDirectoryReader;
import org.elasticsearch.search.suggest.completion.CompletionStats;
import org.elasticsearch.threadpool.ThreadPool;

import java.io.Closeable;
import java.io.IOException;
import java.io.PrintStream;
import java.nio.channels.ClosedByInterruptException;
import java.nio.charset.StandardCharsets;
import java.util.ArrayList;
import java.util.Collections;
import java.util.Deque;
import java.util.EnumSet;
import java.util.LinkedList;
import java.util.List;
import java.util.Locale;
import java.util.Map;
import java.util.Objects;
import java.util.Optional;
import java.util.Set;
import java.util.concurrent.CopyOnWriteArrayList;
import java.util.concurrent.CountDownLatch;
import java.util.concurrent.Executor;
import java.util.concurrent.TimeUnit;
import java.util.concurrent.TimeoutException;
import java.util.concurrent.atomic.AtomicBoolean;
import java.util.concurrent.atomic.AtomicInteger;
import java.util.concurrent.atomic.AtomicLong;
import java.util.concurrent.atomic.AtomicReference;
import java.util.function.BiConsumer;
import java.util.function.Consumer;
import java.util.function.Function;
import java.util.function.LongSupplier;
import java.util.function.LongUnaryOperator;
import java.util.function.Supplier;

import static org.elasticsearch.cluster.metadata.DataStream.TIMESERIES_LEAF_READERS_SORTER;
import static org.elasticsearch.core.Strings.format;
import static org.elasticsearch.index.seqno.RetentionLeaseActions.RETAIN_ALL;
import static org.elasticsearch.index.seqno.SequenceNumbers.UNASSIGNED_SEQ_NO;

public class IndexShard extends AbstractIndexShardComponent implements IndicesClusterStateService.Shard {

    private final ThreadPool threadPool;
    private final MapperService mapperService;
    private final IndexCache indexCache;
    private final Store store;
    private final InternalIndexingStats internalIndexingStats;
    private final ShardSearchStats searchStats = new ShardSearchStats();
    private final ShardFieldUsageTracker fieldUsageTracker;
    private final String shardUuid = UUIDs.randomBase64UUID();
    private final long shardCreationTime;
    private final ShardGetService getService;
    private final ShardIndexWarmerService shardWarmerService;
    private final ShardRequestCache requestCacheStats;
    private final ShardFieldData shardFieldData;
    private final ShardBitsetFilterCache shardBitsetFilterCache;
    private final Object mutex = new Object();
    private final String checkIndexOnStartup;
    private final CodecService codecService;
    private final Engine.Warmer warmer;
    private final SimilarityService similarityService;
    private final TranslogConfig translogConfig;
    private final IndexEventListener indexEventListener;
    private final QueryCachingPolicy cachingPolicy;
    private final Supplier<Sort> indexSortSupplier;
    // Package visible for testing
    final CircuitBreakerService circuitBreakerService;

    private final SearchOperationListener searchOperationListener;

    private final ShardBulkStats bulkOperationListener;
    private final GlobalCheckpointListeners globalCheckpointListeners;
    private final PendingReplicationActions pendingReplicationActions;
    private final ReplicationTracker replicationTracker;
    private final IndexStorePlugin.SnapshotCommitSupplier snapshotCommitSupplier;
    private final Engine.IndexCommitListener indexCommitListener;

    protected volatile ShardRouting shardRouting;
    protected volatile IndexShardState state;
    // ensure happens-before relation between addRefreshListener() and postRecovery()
    private volatile SubscribableListener<Void> postRecoveryComplete;
    private volatile long pendingPrimaryTerm; // see JavaDocs for getPendingPrimaryTerm
    private final Object engineMutex = new Object(); // lock ordering: engineMutex -> mutex
    private final AtomicReference<Engine> currentEngineReference = new AtomicReference<>();
    final EngineFactory engineFactory;

    private final IndexingOperationListener indexingOperationListeners;
    private final GlobalCheckpointSyncer globalCheckpointSyncer;

    private final RetentionLeaseSyncer retentionLeaseSyncer;

    @Nullable
    private volatile RecoveryState recoveryState;

    private final RecoveryStats recoveryStats = new RecoveryStats();
    private final MeanMetric refreshMetric = new MeanMetric();
    private final MeanMetric externalRefreshMetric = new MeanMetric();
    private final MeanMetric flushMetric = new MeanMetric();
    private final CounterMetric periodicFlushMetric = new CounterMetric();

    private final ShardEventListener shardEventListener = new ShardEventListener();

    private final ShardPath path;

    private final IndexShardOperationPermits indexShardOperationPermits;

    private static final EnumSet<IndexShardState> readAllowedStates = EnumSet.of(IndexShardState.STARTED, IndexShardState.POST_RECOVERY);
    // for primaries, we only allow to write when actually started (so the cluster has decided we started)
    // in case we have a relocation of a primary, we also allow to write after phase 2 completed, where the shard may be
    // in state RECOVERING or POST_RECOVERY.
    // for replicas, replication is also allowed while recovering, since we index also during recovery to replicas and rely on
    // version checks to make sure its consistent a relocated shard can also be target of a replication if the relocation target has not
    // been marked as active yet and is syncing it's changes back to the relocation source
    private static final EnumSet<IndexShardState> writeAllowedStates = EnumSet.of(
        IndexShardState.RECOVERING,
        IndexShardState.POST_RECOVERY,
        IndexShardState.STARTED
    );

    private final CheckedFunction<DirectoryReader, DirectoryReader, IOException> readerWrapper;

    /**
     * True if this shard is still indexing (recently) and false if we've been idle for long enough (as periodically checked by {@link
     * IndexingMemoryController}).
     */
    private final AtomicBoolean active = new AtomicBoolean();
    /**
     * Allows for the registration of listeners that are called when a change becomes visible for search.
     */
    private final RefreshListeners refreshListeners;

    private final AtomicLong lastSearcherAccess = new AtomicLong();
    private final AtomicReference<Translog.Location> pendingRefreshLocation = new AtomicReference<>();
    private final RefreshPendingLocationListener refreshPendingLocationListener;
    private volatile boolean useRetentionLeasesInPeerRecovery;
    private final LongSupplier relativeTimeInNanosSupplier;
    private volatile long startedRelativeTimeInNanos;
    private volatile long indexingTimeBeforeShardStartedInNanos;

    // the translog keeps track of the GCP, but unpromotable shards have no translog so we need to track the GCP here instead
    private volatile long globalCheckPointIfUnpromotable;

    @SuppressWarnings("this-escape")
    public IndexShard(
        final ShardRouting shardRouting,
        final IndexSettings indexSettings,
        final ShardPath path,
        final Store store,
        final Supplier<Sort> indexSortSupplier,
        final IndexCache indexCache,
        final MapperService mapperService,
        final SimilarityService similarityService,
        final EngineFactory engineFactory,
        final IndexEventListener indexEventListener,
        final CheckedFunction<DirectoryReader, DirectoryReader, IOException> indexReaderWrapper,
        final ThreadPool threadPool,
        final BigArrays bigArrays,
        final Engine.Warmer warmer,
        final List<SearchOperationListener> searchOperationListener,
        final List<IndexingOperationListener> listeners,
        final GlobalCheckpointSyncer globalCheckpointSyncer,
        final RetentionLeaseSyncer retentionLeaseSyncer,
        final CircuitBreakerService circuitBreakerService,
        final IndexStorePlugin.SnapshotCommitSupplier snapshotCommitSupplier,
        final LongSupplier relativeTimeInNanosSupplier,
        final Engine.IndexCommitListener indexCommitListener
    ) throws IOException {
        super(shardRouting.shardId(), indexSettings);
        assert shardRouting.initializing();
        this.shardRouting = shardRouting;
        final Settings settings = indexSettings.getSettings();
        this.codecService = new CodecService(mapperService, bigArrays);
        this.warmer = warmer;
        this.similarityService = similarityService;
        Objects.requireNonNull(store, "Store must be provided to the index shard");
        this.engineFactory = Objects.requireNonNull(engineFactory);
        this.snapshotCommitSupplier = Objects.requireNonNull(snapshotCommitSupplier);
        this.store = store;
        this.indexSortSupplier = indexSortSupplier;
        this.indexEventListener = indexEventListener;
        this.threadPool = threadPool;
        this.mapperService = mapperService;
        this.indexCache = indexCache;
        this.internalIndexingStats = new InternalIndexingStats();
        this.indexingOperationListeners = new IndexingOperationListener.CompositeListener(
            CollectionUtils.appendToCopyNoNullElements(listeners, internalIndexingStats),
            logger
        );
        this.bulkOperationListener = new ShardBulkStats();
        this.globalCheckpointSyncer = globalCheckpointSyncer;
        this.retentionLeaseSyncer = Objects.requireNonNull(retentionLeaseSyncer);
        this.searchOperationListener = new SearchOperationListener.CompositeListener(
            CollectionUtils.appendToCopyNoNullElements(searchOperationListener, searchStats),
            logger
        );
        this.getService = new ShardGetService(indexSettings, this, mapperService);
        this.shardWarmerService = new ShardIndexWarmerService(shardId, indexSettings);
        this.requestCacheStats = new ShardRequestCache();
        this.shardFieldData = new ShardFieldData();
        this.shardBitsetFilterCache = new ShardBitsetFilterCache(shardId, indexSettings);
        state = IndexShardState.CREATED;
        this.path = path;
        this.circuitBreakerService = circuitBreakerService;
        /* create engine config */
        logger.debug("state: [CREATED]");

        this.checkIndexOnStartup = indexSettings.getValue(IndexSettings.INDEX_CHECK_ON_STARTUP);
        this.translogConfig = new TranslogConfig(shardId, shardPath().resolveTranslog(), indexSettings, bigArrays);
        final String aId = shardRouting.allocationId().getId();
        final long primaryTerm = indexSettings.getIndexMetadata().primaryTerm(shardId.id());
        this.pendingPrimaryTerm = primaryTerm;
        this.globalCheckpointListeners = new GlobalCheckpointListeners(shardId, threadPool.scheduler(), logger);
        this.pendingReplicationActions = new PendingReplicationActions(shardId, threadPool);
        this.replicationTracker = new ReplicationTracker(
            shardId,
            aId,
            indexSettings,
            primaryTerm,
            UNASSIGNED_SEQ_NO,
            globalCheckpointListeners::globalCheckpointUpdated,
            threadPool::absoluteTimeInMillis,
            (retentionLeases, listener) -> retentionLeaseSyncer.sync(shardId, aId, getPendingPrimaryTerm(), retentionLeases, listener),
            this::getSafeCommitInfo,
            pendingReplicationActions
        );
        fieldUsageTracker = new ShardFieldUsageTracker();
        shardCreationTime = threadPool.absoluteTimeInMillis();

        // the query cache is a node-level thing, however we want the most popular filters
        // to be computed on a per-shard basis
        if (IndexModule.INDEX_QUERY_CACHE_EVERYTHING_SETTING.get(settings)) {
            cachingPolicy = TrivialQueryCachingPolicy.ALWAYS;
        } else {
            cachingPolicy = new UsageTrackingQueryCachingPolicy();
        }
        indexShardOperationPermits = new IndexShardOperationPermits(shardId, threadPool);
        readerWrapper = indexReaderWrapper;
        refreshListeners = new RefreshListeners(
            indexSettings::getMaxRefreshListeners,
            () -> refresh("too_many_listeners"),
            logger,
            threadPool.getThreadContext(),
            externalRefreshMetric
        );
        lastSearcherAccess.set(threadPool.relativeTimeInMillis());
        persistMetadata(path, indexSettings, shardRouting, null, logger);
        this.useRetentionLeasesInPeerRecovery = replicationTracker.hasAllPeerRecoveryRetentionLeases();
        this.refreshPendingLocationListener = new RefreshPendingLocationListener();
        this.relativeTimeInNanosSupplier = relativeTimeInNanosSupplier;
        this.indexCommitListener = indexCommitListener;
    }

    public ThreadPool getThreadPool() {
        return this.threadPool;
    }

    public Store store() {
        return this.store;
    }

    /**
     * Return the sort order of this index, or null if the index has no sort.
     */
    public Sort getIndexSort() {
        return indexSortSupplier.get();
    }

    public ShardGetService getService() {
        return this.getService;
    }

    public ShardBitsetFilterCache shardBitsetFilterCache() {
        return shardBitsetFilterCache;
    }

    public MapperService mapperService() {
        return mapperService;
    }

    public SearchOperationListener getSearchOperationListener() {
        return this.searchOperationListener;
    }

    public BulkOperationListener getBulkOperationListener() {
        return this.bulkOperationListener;
    }

    public ShardIndexWarmerService warmerService() {
        return this.shardWarmerService;
    }

    public ShardRequestCache requestCache() {
        return this.requestCacheStats;
    }

    public ShardFieldData fieldData() {
        return this.shardFieldData;
    }

    public boolean isSystem() {
        return indexSettings.getIndexMetadata().isSystem();
    }

    /**
     * USE THIS METHOD WITH CARE!
     * Returns the primary term the index shard is supposed to be on. In case of primary promotion or when a replica learns about
     * a new term due to a new primary, the term that's exposed here will not be the term that the shard internally uses to assign
     * to operations. The shard will auto-correct its internal operation term, but this might take time.
     * See {@link org.elasticsearch.cluster.metadata.IndexMetadata#primaryTerm(int)}
     */
    public long getPendingPrimaryTerm() {
        return this.pendingPrimaryTerm;
    }

    /** Returns the primary term that is currently being used to assign to operations */
    public long getOperationPrimaryTerm() {
        return replicationTracker.getOperationPrimaryTerm();
    }

    /**
     * Returns a unique UUID that identifies this IndexShard instance
     */
    public String getShardUuid() {
        return shardUuid;
    }

    /**
     * Returns the timestamp at which this IndexShard instance was created
     */
    public long getShardCreationTime() {
        return shardCreationTime;
    }

    /**
     * Returns the latest cluster routing entry received with this shard.
     */
    @Override
    public ShardRouting routingEntry() {
        return this.shardRouting;
    }

    @Override
    public void updateShardState(
        final ShardRouting newRouting,
        final long newPrimaryTerm,
        final BiConsumer<IndexShard, ActionListener<ResyncTask>> primaryReplicaSyncer,
        final long applyingClusterStateVersion,
        final Set<String> inSyncAllocationIds,
        final IndexShardRoutingTable routingTable
    ) throws IOException {
        final ShardRouting currentRouting;
        synchronized (mutex) {
            currentRouting = this.shardRouting;
            assert currentRouting != null;

            if (newRouting.shardId().equals(shardId()) == false) {
                throw new IllegalArgumentException(
                    "Trying to set a routing entry with shardId " + newRouting.shardId() + " on a shard with shardId " + shardId()
                );
            }
            if (newRouting.isSameAllocation(currentRouting) == false) {
                throw new IllegalArgumentException(
                    "Trying to set a routing entry with a different allocation. Current " + currentRouting + ", new " + newRouting
                );
            }
            if (currentRouting.primary() && newRouting.primary() == false) {
                throw new IllegalArgumentException(
                    "illegal state: trying to move shard from primary mode to replica mode. Current "
                        + currentRouting
                        + ", new "
                        + newRouting
                );
            }

            if (newRouting.primary()) {
                replicationTracker.updateFromMaster(applyingClusterStateVersion, inSyncAllocationIds, routingTable);
            }

            if (state == IndexShardState.POST_RECOVERY && newRouting.active()) {
                assert currentRouting.active() == false : "we are in POST_RECOVERY, but our shard routing is active " + currentRouting;
                assert currentRouting.isRelocationTarget() == false
                    || currentRouting.primary() == false
                    || replicationTracker.isPrimaryMode()
                    : "a primary relocation is completed by the master, but primary mode is not active " + currentRouting;

                changeState(IndexShardState.STARTED, "global state is [" + newRouting.state() + "]");
                startedRelativeTimeInNanos = getRelativeTimeInNanos();
                indexingTimeBeforeShardStartedInNanos = internalIndexingStats.totalIndexingTimeInNanos();
            } else if (currentRouting.primary()
                && currentRouting.relocating()
                && replicationTracker.isRelocated()
                && (newRouting.relocating() == false || newRouting.equalsIgnoringMetadata(currentRouting) == false)) {
                    // if the shard is not in primary mode anymore (after primary relocation) we have to fail when any changes in shard
                    // routing occur (e.g. due to recovery failure / cancellation). The reason is that at the moment we cannot safely
                    // reactivate primary mode without risking two active primaries.
                    throw new IndexShardRelocatedException(
                        shardId(),
                        "Shard is marked as relocated, cannot safely move to state " + newRouting.state()
                    );
                }

            if (newRouting.active() && state != IndexShardState.STARTED && state != IndexShardState.CLOSED) {
                // If cluster.no_master_block: all then we remove all shards locally whenever there's no master, but there might still be
                // a shard-started message in flight. When the new master is elected we start to recover our shards again and the stale
                // shard-started message could arrive and move this shard to STARTED in the cluster state too soon. This is pretty rare so
                // we fix it by just failing the shard and starting the recovery again.
                //
                // NB this can only happen on replicas - if it happened to a primary then we'd move to a new primary term and ignore the
                // stale shard-started message.
                assert newRouting.primary() == false
                    : "primary routing is active, but local shard state isn't. routing: " + newRouting + ", local state: " + state;
                throw new IllegalIndexShardStateException(shardId, state, "master processed stale shard-started event, failing shard");
            }

            persistMetadata(path, indexSettings, newRouting, currentRouting, logger);
            final CountDownLatch shardStateUpdated = new CountDownLatch(1);

            if (newRouting.primary()) {
                if (newPrimaryTerm == pendingPrimaryTerm) {
                    if (currentRouting.initializing() && currentRouting.isRelocationTarget() == false && newRouting.active()) {
                        // the master started a recovering primary, activate primary mode.
                        replicationTracker.activatePrimaryMode(getLocalCheckpoint());
                        ensurePeerRecoveryRetentionLeasesExist();
                    }
                } else {
                    assert currentRouting.primary() == false : "term is only increased as part of primary promotion";
                    /* Note that due to cluster state batching an initializing primary shard term can failed and re-assigned
                     * in one state causing it's term to be incremented. Note that if both current shard state and new
                     * shard state are initializing, we could replace the current shard and reinitialize it. It is however
                     * possible that this shard is being started. This can happen if:
                     * 1) Shard is post recovery and sends shard started to the master
                     * 2) Node gets disconnected and rejoins
                     * 3) Master assigns the shard back to the node
                     * 4) Master processes the shard started and starts the shard
                     * 5) The node process the cluster state where the shard is both started and primary term is incremented.
                     *
                     * We could fail the shard in that case, but this will cause it to be removed from the insync allocations list
                     * potentially preventing re-allocation.
                     */
                    assert newRouting.initializing() == false
                        : "a started primary shard should never update its term; "
                            + "shard "
                            + newRouting
                            + ", "
                            + "current term ["
                            + pendingPrimaryTerm
                            + "], "
                            + "new term ["
                            + newPrimaryTerm
                            + "]";
                    assert newPrimaryTerm > pendingPrimaryTerm
                        : "primary terms can only go up; current term [" + pendingPrimaryTerm + "], new term [" + newPrimaryTerm + "]";
                    /*
                     * Before this call returns, we are guaranteed that all future operations are delayed and so this happens before we
                     * increment the primary term. The latch is needed to ensure that we do not unblock operations before the primary
                     * term is incremented.
                     */
                    // to prevent primary relocation handoff while resync is not completed
                    boolean resyncStarted = primaryReplicaResyncInProgress.compareAndSet(false, true);
                    if (resyncStarted == false) {
                        throw new IllegalStateException("cannot start resync while it's already in progress");
                    }
                    bumpPrimaryTerm(newPrimaryTerm, () -> {
                        shardStateUpdated.await();
                        assert pendingPrimaryTerm == newPrimaryTerm
                            : "shard term changed on primary. expected ["
                                + newPrimaryTerm
                                + "] but was ["
                                + pendingPrimaryTerm
                                + "]"
                                + ", current routing: "
                                + currentRouting
                                + ", new routing: "
                                + newRouting;
                        assert getOperationPrimaryTerm() == newPrimaryTerm;
                        try {
                            replicationTracker.activatePrimaryMode(getLocalCheckpoint());
                            ensurePeerRecoveryRetentionLeasesExist();
                            /*
                             * If this shard was serving as a replica shard when another shard was promoted to primary then
                             * its Lucene index was reset during the primary term transition. In particular, the Lucene index
                             * on this shard was reset to the global checkpoint and the operations above the local checkpoint
                             * were reverted. If the other shard that was promoted to primary subsequently fails before the
                             * primary/replica re-sync completes successfully and we are now being promoted, we have to restore
                             * the reverted operations on this shard by replaying the translog to avoid losing acknowledged writes.
                             */
                            final Engine engine = getEngine();
                            engine.restoreLocalHistoryFromTranslog(
                                (resettingEngine, snapshot) -> runTranslogRecovery(
                                    resettingEngine,
                                    snapshot,
                                    Engine.Operation.Origin.LOCAL_RESET,
                                    () -> {}
                                )
                            );
                            /* Rolling the translog generation is not strictly needed here (as we will never have collisions between
                             * sequence numbers in a translog generation in a new primary as it takes the last known sequence number
                             * as a starting point), but it simplifies reasoning about the relationship between primary terms and
                             * translog generations.
                             */
                            engine.rollTranslogGeneration();
                            engine.fillSeqNoGaps(newPrimaryTerm);
                            replicationTracker.updateLocalCheckpoint(currentRouting.allocationId().getId(), getLocalCheckpoint());
                            primaryReplicaSyncer.accept(this, new ActionListener<ResyncTask>() {
                                @Override
                                public void onResponse(ResyncTask resyncTask) {
                                    logger.info("primary-replica resync completed with {} operations", resyncTask.getResyncedOperations());
                                    boolean resyncCompleted = primaryReplicaResyncInProgress.compareAndSet(true, false);
                                    assert resyncCompleted : "primary-replica resync finished but was not started";
                                }

                                @Override
                                public void onFailure(Exception e) {
                                    boolean resyncCompleted = primaryReplicaResyncInProgress.compareAndSet(true, false);
                                    assert resyncCompleted : "primary-replica resync finished but was not started";
                                    if (state == IndexShardState.CLOSED) {
                                        // ignore, shutting down
                                    } else {
                                        try {
                                            failShard("exception during primary-replica resync", e);
                                        } catch (AlreadyClosedException ace) {
                                            // okay, the index was deleted
                                        }
                                    }
                                }
                            });
                        } catch (final AlreadyClosedException e) {
                            // okay, the index was deleted
                        }
                    }, null);
                }
            }
            // set this last, once we finished updating all internal state.
            this.shardRouting = newRouting;

            assert this.shardRouting.primary() == false || this.shardRouting.started() == false || // note that we use started and not
                                                                                                   // active to avoid relocating shards
                this.indexShardOperationPermits.isBlocked() || // if permits are blocked, we are still transitioning
                this.replicationTracker.isPrimaryMode()
                : "a started primary with non-pending operation term must be in primary mode " + this.shardRouting;
            shardStateUpdated.countDown();
        }
        if (currentRouting.active() == false && newRouting.active()) {
            indexEventListener.afterIndexShardStarted(this);
        }
        if (newRouting.equals(currentRouting) == false) {
            indexEventListener.shardRoutingChanged(this, currentRouting, newRouting);
        }

        if (indexSettings.isSoftDeleteEnabled() && useRetentionLeasesInPeerRecovery == false) {
            final RetentionLeases retentionLeases = replicationTracker.getRetentionLeases();
            boolean allShardsUseRetentionLeases = true;
            for (int copy = 0; copy < routingTable.size(); copy++) {
                ShardRouting shardRouting = routingTable.shard(copy);
                if (shardRouting.isPromotableToPrimary()) {
                    if (shardRouting.assignedToNode() == false
                        || retentionLeases.contains(ReplicationTracker.getPeerRecoveryRetentionLeaseId(shardRouting)) == false) {
                        allShardsUseRetentionLeases = false;
                        break;
                    }
                    if (this.shardRouting.relocating()) {
                        ShardRouting shardRoutingReloc = this.shardRouting.getTargetRelocatingShard();
                        if (shardRoutingReloc.assignedToNode() == false
                            || retentionLeases.contains(ReplicationTracker.getPeerRecoveryRetentionLeaseId(shardRoutingReloc)) == false) {
                            allShardsUseRetentionLeases = false;
                            break;
                        }
                    }
                }
            }
            useRetentionLeasesInPeerRecovery = allShardsUseRetentionLeases;
        }
    }

    /**
     * Marks the shard as recovering based on a recovery state, fails with exception is recovering is not allowed to be set.
     */
    public IndexShardState markAsRecovering(String reason, RecoveryState recoveryState) throws IndexShardStartedException,
        IndexShardRelocatedException, IndexShardRecoveringException, IndexShardClosedException {
        synchronized (mutex) {
            if (state == IndexShardState.CLOSED) {
                throw new IndexShardClosedException(shardId);
            }
            if (state == IndexShardState.STARTED) {
                throw new IndexShardStartedException(shardId);
            }
            if (state == IndexShardState.RECOVERING) {
                throw new IndexShardRecoveringException(shardId);
            }
            if (state == IndexShardState.POST_RECOVERY) {
                throw new IndexShardRecoveringException(shardId);
            }
            this.recoveryState = recoveryState;
            return changeState(IndexShardState.RECOVERING, reason);
        }
    }

    private final AtomicBoolean primaryReplicaResyncInProgress = new AtomicBoolean();

    /**
     * Completes the relocation. Operations are blocked and current operations are drained before changing state to relocated. The provided
     * {@link BiConsumer} is executed after all operations are successfully blocked.
     *
     * @param consumer a {@link BiConsumer} that is executed after operations are blocked and that consumes the primary context as well as
     *                 a listener to resolve once it finished
     * @param listener listener to resolve once this method actions including executing {@code consumer} in the non-failure case complete
     * @throws IllegalIndexShardStateException if the shard is not relocating due to concurrent cancellation
     * @throws IllegalStateException           if the relocation target is no longer part of the replication group
     */
    public void relocated(
        final String targetAllocationId,
        final BiConsumer<ReplicationTracker.PrimaryContext, ActionListener<Void>> consumer,
        final ActionListener<Void> listener
    ) throws IllegalIndexShardStateException, IllegalStateException {
        assert shardRouting.primary() : "only primaries can be marked as relocated: " + shardRouting;
        try (Releasable forceRefreshes = refreshListeners.forceRefreshes()) {
            indexShardOperationPermits.blockOperations(new ActionListener<>() {
                @Override
                public void onResponse(Releasable releasable) {
                    boolean success = false;
                    try {
                        forceRefreshes.close();
                        // no shard operation permits are being held here, move state from started to relocated
                        assert indexShardOperationPermits.getActiveOperationsCount() == OPERATIONS_BLOCKED
                            : "in-flight operations in progress while moving shard state to relocated";
                        /*
                         * We should not invoke the runnable under the mutex as the expected implementation is to handoff the primary
                         * context via a network operation. Doing this under the mutex can implicitly block the cluster state update thread
                         * on network operations.
                         */
                        verifyRelocatingState();
                        final ReplicationTracker.PrimaryContext primaryContext = replicationTracker.startRelocationHandoff(
                            targetAllocationId
                        );
                        // make sure we release all permits before we resolve the final listener
                        final ActionListener<Void> wrappedInnerListener = ActionListener.runBefore(
                            listener,
                            Releasables.releaseOnce(releasable)::close
                        );
                        final ActionListener<Void> wrappedListener = new ActionListener<>() {
                            @Override
                            public void onResponse(Void unused) {
                                try {
                                    // make changes to primaryMode and relocated flag only under mutex
                                    synchronized (mutex) {
                                        verifyRelocatingState();
                                        replicationTracker.completeRelocationHandoff();
                                    }
                                    wrappedInnerListener.onResponse(null);
                                } catch (Exception e) {
                                    onFailure(e);
                                }
                            }

                            @Override
                            public void onFailure(Exception e) {
                                try {
                                    replicationTracker.abortRelocationHandoff();
                                } catch (final Exception inner) {
                                    e.addSuppressed(inner);
                                }
                                wrappedInnerListener.onFailure(e);
                            }
                        };
                        try {
                            consumer.accept(primaryContext, wrappedListener);
                        } catch (final Exception e) {
                            wrappedListener.onFailure(e);
                        }
                        success = true;
                    } catch (Exception e) {
                        listener.onFailure(e);
                    } finally {
                        if (success == false) {
                            releasable.close();
                        }
                    }
                }

                @Override
                public void onFailure(Exception e) {
                    if (e instanceof TimeoutException) {
                        logger.warn("timed out waiting for relocation hand-off to complete");
                        // This is really bad as ongoing replication operations are preventing this shard from completing relocation
                        // hand-off.
                        // Fail primary relocation source and target shards.
                        failShard("timed out waiting for relocation hand-off to complete", null);
                        listener.onFailure(
                            new IndexShardClosedException(shardId(), "timed out waiting for relocation hand-off to complete")
                        );
                    } else {
                        listener.onFailure(e);
                    }
                }
            }, 30L, TimeUnit.MINUTES, EsExecutors.DIRECT_EXECUTOR_SERVICE); // Wait on current thread because this execution is wrapped by
                                                                            // CancellableThreads and we want to be able to interrupt it
        }
    }

    private void verifyRelocatingState() {
        if (state != IndexShardState.STARTED) {
            throw new IndexShardNotStartedException(shardId, state);
        }
        /*
         * If the master cancelled recovery, the target will be removed and the recovery will be cancelled. However, it is still possible
         * that we concurrently end up here and therefore have to protect that we do not mark the shard as relocated when its shard routing
         * says otherwise.
         */

        if (shardRouting.relocating() == false) {
            throw new IllegalIndexShardStateException(shardId, IndexShardState.STARTED, ": shard is no longer relocating " + shardRouting);
        }

        if (primaryReplicaResyncInProgress.get()) {
            throw new IllegalIndexShardStateException(
                shardId,
                IndexShardState.STARTED,
                ": primary relocation is forbidden while primary-replica resync is in progress " + shardRouting
            );
        }
    }

    @Override
    public IndexShardState state() {
        return state;
    }

    /**
     * Changes the state of the current shard
     *
     * @param newState the new shard state
     * @param reason   the reason for the state change
     * @return the previous shard state
     */
    private IndexShardState changeState(IndexShardState newState, String reason) {
        assert Thread.holdsLock(mutex);
        logger.debug("state: [{}]->[{}], reason [{}]", state, newState, reason);
        IndexShardState previousState = state;
        state = newState;
        this.indexEventListener.indexShardStateChanged(this, previousState, newState, reason);
        return previousState;
    }

    public Engine.IndexResult applyIndexOperationOnPrimary(
        long version,
        VersionType versionType,
        SourceToParse sourceToParse,
        long ifSeqNo,
        long ifPrimaryTerm,
        long autoGeneratedTimestamp,
        boolean isRetry
    ) throws IOException {
        assert versionType.validateVersionForWrites(version);
        return applyIndexOperation(
            getEngine(),
            UNASSIGNED_SEQ_NO,
            getOperationPrimaryTerm(),
            version,
            versionType,
            ifSeqNo,
            ifPrimaryTerm,
            autoGeneratedTimestamp,
            isRetry,
            Engine.Operation.Origin.PRIMARY,
            sourceToParse
        );
    }

    public Engine.IndexResult applyIndexOperationOnReplica(
        long seqNo,
        long opPrimaryTerm,
        long version,
        long autoGeneratedTimeStamp,
        boolean isRetry,
        SourceToParse sourceToParse
    ) throws IOException {
        return applyIndexOperation(
            getEngine(),
            seqNo,
            opPrimaryTerm,
            version,
            null,
            UNASSIGNED_SEQ_NO,
            0,
            autoGeneratedTimeStamp,
            isRetry,
            Engine.Operation.Origin.REPLICA,
            sourceToParse
        );
    }

    private Engine.IndexResult applyIndexOperation(
        Engine engine,
        long seqNo,
        long opPrimaryTerm,
        long version,
        @Nullable VersionType versionType,
        long ifSeqNo,
        long ifPrimaryTerm,
        long autoGeneratedTimeStamp,
        boolean isRetry,
        Engine.Operation.Origin origin,
        SourceToParse sourceToParse
    ) throws IOException {
        assert opPrimaryTerm <= getOperationPrimaryTerm()
            : "op term [ " + opPrimaryTerm + " ] > shard term [" + getOperationPrimaryTerm() + "]";
        ensureWriteAllowed(origin);
        Engine.Index operation;
        try {
            operation = prepareIndex(
                mapperService,
                sourceToParse,
                seqNo,
                opPrimaryTerm,
                version,
                versionType,
                origin,
                autoGeneratedTimeStamp,
                isRetry,
                ifSeqNo,
                ifPrimaryTerm,
                getRelativeTimeInNanos()
            );
            Mapping update = operation.parsedDoc().dynamicMappingsUpdate();
            if (update != null) {
                return new Engine.IndexResult(update, operation.parsedDoc().id());
            }
        } catch (Exception e) {
            // We treat any exception during parsing and or mapping update as a document level failure
            // with the exception side effects of closing the shard. Since we don't have the shard, we
            // can not raise an exception that may block any replication of previous operations to the
            // replicas
            verifyNotClosed(e);
            return new Engine.IndexResult(e, version, opPrimaryTerm, seqNo, sourceToParse.id());
        }

        return index(engine, operation);
    }

    public static Engine.Index prepareIndex(
        MapperService mapperService,
        SourceToParse source,
        long seqNo,
        long primaryTerm,
        long version,
        VersionType versionType,
        Engine.Operation.Origin origin,
        long autoGeneratedIdTimestamp,
        boolean isRetry,
        long ifSeqNo,
        long ifPrimaryTerm,
        long startTimeInNanos
    ) {
        assert source.dynamicTemplates().isEmpty() || origin == Engine.Operation.Origin.PRIMARY
            : "dynamic_templates parameter can only be associated with primary operations";
        DocumentMapper documentMapper = mapperService.documentMapper();
        Mapping mapping = null;
        if (documentMapper == null) {
            documentMapper = DocumentMapper.createEmpty(mapperService);
            mapping = documentMapper.mapping();
        }
        ParsedDocument doc = documentMapper.parse(source);
        if (mapping != null) {
            // If we are indexing but there is no mapping we create one. This is to ensure that whenever at least a document is indexed
            // some mappings do exist. It covers for the case of indexing an empty doc (`{}`).
            // TODO this can be removed if we eagerly create mappings as soon as a new index is created, regardless of
            // whether mappings were provided or not.
            doc.addDynamicMappingsUpdate(mapping);
        }
        Term uid = new Term(IdFieldMapper.NAME, Uid.encodeId(doc.id()));
        return new Engine.Index(
            uid,
            doc,
            seqNo,
            primaryTerm,
            version,
            versionType,
            origin,
            startTimeInNanos,
            autoGeneratedIdTimestamp,
            isRetry,
            ifSeqNo,
            ifPrimaryTerm
        );
    }

    private Engine.IndexResult index(Engine engine, Engine.Index index) throws IOException {
        try {
            final Engine.IndexResult result;
            final Engine.Index preIndex = indexingOperationListeners.preIndex(shardId, index);
            try {
                if (logger.isTraceEnabled()) {
                    // don't use index.source().utf8ToString() here source might not be valid UTF-8
                    logger.trace(
                        "index [{}] seq# [{}] allocation-id [{}] primaryTerm [{}] operationPrimaryTerm [{}] origin [{}]",
                        preIndex.id(),
                        preIndex.seqNo(),
                        routingEntry().allocationId(),
                        preIndex.primaryTerm(),
                        getOperationPrimaryTerm(),
                        preIndex.origin()
                    );
                }
                result = engine.index(preIndex);
                if (logger.isTraceEnabled()) {
                    logger.trace(
                        "index-done [{}] seq# [{}] allocation-id [{}] primaryTerm [{}] operationPrimaryTerm [{}] origin [{}] "
                            + "result-seq# [{}] result-term [{}] failure [{}]",
                        preIndex.id(),
                        preIndex.seqNo(),
                        routingEntry().allocationId(),
                        preIndex.primaryTerm(),
                        getOperationPrimaryTerm(),
                        preIndex.origin(),
                        result.getSeqNo(),
                        result.getTerm(),
                        result.getFailure()
                    );
                }
            } catch (Exception e) {
                if (logger.isTraceEnabled()) {
                    logger.trace(
                        () -> format(
                            "index-fail [%s] seq# [%s] allocation-id [%s] primaryTerm [%s] operationPrimaryTerm [%s] origin [%s]",
                            preIndex.id(),
                            preIndex.seqNo(),
                            routingEntry().allocationId(),
                            preIndex.primaryTerm(),
                            getOperationPrimaryTerm(),
                            preIndex.origin()
                        ),
                        e
                    );
                }
                indexingOperationListeners.postIndex(shardId, preIndex, e);
                throw e;
            }
            indexingOperationListeners.postIndex(shardId, preIndex, result);
            return result;
        } finally {
            active.set(true);
        }
    }

    public Engine.NoOpResult markSeqNoAsNoop(long seqNo, long opPrimaryTerm, String reason) throws IOException {
        return markSeqNoAsNoop(getEngine(), seqNo, opPrimaryTerm, reason, Engine.Operation.Origin.REPLICA);
    }

    private Engine.NoOpResult markSeqNoAsNoop(Engine engine, long seqNo, long opPrimaryTerm, String reason, Engine.Operation.Origin origin)
        throws IOException {
        assert opPrimaryTerm <= getOperationPrimaryTerm()
            : "op term [ " + opPrimaryTerm + " ] > shard term [" + getOperationPrimaryTerm() + "]";
        long startTime = System.nanoTime();
        ensureWriteAllowed(origin);
        final Engine.NoOp noOp = new Engine.NoOp(seqNo, opPrimaryTerm, origin, startTime, reason);
        return noOp(engine, noOp);
    }

    private Engine.NoOpResult noOp(Engine engine, Engine.NoOp noOp) throws IOException {
        try {
            if (logger.isTraceEnabled()) {
                logger.trace("noop (seq# [{}])", noOp.seqNo());
            }
            return engine.noOp(noOp);
        } finally {
            active.set(true);
        }
    }

    public Engine.IndexResult getFailedIndexResult(Exception e, long version, String id) {
        return new Engine.IndexResult(e, version, id);
    }

    public Engine.DeleteResult getFailedDeleteResult(Exception e, long version, String id) {
        return new Engine.DeleteResult(e, version, getOperationPrimaryTerm(), id);
    }

    public Engine.DeleteResult applyDeleteOperationOnPrimary(
        long version,
        String id,
        VersionType versionType,
        long ifSeqNo,
        long ifPrimaryTerm
    ) throws IOException {
        assert versionType.validateVersionForWrites(version);
        return applyDeleteOperation(
            getEngine(),
            UNASSIGNED_SEQ_NO,
            getOperationPrimaryTerm(),
            version,
            id,
            versionType,
            ifSeqNo,
            ifPrimaryTerm,
            Engine.Operation.Origin.PRIMARY
        );
    }

    public Engine.DeleteResult applyDeleteOperationOnReplica(long seqNo, long opPrimaryTerm, long version, String id) throws IOException {
        return applyDeleteOperation(
            getEngine(),
            seqNo,
            opPrimaryTerm,
            version,
            id,
            null,
            UNASSIGNED_SEQ_NO,
            0,
            Engine.Operation.Origin.REPLICA
        );
    }

    private Engine.DeleteResult applyDeleteOperation(
        Engine engine,
        long seqNo,
        long opPrimaryTerm,
        long version,
        String id,
        @Nullable VersionType versionType,
        long ifSeqNo,
        long ifPrimaryTerm,
        Engine.Operation.Origin origin
    ) throws IOException {
        assert opPrimaryTerm <= getOperationPrimaryTerm()
            : "op term [ " + opPrimaryTerm + " ] > shard term [" + getOperationPrimaryTerm() + "]";
        ensureWriteAllowed(origin);
        try {
            Engine.Delete delete = indexingOperationListeners.preDelete(
                shardId,
                prepareDelete(id, seqNo, opPrimaryTerm, version, versionType, origin, ifSeqNo, ifPrimaryTerm)
            );
            final Engine.DeleteResult result;
            try {
                if (logger.isTraceEnabled()) {
                    logger.trace("delete [{}] (seq no [{}])", delete.uid().text(), delete.seqNo());
                }
                result = engine.delete(delete);
            } catch (Exception e) {
                indexingOperationListeners.postDelete(shardId, delete, e);
                throw e;
            }
            indexingOperationListeners.postDelete(shardId, delete, result);
            return result;
        } finally {
            active.set(true);
        }
    }

    public static Engine.Delete prepareDelete(
        String id,
        long seqNo,
        long primaryTerm,
        long version,
        VersionType versionType,
        Engine.Operation.Origin origin,
        long ifSeqNo,
        long ifPrimaryTerm
    ) {
        long startTime = System.nanoTime();
        final Term uid = new Term(IdFieldMapper.NAME, Uid.encodeId(id));
        return new Engine.Delete(id, uid, seqNo, primaryTerm, version, versionType, origin, startTime, ifSeqNo, ifPrimaryTerm);
    }

    public Engine.GetResult get(Engine.Get get) {
        return innerGet(get, false);
    }

    public Engine.GetResult getFromTranslog(Engine.Get get) {
        assert get.realtime();
        return innerGet(get, true);
    }

    private Engine.GetResult innerGet(Engine.Get get, boolean translogOnly) {
        readAllowed();
        MappingLookup mappingLookup = mapperService.mappingLookup();
        if (mappingLookup.hasMappings() == false) {
            return GetResult.NOT_EXISTS;
        }
        if (indexSettings.getIndexVersionCreated().isLegacyIndexVersion()) {
            throw new IllegalStateException("get operations not allowed on a legacy index");
        }
        if (translogOnly) {
            return getEngine().getFromTranslog(get, mappingLookup, mapperService.documentParser(), this::wrapSearcher);
        }
        return getEngine().get(get, mappingLookup, mapperService.documentParser(), this::wrapSearcher);
    }

    /**
     * Writes all indexing changes to disk and opens a new searcher reflecting all changes.  This can throw {@link AlreadyClosedException}.
     */
    public Engine.RefreshResult refresh(String source) {
        verifyNotClosed();
        logger.trace("refresh with source [{}]", source);
        return getEngine().refresh(source);
    }

    public void externalRefresh(String source, ActionListener<Engine.RefreshResult> listener) {
        verifyNotClosed();
        getEngine().externalRefresh(source, listener);
    }

    /**
     * Returns how many bytes we are currently moving from heap to disk
     */
    public long getWritingBytes() {
        Engine engine = getEngineOrNull();
        if (engine == null) {
            return 0;
        }
        return engine.getWritingBytes();
    }

    public RefreshStats refreshStats() {
        int listeners = refreshListeners.pendingCount();
        return new RefreshStats(
            refreshMetric.count(),
            TimeUnit.NANOSECONDS.toMillis(refreshMetric.sum()),
            externalRefreshMetric.count(),
            TimeUnit.NANOSECONDS.toMillis(externalRefreshMetric.sum()),
            listeners
        );
    }

    public FlushStats flushStats() {
        return new FlushStats(flushMetric.count(), periodicFlushMetric.count(), TimeUnit.NANOSECONDS.toMillis(flushMetric.sum()));
    }

    public DocsStats docStats() {
        readAllowed();
        return getEngine().docStats();
    }

    /**
     * @return {@link CommitStats}
     * @throws AlreadyClosedException if shard is closed
     */
    public CommitStats commitStats() {
        return getEngine().commitStats();
    }

    /**
     * @return {@link SeqNoStats}
     * @throws AlreadyClosedException if shard is closed
     */
    public SeqNoStats seqNoStats() {
        return getEngine().getSeqNoStats(replicationTracker.getGlobalCheckpoint());
    }

    public IndexingStats indexingStats() {
        Engine engine = getEngineOrNull();
        final boolean throttled;
        final long throttleTimeInMillis;
        if (engine == null) {
            throttled = false;
            throttleTimeInMillis = 0;
        } else {
            throttled = engine.isThrottled();
            throttleTimeInMillis = engine.getIndexThrottleTimeInMillis();
        }

        return internalIndexingStats.stats(
            throttled,
            throttleTimeInMillis,
            indexingTimeBeforeShardStartedInNanos,
            getRelativeTimeInNanos() - startedRelativeTimeInNanos
        );
    }

    public SearchStats searchStats(String... groups) {
        return searchStats.stats(groups);
    }

    public FieldUsageStats fieldUsageStats(String... fields) {
        return fieldUsageTracker.stats(fields);
    }

    public GetStats getStats() {
        return getService.stats();
    }

    public StoreStats storeStats() {
        try {
            final RecoveryState recoveryState = this.recoveryState;
            if (DiskThresholdDecider.SETTING_IGNORE_DISK_WATERMARKS.get(indexSettings.getSettings())) {
                // if this shard has no disk footprint then its local size is reported as 0
                return store.stats(0, size -> 0);
            } else {
                final long bytesStillToRecover = recoveryState == null ? -1L : recoveryState.getIndex().bytesStillToRecover();
                final long reservedBytes = bytesStillToRecover == -1 ? StoreStats.UNKNOWN_RESERVED_BYTES : bytesStillToRecover;
                return store.stats(reservedBytes, LongUnaryOperator.identity());
            }
        } catch (IOException e) {
            failShard("Failing shard because of exception during storeStats", e);
            throw new ElasticsearchException("io exception while building 'store stats'", e);
        }
    }

    public MergeStats mergeStats() {
        final Engine engine = getEngineOrNull();
        if (engine == null) {
            return new MergeStats();
        }
        return engine.getMergeStats();
    }

    public SegmentsStats segmentStats(boolean includeSegmentFileSizes, boolean includeUnloadedSegments) {
        SegmentsStats segmentsStats = getEngine().segmentsStats(includeSegmentFileSizes, includeUnloadedSegments);
        segmentsStats.addBitsetMemoryInBytes(shardBitsetFilterCache.getMemorySizeInBytes());
        return segmentsStats;
    }

    public WarmerStats warmerStats() {
        return shardWarmerService.stats();
    }

    public FieldDataStats fieldDataStats(String... fields) {
        return shardFieldData.stats(fields);
    }

    public TranslogStats translogStats() {
        return getEngine().getTranslogStats();
    }

    public CompletionStats completionStats(String... fields) {
        readAllowed();
        return getEngine().completionStats(fields);
    }

    public DenseVectorStats denseVectorStats() {
        readAllowed();
        return getEngine().denseVectorStats();
    }

    public BulkStats bulkStats() {
        return bulkOperationListener.stats();
    }

    /**
     * Executes the given flush request against the engine.
     *
     * @param request the flush request
     * @return <code>false</code> if <code>waitIfOngoing==false</code> and an ongoing request is detected, else <code>true</code>.
     *         If <code>false</code> is returned, no flush happened.
     */
    public boolean flush(FlushRequest request) {
        final boolean waitIfOngoing = request.waitIfOngoing();
        final boolean force = request.force();
        logger.trace("flush with {}", request);
        /*
         * We allow flushes while recovery since we allow operations to happen while recovering and we want to keep the translog under
         * control (up to deletes, which we do not GC). Yet, we do not use flush internally to clear deletes and flush the index writer
         * since we use Engine#writeIndexingBuffer for this now.
         */
        verifyNotClosed();
        final long time = System.nanoTime();
        // TODO: Transition this method to async to support async flush
        PlainActionFuture<Engine.FlushResult> future = PlainActionFuture.newFuture();
        getEngine().flush(force, waitIfOngoing, future);
        Engine.FlushResult flushResult = future.actionGet();
        flushMetric.inc(System.nanoTime() - time);
        return flushResult.flushPerformed();
    }

    /**
     * checks and removes translog files that no longer need to be retained. See
     * {@link org.elasticsearch.index.translog.TranslogDeletionPolicy} for details
     */
    public void trimTranslog() {
        verifyNotClosed();
        final Engine engine = getEngine();
        engine.trimUnreferencedTranslogFiles();
    }

    /**
     * Rolls the tranlog generation and cleans unneeded.
     */
    public void rollTranslogGeneration() {
        final Engine engine = getEngine();
        engine.rollTranslogGeneration();
    }

    public void forceMerge(ForceMergeRequest forceMerge) throws IOException {
        IndexShardState state = this.state; // one time volatile read
        if (state != IndexShardState.STARTED) {
            throw new IllegalIndexShardStateException(shardId, state, "operation only allowed when shard is active");
        }
        logger.trace("force merge with {}", forceMerge);
        Engine engine = getEngine();
        engine.forceMerge(forceMerge.flush(), forceMerge.maxNumSegments(), forceMerge.onlyExpungeDeletes(), forceMerge.forceMergeUUID());
    }

    /**
     * Creates a new {@link IndexCommit} snapshot from the currently running engine. All resources referenced by this
     * commit won't be freed until the commit / snapshot is closed.
     *
     * @param flushFirst <code>true</code> if the index should first be flushed to disk / a low level lucene commit should be executed
     */
    public Engine.IndexCommitRef acquireLastIndexCommit(boolean flushFirst) throws EngineException {
        final IndexShardState state = this.state; // one time volatile read
        // we allow snapshot on closed index shard, since we want to do one after we close the shard and before we close the engine
        if (state == IndexShardState.STARTED || state == IndexShardState.CLOSED) {
            return getEngine().acquireLastIndexCommit(flushFirst);
        } else {
            throw new IllegalIndexShardStateException(shardId, state, "snapshot is not allowed");
        }
    }

    /**
     * Acquires the {@link IndexCommit} which should be included in a snapshot.
     */
    public Engine.IndexCommitRef acquireIndexCommitForSnapshot() throws EngineException {
        final IndexShardState state = this.state; // one time volatile read
        if (state == IndexShardState.STARTED) {
            // unlike acquireLastIndexCommit(), there's no need to acquire a snapshot on a shard that is shutting down
            return getEngine().acquireIndexCommitForSnapshot();
        } else {
            throw new IllegalIndexShardStateException(shardId, state, "snapshot is not allowed");
        }
    }

    /**
     * Snapshots the most recent safe index commit from the currently running engine.
     * All index files referenced by this index commit won't be freed until the commit/snapshot is closed.
     */
    public Engine.IndexCommitRef acquireSafeIndexCommit() throws EngineException {
        final IndexShardState state = this.state; // one time volatile read
        // we allow snapshot on closed index shard, since we want to do one after we close the shard and before we close the engine
        if (state == IndexShardState.STARTED || state == IndexShardState.CLOSED) {
            return getEngine().acquireSafeIndexCommit();
        } else {
            throw new IllegalIndexShardStateException(shardId, state, "snapshot is not allowed");
        }
    }

    /**
     * gets a {@link Store.MetadataSnapshot} for the current directory. This method is safe to call in all lifecycle of the index shard,
     * without having to worry about the current state of the engine and concurrent flushes.
     *
     * @throws org.apache.lucene.index.IndexNotFoundException     if no index is found in the current directory
     * @throws org.apache.lucene.index.CorruptIndexException      if the lucene index is corrupted. This can be caused by a checksum
     *                                                            mismatch or an unexpected exception when opening the index reading the
     *                                                            segments file.
     * @throws org.apache.lucene.index.IndexFormatTooOldException if the lucene index is too old to be opened.
     * @throws org.apache.lucene.index.IndexFormatTooNewException if the lucene index is too new to be opened.
     * @throws java.io.FileNotFoundException                      if one or more files referenced by a commit are not present.
     * @throws java.nio.file.NoSuchFileException                  if one or more files referenced by a commit are not present.
     */
    public Store.MetadataSnapshot snapshotStoreMetadata() throws IOException {
        assert Thread.holdsLock(mutex) == false : "snapshotting store metadata under mutex";
        Engine.IndexCommitRef indexCommit = null;
        store.incRef();
        try {
            synchronized (engineMutex) {
                // if the engine is not running, we can access the store directly, but we need to make sure no one starts
                // the engine on us. If the engine is running, we can get a snapshot via the deletion policy of the engine.
                final Engine engine = getEngineOrNull();
                if (engine != null) {
                    indexCommit = engine.acquireLastIndexCommit(false);
                }
                if (indexCommit == null) {
                    return store.getMetadata(null, true);
                }
            }
            return store.getMetadata(indexCommit.getIndexCommit());
        } finally {
            store.decRef();
            IOUtils.close(indexCommit);
        }
    }

    /**
     * Fails the shard and marks the shard store as corrupted if
     * <code>e</code> is caused by index corruption
     */
    public void failShard(String reason, @Nullable Exception e) {
        // fail the engine. This will cause this shard to also be removed from the node's index service.
        getEngine().failEngine(reason, e);
    }

    /**
     * Acquires a point-in-time reader that can be used to create {@link Engine.Searcher}s on demand.
     */
    public Engine.SearcherSupplier acquireSearcherSupplier() {
        return acquireSearcherSupplier(Engine.SearcherScope.EXTERNAL);
    }

    /**
     * Acquires a point-in-time reader that can be used to create {@link Engine.Searcher}s on demand.
     */
    public Engine.SearcherSupplier acquireSearcherSupplier(Engine.SearcherScope scope) {
        readAllowed();
        markSearcherAccessed();
        final Engine engine = getEngine();
        return engine.acquireSearcherSupplier(this::wrapSearcher, scope);
    }

    public Engine.Searcher acquireSearcher(String source) {
        readAllowed();
        markSearcherAccessed();
        final Engine engine = getEngine();
        return engine.acquireSearcher(source, Engine.SearcherScope.EXTERNAL, this::wrapSearcher);
    }

    private void markSearcherAccessed() {
        lastSearcherAccess.lazySet(threadPool.relativeTimeInMillis());
    }

    private Engine.Searcher wrapSearcher(Engine.Searcher searcher) {
        assert ElasticsearchDirectoryReader.unwrap(searcher.getDirectoryReader()) != null
            : "DirectoryReader must be an instance or ElasticsearchDirectoryReader";
        boolean success = false;
        try {
            final Engine.Searcher newSearcher = wrapSearcher(searcher, fieldUsageTracker.createSession(), readerWrapper);
            assert newSearcher != null;
            success = true;
            return newSearcher;
        } catch (IOException ex) {
            throw new ElasticsearchException("failed to wrap searcher", ex);
        } finally {
            if (success == false) {
                Releasables.closeWhileHandlingException(searcher);
            }
        }
    }

    static Engine.Searcher wrapSearcher(
        Engine.Searcher engineSearcher,
        ShardFieldUsageTracker.FieldUsageStatsTrackingSession fieldUsageStatsTrackingSession,
        @Nullable CheckedFunction<DirectoryReader, DirectoryReader, IOException> readerWrapper
    ) throws IOException {
        final ElasticsearchDirectoryReader elasticsearchDirectoryReader = ElasticsearchDirectoryReader.getElasticsearchDirectoryReader(
            engineSearcher.getDirectoryReader()
        );
        if (elasticsearchDirectoryReader == null) {
            throw new IllegalStateException("Can't wrap non elasticsearch directory reader");
        }
        if (readerWrapper == null) {
            readerWrapper = r -> r;
        }
        NonClosingReaderWrapper nonClosingReaderWrapper = new NonClosingReaderWrapper(engineSearcher.getDirectoryReader());
        // first apply field usage stats wrapping before applying other wrappers so that it can track the effects of these wrappers
        DirectoryReader reader = readerWrapper.apply(
            new FieldUsageTrackingDirectoryReader(nonClosingReaderWrapper, fieldUsageStatsTrackingSession)
        );
        if (reader.getReaderCacheHelper() != elasticsearchDirectoryReader.getReaderCacheHelper()) {
            throw new IllegalStateException(
                "wrapped directory reader doesn't delegate IndexReader#getCoreCacheKey,"
                    + " wrappers must override this method and delegate to the original readers core cache key. Wrapped readers can't be "
                    + "used as cache keys since their are used only per request which would lead to subtle bugs"
            );
        }
        if (ElasticsearchDirectoryReader.getElasticsearchDirectoryReader(reader) != elasticsearchDirectoryReader) {
            // prevent that somebody wraps with a non-filter reader
            throw new IllegalStateException("wrapped directory reader hides actual ElasticsearchDirectoryReader but shouldn't");
        }

        // we close the reader to make sure wrappers can release resources if needed....
        // our NonClosingReaderWrapper makes sure that our reader is not closed
        return new Engine.Searcher(
            engineSearcher.source(),
            reader,
            engineSearcher.getSimilarity(),
            engineSearcher.getQueryCache(),
            engineSearcher.getQueryCachingPolicy(),
            () -> IOUtils.close(
                reader, // this will close the wrappers excluding the NonClosingReaderWrapper
                engineSearcher, // this will run the closeable on the wrapped engine reader
                fieldUsageStatsTrackingSession
            )
        ); // completes stats recording
    }

    public void setGlobalCheckpointIfUnpromotable(long globalCheckpoint) {
        assert shardRouting.isPromotableToPrimary() == false : "must only call this on unpromotable shards";
        globalCheckPointIfUnpromotable = globalCheckpoint;
    }

    private static final class NonClosingReaderWrapper extends FilterDirectoryReader {

        private NonClosingReaderWrapper(DirectoryReader in) throws IOException {
            super(in, new SubReaderWrapper() {
                @Override
                public LeafReader wrap(LeafReader reader) {
                    return reader;
                }
            });
        }

        @Override
        protected DirectoryReader doWrapDirectoryReader(DirectoryReader in) throws IOException {
            return new NonClosingReaderWrapper(in);
        }

        @Override
        protected void doClose() {
            // don't close here - mimic the MultiReader#doClose = false behavior that FilterDirectoryReader doesn't have
        }

        @Override
        public CacheHelper getReaderCacheHelper() {
            return in.getReaderCacheHelper();
        }

    }

    public void close(String reason, boolean flushEngine) throws IOException {
        synchronized (engineMutex) {
            try {
                synchronized (mutex) {
                    changeState(IndexShardState.CLOSED, reason);
                }
            } finally {
                final Engine engine = this.currentEngineReference.getAndSet(null);
                try {
                    if (engine != null && flushEngine) {
                        engine.flushAndClose();
                    }
                } finally {
                    // playing safe here and close the engine even if the above succeeds - close can be called multiple times
                    // Also closing refreshListeners to prevent us from accumulating any more listeners
                    IOUtils.close(engine, globalCheckpointListeners, refreshListeners, pendingReplicationActions);
                    indexShardOperationPermits.close();
                }
            }
        }
    }

    public void preRecovery(ActionListener<Void> listener) {
        final IndexShardState currentState = this.state; // single volatile read
        if (currentState == IndexShardState.CLOSED) {
            throw new IndexShardNotRecoveringException(shardId, currentState);
        }
        assert currentState == IndexShardState.RECOVERING : "expected a recovering shard " + shardId + " but got " + currentState;
        indexEventListener.beforeIndexShardRecovery(this, indexSettings, listener);
    }

    public void postRecovery(String reason, ActionListener<Void> listener) throws IndexShardStartedException, IndexShardRelocatedException,
        IndexShardClosedException {
        assert postRecoveryComplete == null;
        SubscribableListener<Void> subscribableListener = new SubscribableListener<>();
        postRecoveryComplete = subscribableListener;
        final ActionListener<Void> finalListener = ActionListener.runBefore(listener, () -> subscribableListener.onResponse(null));
        try {
            getEngine().refresh("post_recovery");
            // we need to refresh again to expose all operations that were index until now. Otherwise
            // we may not expose operations that were indexed with a refresh listener that was immediately
            // responded to in addRefreshListener. The refresh must happen under the same mutex used in addRefreshListener
            synchronized (mutex) {
                if (state == IndexShardState.CLOSED) {
                    throw new IndexShardClosedException(shardId);
                }
                if (state == IndexShardState.STARTED) {
                    throw new IndexShardStartedException(shardId);
                }
                recoveryState.setStage(RecoveryState.Stage.DONE);
                changeState(IndexShardState.POST_RECOVERY, reason);
            }
            indexEventListener.afterIndexShardRecovery(this, finalListener);
        } catch (Exception e) {
            finalListener.onFailure(e);
        }
    }

    /**
     * called before starting to copy index files over
     */
    public void prepareForIndexRecovery() {
        if (state != IndexShardState.RECOVERING) {
            throw new IndexShardNotRecoveringException(shardId, state);
        }
        recoveryState.setStage(RecoveryState.Stage.INDEX);
        assert currentEngineReference.get() == null;
    }

    /**
     * A best effort to bring up this shard to the global checkpoint using the local translog before performing a peer recovery.
     *
     * @return a sequence number that an operation-based peer recovery can start with.
     * This is the first operation after the local checkpoint of the safe commit if exists.
     */
    public long recoverLocallyUpToGlobalCheckpoint() {
        assert Thread.holdsLock(mutex) == false : "recover locally under mutex";
        if (state != IndexShardState.RECOVERING) {
            throw new IndexShardNotRecoveringException(shardId, state);
        }
        recoveryState.validateCurrentStage(RecoveryState.Stage.INDEX);
        assert routingEntry().recoverySource().getType() == RecoverySource.Type.PEER : "not a peer recovery [" + routingEntry() + "]";
        final Optional<SequenceNumbers.CommitInfo> safeCommit;
        final long globalCheckpoint;
        try {
            final String translogUUID = store.readLastCommittedSegmentsInfo().getUserData().get(Translog.TRANSLOG_UUID_KEY);
            globalCheckpoint = Translog.readGlobalCheckpoint(translogConfig.getTranslogPath(), translogUUID);
            safeCommit = store.findSafeIndexCommit(globalCheckpoint);
        } catch (org.apache.lucene.index.IndexNotFoundException e) {
            logger.trace("skip local recovery as no index commit found");
            return UNASSIGNED_SEQ_NO;
        } catch (Exception e) {
            logger.debug("skip local recovery as failed to find the safe commit", e);
            return UNASSIGNED_SEQ_NO;
        }
        try {
            maybeCheckIndex(); // check index here and won't do it again if ops-based recovery occurs
            recoveryState.setLocalTranslogStage();
            if (safeCommit.isPresent() == false) {
                logger.trace("skip local recovery as no safe commit found");
                return UNASSIGNED_SEQ_NO;
            }
            assert safeCommit.get().localCheckpoint <= globalCheckpoint : safeCommit.get().localCheckpoint + " > " + globalCheckpoint;
            if (safeCommit.get().localCheckpoint == globalCheckpoint) {
                logger.trace(
                    "skip local recovery as the safe commit is up to date; safe commit {} global checkpoint {}",
                    safeCommit.get(),
                    globalCheckpoint
                );
                recoveryState.getTranslog().totalLocal(0);
                return globalCheckpoint + 1;
            }
            if (indexSettings.getIndexMetadata().getState() == IndexMetadata.State.CLOSE
                || IndexMetadata.INDEX_BLOCKS_WRITE_SETTING.get(indexSettings.getSettings())) {
                logger.trace(
                    "skip local recovery as the index was closed or not allowed to write; safe commit {} global checkpoint {}",
                    safeCommit.get(),
                    globalCheckpoint
                );
                recoveryState.getTranslog().totalLocal(0);
                return safeCommit.get().localCheckpoint + 1;
            }
            try {
                final Engine.TranslogRecoveryRunner translogRecoveryRunner = (engine, snapshot) -> {
                    recoveryState.getTranslog().totalLocal(snapshot.totalOperations());
                    final int recoveredOps = runTranslogRecovery(
                        engine,
                        snapshot,
                        Engine.Operation.Origin.LOCAL_TRANSLOG_RECOVERY,
                        recoveryState.getTranslog()::incrementRecoveredOperations
                    );
                    recoveryState.getTranslog().totalLocal(recoveredOps); // adjust the total local to reflect the actual count
                    return recoveredOps;
                };
                innerOpenEngineAndTranslog(() -> globalCheckpoint);
                getEngine().recoverFromTranslog(translogRecoveryRunner, globalCheckpoint);
                logger.trace("shard locally recovered up to {}", getEngine().getSeqNoStats(globalCheckpoint));
            } finally {
                synchronized (engineMutex) {
                    IOUtils.close(currentEngineReference.getAndSet(null));
                }
            }
        } catch (Exception e) {
            logger.debug(() -> format("failed to recover shard locally up to global checkpoint %s", globalCheckpoint), e);
            return UNASSIGNED_SEQ_NO;
        }
        try {
            // we need to find the safe commit again as we should have created a new one during the local recovery
            final Optional<SequenceNumbers.CommitInfo> newSafeCommit = store.findSafeIndexCommit(globalCheckpoint);
            assert newSafeCommit.isPresent() : "no safe commit found after local recovery";
            return newSafeCommit.get().localCheckpoint + 1;
        } catch (Exception e) {
            logger.debug(
                () -> format("failed to find the safe commit after recovering shard locally up to global checkpoint %s", globalCheckpoint),
                e
            );
            return UNASSIGNED_SEQ_NO;
        }
    }

    public void trimOperationOfPreviousPrimaryTerms(long aboveSeqNo) {
        getEngine().trimOperationsFromTranslog(getOperationPrimaryTerm(), aboveSeqNo);
    }

    /**
     * Returns the maximum auto_id_timestamp of all append-only requests have been processed by this shard or the auto_id_timestamp received
     * from the primary via {@link #updateMaxUnsafeAutoIdTimestamp(long)} at the beginning of a peer-recovery or a primary-replica resync.
     *
     * @see #updateMaxUnsafeAutoIdTimestamp(long)
     */
    public long getMaxSeenAutoIdTimestamp() {
        return getEngine().getMaxSeenAutoIdTimestamp();
    }

    /**
     * Since operations stored in soft-deletes do not have max_auto_id_timestamp, the primary has to propagate its max_auto_id_timestamp
     * (via {@link #getMaxSeenAutoIdTimestamp()} of all processed append-only requests to replicas at the beginning of a peer-recovery
     * or a primary-replica resync to force a replica to disable optimization for all append-only requests which are replicated via
     * replication while its retry variants are replicated via recovery without auto_id_timestamp.
     * <p>
     * Without this force-update, a replica can generate duplicate documents (for the same id) if it first receives
     * a retry append-only (without timestamp) via recovery, then an original append-only (with timestamp) via replication.
     */
    public void updateMaxUnsafeAutoIdTimestamp(long maxSeenAutoIdTimestampFromPrimary) {
        getEngine().updateMaxUnsafeAutoIdTimestamp(maxSeenAutoIdTimestampFromPrimary);
    }

    public Engine.Result applyTranslogOperation(Translog.Operation operation, Engine.Operation.Origin origin) throws IOException {
        return applyTranslogOperation(getEngine(), operation, origin);
    }

    private Engine.Result applyTranslogOperation(Engine engine, Translog.Operation operation, Engine.Operation.Origin origin)
        throws IOException {
        // If a translog op is replayed on the primary (eg. ccr), we need to use external instead of null for its version type.
        final VersionType versionType = (origin == Engine.Operation.Origin.PRIMARY) ? VersionType.EXTERNAL : null;
        final Engine.Result result;
        switch (operation.opType()) {
            case INDEX -> {
                final Translog.Index index = (Translog.Index) operation;
                // we set canHaveDuplicates to true all the time such that we de-optimze the translog case and ensure that all
                // autoGeneratedID docs that are coming from the primary are updated correctly.
                result = applyIndexOperation(
                    engine,
                    index.seqNo(),
                    index.primaryTerm(),
                    index.version(),
                    versionType,
                    UNASSIGNED_SEQ_NO,
                    0,
                    index.getAutoGeneratedIdTimestamp(),
                    true,
                    origin,
                    new SourceToParse(
                        index.id(),
                        index.source(),
                        XContentHelper.xContentType(index.source()),
                        index.routing(),
                        Map.of(),
                        false
                    )
                );
            }
            case DELETE -> {
                final Translog.Delete delete = (Translog.Delete) operation;
                result = applyDeleteOperation(
                    engine,
                    delete.seqNo(),
                    delete.primaryTerm(),
                    delete.version(),
                    delete.id(),
                    versionType,
                    UNASSIGNED_SEQ_NO,
                    0,
                    origin
                );
            }
            case NO_OP -> {
                final Translog.NoOp noOp = (Translog.NoOp) operation;
                result = markSeqNoAsNoop(engine, noOp.seqNo(), noOp.primaryTerm(), noOp.reason(), origin);
            }
            default -> throw new IllegalStateException("No operation defined for [" + operation + "]");
        }
        return result;
    }

    /**
     * Replays translog operations from the provided translog {@code snapshot} to the current engine using the given {@code origin}.
     * The callback {@code onOperationRecovered} is notified after each translog operation is replayed successfully.
     */
    int runTranslogRecovery(Engine engine, Translog.Snapshot snapshot, Engine.Operation.Origin origin, Runnable onOperationRecovered)
        throws IOException {
        int opsRecovered = 0;
        Translog.Operation operation;
        while ((operation = snapshot.next()) != null) {
            try {
                logger.trace("[translog] recover op {}", operation);
                Engine.Result result = applyTranslogOperation(engine, operation, origin);
                switch (result.getResultType()) {
                    case FAILURE:
                        throw result.getFailure();
                    case MAPPING_UPDATE_REQUIRED:
                        throw new IllegalArgumentException("unexpected mapping update: " + result.getRequiredMappingUpdate());
                    case SUCCESS:
                        break;
                    default:
                        throw new AssertionError("Unknown result type [" + result.getResultType() + "]");
                }

                opsRecovered++;
                onOperationRecovered.run();
            } catch (Exception e) {
                // TODO: Don't enable this leniency unless users explicitly opt-in
                if (origin == Engine.Operation.Origin.LOCAL_TRANSLOG_RECOVERY && ExceptionsHelper.status(e) == RestStatus.BAD_REQUEST) {
                    // mainly for MapperParsingException and Failure to detect xcontent
                    logger.info("ignoring recovery of a corrupt translog entry", e);
                } else {
                    throw ExceptionsHelper.convertToRuntime(e);
                }
            }
        }
        return opsRecovered;
    }

    private void loadGlobalCheckpointToReplicationTracker() throws IOException {
        if (shardRouting.isPromotableToPrimary()) {
            // we have to set it before we open an engine and recover from the translog because
            // acquiring a snapshot from the translog causes a sync which causes the global checkpoint to be pulled in,
            // and an engine can be forced to close in ctor which also causes the global checkpoint to be pulled in.
            final String translogUUID = store.readLastCommittedSegmentsInfo().getUserData().get(Translog.TRANSLOG_UUID_KEY);
            final long globalCheckpoint = Translog.readGlobalCheckpoint(translogConfig.getTranslogPath(), translogUUID);
            replicationTracker.updateGlobalCheckpointOnReplica(globalCheckpoint, "read from translog checkpoint");
        } else {
            replicationTracker.updateGlobalCheckpointOnReplica(globalCheckPointIfUnpromotable, "from CleanFilesRequest");
        }
    }

    /**
     * opens the engine on top of the existing lucene engine and translog.
     * Operations from the translog will be replayed to bring lucene up to date.
     **/
    public void openEngineAndRecoverFromTranslog() throws IOException {
        recoveryState.validateCurrentStage(RecoveryState.Stage.INDEX);
        maybeCheckIndex();
        recoveryState.setLocalTranslogStage();
        final RecoveryState.Translog translogRecoveryStats = recoveryState.getTranslog();
        final Engine.TranslogRecoveryRunner translogRecoveryRunner = (engine, snapshot) -> {
            translogRecoveryStats.totalOperations(snapshot.totalOperations());
            translogRecoveryStats.totalOperationsOnStart(snapshot.totalOperations());
            return runTranslogRecovery(
                engine,
                snapshot,
                Engine.Operation.Origin.LOCAL_TRANSLOG_RECOVERY,
                translogRecoveryStats::incrementRecoveredOperations
            );
        };
        loadGlobalCheckpointToReplicationTracker();
        innerOpenEngineAndTranslog(replicationTracker);
        getEngine().recoverFromTranslog(translogRecoveryRunner, Long.MAX_VALUE);
    }

    /**
     * Opens the engine on top of the existing lucene engine and translog.
     * The translog is kept but its operations won't be replayed.
     */
    public void openEngineAndSkipTranslogRecovery() throws IOException {
        assert routingEntry().recoverySource().getType() == RecoverySource.Type.PEER : "not a peer recovery [" + routingEntry() + "]";
        recoveryState.validateCurrentStage(RecoveryState.Stage.TRANSLOG);
        loadGlobalCheckpointToReplicationTracker();
        innerOpenEngineAndTranslog(replicationTracker);
        getEngine().skipTranslogRecovery();
    }

    private void innerOpenEngineAndTranslog(LongSupplier globalCheckpointSupplier) throws IOException {
        assert Thread.holdsLock(mutex) == false : "opening engine under mutex";
        if (state != IndexShardState.RECOVERING) {
            throw new IndexShardNotRecoveringException(shardId, state);
        }
        final EngineConfig config = newEngineConfig(globalCheckpointSupplier);

        // we disable deletes since we allow for operations to be executed against the shard while recovering
        // but we need to make sure we don't loose deletes until we are done recovering
        config.setEnableGcDeletes(false);
        updateRetentionLeasesOnReplica(loadRetentionLeases());
        assert recoveryState.getRecoverySource().expectEmptyRetentionLeases() == false || getRetentionLeases().leases().isEmpty()
            : "expected empty set of retention leases with recovery source ["
                + recoveryState.getRecoverySource()
                + "] but got "
                + getRetentionLeases();
        synchronized (engineMutex) {
            assert currentEngineReference.get() == null : "engine is running";
            verifyNotClosed();
            // we must create a new engine under mutex (see IndexShard#snapshotStoreMetadata).
            final Engine newEngine = engineFactory.newReadWriteEngine(config);
            onNewEngine(newEngine);
            currentEngineReference.set(newEngine);
            // We set active because we are now writing operations to the engine; this way,
            // we can flush if we go idle after some time and become inactive.
            active.set(true);
        }
        // time elapses after the engine is created above (pulling the config settings) until we set the engine reference, during
        // which settings changes could possibly have happened, so here we forcefully push any config changes to the new engine.
        onSettingsChanged();
        assert assertSequenceNumbersInCommit();
        recoveryState.validateCurrentStage(RecoveryState.Stage.TRANSLOG);
    }

    private boolean assertSequenceNumbersInCommit() throws IOException {
        final SegmentInfos segmentCommitInfos = SegmentInfos.readLatestCommit(store.directory());
        final Map<String, String> userData = segmentCommitInfos.getUserData();
        assert userData.containsKey(SequenceNumbers.LOCAL_CHECKPOINT_KEY) : "commit point doesn't contains a local checkpoint";
        assert userData.containsKey(SequenceNumbers.MAX_SEQ_NO) : "commit point doesn't contains a maximum sequence number";
        assert userData.containsKey(Engine.HISTORY_UUID_KEY) : "commit point doesn't contains a history uuid";
        assert userData.get(Engine.HISTORY_UUID_KEY).equals(getHistoryUUID())
            : "commit point history uuid ["
                + userData.get(Engine.HISTORY_UUID_KEY)
                + "] is different than engine ["
                + getHistoryUUID()
                + "]";
        assert userData.containsKey(Engine.MAX_UNSAFE_AUTO_ID_TIMESTAMP_COMMIT_ID)
            : "opening index which was created post 5.5.0 but " + Engine.MAX_UNSAFE_AUTO_ID_TIMESTAMP_COMMIT_ID + " is not found in commit";
        final org.apache.lucene.util.Version commitLuceneVersion = segmentCommitInfos.getCommitLuceneVersion();
        // This relies in the previous minor having another lucene version
        assert commitLuceneVersion.onOrAfter(RecoverySettings.SEQ_NO_SNAPSHOT_RECOVERIES_SUPPORTED_VERSION.luceneVersion()) == false
            || userData.containsKey(Engine.ES_VERSION)
                && Engine.readIndexVersion(userData.get(Engine.ES_VERSION)).onOrBefore(IndexVersion.current())
            : "commit point has an invalid ES_VERSION value. commit point lucene version ["
                + commitLuceneVersion
                + "],"
                + " ES_VERSION ["
                + userData.get(Engine.ES_VERSION)
                + "]";
        return true;
    }

    private void onNewEngine(Engine newEngine) {
        assert Thread.holdsLock(engineMutex);
        refreshListeners.setCurrentRefreshLocationSupplier(newEngine::getTranslogLastWriteLocation);
        refreshListeners.setCurrentProcessedCheckpointSupplier(newEngine::getProcessedLocalCheckpoint);
        refreshListeners.setMaxIssuedSeqNoSupplier(newEngine::getMaxSeqNo);
    }

    /**
     * called if recovery has to be restarted after network error / delay **
     */
    public void performRecoveryRestart() throws IOException {
        assert Thread.holdsLock(mutex) == false : "restart recovery under mutex";
        synchronized (engineMutex) {
            assert refreshListeners.pendingCount() == 0 : "we can't restart with pending listeners";
            IOUtils.close(currentEngineReference.getAndSet(null));
            resetRecoveryStage();
        }
    }

    /**
     * If a file-based recovery occurs, a recovery target calls this method to reset the recovery stage.
     */
    public void resetRecoveryStage() {
        assert routingEntry().recoverySource().getType() == RecoverySource.Type.PEER : "not a peer recovery [" + routingEntry() + "]";
        assert currentEngineReference.get() == null;
        if (state != IndexShardState.RECOVERING) {
            throw new IndexShardNotRecoveringException(shardId, state);
        }
        synchronized (mutex) {
            this.recoveryState = recoveryState().reset();
        }
    }

    /**
     * returns stats about ongoing recoveries, both source and target
     */
    public RecoveryStats recoveryStats() {
        return recoveryStats;
    }

    /**
     * Returns the current {@link RecoveryState} if this shard is recovering or has been recovering.
     * Returns null if the recovery has not yet started or shard was not recovered (created via an API).
     */
    @Override
    public RecoveryState recoveryState() {
        return this.recoveryState;
    }

    @Override
    public ShardLongFieldRange getTimestampRange() {
        if (mapperService() == null) {
            return ShardLongFieldRange.UNKNOWN; // no mapper service, no idea if the field even exists
        }
        final MappedFieldType mappedFieldType = mapperService().fieldType(DataStream.TIMESTAMP_FIELD_NAME);
        if (mappedFieldType instanceof DateFieldMapper.DateFieldType == false) {
            return ShardLongFieldRange.UNKNOWN; // field missing or not a date
        }
        if (mappedFieldType.isIndexed() == false) {
            return ShardLongFieldRange.UNKNOWN; // range information missing
        }

        final ShardLongFieldRange rawTimestampFieldRange;
        try {
            rawTimestampFieldRange = getEngine().getRawFieldRange(DataStream.TIMESTAMP_FIELD_NAME);
            assert rawTimestampFieldRange != null;
        } catch (IOException | AlreadyClosedException e) {
            logger.debug("exception obtaining range for timestamp field", e);
            return ShardLongFieldRange.UNKNOWN;
        }
        if (rawTimestampFieldRange == ShardLongFieldRange.UNKNOWN) {
            return ShardLongFieldRange.UNKNOWN;
        }
        if (rawTimestampFieldRange == ShardLongFieldRange.EMPTY) {
            return ShardLongFieldRange.EMPTY;
        }

        return ShardLongFieldRange.of(rawTimestampFieldRange.getMin(), rawTimestampFieldRange.getMax());
    }

    /**
     * perform the last stages of recovery once all translog operations are done.
     * note that you should still call {@link #postRecovery(String, ActionListener)}.
     */
    public void finalizeRecovery() {
        recoveryState().setStage(RecoveryState.Stage.FINALIZE);
        Engine engine = getEngine();
        engine.refresh("recovery_finalization");
        engine.config().setEnableGcDeletes(true);
    }

    /**
     * Returns {@code true} if this shard can ignore a recovery attempt made to it (since the already doing/done it)
     */
    public boolean ignoreRecoveryAttempt() {
        IndexShardState state = state(); // one time volatile read
        return state == IndexShardState.POST_RECOVERY
            || state == IndexShardState.RECOVERING
            || state == IndexShardState.STARTED
            || state == IndexShardState.CLOSED;
    }

    public void readAllowed() throws IllegalIndexShardStateException {
        IndexShardState state = this.state; // one time volatile read
        if (readAllowedStates.contains(state) == false) {
            throw new IllegalIndexShardStateException(
                shardId,
                state,
                "operations only allowed when shard state is one of " + readAllowedStates.toString()
            );
        }
    }

    /** returns true if the {@link IndexShardState} allows reading */
    public boolean isReadAllowed() {
        return readAllowedStates.contains(state);
    }

    private void ensureWriteAllowed(Engine.Operation.Origin origin) throws IllegalIndexShardStateException {
        IndexShardState state = this.state; // one time volatile read

        if (origin.isRecovery()) {
            if (state != IndexShardState.RECOVERING) {
                throw new IllegalIndexShardStateException(
                    shardId,
                    state,
                    "operation only allowed when recovering, origin [" + origin + "]"
                );
            }
        } else {
            assert assertWriteOriginInvariants(origin);
            if (writeAllowedStates.contains(state) == false) {
                throw new IllegalIndexShardStateException(
                    shardId,
                    state,
                    "operation only allowed when shard state is one of " + writeAllowedStates + ", origin [" + origin + "]"
                );
            }
        }
    }

    private boolean assertWriteOriginInvariants(Engine.Operation.Origin origin) {
        switch (origin) {
            case PRIMARY -> {
                assertPrimaryMode();
                assertExpectedStateForPrimaryIndexing(state);
            }
            case REPLICA -> {
                assert assertReplicationTarget();
            }
            case LOCAL_RESET -> {
                final var activeOperationsCount = getActiveOperationsCount();
                assert activeOperationsCount == OPERATIONS_BLOCKED
                    : "locally resetting without blocking operations, active operations [" + activeOperationsCount + "]";
            }
            default -> {
                assert false : "unexpected origin: " + origin;
            }
        }
        return true;
    }

    private void assertExpectedStateForPrimaryIndexing(IndexShardState state) {
        // We do not do indexing into primaries that have not reached state STARTED since:
        // * TransportReplicationAction.ReroutePhase only allows to index into active primaries.
        // * A relocation will retry the reroute phase.
        // * Allocation ids protect against spurious requests towards old allocations.
        // * We apply the cluster state on IndexShard instances before making it available for routing
        assert state == IndexShardState.STARTED || state == IndexShardState.CLOSED : "primary indexing unexpected in state [" + state + "]";
    }

    private boolean assertPrimaryMode() {
        assert shardRouting.primary() && replicationTracker.isPrimaryMode()
            : "shard " + shardRouting + " is not a primary shard in primary mode";
        return true;
    }

    private boolean assertReplicationTarget() {
        assert replicationTracker.isPrimaryMode() == false : "shard " + shardRouting + " in primary mode cannot be a replication target";
        return true;
    }

    private void verifyNotClosed() throws IllegalIndexShardStateException {
        verifyNotClosed(null);
    }

    private void verifyNotClosed(Exception suppressed) throws IllegalIndexShardStateException {
        IndexShardState state = this.state; // one time volatile read
        if (state == IndexShardState.CLOSED) {
            final IllegalIndexShardStateException exc = new IndexShardClosedException(shardId, "operation only allowed when not closed");
            if (suppressed != null) {
                exc.addSuppressed(suppressed);
            }
            throw exc;
        }
    }

    /**
     * Returns number of heap bytes used by the indexing buffer for this shard, or 0 if the shard is closed
     */
    public long getIndexBufferRAMBytesUsed() {
        Engine engine = getEngineOrNull();
        if (engine == null) {
            return 0;
        }
        try {
            return engine.getIndexBufferRAMBytesUsed();
        } catch (AlreadyClosedException ex) {
            return 0;
        }
    }

    public void addShardFailureCallback(Consumer<ShardFailure> onShardFailure) {
        this.shardEventListener.delegates.add(onShardFailure);
    }

    /**
     * Called by {@link IndexingMemoryController} to check whether more than {@code inactiveTimeNS} has passed since the last
     * indexing operation, so we can flush the index.
     */
    public void flushOnIdle(long inactiveTimeNS) {
        Engine engineOrNull = getEngineOrNull();
        if (engineOrNull != null && System.nanoTime() - engineOrNull.getLastWriteNanos() >= inactiveTimeNS) {
            boolean wasActive = active.getAndSet(false);
            if (wasActive) {
                logger.debug("flushing shard on inactive");
                threadPool.executor(ThreadPool.Names.FLUSH).execute(new AbstractRunnable() {
                    @Override
                    public void onFailure(Exception e) {
                        if (state != IndexShardState.CLOSED) {
                            active.set(true);
                            logger.warn("failed to flush shard on inactive", e);
                        }
                    }

                    @Override
                    protected void doRun() {
                        if (flush(new FlushRequest().waitIfOngoing(false).force(false)) == false) {
                            // In case an ongoing flush was detected, revert active flag so that a next flushOnIdle request
                            // will retry (#87888)
                            active.set(true);
                        }
                        periodicFlushMetric.inc();
                    }
                });
            }
        }
    }

    public boolean isActive() {
        return active.get();
    }

    public ShardPath shardPath() {
        return path;
    }

    void recoverFromLocalShards(
        BiConsumer<MappingMetadata, ActionListener<Void>> mappingUpdateConsumer,
        List<IndexShard> localShards,
        ActionListener<Boolean> listener
    ) throws IOException {
        assert shardRouting.primary() : "recover from local shards only makes sense if the shard is a primary shard";
        assert recoveryState.getRecoverySource().getType() == RecoverySource.Type.LOCAL_SHARDS
            : "invalid recovery type: " + recoveryState.getRecoverySource();
        final List<LocalShardSnapshot> snapshots = new ArrayList<>();
        final ActionListener<Boolean> recoveryListener = ActionListener.runBefore(listener, () -> IOUtils.close(snapshots));
        boolean success = false;
        try {
            for (IndexShard shard : localShards) {
                snapshots.add(new LocalShardSnapshot(shard));
            }
            // we are the first primary, recover from the gateway
            // if its post api allocation, the index should exists
            assert shardRouting.primary() : "recover from local shards only makes sense if the shard is a primary shard";
            StoreRecovery storeRecovery = new StoreRecovery(shardId, logger);
            storeRecovery.recoverFromLocalShards(mappingUpdateConsumer, this, snapshots, recoveryListener);
            success = true;
        } finally {
            if (success == false) {
                IOUtils.close(snapshots);
            }
        }
    }

    public void recoverFromStore(ActionListener<Boolean> listener) {
        // we are the first primary, recover from the gateway
        // if its post api allocation, the index should exists
        assert shardRouting.primary() : "recover from store only makes sense if the shard is a primary shard";
        assert shardRouting.initializing() : "can only start recovery on initializing shard";
        StoreRecovery storeRecovery = new StoreRecovery(shardId, logger);
        storeRecovery.recoverFromStore(this, listener);
    }

    public void restoreFromRepository(Repository repository, ActionListener<Boolean> listener) {
        try {
            assert shardRouting.primary() : "recover from store only makes sense if the shard is a primary shard";
            assert recoveryState.getRecoverySource().getType() == RecoverySource.Type.SNAPSHOT
                : "invalid recovery type: " + recoveryState.getRecoverySource();
            StoreRecovery storeRecovery = new StoreRecovery(shardId, logger);
            storeRecovery.recoverFromRepository(this, repository, listener);
        } catch (Exception e) {
            listener.onFailure(e);
        }
    }

    /**
     * Tests whether or not the engine should be flushed periodically.
     * This test is based on the current size of the translog compared to the configured flush threshold size.
     *
     * @return {@code true} if the engine should be flushed
     */
    boolean shouldPeriodicallyFlush() {
        final Engine engine = getEngineOrNull();
        if (engine != null) {
            try {
                return engine.shouldPeriodicallyFlush();
            } catch (final AlreadyClosedException e) {
                // we are already closed, no need to flush or roll
            }
        }
        return false;
    }

    /**
     * Tests whether or not the translog generation should be rolled to a new generation. This test is based on the size of the current
     * generation compared to the configured generation threshold size.
     *
     * @return {@code true} if the current generation should be rolled to a new generation
     */
    boolean shouldRollTranslogGeneration() {
        final Engine engine = getEngineOrNull();
        if (engine != null) {
            try {
                return engine.shouldRollTranslogGeneration();
            } catch (final AlreadyClosedException e) {
                // we are already closed, no need to flush or roll
            }
        }
        return false;
    }

    public void onSettingsChanged() {
        Engine engineOrNull = getEngineOrNull();
        if (engineOrNull != null) {
            engineOrNull.onSettingsChanged();
        }
    }

    /**
     * Acquires a lock on the translog files and Lucene soft-deleted documents to prevent them from being trimmed
     */
    public Closeable acquireHistoryRetentionLock() {
        return getEngine().acquireHistoryRetentionLock();
    }

    /**
     * Checks if we have a completed history of operations since the given starting seqno (inclusive).
     * This method should be called after acquiring the retention lock; See {@link #acquireHistoryRetentionLock()}
     */
    public boolean hasCompleteHistoryOperations(String reason, long startingSeqNo) {
        return getEngine().hasCompleteOperationHistory(reason, startingSeqNo);
    }

    /**
     * Gets the minimum retained sequence number for this engine.
     *
     * @return the minimum retained sequence number
     */
    public long getMinRetainedSeqNo() {
        return getEngine().getMinRetainedSeqNo();
    }

    /**
     * Counts the number of operations in the range of the given sequence numbers.
     *
     * @param source    the source of the request
     * @param fromSeqNo the start sequence number (inclusive)
     * @param toSeqNo   the end sequence number (inclusive)
     * @see #newChangesSnapshot(String, long, long, boolean, boolean, boolean)
     */
    public int countChanges(String source, long fromSeqNo, long toSeqNo) throws IOException {
        return getEngine().countChanges(source, fromSeqNo, toSeqNo);
    }

    /**
     * Creates a new changes snapshot for reading operations whose seq_no are between {@code fromSeqNo}(inclusive)
     * and {@code toSeqNo}(inclusive). The caller has to close the returned snapshot after finishing the reading.
     *
     * @param source            the source of the request
     * @param fromSeqNo         the from seq_no (inclusive) to read
     * @param toSeqNo           the to seq_no (inclusive) to read
     * @param requiredFullRange if {@code true} then {@link Translog.Snapshot#next()} will throw {@link IllegalStateException}
     *                          if any operation between {@code fromSeqNo} and {@code toSeqNo} is missing.
     *                          This parameter should be only enabled when the entire requesting range is below the global checkpoint.
     * @param singleConsumer    true if the snapshot is accessed by only the thread that creates the snapshot. In this case, the
     *                          snapshot can enable some optimizations to improve the performance.
     * @param accessStats       true if the stats of the snapshot is accessed via {@link Translog.Snapshot#totalOperations()}
     */
    public Translog.Snapshot newChangesSnapshot(
        String source,
        long fromSeqNo,
        long toSeqNo,
        boolean requiredFullRange,
        boolean singleConsumer,
        boolean accessStats
    ) throws IOException {
        return getEngine().newChangesSnapshot(source, fromSeqNo, toSeqNo, requiredFullRange, singleConsumer, accessStats);
    }

    public List<Segment> segments() {
        return getEngine().segments();
    }

    public String getHistoryUUID() {
        return getEngine().getHistoryUUID();
    }

    public IndexEventListener getIndexEventListener() {
        return indexEventListener;
    }

    public void activateThrottling() {
        try {
            getEngine().activateThrottling();
        } catch (AlreadyClosedException ex) {
            // ignore
        }
    }

    public void deactivateThrottling() {
        try {
            getEngine().deactivateThrottling();
        } catch (AlreadyClosedException ex) {
            // ignore
        }
    }

    private void handleRefreshException(Exception e) {
        if (e instanceof AlreadyClosedException) {
            // ignore
        } else if (e instanceof RefreshFailedEngineException rfee) {
            if (rfee.getCause() instanceof InterruptedException) {
                // ignore, we are being shutdown
            } else if (rfee.getCause() instanceof ClosedByInterruptException) {
                // ignore, we are being shutdown
            } else if (rfee.getCause() instanceof ThreadInterruptedException) {
                // ignore, we are being shutdown
            } else {
                if (state != IndexShardState.CLOSED) {
                    logger.warn("Failed to perform engine refresh", e);
                }
            }
        } else {
            if (state != IndexShardState.CLOSED) {
                logger.warn("Failed to perform engine refresh", e);
            }
        }
    }

    /**
     * Called when our shard is using too much heap and should move buffered indexed/deleted documents to disk.
     */
    public void writeIndexingBuffer() {
        try {
            Engine engine = getEngine();
            engine.writeIndexingBuffer();
        } catch (Exception e) {
            handleRefreshException(e);
        }
    }

    /**
     * Notifies the service to update the local checkpoint for the shard with the provided allocation ID. See
     * {@link ReplicationTracker#updateLocalCheckpoint(String, long)} for
     * details.
     *
     * @param allocationId the allocation ID of the shard to update the local checkpoint for
     * @param checkpoint   the local checkpoint for the shard
     */
    public void updateLocalCheckpointForShard(final String allocationId, final long checkpoint) {
        assert assertPrimaryMode();
        verifyNotClosed();
        replicationTracker.updateLocalCheckpoint(allocationId, checkpoint);
    }

    /**
     * Update the local knowledge of the persisted global checkpoint for the specified allocation ID.
     *
     * @param allocationId     the allocation ID to update the global checkpoint for
     * @param globalCheckpoint the global checkpoint
     */
    public void updateGlobalCheckpointForShard(final String allocationId, final long globalCheckpoint) {
        assert assertPrimaryMode();
        verifyNotClosed();
        replicationTracker.updateGlobalCheckpointForShard(allocationId, globalCheckpoint);
    }

    /**
     * Add a global checkpoint listener. If the global checkpoint is equal to or above the global checkpoint the listener is waiting for,
     * then the listener will be notified immediately via an executor (so possibly not on the current thread). If the specified timeout
     * elapses before the listener is notified, the listener will be notified with an {@link TimeoutException}. A caller may pass null to
     * specify no timeout.
     *
     * @param waitingForGlobalCheckpoint the global checkpoint the listener is waiting for
     * @param listener                   the listener
     * @param timeout                    the timeout
     */
    public void addGlobalCheckpointListener(
        final long waitingForGlobalCheckpoint,
        final GlobalCheckpointListeners.GlobalCheckpointListener listener,
        final TimeValue timeout
    ) {
        this.globalCheckpointListeners.add(waitingForGlobalCheckpoint, listener, timeout);
    }

    private void ensureSoftDeletesEnabled() {
        if (indexSettings.isSoftDeleteEnabled() == false) {
            String message = "retention leases requires soft deletes but "
                + indexSettings.getIndex()
                + " does not have soft deletes enabled";
            assert false : message;
            throw new IllegalStateException(message);
        }
    }

    /**
     * Get all retention leases tracked on this shard.
     *
     * @return the retention leases
     */
    public RetentionLeases getRetentionLeases() {
        return getRetentionLeases(false);
    }

    /**
     * If the expire leases parameter is false, gets all retention leases tracked on this shard and otherwise first calculates
     * expiration of existing retention leases, and then gets all non-expired retention leases tracked on this shard. Note that only the
     * primary shard calculates which leases are expired, and if any have expired, syncs the retention leases to any replicas. If the
     * expire leases parameter is true, this replication tracker must be in primary mode.
     *
     * @return the non-expired retention leases
     */
    public RetentionLeases getRetentionLeases(final boolean expireLeases) {
        assert expireLeases == false || assertPrimaryMode();
        verifyNotClosed();
        return replicationTracker.getRetentionLeases(expireLeases);
    }

    public RetentionLeaseStats getRetentionLeaseStats() {
        verifyNotClosed();
        return new RetentionLeaseStats(getRetentionLeases());
    }

    /**
     * Adds a new retention lease.
     *
     * @param id                      the identifier of the retention lease
     * @param retainingSequenceNumber the retaining sequence number
     * @param source                  the source of the retention lease
     * @param listener                the callback when the retention lease is successfully added and synced to replicas
     * @return the new retention lease
     * @throws IllegalArgumentException if the specified retention lease already exists
     */
    public RetentionLease addRetentionLease(
        final String id,
        final long retainingSequenceNumber,
        final String source,
        final ActionListener<ReplicationResponse> listener
    ) {
        Objects.requireNonNull(listener);
        assert assertPrimaryMode();
        verifyNotClosed();
        ensureSoftDeletesEnabled();
        try (Closeable ignore = acquireHistoryRetentionLock()) {
            final long actualRetainingSequenceNumber = retainingSequenceNumber == RETAIN_ALL
                ? getMinRetainedSeqNo()
                : retainingSequenceNumber;
            return replicationTracker.addRetentionLease(id, actualRetainingSequenceNumber, source, listener);
        } catch (final IOException e) {
            throw new AssertionError(e);
        }
    }

    /**
     * Renews an existing retention lease.
     *
     * @param id                      the identifier of the retention lease
     * @param retainingSequenceNumber the retaining sequence number
     * @param source                  the source of the retention lease
     * @return the renewed retention lease
     * @throws IllegalArgumentException if the specified retention lease does not exist
     */
    public RetentionLease renewRetentionLease(final String id, final long retainingSequenceNumber, final String source) {
        assert assertPrimaryMode();
        verifyNotClosed();
        ensureSoftDeletesEnabled();
        try (Closeable ignore = acquireHistoryRetentionLock()) {
            final long actualRetainingSequenceNumber = retainingSequenceNumber == RETAIN_ALL
                ? getMinRetainedSeqNo()
                : retainingSequenceNumber;
            return replicationTracker.renewRetentionLease(id, actualRetainingSequenceNumber, source);
        } catch (final IOException e) {
            throw new AssertionError(e);
        }
    }

    /**
     * Removes an existing retention lease.
     *
     * @param id       the identifier of the retention lease
     * @param listener the callback when the retention lease is successfully removed and synced to replicas
     */
    public void removeRetentionLease(final String id, final ActionListener<ReplicationResponse> listener) {
        Objects.requireNonNull(listener);
        assert assertPrimaryMode();
        verifyNotClosed();
        ensureSoftDeletesEnabled();
        replicationTracker.removeRetentionLease(id, listener);
    }

    /**
     * Updates retention leases on a replica.
     *
     * @param retentionLeases the retention leases
     */
    public void updateRetentionLeasesOnReplica(final RetentionLeases retentionLeases) {
        assert assertReplicationTarget();
        verifyNotClosed();
        replicationTracker.updateRetentionLeasesOnReplica(retentionLeases);
    }

    /**
     * Loads the latest retention leases from their dedicated state file.
     *
     * @return the retention leases
     * @throws IOException if an I/O exception occurs reading the retention leases
     */
    public RetentionLeases loadRetentionLeases() throws IOException {
        verifyNotClosed();
        return replicationTracker.loadRetentionLeases(path.getShardStatePath());
    }

    /**
     * Persists the current retention leases to their dedicated state file.
     *
     * @throws WriteStateException if an exception occurs writing the state file
     */
    public void persistRetentionLeases() throws WriteStateException {
        verifyNotClosed();
        replicationTracker.persistRetentionLeases(path.getShardStatePath());
    }

    public boolean assertRetentionLeasesPersisted() throws IOException {
        return replicationTracker.assertRetentionLeasesPersisted(path.getShardStatePath());
    }

    /**
     * Syncs the current retention leases to all replicas.
     */
    public void syncRetentionLeases() {
        assert assertPrimaryMode();
        verifyNotClosed();
        replicationTracker.renewPeerRecoveryRetentionLeases();
        final RetentionLeases retentionLeases = getRetentionLeases(true);
        logger.trace("background syncing retention leases [{}] after expiration check", retentionLeases);
        retentionLeaseSyncer.backgroundSync(shardId, shardRouting.allocationId().getId(), getPendingPrimaryTerm(), retentionLeases);
    }

    /**
     * Called when the recovery process for a shard has opened the engine on the target shard. Ensures that the right data structures
     * have been set up locally to track local checkpoint information for the shard and that the shard is added to the replication group.
     *
     * @param allocationId  the allocation ID of the shard for which recovery was initiated
     */
    public void initiateTracking(final String allocationId) {
        assert assertPrimaryMode();
        replicationTracker.initiateTracking(allocationId);
    }

    /**
     * Marks the shard with the provided allocation ID as in-sync with the primary shard. See
     * {@link ReplicationTracker#markAllocationIdAsInSync(String, long)}
     * for additional details.
     *
     * @param allocationId    the allocation ID of the shard to mark as in-sync
     * @param localCheckpoint the current local checkpoint on the shard
     */
    public void markAllocationIdAsInSync(final String allocationId, final long localCheckpoint) throws InterruptedException {
        assert assertPrimaryMode();
        replicationTracker.markAllocationIdAsInSync(allocationId, localCheckpoint);
    }

    /**
     * Returns the persisted local checkpoint for the shard.
     *
     * @return the local checkpoint
     */
    public long getLocalCheckpoint() {
        return getEngine().getPersistedLocalCheckpoint();
    }

    /**
     * Returns the global checkpoint for the shard.
     *
     * @return the global checkpoint
     */
    public long getLastKnownGlobalCheckpoint() {
        return replicationTracker.getGlobalCheckpoint();
    }

    /**
     * Returns the latest global checkpoint value that has been persisted in the underlying storage (i.e. translog's checkpoint)
     */
    public long getLastSyncedGlobalCheckpoint() {
        return getEngine().getLastSyncedGlobalCheckpoint();
    }

    /**
     * Get the local knowledge of the global checkpoints for all in-sync allocation IDs.
     *
     * @return a map from allocation ID to the local knowledge of the global checkpoint for that allocation ID
     */
    public Map<String, Long> getInSyncGlobalCheckpoints() {
        assert assertPrimaryMode();
        verifyNotClosed();
        return replicationTracker.getInSyncGlobalCheckpoints();
    }

    /**
     * Syncs the global checkpoint to the replicas if the global checkpoint on at least one replica is behind the global checkpoint on the
     * primary.
     */
    public void maybeSyncGlobalCheckpoint(final String reason) {
        verifyNotClosed();
        assert shardRouting.primary() : "only call maybeSyncGlobalCheckpoint on primary shard";
        if (replicationTracker.isPrimaryMode() == false) {
            return;
        }
        assert assertPrimaryMode();
        // only sync if there are no operations in flight, or when using async durability
        final SeqNoStats stats = getEngine().getSeqNoStats(replicationTracker.getGlobalCheckpoint());
        final boolean asyncDurability = indexSettings().getTranslogDurability() == Translog.Durability.ASYNC;
        if (stats.getMaxSeqNo() == stats.getGlobalCheckpoint() || asyncDurability) {
            final var trackedGlobalCheckpointsNeedSync = replicationTracker.trackedGlobalCheckpointsNeedSync();
            // async durability means that the local checkpoint might lag (as it is only advanced on fsync)
            // periodically ask for the newest local checkpoint by syncing the global checkpoint, so that ultimately the global
            // checkpoint can be synced. Also take into account that a shard might be pending sync, which means that it isn't
            // in the in-sync set just yet but might be blocked on waiting for its persisted local checkpoint to catch up to
            // the global checkpoint.
            final boolean syncNeeded = (asyncDurability
                && (stats.getGlobalCheckpoint() < stats.getMaxSeqNo() || replicationTracker.pendingInSync()))
                || trackedGlobalCheckpointsNeedSync;
            // only sync if index is not closed and there is a shard lagging the primary
            if (syncNeeded && indexSettings.getIndexMetadata().getState() == IndexMetadata.State.OPEN) {
                syncGlobalCheckpoints(reason);
            }
        }
    }

    private void syncGlobalCheckpoints(String reason) {
        logger.trace("syncing global checkpoint for [{}]", reason);
        globalCheckpointSyncer.syncGlobalCheckpoints(shardId);
    }

    // exposed for tests
    GlobalCheckpointSyncer getGlobalCheckpointSyncer() {
        return globalCheckpointSyncer;
    }

    /**
     * Returns the current replication group for the shard.
     *
     * @return the replication group
     */
    public ReplicationGroup getReplicationGroup() {
        assert assertPrimaryMode();
        verifyNotClosed();
        ReplicationGroup replicationGroup = replicationTracker.getReplicationGroup();
        // PendingReplicationActions is dependent on ReplicationGroup. Every time we expose ReplicationGroup,
        // ensure PendingReplicationActions is updated with the newest version to prevent races.
        pendingReplicationActions.accept(replicationGroup);
        return replicationGroup;
    }

    /**
     * Returns the pending replication actions for the shard.
     *
     * @return the pending replication actions
     */
    public PendingReplicationActions getPendingReplicationActions() {
        assert assertPrimaryMode();
        verifyNotClosed();
        return pendingReplicationActions;
    }

    /**
     * Updates the global checkpoint on a replica shard after it has been updated by the primary.
     *
     * @param globalCheckpoint the global checkpoint
     * @param reason           the reason the global checkpoint was updated
     */
    public void updateGlobalCheckpointOnReplica(final long globalCheckpoint, final String reason) {
        assert assertReplicationTarget();
        final long localCheckpoint = getLocalCheckpoint();
        if (globalCheckpoint > localCheckpoint) {
            /*
             * This can happen during recovery when the shard has started its engine but recovery is not finalized and is receiving global
             * checkpoint updates. However, since this shard is not yet contributing to calculating the global checkpoint, it can be the
             * case that the global checkpoint update from the primary is ahead of the local checkpoint on this shard. In this case, we
             * ignore the global checkpoint update. This can happen if we are in the translog stage of recovery. Prior to this, the engine
             * is not opened and this shard will not receive global checkpoint updates, and after this the shard will be contributing to
             * calculations of the global checkpoint. However, we can not assert that we are in the translog stage of recovery here as
             * while the global checkpoint update may have emanated from the primary when we were in that state, we could subsequently move
             * to recovery finalization, or even finished recovery before the update arrives here.
             */
            assert state() != IndexShardState.POST_RECOVERY && state() != IndexShardState.STARTED
                : "supposedly in-sync shard copy received a global checkpoint ["
                    + globalCheckpoint
                    + "] "
                    + "that is higher than its local checkpoint ["
                    + localCheckpoint
                    + "]";
            return;
        }
        replicationTracker.updateGlobalCheckpointOnReplica(globalCheckpoint, reason);
    }

    private final AtomicInteger outstandingCleanFilesConditions = new AtomicInteger(0);

    private final Deque<Runnable> afterCleanFilesActions = new LinkedList<>();

    /**
     * Creates a {@link Runnable} that must be executed before the clean files step in peer recovery can complete.
     *
     * @return runnable that must be executed during the clean files step in peer recovery
     */
    public Runnable addCleanFilesDependency() {
        logger.trace("adding clean files dependency for [{}]", shardRouting);
        outstandingCleanFilesConditions.incrementAndGet();
        return () -> {
            if (outstandingCleanFilesConditions.decrementAndGet() == 0) {
                runAfterCleanFilesActions();
            }
        };
    }

    /**
     * Execute a {@link Runnable} on the generic pool once all dependencies added via {@link #addCleanFilesDependency()} have finished.
     * If there are no dependencies to wait for then the {@code Runnable} will be executed on the calling thread.
     */
    public void afterCleanFiles(Runnable runnable) {
        if (outstandingCleanFilesConditions.get() == 0) {
            runnable.run();
        } else {
            synchronized (afterCleanFilesActions) {
                afterCleanFilesActions.add(runnable);
            }
            if (outstandingCleanFilesConditions.get() == 0) {
                runAfterCleanFilesActions();
            }
        }
    }

    // for tests
    public int outstandingCleanFilesConditions() {
        return outstandingCleanFilesConditions.get();
    }

    private void runAfterCleanFilesActions() {
        synchronized (afterCleanFilesActions) {
            final Executor executor = threadPool.generic();
            Runnable afterCleanFilesAction;
            while ((afterCleanFilesAction = afterCleanFilesActions.poll()) != null) {
                executor.execute(afterCleanFilesAction);
            }
        }
    }

    /**
     * Updates the known allocation IDs and the local checkpoints for the corresponding allocations from a primary relocation source.
     *
     * @param primaryContext the sequence number context
     */
    public void activateWithPrimaryContext(final ReplicationTracker.PrimaryContext primaryContext) {
        assert shardRouting.primary() && shardRouting.isRelocationTarget()
            : "only primary relocation target can update allocation IDs from primary context: " + shardRouting;
        assert primaryContext.getCheckpointStates().containsKey(routingEntry().allocationId().getId())
            : "primary context [" + primaryContext + "] does not contain relocation target [" + routingEntry() + "]";
        assert getLocalCheckpoint() == primaryContext.getCheckpointStates().get(routingEntry().allocationId().getId()).getLocalCheckpoint()
            || indexSettings().getTranslogDurability() == Translog.Durability.ASYNC
            : "local checkpoint [" + getLocalCheckpoint() + "] does not match checkpoint from primary context [" + primaryContext + "]";
        synchronized (mutex) {
            replicationTracker.activateWithPrimaryContext(primaryContext); // make changes to primaryMode flag only under mutex
        }
        ensurePeerRecoveryRetentionLeasesExist();
    }

    private void ensurePeerRecoveryRetentionLeasesExist() {
        threadPool.generic()
            .execute(
                () -> replicationTracker.createMissingPeerRecoveryRetentionLeases(
                    ActionListener.wrap(
                        r -> logger.trace("created missing peer recovery retention leases"),
                        e -> logger.debug("failed creating missing peer recovery retention leases", e)
                    )
                )
            );
    }

    /**
     * Check if there are any recoveries pending in-sync.
     *
     * @return {@code true} if there is at least one shard pending in-sync, otherwise false
     */
    public boolean pendingInSync() {
        assert assertPrimaryMode();
        return replicationTracker.pendingInSync();
    }

    /**
     * Should be called for each no-op update operation to increment relevant statistics.
     */
    public void noopUpdate() {
        internalIndexingStats.noopUpdate();
    }

    public void maybeCheckIndex() {
        recoveryState.setStage(RecoveryState.Stage.VERIFY_INDEX);
        if (Booleans.isTrue(checkIndexOnStartup) || "checksum".equals(checkIndexOnStartup)) {
            logger.warn(
                "performing expensive diagnostic checks during shard startup [{}={}]; "
                    + "these checks should only be enabled temporarily, you must remove this index setting as soon as possible",
                IndexSettings.INDEX_CHECK_ON_STARTUP.getKey(),
                checkIndexOnStartup
            );
            try {
                checkIndex();
            } catch (IOException ex) {
                throw new RecoveryFailedException(recoveryState, "check index failed", ex);
            }
        }
    }

    void checkIndex() throws IOException {
        if (store.tryIncRef()) {
            try {
                doCheckIndex();
            } catch (IOException e) {
                store.markStoreCorrupted(e);
                throw e;
            } finally {
                store.decRef();
            }
        }
    }

    private void doCheckIndex() throws IOException {
        long timeNS = System.nanoTime();
        if (Lucene.indexExists(store.directory()) == false) {
            return;
        }

        if ("checksum".equals(checkIndexOnStartup)) {
            // physical verification only: verify all checksums for the latest commit
            IOException corrupt = null;
            final MetadataSnapshot metadata;
            try {
                metadata = snapshotStoreMetadata();
            } catch (IOException e) {
                logger.warn("check index [failure]", e);
                throw e;
            }
            final List<String> checkedFiles = new ArrayList<>(metadata.size());
            for (Map.Entry<String, StoreFileMetadata> entry : metadata.fileMetadataMap().entrySet()) {
                try {
                    Store.checkIntegrity(entry.getValue(), store.directory());
                    if (corrupt == null) {
                        checkedFiles.add(entry.getKey());
                    } else {
                        logger.info("check index [ok]: checksum check passed on [{}]", entry.getKey());
                    }
                } catch (IOException ioException) {
                    for (final String checkedFile : checkedFiles) {
                        logger.info("check index [ok]: checksum check passed on [{}]", checkedFile);
                    }
                    checkedFiles.clear();
                    logger.warn(() -> "check index [failure]: checksum failed on [" + entry.getKey() + "]", ioException);
                    corrupt = ioException;
                }
            }
            if (corrupt != null) {
                throw corrupt;
            }
            if (logger.isDebugEnabled()) {
                for (final String checkedFile : checkedFiles) {
                    logger.debug("check index [ok]: checksum check passed on [{}]", checkedFile);
                }
            }
        } else {
            // full checkindex
            final BytesStreamOutput os = new BytesStreamOutput();
            final PrintStream out = new PrintStream(os, false, StandardCharsets.UTF_8.name());
            final CheckIndex.Status status = store.checkIndex(out);
            out.flush();
            if (status.clean == false) {
                if (state == IndexShardState.CLOSED) {
                    // ignore if closed....
                    return;
                }
                logger.warn("check index [failure]");
                // report details in a separate message, it might contain control characters which mess up detection of the failure message
                logger.warn("{}", os.bytes().utf8ToString());
                throw new IOException("index check failure");
            }

            if (logger.isDebugEnabled()) {
                logger.debug("check index [success]\n{}", os.bytes().utf8ToString());
            }
        }

        recoveryState.getVerifyIndex().checkIndexTime(Math.max(0, TimeValue.nsecToMSec(System.nanoTime() - timeNS)));
    }

    Engine getEngine() {
        Engine engine = getEngineOrNull();
        if (engine == null) {
            throw new AlreadyClosedException("engine is closed");
        }
        return engine;
    }

    /**
     * NOTE: returns null if engine is not yet started (e.g. recovery phase 1, copying over index files, is still running), or if engine is
     * closed.
     */
    public Engine getEngineOrNull() {
        return this.currentEngineReference.get();
    }

    public void startRecovery(
        RecoveryState recoveryState,
        PeerRecoveryTargetService recoveryTargetService,
        PeerRecoveryTargetService.RecoveryListener recoveryListener,
        RepositoriesService repositoriesService,
        BiConsumer<MappingMetadata, ActionListener<Void>> mappingUpdateConsumer,
        IndicesService indicesService,
        long clusterStateVersion
    ) {
        // TODO: Create a proper object to encapsulate the recovery context
        // all of the current methods here follow a pattern of:
        // resolve context which isn't really dependent on the local shards and then async
        // call some external method with this pointer.
        // with a proper recovery context object we can simply change this to:
        // startRecovery(RecoveryState recoveryState, ShardRecoverySource source ) {
        // markAsRecovery("from " + source.getShortDescription(), recoveryState);
        // threadPool.generic().execute() {
        // onFailure () { listener.failure() };
        // doRun() {
        // if (source.recover(this)) {
        // recoveryListener.onRecoveryDone(recoveryState);
        // }
        // }
        // }}
        // }
        assert recoveryState.getRecoverySource().equals(shardRouting.recoverySource());
        switch (recoveryState.getRecoverySource().getType()) {
            case EMPTY_STORE, EXISTING_STORE -> executeRecovery("from store", recoveryState, recoveryListener, this::recoverFromStore);
            case PEER -> {
                try {
                    markAsRecovering("from " + recoveryState.getSourceNode(), recoveryState);
                    recoveryTargetService.startRecovery(this, recoveryState.getSourceNode(), clusterStateVersion, recoveryListener);
                } catch (Exception e) {
                    failShard("corrupted preexisting index", e);
                    recoveryListener.onRecoveryFailure(new RecoveryFailedException(recoveryState, null, e), true);
                }
            }
            case SNAPSHOT -> {
                final String repo = ((SnapshotRecoverySource) recoveryState.getRecoverySource()).snapshot().getRepository();
                executeRecovery(
                    "from snapshot",
                    recoveryState,
                    recoveryListener,
                    l -> restoreFromRepository(repositoriesService.repository(repo), l)
                );
            }
            case LOCAL_SHARDS -> {
                final IndexMetadata indexMetadata = indexSettings().getIndexMetadata();
                final Index resizeSourceIndex = indexMetadata.getResizeSourceIndex();
                final List<IndexShard> startedShards = new ArrayList<>();
                final IndexService sourceIndexService = indicesService.indexService(resizeSourceIndex);
                final Set<ShardId> requiredShards;
                final int numShards;
                if (sourceIndexService != null) {
                    requiredShards = IndexMetadata.selectRecoverFromShards(
                        shardId().id(),
                        sourceIndexService.getMetadata(),
                        indexMetadata.getNumberOfShards()
                    );
                    for (IndexShard shard : sourceIndexService) {
                        if (shard.state() == IndexShardState.STARTED && requiredShards.contains(shard.shardId())) {
                            startedShards.add(shard);
                        }
                    }
                    numShards = requiredShards.size();
                } else {
                    numShards = -1;
                    requiredShards = Collections.emptySet();
                }
                if (numShards == startedShards.size()) {
                    assert requiredShards.isEmpty() == false;
                    executeRecovery(
                        "from local shards",
                        recoveryState,
                        recoveryListener,
                        l -> recoverFromLocalShards(
                            mappingUpdateConsumer,
                            startedShards.stream().filter((s) -> requiredShards.contains(s.shardId())).toList(),
                            l
                        )
                    );
                } else {
                    final RuntimeException e;
                    if (numShards == -1) {
                        e = new IndexNotFoundException(resizeSourceIndex);
                    } else {
                        e = new IllegalStateException(
                            "not all required shards of index "
                                + resizeSourceIndex
                                + " are started yet, expected "
                                + numShards
                                + " found "
                                + startedShards.size()
                                + " can't recover shard "
                                + shardId()
                        );
                    }
                    throw e;
                }
            }
            default -> throw new IllegalArgumentException("Unknown recovery source " + recoveryState.getRecoverySource());
        }
    }

    private void executeRecovery(
        String reason,
        RecoveryState recoveryState,
        PeerRecoveryTargetService.RecoveryListener recoveryListener,
        CheckedConsumer<ActionListener<Boolean>, Exception> action
    ) {
        markAsRecovering(reason, recoveryState); // mark the shard as recovering on the cluster state thread
        threadPool.generic().execute(ActionRunnable.wrap(ActionListener.wrap(r -> {
            if (r) {
                recoveryListener.onRecoveryDone(recoveryState, getTimestampRange());
            }
        }, e -> recoveryListener.onRecoveryFailure(new RecoveryFailedException(recoveryState, null, e), true)), action));
    }

    /**
     * Returns whether the shard is a relocated primary, i.e. not in charge anymore of replicating changes (see {@link ReplicationTracker}).
     */
    public boolean isRelocatedPrimary() {
        assert shardRouting.primary() : "only call isRelocatedPrimary on primary shard";
        return replicationTracker.isRelocated();
    }

    public RetentionLease addPeerRecoveryRetentionLease(
        String nodeId,
        long globalCheckpoint,
        ActionListener<ReplicationResponse> listener
    ) {
        assert assertPrimaryMode();
        // only needed for BWC reasons involving rolling upgrades from versions that do not support PRRLs:
        assert indexSettings.getIndexVersionCreated().before(IndexVersions.V_7_4_0) || indexSettings.isSoftDeleteEnabled() == false;
        return replicationTracker.addPeerRecoveryRetentionLease(nodeId, globalCheckpoint, listener);
    }

    public RetentionLease cloneLocalPeerRecoveryRetentionLease(String nodeId, ActionListener<ReplicationResponse> listener) {
        assert assertPrimaryMode();
        return replicationTracker.cloneLocalPeerRecoveryRetentionLease(nodeId, listener);
    }

    public void removePeerRecoveryRetentionLease(String nodeId, ActionListener<ReplicationResponse> listener) {
        assert assertPrimaryMode();
        replicationTracker.removePeerRecoveryRetentionLease(nodeId, listener);
    }

    /**
     * Returns a list of retention leases for peer recovery installed in this shard copy.
     */
    public List<RetentionLease> getPeerRecoveryRetentionLeases() {
        return replicationTracker.getPeerRecoveryRetentionLeases();
    }

    public boolean useRetentionLeasesInPeerRecovery() {
        return useRetentionLeasesInPeerRecovery;
    }

    private SafeCommitInfo getSafeCommitInfo() {
        final Engine engine = getEngineOrNull();
        return engine == null ? SafeCommitInfo.EMPTY : engine.getSafeCommitInfo();
    }

    class ShardEventListener implements Engine.EventListener {
        private final CopyOnWriteArrayList<Consumer<ShardFailure>> delegates = new CopyOnWriteArrayList<>();

        // called by the current engine
        @Override
        public void onFailedEngine(String reason, @Nullable Exception failure) {
            final ShardFailure shardFailure = new ShardFailure(shardRouting, reason, failure);
            for (Consumer<ShardFailure> listener : delegates) {
                try {
                    listener.accept(shardFailure);
                } catch (Exception inner) {
                    inner.addSuppressed(failure);
                    logger.warn("exception while notifying engine failure", inner);
                }
            }
        }
    }

    private static void persistMetadata(
        final ShardPath shardPath,
        final IndexSettings indexSettings,
        final ShardRouting newRouting,
        final @Nullable ShardRouting currentRouting,
        final Logger logger
    ) throws IOException {
        assert newRouting != null : "newRouting must not be null";

        // only persist metadata if routing information that is persisted in shard state metadata actually changed
        final ShardId shardId = newRouting.shardId();
        if (currentRouting == null
            || currentRouting.primary() != newRouting.primary()
            || currentRouting.allocationId().equals(newRouting.allocationId()) == false) {
            assert currentRouting == null || currentRouting.isSameAllocation(newRouting);
            if (logger.isTraceEnabled()) {
                final String writeReason;
                if (currentRouting == null) {
                    writeReason = "initial state with allocation id [" + newRouting.allocationId() + "]";
                } else {
                    writeReason = "routing changed from " + currentRouting + " to " + newRouting;
                }
                logger.trace("{} writing shard state, reason [{}]", shardId, writeReason);
            }
            final ShardStateMetadata newShardStateMetadata = new ShardStateMetadata(
                newRouting.primary(),
                indexSettings.getUUID(),
                newRouting.allocationId()
            );
            ShardStateMetadata.FORMAT.writeAndCleanup(newShardStateMetadata, shardPath.getShardStatePath());
        } else {
            logger.trace("{} skip writing shard state, has been written before", shardId);
        }
    }

    public static Analyzer buildIndexAnalyzer(MapperService mapperService) {
        if (mapperService == null) {
            return null;
        }
        return new DelegatingAnalyzerWrapper(Analyzer.PER_FIELD_REUSE_STRATEGY) {
            @Override
            protected Analyzer getWrappedAnalyzer(String fieldName) {
                return mapperService.indexAnalyzer(
                    fieldName,
                    f -> { throw new IllegalArgumentException("Field [" + f + "] has no associated analyzer"); }
                );
            }
        };
    }

    private EngineConfig newEngineConfig(LongSupplier globalCheckpointSupplier) {
        final Sort indexSort = indexSortSupplier.get();
        final Engine.Warmer warmer = reader -> {
            assert Thread.holdsLock(mutex) == false : "warming engine under mutex";
            assert reader != null;
            if (this.warmer != null) {
                this.warmer.warm(reader);
            }
        };
        final boolean isTimeBasedIndex = mapperService == null ? false : mapperService.mappingLookup().hasTimestampField();
        return new EngineConfig(
            shardId,
            threadPool,
            indexSettings,
            warmer,
            store,
            indexSettings.getMergePolicy(isTimeBasedIndex),
            buildIndexAnalyzer(mapperService),
            similarityService.similarity(mapperService == null ? null : mapperService::fieldType),
            codecService,
            shardEventListener,
            indexCache != null ? indexCache.query() : null,
            cachingPolicy,
            translogConfig,
            IndexingMemoryController.SHARD_INACTIVE_TIME_SETTING.get(indexSettings.getSettings()),
            List.of(refreshListeners, refreshPendingLocationListener),
            Collections.singletonList(new RefreshMetricUpdater(refreshMetric)),
            indexSort,
            circuitBreakerService,
            globalCheckpointSupplier,
            replicationTracker::getRetentionLeases,
            this::getOperationPrimaryTerm,
            snapshotCommitSupplier,
            isTimeBasedIndex ? TIMESERIES_LEAF_READERS_SORTER : null,
            relativeTimeInNanosSupplier,
            indexCommitListener,
            routingEntry().isPromotableToPrimary()
        );
    }

    /**
     * Acquire a primary operation permit whenever the shard is ready for indexing. If a permit is directly available, the provided
     * ActionListener will be called on the calling thread. During relocation hand-off, permit acquisition can be delayed. The provided
     * ActionListener will then be called using the provided executor.
     *
     */
    public void acquirePrimaryOperationPermit(ActionListener<Releasable> onPermitAcquired, Executor executorOnDelay) {
        acquirePrimaryOperationPermit(onPermitAcquired, executorOnDelay, false);
    }

    public void acquirePrimaryOperationPermit(
        ActionListener<Releasable> onPermitAcquired,
        Executor executorOnDelay,
        boolean forceExecution
    ) {
        verifyNotClosed();
        assert shardRouting.primary() : "acquirePrimaryOperationPermit should only be called on primary shard: " + shardRouting;
        indexShardOperationPermits.acquire(wrapPrimaryOperationPermitListener(onPermitAcquired), executorOnDelay, forceExecution);
    }

    public boolean isPrimaryMode() {
        assert indexShardOperationPermits.getActiveOperationsCount() != 0 : "must hold permit to check primary mode";
        return replicationTracker.isPrimaryMode();
    }

    /**
     * Acquire all primary operation permits. Once all permits are acquired, the provided ActionListener is called.
     * It is the responsibility of the caller to close the {@link Releasable}.
     */
    public void acquireAllPrimaryOperationsPermits(final ActionListener<Releasable> onPermitAcquired, final TimeValue timeout) {
        verifyNotClosed();
        assert shardRouting.primary() : "acquireAllPrimaryOperationsPermits should only be called on primary shard: " + shardRouting;

        asyncBlockOperations(wrapPrimaryOperationPermitListener(onPermitAcquired), timeout.duration(), timeout.timeUnit());
    }

    /**
     * Wraps the action to run on a primary after acquiring permit. This wrapping is used to check if the shard is in primary mode before
     * executing the action.
     *
     * @param listener the listener to wrap
     * @return the wrapped listener
     */
    private ActionListener<Releasable> wrapPrimaryOperationPermitListener(final ActionListener<Releasable> listener) {
        return listener.delegateFailure((l, r) -> {
            if (isPrimaryMode()) {
                l.onResponse(r);
            } else {
                r.close();
                l.onFailure(new ShardNotInPrimaryModeException(shardId, state));
            }
        });
    }

    private void asyncBlockOperations(ActionListener<Releasable> onPermitAcquired, long timeout, TimeUnit timeUnit) {
        final Releasable forceRefreshes = refreshListeners.forceRefreshes();
        final ActionListener<Releasable> wrappedListener = ActionListener.wrap(r -> {
            forceRefreshes.close();
            onPermitAcquired.onResponse(r);
        }, e -> {
            forceRefreshes.close();
            onPermitAcquired.onFailure(e);
        });
        try {
            indexShardOperationPermits.blockOperations(wrappedListener, timeout, timeUnit, threadPool.generic());
        } catch (Exception e) {
            forceRefreshes.close();
            throw e;
        }
    }

    /**
     * Runs the specified runnable under a permit and otherwise calling back the specified failure callback. This method is really a
     * convenience for {@link #acquirePrimaryOperationPermit(ActionListener, Executor)} where the listener equates to
     * try-with-resources closing the releasable after executing the runnable on successfully acquiring the permit, an otherwise calling
     * back the failure callback.
     *
     * @param runnable the runnable to execute under permit
     * @param onFailure the callback on failure
     * @param executorOnDelay the executor to execute the runnable on if permit acquisition is blocked
     */
    public void runUnderPrimaryPermit(final Runnable runnable, final Consumer<Exception> onFailure, final Executor executorOnDelay) {
        verifyNotClosed();
        assert shardRouting.primary() : "runUnderPrimaryPermit should only be called on primary shard but was " + shardRouting;
        final ActionListener<Releasable> onPermitAcquired = ActionListener.wrap(releasable -> {
            try (Releasable ignore = releasable) {
                runnable.run();
            }
        }, onFailure);
        acquirePrimaryOperationPermit(onPermitAcquired, executorOnDelay);
    }

    private <E extends Exception> void bumpPrimaryTerm(
        final long newPrimaryTerm,
        final CheckedRunnable<E> onBlocked,
        @Nullable ActionListener<Releasable> combineWithAction
    ) {
        assert Thread.holdsLock(mutex);
        assert newPrimaryTerm > pendingPrimaryTerm || (newPrimaryTerm >= pendingPrimaryTerm && combineWithAction != null);
        assert getOperationPrimaryTerm() <= pendingPrimaryTerm;
        final CountDownLatch termUpdated = new CountDownLatch(1);
        asyncBlockOperations(new ActionListener<Releasable>() {
            @Override
            public void onFailure(final Exception e) {
                try {
                    innerFail(e);
                } finally {
                    if (combineWithAction != null) {
                        combineWithAction.onFailure(e);
                    }
                }
            }

            private void innerFail(final Exception e) {
                try {
                    failShard("exception during primary term transition", e);
                } catch (AlreadyClosedException ace) {
                    // ignore, shard is already closed
                }
            }

            @Override
            public void onResponse(final Releasable releasable) {
                final Releasable releaseOnce = Releasables.releaseOnce(releasable);
                try {
                    assert getOperationPrimaryTerm() <= pendingPrimaryTerm;
                    termUpdated.await();
                    // indexShardOperationPermits doesn't guarantee that async submissions are executed
                    // in the order submitted. We need to guard against another term bump
                    if (getOperationPrimaryTerm() < newPrimaryTerm) {
                        replicationTracker.setOperationPrimaryTerm(newPrimaryTerm);
                        onBlocked.run();
                    }
                } catch (final Exception e) {
                    if (combineWithAction == null) {
                        // otherwise leave it to combineWithAction to release the permit
                        releaseOnce.close();
                    }
                    innerFail(e);
                } finally {
                    if (combineWithAction != null) {
                        combineWithAction.onResponse(releasable);
                    } else {
                        releaseOnce.close();
                    }
                }
            }
        }, 30, TimeUnit.MINUTES);
        pendingPrimaryTerm = newPrimaryTerm;
        termUpdated.countDown();
    }

    /**
     * Acquire a replica operation permit whenever the shard is ready for indexing (see
     * {@link #acquirePrimaryOperationPermit(ActionListener, Executor)}). If the given primary term is lower than then one in
     * {@link #shardRouting}, the {@link ActionListener#onFailure(Exception)} method of the provided listener is invoked with an
     * {@link IllegalStateException}. If permit acquisition is delayed, the listener will be invoked on the executor with the specified
     * name.
     *
     * @param opPrimaryTerm              the operation primary term
     * @param globalCheckpoint           the global checkpoint associated with the request
     * @param maxSeqNoOfUpdatesOrDeletes the max seq_no of updates (index operations overwrite Lucene) or deletes captured on the primary
     *                                   after this replication request was executed on it (see {@link #getMaxSeqNoOfUpdatesOrDeletes()}
     * @param onPermitAcquired           the listener for permit acquisition
     * @param executorOnDelay            the name of the executor to invoke the listener on if permit acquisition is delayed
     */
    public void acquireReplicaOperationPermit(
        final long opPrimaryTerm,
        final long globalCheckpoint,
        final long maxSeqNoOfUpdatesOrDeletes,
        final ActionListener<Releasable> onPermitAcquired,
        final Executor executorOnDelay
    ) {
        innerAcquireReplicaOperationPermit(
            opPrimaryTerm,
            globalCheckpoint,
            maxSeqNoOfUpdatesOrDeletes,
            onPermitAcquired,
            false,
            (listener) -> indexShardOperationPermits.acquire(listener, executorOnDelay, true)
        );
    }

    /**
     * Acquire all replica operation permits whenever the shard is ready for indexing (see
     * {@link #acquireAllPrimaryOperationsPermits(ActionListener, TimeValue)}. If the given primary term is lower than then one in
     * {@link #shardRouting}, the {@link ActionListener#onFailure(Exception)} method of the provided listener is invoked with an
     * {@link IllegalStateException}.
     *
     * @param opPrimaryTerm              the operation primary term
     * @param globalCheckpoint           the global checkpoint associated with the request
     * @param maxSeqNoOfUpdatesOrDeletes the max seq_no of updates (index operations overwrite Lucene) or deletes captured on the primary
     *                                   after this replication request was executed on it (see {@link #getMaxSeqNoOfUpdatesOrDeletes()}
     * @param onPermitAcquired           the listener for permit acquisition
     * @param timeout                    the maximum time to wait for the in-flight operations block
     */
    public void acquireAllReplicaOperationsPermits(
        final long opPrimaryTerm,
        final long globalCheckpoint,
        final long maxSeqNoOfUpdatesOrDeletes,
        final ActionListener<Releasable> onPermitAcquired,
        final TimeValue timeout
    ) {
        innerAcquireReplicaOperationPermit(
            opPrimaryTerm,
            globalCheckpoint,
            maxSeqNoOfUpdatesOrDeletes,
            onPermitAcquired,
            true,
            listener -> asyncBlockOperations(listener, timeout.duration(), timeout.timeUnit())
        );
    }

    private void innerAcquireReplicaOperationPermit(
        final long opPrimaryTerm,
        final long globalCheckpoint,
        final long maxSeqNoOfUpdatesOrDeletes,
        final ActionListener<Releasable> onPermitAcquired,
        final boolean allowCombineOperationWithPrimaryTermUpdate,
        final Consumer<ActionListener<Releasable>> operationExecutor
    ) {
        verifyNotClosed();

        // This listener is used for the execution of the operation. If the operation requires all the permits for its
        // execution and the primary term must be updated first, we can combine the operation execution with the
        // primary term update. Since indexShardOperationPermits doesn't guarantee that async submissions are executed
        // in the order submitted, combining both operations ensure that the term is updated before the operation is
        // executed. It also has the side effect of acquiring all the permits one time instead of two.
        final ActionListener<Releasable> operationListener = onPermitAcquired.delegateFailure((delegatedListener, releasable) -> {
            if (opPrimaryTerm < getOperationPrimaryTerm()) {
                releasable.close();
                final String message = String.format(
                    Locale.ROOT,
                    "%s operation primary term [%d] is too old (current [%d])",
                    shardId,
                    opPrimaryTerm,
                    getOperationPrimaryTerm()
                );
                delegatedListener.onFailure(new IllegalStateException(message));
            } else {
                assert assertReplicationTarget();
                try {
                    updateGlobalCheckpointOnReplica(globalCheckpoint, "operation");
                    advanceMaxSeqNoOfUpdatesOrDeletes(maxSeqNoOfUpdatesOrDeletes);
                } catch (Exception e) {
                    releasable.close();
                    delegatedListener.onFailure(e);
                    return;
                }
                delegatedListener.onResponse(releasable);
            }
        });

        if (requirePrimaryTermUpdate(opPrimaryTerm, allowCombineOperationWithPrimaryTermUpdate)) {
            synchronized (mutex) {
                if (requirePrimaryTermUpdate(opPrimaryTerm, allowCombineOperationWithPrimaryTermUpdate)) {
                    final IndexShardState shardState = state();
                    // only roll translog and update primary term if shard has made it past recovery
                    // Having a new primary term here means that the old primary failed and that there is a new primary, which again
                    // means that the master will fail this shard as all initializing shards are failed when a primary is selected
                    // We abort early here to prevent an ongoing recovery from the failed primary to mess with the global / local checkpoint
                    if (shardState != IndexShardState.POST_RECOVERY && shardState != IndexShardState.STARTED) {
                        throw new IndexShardNotStartedException(shardId, shardState);
                    }

                    bumpPrimaryTerm(opPrimaryTerm, () -> {
                        updateGlobalCheckpointOnReplica(globalCheckpoint, "primary term transition");
                        final long currentGlobalCheckpoint = getLastKnownGlobalCheckpoint();
                        final long maxSeqNo = seqNoStats().getMaxSeqNo();
                        logger.info(
                            "detected new primary with primary term [{}], global checkpoint [{}], max_seq_no [{}]",
                            opPrimaryTerm,
                            currentGlobalCheckpoint,
                            maxSeqNo
                        );
                        if (currentGlobalCheckpoint < maxSeqNo) {
                            resetEngineToGlobalCheckpoint();
                        } else {
                            getEngine().rollTranslogGeneration();
                        }
                    }, allowCombineOperationWithPrimaryTermUpdate ? operationListener : null);

                    if (allowCombineOperationWithPrimaryTermUpdate) {
                        logger.debug("operation execution has been combined with primary term update");
                        return;
                    }
                }
            }
        }
        assert opPrimaryTerm <= pendingPrimaryTerm
            : "operation primary term [" + opPrimaryTerm + "] should be at most [" + pendingPrimaryTerm + "]";
        operationExecutor.accept(operationListener);
    }

    private boolean requirePrimaryTermUpdate(final long opPrimaryTerm, final boolean allPermits) {
        return (opPrimaryTerm > pendingPrimaryTerm) || (allPermits && opPrimaryTerm > getOperationPrimaryTerm());
    }

    public static final int OPERATIONS_BLOCKED = -1;

    /**
     * Obtain the active operation count, or {@link IndexShard#OPERATIONS_BLOCKED} if all permits are held (even if there are
     * outstanding operations in flight).
     *
     * @return the active operation count, or {@link IndexShard#OPERATIONS_BLOCKED} when all permits are held.
     */
    public int getActiveOperationsCount() {
        return indexShardOperationPermits.getActiveOperationsCount();
    }

    /**
     * Syncs the given location with the underlying storage, unless already synced, as part of a write operation.
     * <p>
     * This method might return immediately without actually fsyncing the location until the sync listener is called. Yet, unless there is
     * already another thread fsyncing the transaction log the caller thread will be hijacked to run the fsync for all pending fsync
     * operations.
     * <p>
     * This method allows indexing threads to continue indexing without blocking on fsync calls. We ensure that there is only one thread
     * blocking on the sync an all others can continue indexing.
     * <p>
     * NOTE: if the syncListener throws an exception when it's processed the exception will only be logged. Users should make sure that the
     * listener handles all exception cases internally.
     */
    public final void syncAfterWrite(Translog.Location location, Consumer<Exception> syncListener) {
        // TODO AwaitsFix https://github.com/elastic/elasticsearch/issues/97183
        // assert indexShardOperationPermits.getActiveOperationsCount() != 0;
        verifyNotClosed();
        getEngine().asyncEnsureTranslogSynced(location, syncListener);
    }

    /**
     * This method provides the same behavior as #sync but for persisting the global checkpoint. It will initiate a sync
     * if the request global checkpoint is greater than the currently persisted global checkpoint. However, same as #sync it
     * will not ensure that the request global checkpoint is available to be synced. It is the caller's duty to only call this
     * method with a valid processed global checkpoint that is available to sync.
     */
    public void syncGlobalCheckpoint(long globalCheckpoint, Consumer<Exception> syncListener) {
        verifyNotClosed();
        getEngine().asyncEnsureGlobalCheckpointSynced(globalCheckpoint, syncListener);
    }

    public void sync() throws IOException {
        verifyNotClosed();
        getEngine().syncTranslog();
    }

    /**
     * Checks if the underlying storage sync is required.
     */
    public boolean isSyncNeeded() {
        return getEngine().isTranslogSyncNeeded();
    }

    /**
     * Returns the current translog durability mode
     */
    public Translog.Durability getTranslogDurability() {
        return indexSettings.getTranslogDurability();
    }

    // we can not protect with a lock since we "release" on a different thread
    private final AtomicBoolean flushOrRollRunning = new AtomicBoolean();

    /**
     * Schedules a flush or translog generation roll if needed but will not schedule more than one concurrently. The operation will be
     * executed asynchronously on the flush thread pool.
     */
    public void afterWriteOperation() {
        if (shouldPeriodicallyFlush() || shouldRollTranslogGeneration()) {
            if (flushOrRollRunning.compareAndSet(false, true)) {
                /*
                 * We have to check again since otherwise there is a race when a thread passes the first check next to another thread which
                 * performs the operation quickly enough to  finish before the current thread could flip the flag. In that situation, we
                 * have an extra operation.
                 *
                 * Additionally, a flush implicitly executes a translog generation roll so if we execute a flush then we do not need to
                 * check if we should roll the translog generation.
                 */
                if (shouldPeriodicallyFlush()) {
                    logger.debug("submitting async flush request");
                    final AbstractRunnable flush = new AbstractRunnable() {
                        @Override
                        public void onFailure(final Exception e) {
                            if (state != IndexShardState.CLOSED) {
                                logger.warn("failed to flush index", e);
                            }
                        }

                        @Override
                        protected void doRun() {
                            flush(new FlushRequest());
                            periodicFlushMetric.inc();
                        }

                        @Override
                        public void onAfter() {
                            flushOrRollRunning.compareAndSet(true, false);
                            afterWriteOperation();
                        }
                    };
                    threadPool.executor(ThreadPool.Names.FLUSH).execute(flush);
                } else if (shouldRollTranslogGeneration()) {
                    logger.debug("submitting async roll translog generation request");
                    final AbstractRunnable roll = new AbstractRunnable() {
                        @Override
                        public void onFailure(final Exception e) {
                            if (state != IndexShardState.CLOSED) {
                                logger.warn("failed to roll translog generation", e);
                            }
                        }

                        @Override
                        protected void doRun() {
                            rollTranslogGeneration();
                        }

                        @Override
                        public void onAfter() {
                            flushOrRollRunning.compareAndSet(true, false);
                            afterWriteOperation();
                        }
                    };
                    threadPool.executor(ThreadPool.Names.FLUSH).execute(roll);
                } else {
                    flushOrRollRunning.compareAndSet(true, false);
                }
            }
        }
    }

    /**
     * Simple struct encapsulating a shard failure
     *
     * @see IndexShard#addShardFailureCallback(Consumer)
     */
    public record ShardFailure(ShardRouting routing, String reason, @Nullable Exception cause) {}

    EngineFactory getEngineFactory() {
        return engineFactory;
    }

    // for tests
    ReplicationTracker getReplicationTracker() {
        return replicationTracker;
    }

    /**
     * Executes a scheduled refresh if necessary. Completes the listener with true if a refresh was performed otherwise false.
     */
    public void scheduledRefresh(ActionListener<Boolean> listener) {
        ActionListener.run(listener, l -> {
            verifyNotClosed();
            boolean listenerNeedsRefresh = refreshListeners.refreshNeeded();
            final Engine engine = getEngine();
            if (isReadAllowed() && (listenerNeedsRefresh || engine.refreshNeeded())) {
                if (listenerNeedsRefresh == false // if we have a listener that is waiting for a refresh we need to force it
                    && engine.allowSearchIdleOptimization()
                    && isSearchIdle()
                    && indexSettings.isExplicitRefresh() == false
                    && active.get()) { // it must be active otherwise we might not free up segment memory once the shard became inactive
                    // lets skip this refresh since we are search idle and
                    // don't necessarily need to refresh. the next searcher access will register a refreshListener and that will
                    // cause the next schedule to refresh.
                    engine.maybePruneDeletes(); // try to prune the deletes in the engine if we accumulated some
                    setRefreshPending(engine);
                    l.onResponse(false);
                    return;
                } else {
                    logger.trace("refresh with source [schedule]");
                    engine.maybeRefresh("schedule", l.map(Engine.RefreshResult::refreshed));
                    return;
                }
            }
            engine.maybePruneDeletes(); // try to prune the deletes in the engine if we accumulated some
            l.onResponse(false);
        });
    }

    /**
     * Returns true if this shards is search idle
     */
    public final boolean isSearchIdle() {
        return (threadPool.relativeTimeInMillis() - lastSearcherAccess.get()) >= indexSettings.getSearchIdleAfter().getMillis();
    }

    public long searchIdleTime() {
        return threadPool.relativeTimeInMillis() - lastSearcherAccess.get();
    }

    /**
     * Returns the last timestamp the searcher was accessed. This is a relative timestamp in milliseconds.
     */
    final long getLastSearcherAccess() {
        return lastSearcherAccess.get();
    }

    /**
     * Returns true if this shard has some scheduled refresh that is pending because of search-idle.
     */
    public final boolean hasRefreshPending() {
        return pendingRefreshLocation.get() != null;
    }

    private void setRefreshPending(Engine engine) {
        final Translog.Location lastWriteLocation = engine.getTranslogLastWriteLocation();
        pendingRefreshLocation.updateAndGet(curr -> {
            if (curr == null || curr.compareTo(lastWriteLocation) <= 0) {
                return lastWriteLocation;
            } else {
                return curr;
            }
        });
    }

    private class RefreshPendingLocationListener implements ReferenceManager.RefreshListener {
        Translog.Location lastWriteLocation;

        @Override
        public void beforeRefresh() {
            try {
                lastWriteLocation = getEngine().getTranslogLastWriteLocation();
            } catch (AlreadyClosedException exc) {
                // shard is closed - no location is fine
                lastWriteLocation = null;
            }
        }

        @Override
        public void afterRefresh(boolean didRefresh) {
            if (didRefresh && lastWriteLocation != null) {
                pendingRefreshLocation.updateAndGet(pendingLocation -> {
                    if (pendingLocation == null || pendingLocation.compareTo(lastWriteLocation) <= 0) {
                        return null;
                    } else {
                        return pendingLocation;
                    }
                });
            }
        }
    }

    /**
     * Ensures this shard is search active before invoking the provided listener.
     * <p>
     * This is achieved by registering a refresh listener and invoking the provided listener from the refresh listener once the shard is
     * active again and all pending refresh translog location has been refreshed. A refresh may be executed to avoid waiting for
     * {@link #scheduledRefresh(ActionListener)} to be invoked. If there is no pending refresh location registered the provided listener
     * will be invoked immediately.
     *
     * @param listener the listener to invoke once the pending refresh location is visible. The listener will be called with
     *                 <code>true</code> if the listener was registered to wait for a refresh.
     */
    public final void ensureShardSearchActive(Consumer<Boolean> listener) {
        markSearcherAccessed(); // move the shard into non-search idle
        final Translog.Location location = pendingRefreshLocation.get();
        if (location != null) {
            addRefreshListener(location, (result) -> {
                pendingRefreshLocation.compareAndSet(location, null);
                listener.accept(true);
            });
            // trigger a refresh to avoid waiting for scheduledRefresh(...) to be invoked from index level refresh scheduler.
            // (The if statement should avoid doing an additional refresh if scheduled refresh was invoked between getting
            // the current refresh location and adding a refresh listener.)
            if (location == pendingRefreshLocation.get()) {
                // This method may be called from many different threads including transport_worker threads and
                // a refresh can be a costly operation, so we should fork to a refresh thread to be safe:
                threadPool.executor(ThreadPool.Names.REFRESH).execute(() -> {
                    if (location == pendingRefreshLocation.get()) {
                        getEngine().maybeRefresh("ensure-shard-search-active", PlainActionFuture.newFuture());
                    }
                });
            }
        } else {
            listener.accept(false);
        }
    }

    /**
     * Add a listener for refreshes.
     *
     * @param location the location to listen for
     * @param listener for the refresh. Called with true if registering the listener ran it out of slots and forced a refresh. Called with
     *        false otherwise.
     */
    public void addRefreshListener(Translog.Location location, Consumer<Boolean> listener) {
        SubscribableListener<Void> subscribableListener = postRecoveryComplete;
        if (postRecoveryComplete != null) {
            subscribableListener.addListener(new ActionListener<>() {
                @Override
                public void onResponse(Void unused) {
                    if (isReadAllowed()) {
                        refreshListeners.addOrNotify(location, listener);
                    } else {
                        listener.accept(false);
                    }
                }

                @Override
                public void onFailure(Exception e) {
                    listener.accept(false);
                }
            }, EsExecutors.DIRECT_EXECUTOR_SERVICE, threadPool.getThreadContext());
        } else {
            // we're not yet ready for reads, just ignore refresh cycles
            listener.accept(false);
        }
    }

    /**
     * Add a listener for refreshes.
     *
     * @param checkpoint the seqNo checkpoint to listen for
     * @param allowUnIssuedSequenceNumber whether to allow waiting for checkpoints larger than the processed local checkpoint
     * @param listener for the refresh.
     */
    public void addRefreshListener(long checkpoint, boolean allowUnIssuedSequenceNumber, ActionListener<Void> listener) {
        SubscribableListener<Void> subscribableListener = postRecoveryComplete;
        if (subscribableListener != null) {
            subscribableListener.addListener(new ActionListener<>() {
                @Override
                public void onResponse(Void unused) {
                    if (isReadAllowed()) {
                        refreshListeners.addOrNotify(checkpoint, allowUnIssuedSequenceNumber, listener);
                    } else {
                        listener.onFailure(new IllegalIndexShardStateException(shardId, state, "Read not allowed on IndexShard"));
                    }
                }

                @Override
                public void onFailure(Exception e) {
                    listener.onFailure(e);
                }
            }, EsExecutors.DIRECT_EXECUTOR_SERVICE, threadPool.getThreadContext());
        } else {
            listener.onFailure(new IllegalIndexShardStateException(shardId, state, "Read not allowed on IndexShard"));
        }
    }

    private static class RefreshMetricUpdater implements ReferenceManager.RefreshListener {

        private final MeanMetric refreshMetric;
        private long currentRefreshStartTime;
        private Thread callingThread = null;

        private RefreshMetricUpdater(MeanMetric refreshMetric) {
            this.refreshMetric = refreshMetric;
        }

        @Override
        public void beforeRefresh() {
            if (Assertions.ENABLED) {
                assert callingThread == null
                    : "beforeRefresh was called by " + callingThread.getName() + " without a corresponding call to afterRefresh";
                callingThread = Thread.currentThread();
            }
            currentRefreshStartTime = System.nanoTime();
        }

        @Override
        public void afterRefresh(boolean didRefresh) {
            if (Assertions.ENABLED) {
                assert callingThread != null : "afterRefresh called but not beforeRefresh";
                assert callingThread == Thread.currentThread()
                    : "beforeRefreshed called by a different thread. current ["
                        + Thread.currentThread().getName()
                        + "], thread that called beforeRefresh ["
                        + callingThread.getName()
                        + "]";
                callingThread = null;
            }
            refreshMetric.inc(System.nanoTime() - currentRefreshStartTime);
        }
    }

    /**
     * Rollback the current engine to the safe commit, then replay local translog up to the global checkpoint.
     */
    void resetEngineToGlobalCheckpoint() throws IOException {
        assert Thread.holdsLock(mutex) == false : "resetting engine under mutex";
        assert getActiveOperationsCount() == OPERATIONS_BLOCKED
            : "resetting engine without blocking operations; active operations are [" + getActiveOperationsCount() + ']';
        sync(); // persist the global checkpoint to disk
        final SeqNoStats seqNoStats = seqNoStats();
        final TranslogStats translogStats = translogStats();
        // flush to make sure the latest commit, which will be opened by the read-only engine, includes all operations.
        flush(new FlushRequest().waitIfOngoing(true));

        SetOnce<Engine> newEngineReference = new SetOnce<>();
        final long globalCheckpoint = getLastKnownGlobalCheckpoint();
        assert globalCheckpoint == getLastSyncedGlobalCheckpoint();
        synchronized (engineMutex) {
            verifyNotClosed();
            // we must create both new read-only engine and new read-write engine under engineMutex to ensure snapshotStoreMetadata,
            // acquireXXXCommit and close works.
            final Engine readOnlyEngine = new ReadOnlyEngine(
                newEngineConfig(replicationTracker),
                seqNoStats,
                translogStats,
                false,
                Function.identity(),
                true,
                false
            ) {
                @Override
                public IndexCommitRef acquireLastIndexCommit(boolean flushFirst) {
                    synchronized (engineMutex) {
                        if (newEngineReference.get() == null) {
                            throw new AlreadyClosedException("engine was closed");
                        }
                        // ignore flushFirst since we flushed above and we do not want to interfere with ongoing translog replay
                        return newEngineReference.get().acquireLastIndexCommit(false);
                    }
                }

                @Override
                public IndexCommitRef acquireSafeIndexCommit() {
                    synchronized (engineMutex) {
                        if (newEngineReference.get() == null) {
                            throw new AlreadyClosedException("engine was closed");
                        }
                        return newEngineReference.get().acquireSafeIndexCommit();
                    }
                }

                @Override
                public void close() throws IOException {
                    assert Thread.holdsLock(engineMutex);

                    Engine newEngine = newEngineReference.get();
                    if (newEngine == currentEngineReference.get()) {
                        // we successfully installed the new engine so do not close it.
                        newEngine = null;
                    }
                    IOUtils.close(super::close, newEngine);
                }
            };
            IOUtils.close(currentEngineReference.getAndSet(readOnlyEngine));
            newEngineReference.set(engineFactory.newReadWriteEngine(newEngineConfig(replicationTracker)));
            onNewEngine(newEngineReference.get());
        }
        final Engine.TranslogRecoveryRunner translogRunner = (engine, snapshot) -> runTranslogRecovery(
            engine,
            snapshot,
            Engine.Operation.Origin.LOCAL_RESET,
            () -> {
                // TODO: add a dedicate recovery stats for the reset translog
            }
        );
        newEngineReference.get().recoverFromTranslog(translogRunner, globalCheckpoint);
        newEngineReference.get().refresh("reset_engine");
        synchronized (engineMutex) {
            verifyNotClosed();
            IOUtils.close(currentEngineReference.getAndSet(newEngineReference.get()));
            // We set active because we are now writing operations to the engine; this way,
            // if we go idle after some time and become inactive, we still give sync'd flush a chance to run.
            active.set(true);
        }
        // time elapses after the engine is created above (pulling the config settings) until we set the engine reference, during
        // which settings changes could possibly have happened, so here we forcefully push any config changes to the new engine.
        onSettingsChanged();
    }

    /**
     * Returns the maximum sequence number of either update or delete operations have been processed in this shard
     * or the sequence number from {@link #advanceMaxSeqNoOfUpdatesOrDeletes(long)}. An index request is considered
     * as an update operation if it overwrites the existing documents in Lucene index with the same document id.
     * <p>
     * The primary captures this value after executes a replication request, then transfers it to a replica before
     * executing that replication request on a replica.
     */
    public long getMaxSeqNoOfUpdatesOrDeletes() {
        return getEngine().getMaxSeqNoOfUpdatesOrDeletes();
    }

    /**
     * A replica calls this method to advance the max_seq_no_of_updates marker of its engine to at least the max_seq_no_of_updates
     * value (piggybacked in a replication request) that it receives from its primary before executing that replication request.
     * The receiving value is at least as high as the max_seq_no_of_updates on the primary was when any of the operations of that
     * replication request were processed on it.
     * <p>
     * A replica shard also calls this method to bootstrap the max_seq_no_of_updates marker with the value that it received from
     * the primary in peer-recovery, before it replays remote translog operations from the primary. The receiving value is at least
     * as high as the max_seq_no_of_updates on the primary was when any of these operations were processed on it.
     * <p>
     * These transfers guarantee that every index/delete operation when executing on a replica engine will observe this marker a value
     * which is at least the value of the max_seq_no_of_updates marker on the primary after that operation was executed on the primary.
     *
     * @see #acquireReplicaOperationPermit(long, long, long, ActionListener, Executor)
     * @see RecoveryTarget#indexTranslogOperations(List, int, long, long, RetentionLeases, long, ActionListener)
     */
    public void advanceMaxSeqNoOfUpdatesOrDeletes(long seqNo) {
        getEngine().advanceMaxSeqNoOfUpdatesOrDeletes(seqNo);
    }

    /**
     * Performs the pre-closing checks on the {@link IndexShard}.
     *
     * @throws IllegalStateException if the sanity checks failed
     */
    public void verifyShardBeforeIndexClosing() throws IllegalStateException {
        getEngine().verifyEngineBeforeIndexClosing();
    }

    RetentionLeaseSyncer getRetentionLeaseSyncer() {
        return retentionLeaseSyncer;
    }

    public long getRelativeTimeInNanos() {
        return relativeTimeInNanosSupplier.getAsLong();
    }

    @Override
    public String toString() {
        return "IndexShard(shardRouting=" + shardRouting + ")";
    }

<<<<<<< HEAD
    public void waitForSegmentGeneration(long primaryTerm, long segmentGeneration, ActionListener<Long> listener) {
        getEngine().addSegmentGenerationListener(primaryTerm, segmentGeneration, listener);
=======
    /**
     * @deprecated use {@link #waitForPrimaryTermAndGeneration(long, long, ActionListener)} instead.
     */
    @Deprecated
    public void waitForSegmentGeneration(long segmentGeneration, ActionListener<Long> listener) {
        waitForPrimaryTermAndGeneration(getOperationPrimaryTerm(), segmentGeneration, listener);
    }

    /**
     * Registers a listener for an event when the shard advances to the provided primary term and segment generation
     */
    public void waitForPrimaryTermAndGeneration(long primaryTerm, long segmentGeneration, ActionListener<Long> listener) {
        getEngine().addPrimaryTermAndGenerationListener(primaryTerm, segmentGeneration, listener);
>>>>>>> debe882c
    }
}<|MERGE_RESOLUTION|>--- conflicted
+++ resolved
@@ -4173,10 +4173,6 @@
         return "IndexShard(shardRouting=" + shardRouting + ")";
     }
 
-<<<<<<< HEAD
-    public void waitForSegmentGeneration(long primaryTerm, long segmentGeneration, ActionListener<Long> listener) {
-        getEngine().addSegmentGenerationListener(primaryTerm, segmentGeneration, listener);
-=======
     /**
      * @deprecated use {@link #waitForPrimaryTermAndGeneration(long, long, ActionListener)} instead.
      */
@@ -4190,6 +4186,5 @@
      */
     public void waitForPrimaryTermAndGeneration(long primaryTerm, long segmentGeneration, ActionListener<Long> listener) {
         getEngine().addPrimaryTermAndGenerationListener(primaryTerm, segmentGeneration, listener);
->>>>>>> debe882c
     }
 }