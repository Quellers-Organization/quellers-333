/*
 * Licensed to Elasticsearch under one or more contributor
 * license agreements. See the NOTICE file distributed with
 * this work for additional information regarding copyright
 * ownership. Elasticsearch licenses this file to you under
 * the Apache License, Version 2.0 (the "License"); you may
 * not use this file except in compliance with the License.
 * You may obtain a copy of the License at
 *
 *    http://www.apache.org/licenses/LICENSE-2.0
 *
 * Unless required by applicable law or agreed to in writing,
 * software distributed under the License is distributed on an
 * "AS IS" BASIS, WITHOUT WARRANTIES OR CONDITIONS OF ANY
 * KIND, either express or implied.  See the License for the
 * specific language governing permissions and limitations
 * under the License.
 */

package org.elasticsearch.index.shard;

import com.carrotsearch.hppc.ObjectLongMap;
import org.apache.logging.log4j.Logger;
import org.apache.logging.log4j.message.ParameterizedMessage;
import org.apache.lucene.index.CheckIndex;
import org.apache.lucene.index.IndexCommit;
import org.apache.lucene.index.LeafReaderContext;
import org.apache.lucene.index.SegmentCommitInfo;
import org.apache.lucene.index.SegmentInfos;
import org.apache.lucene.index.SegmentReader;
import org.apache.lucene.index.Term;
import org.apache.lucene.search.Query;
import org.apache.lucene.search.QueryCachingPolicy;
import org.apache.lucene.search.ReferenceManager;
import org.apache.lucene.search.Sort;
import org.apache.lucene.search.UsageTrackingQueryCachingPolicy;
import org.apache.lucene.store.AlreadyClosedException;
import org.apache.lucene.util.BytesRef;
import org.apache.lucene.util.ThreadInterruptedException;
import org.elasticsearch.Assertions;
import org.elasticsearch.ElasticsearchException;
import org.elasticsearch.ExceptionsHelper;
import org.elasticsearch.Version;
import org.elasticsearch.action.ActionListener;
import org.elasticsearch.action.admin.indices.flush.FlushRequest;
import org.elasticsearch.action.admin.indices.forcemerge.ForceMergeRequest;
import org.elasticsearch.action.admin.indices.upgrade.post.UpgradeRequest;
import org.elasticsearch.cluster.metadata.IndexMetaData;
import org.elasticsearch.cluster.metadata.MappingMetaData;
import org.elasticsearch.cluster.routing.IndexShardRoutingTable;
import org.elasticsearch.cluster.routing.RecoverySource;
import org.elasticsearch.cluster.routing.RecoverySource.SnapshotRecoverySource;
import org.elasticsearch.cluster.routing.ShardRouting;
import org.elasticsearch.common.Booleans;
import org.elasticsearch.common.CheckedRunnable;
import org.elasticsearch.common.Nullable;
import org.elasticsearch.common.collect.Tuple;
import org.elasticsearch.common.io.stream.BytesStreamOutput;
import org.elasticsearch.common.lease.Releasable;
import org.elasticsearch.common.lease.Releasables;
import org.elasticsearch.common.lucene.Lucene;
import org.elasticsearch.common.metrics.CounterMetric;
import org.elasticsearch.common.metrics.MeanMetric;
import org.elasticsearch.common.settings.Settings;
import org.elasticsearch.common.unit.TimeValue;
import org.elasticsearch.common.util.BigArrays;
import org.elasticsearch.common.util.concurrent.AbstractRunnable;
import org.elasticsearch.common.util.concurrent.AsyncIOProcessor;
import org.elasticsearch.common.xcontent.XContentHelper;
import org.elasticsearch.core.internal.io.IOUtils;
import org.elasticsearch.index.Index;
import org.elasticsearch.index.IndexModule;
import org.elasticsearch.index.IndexNotFoundException;
import org.elasticsearch.index.IndexService;
import org.elasticsearch.index.IndexSettings;
import org.elasticsearch.index.VersionType;
import org.elasticsearch.index.cache.IndexCache;
import org.elasticsearch.index.cache.bitset.ShardBitsetFilterCache;
import org.elasticsearch.index.cache.request.ShardRequestCache;
import org.elasticsearch.index.codec.CodecService;
import org.elasticsearch.index.engine.CommitStats;
import org.elasticsearch.index.engine.Engine;
import org.elasticsearch.index.engine.EngineConfig;
import org.elasticsearch.index.engine.EngineException;
import org.elasticsearch.index.engine.EngineFactory;
import org.elasticsearch.index.engine.InternalEngine;
import org.elasticsearch.index.engine.RefreshFailedEngineException;
import org.elasticsearch.index.engine.SearchOnlyEngine;
import org.elasticsearch.index.engine.Segment;
import org.elasticsearch.index.engine.SegmentsStats;
import org.elasticsearch.index.fielddata.FieldDataStats;
import org.elasticsearch.index.fielddata.ShardFieldData;
import org.elasticsearch.index.flush.FlushStats;
import org.elasticsearch.index.get.GetStats;
import org.elasticsearch.index.get.ShardGetService;
import org.elasticsearch.index.mapper.DocumentMapper;
import org.elasticsearch.index.mapper.DocumentMapperForType;
import org.elasticsearch.index.mapper.IdFieldMapper;
import org.elasticsearch.index.mapper.MapperParsingException;
import org.elasticsearch.index.mapper.MapperService;
import org.elasticsearch.index.mapper.Mapping;
import org.elasticsearch.index.mapper.ParsedDocument;
import org.elasticsearch.index.mapper.RootObjectMapper;
import org.elasticsearch.index.mapper.SourceToParse;
import org.elasticsearch.index.mapper.Uid;
import org.elasticsearch.index.merge.MergeStats;
import org.elasticsearch.index.recovery.RecoveryStats;
import org.elasticsearch.index.refresh.RefreshStats;
import org.elasticsearch.index.search.stats.SearchStats;
import org.elasticsearch.index.search.stats.ShardSearchStats;
import org.elasticsearch.index.seqno.ReplicationTracker;
import org.elasticsearch.index.seqno.SeqNoStats;
import org.elasticsearch.index.seqno.SequenceNumbers;
import org.elasticsearch.index.shard.PrimaryReplicaSyncer.ResyncTask;
import org.elasticsearch.index.similarity.SimilarityService;
import org.elasticsearch.index.store.Store;
import org.elasticsearch.index.store.Store.MetadataSnapshot;
import org.elasticsearch.index.store.StoreFileMetaData;
import org.elasticsearch.index.store.StoreStats;
import org.elasticsearch.index.translog.Translog;
import org.elasticsearch.index.translog.TranslogConfig;
import org.elasticsearch.index.translog.TranslogStats;
import org.elasticsearch.index.warmer.ShardIndexWarmerService;
import org.elasticsearch.index.warmer.WarmerStats;
import org.elasticsearch.indices.IndexingMemoryController;
import org.elasticsearch.indices.IndicesService;
import org.elasticsearch.indices.TypeMissingException;
import org.elasticsearch.indices.breaker.CircuitBreakerService;
import org.elasticsearch.indices.cluster.IndicesClusterStateService;
import org.elasticsearch.indices.recovery.PeerRecoveryTargetService;
import org.elasticsearch.indices.recovery.RecoveryFailedException;
import org.elasticsearch.indices.recovery.RecoveryState;
import org.elasticsearch.repositories.RepositoriesService;
import org.elasticsearch.repositories.Repository;
import org.elasticsearch.rest.RestStatus;
import org.elasticsearch.search.suggest.completion.CompletionFieldStats;
import org.elasticsearch.search.suggest.completion.CompletionStats;
import org.elasticsearch.threadpool.ThreadPool;

import java.io.Closeable;
import java.io.IOException;
import java.io.PrintStream;
import java.nio.channels.ClosedByInterruptException;
import java.nio.charset.StandardCharsets;
import java.util.ArrayList;
import java.util.Collections;
import java.util.EnumSet;
import java.util.List;
import java.util.Locale;
import java.util.Map;
import java.util.Objects;
import java.util.Set;
import java.util.concurrent.CopyOnWriteArrayList;
import java.util.concurrent.CountDownLatch;
import java.util.concurrent.TimeUnit;
import java.util.concurrent.TimeoutException;
import java.util.concurrent.atomic.AtomicBoolean;
import java.util.concurrent.atomic.AtomicLong;
import java.util.concurrent.atomic.AtomicReference;
import java.util.function.BiConsumer;
import java.util.function.Consumer;
import java.util.function.Supplier;
import java.util.stream.Collectors;
import java.util.stream.StreamSupport;

import static org.elasticsearch.index.mapper.SourceToParse.source;
import static org.elasticsearch.index.seqno.SequenceNumbers.NO_OPS_PERFORMED;
import static org.elasticsearch.index.seqno.SequenceNumbers.UNASSIGNED_SEQ_NO;

public class IndexShard extends AbstractIndexShardComponent implements IndicesClusterStateService.Shard {

    private final ThreadPool threadPool;
    private final MapperService mapperService;
    private final IndexCache indexCache;
    private final Store store;
    private final InternalIndexingStats internalIndexingStats;
    private final ShardSearchStats searchStats = new ShardSearchStats();
    private final ShardGetService getService;
    private final ShardIndexWarmerService shardWarmerService;
    private final ShardRequestCache requestCacheStats;
    private final ShardFieldData shardFieldData;
    private final ShardBitsetFilterCache shardBitsetFilterCache;
    private final Object mutex = new Object();
    private final String checkIndexOnStartup;
    private final CodecService codecService;
    private final Engine.Warmer warmer;
    private final SimilarityService similarityService;
    private final TranslogConfig translogConfig;
    private final IndexEventListener indexEventListener;
    private final QueryCachingPolicy cachingPolicy;
    private final Supplier<Sort> indexSortSupplier;
    // Package visible for testing
    final CircuitBreakerService circuitBreakerService;

    private final SearchOperationListener searchOperationListener;

    private final GlobalCheckpointListeners globalCheckpointListeners;
    private final ReplicationTracker replicationTracker;

    protected volatile ShardRouting shardRouting;
    protected volatile IndexShardState state;
    protected volatile long pendingPrimaryTerm; // see JavaDocs for getPendingPrimaryTerm
    protected volatile long operationPrimaryTerm;
    protected final AtomicReference<Engine> currentEngineReference = new AtomicReference<>();
    private volatile long maxSeqNoOfResettingEngine = Long.MIN_VALUE;
    final EngineFactory engineFactory;

    private final IndexingOperationListener indexingOperationListeners;
    private final Runnable globalCheckpointSyncer;

    Runnable getGlobalCheckpointSyncer() {
        return globalCheckpointSyncer;
    }

    @Nullable
    private RecoveryState recoveryState;

    private final RecoveryStats recoveryStats = new RecoveryStats();
    private final MeanMetric refreshMetric = new MeanMetric();
    private final MeanMetric flushMetric = new MeanMetric();
    private final CounterMetric periodicFlushMetric = new CounterMetric();

    private final ShardEventListener shardEventListener = new ShardEventListener();

    private final ShardPath path;

    private final IndexShardOperationPermits indexShardOperationPermits;

    private static final EnumSet<IndexShardState> readAllowedStates = EnumSet.of(IndexShardState.STARTED, IndexShardState.POST_RECOVERY);
    // for primaries, we only allow to write when actually started (so the cluster has decided we started)
    // in case we have a relocation of a primary, we also allow to write after phase 2 completed, where the shard may be
    // in state RECOVERING or POST_RECOVERY.
    // for replicas, replication is also allowed while recovering, since we index also during recovery to replicas and rely on version checks to make sure its consistent
    // a relocated shard can also be target of a replication if the relocation target has not been marked as active yet and is syncing it's changes back to the relocation source
    private static final EnumSet<IndexShardState> writeAllowedStates = EnumSet.of(IndexShardState.RECOVERING, IndexShardState.POST_RECOVERY, IndexShardState.STARTED);

    private final IndexSearcherWrapper searcherWrapper;

    /**
     * True if this shard is still indexing (recently) and false if we've been idle for long enough (as periodically checked by {@link
     * IndexingMemoryController}).
     */
    private final AtomicBoolean active = new AtomicBoolean();
    /**
     * Allows for the registration of listeners that are called when a change becomes visible for search.
     */
    private final RefreshListeners refreshListeners;

    private final AtomicLong lastSearcherAccess = new AtomicLong();
    private final AtomicReference<Translog.Location> pendingRefreshLocation = new AtomicReference<>();

    public IndexShard(
            ShardRouting shardRouting,
            IndexSettings indexSettings,
            ShardPath path,
            Store store,
            Supplier<Sort> indexSortSupplier,
            IndexCache indexCache,
            MapperService mapperService,
            SimilarityService similarityService,
            @Nullable EngineFactory engineFactory,
            IndexEventListener indexEventListener,
            IndexSearcherWrapper indexSearcherWrapper,
            ThreadPool threadPool,
            BigArrays bigArrays,
            Engine.Warmer warmer,
            List<SearchOperationListener> searchOperationListener,
            List<IndexingOperationListener> listeners,
            Runnable globalCheckpointSyncer,
            CircuitBreakerService circuitBreakerService) throws IOException {
        super(shardRouting.shardId(), indexSettings);
        assert shardRouting.initializing();
        this.shardRouting = shardRouting;
        final Settings settings = indexSettings.getSettings();
        this.codecService = new CodecService(mapperService, logger);
        this.warmer = warmer;
        this.similarityService = similarityService;
        Objects.requireNonNull(store, "Store must be provided to the index shard");
        this.engineFactory = Objects.requireNonNull(engineFactory);
        this.store = store;
        this.indexSortSupplier = indexSortSupplier;
        this.indexEventListener = indexEventListener;
        this.threadPool = threadPool;
        this.mapperService = mapperService;
        this.indexCache = indexCache;
        this.internalIndexingStats = new InternalIndexingStats();
        final List<IndexingOperationListener> listenersList = new ArrayList<>(listeners);
        listenersList.add(internalIndexingStats);
        this.indexingOperationListeners = new IndexingOperationListener.CompositeListener(listenersList, logger);
        this.globalCheckpointSyncer = globalCheckpointSyncer;
        final List<SearchOperationListener> searchListenersList = new ArrayList<>(searchOperationListener);
        searchListenersList.add(searchStats);
        this.searchOperationListener = new SearchOperationListener.CompositeListener(searchListenersList, logger);
        this.getService = new ShardGetService(indexSettings, this, mapperService);
        this.shardWarmerService = new ShardIndexWarmerService(shardId, indexSettings);
        this.requestCacheStats = new ShardRequestCache();
        this.shardFieldData = new ShardFieldData();
        this.shardBitsetFilterCache = new ShardBitsetFilterCache(shardId, indexSettings);
        state = IndexShardState.CREATED;
        this.path = path;
        this.circuitBreakerService = circuitBreakerService;
        /* create engine config */
        logger.debug("state: [CREATED]");

        this.checkIndexOnStartup = indexSettings.getValue(IndexSettings.INDEX_CHECK_ON_STARTUP);
        this.translogConfig = new TranslogConfig(shardId, shardPath().resolveTranslog(), indexSettings, bigArrays);
        final String aId = shardRouting.allocationId().getId();
        this.globalCheckpointListeners = new GlobalCheckpointListeners(shardId, threadPool.executor(ThreadPool.Names.LISTENER), logger);
        this.replicationTracker =
                new ReplicationTracker(shardId, aId, indexSettings, UNASSIGNED_SEQ_NO, globalCheckpointListeners::globalCheckpointUpdated);

        // the query cache is a node-level thing, however we want the most popular filters
        // to be computed on a per-shard basis
        if (IndexModule.INDEX_QUERY_CACHE_EVERYTHING_SETTING.get(settings)) {
            cachingPolicy = new QueryCachingPolicy() {
                @Override
                public void onUse(Query query) {

                }
                @Override
                public boolean shouldCache(Query query) {
                    return true;
                }
            };
        } else {
            cachingPolicy = new UsageTrackingQueryCachingPolicy();
        }
        indexShardOperationPermits = new IndexShardOperationPermits(shardId, threadPool);
        searcherWrapper = indexSearcherWrapper;
        pendingPrimaryTerm = indexSettings.getIndexMetaData().primaryTerm(shardId.id());
        operationPrimaryTerm = pendingPrimaryTerm;
        refreshListeners = buildRefreshListeners();
        lastSearcherAccess.set(threadPool.relativeTimeInMillis());
        persistMetadata(path, indexSettings, shardRouting, null, logger);
    }

    public ThreadPool getThreadPool() {
        return this.threadPool;
    }

    public Store store() {
        return this.store;
    }

    /**
     * Return the sort order of this index, or null if the index has no sort.
     */
    public Sort getIndexSort() {
        return indexSortSupplier.get();
    }

    public ShardGetService getService() {
        return this.getService;
    }

    public ShardBitsetFilterCache shardBitsetFilterCache() {
        return shardBitsetFilterCache;
    }

    public MapperService mapperService() {
        return mapperService;
    }

    public SearchOperationListener getSearchOperationListener() {
        return this.searchOperationListener;
    }

    public ShardIndexWarmerService warmerService() {
        return this.shardWarmerService;
    }

    public ShardRequestCache requestCache() {
        return this.requestCacheStats;
    }

    public ShardFieldData fieldData() {
        return this.shardFieldData;
    }

    /**
     * USE THIS METHOD WITH CARE!
     * Returns the primary term the index shard is supposed to be on. In case of primary promotion or when a replica learns about
     * a new term due to a new primary, the term that's exposed here will not be the term that the shard internally uses to assign
     * to operations. The shard will auto-correct its internal operation term, but this might take time.
     * See {@link org.elasticsearch.cluster.metadata.IndexMetaData#primaryTerm(int)}
     */
    public long getPendingPrimaryTerm() {
        return this.pendingPrimaryTerm;
    }

    /**
     * Returns the latest cluster routing entry received with this shard.
     */
    @Override
    public ShardRouting routingEntry() {
        return this.shardRouting;
    }

    public QueryCachingPolicy getQueryCachingPolicy() {
        return cachingPolicy;
    }


    @Override
    public void updateShardState(final ShardRouting newRouting,
                                 final long newPrimaryTerm,
                                 final BiConsumer<IndexShard, ActionListener<ResyncTask>> primaryReplicaSyncer,
                                 final long applyingClusterStateVersion,
                                 final Set<String> inSyncAllocationIds,
                                 final IndexShardRoutingTable routingTable,
                                 final Set<String> pre60AllocationIds) throws IOException {
        final ShardRouting currentRouting;
        synchronized (mutex) {
            currentRouting = this.shardRouting;

            if (!newRouting.shardId().equals(shardId())) {
                throw new IllegalArgumentException("Trying to set a routing entry with shardId " + newRouting.shardId() + " on a shard with shardId " + shardId());
            }
            if ((currentRouting == null || newRouting.isSameAllocation(currentRouting)) == false) {
                throw new IllegalArgumentException("Trying to set a routing entry with a different allocation. Current " + currentRouting + ", new " + newRouting);
            }
            if (currentRouting != null && currentRouting.primary() && newRouting.primary() == false) {
                throw new IllegalArgumentException("illegal state: trying to move shard from primary mode to replica mode. Current "
                    + currentRouting + ", new " + newRouting);
            }

            if (newRouting.primary()) {
                replicationTracker.updateFromMaster(applyingClusterStateVersion, inSyncAllocationIds, routingTable, pre60AllocationIds);
            }

            if (state == IndexShardState.POST_RECOVERY && newRouting.active()) {
                assert currentRouting.active() == false : "we are in POST_RECOVERY, but our shard routing is active " + currentRouting;
                assert currentRouting.isRelocationTarget()  == false || currentRouting.primary() == false ||
                        replicationTracker.isPrimaryMode() :
                    "a primary relocation is completed by the master, but primary mode is not active " + currentRouting;

                changeState(IndexShardState.STARTED, "global state is [" + newRouting.state() + "]");
            } else if (currentRouting.primary() && currentRouting.relocating() && replicationTracker.isRelocated() &&
                (newRouting.relocating() == false || newRouting.equalsIgnoringMetaData(currentRouting) == false)) {
                // if the shard is not in primary mode anymore (after primary relocation) we have to fail when any changes in shard routing occur (e.g. due to recovery
                // failure / cancellation). The reason is that at the moment we cannot safely reactivate primary mode without risking two
                // active primaries.
                throw new IndexShardRelocatedException(shardId(), "Shard is marked as relocated, cannot safely move to state " + newRouting.state());
            }
            assert newRouting.active() == false || state == IndexShardState.STARTED || state == IndexShardState.CLOSED :
                "routing is active, but local shard state isn't. routing: " + newRouting + ", local state: " + state;
            persistMetadata(path, indexSettings, newRouting, currentRouting, logger);
            final CountDownLatch shardStateUpdated = new CountDownLatch(1);

            if (newRouting.primary()) {
                if (newPrimaryTerm == pendingPrimaryTerm) {
                    if (currentRouting.initializing() && currentRouting.isRelocationTarget() == false && newRouting.active()) {
                        // the master started a recovering primary, activate primary mode.
                        replicationTracker.activatePrimaryMode(getLocalCheckpoint());
                    }
                } else {
                    assert currentRouting.primary() == false : "term is only increased as part of primary promotion";
                    /* Note that due to cluster state batching an initializing primary shard term can failed and re-assigned
                     * in one state causing it's term to be incremented. Note that if both current shard state and new
                     * shard state are initializing, we could replace the current shard and reinitialize it. It is however
                     * possible that this shard is being started. This can happen if:
                     * 1) Shard is post recovery and sends shard started to the master
                     * 2) Node gets disconnected and rejoins
                     * 3) Master assigns the shard back to the node
                     * 4) Master processes the shard started and starts the shard
                     * 5) The node process the cluster state where the shard is both started and primary term is incremented.
                     *
                     * We could fail the shard in that case, but this will cause it to be removed from the insync allocations list
                     * potentially preventing re-allocation.
                     */
                    assert newRouting.initializing() == false :
                        "a started primary shard should never update its term; "
                            + "shard " + newRouting + ", "
                            + "current term [" + pendingPrimaryTerm + "], "
                            + "new term [" + newPrimaryTerm + "]";
                    assert newPrimaryTerm > pendingPrimaryTerm :
                        "primary terms can only go up; current term [" + pendingPrimaryTerm + "], new term [" + newPrimaryTerm + "]";
                    /*
                     * Before this call returns, we are guaranteed that all future operations are delayed and so this happens before we
                     * increment the primary term. The latch is needed to ensure that we do not unblock operations before the primary term is
                     * incremented.
                     */
                    // to prevent primary relocation handoff while resync is not completed
                    boolean resyncStarted = primaryReplicaResyncInProgress.compareAndSet(false, true);
                    if (resyncStarted == false) {
                        throw new IllegalStateException("cannot start resync while it's already in progress");
                    }
                    bumpPrimaryTerm(newPrimaryTerm,
                        () -> {
                            shardStateUpdated.await();
                            assert pendingPrimaryTerm == newPrimaryTerm :
                                "shard term changed on primary. expected [" + newPrimaryTerm + "] but was [" + pendingPrimaryTerm + "]" +
                                ", current routing: " + currentRouting + ", new routing: " + newRouting;
                            assert operationPrimaryTerm == newPrimaryTerm;
                            try {
                                replicationTracker.activatePrimaryMode(getLocalCheckpoint());
                                /*
                                 * If this shard was serving as a replica shard when another shard was promoted to primary then the state of
                                 * its local checkpoint tracker was reset during the primary term transition. In particular, the local
                                 * checkpoint on this shard was thrown back to the global checkpoint and the state of the local checkpoint
                                 * tracker above the local checkpoint was destroyed. If the other shard that was promoted to primary
                                 * subsequently fails before the primary/replica re-sync completes successfully and we are now being
                                 * promoted, the local checkpoint tracker here could be left in a state where it would re-issue sequence
                                 * numbers. To ensure that this is not the case, we restore the state of the local checkpoint tracker by
                                 * replaying the translog and marking any operations there are completed.
                                 */
                                if (seqNoStats().getLocalCheckpoint() < maxSeqNoOfResettingEngine) {
                                    // The engine was reset before but hasn't restored all existing operations yet.
                                    // We need to reset the engine again with all the local history.
                                    getEngine().flush();
                                    resetEngineUpToSeqNo(Long.MAX_VALUE);
                                } else {
                                    getEngine().restoreLocalCheckpointFromTranslog();
                                }
                                /* Rolling the translog generation is not strictly needed here (as we will never have collisions between
                                 * sequence numbers in a translog generation in a new primary as it takes the last known sequence number
                                 * as a starting point), but it simplifies reasoning about the relationship between primary terms and
                                 * translog generations.
                                 */
                                getEngine().rollTranslogGeneration();
                                getEngine().fillSeqNoGaps(newPrimaryTerm);
                                replicationTracker.updateLocalCheckpoint(currentRouting.allocationId().getId(), getLocalCheckpoint());
                                primaryReplicaSyncer.accept(this, new ActionListener<ResyncTask>() {
                                    @Override
                                    public void onResponse(ResyncTask resyncTask) {
                                        logger.info("primary-replica resync completed with {} operations",
                                            resyncTask.getResyncedOperations());
                                        boolean resyncCompleted = primaryReplicaResyncInProgress.compareAndSet(true, false);
                                        assert resyncCompleted : "primary-replica resync finished but was not started";
                                    }

                                    @Override
                                    public void onFailure(Exception e) {
                                        boolean resyncCompleted = primaryReplicaResyncInProgress.compareAndSet(true, false);
                                        assert resyncCompleted : "primary-replica resync finished but was not started";
                                        if (state == IndexShardState.CLOSED) {
                                            // ignore, shutting down
                                        } else {
                                            failShard("exception during primary-replica resync", e);
                                        }
                                    }
                                });
                            } catch (final AlreadyClosedException e) {
                                // okay, the index was deleted
                            }
                        });
                }
            }
            // set this last, once we finished updating all internal state.
            this.shardRouting = newRouting;

            assert this.shardRouting.primary() == false ||
                this.shardRouting.started() == false || // note that we use started and not active to avoid relocating shards
                this.indexShardOperationPermits.isBlocked() || // if permits are blocked, we are still transitioning
                this.replicationTracker.isPrimaryMode()
                : "a started primary with non-pending operation term must be in primary mode " + this.shardRouting;
            shardStateUpdated.countDown();
        }
        if (currentRouting != null && currentRouting.active() == false && newRouting.active()) {
            indexEventListener.afterIndexShardStarted(this);
        }
        if (newRouting.equals(currentRouting) == false) {
            indexEventListener.shardRoutingChanged(this, currentRouting, newRouting);
        }
    }

    /**
     * Marks the shard as recovering based on a recovery state, fails with exception is recovering is not allowed to be set.
     */
    public IndexShardState markAsRecovering(String reason, RecoveryState recoveryState) throws IndexShardStartedException,
        IndexShardRelocatedException, IndexShardRecoveringException, IndexShardClosedException {
        synchronized (mutex) {
            if (state == IndexShardState.CLOSED) {
                throw new IndexShardClosedException(shardId);
            }
            if (state == IndexShardState.STARTED) {
                throw new IndexShardStartedException(shardId);
            }
            if (state == IndexShardState.RECOVERING) {
                throw new IndexShardRecoveringException(shardId);
            }
            if (state == IndexShardState.POST_RECOVERY) {
                throw new IndexShardRecoveringException(shardId);
            }
            this.recoveryState = recoveryState;
            return changeState(IndexShardState.RECOVERING, reason);
        }
    }

    private final AtomicBoolean primaryReplicaResyncInProgress = new AtomicBoolean();

    /**
     * Completes the relocation. Operations are blocked and current operations are drained before changing state to relocated. The provided
     * {@link Runnable} is executed after all operations are successfully blocked.
     *
     * @param consumer a {@link Runnable} that is executed after operations are blocked
     * @throws IllegalIndexShardStateException if the shard is not relocating due to concurrent cancellation
     * @throws InterruptedException            if blocking operations is interrupted
     */
    public void relocated(final Consumer<ReplicationTracker.PrimaryContext> consumer) throws IllegalIndexShardStateException, InterruptedException {
        assert shardRouting.primary() : "only primaries can be marked as relocated: " + shardRouting;
        try {
            indexShardOperationPermits.blockOperations(30, TimeUnit.MINUTES, () -> {
                // no shard operation permits are being held here, move state from started to relocated
                assert indexShardOperationPermits.getActiveOperationsCount() == 0 :
                        "in-flight operations in progress while moving shard state to relocated";
                /*
                 * We should not invoke the runnable under the mutex as the expected implementation is to handoff the primary context via a
                 * network operation. Doing this under the mutex can implicitly block the cluster state update thread on network operations.
                 */
                verifyRelocatingState();
                final ReplicationTracker.PrimaryContext primaryContext = replicationTracker.startRelocationHandoff();
                try {
                    consumer.accept(primaryContext);
                    synchronized (mutex) {
                        verifyRelocatingState();
                        replicationTracker.completeRelocationHandoff(); // make changes to primaryMode and relocated flag only under mutex
                    }
                } catch (final Exception e) {
                    try {
                        replicationTracker.abortRelocationHandoff();
                    } catch (final Exception inner) {
                        e.addSuppressed(inner);
                    }
                    throw e;
                }
            });
        } catch (TimeoutException e) {
            logger.warn("timed out waiting for relocation hand-off to complete");
            // This is really bad as ongoing replication operations are preventing this shard from completing relocation hand-off.
            // Fail primary relocation source and target shards.
            failShard("timed out waiting for relocation hand-off to complete", null);
            throw new IndexShardClosedException(shardId(), "timed out waiting for relocation hand-off to complete");
        }
    }

    private void verifyRelocatingState() {
        if (state != IndexShardState.STARTED) {
            throw new IndexShardNotStartedException(shardId, state);
        }
        /*
         * If the master cancelled recovery, the target will be removed and the recovery will be cancelled. However, it is still possible
         * that we concurrently end up here and therefore have to protect that we do not mark the shard as relocated when its shard routing
         * says otherwise.
         */

        if (shardRouting.relocating() == false) {
            throw new IllegalIndexShardStateException(shardId, IndexShardState.STARTED,
                ": shard is no longer relocating " + shardRouting);
        }

        if (primaryReplicaResyncInProgress.get()) {
            throw new IllegalIndexShardStateException(shardId, IndexShardState.STARTED,
                ": primary relocation is forbidden while primary-replica resync is in progress " + shardRouting);
        }
    }

    @Override
    public IndexShardState state() {
        return state;
    }

    /**
     * Changes the state of the current shard
     *
     * @param newState the new shard state
     * @param reason   the reason for the state change
     * @return the previous shard state
     */
    private IndexShardState changeState(IndexShardState newState, String reason) {
        assert Thread.holdsLock(mutex);
        logger.debug("state: [{}]->[{}], reason [{}]", state, newState, reason);
        IndexShardState previousState = state;
        state = newState;
        this.indexEventListener.indexShardStateChanged(this, previousState, newState, reason);
        return previousState;
    }

    public Engine.IndexResult applyIndexOperationOnPrimary(long version, VersionType versionType, SourceToParse sourceToParse,
                                                           long autoGeneratedTimestamp, boolean isRetry) throws IOException {
        assert versionType.validateVersionForWrites(version);
        return applyIndexOperation(getEngine(), UNASSIGNED_SEQ_NO, operationPrimaryTerm, version, versionType, autoGeneratedTimestamp,
            isRetry, Engine.Operation.Origin.PRIMARY, sourceToParse);
    }

    public Engine.IndexResult applyIndexOperationOnReplica(long seqNo, long version, long autoGeneratedTimeStamp,
                                                           boolean isRetry, SourceToParse sourceToParse)
        throws IOException {
        return applyIndexOperation(getEngine(), seqNo, operationPrimaryTerm, version, null, autoGeneratedTimeStamp, isRetry,
            Engine.Operation.Origin.REPLICA, sourceToParse);
    }

    private Engine.IndexResult applyIndexOperation(Engine engine, long seqNo, long opPrimaryTerm, long version,
                                                   @Nullable VersionType versionType, long autoGeneratedTimeStamp, boolean isRetry,
                                                   Engine.Operation.Origin origin, SourceToParse sourceToParse) throws IOException {
        assert opPrimaryTerm <= this.operationPrimaryTerm: "op term [ " + opPrimaryTerm + " ] > shard term [" + this.operationPrimaryTerm
            + "]";
        ensureWriteAllowed(origin);
        Engine.Index operation;
        try {
            operation = prepareIndex(docMapper(sourceToParse.type()), indexSettings.getIndexVersionCreated(), sourceToParse, seqNo,
                    opPrimaryTerm, version, versionType, origin,
                autoGeneratedTimeStamp, isRetry);
            Mapping update = operation.parsedDoc().dynamicMappingsUpdate();
            if (update != null) {
                return new Engine.IndexResult(update);
            }
        } catch (Exception e) {
            // We treat any exception during parsing and or mapping update as a document level failure
            // with the exception side effects of closing the shard. Since we don't have the shard, we
            // can not raise an exception that may block any replication of previous operations to the
            // replicas
            verifyNotClosed(e);
            return new Engine.IndexResult(e, version, opPrimaryTerm, seqNo);
        }

        return index(engine, operation);
    }

    public static Engine.Index prepareIndex(DocumentMapperForType docMapper, Version indexCreatedVersion, SourceToParse source, long seqNo,
            long primaryTerm, long version, VersionType versionType, Engine.Operation.Origin origin, long autoGeneratedIdTimestamp,
            boolean isRetry) {
        long startTime = System.nanoTime();
        ParsedDocument doc = docMapper.getDocumentMapper().parse(source);
        if (docMapper.getMapping() != null) {
            doc.addDynamicMappingsUpdate(docMapper.getMapping());
        }
        Term uid = new Term(IdFieldMapper.NAME, Uid.encodeId(doc.id()));
        return new Engine.Index(uid, doc, seqNo, primaryTerm, version, versionType, origin, startTime, autoGeneratedIdTimestamp, isRetry);
    }

    private Engine.IndexResult index(Engine engine, Engine.Index index) throws IOException {
        active.set(true);
        final Engine.IndexResult result;
        index = indexingOperationListeners.preIndex(shardId, index);
        try {
            if (logger.isTraceEnabled()) {
                // don't use index.source().utf8ToString() here source might not be valid UTF-8
                logger.trace("index [{}][{}] (seq# [{}])",  index.type(), index.id(), index.seqNo());
            }
            result = engine.index(index);
        } catch (Exception e) {
            indexingOperationListeners.postIndex(shardId, index, e);
            throw e;
        }
        indexingOperationListeners.postIndex(shardId, index, result);
        return result;
    }

    public Engine.NoOpResult markSeqNoAsNoop(long seqNo, String reason) throws IOException {
        return markSeqNoAsNoop(getEngine(), seqNo, operationPrimaryTerm, reason, Engine.Operation.Origin.REPLICA);
    }

    private Engine.NoOpResult markSeqNoAsNoop(Engine engine, long seqNo, long opPrimaryTerm, String reason,
                                              Engine.Operation.Origin origin) throws IOException {
        assert opPrimaryTerm <= this.operationPrimaryTerm : "op term [ " + opPrimaryTerm + " ] > shard term [" + this.operationPrimaryTerm
            + "]";
        long startTime = System.nanoTime();
        ensureWriteAllowed(origin);
        final Engine.NoOp noOp = new Engine.NoOp(seqNo, opPrimaryTerm, origin, startTime, reason);
        return noOp(engine, noOp);
    }

    private Engine.NoOpResult noOp(Engine engine, Engine.NoOp noOp) {
        active.set(true);
        if (logger.isTraceEnabled()) {
            logger.trace("noop (seq# [{}])", noOp.seqNo());
        }
        return engine.noOp(noOp);
    }

    public Engine.IndexResult getFailedIndexResult(Exception e, long version) {
        return new Engine.IndexResult(e, version, operationPrimaryTerm);
    }

    public Engine.DeleteResult getFailedDeleteResult(Exception e, long version) {
        return new Engine.DeleteResult(e, version, operationPrimaryTerm);
    }

    public Engine.DeleteResult applyDeleteOperationOnPrimary(long version, String type, String id, VersionType versionType)
        throws IOException {
        assert versionType.validateVersionForWrites(version);
        return applyDeleteOperation(getEngine(), UNASSIGNED_SEQ_NO, operationPrimaryTerm, version, type, id, versionType,
            Engine.Operation.Origin.PRIMARY);
    }

    public Engine.DeleteResult applyDeleteOperationOnReplica(long seqNo, long version, String type, String id) throws IOException {
        return applyDeleteOperation(getEngine(), seqNo, operationPrimaryTerm, version, type, id, null, Engine.Operation.Origin.REPLICA);
    }

    private Engine.DeleteResult applyDeleteOperation(Engine engine, long seqNo, long opPrimaryTerm, long version, String type, String id,
                                                     @Nullable VersionType versionType, Engine.Operation.Origin origin) throws IOException {
        assert opPrimaryTerm <= this.operationPrimaryTerm : "op term [ " + opPrimaryTerm + " ] > shard term [" + this.operationPrimaryTerm
            + "]";
        ensureWriteAllowed(origin);
        // When there is a single type, the unique identifier is only composed of the _id,
        // so there is no way to differenciate foo#1 from bar#1. This is especially an issue
        // if a user first deletes foo#1 and then indexes bar#1: since we do not encode the
        // _type in the uid it might look like we are reindexing the same document, which
        // would fail if bar#1 is indexed with a lower version than foo#1 was deleted with.
        // In order to work around this issue, we make deletions create types. This way, we
        // fail if index and delete operations do not use the same type.
        // TODO: clean this up when types are gone
        try {
            Mapping update = docMapper(type).getMapping();
            if (update != null) {
                return new Engine.DeleteResult(update);
            }
        } catch (MapperParsingException | IllegalArgumentException | TypeMissingException e) {
            return new Engine.DeleteResult(e, version, operationPrimaryTerm, seqNo, false);
        }
        final Term uid = extractUidForDelete(type, id);
        final Engine.Delete delete = prepareDelete(type, id, uid, seqNo, opPrimaryTerm, version,
            versionType, origin);
        return delete(engine, delete);
    }

    private static Engine.Delete prepareDelete(String type, String id, Term uid, long seqNo, long primaryTerm, long version,
                                               VersionType versionType, Engine.Operation.Origin origin) {
        long startTime = System.nanoTime();
        return new Engine.Delete(type, id, uid, seqNo, primaryTerm, version, versionType, origin, startTime);
    }

    private Term extractUidForDelete(String type, String id) {
        // This is only correct because we create types dynamically on delete operations
        // otherwise this could match the same _id from a different type
        BytesRef idBytes = Uid.encodeId(id);
        return new Term(IdFieldMapper.NAME, idBytes);
    }

    private Engine.DeleteResult delete(Engine engine, Engine.Delete delete) throws IOException {
        active.set(true);
        final Engine.DeleteResult result;
        delete = indexingOperationListeners.preDelete(shardId, delete);
        try {
            if (logger.isTraceEnabled()) {
                logger.trace("delete [{}] (seq no [{}])", delete.uid().text(), delete.seqNo());
            }
            result = engine.delete(delete);
        } catch (Exception e) {
            indexingOperationListeners.postDelete(shardId, delete, e);
            throw e;
        }
        indexingOperationListeners.postDelete(shardId, delete, result);
        return result;
    }

    public Engine.GetResult get(Engine.Get get) {
        readAllowed();
        return getEngine().get(get, this::acquireSearcher);
    }

    /**
     * Writes all indexing changes to disk and opens a new searcher reflecting all changes.  This can throw {@link AlreadyClosedException}.
     */
    public void refresh(String source) {
        verifyNotClosed();
        if (logger.isTraceEnabled()) {
            logger.trace("refresh with source [{}]", source);
        }
        getEngine().refresh(source);
    }

    /**
     * Returns how many bytes we are currently moving from heap to disk
     */
    public long getWritingBytes() {
        Engine engine = getEngineOrNull();
        if (engine == null) {
            return 0;
        }
        return engine.getWritingBytes();
    }

    public RefreshStats refreshStats() {
        int listeners = refreshListeners.pendingCount();
        return new RefreshStats(refreshMetric.count(), TimeUnit.NANOSECONDS.toMillis(refreshMetric.sum()), listeners);
    }

    public FlushStats flushStats() {
        return new FlushStats(flushMetric.count(), periodicFlushMetric.count(), TimeUnit.NANOSECONDS.toMillis(flushMetric.sum()));
    }

    public DocsStats docStats() {
        // we calculate the doc stats based on the internal reader that is more up-to-date and not subject
        // to external refreshes. For instance we don't refresh an external reader if we flush and indices with
        // index.refresh_interval=-1 won't see any doc stats updates at all. This change will give more accurate statistics
        // when indexing but not refreshing in general. Yet, if a refresh happens the internal reader is refresh as well so we are
        // safe here.
        long numDocs = 0;
        long numDeletedDocs = 0;
        long sizeInBytes = 0;
        try (Engine.Searcher searcher = acquireSearcher("docStats", Engine.SearcherScope.INTERNAL)) {
            // we don't wait for a pending refreshes here since it's a stats call instead we mark it as accessed only which will cause
            // the next scheduled refresh to go through and refresh the stats as well
            markSearcherAccessed();
            for (LeafReaderContext reader : searcher.reader().leaves()) {
                // we go on the segment level here to get accurate numbers
                final SegmentReader segmentReader = Lucene.segmentReader(reader.reader());
                SegmentCommitInfo info = segmentReader.getSegmentInfo();
                numDocs += reader.reader().numDocs();
                numDeletedDocs += reader.reader().numDeletedDocs();
                try {
                    sizeInBytes += info.sizeInBytes();
                } catch (IOException e) {
                    logger.trace(() -> new ParameterizedMessage("failed to get size for [{}]", info.info.name), e);
                }
            }
        }
        return new DocsStats(numDocs, numDeletedDocs, sizeInBytes);
    }

    /**
     * @return {@link CommitStats}
     * @throws AlreadyClosedException if shard is closed
     */
    public CommitStats commitStats() {
        return getEngine().commitStats();
    }

    /**
     * @return {@link SeqNoStats}
     * @throws AlreadyClosedException if shard is closed
     */
    public SeqNoStats seqNoStats() {
        return getEngine().getSeqNoStats(replicationTracker.getGlobalCheckpoint());
    }

    public IndexingStats indexingStats(String... types) {
        Engine engine = getEngineOrNull();
        final boolean throttled;
        final long throttleTimeInMillis;
        if (engine == null) {
            throttled = false;
            throttleTimeInMillis = 0;
        } else {
            throttled = engine.isThrottled();
            throttleTimeInMillis = engine.getIndexThrottleTimeInMillis();
        }
        return internalIndexingStats.stats(throttled, throttleTimeInMillis, types);
    }

    public SearchStats searchStats(String... groups) {
        return searchStats.stats(groups);
    }

    public GetStats getStats() {
        return getService.stats();
    }

    public StoreStats storeStats() {
        try {
            return store.stats();
        } catch (IOException e) {
            failShard("Failing shard because of exception during storeStats", e);
            throw new ElasticsearchException("io exception while building 'store stats'", e);
        }
    }

    public MergeStats mergeStats() {
        final Engine engine = getEngineOrNull();
        if (engine == null) {
            return new MergeStats();
        }
        return engine.getMergeStats();
    }

    public SegmentsStats segmentStats(boolean includeSegmentFileSizes) {
        SegmentsStats segmentsStats = getEngine().segmentsStats(includeSegmentFileSizes);
        segmentsStats.addBitsetMemoryInBytes(shardBitsetFilterCache.getMemorySizeInBytes());
        return segmentsStats;
    }

    public WarmerStats warmerStats() {
        return shardWarmerService.stats();
    }

    public FieldDataStats fieldDataStats(String... fields) {
        return shardFieldData.stats(fields);
    }

    public TranslogStats translogStats() {
        return getEngine().getTranslogStats();
    }

    public CompletionStats completionStats(String... fields) {
        CompletionStats completionStats = new CompletionStats();
        try (Engine.Searcher currentSearcher = acquireSearcher("completion_stats")) {
            // we don't wait for a pending refreshes here since it's a stats call instead we mark it as accessed only which will cause
            // the next scheduled refresh to go through and refresh the stats as well
            markSearcherAccessed();
            completionStats.add(CompletionFieldStats.completionStats(currentSearcher.reader(), fields));
        }
        return completionStats;
    }

    public Engine.SyncedFlushResult syncFlush(String syncId, Engine.CommitId expectedCommitId) {
        verifyNotClosed();
        logger.trace("trying to sync flush. sync id [{}]. expected commit id [{}]]", syncId, expectedCommitId);
        Engine engine = getEngine();
        if (engine.isRecovering()) {
            throw new IllegalIndexShardStateException(shardId(), state, "syncFlush is only allowed if the engine is not recovery" +
                " from translog");
        }
        return engine.syncFlush(syncId, expectedCommitId);
    }

    /**
     * Executes the given flush request against the engine.
     *
     * @param request the flush request
     * @return the commit ID
     */
    public Engine.CommitId flush(FlushRequest request) {
        final boolean waitIfOngoing = request.waitIfOngoing();
        final boolean force = request.force();
        logger.trace("flush with {}", request);
        /*
         * We allow flushes while recovery since we allow operations to happen while recovering and we want to keep the translog under
         * control (up to deletes, which we do not GC). Yet, we do not use flush internally to clear deletes and flush the index writer
         * since we use Engine#writeIndexingBuffer for this now.
         */
        verifyNotClosed();
        final Engine engine = getEngine();
        if (engine.isRecovering()) {
            throw new IllegalIndexShardStateException(
                    shardId(),
                    state,
                    "flush is only allowed if the engine is not recovery from translog");
        }
        final long time = System.nanoTime();
        final Engine.CommitId commitId = engine.flush(force, waitIfOngoing);
        flushMetric.inc(System.nanoTime() - time);
        return commitId;
    }

    /**
     * checks and removes translog files that no longer need to be retained. See
     * {@link org.elasticsearch.index.translog.TranslogDeletionPolicy} for details
     */
    public void trimTranslog() {
        verifyNotClosed();
        final Engine engine = getEngine();
        engine.trimUnreferencedTranslogFiles();
    }

    /**
     * Rolls the tranlog generation and cleans unneeded.
     */
    private void rollTranslogGeneration() {
        final Engine engine = getEngine();
        engine.rollTranslogGeneration();
    }

    public void forceMerge(ForceMergeRequest forceMerge) throws IOException {
        verifyActive();
        if (logger.isTraceEnabled()) {
            logger.trace("force merge with {}", forceMerge);
        }
        Engine engine = getEngine();
        engine.forceMerge(forceMerge.flush(), forceMerge.maxNumSegments(),
            forceMerge.onlyExpungeDeletes(), false, false);
    }

    /**
     * Upgrades the shard to the current version of Lucene and returns the minimum segment version
     */
    public org.apache.lucene.util.Version upgrade(UpgradeRequest upgrade) throws IOException {
        verifyActive();
        if (logger.isTraceEnabled()) {
            logger.trace("upgrade with {}", upgrade);
        }
        org.apache.lucene.util.Version previousVersion = minimumCompatibleVersion();
        // we just want to upgrade the segments, not actually forge merge to a single segment
        final Engine engine = getEngine();
        engine.forceMerge(true,  // we need to flush at the end to make sure the upgrade is durable
            Integer.MAX_VALUE, // we just want to upgrade the segments, not actually optimize to a single segment
            false, true, upgrade.upgradeOnlyAncientSegments());
        org.apache.lucene.util.Version version = minimumCompatibleVersion();
        if (logger.isTraceEnabled()) {
            logger.trace("upgraded segments for {} from version {} to version {}", shardId, previousVersion, version);
        }

        return version;
    }

    public org.apache.lucene.util.Version minimumCompatibleVersion() {
        org.apache.lucene.util.Version luceneVersion = null;
        for (Segment segment : getEngine().segments(false)) {
            if (luceneVersion == null || luceneVersion.onOrAfter(segment.getVersion())) {
                luceneVersion = segment.getVersion();
            }
        }
        return luceneVersion == null ? indexSettings.getIndexVersionCreated().luceneVersion : luceneVersion;
    }

    /**
     * Creates a new {@link IndexCommit} snapshot from the currently running engine. All resources referenced by this
     * commit won't be freed until the commit / snapshot is closed.
     *
     * @param flushFirst <code>true</code> if the index should first be flushed to disk / a low level lucene commit should be executed
     */
    public Engine.IndexCommitRef acquireLastIndexCommit(boolean flushFirst) throws EngineException {
        final IndexShardState state = this.state; // one time volatile read
        // we allow snapshot on closed index shard, since we want to do one after we close the shard and before we close the engine
        if (state == IndexShardState.STARTED || state == IndexShardState.CLOSED) {
            return getEngine().acquireLastIndexCommit(flushFirst);
        } else {
            throw new IllegalIndexShardStateException(shardId, state, "snapshot is not allowed");
        }
    }

    /**
     * Snapshots the most recent safe index commit from the currently running engine.
     * All index files referenced by this index commit won't be freed until the commit/snapshot is closed.
     */
    public Engine.IndexCommitRef acquireSafeIndexCommit() throws EngineException {
        final IndexShardState state = this.state; // one time volatile read
        // we allow snapshot on closed index shard, since we want to do one after we close the shard and before we close the engine
        if (state == IndexShardState.STARTED || state == IndexShardState.CLOSED) {
            return getEngine().acquireSafeIndexCommit();
        } else {
            throw new IllegalIndexShardStateException(shardId, state, "snapshot is not allowed");
        }
    }

    /**
     * gets a {@link Store.MetadataSnapshot} for the current directory. This method is safe to call in all lifecycle of the index shard,
     * without having to worry about the current state of the engine and concurrent flushes.
     *
     * @throws org.apache.lucene.index.IndexNotFoundException     if no index is found in the current directory
     * @throws org.apache.lucene.index.CorruptIndexException      if the lucene index is corrupted. This can be caused by a checksum
     *                                                            mismatch or an unexpected exception when opening the index reading the
     *                                                            segments file.
     * @throws org.apache.lucene.index.IndexFormatTooOldException if the lucene index is too old to be opened.
     * @throws org.apache.lucene.index.IndexFormatTooNewException if the lucene index is too new to be opened.
     * @throws java.io.FileNotFoundException                      if one or more files referenced by a commit are not present.
     * @throws java.nio.file.NoSuchFileException                  if one or more files referenced by a commit are not present.
     */
    public Store.MetadataSnapshot snapshotStoreMetadata() throws IOException {
        Engine.IndexCommitRef indexCommit = null;
        store.incRef();
        try {
            Engine engine;
            synchronized (mutex) {
                // if the engine is not running, we can access the store directly, but we need to make sure no one starts
                // the engine on us. If the engine is running, we can get a snapshot via the deletion policy which is initialized.
                // That can be done out of mutex, since the engine can be closed half way.
                engine = getEngineOrNull();
                if (engine == null) {
                    return store.getMetadata(null, true);
                }
            }
            indexCommit = engine.acquireLastIndexCommit(false);
            return store.getMetadata(indexCommit.getIndexCommit());
        } finally {
            store.decRef();
            IOUtils.close(indexCommit);
        }
    }

    /**
     * Fails the shard and marks the shard store as corrupted if
     * <code>e</code> is caused by index corruption
     */
    public void failShard(String reason, @Nullable Exception e) {
        // fail the engine. This will cause this shard to also be removed from the node's index service.
        getEngine().failEngine(reason, e);
    }
    public Engine.Searcher acquireSearcher(String source) {
        return acquireSearcher(source, Engine.SearcherScope.EXTERNAL);
    }

    private void markSearcherAccessed() {
        lastSearcherAccess.lazySet(threadPool.relativeTimeInMillis());
    }

    private Engine.Searcher acquireSearcher(String source, Engine.SearcherScope scope) {
        readAllowed();
        final Engine engine = getEngine();
        final Engine.Searcher searcher = engine.acquireSearcher(source, scope);
        boolean success = false;
        try {
            final Engine.Searcher wrappedSearcher = searcherWrapper == null ? searcher : searcherWrapper.wrap(searcher);
            assert wrappedSearcher != null;
            success = true;
            return wrappedSearcher;
        } catch (IOException ex) {
            throw new ElasticsearchException("failed to wrap searcher", ex);
        } finally {
            if (success == false) {
                Releasables.close(success, searcher);
            }
        }
    }

    public void close(String reason, boolean flushEngine) throws IOException {
        synchronized (mutex) {
            try {
                changeState(IndexShardState.CLOSED, reason);
            } finally {
                final Engine engine = this.currentEngineReference.getAndSet(null);
                try {
                    if (engine != null && flushEngine) {
                        engine.flushAndClose();
                    }
                } finally {
                    // playing safe here and close the engine even if the above succeeds - close can be called multiple times
                    // Also closing refreshListeners to prevent us from accumulating any more listeners
                    IOUtils.close(engine, globalCheckpointListeners, refreshListeners);
                    indexShardOperationPermits.close();
                }
            }
        }
    }

    public IndexShard postRecovery(String reason) throws IndexShardStartedException, IndexShardRelocatedException, IndexShardClosedException {
        synchronized (mutex) {
            if (state == IndexShardState.CLOSED) {
                throw new IndexShardClosedException(shardId);
            }
            if (state == IndexShardState.STARTED) {
                throw new IndexShardStartedException(shardId);
            }
            // we need to refresh again to expose all operations that were index until now. Otherwise
            // we may not expose operations that were indexed with a refresh listener that was immediately
            // responded to in addRefreshListener.
            getEngine().refresh("post_recovery");
            recoveryState.setStage(RecoveryState.Stage.DONE);
            changeState(IndexShardState.POST_RECOVERY, reason);
        }
        return this;
    }

    /**
     * called before starting to copy index files over
     */
    public void prepareForIndexRecovery() {
        if (state != IndexShardState.RECOVERING) {
            throw new IndexShardNotRecoveringException(shardId, state);
        }
        recoveryState.setStage(RecoveryState.Stage.INDEX);
        assert currentEngineReference.get() == null;
    }

    public void trimOperationOfPreviousPrimaryTerms(long aboveSeqNo) {
        getEngine().trimOperationsFromTranslog(operationPrimaryTerm, aboveSeqNo);
    }

    public Engine.Result applyTranslogOperation(Translog.Operation operation, Engine.Operation.Origin origin) throws IOException {
        return applyTranslogOperation(getEngine(), operation, origin);
    }

    private Engine.Result applyTranslogOperation(Engine engine, Translog.Operation operation, Engine.Operation.Origin origin) throws IOException {
        final Engine.Result result;
        switch (operation.opType()) {
            case INDEX:
                final Translog.Index index = (Translog.Index) operation;
                // we set canHaveDuplicates to true all the time such that we de-optimze the translog case and ensure that all
                // autoGeneratedID docs that are coming from the primary are updated correctly.
                result = applyIndexOperation(engine, index.seqNo(), index.primaryTerm(), index.version(),
                    null, index.getAutoGeneratedIdTimestamp(), true, origin,
                    source(shardId.getIndexName(), index.type(), index.id(), index.source(),
                        XContentHelper.xContentType(index.source())).routing(index.routing()));
                break;
            case DELETE:
                final Translog.Delete delete = (Translog.Delete) operation;
                result = applyDeleteOperation(engine, delete.seqNo(), delete.primaryTerm(), delete.version(), delete.type(), delete.id(),
                    null, origin);
                break;
            case NO_OP:
                final Translog.NoOp noOp = (Translog.NoOp) operation;
                result = markSeqNoAsNoop(engine, noOp.seqNo(), noOp.primaryTerm(), noOp.reason(), origin);
                break;
            default:
                throw new IllegalStateException("No operation defined for [" + operation + "]");
        }
        return result;
    }

    // package-private for testing
    int runTranslogRecovery(Engine engine, Translog.Snapshot snapshot) throws IOException {
        recoveryState.getTranslog().setOrIncreaseTotalOperations(snapshot.totalOperations());
        recoveryState.getTranslog().totalOperationsOnStart(snapshot.totalOperations());
        int opsRecovered = 0;
        Translog.Operation operation;
        while ((operation = snapshot.next()) != null) {
            try {
                logger.trace("[translog] recover op {}", operation);
                Engine.Result result = applyTranslogOperation(engine, operation, Engine.Operation.Origin.LOCAL_TRANSLOG_RECOVERY);
                switch (result.getResultType()) {
                    case FAILURE:
                        throw result.getFailure();
                    case MAPPING_UPDATE_REQUIRED:
                        throw new IllegalArgumentException("unexpected mapping update: " + result.getRequiredMappingUpdate());
                    case SUCCESS:
                        break;
                    default:
                        throw new AssertionError("Unknown result type [" + result.getResultType() + "]");
                }

                opsRecovered++;
                recoveryState.getTranslog().incrementRecoveredOperations();
            } catch (Exception e) {
                if (ExceptionsHelper.status(e) == RestStatus.BAD_REQUEST) {
                    // mainly for MapperParsingException and Failure to detect xcontent
                    logger.info("ignoring recovery of a corrupt translog entry", e);
                } else {
                    throw ExceptionsHelper.convertToRuntime(e);
                }
            }
        }
        return opsRecovered;
    }

    /**
     * opens the engine on top of the existing lucene engine and translog.
     * Operations from the translog will be replayed to bring lucene up to date.
     **/
    public void openEngineAndRecoverFromTranslog() throws IOException {
        innerOpenEngineAndTranslog();
        getEngine().recoverFromTranslog(Long.MAX_VALUE);
    }

    /**
     * Opens the engine on top of the existing lucene engine and translog.
     * The translog is kept but its operations won't be replayed.
     */
    public void openEngineAndSkipTranslogRecovery() throws IOException {
        innerOpenEngineAndTranslog();
        getEngine().skipTranslogRecovery();
    }

    private void innerOpenEngineAndTranslog() throws IOException {
        if (state != IndexShardState.RECOVERING) {
            throw new IndexShardNotRecoveringException(shardId, state);
        }
        recoveryState.setStage(RecoveryState.Stage.VERIFY_INDEX);
        // also check here, before we apply the translog
        if (Booleans.isTrue(checkIndexOnStartup) || "checksum".equals(checkIndexOnStartup)) {
            try {
                checkIndex();
            } catch (IOException ex) {
                throw new RecoveryFailedException(recoveryState, "check index failed", ex);
            }
        }
        recoveryState.setStage(RecoveryState.Stage.TRANSLOG);
        // we have to set it before we open an engine and recover from the translog because
        // acquiring a snapshot from the translog causes a sync which causes the global checkpoint to be pulled in,
        // and an engine can be forced to close in ctor which also causes the global checkpoint to be pulled in.
        final String translogUUID = store.readLastCommittedSegmentsInfo().getUserData().get(Translog.TRANSLOG_UUID_KEY);
        final long globalCheckpoint = Translog.readGlobalCheckpoint(translogConfig.getTranslogPath(), translogUUID);
        replicationTracker.updateGlobalCheckpointOnReplica(globalCheckpoint, "read from translog checkpoint");

        final EngineConfig config = newEngineConfig();
        // we disable deletes since we allow for operations to be executed against the shard while recovering
        // but we need to make sure we don't loose deletes until we are done recovering
        config.setEnableGcDeletes(false);
        synchronized (mutex) {
            assert currentEngineReference.get() == null : "engine is initialized already";
            currentEngineReference.set(createNewEngine(config));
        }
        assert assertSequenceNumbersInCommit();
        assert recoveryState.getStage() == RecoveryState.Stage.TRANSLOG : "TRANSLOG stage expected but was: " + recoveryState.getStage();
    }

    private boolean assertSequenceNumbersInCommit() throws IOException {
        final Map<String, String> userData = SegmentInfos.readLatestCommit(store.directory()).getUserData();
        assert userData.containsKey(SequenceNumbers.LOCAL_CHECKPOINT_KEY) : "commit point doesn't contains a local checkpoint";
        assert userData.containsKey(SequenceNumbers.MAX_SEQ_NO) : "commit point doesn't contains a maximum sequence number";
        assert userData.containsKey(Engine.HISTORY_UUID_KEY) : "commit point doesn't contains a history uuid";
        assert userData.get(Engine.HISTORY_UUID_KEY).equals(getHistoryUUID()) : "commit point history uuid ["
            + userData.get(Engine.HISTORY_UUID_KEY) + "] is different than engine [" + getHistoryUUID() + "]";
        return true;
    }

    private boolean assertMaxUnsafeAutoIdInCommit() throws IOException {
        final Map<String, String> userData = SegmentInfos.readLatestCommit(store.directory()).getUserData();
        assert userData.containsKey(InternalEngine.MAX_UNSAFE_AUTO_ID_TIMESTAMP_COMMIT_ID) :
            "opening index which was created post 5.5.0 but " + InternalEngine.MAX_UNSAFE_AUTO_ID_TIMESTAMP_COMMIT_ID
                + " is not found in commit";
        return true;
    }

    protected void onNewEngine(Engine newEngine) {
        refreshListeners.setCurrentRefreshLocationSupplier(newEngine::getTranslogLastWriteLocation);
    }

    /**
     * called if recovery has to be restarted after network error / delay **
     */
    public void performRecoveryRestart() throws IOException {
        synchronized (mutex) {
            if (state != IndexShardState.RECOVERING) {
                throw new IndexShardNotRecoveringException(shardId, state);
            }
            assert refreshListeners.pendingCount() == 0 : "we can't restart with pending listeners";
            final Engine engine = this.currentEngineReference.getAndSet(null);
            IOUtils.close(engine);
            recoveryState().setStage(RecoveryState.Stage.INIT);
        }
    }

    /**
     * returns stats about ongoing recoveries, both source and target
     */
    public RecoveryStats recoveryStats() {
        return recoveryStats;
    }

    /**
     * Returns the current {@link RecoveryState} if this shard is recovering or has been recovering.
     * Returns null if the recovery has not yet started or shard was not recovered (created via an API).
     */
    @Override
    public RecoveryState recoveryState() {
        return this.recoveryState;
    }

    /**
     * perform the last stages of recovery once all translog operations are done.
     * note that you should still call {@link #postRecovery(String)}.
     */
    public void finalizeRecovery() {
        recoveryState().setStage(RecoveryState.Stage.FINALIZE);
        Engine engine = getEngine();
        engine.refresh("recovery_finalization");
        engine.config().setEnableGcDeletes(true);
    }

    /**
     * Returns {@code true} if this shard can ignore a recovery attempt made to it (since the already doing/done it)
     */
    public boolean ignoreRecoveryAttempt() {
        IndexShardState state = state(); // one time volatile read
        return state == IndexShardState.POST_RECOVERY || state == IndexShardState.RECOVERING || state == IndexShardState.STARTED ||
            state == IndexShardState.CLOSED;
    }

    public void readAllowed() throws IllegalIndexShardStateException {
        IndexShardState state = this.state; // one time volatile read
        if (readAllowedStates.contains(state) == false) {
            throw new IllegalIndexShardStateException(shardId, state, "operations only allowed when shard state is one of " + readAllowedStates.toString());
        }
    }

    /** returns true if the {@link IndexShardState} allows reading */
    public boolean isReadAllowed() {
        return readAllowedStates.contains(state);
    }

    private void ensureWriteAllowed(Engine.Operation.Origin origin) throws IllegalIndexShardStateException {
        IndexShardState state = this.state; // one time volatile read

        if (origin.isRecovery()) {
            final boolean isResetting = getEngineOrNull() instanceof SearchOnlyEngine;
            if (state != IndexShardState.RECOVERING && isResetting == false) {
                throw new IllegalIndexShardStateException(shardId, state, "operation only allowed when recovering, origin [" + origin + "]");
            }
        } else {
            if (origin == Engine.Operation.Origin.PRIMARY) {
                assert assertPrimaryMode();
            } else {
                assert origin == Engine.Operation.Origin.REPLICA;
                assert assertReplicationTarget();
            }
            if (writeAllowedStates.contains(state) == false) {
                throw new IllegalIndexShardStateException(shardId, state, "operation only allowed when shard state is one of " + writeAllowedStates + ", origin [" + origin + "]");
            }
        }
    }

    private boolean assertPrimaryMode() {
        assert shardRouting.primary() && replicationTracker.isPrimaryMode() : "shard " + shardRouting + " is not a primary shard in primary mode";
        return true;
    }

    private boolean assertReplicationTarget() {
        assert replicationTracker.isPrimaryMode() == false : "shard " + shardRouting + " in primary mode cannot be a replication target";
        return true;
    }

    private void verifyNotClosed() throws IllegalIndexShardStateException {
        verifyNotClosed(null);
    }

    private void verifyNotClosed(Exception suppressed) throws IllegalIndexShardStateException {
        IndexShardState state = this.state; // one time volatile read
        if (state == IndexShardState.CLOSED) {
            final IllegalIndexShardStateException exc = new IndexShardClosedException(shardId, "operation only allowed when not closed");
            if (suppressed != null) {
                exc.addSuppressed(suppressed);
            }
            throw exc;
        }
    }

    protected final void verifyActive() throws IllegalIndexShardStateException {
        IndexShardState state = this.state; // one time volatile read
        if (state != IndexShardState.STARTED) {
            throw new IllegalIndexShardStateException(shardId, state, "operation only allowed when shard is active");
        }
    }

    /**
     * Returns number of heap bytes used by the indexing buffer for this shard, or 0 if the shard is closed
     */
    public long getIndexBufferRAMBytesUsed() {
        Engine engine = getEngineOrNull();
        if (engine == null) {
            return 0;
        }
        try {
            return engine.getIndexBufferRAMBytesUsed();
        } catch (AlreadyClosedException ex) {
            return 0;
        }
    }

    public void addShardFailureCallback(Consumer<ShardFailure> onShardFailure) {
        this.shardEventListener.delegates.add(onShardFailure);
    }

    /**
     * Called by {@link IndexingMemoryController} to check whether more than {@code inactiveTimeNS} has passed since the last
     * indexing operation, and notify listeners that we are now inactive so e.g. sync'd flush can happen.
     */
    public void checkIdle(long inactiveTimeNS) {
        Engine engineOrNull = getEngineOrNull();
        if (engineOrNull != null && System.nanoTime() - engineOrNull.getLastWriteNanos() >= inactiveTimeNS) {
            boolean wasActive = active.getAndSet(false);
            if (wasActive) {
                logger.debug("shard is now inactive");
                try {
                    indexEventListener.onShardInactive(this);
                } catch (Exception e) {
                    logger.warn("failed to notify index event listener", e);
                }
            }
        }
    }

    public boolean isActive() {
        return active.get();
    }

    public ShardPath shardPath() {
        return path;
    }

    public boolean recoverFromLocalShards(BiConsumer<String, MappingMetaData> mappingUpdateConsumer, List<IndexShard> localShards) throws IOException {
        assert shardRouting.primary() : "recover from local shards only makes sense if the shard is a primary shard";
        assert recoveryState.getRecoverySource().getType() == RecoverySource.Type.LOCAL_SHARDS : "invalid recovery type: " + recoveryState.getRecoverySource();
        final List<LocalShardSnapshot> snapshots = new ArrayList<>();
        try {
            for (IndexShard shard : localShards) {
                snapshots.add(new LocalShardSnapshot(shard));
            }

            // we are the first primary, recover from the gateway
            // if its post api allocation, the index should exists
            assert shardRouting.primary() : "recover from local shards only makes sense if the shard is a primary shard";
            StoreRecovery storeRecovery = new StoreRecovery(shardId, logger);
            return storeRecovery.recoverFromLocalShards(mappingUpdateConsumer, this, snapshots);
        } finally {
            IOUtils.close(snapshots);
        }
    }

    public boolean recoverFromStore() {
        // we are the first primary, recover from the gateway
        // if its post api allocation, the index should exists
        assert shardRouting.primary() : "recover from store only makes sense if the shard is a primary shard";
        assert shardRouting.initializing() : "can only start recovery on initializing shard";
        StoreRecovery storeRecovery = new StoreRecovery(shardId, logger);
        return storeRecovery.recoverFromStore(this);
    }

    public boolean restoreFromRepository(Repository repository) {
        assert shardRouting.primary() : "recover from store only makes sense if the shard is a primary shard";
        assert recoveryState.getRecoverySource().getType() == RecoverySource.Type.SNAPSHOT : "invalid recovery type: " + recoveryState.getRecoverySource();
        StoreRecovery storeRecovery = new StoreRecovery(shardId, logger);
        return storeRecovery.recoverFromRepository(this, repository);
    }

    /**
     * Tests whether or not the engine should be flushed periodically.
     * This test is based on the current size of the translog compared to the configured flush threshold size.
     *
     * @return {@code true} if the engine should be flushed
     */
    boolean shouldPeriodicallyFlush() {
        final Engine engine = getEngineOrNull();
        if (engine != null) {
            try {
                return engine.shouldPeriodicallyFlush();
            } catch (final AlreadyClosedException e) {
                // we are already closed, no need to flush or roll
            }
        }
        return false;
    }

    /**
     * Tests whether or not the translog generation should be rolled to a new generation. This test is based on the size of the current
     * generation compared to the configured generation threshold size.
     *
     * @return {@code true} if the current generation should be rolled to a new generation
     */
    boolean shouldRollTranslogGeneration() {
        final Engine engine = getEngineOrNull();
        if (engine != null) {
            try {
                return engine.shouldRollTranslogGeneration();
            } catch (final AlreadyClosedException e) {
                // we are already closed, no need to flush or roll
            }
        }
        return false;
    }

    public void onSettingsChanged() {
        Engine engineOrNull = getEngineOrNull();
        if (engineOrNull != null) {
            engineOrNull.onSettingsChanged();
        }
    }

    /**
     * Acquires a lock on the translog files and Lucene soft-deleted documents to prevent them from being trimmed
     */
    public Closeable acquireRetentionLockForPeerRecovery() {
        return getEngine().acquireRetentionLockForPeerRecovery();
    }

    /**
     * Returns the estimated number of history operations whose seq# at least the provided seq# in this shard.
     */
    public int estimateNumberOfHistoryOperations(String source, long startingSeqNo) throws IOException {
        return getEngine().estimateNumberOfHistoryOperations(source, mapperService, startingSeqNo);
    }

    /**
     * Creates a new history snapshot for reading operations since the provided starting seqno (inclusive).
     * The returned snapshot can be retrieved from either Lucene index or translog files.
     */
    public Translog.Snapshot getHistoryOperations(String source, long startingSeqNo) throws IOException {
        return getEngine().readHistoryOperations(source, mapperService, startingSeqNo);
    }

    /**
     * Checks if we have a completed history of operations since the given starting seqno (inclusive).
     * This method should be called after acquiring the retention lock; See {@link #acquireRetentionLockForPeerRecovery()}
     */
    public boolean hasCompleteHistoryOperations(String source, long startingSeqNo) throws IOException {
        return getEngine().hasCompleteOperationHistory(source, mapperService, startingSeqNo);
    }

    public List<Segment> segments(boolean verbose) {
        return getEngine().segments(verbose);
    }

    public void flushAndCloseEngine() throws IOException {
        getEngine().flushAndClose();
    }

    public String getHistoryUUID() {
        return getEngine().getHistoryUUID();
    }

    public IndexEventListener getIndexEventListener() {
        return indexEventListener;
    }

    public void activateThrottling() {
        try {
            getEngine().activateThrottling();
        } catch (AlreadyClosedException ex) {
            // ignore
        }
    }

    public void deactivateThrottling() {
        try {
            getEngine().deactivateThrottling();
        } catch (AlreadyClosedException ex) {
            // ignore
        }
    }

    private void handleRefreshException(Exception e) {
        if (e instanceof AlreadyClosedException) {
            // ignore
        } else if (e instanceof RefreshFailedEngineException) {
            RefreshFailedEngineException rfee = (RefreshFailedEngineException) e;
            if (rfee.getCause() instanceof InterruptedException) {
                // ignore, we are being shutdown
            } else if (rfee.getCause() instanceof ClosedByInterruptException) {
                // ignore, we are being shutdown
            } else if (rfee.getCause() instanceof ThreadInterruptedException) {
                // ignore, we are being shutdown
            } else {
                if (state != IndexShardState.CLOSED) {
                    logger.warn("Failed to perform engine refresh", e);
                }
            }
        } else {
            if (state != IndexShardState.CLOSED) {
                logger.warn("Failed to perform engine refresh", e);
            }
        }
    }

    /**
     * Called when our shard is using too much heap and should move buffered indexed/deleted documents to disk.
     */
    public void writeIndexingBuffer() {
        try {
            Engine engine = getEngine();
            engine.writeIndexingBuffer();
        } catch (Exception e) {
            handleRefreshException(e);
        }
    }

    /**
     * Notifies the service to update the local checkpoint for the shard with the provided allocation ID. See
     * {@link ReplicationTracker#updateLocalCheckpoint(String, long)} for
     * details.
     *
     * @param allocationId the allocation ID of the shard to update the local checkpoint for
     * @param checkpoint   the local checkpoint for the shard
     */
    public void updateLocalCheckpointForShard(final String allocationId, final long checkpoint) {
        assert assertPrimaryMode();
        verifyNotClosed();
        replicationTracker.updateLocalCheckpoint(allocationId, checkpoint);
    }

    /**
     * Update the local knowledge of the global checkpoint for the specified allocation ID.
     *
     * @param allocationId     the allocation ID to update the global checkpoint for
     * @param globalCheckpoint the global checkpoint
     */
    public void updateGlobalCheckpointForShard(final String allocationId, final long globalCheckpoint) {
        assert assertPrimaryMode();
        verifyNotClosed();
        replicationTracker.updateGlobalCheckpointForShard(allocationId, globalCheckpoint);
    }

    /**
     * Add a global checkpoint listener. If the global checkpoint is above the current global checkpoint known to the listener then the
     * listener will fire immediately on the calling thread.
     *
     * @param currentGlobalCheckpoint the current global checkpoint known to the listener
     * @param listener                the listener
     */
    public void addGlobalCheckpointListener(
            final long currentGlobalCheckpoint,
            final GlobalCheckpointListeners.GlobalCheckpointListener listener) {
        this.globalCheckpointListeners.add(currentGlobalCheckpoint, listener);
    }

    /**
     * Waits for all operations up to the provided sequence number to complete.
     *
     * @param seqNo the sequence number that the checkpoint must advance to before this method returns
     * @throws InterruptedException if the thread was interrupted while blocking on the condition
     */
    public void waitForOpsToComplete(final long seqNo) throws InterruptedException {
        getEngine().waitForOpsToComplete(seqNo);
    }

    /**
     * Called when the recovery process for a shard has opened the engine on the target shard. Ensures that the right data structures
     * have been set up locally to track local checkpoint information for the shard and that the shard is added to the replication group.
     *
     * @param allocationId  the allocation ID of the shard for which recovery was initiated
     */
    public void initiateTracking(final String allocationId) {
        assert assertPrimaryMode();
        replicationTracker.initiateTracking(allocationId);
    }

    /**
     * Marks the shard with the provided allocation ID as in-sync with the primary shard. See
     * {@link ReplicationTracker#markAllocationIdAsInSync(String, long)}
     * for additional details.
     *
     * @param allocationId    the allocation ID of the shard to mark as in-sync
     * @param localCheckpoint the current local checkpoint on the shard
     */
    public void markAllocationIdAsInSync(final String allocationId, final long localCheckpoint) throws InterruptedException {
        assert assertPrimaryMode();
        replicationTracker.markAllocationIdAsInSync(allocationId, localCheckpoint);
    }

    /**
     * Returns the local checkpoint for the shard.
     *
     * @return the local checkpoint
     */
    public long getLocalCheckpoint() {
        return getEngine().getLocalCheckpoint();
    }

    /**
     * Returns the global checkpoint for the shard.
     *
     * @return the global checkpoint
     */
    public long getGlobalCheckpoint() {
        return replicationTracker.getGlobalCheckpoint();
    }

    /**
     * Returns the latest global checkpoint value that has been persisted in the underlying storage (i.e. translog's checkpoint)
     */
    public long getLastSyncedGlobalCheckpoint() {
        return getEngine().getLastSyncedGlobalCheckpoint();
    }

    /**
     * Get the local knowledge of the global checkpoints for all in-sync allocation IDs.
     *
     * @return a map from allocation ID to the local knowledge of the global checkpoint for that allocation ID
     */
    public ObjectLongMap<String> getInSyncGlobalCheckpoints() {
        assert assertPrimaryMode();
        verifyNotClosed();
        return replicationTracker.getInSyncGlobalCheckpoints();
    }

    /**
     * Syncs the global checkpoint to the replicas if the global checkpoint on at least one replica is behind the global checkpoint on the
     * primary.
     */
    public void maybeSyncGlobalCheckpoint(final String reason) {
        verifyNotClosed();
        assert shardRouting.primary() : "only call maybeSyncGlobalCheckpoint on primary shard";
        if (replicationTracker.isPrimaryMode() == false) {
            return;
        }
        assert assertPrimaryMode();
        // only sync if there are not operations in flight
        final SeqNoStats stats = getEngine().getSeqNoStats(replicationTracker.getGlobalCheckpoint());
        if (stats.getMaxSeqNo() == stats.getGlobalCheckpoint()) {
            final ObjectLongMap<String> globalCheckpoints = getInSyncGlobalCheckpoints();
            final String allocationId = routingEntry().allocationId().getId();
            assert globalCheckpoints.containsKey(allocationId);
            final long globalCheckpoint = globalCheckpoints.get(allocationId);
            final boolean syncNeeded =
                    StreamSupport
                            .stream(globalCheckpoints.values().spliterator(), false)
                            .anyMatch(v -> v.value < globalCheckpoint);
            // only sync if there is a shard lagging the primary
            if (syncNeeded) {
                logger.trace("syncing global checkpoint for [{}]", reason);
                globalCheckpointSyncer.run();
            }
        }
    }

    /**
     * Returns the current replication group for the shard.
     *
     * @return the replication group
     */
    public ReplicationGroup getReplicationGroup() {
        assert assertPrimaryMode();
        verifyNotClosed();
        return replicationTracker.getReplicationGroup();
    }

    /**
     * Updates the global checkpoint on a replica shard after it has been updated by the primary.
     *
     * @param globalCheckpoint the global checkpoint
     * @param reason           the reason the global checkpoint was updated
     */
    public void updateGlobalCheckpointOnReplica(final long globalCheckpoint, final String reason) {
        assert assertReplicationTarget();
        final long localCheckpoint = getLocalCheckpoint();
        if (globalCheckpoint > localCheckpoint) {
            /*
             * This can happen during recovery when the shard has started its engine but recovery is not finalized and is receiving global
             * checkpoint updates. However, since this shard is not yet contributing to calculating the global checkpoint, it can be the
             * case that the global checkpoint update from the primary is ahead of the local checkpoint on this shard. In this case, we
             * ignore the global checkpoint update. This can happen if we are in the translog stage of recovery. Prior to this, the engine
             * is not opened and this shard will not receive global checkpoint updates, and after this the shard will be contributing to
             * calculations of the global checkpoint. However, we can not assert that we are in the translog stage of recovery here as
             * while the global checkpoint update may have emanated from the primary when we were in that state, we could subsequently move
             * to recovery finalization, or even finished recovery before the update arrives here.
             */
            assert state() != IndexShardState.POST_RECOVERY && state() != IndexShardState.STARTED :
                "supposedly in-sync shard copy received a global checkpoint [" + globalCheckpoint + "] " +
                    "that is higher than its local checkpoint [" + localCheckpoint + "]";
            return;
        }
        replicationTracker.updateGlobalCheckpointOnReplica(globalCheckpoint, reason);
    }

    /**
     * Updates the known allocation IDs and the local checkpoints for the corresponding allocations from a primary relocation source.
     *
     * @param primaryContext the sequence number context
     */
    public void activateWithPrimaryContext(final ReplicationTracker.PrimaryContext primaryContext) {
        assert shardRouting.primary() && shardRouting.isRelocationTarget() : "only primary relocation target can update allocation IDs from primary context: " + shardRouting;
        assert primaryContext.getCheckpointStates().containsKey(routingEntry().allocationId().getId()) &&
            getLocalCheckpoint() == primaryContext.getCheckpointStates().get(routingEntry().allocationId().getId()).getLocalCheckpoint();
        synchronized (mutex) {
            replicationTracker.activateWithPrimaryContext(primaryContext); // make changes to primaryMode flag only under mutex
        }
    }

    /**
     * Check if there are any recoveries pending in-sync.
     *
     * @return {@code true} if there is at least one shard pending in-sync, otherwise false
     */
    public boolean pendingInSync() {
        assert assertPrimaryMode();
        return replicationTracker.pendingInSync();
    }

    /**
     * Should be called for each no-op update operation to increment relevant statistics.
     *
     * @param type the doc type of the update
     */
    public void noopUpdate(String type) {
        internalIndexingStats.noopUpdate(type);
    }

    void checkIndex() throws IOException {
        if (store.tryIncRef()) {
            try {
                doCheckIndex();
            } catch (IOException e) {
                store.markStoreCorrupted(e);
                throw e;
            } finally {
                store.decRef();
            }
        }
    }

    private void doCheckIndex() throws IOException {
        long timeNS = System.nanoTime();
        if (!Lucene.indexExists(store.directory())) {
            return;
        }
        BytesStreamOutput os = new BytesStreamOutput();
        PrintStream out = new PrintStream(os, false, StandardCharsets.UTF_8.name());

        if ("checksum".equals(checkIndexOnStartup)) {
            // physical verification only: verify all checksums for the latest commit
            IOException corrupt = null;
            MetadataSnapshot metadata = snapshotStoreMetadata();
            for (Map.Entry<String, StoreFileMetaData> entry : metadata.asMap().entrySet()) {
                try {
                    Store.checkIntegrity(entry.getValue(), store.directory());
                    out.println("checksum passed: " + entry.getKey());
                } catch (IOException exc) {
                    out.println("checksum failed: " + entry.getKey());
                    exc.printStackTrace(out);
                    corrupt = exc;
                }
            }
            out.flush();
            if (corrupt != null) {
                logger.warn("check index [failure]\n{}", os.bytes().utf8ToString());
                throw corrupt;
            }
        } else {
            // full checkindex
            final CheckIndex.Status status = store.checkIndex(out);
            out.flush();
            if (!status.clean) {
                if (state == IndexShardState.CLOSED) {
                    // ignore if closed....
                    return;
                }
                logger.warn("check index [failure]\n{}", os.bytes().utf8ToString());
                throw new IOException("index check failure");
            }
        }

        if (logger.isDebugEnabled()) {
            logger.debug("check index [success]\n{}", os.bytes().utf8ToString());
        }

        recoveryState.getVerifyIndex().checkIndexTime(Math.max(0, TimeValue.nsecToMSec(System.nanoTime() - timeNS)));
    }

    Engine getEngine() {
        Engine engine = getEngineOrNull();
        if (engine == null) {
            throw new AlreadyClosedException("engine is closed");
        }
        return engine;
    }

    /**
     * NOTE: returns null if engine is not yet started (e.g. recovery phase 1, copying over index files, is still running), or if engine is
     * closed.
     */
    protected Engine getEngineOrNull() {
        return this.currentEngineReference.get();
    }

    public void startRecovery(RecoveryState recoveryState, PeerRecoveryTargetService recoveryTargetService,
                              PeerRecoveryTargetService.RecoveryListener recoveryListener, RepositoriesService repositoriesService,
                              BiConsumer<String, MappingMetaData> mappingUpdateConsumer,
                              IndicesService indicesService) {
        // TODO: Create a proper object to encapsulate the recovery context
        // all of the current methods here follow a pattern of:
        // resolve context which isn't really dependent on the local shards and then async
        // call some external method with this pointer.
        // with a proper recovery context object we can simply change this to:
        // startRecovery(RecoveryState recoveryState, ShardRecoverySource source ) {
        //     markAsRecovery("from " + source.getShortDescription(), recoveryState);
        //     threadPool.generic().execute()  {
        //           onFailure () { listener.failure() };
        //           doRun() {
        //                if (source.recover(this)) {
        //                  recoveryListener.onRecoveryDone(recoveryState);
        //                }
        //           }
        //     }}
        // }
        assert recoveryState.getRecoverySource().equals(shardRouting.recoverySource());
        switch (recoveryState.getRecoverySource().getType()) {
            case EMPTY_STORE:
            case EXISTING_STORE:
                markAsRecovering("from store", recoveryState); // mark the shard as recovering on the cluster state thread
                threadPool.generic().execute(() -> {
                    try {
                        if (recoverFromStore()) {
                            recoveryListener.onRecoveryDone(recoveryState);
                        }
                    } catch (Exception e) {
                        recoveryListener.onRecoveryFailure(recoveryState, new RecoveryFailedException(recoveryState, null, e), true);
                    }
                });
                break;
            case PEER:
                try {
                    markAsRecovering("from " + recoveryState.getSourceNode(), recoveryState);
                    recoveryTargetService.startRecovery(this, recoveryState.getSourceNode(), recoveryListener);
                } catch (Exception e) {
                    failShard("corrupted preexisting index", e);
                    recoveryListener.onRecoveryFailure(recoveryState, new RecoveryFailedException(recoveryState, null, e), true);
                }
                break;
            case SNAPSHOT:
                markAsRecovering("from snapshot", recoveryState); // mark the shard as recovering on the cluster state thread
                SnapshotRecoverySource recoverySource = (SnapshotRecoverySource) recoveryState.getRecoverySource();
                threadPool.generic().execute(() -> {
                    try {
                        final Repository repository = repositoriesService.repository(recoverySource.snapshot().getRepository());
                        if (restoreFromRepository(repository)) {
                            recoveryListener.onRecoveryDone(recoveryState);
                        }
                    } catch (Exception e) {
                        recoveryListener.onRecoveryFailure(recoveryState, new RecoveryFailedException(recoveryState, null, e), true);
                    }
                });
                break;
            case LOCAL_SHARDS:
                final IndexMetaData indexMetaData = indexSettings().getIndexMetaData();
                final Index resizeSourceIndex = indexMetaData.getResizeSourceIndex();
                final List<IndexShard> startedShards = new ArrayList<>();
                final IndexService sourceIndexService = indicesService.indexService(resizeSourceIndex);
                final Set<ShardId> requiredShards;
                final int numShards;
                if (sourceIndexService != null) {
                    requiredShards = IndexMetaData.selectRecoverFromShards(shardId().id(),
                        sourceIndexService.getMetaData(), indexMetaData.getNumberOfShards());
                    for (IndexShard shard : sourceIndexService) {
                        if (shard.state() == IndexShardState.STARTED && requiredShards.contains(shard.shardId())) {
                            startedShards.add(shard);
                        }
                    }
                    numShards = requiredShards.size();
                } else {
                    numShards = -1;
                    requiredShards = Collections.emptySet();
                }

                if (numShards == startedShards.size()) {
                    assert requiredShards.isEmpty() == false;
                    markAsRecovering("from local shards", recoveryState); // mark the shard as recovering on the cluster state thread
                    threadPool.generic().execute(() -> {
                        try {
                            if (recoverFromLocalShards(mappingUpdateConsumer, startedShards.stream()
                                .filter((s) -> requiredShards.contains(s.shardId())).collect(Collectors.toList()))) {
                                recoveryListener.onRecoveryDone(recoveryState);
                            }
                        } catch (Exception e) {
                            recoveryListener.onRecoveryFailure(recoveryState,
                                new RecoveryFailedException(recoveryState, null, e), true);
                        }
                    });
                } else {
                    final RuntimeException e;
                    if (numShards == -1) {
                        e = new IndexNotFoundException(resizeSourceIndex);
                    } else {
                        e = new IllegalStateException("not all required shards of index " + resizeSourceIndex
                            + " are started yet, expected " + numShards + " found " + startedShards.size() + " can't recover shard "
                            + shardId());
                    }
                    throw e;
                }
                break;
            default:
                throw new IllegalArgumentException("Unknown recovery source " + recoveryState.getRecoverySource());
        }
    }

    /**
     * Returns whether the shard is a relocated primary, i.e. not in charge anymore of replicating changes (see {@link ReplicationTracker}).
     */
    public boolean isRelocatedPrimary() {
        assert shardRouting.primary() : "only call isRelocatedPrimary on primary shard";
        return replicationTracker.isRelocated();
    }

    class ShardEventListener implements Engine.EventListener {
        private final CopyOnWriteArrayList<Consumer<ShardFailure>> delegates = new CopyOnWriteArrayList<>();

        // called by the current engine
        @Override
        public void onFailedEngine(String reason, @Nullable Exception failure) {
            final ShardFailure shardFailure = new ShardFailure(shardRouting, reason, failure);
            for (Consumer<ShardFailure> listener : delegates) {
                try {
                    listener.accept(shardFailure);
                } catch (Exception inner) {
                    inner.addSuppressed(failure);
                    logger.warn("exception while notifying engine failure", inner);
                }
            }
        }
    }

    private Engine createNewEngine(EngineConfig config) throws IOException {
        assert Thread.holdsLock(mutex);
        verifyNotClosed();
        final String translogUUID = store.readLastCommittedSegmentsInfo().getUserData().get(Translog.TRANSLOG_UUID_KEY);
        final long globalCheckpoint = Translog.readGlobalCheckpoint(translogConfig.getTranslogPath(), translogUUID);
        final long minRetainedTranslogGen = Translog.readMinTranslogGeneration(translogConfig.getTranslogPath(), translogUUID);
        store.trimUnsafeCommits(globalCheckpoint, minRetainedTranslogGen, config.getIndexSettings().getIndexVersionCreated());
        assertMaxUnsafeAutoIdInCommit();
        final Engine engine = engineFactory.newReadWriteEngine(config);
        onNewEngine(engine);
        engine.onSettingsChanged();
        active.set(true);
        return engine;
    }

    private static void persistMetadata(
            final ShardPath shardPath,
            final IndexSettings indexSettings,
            final ShardRouting newRouting,
            final @Nullable ShardRouting currentRouting,
            final Logger logger) throws IOException {
        assert newRouting != null : "newRouting must not be null";

        // only persist metadata if routing information that is persisted in shard state metadata actually changed
        final ShardId shardId = newRouting.shardId();
        if (currentRouting == null
            || currentRouting.primary() != newRouting.primary()
            || currentRouting.allocationId().equals(newRouting.allocationId()) == false) {
            assert currentRouting == null || currentRouting.isSameAllocation(newRouting);
            final String writeReason;
            if (currentRouting == null) {
                writeReason = "initial state with allocation id [" + newRouting.allocationId() + "]";
            } else {
                writeReason = "routing changed from " + currentRouting + " to " + newRouting;
            }
            logger.trace("{} writing shard state, reason [{}]", shardId, writeReason);
            final ShardStateMetaData newShardStateMetadata =
                    new ShardStateMetaData(newRouting.primary(), indexSettings.getUUID(), newRouting.allocationId());
            ShardStateMetaData.FORMAT.write(newShardStateMetadata, shardPath.getShardStatePath());
        } else {
            logger.trace("{} skip writing shard state, has been written before", shardId);
        }
    }

    private DocumentMapperForType docMapper(String type) {
        return mapperService.documentMapperWithAutoCreate(type);
    }

    private EngineConfig newEngineConfig() {
        Sort indexSort = indexSortSupplier.get();
        return new EngineConfig(shardId, shardRouting.allocationId().getId(),
            threadPool, indexSettings, warmer, store, indexSettings.getMergePolicy(),
            mapperService.indexAnalyzer(), similarityService.similarity(mapperService), codecService, shardEventListener,
            indexCache.query(), cachingPolicy, translogConfig,
            IndexingMemoryController.SHARD_INACTIVE_TIME_SETTING.get(indexSettings.getSettings()),
            Collections.singletonList(refreshListeners),
            Collections.singletonList(new RefreshMetricUpdater(refreshMetric)),
            indexSort, this::runTranslogRecovery, circuitBreakerService, replicationTracker, () -> operationPrimaryTerm, tombstoneDocSupplier());
    }

    /**
     * Acquire a primary operation permit whenever the shard is ready for indexing. If a permit is directly available, the provided
     * ActionListener will be called on the calling thread. During relocation hand-off, permit acquisition can be delayed. The provided
     * ActionListener will then be called using the provided executor.
     *
     * @param debugInfo an extra information that can be useful when tracing an unreleased permit. When assertions are enabled
     *                  the tracing will capture the supplied object's {@link Object#toString()} value. Otherwise the object
     *                  isn't used
     */
    public void acquirePrimaryOperationPermit(ActionListener<Releasable> onPermitAcquired, String executorOnDelay, Object debugInfo) {
        verifyNotClosed();
        assert shardRouting.primary() : "acquirePrimaryOperationPermit should only be called on primary shard: " + shardRouting;

        indexShardOperationPermits.acquire(onPermitAcquired, executorOnDelay, false, debugInfo);
    }

    private <E extends Exception> void bumpPrimaryTerm(long newPrimaryTerm, final CheckedRunnable<E> onBlocked) {
        assert Thread.holdsLock(mutex);
        assert newPrimaryTerm > pendingPrimaryTerm;
        assert operationPrimaryTerm <= pendingPrimaryTerm;
        final CountDownLatch termUpdated = new CountDownLatch(1);
        indexShardOperationPermits.asyncBlockOperations(30, TimeUnit.MINUTES, () -> {
                assert operationPrimaryTerm <= pendingPrimaryTerm;
                termUpdated.await();
                // indexShardOperationPermits doesn't guarantee that async submissions are executed
                // in the order submitted. We need to guard against another term bump
                if (operationPrimaryTerm < newPrimaryTerm) {
                    operationPrimaryTerm = newPrimaryTerm;
                    onBlocked.run();
                }
            },
            e -> {
                try {
                    failShard("exception during primary term transition", e);
                } catch (AlreadyClosedException ace) {
                    // ignore, shard is already closed
                }
            });
        pendingPrimaryTerm = newPrimaryTerm;
        termUpdated.countDown();
    }

    /**
     * Acquire a replica operation permit whenever the shard is ready for indexing (see
     * {@link #acquirePrimaryOperationPermit(ActionListener, String, Object)}). If the given primary term is lower than then one in
     * {@link #shardRouting}, the {@link ActionListener#onFailure(Exception)} method of the provided listener is invoked with an
     * {@link IllegalStateException}. If permit acquisition is delayed, the listener will be invoked on the executor with the specified
     * name.
     *
     * @param opPrimaryTerm        the operation primary term
     * @param globalCheckpoint     the global checkpoint associated with the request
     * @param onPermitAcquired     the listener for permit acquisition
     * @param executorOnDelay      the name of the executor to invoke the listener on if permit acquisition is delayed
     * @param debugInfo            an extra information that can be useful when tracing an unreleased permit. When assertions are enabled
     *                             the tracing will capture the supplied object's {@link Object#toString()} value. Otherwise the object
     *                             isn't used
     */
    public void acquireReplicaOperationPermit(final long opPrimaryTerm, final long globalCheckpoint,
                                              final ActionListener<Releasable> onPermitAcquired, final String executorOnDelay,
                                              final Object debugInfo) {
        verifyNotClosed();
        if (opPrimaryTerm > pendingPrimaryTerm) {
            synchronized (mutex) {
                if (opPrimaryTerm > pendingPrimaryTerm) {
                    IndexShardState shardState = state();
                    // only roll translog and update primary term if shard has made it past recovery
                    // Having a new primary term here means that the old primary failed and that there is a new primary, which again
                    // means that the master will fail this shard as all initializing shards are failed when a primary is selected
                    // We abort early here to prevent an ongoing recovery from the failed primary to mess with the global / local checkpoint
                    if (shardState != IndexShardState.POST_RECOVERY &&
                        shardState != IndexShardState.STARTED) {
                        throw new IndexShardNotStartedException(shardId, shardState);
                    }

                    if (opPrimaryTerm > pendingPrimaryTerm) {
                        bumpPrimaryTerm(opPrimaryTerm, () -> {
                                updateGlobalCheckpointOnReplica(globalCheckpoint, "primary term transition");
                                final long currentGlobalCheckpoint = getGlobalCheckpoint();
                                final long localCheckpoint;
                                if (currentGlobalCheckpoint == UNASSIGNED_SEQ_NO) {
                                    localCheckpoint = NO_OPS_PERFORMED;
                                } else {
                                    localCheckpoint = currentGlobalCheckpoint;
                                }
                                logger.info("detected new primary with primary term [{}], resetting local checkpoint from [{}] to [{}]",
                                    opPrimaryTerm, getLocalCheckpoint(), localCheckpoint);
                                if (localCheckpoint < getEngine().getSeqNoStats(localCheckpoint).getMaxSeqNo()) {
                                    getEngine().flush(true, true);
                                    getEngine().resetLocalCheckpoint(localCheckpoint);
                                    resetEngineUpToSeqNo(localCheckpoint);
                                } else {
                                    getEngine().resetLocalCheckpoint(localCheckpoint);
                                    getEngine().rollTranslogGeneration();
                                }
                        });
                    }
                }
            }
        }

        assert opPrimaryTerm <= pendingPrimaryTerm
                : "operation primary term [" + opPrimaryTerm + "] should be at most [" + pendingPrimaryTerm + "]";
        indexShardOperationPermits.acquire(
                new ActionListener<Releasable>() {
                    @Override
                    public void onResponse(final Releasable releasable) {
                        if (opPrimaryTerm < operationPrimaryTerm) {
                            releasable.close();
                            final String message = String.format(
                                    Locale.ROOT,
                                    "%s operation primary term [%d] is too old (current [%d])",
                                    shardId,
                                    opPrimaryTerm,
                                    operationPrimaryTerm);
                            onPermitAcquired.onFailure(new IllegalStateException(message));
                        } else {
                            assert assertReplicationTarget();
                            try {
                                updateGlobalCheckpointOnReplica(globalCheckpoint, "operation");
                            } catch (Exception e) {
                                releasable.close();
                                onPermitAcquired.onFailure(e);
                                return;
                            }
                            onPermitAcquired.onResponse(releasable);
                        }
                    }

                    @Override
                    public void onFailure(final Exception e) {
                        onPermitAcquired.onFailure(e);
                    }
                },
                executorOnDelay,
                true, debugInfo);
    }

    public int getActiveOperationsCount() {
        return indexShardOperationPermits.getActiveOperationsCount(); // refCount is incremented on successful acquire and decremented on close
    }

    /**
     * @return a list of describing each permit that wasn't released yet. The description consist of the debugInfo supplied
     *         when the permit was acquired plus a stack traces that was captured when the permit was request.
     */
    public List<String> getActiveOperations() {
        return indexShardOperationPermits.getActiveOperations();
    }

    private final AsyncIOProcessor<Translog.Location> translogSyncProcessor = new AsyncIOProcessor<Translog.Location>(logger, 1024) {
        @Override
        protected void write(List<Tuple<Translog.Location, Consumer<Exception>>> candidates) throws IOException {
            try {
                getEngine().ensureTranslogSynced(candidates.stream().map(Tuple::v1));
            } catch (AlreadyClosedException ex) {
                // that's fine since we already synced everything on engine close - this also is conform with the methods
                // documentation
            } catch (IOException ex) { // if this fails we are in deep shit - fail the request
                logger.debug("failed to sync translog", ex);
                throw ex;
            }
        }
    };

    /**
     * Syncs the given location with the underlying storage unless already synced. This method might return immediately without
     * actually fsyncing the location until the sync listener is called. Yet, unless there is already another thread fsyncing
     * the transaction log the caller thread will be hijacked to run the fsync for all pending fsync operations.
     * This method allows indexing threads to continue indexing without blocking on fsync calls. We ensure that there is only
     * one thread blocking on the sync an all others can continue indexing.
     * NOTE: if the syncListener throws an exception when it's processed the exception will only be logged. Users should make sure that the
     * listener handles all exception cases internally.
     */
    public final void sync(Translog.Location location, Consumer<Exception> syncListener) {
        verifyNotClosed();
        translogSyncProcessor.put(location, syncListener);
    }

    public void sync() throws IOException {
        verifyNotClosed();
        getEngine().syncTranslog();
    }

    /**
     * Checks if the underlying storage sync is required.
     */
    public boolean isSyncNeeded() {
        return getEngine().isTranslogSyncNeeded();
    }

    /**
     * Returns the current translog durability mode
     */
    public Translog.Durability getTranslogDurability() {
        return indexSettings.getTranslogDurability();
    }

    // we can not protect with a lock since we "release" on a different thread
    private final AtomicBoolean flushOrRollRunning = new AtomicBoolean();

    /**
     * Schedules a flush or translog generation roll if needed but will not schedule more than one concurrently. The operation will be
     * executed asynchronously on the flush thread pool.
     */
    public void afterWriteOperation() {
        if (shouldPeriodicallyFlush() || shouldRollTranslogGeneration()) {
            if (flushOrRollRunning.compareAndSet(false, true)) {
                /*
                 * We have to check again since otherwise there is a race when a thread passes the first check next to another thread which
                 * performs the operation quickly enough to  finish before the current thread could flip the flag. In that situation, we
                 * have an extra operation.
                 *
                 * Additionally, a flush implicitly executes a translog generation roll so if we execute a flush then we do not need to
                 * check if we should roll the translog generation.
                 */
                if (shouldPeriodicallyFlush()) {
                    logger.debug("submitting async flush request");
                    final AbstractRunnable flush = new AbstractRunnable() {
                        @Override
                        public void onFailure(final Exception e) {
                            if (state != IndexShardState.CLOSED) {
                                logger.warn("failed to flush index", e);
                            }
                        }

                        @Override
                        protected void doRun() throws IOException {
                            flush(new FlushRequest());
                            periodicFlushMetric.inc();
                        }

                        @Override
                        public void onAfter() {
                            flushOrRollRunning.compareAndSet(true, false);
                            afterWriteOperation();
                        }
                    };
                    threadPool.executor(ThreadPool.Names.FLUSH).execute(flush);
                } else if (shouldRollTranslogGeneration()) {
                    logger.debug("submitting async roll translog generation request");
                    final AbstractRunnable roll = new AbstractRunnable() {
                        @Override
                        public void onFailure(final Exception e) {
                            if (state != IndexShardState.CLOSED) {
                                logger.warn("failed to roll translog generation", e);
                            }
                        }

                        @Override
                        protected void doRun() throws Exception {
                            rollTranslogGeneration();
                        }

                        @Override
                        public void onAfter() {
                            flushOrRollRunning.compareAndSet(true, false);
                            afterWriteOperation();
                        }
                    };
                    threadPool.executor(ThreadPool.Names.FLUSH).execute(roll);
                } else {
                    flushOrRollRunning.compareAndSet(true, false);
                }
            }
        }
    }

    /**
     * Build {@linkplain RefreshListeners} for this shard.
     */
    private RefreshListeners buildRefreshListeners() {
        return new RefreshListeners(
            indexSettings::getMaxRefreshListeners,
            () -> refresh("too_many_listeners"),
            threadPool.executor(ThreadPool.Names.LISTENER)::execute,
            logger, threadPool.getThreadContext());
    }

    /**
     * Simple struct encapsulating a shard failure
     *
     * @see IndexShard#addShardFailureCallback(Consumer)
     */
    public static final class ShardFailure {
        public final ShardRouting routing;
        public final String reason;
        @Nullable
        public final Exception cause;

        public ShardFailure(ShardRouting routing, String reason, @Nullable Exception cause) {
            this.routing = routing;
            this.reason = reason;
            this.cause = cause;
        }
    }

    EngineFactory getEngineFactory() {
        return engineFactory;
    }

    // for tests
    ReplicationTracker getReplicationTracker() {
        return replicationTracker;
    }

    /**
     * Executes a scheduled refresh if necessary.
     *
     * @return <code>true</code> iff the engine got refreshed otherwise <code>false</code>
     */
    public boolean scheduledRefresh() {
        boolean listenerNeedsRefresh = refreshListeners.refreshNeeded();
        if (isReadAllowed() && (listenerNeedsRefresh || getEngine().refreshNeeded())) {
            if (listenerNeedsRefresh == false // if we have a listener that is waiting for a refresh we need to force it
                && isSearchIdle()
                && indexSettings.isExplicitRefresh() == false
                && active.get()) { // it must be active otherwise we might not free up segment memory once the shard became inactive
                // lets skip this refresh since we are search idle and
                // don't necessarily need to refresh. the next searcher access will register a refreshListener and that will
                // cause the next schedule to refresh.
                final Engine engine = getEngine();
                engine.maybePruneDeletes(); // try to prune the deletes in the engine if we accumulated some
                setRefreshPending(engine);
                return false;
            } else {
                refresh("schedule");
                return true;
            }
        }
        final Engine engine = getEngine();
        engine.maybePruneDeletes(); // try to prune the deletes in the engine if we accumulated some
        return false;
    }

    /**
     * Returns true if this shards is search idle
     */
    final boolean isSearchIdle() {
        return (threadPool.relativeTimeInMillis() - lastSearcherAccess.get()) >= indexSettings.getSearchIdleAfter().getMillis();
    }

    /**
     * Returns the last timestamp the searcher was accessed. This is a relative timestamp in milliseconds.
     */
    final long getLastSearcherAccess() {
        return lastSearcherAccess.get();
    }

    private void setRefreshPending(Engine engine) {
        Translog.Location lastWriteLocation = engine.getTranslogLastWriteLocation();
        Translog.Location location;
        do {
            location = this.pendingRefreshLocation.get();
            if (location != null && lastWriteLocation.compareTo(location) <= 0) {
                break;
            }
        } while (pendingRefreshLocation.compareAndSet(location, lastWriteLocation) == false);
    }

    /**
     * Registers the given listener and invokes it once the shard is active again and all
     * pending refresh translog location has been refreshed. If there is no pending refresh location registered the listener will be
     * invoked immediately.
     * @param listener the listener to invoke once the pending refresh location is visible. The listener will be called with
     *                 <code>true</code> if the listener was registered to wait for a refresh.
     */
    public final void awaitShardSearchActive(Consumer<Boolean> listener) {
        if (isSearchIdle()) {
            markSearcherAccessed(); // move the shard into non-search idle
        }
        final Translog.Location location = pendingRefreshLocation.get();
        if (location != null) {
            addRefreshListener(location, (b) -> {
                pendingRefreshLocation.compareAndSet(location, null);
                listener.accept(true);
            });
        } else {
            listener.accept(false);
        }
    }

    /**
     * Add a listener for refreshes.
     *
     * @param location the location to listen for
     * @param listener for the refresh. Called with true if registering the listener ran it out of slots and forced a refresh. Called with
     *        false otherwise.
     */
    public void addRefreshListener(Translog.Location location, Consumer<Boolean> listener) {
        final boolean readAllowed;
        if (isReadAllowed()) {
            readAllowed = true;
        } else {
            // check again under mutex. this is important to create a happens before relationship
            // between the switch to POST_RECOVERY + associated refresh. Otherwise we may respond
            // to a listener before a refresh actually happened that contained that operation.
            synchronized (mutex) {
                readAllowed = isReadAllowed();
            }
        }
        if (readAllowed) {
            refreshListeners.addOrNotify(location, listener);
        } else {
            // we're not yet ready fo ready for reads, just ignore refresh cycles
            listener.accept(false);
        }
    }

    private static class RefreshMetricUpdater implements ReferenceManager.RefreshListener {

        private final MeanMetric refreshMetric;
        private long currentRefreshStartTime;
        private Thread callingThread = null;

        private RefreshMetricUpdater(MeanMetric refreshMetric) {
            this.refreshMetric = refreshMetric;
        }

        @Override
        public void beforeRefresh() throws IOException {
            if (Assertions.ENABLED) {
                assert callingThread == null : "beforeRefresh was called by " + callingThread.getName() +
                    " without a corresponding call to afterRefresh";
                callingThread = Thread.currentThread();
            }
            currentRefreshStartTime = System.nanoTime();
        }

        @Override
        public void afterRefresh(boolean didRefresh) throws IOException {
            if (Assertions.ENABLED) {
                assert callingThread != null : "afterRefresh called but not beforeRefresh";
                assert callingThread == Thread.currentThread() : "beforeRefreshed called by a different thread. current ["
                    + Thread.currentThread().getName() + "], thread that called beforeRefresh [" + callingThread.getName() + "]";
                callingThread = null;
            }
            refreshMetric.inc(System.nanoTime() - currentRefreshStartTime);
        }
    }

<<<<<<< HEAD
    /** Rollback the current engine to the safe commit, the replay local translog up to the given {@code upToSeqNo} (inclusive) */
    void resetEngineUpToSeqNo(long upToSeqNo) throws IOException {
        assert getActiveOperationsCount() == 0 : "Ongoing writes [" + getActiveOperations() + "]";
        assert SequenceNumbers.loadSeqNoInfoFromLuceneCommit(commitStats().getUserData().entrySet()).maxSeqNo == seqNoStats().getMaxSeqNo()
            : "engine must be flushed before reset; max_seq_no[" + seqNoStats() + "] commit[" + commitStats().getUserData() + "]";
        final Engine resettingEngine;
        sync(); // persist the global checkpoint which will be used to trim unsafe commits
        synchronized (mutex) {
            final Engine currentEngine = getEngine();
            final SeqNoStats seqNoStats = currentEngine.getSeqNoStats(getGlobalCheckpoint());
            logger.info("resetting replica engine from max_seq_no [{}] to seq_no [{}] global checkpoint [{}]",
                seqNoStats.getMaxSeqNo(), upToSeqNo, seqNoStats.getGlobalCheckpoint());
            final TranslogStats translogStats = currentEngine.getTranslogStats();
            final SearchOnlyEngine searchOnlyEngine = new SearchOnlyEngine(currentEngine.config(), seqNoStats, translogStats);
            IOUtils.close(currentEngineReference.getAndSet(searchOnlyEngine));
            maxSeqNoOfResettingEngine = seqNoStats.getMaxSeqNo();
            resettingEngine = createNewEngine(newEngineConfig());
            active.set(true);
        }
        resettingEngine.recoverFromTranslog(upToSeqNo);
        // FIXME: The resetting engine might not contain all acknowledged writes in the previous engine.
        // In order to not temporarily lose the visibility of any previous acknowledged writes, we should not activate
        // the resetting engine until its local checkpoint is at least the max_seq_no of the previous engine.
        // However, this delay will prevent the new acknowledged writes from being visible even with an
        // acknowledged refresh. Other option is to make search and get unavailable until the resetting
        // engine engine is ready. But this option would redirect all traffic to the primary.
        // We should revisit a document-level rollback which does not suffer this limitation.
        IOUtils.close(currentEngineReference.getAndSet(resettingEngine));
=======
    private EngineConfig.TombstoneDocSupplier tombstoneDocSupplier() {
        final RootObjectMapper.Builder noopRootMapper = new RootObjectMapper.Builder("__noop");
        final DocumentMapper noopDocumentMapper = new DocumentMapper.Builder(noopRootMapper, mapperService).build(mapperService);
        return new EngineConfig.TombstoneDocSupplier() {
            @Override
            public ParsedDocument newDeleteTombstoneDoc(String type, String id) {
                return docMapper(type).getDocumentMapper().createDeleteTombstoneDoc(shardId.getIndexName(), type, id);
            }
            @Override
            public ParsedDocument newNoopTombstoneDoc(String reason) {
                return noopDocumentMapper.createNoopTombstoneDoc(shardId.getIndexName(), reason);
            }
        };
>>>>>>> 6770a456
    }
}<|MERGE_RESOLUTION|>--- conflicted
+++ resolved
@@ -2647,7 +2647,21 @@
         }
     }
 
-<<<<<<< HEAD
+    private EngineConfig.TombstoneDocSupplier tombstoneDocSupplier() {
+        final RootObjectMapper.Builder noopRootMapper = new RootObjectMapper.Builder("__noop");
+        final DocumentMapper noopDocumentMapper = new DocumentMapper.Builder(noopRootMapper, mapperService).build(mapperService);
+        return new EngineConfig.TombstoneDocSupplier() {
+            @Override
+            public ParsedDocument newDeleteTombstoneDoc(String type, String id) {
+                return docMapper(type).getDocumentMapper().createDeleteTombstoneDoc(shardId.getIndexName(), type, id);
+            }
+            @Override
+            public ParsedDocument newNoopTombstoneDoc(String reason) {
+                return noopDocumentMapper.createNoopTombstoneDoc(shardId.getIndexName(), reason);
+            }
+        };
+    }
+
     /** Rollback the current engine to the safe commit, the replay local translog up to the given {@code upToSeqNo} (inclusive) */
     void resetEngineUpToSeqNo(long upToSeqNo) throws IOException {
         assert getActiveOperationsCount() == 0 : "Ongoing writes [" + getActiveOperations() + "]";
@@ -2676,20 +2690,5 @@
         // engine engine is ready. But this option would redirect all traffic to the primary.
         // We should revisit a document-level rollback which does not suffer this limitation.
         IOUtils.close(currentEngineReference.getAndSet(resettingEngine));
-=======
-    private EngineConfig.TombstoneDocSupplier tombstoneDocSupplier() {
-        final RootObjectMapper.Builder noopRootMapper = new RootObjectMapper.Builder("__noop");
-        final DocumentMapper noopDocumentMapper = new DocumentMapper.Builder(noopRootMapper, mapperService).build(mapperService);
-        return new EngineConfig.TombstoneDocSupplier() {
-            @Override
-            public ParsedDocument newDeleteTombstoneDoc(String type, String id) {
-                return docMapper(type).getDocumentMapper().createDeleteTombstoneDoc(shardId.getIndexName(), type, id);
-            }
-            @Override
-            public ParsedDocument newNoopTombstoneDoc(String reason) {
-                return noopDocumentMapper.createNoopTombstoneDoc(shardId.getIndexName(), reason);
-            }
-        };
->>>>>>> 6770a456
     }
 }