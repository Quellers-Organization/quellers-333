--- conflicted
+++ resolved
@@ -1298,16 +1298,11 @@
             assert commitInfo.localCheckpoint >= globalCheckpoint :
                 "trying to create a shard whose local checkpoint [" + commitInfo.localCheckpoint + "] is < global checkpoint ["
                     + globalCheckpoint + "]";
-<<<<<<< HEAD
-            final List<IndexCommit> existingCommits = DirectoryReader.listCommits(store.directory());
-            assert existingCommits.size() == 1 : "Open index create translog should have one commit, commits[" + existingCommits + "]";
-=======
             // This assertion is only guaranteed if all nodes are on 6.2+.
             if (indexSettings.getIndexVersionCreated().onOrAfter(Version.V_6_2_0)) {
                 final List<IndexCommit> existingCommits = DirectoryReader.listCommits(store.directory());
                 assert existingCommits.size() == 1 : "Open index create translog should have one commit, commits[" + existingCommits + "]";
             }
->>>>>>> b47b399f
         }
         globalCheckpointTracker.updateGlobalCheckpointOnReplica(globalCheckpoint, "opening index with a new translog");
         innerOpenEngineAndTranslog(EngineConfig.OpenMode.OPEN_INDEX_CREATE_TRANSLOG, forceNewHistoryUUID);
