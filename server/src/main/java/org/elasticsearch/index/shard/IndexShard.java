/*
 * Copyright Elasticsearch B.V. and/or licensed to Elasticsearch B.V. under one
 * or more contributor license agreements. Licensed under the Elastic License
 * 2.0 and the Server Side Public License, v 1; you may not use this file except
 * in compliance with, at your election, the Elastic License 2.0 or the Server
 * Side Public License, v 1.
 */

package org.elasticsearch.index.shard;

import org.apache.logging.log4j.Logger;
import org.apache.lucene.analysis.Analyzer;
import org.apache.lucene.analysis.DelegatingAnalyzerWrapper;
import org.apache.lucene.index.CheckIndex;
import org.apache.lucene.index.DirectoryReader;
import org.apache.lucene.index.FilterDirectoryReader;
import org.apache.lucene.index.IndexCommit;
import org.apache.lucene.index.LeafReader;
import org.apache.lucene.index.SegmentInfos;
import org.apache.lucene.index.Term;
import org.apache.lucene.search.QueryCachingPolicy;
import org.apache.lucene.search.ReferenceManager;
import org.apache.lucene.search.Sort;
import org.apache.lucene.search.UsageTrackingQueryCachingPolicy;
import org.apache.lucene.store.AlreadyClosedException;
import org.apache.lucene.util.SetOnce;
import org.apache.lucene.util.ThreadInterruptedException;
import org.elasticsearch.ElasticsearchException;
import org.elasticsearch.ExceptionsHelper;
import org.elasticsearch.action.ActionListener;
import org.elasticsearch.action.ActionRunnable;
import org.elasticsearch.action.admin.indices.flush.FlushRequest;
import org.elasticsearch.action.admin.indices.forcemerge.ForceMergeRequest;
import org.elasticsearch.action.support.PlainActionFuture;
import org.elasticsearch.action.support.SubscribableListener;
import org.elasticsearch.action.support.replication.PendingReplicationActions;
import org.elasticsearch.action.support.replication.ReplicationResponse;
import org.elasticsearch.cluster.metadata.DataStream;
import org.elasticsearch.cluster.metadata.IndexMetadata;
import org.elasticsearch.cluster.metadata.MappingMetadata;
import org.elasticsearch.cluster.routing.IndexShardRoutingTable;
import org.elasticsearch.cluster.routing.RecoverySource;
import org.elasticsearch.cluster.routing.RecoverySource.SnapshotRecoverySource;
import org.elasticsearch.cluster.routing.ShardRouting;
import org.elasticsearch.cluster.routing.allocation.decider.DiskThresholdDecider;
import org.elasticsearch.common.UUIDs;
import org.elasticsearch.common.io.stream.BytesStreamOutput;
import org.elasticsearch.common.lucene.Lucene;
import org.elasticsearch.common.lucene.index.ElasticsearchDirectoryReader;
import org.elasticsearch.common.metrics.CounterMetric;
import org.elasticsearch.common.metrics.MeanMetric;
import org.elasticsearch.common.settings.Settings;
import org.elasticsearch.common.util.BigArrays;
import org.elasticsearch.common.util.CollectionUtils;
import org.elasticsearch.common.util.concurrent.AbstractRunnable;
import org.elasticsearch.common.util.concurrent.EsExecutors;
import org.elasticsearch.common.xcontent.XContentHelper;
import org.elasticsearch.core.Assertions;
import org.elasticsearch.core.Booleans;
import org.elasticsearch.core.CheckedConsumer;
import org.elasticsearch.core.CheckedFunction;
import org.elasticsearch.core.CheckedRunnable;
import org.elasticsearch.core.IOUtils;
import org.elasticsearch.core.Nullable;
import org.elasticsearch.core.Releasable;
import org.elasticsearch.core.Releasables;
import org.elasticsearch.core.TimeValue;
import org.elasticsearch.gateway.WriteStateException;
import org.elasticsearch.index.Index;
import org.elasticsearch.index.IndexModule;
import org.elasticsearch.index.IndexNotFoundException;
import org.elasticsearch.index.IndexService;
import org.elasticsearch.index.IndexSettings;
import org.elasticsearch.index.IndexVersion;
import org.elasticsearch.index.IndexVersions;
import org.elasticsearch.index.VersionType;
import org.elasticsearch.index.bulk.stats.BulkOperationListener;
import org.elasticsearch.index.bulk.stats.BulkStats;
import org.elasticsearch.index.bulk.stats.ShardBulkStats;
import org.elasticsearch.index.cache.IndexCache;
import org.elasticsearch.index.cache.bitset.ShardBitsetFilterCache;
import org.elasticsearch.index.cache.query.TrivialQueryCachingPolicy;
import org.elasticsearch.index.cache.request.ShardRequestCache;
import org.elasticsearch.index.codec.CodecService;
import org.elasticsearch.index.engine.CommitStats;
import org.elasticsearch.index.engine.Engine;
import org.elasticsearch.index.engine.Engine.GetResult;
import org.elasticsearch.index.engine.EngineConfig;
import org.elasticsearch.index.engine.EngineException;
import org.elasticsearch.index.engine.EngineFactory;
import org.elasticsearch.index.engine.ReadOnlyEngine;
import org.elasticsearch.index.engine.RefreshFailedEngineException;
import org.elasticsearch.index.engine.SafeCommitInfo;
import org.elasticsearch.index.engine.Segment;
import org.elasticsearch.index.engine.SegmentsStats;
import org.elasticsearch.index.fielddata.FieldDataStats;
import org.elasticsearch.index.fielddata.ShardFieldData;
import org.elasticsearch.index.flush.FlushStats;
import org.elasticsearch.index.get.GetStats;
import org.elasticsearch.index.get.ShardGetService;
import org.elasticsearch.index.mapper.DateFieldMapper;
import org.elasticsearch.index.mapper.DocumentMapper;
import org.elasticsearch.index.mapper.IdFieldMapper;
import org.elasticsearch.index.mapper.MappedFieldType;
import org.elasticsearch.index.mapper.MapperService;
import org.elasticsearch.index.mapper.Mapping;
import org.elasticsearch.index.mapper.MappingLookup;
import org.elasticsearch.index.mapper.ParsedDocument;
import org.elasticsearch.index.mapper.SourceToParse;
import org.elasticsearch.index.mapper.Uid;
import org.elasticsearch.index.merge.MergeStats;
import org.elasticsearch.index.recovery.RecoveryStats;
import org.elasticsearch.index.refresh.RefreshStats;
import org.elasticsearch.index.search.stats.FieldUsageStats;
import org.elasticsearch.index.search.stats.SearchStats;
import org.elasticsearch.index.search.stats.ShardFieldUsageTracker;
import org.elasticsearch.index.search.stats.ShardSearchStats;
import org.elasticsearch.index.seqno.ReplicationTracker;
import org.elasticsearch.index.seqno.RetentionLease;
import org.elasticsearch.index.seqno.RetentionLeaseStats;
import org.elasticsearch.index.seqno.RetentionLeaseSyncer;
import org.elasticsearch.index.seqno.RetentionLeases;
import org.elasticsearch.index.seqno.SeqNoStats;
import org.elasticsearch.index.seqno.SequenceNumbers;
import org.elasticsearch.index.shard.PrimaryReplicaSyncer.ResyncTask;
import org.elasticsearch.index.similarity.SimilarityService;
import org.elasticsearch.index.store.Store;
import org.elasticsearch.index.store.Store.MetadataSnapshot;
import org.elasticsearch.index.store.StoreFileMetadata;
import org.elasticsearch.index.store.StoreStats;
import org.elasticsearch.index.translog.Translog;
import org.elasticsearch.index.translog.TranslogConfig;
import org.elasticsearch.index.translog.TranslogStats;
import org.elasticsearch.index.warmer.ShardIndexWarmerService;
import org.elasticsearch.index.warmer.WarmerStats;
import org.elasticsearch.indices.IndexingMemoryController;
import org.elasticsearch.indices.IndicesService;
import org.elasticsearch.indices.breaker.CircuitBreakerService;
import org.elasticsearch.indices.cluster.IndicesClusterStateService;
import org.elasticsearch.indices.recovery.PeerRecoveryTargetService;
import org.elasticsearch.indices.recovery.RecoveryFailedException;
import org.elasticsearch.indices.recovery.RecoverySettings;
import org.elasticsearch.indices.recovery.RecoveryState;
import org.elasticsearch.indices.recovery.RecoveryTarget;
import org.elasticsearch.plugins.IndexStorePlugin;
import org.elasticsearch.repositories.RepositoriesService;
import org.elasticsearch.repositories.Repository;
import org.elasticsearch.rest.RestStatus;
import org.elasticsearch.search.internal.FieldUsageTrackingDirectoryReader;
import org.elasticsearch.search.suggest.completion.CompletionStats;
import org.elasticsearch.threadpool.ThreadPool;

import java.io.Closeable;
import java.io.IOException;
import java.io.PrintStream;
import java.nio.channels.ClosedByInterruptException;
import java.nio.charset.StandardCharsets;
import java.util.ArrayList;
import java.util.Collections;
import java.util.Deque;
import java.util.EnumSet;
import java.util.LinkedList;
import java.util.List;
import java.util.Locale;
import java.util.Map;
import java.util.Objects;
import java.util.Optional;
import java.util.Set;
import java.util.concurrent.CopyOnWriteArrayList;
import java.util.concurrent.CountDownLatch;
import java.util.concurrent.Executor;
import java.util.concurrent.TimeUnit;
import java.util.concurrent.TimeoutException;
import java.util.concurrent.atomic.AtomicBoolean;
import java.util.concurrent.atomic.AtomicInteger;
import java.util.concurrent.atomic.AtomicLong;
import java.util.concurrent.atomic.AtomicReference;
import java.util.function.BiConsumer;
import java.util.function.Consumer;
import java.util.function.Function;
import java.util.function.LongSupplier;
import java.util.function.LongUnaryOperator;
import java.util.function.Supplier;

import static org.elasticsearch.cluster.metadata.DataStream.TIMESERIES_LEAF_READERS_SORTER;
import static org.elasticsearch.core.Strings.format;
import static org.elasticsearch.index.seqno.RetentionLeaseActions.RETAIN_ALL;
import static org.elasticsearch.index.seqno.SequenceNumbers.UNASSIGNED_SEQ_NO;

public class IndexShard extends AbstractIndexShardComponent implements IndicesClusterStateService.Shard {

    private final ThreadPool threadPool;
    private final MapperService mapperService;
    private final IndexCache indexCache;
    private final Store store;
    private final InternalIndexingStats internalIndexingStats;
    private final ShardSearchStats searchStats = new ShardSearchStats();
    private final ShardFieldUsageTracker fieldUsageTracker;
    private final String shardUuid = UUIDs.randomBase64UUID();
    private final long shardCreationTime;
    private final ShardGetService getService;
    private final ShardIndexWarmerService shardWarmerService;
    private final ShardRequestCache requestCacheStats;
    private final ShardFieldData shardFieldData;
    private final ShardBitsetFilterCache shardBitsetFilterCache;
    private final Object mutex = new Object();
    private final String checkIndexOnStartup;
    private final CodecService codecService;
    private final Engine.Warmer warmer;
    private final SimilarityService similarityService;
    private final TranslogConfig translogConfig;
    private final IndexEventListener indexEventListener;
    private final QueryCachingPolicy cachingPolicy;
    private final Supplier<Sort> indexSortSupplier;
    // Package visible for testing
    final CircuitBreakerService circuitBreakerService;

    private final SearchOperationListener searchOperationListener;

    private final ShardBulkStats bulkOperationListener;
    private final GlobalCheckpointListeners globalCheckpointListeners;
    private final PendingReplicationActions pendingReplicationActions;
    private final ReplicationTracker replicationTracker;
    private final IndexStorePlugin.SnapshotCommitSupplier snapshotCommitSupplier;
    private final Engine.IndexCommitListener indexCommitListener;

    protected volatile ShardRouting shardRouting;
    protected volatile IndexShardState state;
    // ensure happens-before relation between addRefreshListener() and postRecovery()
    private volatile SubscribableListener<Void> postRecoveryComplete;
    private volatile long pendingPrimaryTerm; // see JavaDocs for getPendingPrimaryTerm
    private final Object engineMutex = new Object(); // lock ordering: engineMutex -> mutex
    private final AtomicReference<Engine> currentEngineReference = new AtomicReference<>();
    final EngineFactory engineFactory;

    private final IndexingOperationListener indexingOperationListeners;
    private final GlobalCheckpointSyncer globalCheckpointSyncer;

    private final RetentionLeaseSyncer retentionLeaseSyncer;

    @Nullable
    private volatile RecoveryState recoveryState;

    private final RecoveryStats recoveryStats = new RecoveryStats();
    private final MeanMetric refreshMetric = new MeanMetric();
    private final MeanMetric externalRefreshMetric = new MeanMetric();
    private final MeanMetric flushMetric = new MeanMetric();
    private final CounterMetric periodicFlushMetric = new CounterMetric();

    private final ShardEventListener shardEventListener = new ShardEventListener();

    private final ShardPath path;

    private final IndexShardOperationPermits indexShardOperationPermits;

    private static final EnumSet<IndexShardState> readAllowedStates = EnumSet.of(IndexShardState.STARTED, IndexShardState.POST_RECOVERY);
    // for primaries, we only allow to write when actually started (so the cluster has decided we started)
    // in case we have a relocation of a primary, we also allow to write after phase 2 completed, where the shard may be
    // in state RECOVERING or POST_RECOVERY.
    // for replicas, replication is also allowed while recovering, since we index also during recovery to replicas and rely on
    // version checks to make sure its consistent a relocated shard can also be target of a replication if the relocation target has not
    // been marked as active yet and is syncing it's changes back to the relocation source
    private static final EnumSet<IndexShardState> writeAllowedStates = EnumSet.of(
        IndexShardState.RECOVERING,
        IndexShardState.POST_RECOVERY,
        IndexShardState.STARTED
    );

    private final CheckedFunction<DirectoryReader, DirectoryReader, IOException> readerWrapper;

    /**
     * True if this shard is still indexing (recently) and false if we've been idle for long enough (as periodically checked by {@link
     * IndexingMemoryController}).
     */
    private final AtomicBoolean active = new AtomicBoolean();
    /**
     * Allows for the registration of listeners that are called when a change becomes visible for search.
     */
    private final RefreshListeners refreshListeners;

    private final AtomicLong lastSearcherAccess = new AtomicLong();
    private final AtomicReference<Translog.Location> pendingRefreshLocation = new AtomicReference<>();
    private final RefreshPendingLocationListener refreshPendingLocationListener;
    private volatile boolean useRetentionLeasesInPeerRecovery;
    private final LongSupplier relativeTimeInNanosSupplier;
    private volatile long startedRelativeTimeInNanos;
    private volatile long indexingTimeBeforeShardStartedInNanos;
    private final SubscribableListener<Void> waitForEngineOrClosedShardListeners = new SubscribableListener<>();

    // the translog keeps track of the GCP, but unpromotable shards have no translog so we need to track the GCP here instead
    private volatile long globalCheckPointIfUnpromotable;

    @SuppressWarnings("this-escape")
    public IndexShard(
        final ShardRouting shardRouting,
        final IndexSettings indexSettings,
        final ShardPath path,
        final Store store,
        final Supplier<Sort> indexSortSupplier,
        final IndexCache indexCache,
        final MapperService mapperService,
        final SimilarityService similarityService,
        final EngineFactory engineFactory,
        final IndexEventListener indexEventListener,
        final CheckedFunction<DirectoryReader, DirectoryReader, IOException> indexReaderWrapper,
        final ThreadPool threadPool,
        final BigArrays bigArrays,
        final Engine.Warmer warmer,
        final List<SearchOperationListener> searchOperationListener,
        final List<IndexingOperationListener> listeners,
        final GlobalCheckpointSyncer globalCheckpointSyncer,
        final RetentionLeaseSyncer retentionLeaseSyncer,
        final CircuitBreakerService circuitBreakerService,
        final IndexStorePlugin.SnapshotCommitSupplier snapshotCommitSupplier,
        final LongSupplier relativeTimeInNanosSupplier,
        final Engine.IndexCommitListener indexCommitListener
    ) throws IOException {
        super(shardRouting.shardId(), indexSettings);
        assert shardRouting.initializing();
        this.shardRouting = shardRouting;
        final Settings settings = indexSettings.getSettings();
        this.codecService = new CodecService(mapperService, bigArrays);
        this.warmer = warmer;
        this.similarityService = similarityService;
        Objects.requireNonNull(store, "Store must be provided to the index shard");
        this.engineFactory = Objects.requireNonNull(engineFactory);
        this.snapshotCommitSupplier = Objects.requireNonNull(snapshotCommitSupplier);
        this.store = store;
        this.indexSortSupplier = indexSortSupplier;
        this.indexEventListener = indexEventListener;
        this.threadPool = threadPool;
        this.mapperService = mapperService;
        this.indexCache = indexCache;
        this.internalIndexingStats = new InternalIndexingStats();
        this.indexingOperationListeners = new IndexingOperationListener.CompositeListener(
            CollectionUtils.appendToCopyNoNullElements(listeners, internalIndexingStats),
            logger
        );
        this.bulkOperationListener = new ShardBulkStats();
        this.globalCheckpointSyncer = globalCheckpointSyncer;
        this.retentionLeaseSyncer = Objects.requireNonNull(retentionLeaseSyncer);
        this.searchOperationListener = new SearchOperationListener.CompositeListener(
            CollectionUtils.appendToCopyNoNullElements(searchOperationListener, searchStats),
            logger
        );
        this.getService = new ShardGetService(indexSettings, this, mapperService);
        this.shardWarmerService = new ShardIndexWarmerService(shardId, indexSettings);
        this.requestCacheStats = new ShardRequestCache();
        this.shardFieldData = new ShardFieldData();
        this.shardBitsetFilterCache = new ShardBitsetFilterCache(shardId, indexSettings);
        state = IndexShardState.CREATED;
        this.path = path;
        this.circuitBreakerService = circuitBreakerService;
        /* create engine config */
        logger.debug("state: [CREATED]");

        this.checkIndexOnStartup = indexSettings.getValue(IndexSettings.INDEX_CHECK_ON_STARTUP);
        this.translogConfig = new TranslogConfig(shardId, shardPath().resolveTranslog(), indexSettings, bigArrays);
        final String aId = shardRouting.allocationId().getId();
        final long primaryTerm = indexSettings.getIndexMetadata().primaryTerm(shardId.id());
        this.pendingPrimaryTerm = primaryTerm;
        this.globalCheckpointListeners = new GlobalCheckpointListeners(shardId, threadPool.scheduler(), logger);
        this.pendingReplicationActions = new PendingReplicationActions(shardId, threadPool);
        this.replicationTracker = new ReplicationTracker(
            shardId,
            aId,
            indexSettings,
            primaryTerm,
            UNASSIGNED_SEQ_NO,
            globalCheckpointListeners::globalCheckpointUpdated,
            threadPool::absoluteTimeInMillis,
            (retentionLeases, listener) -> retentionLeaseSyncer.sync(shardId, aId, getPendingPrimaryTerm(), retentionLeases, listener),
            this::getSafeCommitInfo,
            pendingReplicationActions
        );
        fieldUsageTracker = new ShardFieldUsageTracker();
        shardCreationTime = threadPool.absoluteTimeInMillis();

        // the query cache is a node-level thing, however we want the most popular filters
        // to be computed on a per-shard basis
        if (IndexModule.INDEX_QUERY_CACHE_EVERYTHING_SETTING.get(settings)) {
            cachingPolicy = TrivialQueryCachingPolicy.ALWAYS;
        } else {
            cachingPolicy = new UsageTrackingQueryCachingPolicy();
        }
        indexShardOperationPermits = new IndexShardOperationPermits(shardId, threadPool);
        readerWrapper = indexReaderWrapper;
        refreshListeners = new RefreshListeners(
            indexSettings::getMaxRefreshListeners,
            () -> refresh("too_many_listeners"),
            logger,
            threadPool.getThreadContext(),
            externalRefreshMetric
        );
        lastSearcherAccess.set(threadPool.relativeTimeInMillis());
        persistMetadata(path, indexSettings, shardRouting, null, logger);
        this.useRetentionLeasesInPeerRecovery = replicationTracker.hasAllPeerRecoveryRetentionLeases();
        this.refreshPendingLocationListener = new RefreshPendingLocationListener();
        this.relativeTimeInNanosSupplier = relativeTimeInNanosSupplier;
        this.indexCommitListener = indexCommitListener;
    }

    public ThreadPool getThreadPool() {
        return this.threadPool;
    }

    public Store store() {
        return this.store;
    }

    /**
     * Return the sort order of this index, or null if the index has no sort.
     */
    public Sort getIndexSort() {
        return indexSortSupplier.get();
    }

    public ShardGetService getService() {
        return this.getService;
    }

    public ShardBitsetFilterCache shardBitsetFilterCache() {
        return shardBitsetFilterCache;
    }

    public MapperService mapperService() {
        return mapperService;
    }

    public SearchOperationListener getSearchOperationListener() {
        return this.searchOperationListener;
    }

    public BulkOperationListener getBulkOperationListener() {
        return this.bulkOperationListener;
    }

    public ShardIndexWarmerService warmerService() {
        return this.shardWarmerService;
    }

    public ShardRequestCache requestCache() {
        return this.requestCacheStats;
    }

    public ShardFieldData fieldData() {
        return this.shardFieldData;
    }

    public boolean isSystem() {
        return indexSettings.getIndexMetadata().isSystem();
    }

    /**
     * USE THIS METHOD WITH CARE!
     * Returns the primary term the index shard is supposed to be on. In case of primary promotion or when a replica learns about
     * a new term due to a new primary, the term that's exposed here will not be the term that the shard internally uses to assign
     * to operations. The shard will auto-correct its internal operation term, but this might take time.
     * See {@link org.elasticsearch.cluster.metadata.IndexMetadata#primaryTerm(int)}
     */
    public long getPendingPrimaryTerm() {
        return this.pendingPrimaryTerm;
    }

    /** Returns the primary term that is currently being used to assign to operations */
    public long getOperationPrimaryTerm() {
        return replicationTracker.getOperationPrimaryTerm();
    }

    /**
     * Returns a unique UUID that identifies this IndexShard instance
     */
    public String getShardUuid() {
        return shardUuid;
    }

    /**
     * Returns the timestamp at which this IndexShard instance was created
     */
    public long getShardCreationTime() {
        return shardCreationTime;
    }

    /**
     * Returns the latest cluster routing entry received with this shard.
     */
    @Override
    public ShardRouting routingEntry() {
        return this.shardRouting;
    }

    @Override
    public void updateShardState(
        final ShardRouting newRouting,
        final long newPrimaryTerm,
        final BiConsumer<IndexShard, ActionListener<ResyncTask>> primaryReplicaSyncer,
        final long applyingClusterStateVersion,
        final Set<String> inSyncAllocationIds,
        final IndexShardRoutingTable routingTable
    ) throws IOException {
        final ShardRouting currentRouting;
        synchronized (mutex) {
            currentRouting = this.shardRouting;
            assert currentRouting != null;

            if (newRouting.shardId().equals(shardId()) == false) {
                throw new IllegalArgumentException(
                    "Trying to set a routing entry with shardId " + newRouting.shardId() + " on a shard with shardId " + shardId()
                );
            }
            if (newRouting.isSameAllocation(currentRouting) == false) {
                throw new IllegalArgumentException(
                    "Trying to set a routing entry with a different allocation. Current " + currentRouting + ", new " + newRouting
                );
            }
            if (currentRouting.primary() && newRouting.primary() == false) {
                throw new IllegalArgumentException(
                    "illegal state: trying to move shard from primary mode to replica mode. Current "
                        + currentRouting
                        + ", new "
                        + newRouting
                );
            }

            if (newRouting.primary()) {
                replicationTracker.updateFromMaster(applyingClusterStateVersion, inSyncAllocationIds, routingTable);
            }

            if (state == IndexShardState.POST_RECOVERY && newRouting.active()) {
                assert currentRouting.active() == false : "we are in POST_RECOVERY, but our shard routing is active " + currentRouting;
                assert currentRouting.isRelocationTarget() == false
                    || currentRouting.primary() == false
                    || replicationTracker.isPrimaryMode()
                    : "a primary relocation is completed by the master, but primary mode is not active " + currentRouting;

                changeState(IndexShardState.STARTED, "global state is [" + newRouting.state() + "]");
                startedRelativeTimeInNanos = getRelativeTimeInNanos();
                indexingTimeBeforeShardStartedInNanos = internalIndexingStats.totalIndexingTimeInNanos();
            } else if (currentRouting.primary()
                && currentRouting.relocating()
                && replicationTracker.isRelocated()
                && (newRouting.relocating() == false || newRouting.equalsIgnoringMetadata(currentRouting) == false)) {
                    // if the shard is not in primary mode anymore (after primary relocation) we have to fail when any changes in shard
                    // routing occur (e.g. due to recovery failure / cancellation). The reason is that at the moment we cannot safely
                    // reactivate primary mode without risking two active primaries.
                    throw new IndexShardRelocatedException(
                        shardId(),
                        "Shard is marked as relocated, cannot safely move to state " + newRouting.state()
                    );
                }

            if (newRouting.active() && state != IndexShardState.STARTED && state != IndexShardState.CLOSED) {
                // If cluster.no_master_block: all then we remove all shards locally whenever there's no master, but there might still be
                // a shard-started message in flight. When the new master is elected we start to recover our shards again and the stale
                // shard-started message could arrive and move this shard to STARTED in the cluster state too soon. This is pretty rare so
                // we fix it by just failing the shard and starting the recovery again.
                //
                // NB this can only happen on replicas - if it happened to a primary then we'd move to a new primary term and ignore the
                // stale shard-started message.
                assert newRouting.primary() == false
                    : "primary routing is active, but local shard state isn't. routing: " + newRouting + ", local state: " + state;
                throw new IllegalIndexShardStateException(shardId, state, "master processed stale shard-started event, failing shard");
            }

            persistMetadata(path, indexSettings, newRouting, currentRouting, logger);
            final CountDownLatch shardStateUpdated = new CountDownLatch(1);

            if (newRouting.primary()) {
                if (newPrimaryTerm == pendingPrimaryTerm) {
                    if (currentRouting.initializing() && currentRouting.isRelocationTarget() == false && newRouting.active()) {
                        // the master started a recovering primary, activate primary mode.
                        replicationTracker.activatePrimaryMode(getLocalCheckpoint());
                        ensurePeerRecoveryRetentionLeasesExist();
                    }
                } else {
                    assert currentRouting.primary() == false : "term is only increased as part of primary promotion";
                    /* Note that due to cluster state batching an initializing primary shard term can failed and re-assigned
                     * in one state causing it's term to be incremented. Note that if both current shard state and new
                     * shard state are initializing, we could replace the current shard and reinitialize it. It is however
                     * possible that this shard is being started. This can happen if:
                     * 1) Shard is post recovery and sends shard started to the master
                     * 2) Node gets disconnected and rejoins
                     * 3) Master assigns the shard back to the node
                     * 4) Master processes the shard started and starts the shard
                     * 5) The node process the cluster state where the shard is both started and primary term is incremented.
                     *
                     * We could fail the shard in that case, but this will cause it to be removed from the insync allocations list
                     * potentially preventing re-allocation.
                     */
                    assert newRouting.initializing() == false
                        : "a started primary shard should never update its term; "
                            + "shard "
                            + newRouting
                            + ", "
                            + "current term ["
                            + pendingPrimaryTerm
                            + "], "
                            + "new term ["
                            + newPrimaryTerm
                            + "]";
                    assert newPrimaryTerm > pendingPrimaryTerm
                        : "primary terms can only go up; current term [" + pendingPrimaryTerm + "], new term [" + newPrimaryTerm + "]";
                    /*
                     * Before this call returns, we are guaranteed that all future operations are delayed and so this happens before we
                     * increment the primary term. The latch is needed to ensure that we do not unblock operations before the primary
                     * term is incremented.
                     */
                    // to prevent primary relocation handoff while resync is not completed
                    boolean resyncStarted = primaryReplicaResyncInProgress.compareAndSet(false, true);
                    if (resyncStarted == false) {
                        throw new IllegalStateException("cannot start resync while it's already in progress");
                    }
                    bumpPrimaryTerm(newPrimaryTerm, () -> {
                        shardStateUpdated.await();
                        assert pendingPrimaryTerm == newPrimaryTerm
                            : "shard term changed on primary. expected ["
                                + newPrimaryTerm
                                + "] but was ["
                                + pendingPrimaryTerm
                                + "]"
                                + ", current routing: "
                                + currentRouting
                                + ", new routing: "
                                + newRouting;
                        assert getOperationPrimaryTerm() == newPrimaryTerm;
                        try {
                            replicationTracker.activatePrimaryMode(getLocalCheckpoint());
                            ensurePeerRecoveryRetentionLeasesExist();
                            /*
                             * If this shard was serving as a replica shard when another shard was promoted to primary then
                             * its Lucene index was reset during the primary term transition. In particular, the Lucene index
                             * on this shard was reset to the global checkpoint and the operations above the local checkpoint
                             * were reverted. If the other shard that was promoted to primary subsequently fails before the
                             * primary/replica re-sync completes successfully and we are now being promoted, we have to restore
                             * the reverted operations on this shard by replaying the translog to avoid losing acknowledged writes.
                             */
                            final Engine engine = getEngine();
                            engine.restoreLocalHistoryFromTranslog(
                                (resettingEngine, snapshot) -> runTranslogRecovery(
                                    resettingEngine,
                                    snapshot,
                                    Engine.Operation.Origin.LOCAL_RESET,
                                    () -> {}
                                )
                            );
                            /* Rolling the translog generation is not strictly needed here (as we will never have collisions between
                             * sequence numbers in a translog generation in a new primary as it takes the last known sequence number
                             * as a starting point), but it simplifies reasoning about the relationship between primary terms and
                             * translog generations.
                             */
                            engine.rollTranslogGeneration();
                            engine.fillSeqNoGaps(newPrimaryTerm);
                            replicationTracker.updateLocalCheckpoint(currentRouting.allocationId().getId(), getLocalCheckpoint());
                            primaryReplicaSyncer.accept(this, new ActionListener<ResyncTask>() {
                                @Override
                                public void onResponse(ResyncTask resyncTask) {
                                    logger.info("primary-replica resync completed with {} operations", resyncTask.getResyncedOperations());
                                    boolean resyncCompleted = primaryReplicaResyncInProgress.compareAndSet(true, false);
                                    assert resyncCompleted : "primary-replica resync finished but was not started";
                                }

                                @Override
                                public void onFailure(Exception e) {
                                    boolean resyncCompleted = primaryReplicaResyncInProgress.compareAndSet(true, false);
                                    assert resyncCompleted : "primary-replica resync finished but was not started";
                                    if (state == IndexShardState.CLOSED) {
                                        // ignore, shutting down
                                    } else {
                                        try {
                                            failShard("exception during primary-replica resync", e);
                                        } catch (AlreadyClosedException ace) {
                                            // okay, the index was deleted
                                        }
                                    }
                                }
                            });
                        } catch (final AlreadyClosedException e) {
                            // okay, the index was deleted
                        }
                    }, null);
                }
            }
            // set this last, once we finished updating all internal state.
            this.shardRouting = newRouting;

            assert this.shardRouting.primary() == false || this.shardRouting.started() == false || // note that we use started and not
                                                                                                   // active to avoid relocating shards
                this.indexShardOperationPermits.isBlocked() || // if permits are blocked, we are still transitioning
                this.replicationTracker.isPrimaryMode()
                : "a started primary with non-pending operation term must be in primary mode " + this.shardRouting;
            shardStateUpdated.countDown();
        }
        if (currentRouting.active() == false && newRouting.active()) {
            indexEventListener.afterIndexShardStarted(this);
        }
        if (newRouting.equals(currentRouting) == false) {
            indexEventListener.shardRoutingChanged(this, currentRouting, newRouting);
        }

        if (indexSettings.isSoftDeleteEnabled() && useRetentionLeasesInPeerRecovery == false) {
            final RetentionLeases retentionLeases = replicationTracker.getRetentionLeases();
            boolean allShardsUseRetentionLeases = true;
            for (int copy = 0; copy < routingTable.size(); copy++) {
                ShardRouting shardRouting = routingTable.shard(copy);
                if (shardRouting.isPromotableToPrimary()) {
                    if (shardRouting.assignedToNode() == false
                        || retentionLeases.contains(ReplicationTracker.getPeerRecoveryRetentionLeaseId(shardRouting)) == false) {
                        allShardsUseRetentionLeases = false;
                        break;
                    }
                    if (this.shardRouting.relocating()) {
                        ShardRouting shardRoutingReloc = this.shardRouting.getTargetRelocatingShard();
                        if (shardRoutingReloc.assignedToNode() == false
                            || retentionLeases.contains(ReplicationTracker.getPeerRecoveryRetentionLeaseId(shardRoutingReloc)) == false) {
                            allShardsUseRetentionLeases = false;
                            break;
                        }
                    }
                }
            }
            useRetentionLeasesInPeerRecovery = allShardsUseRetentionLeases;
        }
    }

    /**
     * Marks the shard as recovering based on a recovery state, fails with exception is recovering is not allowed to be set.
     */
    public IndexShardState markAsRecovering(String reason, RecoveryState recoveryState) throws IndexShardStartedException,
        IndexShardRelocatedException, IndexShardRecoveringException, IndexShardClosedException {
        synchronized (mutex) {
            if (state == IndexShardState.CLOSED) {
                throw new IndexShardClosedException(shardId);
            }
            if (state == IndexShardState.STARTED) {
                throw new IndexShardStartedException(shardId);
            }
            if (state == IndexShardState.RECOVERING) {
                throw new IndexShardRecoveringException(shardId);
            }
            if (state == IndexShardState.POST_RECOVERY) {
                throw new IndexShardRecoveringException(shardId);
            }
            this.recoveryState = recoveryState;
            return changeState(IndexShardState.RECOVERING, reason);
        }
    }

    private final AtomicBoolean primaryReplicaResyncInProgress = new AtomicBoolean();

    /**
     * Completes the relocation. Operations are blocked and current operations are drained before changing state to relocated. The provided
     * {@link BiConsumer} is executed after all operations are successfully blocked.
     *
     * @param consumer a {@link BiConsumer} that is executed after operations are blocked and that consumes the primary context as well as
     *                 a listener to resolve once it finished
     * @param listener listener to resolve once this method actions including executing {@code consumer} in the non-failure case complete
     * @throws IllegalIndexShardStateException if the shard is not relocating due to concurrent cancellation
     * @throws IllegalStateException           if the relocation target is no longer part of the replication group
     */
    public void relocated(
        final String targetAllocationId,
        final BiConsumer<ReplicationTracker.PrimaryContext, ActionListener<Void>> consumer,
        final ActionListener<Void> listener
    ) throws IllegalIndexShardStateException, IllegalStateException {
        assert shardRouting.primary() : "only primaries can be marked as relocated: " + shardRouting;
        try (Releasable forceRefreshes = refreshListeners.forceRefreshes()) {
            indexShardOperationPermits.blockOperations(new ActionListener<>() {
                @Override
                public void onResponse(Releasable releasable) {
                    boolean success = false;
                    try {
                        forceRefreshes.close();
                        // no shard operation permits are being held here, move state from started to relocated
                        assert indexShardOperationPermits.getActiveOperationsCount() == OPERATIONS_BLOCKED
                            : "in-flight operations in progress while moving shard state to relocated";
                        /*
                         * We should not invoke the runnable under the mutex as the expected implementation is to handoff the primary
                         * context via a network operation. Doing this under the mutex can implicitly block the cluster state update thread
                         * on network operations.
                         */
                        verifyRelocatingState();
                        final ReplicationTracker.PrimaryContext primaryContext = replicationTracker.startRelocationHandoff(
                            targetAllocationId
                        );
                        // make sure we release all permits before we resolve the final listener
                        final ActionListener<Void> wrappedInnerListener = ActionListener.runBefore(
                            listener,
                            Releasables.releaseOnce(releasable)::close
                        );
                        final ActionListener<Void> wrappedListener = new ActionListener<>() {
                            @Override
                            public void onResponse(Void unused) {
                                try {
                                    // make changes to primaryMode and relocated flag only under mutex
                                    synchronized (mutex) {
                                        verifyRelocatingState();
                                        replicationTracker.completeRelocationHandoff();
                                    }
                                    wrappedInnerListener.onResponse(null);
                                } catch (Exception e) {
                                    onFailure(e);
                                }
                            }

                            @Override
                            public void onFailure(Exception e) {
                                try {
                                    replicationTracker.abortRelocationHandoff();
                                } catch (final Exception inner) {
                                    e.addSuppressed(inner);
                                }
                                wrappedInnerListener.onFailure(e);
                            }
                        };
                        try {
                            consumer.accept(primaryContext, wrappedListener);
                        } catch (final Exception e) {
                            wrappedListener.onFailure(e);
                        }
                        success = true;
                    } catch (Exception e) {
                        listener.onFailure(e);
                    } finally {
                        if (success == false) {
                            releasable.close();
                        }
                    }
                }

                @Override
                public void onFailure(Exception e) {
                    if (e instanceof TimeoutException) {
                        logger.warn("timed out waiting for relocation hand-off to complete");
                        // This is really bad as ongoing replication operations are preventing this shard from completing relocation
                        // hand-off.
                        // Fail primary relocation source and target shards.
                        failShard("timed out waiting for relocation hand-off to complete", null);
                        listener.onFailure(
                            new IndexShardClosedException(shardId(), "timed out waiting for relocation hand-off to complete")
                        );
                    } else {
                        listener.onFailure(e);
                    }
                }
            }, 30L, TimeUnit.MINUTES, EsExecutors.DIRECT_EXECUTOR_SERVICE); // Wait on current thread because this execution is wrapped by
                                                                            // CancellableThreads and we want to be able to interrupt it
        }
    }

    private void verifyRelocatingState() {
        if (state != IndexShardState.STARTED) {
            throw new IndexShardNotStartedException(shardId, state);
        }
        /*
         * If the master cancelled recovery, the target will be removed and the recovery will be cancelled. However, it is still possible
         * that we concurrently end up here and therefore have to protect that we do not mark the shard as relocated when its shard routing
         * says otherwise.
         */

        if (shardRouting.relocating() == false) {
            throw new IllegalIndexShardStateException(shardId, IndexShardState.STARTED, ": shard is no longer relocating " + shardRouting);
        }

        if (primaryReplicaResyncInProgress.get()) {
            throw new IllegalIndexShardStateException(
                shardId,
                IndexShardState.STARTED,
                ": primary relocation is forbidden while primary-replica resync is in progress " + shardRouting
            );
        }
    }

    @Override
    public IndexShardState state() {
        return state;
    }

    /**
     * Changes the state of the current shard
     *
     * @param newState the new shard state
     * @param reason   the reason for the state change
     * @return the previous shard state
     */
    private IndexShardState changeState(IndexShardState newState, String reason) {
        assert Thread.holdsLock(mutex);
        logger.debug("state: [{}]->[{}], reason [{}]", state, newState, reason);
        IndexShardState previousState = state;
        state = newState;
        this.indexEventListener.indexShardStateChanged(this, previousState, newState, reason);
        return previousState;
    }

    public Engine.IndexResult applyIndexOperationOnPrimary(
        long version,
        VersionType versionType,
        SourceToParse sourceToParse,
        long ifSeqNo,
        long ifPrimaryTerm,
        long autoGeneratedTimestamp,
        boolean isRetry
    ) throws IOException {
        assert versionType.validateVersionForWrites(version);
        return applyIndexOperation(
            getEngine(),
            UNASSIGNED_SEQ_NO,
            getOperationPrimaryTerm(),
            version,
            versionType,
            ifSeqNo,
            ifPrimaryTerm,
            autoGeneratedTimestamp,
            isRetry,
            Engine.Operation.Origin.PRIMARY,
            sourceToParse
        );
    }

    public Engine.IndexResult applyIndexOperationOnReplica(
        long seqNo,
        long opPrimaryTerm,
        long version,
        long autoGeneratedTimeStamp,
        boolean isRetry,
        SourceToParse sourceToParse
    ) throws IOException {
        return applyIndexOperation(
            getEngine(),
            seqNo,
            opPrimaryTerm,
            version,
            null,
            UNASSIGNED_SEQ_NO,
            0,
            autoGeneratedTimeStamp,
            isRetry,
            Engine.Operation.Origin.REPLICA,
            sourceToParse
        );
    }

    private Engine.IndexResult applyIndexOperation(
        Engine engine,
        long seqNo,
        long opPrimaryTerm,
        long version,
        @Nullable VersionType versionType,
        long ifSeqNo,
        long ifPrimaryTerm,
        long autoGeneratedTimeStamp,
        boolean isRetry,
        Engine.Operation.Origin origin,
        SourceToParse sourceToParse
    ) throws IOException {
        assert opPrimaryTerm <= getOperationPrimaryTerm()
            : "op term [ " + opPrimaryTerm + " ] > shard term [" + getOperationPrimaryTerm() + "]";
        ensureWriteAllowed(origin);
        Engine.Index operation;
        try {
            operation = prepareIndex(
                mapperService,
                sourceToParse,
                seqNo,
                opPrimaryTerm,
                version,
                versionType,
                origin,
                autoGeneratedTimeStamp,
                isRetry,
                ifSeqNo,
                ifPrimaryTerm,
                getRelativeTimeInNanos()
            );
            Mapping update = operation.parsedDoc().dynamicMappingsUpdate();
            if (update != null) {
                return new Engine.IndexResult(update, operation.parsedDoc().id());
            }
        } catch (Exception e) {
            // We treat any exception during parsing and or mapping update as a document level failure
            // with the exception side effects of closing the shard. Since we don't have the shard, we
            // can not raise an exception that may block any replication of previous operations to the
            // replicas
            verifyNotClosed(e);
            return new Engine.IndexResult(e, version, opPrimaryTerm, seqNo, sourceToParse.id());
        }

        return index(engine, operation);
    }

    public static Engine.Index prepareIndex(
        MapperService mapperService,
        SourceToParse source,
        long seqNo,
        long primaryTerm,
        long version,
        VersionType versionType,
        Engine.Operation.Origin origin,
        long autoGeneratedIdTimestamp,
        boolean isRetry,
        long ifSeqNo,
        long ifPrimaryTerm,
        long startTimeInNanos
    ) {
        assert source.dynamicTemplates().isEmpty() || origin == Engine.Operation.Origin.PRIMARY
            : "dynamic_templates parameter can only be associated with primary operations";
        DocumentMapper documentMapper = mapperService.documentMapper();
        Mapping mapping = null;
        if (documentMapper == null) {
            documentMapper = DocumentMapper.createEmpty(mapperService);
            mapping = documentMapper.mapping();
        }
        ParsedDocument doc = documentMapper.parse(source);
        if (mapping != null) {
            // If we are indexing but there is no mapping we create one. This is to ensure that whenever at least a document is indexed
            // some mappings do exist. It covers for the case of indexing an empty doc (`{}`).
            // TODO this can be removed if we eagerly create mappings as soon as a new index is created, regardless of
            // whether mappings were provided or not.
            doc.addDynamicMappingsUpdate(mapping);
        }
        Term uid = new Term(IdFieldMapper.NAME, Uid.encodeId(doc.id()));
        return new Engine.Index(
            uid,
            doc,
            seqNo,
            primaryTerm,
            version,
            versionType,
            origin,
            startTimeInNanos,
            autoGeneratedIdTimestamp,
            isRetry,
            ifSeqNo,
            ifPrimaryTerm
        );
    }

    private Engine.IndexResult index(Engine engine, Engine.Index index) throws IOException {
        try {
            final Engine.IndexResult result;
            final Engine.Index preIndex = indexingOperationListeners.preIndex(shardId, index);
            try {
                if (logger.isTraceEnabled()) {
                    // don't use index.source().utf8ToString() here source might not be valid UTF-8
                    logger.trace(
                        "index [{}] seq# [{}] allocation-id [{}] primaryTerm [{}] operationPrimaryTerm [{}] origin [{}]",
                        preIndex.id(),
                        preIndex.seqNo(),
                        routingEntry().allocationId(),
                        preIndex.primaryTerm(),
                        getOperationPrimaryTerm(),
                        preIndex.origin()
                    );
                }
                result = engine.index(preIndex);
                if (logger.isTraceEnabled()) {
                    logger.trace(
                        "index-done [{}] seq# [{}] allocation-id [{}] primaryTerm [{}] operationPrimaryTerm [{}] origin [{}] "
                            + "result-seq# [{}] result-term [{}] failure [{}]",
                        preIndex.id(),
                        preIndex.seqNo(),
                        routingEntry().allocationId(),
                        preIndex.primaryTerm(),
                        getOperationPrimaryTerm(),
                        preIndex.origin(),
                        result.getSeqNo(),
                        result.getTerm(),
                        result.getFailure()
                    );
                }
            } catch (Exception e) {
                if (logger.isTraceEnabled()) {
                    logger.trace(
                        () -> format(
                            "index-fail [%s] seq# [%s] allocation-id [%s] primaryTerm [%s] operationPrimaryTerm [%s] origin [%s]",
                            preIndex.id(),
                            preIndex.seqNo(),
                            routingEntry().allocationId(),
                            preIndex.primaryTerm(),
                            getOperationPrimaryTerm(),
                            preIndex.origin()
                        ),
                        e
                    );
                }
                indexingOperationListeners.postIndex(shardId, preIndex, e);
                throw e;
            }
            indexingOperationListeners.postIndex(shardId, preIndex, result);
            return result;
        } finally {
            active.set(true);
        }
    }

    public Engine.NoOpResult markSeqNoAsNoop(long seqNo, long opPrimaryTerm, String reason) throws IOException {
        return markSeqNoAsNoop(getEngine(), seqNo, opPrimaryTerm, reason, Engine.Operation.Origin.REPLICA);
    }

    private Engine.NoOpResult markSeqNoAsNoop(Engine engine, long seqNo, long opPrimaryTerm, String reason, Engine.Operation.Origin origin)
        throws IOException {
        assert opPrimaryTerm <= getOperationPrimaryTerm()
            : "op term [ " + opPrimaryTerm + " ] > shard term [" + getOperationPrimaryTerm() + "]";
        long startTime = System.nanoTime();
        ensureWriteAllowed(origin);
        final Engine.NoOp noOp = new Engine.NoOp(seqNo, opPrimaryTerm, origin, startTime, reason);
        return noOp(engine, noOp);
    }

    private Engine.NoOpResult noOp(Engine engine, Engine.NoOp noOp) throws IOException {
        try {
            if (logger.isTraceEnabled()) {
                logger.trace("noop (seq# [{}])", noOp.seqNo());
            }
            return engine.noOp(noOp);
        } finally {
            active.set(true);
        }
    }

    public Engine.IndexResult getFailedIndexResult(Exception e, long version, String id) {
        return new Engine.IndexResult(e, version, id);
    }

    public Engine.DeleteResult getFailedDeleteResult(Exception e, long version, String id) {
        return new Engine.DeleteResult(e, version, getOperationPrimaryTerm(), id);
    }

    public Engine.DeleteResult applyDeleteOperationOnPrimary(
        long version,
        String id,
        VersionType versionType,
        long ifSeqNo,
        long ifPrimaryTerm
    ) throws IOException {
        assert versionType.validateVersionForWrites(version);
        return applyDeleteOperation(
            getEngine(),
            UNASSIGNED_SEQ_NO,
            getOperationPrimaryTerm(),
            version,
            id,
            versionType,
            ifSeqNo,
            ifPrimaryTerm,
            Engine.Operation.Origin.PRIMARY
        );
    }

    public Engine.DeleteResult applyDeleteOperationOnReplica(long seqNo, long opPrimaryTerm, long version, String id) throws IOException {
        return applyDeleteOperation(
            getEngine(),
            seqNo,
            opPrimaryTerm,
            version,
            id,
            null,
            UNASSIGNED_SEQ_NO,
            0,
            Engine.Operation.Origin.REPLICA
        );
    }

    private Engine.DeleteResult applyDeleteOperation(
        Engine engine,
        long seqNo,
        long opPrimaryTerm,
        long version,
        String id,
        @Nullable VersionType versionType,
        long ifSeqNo,
        long ifPrimaryTerm,
        Engine.Operation.Origin origin
    ) throws IOException {
        assert opPrimaryTerm <= getOperationPrimaryTerm()
            : "op term [ " + opPrimaryTerm + " ] > shard term [" + getOperationPrimaryTerm() + "]";
        ensureWriteAllowed(origin);
        try {
            Engine.Delete delete = indexingOperationListeners.preDelete(
                shardId,
                prepareDelete(id, seqNo, opPrimaryTerm, version, versionType, origin, ifSeqNo, ifPrimaryTerm)
            );
            final Engine.DeleteResult result;
            try {
                if (logger.isTraceEnabled()) {
                    logger.trace("delete [{}] (seq no [{}])", delete.uid().text(), delete.seqNo());
                }
                result = engine.delete(delete);
            } catch (Exception e) {
                indexingOperationListeners.postDelete(shardId, delete, e);
                throw e;
            }
            indexingOperationListeners.postDelete(shardId, delete, result);
            return result;
        } finally {
            active.set(true);
        }
    }

    public static Engine.Delete prepareDelete(
        String id,
        long seqNo,
        long primaryTerm,
        long version,
        VersionType versionType,
        Engine.Operation.Origin origin,
        long ifSeqNo,
        long ifPrimaryTerm
    ) {
        long startTime = System.nanoTime();
        final Term uid = new Term(IdFieldMapper.NAME, Uid.encodeId(id));
        return new Engine.Delete(id, uid, seqNo, primaryTerm, version, versionType, origin, startTime, ifSeqNo, ifPrimaryTerm);
    }

    public Engine.GetResult get(Engine.Get get) {
        return innerGet(get, false);
    }

    public Engine.GetResult getFromTranslog(Engine.Get get) {
        assert get.realtime();
        return innerGet(get, true);
    }

    private Engine.GetResult innerGet(Engine.Get get, boolean translogOnly) {
        readAllowed();
        MappingLookup mappingLookup = mapperService.mappingLookup();
        if (mappingLookup.hasMappings() == false) {
            return GetResult.NOT_EXISTS;
        }
        if (indexSettings.getIndexVersionCreated().isLegacyIndexVersion()) {
            throw new IllegalStateException("get operations not allowed on a legacy index");
        }
        if (translogOnly) {
            return getEngine().getFromTranslog(get, mappingLookup, mapperService.documentParser(), this::wrapSearcher);
        }
        return getEngine().get(get, mappingLookup, mapperService.documentParser(), this::wrapSearcher);
    }

    /**
     * Writes all indexing changes to disk and opens a new searcher reflecting all changes.  This can throw {@link AlreadyClosedException}.
     */
    public Engine.RefreshResult refresh(String source) {
        verifyNotClosed();
        logger.trace("refresh with source [{}]", source);
        return getEngine().refresh(source);
    }

    public void externalRefresh(String source, ActionListener<Engine.RefreshResult> listener) {
        verifyNotClosed();
        getEngine().externalRefresh(source, listener);
    }

    /**
     * Returns how many bytes we are currently moving from heap to disk
     */
    public long getWritingBytes() {
        Engine engine = getEngineOrNull();
        if (engine == null) {
            return 0;
        }
        return engine.getWritingBytes();
    }

    public RefreshStats refreshStats() {
        int listeners = refreshListeners.pendingCount();
        return new RefreshStats(
            refreshMetric.count(),
            TimeUnit.NANOSECONDS.toMillis(refreshMetric.sum()),
            externalRefreshMetric.count(),
            TimeUnit.NANOSECONDS.toMillis(externalRefreshMetric.sum()),
            listeners
        );
    }

    public FlushStats flushStats() {
        return new FlushStats(flushMetric.count(), periodicFlushMetric.count(), TimeUnit.NANOSECONDS.toMillis(flushMetric.sum()));
    }

    public DocsStats docStats() {
        readAllowed();
        return getEngine().docStats();
    }

    /**
     * @return {@link CommitStats}
     * @throws AlreadyClosedException if shard is closed
     */
    public CommitStats commitStats() {
        return getEngine().commitStats();
    }

    /**
     * @return {@link SeqNoStats}
     * @throws AlreadyClosedException if shard is closed
     */
    public SeqNoStats seqNoStats() {
        return getEngine().getSeqNoStats(replicationTracker.getGlobalCheckpoint());
    }

    public IndexingStats indexingStats() {
        Engine engine = getEngineOrNull();
        final boolean throttled;
        final long throttleTimeInMillis;
        if (engine == null) {
            throttled = false;
            throttleTimeInMillis = 0;
        } else {
            throttled = engine.isThrottled();
            throttleTimeInMillis = engine.getIndexThrottleTimeInMillis();
        }

        return internalIndexingStats.stats(
            throttled,
            throttleTimeInMillis,
            indexingTimeBeforeShardStartedInNanos,
            getRelativeTimeInNanos() - startedRelativeTimeInNanos
        );
    }

    public SearchStats searchStats(String... groups) {
        return searchStats.stats(groups);
    }

    public FieldUsageStats fieldUsageStats(String... fields) {
        return fieldUsageTracker.stats(fields);
    }

    public GetStats getStats() {
        return getService.stats();
    }

    public StoreStats storeStats() {
        try {
            final RecoveryState recoveryState = this.recoveryState;
            if (DiskThresholdDecider.SETTING_IGNORE_DISK_WATERMARKS.get(indexSettings.getSettings())) {
                // if this shard has no disk footprint then its local size is reported as 0
                return store.stats(0, size -> 0);
            } else {
                final long bytesStillToRecover = recoveryState == null ? -1L : recoveryState.getIndex().bytesStillToRecover();
                final long reservedBytes = bytesStillToRecover == -1 ? StoreStats.UNKNOWN_RESERVED_BYTES : bytesStillToRecover;
                return store.stats(reservedBytes, LongUnaryOperator.identity());
            }
        } catch (IOException e) {
            failShard("Failing shard because of exception during storeStats", e);
            throw new ElasticsearchException("io exception while building 'store stats'", e);
        }
    }

    public MergeStats mergeStats() {
        final Engine engine = getEngineOrNull();
        if (engine == null) {
            return new MergeStats();
        }
        return engine.getMergeStats();
    }

    public SegmentsStats segmentStats(boolean includeSegmentFileSizes, boolean includeUnloadedSegments) {
        SegmentsStats segmentsStats = getEngine().segmentsStats(includeSegmentFileSizes, includeUnloadedSegments);
        segmentsStats.addBitsetMemoryInBytes(shardBitsetFilterCache.getMemorySizeInBytes());
        return segmentsStats;
    }

    public WarmerStats warmerStats() {
        return shardWarmerService.stats();
    }

    public FieldDataStats fieldDataStats(String... fields) {
        return shardFieldData.stats(fields);
    }

    public TranslogStats translogStats() {
        return getEngine().getTranslogStats();
    }

    public CompletionStats completionStats(String... fields) {
        readAllowed();
        return getEngine().completionStats(fields);
    }

    public DenseVectorStats denseVectorStats() {
        readAllowed();
        return getEngine().denseVectorStats();
    }

    public BulkStats bulkStats() {
        return bulkOperationListener.stats();
    }

    /**
     * Executes the given flush request against the engine.
     *
     * @param request the flush request
     * @return <code>false</code> if <code>waitIfOngoing==false</code> and an ongoing request is detected, else <code>true</code>.
     *         If <code>false</code> is returned, no flush happened.
     */
    public boolean flush(FlushRequest request) {
        PlainActionFuture<Boolean> future = new PlainActionFuture<>();
        flush(request, future);
        return future.actionGet();
    }

    /**
     * Executes the given flush request against the engine.
     *
     * @param request the flush request
     * @param listener to notify after full durability has been achieved.
     *                 <code>false</code> if <code>waitIfOngoing==false</code>
     *                 and an ongoing request is detected, else <code>true</code>.
     *                 If <code>false</code> is returned, no flush happened.
     */
    public void flush(FlushRequest request, ActionListener<Boolean> listener) {
        final boolean waitIfOngoing = request.waitIfOngoing();
        final boolean force = request.force();
        logger.trace("flush with {}", request);
        ActionListener.run(listener, l -> {
            /*
             * We allow flushes while recovery since we allow operations to happen while recovering and we want to keep the translog under
             * control (up to deletes, which we do not GC). Yet, we do not use flush internally to clear deletes and flush the index writer
             * since we use Engine#writeIndexingBuffer for this now.
             */
            verifyNotClosed();
            final long startTime = System.nanoTime();
            getEngine().flush(
                force,
                waitIfOngoing,
                ActionListener.runBefore(l.map(Engine.FlushResult::flushPerformed), () -> flushMetric.inc(System.nanoTime() - startTime))
            );
        });
    }

    /**
     * checks and removes translog files that no longer need to be retained. See
     * {@link org.elasticsearch.index.translog.TranslogDeletionPolicy} for details
     */
    public void trimTranslog() {
        verifyNotClosed();
        final Engine engine = getEngine();
        engine.trimUnreferencedTranslogFiles();
    }

    /**
     * Rolls the tranlog generation and cleans unneeded.
     */
    public void rollTranslogGeneration() {
        final Engine engine = getEngine();
        engine.rollTranslogGeneration();
    }

    public void forceMerge(ForceMergeRequest forceMerge) throws IOException {
        IndexShardState state = this.state; // one time volatile read
        if (state != IndexShardState.STARTED) {
            throw new IllegalIndexShardStateException(shardId, state, "operation only allowed when shard is active");
        }
        logger.trace("force merge with {}", forceMerge);
        Engine engine = getEngine();
        engine.forceMerge(forceMerge.flush(), forceMerge.maxNumSegments(), forceMerge.onlyExpungeDeletes(), forceMerge.forceMergeUUID());
    }

    /**
     * Creates a new {@link IndexCommit} snapshot from the currently running engine. All resources referenced by this
     * commit won't be freed until the commit / snapshot is closed.
     *
     * @param flushFirst <code>true</code> if the index should first be flushed to disk / a low level lucene commit should be executed
     */
    public Engine.IndexCommitRef acquireLastIndexCommit(boolean flushFirst) throws EngineException {
        final IndexShardState state = this.state; // one time volatile read
        // we allow snapshot on closed index shard, since we want to do one after we close the shard and before we close the engine
        if (state == IndexShardState.STARTED || state == IndexShardState.CLOSED) {
            return getEngine().acquireLastIndexCommit(flushFirst);
        } else {
            throw new IllegalIndexShardStateException(shardId, state, "snapshot is not allowed");
        }
    }

    /**
     * Acquires the {@link IndexCommit} which should be included in a snapshot.
     */
    public Engine.IndexCommitRef acquireIndexCommitForSnapshot() throws EngineException {
        final IndexShardState state = this.state; // one time volatile read
        if (state == IndexShardState.STARTED) {
            // unlike acquireLastIndexCommit(), there's no need to acquire a snapshot on a shard that is shutting down
            return getEngine().acquireIndexCommitForSnapshot();
        } else {
            throw new IllegalIndexShardStateException(shardId, state, "snapshot is not allowed");
        }
    }

    /**
     * Snapshots the most recent safe index commit from the currently running engine.
     * All index files referenced by this index commit won't be freed until the commit/snapshot is closed.
     */
    public Engine.IndexCommitRef acquireSafeIndexCommit() throws EngineException {
        final IndexShardState state = this.state; // one time volatile read
        // we allow snapshot on closed index shard, since we want to do one after we close the shard and before we close the engine
        if (state == IndexShardState.STARTED || state == IndexShardState.CLOSED) {
            return getEngine().acquireSafeIndexCommit();
        } else {
            throw new IllegalIndexShardStateException(shardId, state, "snapshot is not allowed");
        }
    }

    /**
     * gets a {@link Store.MetadataSnapshot} for the current directory. This method is safe to call in all lifecycle of the index shard,
     * without having to worry about the current state of the engine and concurrent flushes.
     *
     * @throws org.apache.lucene.index.IndexNotFoundException     if no index is found in the current directory
     * @throws org.apache.lucene.index.CorruptIndexException      if the lucene index is corrupted. This can be caused by a checksum
     *                                                            mismatch or an unexpected exception when opening the index reading the
     *                                                            segments file.
     * @throws org.apache.lucene.index.IndexFormatTooOldException if the lucene index is too old to be opened.
     * @throws org.apache.lucene.index.IndexFormatTooNewException if the lucene index is too new to be opened.
     * @throws java.io.FileNotFoundException                      if one or more files referenced by a commit are not present.
     * @throws java.nio.file.NoSuchFileException                  if one or more files referenced by a commit are not present.
     */
    public Store.MetadataSnapshot snapshotStoreMetadata() throws IOException {
        assert Thread.holdsLock(mutex) == false : "snapshotting store metadata under mutex";
        Engine.IndexCommitRef indexCommit = null;
        store.incRef();
        try {
            synchronized (engineMutex) {
                // if the engine is not running, we can access the store directly, but we need to make sure no one starts
                // the engine on us. If the engine is running, we can get a snapshot via the deletion policy of the engine.
                final Engine engine = getEngineOrNull();
                if (engine != null) {
                    indexCommit = engine.acquireLastIndexCommit(false);
                }
                if (indexCommit == null) {
                    return store.getMetadata(null, true);
                }
            }
            return store.getMetadata(indexCommit.getIndexCommit());
        } finally {
            store.decRef();
            IOUtils.close(indexCommit);
        }
    }

    /**
     * Fails the shard and marks the shard store as corrupted if
     * <code>e</code> is caused by index corruption
     */
    public void failShard(String reason, @Nullable Exception e) {
        // fail the engine. This will cause this shard to also be removed from the node's index service.
        getEngine().failEngine(reason, e);
    }

    /**
     * Acquires a point-in-time reader that can be used to create {@link Engine.Searcher}s on demand.
     */
    public Engine.SearcherSupplier acquireSearcherSupplier() {
        return acquireSearcherSupplier(Engine.SearcherScope.EXTERNAL);
    }

    /**
     * Acquires a point-in-time reader that can be used to create {@link Engine.Searcher}s on demand.
     */
    public Engine.SearcherSupplier acquireSearcherSupplier(Engine.SearcherScope scope) {
        readAllowed();
        markSearcherAccessed();
        final Engine engine = getEngine();
        return engine.acquireSearcherSupplier(this::wrapSearcher, scope);
    }

    public Engine.Searcher acquireSearcher(String source) {
        readAllowed();
        markSearcherAccessed();
        final Engine engine = getEngine();
        return engine.acquireSearcher(source, Engine.SearcherScope.EXTERNAL, this::wrapSearcher);
    }

    private void markSearcherAccessed() {
        lastSearcherAccess.lazySet(threadPool.relativeTimeInMillis());
    }

    private Engine.Searcher wrapSearcher(Engine.Searcher searcher) {
        assert ElasticsearchDirectoryReader.unwrap(searcher.getDirectoryReader()) != null
            : "DirectoryReader must be an instance or ElasticsearchDirectoryReader";
        boolean success = false;
        try {
            final Engine.Searcher newSearcher = wrapSearcher(searcher, fieldUsageTracker.createSession(), readerWrapper);
            assert newSearcher != null;
            success = true;
            return newSearcher;
        } catch (IOException ex) {
            throw new ElasticsearchException("failed to wrap searcher", ex);
        } finally {
            if (success == false) {
                Releasables.closeWhileHandlingException(searcher);
            }
        }
    }

    static Engine.Searcher wrapSearcher(
        Engine.Searcher engineSearcher,
        ShardFieldUsageTracker.FieldUsageStatsTrackingSession fieldUsageStatsTrackingSession,
        @Nullable CheckedFunction<DirectoryReader, DirectoryReader, IOException> readerWrapper
    ) throws IOException {
        final ElasticsearchDirectoryReader elasticsearchDirectoryReader = ElasticsearchDirectoryReader.getElasticsearchDirectoryReader(
            engineSearcher.getDirectoryReader()
        );
        if (elasticsearchDirectoryReader == null) {
            throw new IllegalStateException("Can't wrap non elasticsearch directory reader");
        }
        if (readerWrapper == null) {
            readerWrapper = r -> r;
        }
        NonClosingReaderWrapper nonClosingReaderWrapper = new NonClosingReaderWrapper(engineSearcher.getDirectoryReader());
        // first apply field usage stats wrapping before applying other wrappers so that it can track the effects of these wrappers
        DirectoryReader reader = readerWrapper.apply(
            new FieldUsageTrackingDirectoryReader(nonClosingReaderWrapper, fieldUsageStatsTrackingSession)
        );
        if (reader.getReaderCacheHelper() != elasticsearchDirectoryReader.getReaderCacheHelper()) {
            throw new IllegalStateException(
                "wrapped directory reader doesn't delegate IndexReader#getCoreCacheKey,"
                    + " wrappers must override this method and delegate to the original readers core cache key. Wrapped readers can't be "
                    + "used as cache keys since their are used only per request which would lead to subtle bugs"
            );
        }
        if (ElasticsearchDirectoryReader.getElasticsearchDirectoryReader(reader) != elasticsearchDirectoryReader) {
            // prevent that somebody wraps with a non-filter reader
            throw new IllegalStateException("wrapped directory reader hides actual ElasticsearchDirectoryReader but shouldn't");
        }

        // we close the reader to make sure wrappers can release resources if needed....
        // our NonClosingReaderWrapper makes sure that our reader is not closed
        return new Engine.Searcher(
            engineSearcher.source(),
            reader,
            engineSearcher.getSimilarity(),
            engineSearcher.getQueryCache(),
            engineSearcher.getQueryCachingPolicy(),
            () -> IOUtils.close(
                reader, // this will close the wrappers excluding the NonClosingReaderWrapper
                engineSearcher, // this will run the closeable on the wrapped engine reader
                fieldUsageStatsTrackingSession
            )
        ); // completes stats recording
    }

    public void setGlobalCheckpointIfUnpromotable(long globalCheckpoint) {
        assert shardRouting.isPromotableToPrimary() == false : "must only call this on unpromotable shards";
        globalCheckPointIfUnpromotable = globalCheckpoint;
    }

    private static final class NonClosingReaderWrapper extends FilterDirectoryReader {

        private NonClosingReaderWrapper(DirectoryReader in) throws IOException {
            super(in, new SubReaderWrapper() {
                @Override
                public LeafReader wrap(LeafReader reader) {
                    return reader;
                }
            });
        }

        @Override
        protected DirectoryReader doWrapDirectoryReader(DirectoryReader in) throws IOException {
            return new NonClosingReaderWrapper(in);
        }

        @Override
        protected void doClose() {
            // don't close here - mimic the MultiReader#doClose = false behavior that FilterDirectoryReader doesn't have
        }

        @Override
        public CacheHelper getReaderCacheHelper() {
            return in.getReaderCacheHelper();
        }

    }

    public void close(String reason, boolean flushEngine) throws IOException {
        synchronized (engineMutex) {
            try {
                synchronized (mutex) {
                    changeState(IndexShardState.CLOSED, reason);
                }
                checkAndCallWaitForEngineOrClosedShardListeners();
            } finally {
                final Engine engine = this.currentEngineReference.getAndSet(null);
                try {
                    if (engine != null && flushEngine) {
                        engine.flushAndClose();
                    }
                } finally {
                    // playing safe here and close the engine even if the above succeeds - close can be called multiple times
                    // Also closing refreshListeners to prevent us from accumulating any more listeners
                    IOUtils.close(engine, globalCheckpointListeners, refreshListeners, pendingReplicationActions);
                    indexShardOperationPermits.close();
                }
            }
        }
    }

    public void preRecovery(ActionListener<Void> listener) {
        final IndexShardState currentState = this.state; // single volatile read
        if (currentState == IndexShardState.CLOSED) {
            throw new IndexShardNotRecoveringException(shardId, currentState);
        }
        assert currentState == IndexShardState.RECOVERING : "expected a recovering shard " + shardId + " but got " + currentState;
        indexEventListener.beforeIndexShardRecovery(this, indexSettings, listener);
    }

    public void postRecovery(String reason, ActionListener<Void> listener) throws IndexShardStartedException, IndexShardRelocatedException,
        IndexShardClosedException {
        assert postRecoveryComplete == null;
        SubscribableListener<Void> subscribableListener = new SubscribableListener<>();
        postRecoveryComplete = subscribableListener;
        final ActionListener<Void> finalListener = ActionListener.runBefore(listener, () -> subscribableListener.onResponse(null));
        try {
            getEngine().refresh("post_recovery");
            // we need to refresh again to expose all operations that were index until now. Otherwise
            // we may not expose operations that were indexed with a refresh listener that was immediately
            // responded to in addRefreshListener. The refresh must happen under the same mutex used in addRefreshListener
            synchronized (mutex) {
                if (state == IndexShardState.CLOSED) {
                    throw new IndexShardClosedException(shardId);
                }
                if (state == IndexShardState.STARTED) {
                    throw new IndexShardStartedException(shardId);
                }
                recoveryState.setStage(RecoveryState.Stage.DONE);
                changeState(IndexShardState.POST_RECOVERY, reason);
            }
            indexEventListener.afterIndexShardRecovery(this, finalListener);
        } catch (Exception e) {
            finalListener.onFailure(e);
        }
    }

    /**
     * called before starting to copy index files over
     */
    public void prepareForIndexRecovery() {
        if (state != IndexShardState.RECOVERING) {
            throw new IndexShardNotRecoveringException(shardId, state);
        }
        recoveryState.setStage(RecoveryState.Stage.INDEX);
        assert currentEngineReference.get() == null;
    }

    /**
     * A best effort to bring up this shard to the global checkpoint using the local translog before performing a peer recovery.
     *
     * @return a sequence number that an operation-based peer recovery can start with.
     * This is the first operation after the local checkpoint of the safe commit if exists.
     */
    public long recoverLocallyUpToGlobalCheckpoint() {
        assert Thread.holdsLock(mutex) == false : "recover locally under mutex";
        if (state != IndexShardState.RECOVERING) {
            throw new IndexShardNotRecoveringException(shardId, state);
        }
        recoveryState.validateCurrentStage(RecoveryState.Stage.INDEX);
        assert routingEntry().recoverySource().getType() == RecoverySource.Type.PEER : "not a peer recovery [" + routingEntry() + "]";
        final Optional<SequenceNumbers.CommitInfo> safeCommit;
        final long globalCheckpoint;
        try {
            final String translogUUID = store.readLastCommittedSegmentsInfo().getUserData().get(Translog.TRANSLOG_UUID_KEY);
            globalCheckpoint = Translog.readGlobalCheckpoint(translogConfig.getTranslogPath(), translogUUID);
            safeCommit = store.findSafeIndexCommit(globalCheckpoint);
        } catch (org.apache.lucene.index.IndexNotFoundException e) {
            logger.trace("skip local recovery as no index commit found");
            return UNASSIGNED_SEQ_NO;
        } catch (Exception e) {
            logger.debug("skip local recovery as failed to find the safe commit", e);
            return UNASSIGNED_SEQ_NO;
        }
        try {
            maybeCheckIndex(); // check index here and won't do it again if ops-based recovery occurs
            recoveryState.setLocalTranslogStage();
            if (safeCommit.isPresent() == false) {
                logger.trace("skip local recovery as no safe commit found");
                return UNASSIGNED_SEQ_NO;
            }
            assert safeCommit.get().localCheckpoint <= globalCheckpoint : safeCommit.get().localCheckpoint + " > " + globalCheckpoint;
            if (safeCommit.get().localCheckpoint == globalCheckpoint) {
                logger.trace(
                    "skip local recovery as the safe commit is up to date; safe commit {} global checkpoint {}",
                    safeCommit.get(),
                    globalCheckpoint
                );
                recoveryState.getTranslog().totalLocal(0);
                return globalCheckpoint + 1;
            }
            if (indexSettings.getIndexMetadata().getState() == IndexMetadata.State.CLOSE
                || IndexMetadata.INDEX_BLOCKS_WRITE_SETTING.get(indexSettings.getSettings())) {
                logger.trace(
                    "skip local recovery as the index was closed or not allowed to write; safe commit {} global checkpoint {}",
                    safeCommit.get(),
                    globalCheckpoint
                );
                recoveryState.getTranslog().totalLocal(0);
                return safeCommit.get().localCheckpoint + 1;
            }
            try {
                final Engine.TranslogRecoveryRunner translogRecoveryRunner = (engine, snapshot) -> {
                    recoveryState.getTranslog().totalLocal(snapshot.totalOperations());
                    final int recoveredOps = runTranslogRecovery(
                        engine,
                        snapshot,
                        Engine.Operation.Origin.LOCAL_TRANSLOG_RECOVERY,
                        recoveryState.getTranslog()::incrementRecoveredOperations
                    );
                    recoveryState.getTranslog().totalLocal(recoveredOps); // adjust the total local to reflect the actual count
                    return recoveredOps;
                };
                innerOpenEngineAndTranslog(() -> globalCheckpoint);
                getEngine().recoverFromTranslog(translogRecoveryRunner, globalCheckpoint);
                logger.trace("shard locally recovered up to {}", getEngine().getSeqNoStats(globalCheckpoint));
            } finally {
                synchronized (engineMutex) {
                    IOUtils.close(currentEngineReference.getAndSet(null));
                }
            }
        } catch (Exception e) {
            logger.debug(() -> format("failed to recover shard locally up to global checkpoint %s", globalCheckpoint), e);
            return UNASSIGNED_SEQ_NO;
        }
        try {
            // we need to find the safe commit again as we should have created a new one during the local recovery
            final Optional<SequenceNumbers.CommitInfo> newSafeCommit = store.findSafeIndexCommit(globalCheckpoint);
            assert newSafeCommit.isPresent() : "no safe commit found after local recovery";
            return newSafeCommit.get().localCheckpoint + 1;
        } catch (Exception e) {
            logger.debug(
                () -> format("failed to find the safe commit after recovering shard locally up to global checkpoint %s", globalCheckpoint),
                e
            );
            return UNASSIGNED_SEQ_NO;
        }
    }

    public void trimOperationOfPreviousPrimaryTerms(long aboveSeqNo) {
        getEngine().trimOperationsFromTranslog(getOperationPrimaryTerm(), aboveSeqNo);
    }

    /**
     * Returns the maximum auto_id_timestamp of all append-only requests have been processed by this shard or the auto_id_timestamp received
     * from the primary via {@link #updateMaxUnsafeAutoIdTimestamp(long)} at the beginning of a peer-recovery or a primary-replica resync.
     *
     * @see #updateMaxUnsafeAutoIdTimestamp(long)
     */
    public long getMaxSeenAutoIdTimestamp() {
        return getEngine().getMaxSeenAutoIdTimestamp();
    }

    /**
     * Since operations stored in soft-deletes do not have max_auto_id_timestamp, the primary has to propagate its max_auto_id_timestamp
     * (via {@link #getMaxSeenAutoIdTimestamp()} of all processed append-only requests to replicas at the beginning of a peer-recovery
     * or a primary-replica resync to force a replica to disable optimization for all append-only requests which are replicated via
     * replication while its retry variants are replicated via recovery without auto_id_timestamp.
     * <p>
     * Without this force-update, a replica can generate duplicate documents (for the same id) if it first receives
     * a retry append-only (without timestamp) via recovery, then an original append-only (with timestamp) via replication.
     */
    public void updateMaxUnsafeAutoIdTimestamp(long maxSeenAutoIdTimestampFromPrimary) {
        getEngine().updateMaxUnsafeAutoIdTimestamp(maxSeenAutoIdTimestampFromPrimary);
    }

    public Engine.Result applyTranslogOperation(Translog.Operation operation, Engine.Operation.Origin origin) throws IOException {
        return applyTranslogOperation(getEngine(), operation, origin);
    }

    private Engine.Result applyTranslogOperation(Engine engine, Translog.Operation operation, Engine.Operation.Origin origin)
        throws IOException {
        // If a translog op is replayed on the primary (eg. ccr), we need to use external instead of null for its version type.
        final VersionType versionType = (origin == Engine.Operation.Origin.PRIMARY) ? VersionType.EXTERNAL : null;
        final Engine.Result result;
        switch (operation.opType()) {
            case INDEX -> {
                final Translog.Index index = (Translog.Index) operation;
                // we set canHaveDuplicates to true all the time such that we de-optimze the translog case and ensure that all
                // autoGeneratedID docs that are coming from the primary are updated correctly.
                result = applyIndexOperation(
                    engine,
                    index.seqNo(),
                    index.primaryTerm(),
                    index.version(),
                    versionType,
                    UNASSIGNED_SEQ_NO,
                    0,
                    index.getAutoGeneratedIdTimestamp(),
                    true,
                    origin,
                    new SourceToParse(
                        index.id(),
                        index.source(),
                        XContentHelper.xContentType(index.source()),
                        index.routing(),
                        Map.of(),
                        false
                    )
                );
            }
            case DELETE -> {
                final Translog.Delete delete = (Translog.Delete) operation;
                result = applyDeleteOperation(
                    engine,
                    delete.seqNo(),
                    delete.primaryTerm(),
                    delete.version(),
                    delete.id(),
                    versionType,
                    UNASSIGNED_SEQ_NO,
                    0,
                    origin
                );
            }
            case NO_OP -> {
                final Translog.NoOp noOp = (Translog.NoOp) operation;
                result = markSeqNoAsNoop(engine, noOp.seqNo(), noOp.primaryTerm(), noOp.reason(), origin);
            }
            default -> throw new IllegalStateException("No operation defined for [" + operation + "]");
        }
        return result;
    }

    /**
     * Replays translog operations from the provided translog {@code snapshot} to the current engine using the given {@code origin}.
     * The callback {@code onOperationRecovered} is notified after each translog operation is replayed successfully.
     */
    int runTranslogRecovery(Engine engine, Translog.Snapshot snapshot, Engine.Operation.Origin origin, Runnable onOperationRecovered)
        throws IOException {
        int opsRecovered = 0;
        Translog.Operation operation;
        while ((operation = snapshot.next()) != null) {
            try {
                logger.trace("[translog] recover op {}", operation);
                Engine.Result result = applyTranslogOperation(engine, operation, origin);
                switch (result.getResultType()) {
                    case FAILURE:
                        throw result.getFailure();
                    case MAPPING_UPDATE_REQUIRED:
                        throw new IllegalArgumentException("unexpected mapping update: " + result.getRequiredMappingUpdate());
                    case SUCCESS:
                        break;
                    default:
                        throw new AssertionError("Unknown result type [" + result.getResultType() + "]");
                }

                opsRecovered++;
                onOperationRecovered.run();
            } catch (Exception e) {
                // TODO: Don't enable this leniency unless users explicitly opt-in
                if (origin == Engine.Operation.Origin.LOCAL_TRANSLOG_RECOVERY && ExceptionsHelper.status(e) == RestStatus.BAD_REQUEST) {
                    // mainly for MapperParsingException and Failure to detect xcontent
                    logger.info("ignoring recovery of a corrupt translog entry", e);
                } else {
                    throw ExceptionsHelper.convertToRuntime(e);
                }
            }
        }
        return opsRecovered;
    }

    private void loadGlobalCheckpointToReplicationTracker() throws IOException {
        if (shardRouting.isPromotableToPrimary()) {
            // we have to set it before we open an engine and recover from the translog because
            // acquiring a snapshot from the translog causes a sync which causes the global checkpoint to be pulled in,
            // and an engine can be forced to close in ctor which also causes the global checkpoint to be pulled in.
            final String translogUUID = store.readLastCommittedSegmentsInfo().getUserData().get(Translog.TRANSLOG_UUID_KEY);
            final long globalCheckpoint = Translog.readGlobalCheckpoint(translogConfig.getTranslogPath(), translogUUID);
            replicationTracker.updateGlobalCheckpointOnReplica(globalCheckpoint, "read from translog checkpoint");
        } else {
            replicationTracker.updateGlobalCheckpointOnReplica(globalCheckPointIfUnpromotable, "from CleanFilesRequest");
        }
    }

    /**
     * opens the engine on top of the existing lucene engine and translog.
     * Operations from the translog will be replayed to bring lucene up to date.
     **/
    public void openEngineAndRecoverFromTranslog() throws IOException {
        recoveryState.validateCurrentStage(RecoveryState.Stage.INDEX);
        maybeCheckIndex();
        recoveryState.setLocalTranslogStage();
        final RecoveryState.Translog translogRecoveryStats = recoveryState.getTranslog();
        final Engine.TranslogRecoveryRunner translogRecoveryRunner = (engine, snapshot) -> {
            translogRecoveryStats.totalOperations(snapshot.totalOperations());
            translogRecoveryStats.totalOperationsOnStart(snapshot.totalOperations());
            return runTranslogRecovery(
                engine,
                snapshot,
                Engine.Operation.Origin.LOCAL_TRANSLOG_RECOVERY,
                translogRecoveryStats::incrementRecoveredOperations
            );
        };
        loadGlobalCheckpointToReplicationTracker();
        innerOpenEngineAndTranslog(replicationTracker);
        getEngine().recoverFromTranslog(translogRecoveryRunner, Long.MAX_VALUE);
    }

    /**
     * Opens the engine on top of the existing lucene engine and translog.
     * The translog is kept but its operations won't be replayed.
     */
    public void openEngineAndSkipTranslogRecovery() throws IOException {
        assert routingEntry().recoverySource().getType() == RecoverySource.Type.PEER : "not a peer recovery [" + routingEntry() + "]";
        recoveryState.validateCurrentStage(RecoveryState.Stage.TRANSLOG);
        loadGlobalCheckpointToReplicationTracker();
        innerOpenEngineAndTranslog(replicationTracker);
        getEngine().skipTranslogRecovery();
    }

    private void innerOpenEngineAndTranslog(LongSupplier globalCheckpointSupplier) throws IOException {
        assert Thread.holdsLock(mutex) == false : "opening engine under mutex";
        if (state != IndexShardState.RECOVERING) {
            throw new IndexShardNotRecoveringException(shardId, state);
        }
        final EngineConfig config = newEngineConfig(globalCheckpointSupplier);

        // we disable deletes since we allow for operations to be executed against the shard while recovering
        // but we need to make sure we don't loose deletes until we are done recovering
        config.setEnableGcDeletes(false);
        updateRetentionLeasesOnReplica(loadRetentionLeases());
        assert recoveryState.getRecoverySource().expectEmptyRetentionLeases() == false || getRetentionLeases().leases().isEmpty()
            : "expected empty set of retention leases with recovery source ["
                + recoveryState.getRecoverySource()
                + "] but got "
                + getRetentionLeases();
        synchronized (engineMutex) {
            assert currentEngineReference.get() == null : "engine is running";
            verifyNotClosed();
            // we must create a new engine under mutex (see IndexShard#snapshotStoreMetadata).
            final Engine newEngine = createEngine(config);
            onNewEngine(newEngine);
            currentEngineReference.set(newEngine);
            // We set active because we are now writing operations to the engine; this way,
            // we can flush if we go idle after some time and become inactive.
            active.set(true);
        }
        // time elapses after the engine is created above (pulling the config settings) until we set the engine reference, during
        // which settings changes could possibly have happened, so here we forcefully push any config changes to the new engine.
        onSettingsChanged();
        assert assertSequenceNumbersInCommit();
        recoveryState.validateCurrentStage(RecoveryState.Stage.TRANSLOG);
        checkAndCallWaitForEngineOrClosedShardListeners();
    }

    // awful hack to work around problem in CloseFollowerIndexIT
    static boolean suppressCreateEngineErrors;

    private Engine createEngine(EngineConfig config) {
        if (suppressCreateEngineErrors) {
            try {
                return engineFactory.newReadWriteEngine(config);
            } catch (Error e) {
                ExceptionsHelper.maybeDieOnAnotherThread(e);
                throw new RuntimeException("rethrowing suppressed error", e);
            }
        } else {
            return engineFactory.newReadWriteEngine(config);
        }
    }

    private boolean assertSequenceNumbersInCommit() throws IOException {
        final SegmentInfos segmentCommitInfos = SegmentInfos.readLatestCommit(store.directory());
        final Map<String, String> userData = segmentCommitInfos.getUserData();
        assert userData.containsKey(SequenceNumbers.LOCAL_CHECKPOINT_KEY) : "commit point doesn't contains a local checkpoint";
        assert userData.containsKey(SequenceNumbers.MAX_SEQ_NO) : "commit point doesn't contains a maximum sequence number";
        assert userData.containsKey(Engine.HISTORY_UUID_KEY) : "commit point doesn't contains a history uuid";
        assert userData.get(Engine.HISTORY_UUID_KEY).equals(getHistoryUUID())
            : "commit point history uuid ["
                + userData.get(Engine.HISTORY_UUID_KEY)
                + "] is different than engine ["
                + getHistoryUUID()
                + "]";
        assert userData.containsKey(Engine.MAX_UNSAFE_AUTO_ID_TIMESTAMP_COMMIT_ID)
            : "opening index which was created post 5.5.0 but " + Engine.MAX_UNSAFE_AUTO_ID_TIMESTAMP_COMMIT_ID + " is not found in commit";
        final org.apache.lucene.util.Version commitLuceneVersion = segmentCommitInfos.getCommitLuceneVersion();
        // This relies in the previous minor having another lucene version
        assert commitLuceneVersion.onOrAfter(RecoverySettings.SEQ_NO_SNAPSHOT_RECOVERIES_SUPPORTED_VERSION.luceneVersion()) == false
            || userData.containsKey(Engine.ES_VERSION)
                && Engine.readIndexVersion(userData.get(Engine.ES_VERSION)).onOrBefore(IndexVersion.current())
            : "commit point has an invalid ES_VERSION value. commit point lucene version ["
                + commitLuceneVersion
                + "],"
                + " ES_VERSION ["
                + userData.get(Engine.ES_VERSION)
                + "]";
        return true;
    }

    private void onNewEngine(Engine newEngine) {
        assert Thread.holdsLock(engineMutex);
        refreshListeners.setCurrentRefreshLocationSupplier(newEngine::getTranslogLastWriteLocation);
        refreshListeners.setCurrentProcessedCheckpointSupplier(newEngine::getProcessedLocalCheckpoint);
        refreshListeners.setMaxIssuedSeqNoSupplier(newEngine::getMaxSeqNo);
    }

    /**
     * called if recovery has to be restarted after network error / delay **
     */
    public void performRecoveryRestart() throws IOException {
        assert Thread.holdsLock(mutex) == false : "restart recovery under mutex";
        synchronized (engineMutex) {
            assert refreshListeners.pendingCount() == 0 : "we can't restart with pending listeners";
            IOUtils.close(currentEngineReference.getAndSet(null));
            resetRecoveryStage();
        }
    }

    /**
     * If a file-based recovery occurs, a recovery target calls this method to reset the recovery stage.
     */
    public void resetRecoveryStage() {
        assert routingEntry().recoverySource().getType() == RecoverySource.Type.PEER : "not a peer recovery [" + routingEntry() + "]";
        assert currentEngineReference.get() == null;
        if (state != IndexShardState.RECOVERING) {
            throw new IndexShardNotRecoveringException(shardId, state);
        }
        synchronized (mutex) {
            this.recoveryState = recoveryState().reset();
        }
    }

    /**
     * returns stats about ongoing recoveries, both source and target
     */
    public RecoveryStats recoveryStats() {
        return recoveryStats;
    }

    /**
     * Returns the current {@link RecoveryState} if this shard is recovering or has been recovering.
     * Returns null if the recovery has not yet started or shard was not recovered (created via an API).
     */
    @Override
    public RecoveryState recoveryState() {
        return this.recoveryState;
    }

    @Override
    public ShardLongFieldRange getTimestampRange() {
        if (mapperService() == null) {
            return ShardLongFieldRange.UNKNOWN; // no mapper service, no idea if the field even exists
        }
        final MappedFieldType mappedFieldType = mapperService().fieldType(DataStream.TIMESTAMP_FIELD_NAME);
        if (mappedFieldType instanceof DateFieldMapper.DateFieldType == false) {
            return ShardLongFieldRange.UNKNOWN; // field missing or not a date
        }
        if (mappedFieldType.isIndexed() == false) {
            return ShardLongFieldRange.UNKNOWN; // range information missing
        }

        final ShardLongFieldRange rawTimestampFieldRange;
        try {
            rawTimestampFieldRange = getEngine().getRawFieldRange(DataStream.TIMESTAMP_FIELD_NAME);
            assert rawTimestampFieldRange != null;
        } catch (IOException | AlreadyClosedException e) {
            logger.debug("exception obtaining range for timestamp field", e);
            return ShardLongFieldRange.UNKNOWN;
        }
        if (rawTimestampFieldRange == ShardLongFieldRange.UNKNOWN) {
            return ShardLongFieldRange.UNKNOWN;
        }
        if (rawTimestampFieldRange == ShardLongFieldRange.EMPTY) {
            return ShardLongFieldRange.EMPTY;
        }

        return ShardLongFieldRange.of(rawTimestampFieldRange.getMin(), rawTimestampFieldRange.getMax());
    }

    /**
     * perform the last stages of recovery once all translog operations are done.
     * note that you should still call {@link #postRecovery(String, ActionListener)}.
     */
    public void finalizeRecovery() {
        recoveryState().setStage(RecoveryState.Stage.FINALIZE);
        Engine engine = getEngine();
        engine.refresh("recovery_finalization");
        engine.config().setEnableGcDeletes(true);
    }

    /**
     * Returns {@code true} if this shard can ignore a recovery attempt made to it (since the already doing/done it)
     */
    public boolean ignoreRecoveryAttempt() {
        IndexShardState state = state(); // one time volatile read
        return state == IndexShardState.POST_RECOVERY
            || state == IndexShardState.RECOVERING
            || state == IndexShardState.STARTED
            || state == IndexShardState.CLOSED;
    }

    public void readAllowed() throws IllegalIndexShardStateException {
        IndexShardState state = this.state; // one time volatile read
        if (readAllowedStates.contains(state) == false) {
            throw new IllegalIndexShardStateException(
                shardId,
                state,
                "operations only allowed when shard state is one of " + readAllowedStates.toString()
            );
        }
    }

    /** returns true if the {@link IndexShardState} allows reading */
    public boolean isReadAllowed() {
        return readAllowedStates.contains(state);
    }

    private void ensureWriteAllowed(Engine.Operation.Origin origin) throws IllegalIndexShardStateException {
        IndexShardState state = this.state; // one time volatile read

        if (origin.isRecovery()) {
            if (state != IndexShardState.RECOVERING) {
                throw new IllegalIndexShardStateException(
                    shardId,
                    state,
                    "operation only allowed when recovering, origin [" + origin + "]"
                );
            }
        } else {
            assert assertWriteOriginInvariants(origin);
            if (writeAllowedStates.contains(state) == false) {
                throw new IllegalIndexShardStateException(
                    shardId,
                    state,
                    "operation only allowed when shard state is one of " + writeAllowedStates + ", origin [" + origin + "]"
                );
            }
        }
    }

    private boolean assertWriteOriginInvariants(Engine.Operation.Origin origin) {
        switch (origin) {
            case PRIMARY -> {
                assertPrimaryMode();
                assertExpectedStateForPrimaryIndexing(state);
            }
            case REPLICA -> {
                assert assertReplicationTarget();
            }
            case LOCAL_RESET -> {
                final var activeOperationsCount = getActiveOperationsCount();
                assert activeOperationsCount == OPERATIONS_BLOCKED
                    : "locally resetting without blocking operations, active operations [" + activeOperationsCount + "]";
            }
            default -> {
                assert false : "unexpected origin: " + origin;
            }
        }
        return true;
    }

    private void assertExpectedStateForPrimaryIndexing(IndexShardState state) {
        // We do not do indexing into primaries that have not reached state STARTED since:
        // * TransportReplicationAction.ReroutePhase only allows to index into active primaries.
        // * A relocation will retry the reroute phase.
        // * Allocation ids protect against spurious requests towards old allocations.
        // * We apply the cluster state on IndexShard instances before making it available for routing
        assert state == IndexShardState.STARTED || state == IndexShardState.CLOSED : "primary indexing unexpected in state [" + state + "]";
    }

    private boolean assertPrimaryMode() {
        assert shardRouting.primary() && replicationTracker.isPrimaryMode()
            : "shard " + shardRouting + " is not a primary shard in primary mode";
        return true;
    }

    private boolean assertReplicationTarget() {
        assert replicationTracker.isPrimaryMode() == false : "shard " + shardRouting + " in primary mode cannot be a replication target";
        return true;
    }

    private void verifyNotClosed() throws IllegalIndexShardStateException {
        verifyNotClosed(null);
    }

    private void verifyNotClosed(Exception suppressed) throws IllegalIndexShardStateException {
        IndexShardState state = this.state; // one time volatile read
        if (state == IndexShardState.CLOSED) {
            final IllegalIndexShardStateException exc = new IndexShardClosedException(shardId, "operation only allowed when not closed");
            if (suppressed != null) {
                exc.addSuppressed(suppressed);
            }
            throw exc;
        }
    }

    /**
     * Returns number of heap bytes used by the indexing buffer for this shard, or 0 if the shard is closed
     */
    public long getIndexBufferRAMBytesUsed() {
        Engine engine = getEngineOrNull();
        if (engine == null) {
            return 0;
        }
        try {
            return engine.getIndexBufferRAMBytesUsed();
        } catch (AlreadyClosedException ex) {
            return 0;
        }
    }

    public void addShardFailureCallback(Consumer<ShardFailure> onShardFailure) {
        this.shardEventListener.delegates.add(onShardFailure);
    }

    /**
     * Called by {@link IndexingMemoryController} to check whether more than {@code inactiveTimeNS} has passed since the last
     * indexing operation, so we can flush the index.
     */
    public void flushOnIdle(long inactiveTimeNS) {
        Engine engineOrNull = getEngineOrNull();
        if (engineOrNull != null && System.nanoTime() - engineOrNull.getLastWriteNanos() >= inactiveTimeNS) {
            boolean wasActive = active.getAndSet(false);
            if (wasActive) {
                logger.debug("flushing shard on inactive");
                threadPool.executor(ThreadPool.Names.FLUSH)
                    .execute(() -> flush(new FlushRequest().waitIfOngoing(false).force(false), new ActionListener<>() {
                        @Override
                        public void onResponse(Boolean flushed) {
                            if (flushed == false) {
                                // In case an ongoing flush was detected, revert active flag so that a next flushOnIdle request
                                // will retry (#87888)
                                active.set(true);
                            }
                            periodicFlushMetric.inc();
                        }

                        @Override
                        public void onFailure(Exception e) {
                            if (state != IndexShardState.CLOSED) {
                                active.set(true);
                                logger.warn("failed to flush shard on inactive", e);
                            }
                        }
                    }));
            }
        }
    }

    public boolean isActive() {
        return active.get();
    }

    public ShardPath shardPath() {
        return path;
    }

    void recoverFromLocalShards(
        BiConsumer<MappingMetadata, ActionListener<Void>> mappingUpdateConsumer,
        List<IndexShard> localShards,
        ActionListener<Boolean> listener
    ) throws IOException {
        assert shardRouting.primary() : "recover from local shards only makes sense if the shard is a primary shard";
        assert recoveryState.getRecoverySource().getType() == RecoverySource.Type.LOCAL_SHARDS
            : "invalid recovery type: " + recoveryState.getRecoverySource();
        final List<LocalShardSnapshot> snapshots = new ArrayList<>();
        final ActionListener<Boolean> recoveryListener = ActionListener.runBefore(listener, () -> IOUtils.close(snapshots));
        boolean success = false;
        try {
            for (IndexShard shard : localShards) {
                snapshots.add(new LocalShardSnapshot(shard));
            }
            // we are the first primary, recover from the gateway
            // if its post api allocation, the index should exists
            assert shardRouting.primary() : "recover from local shards only makes sense if the shard is a primary shard";
            StoreRecovery storeRecovery = new StoreRecovery(shardId, logger);
            storeRecovery.recoverFromLocalShards(mappingUpdateConsumer, this, snapshots, recoveryListener);
            success = true;
        } finally {
            if (success == false) {
                IOUtils.close(snapshots);
            }
        }
    }

    public void recoverFromStore(ActionListener<Boolean> listener) {
        // we are the first primary, recover from the gateway
        // if its post api allocation, the index should exists
        assert shardRouting.primary() : "recover from store only makes sense if the shard is a primary shard";
        assert shardRouting.initializing() : "can only start recovery on initializing shard";
        StoreRecovery storeRecovery = new StoreRecovery(shardId, logger);
        storeRecovery.recoverFromStore(this, listener);
    }

    public void restoreFromRepository(Repository repository, ActionListener<Boolean> listener) {
        try {
            assert shardRouting.primary() : "recover from store only makes sense if the shard is a primary shard";
            assert recoveryState.getRecoverySource().getType() == RecoverySource.Type.SNAPSHOT
                : "invalid recovery type: " + recoveryState.getRecoverySource();
            StoreRecovery storeRecovery = new StoreRecovery(shardId, logger);
            storeRecovery.recoverFromRepository(this, repository, listener);
        } catch (Exception e) {
            listener.onFailure(e);
        }
    }

    /**
     * Tests whether or not the engine should be flushed periodically.
     * This test is based on the current size of the translog compared to the configured flush threshold size.
     *
     * @return {@code true} if the engine should be flushed
     */
    boolean shouldPeriodicallyFlush() {
        final Engine engine = getEngineOrNull();
        if (engine != null) {
            try {
                return engine.shouldPeriodicallyFlush();
            } catch (final AlreadyClosedException e) {
                // we are already closed, no need to flush or roll
            }
        }
        return false;
    }

    /**
     * Tests whether or not the translog generation should be rolled to a new generation. This test is based on the size of the current
     * generation compared to the configured generation threshold size.
     *
     * @return {@code true} if the current generation should be rolled to a new generation
     */
    boolean shouldRollTranslogGeneration() {
        final Engine engine = getEngineOrNull();
        if (engine != null) {
            try {
                return engine.shouldRollTranslogGeneration();
            } catch (final AlreadyClosedException e) {
                // we are already closed, no need to flush or roll
            }
        }
        return false;
    }

    public void onSettingsChanged() {
        Engine engineOrNull = getEngineOrNull();
        if (engineOrNull != null) {
            engineOrNull.onSettingsChanged();
        }
    }

    /**
     * Acquires a lock on the translog files and Lucene soft-deleted documents to prevent them from being trimmed
     */
    public Closeable acquireHistoryRetentionLock() {
        return getEngine().acquireHistoryRetentionLock();
    }

    /**
     * Checks if we have a completed history of operations since the given starting seqno (inclusive).
     * This method should be called after acquiring the retention lock; See {@link #acquireHistoryRetentionLock()}
     */
    public boolean hasCompleteHistoryOperations(String reason, long startingSeqNo) {
        return getEngine().hasCompleteOperationHistory(reason, startingSeqNo);
    }

    /**
     * Gets the minimum retained sequence number for this engine.
     *
     * @return the minimum retained sequence number
     */
    public long getMinRetainedSeqNo() {
        return getEngine().getMinRetainedSeqNo();
    }

    /**
     * Counts the number of operations in the range of the given sequence numbers.
     *
     * @param source    the source of the request
     * @param fromSeqNo the start sequence number (inclusive)
     * @param toSeqNo   the end sequence number (inclusive)
     * @see #newChangesSnapshot(String, long, long, boolean, boolean, boolean)
     */
    public int countChanges(String source, long fromSeqNo, long toSeqNo) throws IOException {
        return getEngine().countChanges(source, fromSeqNo, toSeqNo);
    }

    /**
     * Creates a new changes snapshot for reading operations whose seq_no are between {@code fromSeqNo}(inclusive)
     * and {@code toSeqNo}(inclusive). The caller has to close the returned snapshot after finishing the reading.
     *
     * @param source            the source of the request
     * @param fromSeqNo         the from seq_no (inclusive) to read
     * @param toSeqNo           the to seq_no (inclusive) to read
     * @param requiredFullRange if {@code true} then {@link Translog.Snapshot#next()} will throw {@link IllegalStateException}
     *                          if any operation between {@code fromSeqNo} and {@code toSeqNo} is missing.
     *                          This parameter should be only enabled when the entire requesting range is below the global checkpoint.
     * @param singleConsumer    true if the snapshot is accessed by only the thread that creates the snapshot. In this case, the
     *                          snapshot can enable some optimizations to improve the performance.
     * @param accessStats       true if the stats of the snapshot is accessed via {@link Translog.Snapshot#totalOperations()}
     */
    public Translog.Snapshot newChangesSnapshot(
        String source,
        long fromSeqNo,
        long toSeqNo,
        boolean requiredFullRange,
        boolean singleConsumer,
        boolean accessStats
    ) throws IOException {
        return getEngine().newChangesSnapshot(source, fromSeqNo, toSeqNo, requiredFullRange, singleConsumer, accessStats);
    }

    public List<Segment> segments() {
        return getEngine().segments();
    }

    public String getHistoryUUID() {
        return getEngine().getHistoryUUID();
    }

    public IndexEventListener getIndexEventListener() {
        return indexEventListener;
    }

    public void activateThrottling() {
        try {
            getEngine().activateThrottling();
        } catch (AlreadyClosedException ex) {
            // ignore
        }
    }

    public void deactivateThrottling() {
        try {
            getEngine().deactivateThrottling();
        } catch (AlreadyClosedException ex) {
            // ignore
        }
    }

    private void handleRefreshException(Exception e) {
        if (e instanceof AlreadyClosedException) {
            // ignore
        } else if (e instanceof RefreshFailedEngineException rfee) {
            if (rfee.getCause() instanceof InterruptedException) {
                // ignore, we are being shutdown
            } else if (rfee.getCause() instanceof ClosedByInterruptException) {
                // ignore, we are being shutdown
            } else if (rfee.getCause() instanceof ThreadInterruptedException) {
                // ignore, we are being shutdown
            } else {
                if (state != IndexShardState.CLOSED) {
                    logger.warn("Failed to perform engine refresh", e);
                }
            }
        } else {
            if (state != IndexShardState.CLOSED) {
                logger.warn("Failed to perform engine refresh", e);
            }
        }
    }

    /**
     * Called when our shard is using too much heap and should move buffered indexed/deleted documents to disk.
     */
    public void writeIndexingBuffer() {
        try {
            Engine engine = getEngine();
            engine.writeIndexingBuffer();
        } catch (Exception e) {
            handleRefreshException(e);
        }
    }

    /**
     * Notifies the service to update the local checkpoint for the shard with the provided allocation ID. See
     * {@link ReplicationTracker#updateLocalCheckpoint(String, long)} for
     * details.
     *
     * @param allocationId the allocation ID of the shard to update the local checkpoint for
     * @param checkpoint   the local checkpoint for the shard
     */
    public void updateLocalCheckpointForShard(final String allocationId, final long checkpoint) {
        assert assertPrimaryMode();
        verifyNotClosed();
        replicationTracker.updateLocalCheckpoint(allocationId, checkpoint);
    }

    /**
     * Update the local knowledge of the persisted global checkpoint for the specified allocation ID.
     *
     * @param allocationId     the allocation ID to update the global checkpoint for
     * @param globalCheckpoint the global checkpoint
     */
    public void updateGlobalCheckpointForShard(final String allocationId, final long globalCheckpoint) {
        assert assertPrimaryMode();
        verifyNotClosed();
        replicationTracker.updateGlobalCheckpointForShard(allocationId, globalCheckpoint);
    }

    /**
     * Add a global checkpoint listener. If the global checkpoint is equal to or above the global checkpoint the listener is waiting for,
     * then the listener will be notified immediately via an executor (so possibly not on the current thread). If the specified timeout
     * elapses before the listener is notified, the listener will be notified with an {@link TimeoutException}. A caller may pass null to
     * specify no timeout.
     *
     * @param waitingForGlobalCheckpoint the global checkpoint the listener is waiting for
     * @param listener                   the listener
     * @param timeout                    the timeout
     */
    public void addGlobalCheckpointListener(
        final long waitingForGlobalCheckpoint,
        final GlobalCheckpointListeners.GlobalCheckpointListener listener,
        final TimeValue timeout
    ) {
        this.globalCheckpointListeners.add(waitingForGlobalCheckpoint, listener, timeout);
    }

    private void ensureSoftDeletesEnabled() {
        if (indexSettings.isSoftDeleteEnabled() == false) {
            String message = "retention leases requires soft deletes but "
                + indexSettings.getIndex()
                + " does not have soft deletes enabled";
            assert false : message;
            throw new IllegalStateException(message);
        }
    }

    /**
     * Get all retention leases tracked on this shard.
     *
     * @return the retention leases
     */
    public RetentionLeases getRetentionLeases() {
        return getRetentionLeases(false);
    }

    /**
     * If the expire leases parameter is false, gets all retention leases tracked on this shard and otherwise first calculates
     * expiration of existing retention leases, and then gets all non-expired retention leases tracked on this shard. Note that only the
     * primary shard calculates which leases are expired, and if any have expired, syncs the retention leases to any replicas. If the
     * expire leases parameter is true, this replication tracker must be in primary mode.
     *
     * @return the non-expired retention leases
     */
    public RetentionLeases getRetentionLeases(final boolean expireLeases) {
        assert expireLeases == false || assertPrimaryMode();
        verifyNotClosed();
        return replicationTracker.getRetentionLeases(expireLeases);
    }

    public RetentionLeaseStats getRetentionLeaseStats() {
        verifyNotClosed();
        return new RetentionLeaseStats(getRetentionLeases());
    }

    /**
     * Adds a new retention lease.
     *
     * @param id                      the identifier of the retention lease
     * @param retainingSequenceNumber the retaining sequence number
     * @param source                  the source of the retention lease
     * @param listener                the callback when the retention lease is successfully added and synced to replicas
     * @return the new retention lease
     * @throws IllegalArgumentException if the specified retention lease already exists
     */
    public RetentionLease addRetentionLease(
        final String id,
        final long retainingSequenceNumber,
        final String source,
        final ActionListener<ReplicationResponse> listener
    ) {
        Objects.requireNonNull(listener);
        assert assertPrimaryMode();
        verifyNotClosed();
        ensureSoftDeletesEnabled();
        try (Closeable ignore = acquireHistoryRetentionLock()) {
            final long actualRetainingSequenceNumber = retainingSequenceNumber == RETAIN_ALL
                ? getMinRetainedSeqNo()
                : retainingSequenceNumber;
            return replicationTracker.addRetentionLease(id, actualRetainingSequenceNumber, source, listener);
        } catch (final IOException e) {
            throw new AssertionError(e);
        }
    }

    /**
     * Renews an existing retention lease.
     *
     * @param id                      the identifier of the retention lease
     * @param retainingSequenceNumber the retaining sequence number
     * @param source                  the source of the retention lease
     * @return the renewed retention lease
     * @throws IllegalArgumentException if the specified retention lease does not exist
     */
    public RetentionLease renewRetentionLease(final String id, final long retainingSequenceNumber, final String source) {
        assert assertPrimaryMode();
        verifyNotClosed();
        ensureSoftDeletesEnabled();
        try (Closeable ignore = acquireHistoryRetentionLock()) {
            final long actualRetainingSequenceNumber = retainingSequenceNumber == RETAIN_ALL
                ? getMinRetainedSeqNo()
                : retainingSequenceNumber;
            return replicationTracker.renewRetentionLease(id, actualRetainingSequenceNumber, source);
        } catch (final IOException e) {
            throw new AssertionError(e);
        }
    }

    /**
     * Removes an existing retention lease.
     *
     * @param id       the identifier of the retention lease
     * @param listener the callback when the retention lease is successfully removed and synced to replicas
     */
    public void removeRetentionLease(final String id, final ActionListener<ReplicationResponse> listener) {
        Objects.requireNonNull(listener);
        assert assertPrimaryMode();
        verifyNotClosed();
        ensureSoftDeletesEnabled();
        replicationTracker.removeRetentionLease(id, listener);
    }

    /**
     * Updates retention leases on a replica.
     *
     * @param retentionLeases the retention leases
     */
    public void updateRetentionLeasesOnReplica(final RetentionLeases retentionLeases) {
        assert assertReplicationTarget();
        verifyNotClosed();
        replicationTracker.updateRetentionLeasesOnReplica(retentionLeases);
    }

    /**
     * Loads the latest retention leases from their dedicated state file.
     *
     * @return the retention leases
     * @throws IOException if an I/O exception occurs reading the retention leases
     */
    public RetentionLeases loadRetentionLeases() throws IOException {
        verifyNotClosed();
        return replicationTracker.loadRetentionLeases(path.getShardStatePath());
    }

    /**
     * Persists the current retention leases to their dedicated state file.
     *
     * @throws WriteStateException if an exception occurs writing the state file
     */
    public void persistRetentionLeases() throws WriteStateException {
        verifyNotClosed();
        replicationTracker.persistRetentionLeases(path.getShardStatePath());
    }

    public boolean assertRetentionLeasesPersisted() throws IOException {
        return replicationTracker.assertRetentionLeasesPersisted(path.getShardStatePath());
    }

    /**
     * Syncs the current retention leases to all replicas.
     */
    public void syncRetentionLeases() {
        assert assertPrimaryMode();
        verifyNotClosed();
        replicationTracker.renewPeerRecoveryRetentionLeases();
        final RetentionLeases retentionLeases = getRetentionLeases(true);
        logger.trace("background syncing retention leases [{}] after expiration check", retentionLeases);
        retentionLeaseSyncer.backgroundSync(shardId, shardRouting.allocationId().getId(), getPendingPrimaryTerm(), retentionLeases);
    }

    /**
     * Called when the recovery process for a shard has opened the engine on the target shard. Ensures that the right data structures
     * have been set up locally to track local checkpoint information for the shard and that the shard is added to the replication group.
     *
     * @param allocationId  the allocation ID of the shard for which recovery was initiated
     */
    public void initiateTracking(final String allocationId) {
        assert assertPrimaryMode();
        replicationTracker.initiateTracking(allocationId);
    }

    /**
     * Marks the shard with the provided allocation ID as in-sync with the primary shard. See
     * {@link ReplicationTracker#markAllocationIdAsInSync(String, long)}
     * for additional details.
     *
     * @param allocationId    the allocation ID of the shard to mark as in-sync
     * @param localCheckpoint the current local checkpoint on the shard
     */
    public void markAllocationIdAsInSync(final String allocationId, final long localCheckpoint) throws InterruptedException {
        assert assertPrimaryMode();
        replicationTracker.markAllocationIdAsInSync(allocationId, localCheckpoint);
    }

    /**
     * Returns the persisted local checkpoint for the shard.
     *
     * @return the local checkpoint
     */
    public long getLocalCheckpoint() {
        return getEngine().getPersistedLocalCheckpoint();
    }

    /**
     * Returns the global checkpoint for the shard.
     *
     * @return the global checkpoint
     */
    public long getLastKnownGlobalCheckpoint() {
        return replicationTracker.getGlobalCheckpoint();
    }

    /**
     * Returns the latest global checkpoint value that has been persisted in the underlying storage (i.e. translog's checkpoint)
     */
    public long getLastSyncedGlobalCheckpoint() {
        return getEngine().getLastSyncedGlobalCheckpoint();
    }

    /**
     * Get the local knowledge of the global checkpoints for all in-sync allocation IDs.
     *
     * @return a map from allocation ID to the local knowledge of the global checkpoint for that allocation ID
     */
    public Map<String, Long> getInSyncGlobalCheckpoints() {
        assert assertPrimaryMode();
        verifyNotClosed();
        return replicationTracker.getInSyncGlobalCheckpoints();
    }

    /**
     * Syncs the global checkpoint to the replicas if the global checkpoint on at least one replica is behind the global checkpoint on the
     * primary.
     */
    public void maybeSyncGlobalCheckpoint(final String reason) {
        verifyNotClosed();
        assert shardRouting.primary() : "only call maybeSyncGlobalCheckpoint on primary shard";
        if (replicationTracker.isPrimaryMode() == false) {
            return;
        }
        assert assertPrimaryMode();
        // only sync if there are no operations in flight, or when using async durability
        final SeqNoStats stats = getEngine().getSeqNoStats(replicationTracker.getGlobalCheckpoint());
        final boolean asyncDurability = indexSettings().getTranslogDurability() == Translog.Durability.ASYNC;
        if (stats.getMaxSeqNo() == stats.getGlobalCheckpoint() || asyncDurability) {
            final var trackedGlobalCheckpointsNeedSync = replicationTracker.trackedGlobalCheckpointsNeedSync();
            // async durability means that the local checkpoint might lag (as it is only advanced on fsync)
            // periodically ask for the newest local checkpoint by syncing the global checkpoint, so that ultimately the global
            // checkpoint can be synced. Also take into account that a shard might be pending sync, which means that it isn't
            // in the in-sync set just yet but might be blocked on waiting for its persisted local checkpoint to catch up to
            // the global checkpoint.
            final boolean syncNeeded = (asyncDurability
                && (stats.getGlobalCheckpoint() < stats.getMaxSeqNo() || replicationTracker.pendingInSync()))
                || trackedGlobalCheckpointsNeedSync;
            // only sync if index is not closed and there is a shard lagging the primary
            if (syncNeeded && indexSettings.getIndexMetadata().getState() == IndexMetadata.State.OPEN) {
                syncGlobalCheckpoints(reason);
            }
        }
    }

    private void syncGlobalCheckpoints(String reason) {
        logger.trace("syncing global checkpoint for [{}]", reason);
        globalCheckpointSyncer.syncGlobalCheckpoints(shardId);
    }

    // exposed for tests
    GlobalCheckpointSyncer getGlobalCheckpointSyncer() {
        return globalCheckpointSyncer;
    }

    /**
     * Returns the current replication group for the shard.
     *
     * @return the replication group
     */
    public ReplicationGroup getReplicationGroup() {
        assert assertPrimaryMode();
        verifyNotClosed();
        ReplicationGroup replicationGroup = replicationTracker.getReplicationGroup();
        // PendingReplicationActions is dependent on ReplicationGroup. Every time we expose ReplicationGroup,
        // ensure PendingReplicationActions is updated with the newest version to prevent races.
        pendingReplicationActions.accept(replicationGroup);
        return replicationGroup;
    }

    /**
     * Returns the pending replication actions for the shard.
     *
     * @return the pending replication actions
     */
    public PendingReplicationActions getPendingReplicationActions() {
        assert assertPrimaryMode();
        verifyNotClosed();
        return pendingReplicationActions;
    }

    /**
     * Updates the global checkpoint on a replica shard after it has been updated by the primary.
     *
     * @param globalCheckpoint the global checkpoint
     * @param reason           the reason the global checkpoint was updated
     */
    public void updateGlobalCheckpointOnReplica(final long globalCheckpoint, final String reason) {
        assert assertReplicationTarget();
        final long localCheckpoint = getLocalCheckpoint();
        if (globalCheckpoint > localCheckpoint) {
            /*
             * This can happen during recovery when the shard has started its engine but recovery is not finalized and is receiving global
             * checkpoint updates. However, since this shard is not yet contributing to calculating the global checkpoint, it can be the
             * case that the global checkpoint update from the primary is ahead of the local checkpoint on this shard. In this case, we
             * ignore the global checkpoint update. This can happen if we are in the translog stage of recovery. Prior to this, the engine
             * is not opened and this shard will not receive global checkpoint updates, and after this the shard will be contributing to
             * calculations of the global checkpoint. However, we can not assert that we are in the translog stage of recovery here as
             * while the global checkpoint update may have emanated from the primary when we were in that state, we could subsequently move
             * to recovery finalization, or even finished recovery before the update arrives here.
             */
            assert state() != IndexShardState.POST_RECOVERY && state() != IndexShardState.STARTED
                : "supposedly in-sync shard copy received a global checkpoint ["
                    + globalCheckpoint
                    + "] "
                    + "that is higher than its local checkpoint ["
                    + localCheckpoint
                    + "]";
            return;
        }
        replicationTracker.updateGlobalCheckpointOnReplica(globalCheckpoint, reason);
    }

    private final AtomicInteger outstandingCleanFilesConditions = new AtomicInteger(0);

    private final Deque<Runnable> afterCleanFilesActions = new LinkedList<>();

    /**
     * Creates a {@link Runnable} that must be executed before the clean files step in peer recovery can complete.
     *
     * @return runnable that must be executed during the clean files step in peer recovery
     */
    public Runnable addCleanFilesDependency() {
        logger.trace("adding clean files dependency for [{}]", shardRouting);
        outstandingCleanFilesConditions.incrementAndGet();
        return () -> {
            if (outstandingCleanFilesConditions.decrementAndGet() == 0) {
                runAfterCleanFilesActions();
            }
        };
    }

    /**
     * Execute a {@link Runnable} on the generic pool once all dependencies added via {@link #addCleanFilesDependency()} have finished.
     * If there are no dependencies to wait for then the {@code Runnable} will be executed on the calling thread.
     */
    public void afterCleanFiles(Runnable runnable) {
        if (outstandingCleanFilesConditions.get() == 0) {
            runnable.run();
        } else {
            synchronized (afterCleanFilesActions) {
                afterCleanFilesActions.add(runnable);
            }
            if (outstandingCleanFilesConditions.get() == 0) {
                runAfterCleanFilesActions();
            }
        }
    }

    // for tests
    public int outstandingCleanFilesConditions() {
        return outstandingCleanFilesConditions.get();
    }

    private void runAfterCleanFilesActions() {
        synchronized (afterCleanFilesActions) {
            final Executor executor = threadPool.generic();
            Runnable afterCleanFilesAction;
            while ((afterCleanFilesAction = afterCleanFilesActions.poll()) != null) {
                executor.execute(afterCleanFilesAction);
            }
        }
    }

    /**
     * Updates the known allocation IDs and the local checkpoints for the corresponding allocations from a primary relocation source.
     *
     * @param primaryContext the sequence number context
     */
    public void activateWithPrimaryContext(final ReplicationTracker.PrimaryContext primaryContext) {
        assert shardRouting.primary() && shardRouting.isRelocationTarget()
            : "only primary relocation target can update allocation IDs from primary context: " + shardRouting;
        assert primaryContext.getCheckpointStates().containsKey(routingEntry().allocationId().getId())
            : "primary context [" + primaryContext + "] does not contain relocation target [" + routingEntry() + "]";
        assert getLocalCheckpoint() == primaryContext.getCheckpointStates().get(routingEntry().allocationId().getId()).getLocalCheckpoint()
            || indexSettings().getTranslogDurability() == Translog.Durability.ASYNC
            : "local checkpoint [" + getLocalCheckpoint() + "] does not match checkpoint from primary context [" + primaryContext + "]";
        synchronized (mutex) {
            replicationTracker.activateWithPrimaryContext(primaryContext); // make changes to primaryMode flag only under mutex
        }
        ensurePeerRecoveryRetentionLeasesExist();
    }

    private void ensurePeerRecoveryRetentionLeasesExist() {
        threadPool.generic()
            .execute(
                () -> replicationTracker.createMissingPeerRecoveryRetentionLeases(
                    ActionListener.wrap(
                        r -> logger.trace("created missing peer recovery retention leases"),
                        e -> logger.debug("failed creating missing peer recovery retention leases", e)
                    )
                )
            );
    }

    /**
     * Check if there are any recoveries pending in-sync.
     *
     * @return {@code true} if there is at least one shard pending in-sync, otherwise false
     */
    public boolean pendingInSync() {
        assert assertPrimaryMode();
        return replicationTracker.pendingInSync();
    }

    /**
     * Should be called for each no-op update operation to increment relevant statistics.
     */
    public void noopUpdate() {
        internalIndexingStats.noopUpdate();
    }

    public void maybeCheckIndex() {
        recoveryState.setStage(RecoveryState.Stage.VERIFY_INDEX);
        if (Booleans.isTrue(checkIndexOnStartup) || "checksum".equals(checkIndexOnStartup)) {
            logger.warn(
                "performing expensive diagnostic checks during shard startup [{}={}]; "
                    + "these checks should only be enabled temporarily, you must remove this index setting as soon as possible",
                IndexSettings.INDEX_CHECK_ON_STARTUP.getKey(),
                checkIndexOnStartup
            );
            try {
                checkIndex();
            } catch (IOException ex) {
                throw new RecoveryFailedException(recoveryState, "check index failed", ex);
            }
        }
    }

    void checkIndex() throws IOException {
        if (store.tryIncRef()) {
            try {
                doCheckIndex();
            } catch (IOException e) {
                store.markStoreCorrupted(e);
                throw e;
            } finally {
                store.decRef();
            }
        }
    }

    private void doCheckIndex() throws IOException {
        long timeNS = System.nanoTime();
        if (Lucene.indexExists(store.directory()) == false) {
            return;
        }

        if ("checksum".equals(checkIndexOnStartup)) {
            // physical verification only: verify all checksums for the latest commit
            IOException corrupt = null;
            final MetadataSnapshot metadata;
            try {
                metadata = snapshotStoreMetadata();
            } catch (IOException e) {
                logger.warn("check index [failure]", e);
                throw e;
            }
            final List<String> checkedFiles = new ArrayList<>(metadata.size());
            for (Map.Entry<String, StoreFileMetadata> entry : metadata.fileMetadataMap().entrySet()) {
                try {
                    Store.checkIntegrity(entry.getValue(), store.directory());
                    if (corrupt == null) {
                        checkedFiles.add(entry.getKey());
                    } else {
                        logger.info("check index [ok]: checksum check passed on [{}]", entry.getKey());
                    }
                } catch (IOException ioException) {
                    for (final String checkedFile : checkedFiles) {
                        logger.info("check index [ok]: checksum check passed on [{}]", checkedFile);
                    }
                    checkedFiles.clear();
                    logger.warn(() -> "check index [failure]: checksum failed on [" + entry.getKey() + "]", ioException);
                    corrupt = ioException;
                }
            }
            if (corrupt != null) {
                throw corrupt;
            }
            if (logger.isDebugEnabled()) {
                for (final String checkedFile : checkedFiles) {
                    logger.debug("check index [ok]: checksum check passed on [{}]", checkedFile);
                }
            }
        } else {
            // full checkindex
            final BytesStreamOutput os = new BytesStreamOutput();
            final PrintStream out = new PrintStream(os, false, StandardCharsets.UTF_8.name());
            final CheckIndex.Status status = store.checkIndex(out);
            out.flush();
            if (status.clean == false) {
                if (state == IndexShardState.CLOSED) {
                    // ignore if closed....
                    return;
                }
                logger.warn("check index [failure]");
                // report details in a separate message, it might contain control characters which mess up detection of the failure message
                logger.warn("{}", os.bytes().utf8ToString());
                throw new IOException("index check failure");
            }

            if (logger.isDebugEnabled()) {
                logger.debug("check index [success]\n{}", os.bytes().utf8ToString());
            }
        }

        recoveryState.getVerifyIndex().checkIndexTime(Math.max(0, TimeValue.nsecToMSec(System.nanoTime() - timeNS)));
    }

    Engine getEngine() {
        Engine engine = getEngineOrNull();
        if (engine == null) {
            throw new AlreadyClosedException("engine is closed");
        }
        return engine;
    }

    /**
     * NOTE: returns null if engine is not yet started (e.g. recovery phase 1, copying over index files, is still running), or if engine is
     * closed.
     */
    public Engine getEngineOrNull() {
        return this.currentEngineReference.get();
    }

    public void startRecovery(
        RecoveryState recoveryState,
        PeerRecoveryTargetService recoveryTargetService,
        PeerRecoveryTargetService.RecoveryListener recoveryListener,
        RepositoriesService repositoriesService,
        BiConsumer<MappingMetadata, ActionListener<Void>> mappingUpdateConsumer,
        IndicesService indicesService,
        long clusterStateVersion
    ) {
        // TODO: Create a proper object to encapsulate the recovery context
        // all of the current methods here follow a pattern of:
        // resolve context which isn't really dependent on the local shards and then async
        // call some external method with this pointer.
        // with a proper recovery context object we can simply change this to:
        // startRecovery(RecoveryState recoveryState, ShardRecoverySource source ) {
        // markAsRecovery("from " + source.getShortDescription(), recoveryState);
        // threadPool.generic().execute() {
        // onFailure () { listener.failure() };
        // doRun() {
        // if (source.recover(this)) {
        // recoveryListener.onRecoveryDone(recoveryState);
        // }
        // }
        // }}
        // }
        assert recoveryState.getRecoverySource().equals(shardRouting.recoverySource());
        switch (recoveryState.getRecoverySource().getType()) {
            case EMPTY_STORE, EXISTING_STORE -> executeRecovery("from store", recoveryState, recoveryListener, this::recoverFromStore);
            case PEER -> {
                try {
                    markAsRecovering("from " + recoveryState.getSourceNode(), recoveryState);
                    recoveryTargetService.startRecovery(this, recoveryState.getSourceNode(), clusterStateVersion, recoveryListener);
                } catch (Exception e) {
                    failShard("corrupted preexisting index", e);
                    recoveryListener.onRecoveryFailure(new RecoveryFailedException(recoveryState, null, e), true);
                }
            }
            case SNAPSHOT -> {
                final String repo = ((SnapshotRecoverySource) recoveryState.getRecoverySource()).snapshot().getRepository();
                executeRecovery(
                    "from snapshot",
                    recoveryState,
                    recoveryListener,
                    l -> restoreFromRepository(repositoriesService.repository(repo), l)
                );
            }
            case LOCAL_SHARDS -> {
                final IndexMetadata indexMetadata = indexSettings().getIndexMetadata();
                final Index resizeSourceIndex = indexMetadata.getResizeSourceIndex();
                final List<IndexShard> startedShards = new ArrayList<>();
                final IndexService sourceIndexService = indicesService.indexService(resizeSourceIndex);
                final Set<ShardId> requiredShards;
                final int numShards;
                if (sourceIndexService != null) {
                    requiredShards = IndexMetadata.selectRecoverFromShards(
                        shardId().id(),
                        sourceIndexService.getMetadata(),
                        indexMetadata.getNumberOfShards()
                    );
                    for (IndexShard shard : sourceIndexService) {
                        if (shard.state() == IndexShardState.STARTED && requiredShards.contains(shard.shardId())) {
                            startedShards.add(shard);
                        }
                    }
                    numShards = requiredShards.size();
                } else {
                    numShards = -1;
                    requiredShards = Collections.emptySet();
                }
                if (numShards == startedShards.size()) {
                    assert requiredShards.isEmpty() == false;
                    executeRecovery(
                        "from local shards",
                        recoveryState,
                        recoveryListener,
                        l -> recoverFromLocalShards(
                            mappingUpdateConsumer,
                            startedShards.stream().filter((s) -> requiredShards.contains(s.shardId())).toList(),
                            l
                        )
                    );
                } else {
                    final RuntimeException e;
                    if (numShards == -1) {
                        e = new IndexNotFoundException(resizeSourceIndex);
                    } else {
                        e = new IllegalStateException(
                            "not all required shards of index "
                                + resizeSourceIndex
                                + " are started yet, expected "
                                + numShards
                                + " found "
                                + startedShards.size()
                                + " can't recover shard "
                                + shardId()
                        );
                    }
                    throw e;
                }
            }
            default -> throw new IllegalArgumentException("Unknown recovery source " + recoveryState.getRecoverySource());
        }
    }

    private void executeRecovery(
        String reason,
        RecoveryState recoveryState,
        PeerRecoveryTargetService.RecoveryListener recoveryListener,
        CheckedConsumer<ActionListener<Boolean>, Exception> action
    ) {
        markAsRecovering(reason, recoveryState); // mark the shard as recovering on the cluster state thread
        threadPool.generic().execute(ActionRunnable.wrap(ActionListener.wrap(r -> {
            if (r) {
                recoveryListener.onRecoveryDone(recoveryState, getTimestampRange());
            }
        }, e -> recoveryListener.onRecoveryFailure(new RecoveryFailedException(recoveryState, null, e), true)), action));
    }

    /**
     * Returns whether the shard is a relocated primary, i.e. not in charge anymore of replicating changes (see {@link ReplicationTracker}).
     */
    public boolean isRelocatedPrimary() {
        assert shardRouting.primary() : "only call isRelocatedPrimary on primary shard";
        return replicationTracker.isRelocated();
    }

    public RetentionLease addPeerRecoveryRetentionLease(
        String nodeId,
        long globalCheckpoint,
        ActionListener<ReplicationResponse> listener
    ) {
        assert assertPrimaryMode();
        // only needed for BWC reasons involving rolling upgrades from versions that do not support PRRLs:
        assert indexSettings.getIndexVersionCreated().before(IndexVersions.V_7_4_0) || indexSettings.isSoftDeleteEnabled() == false;
        return replicationTracker.addPeerRecoveryRetentionLease(nodeId, globalCheckpoint, listener);
    }

    public RetentionLease cloneLocalPeerRecoveryRetentionLease(String nodeId, ActionListener<ReplicationResponse> listener) {
        assert assertPrimaryMode();
        return replicationTracker.cloneLocalPeerRecoveryRetentionLease(nodeId, listener);
    }

    public void removePeerRecoveryRetentionLease(String nodeId, ActionListener<ReplicationResponse> listener) {
        assert assertPrimaryMode();
        replicationTracker.removePeerRecoveryRetentionLease(nodeId, listener);
    }

    /**
     * Returns a list of retention leases for peer recovery installed in this shard copy.
     */
    public List<RetentionLease> getPeerRecoveryRetentionLeases() {
        return replicationTracker.getPeerRecoveryRetentionLeases();
    }

    public boolean useRetentionLeasesInPeerRecovery() {
        return useRetentionLeasesInPeerRecovery;
    }

    private SafeCommitInfo getSafeCommitInfo() {
        final Engine engine = getEngineOrNull();
        return engine == null ? SafeCommitInfo.EMPTY : engine.getSafeCommitInfo();
    }

    class ShardEventListener implements Engine.EventListener {
        private final CopyOnWriteArrayList<Consumer<ShardFailure>> delegates = new CopyOnWriteArrayList<>();

        // called by the current engine
        @Override
        public void onFailedEngine(String reason, @Nullable Exception failure) {
            final ShardFailure shardFailure = new ShardFailure(shardRouting, reason, failure);
            for (Consumer<ShardFailure> listener : delegates) {
                try {
                    listener.accept(shardFailure);
                } catch (Exception inner) {
                    inner.addSuppressed(failure);
                    logger.warn("exception while notifying engine failure", inner);
                }
            }
        }
    }

    private static void persistMetadata(
        final ShardPath shardPath,
        final IndexSettings indexSettings,
        final ShardRouting newRouting,
        final @Nullable ShardRouting currentRouting,
        final Logger logger
    ) throws IOException {
        assert newRouting != null : "newRouting must not be null";

        // only persist metadata if routing information that is persisted in shard state metadata actually changed
        final ShardId shardId = newRouting.shardId();
        if (currentRouting == null
            || currentRouting.primary() != newRouting.primary()
            || currentRouting.allocationId().equals(newRouting.allocationId()) == false) {
            assert currentRouting == null || currentRouting.isSameAllocation(newRouting);
            if (logger.isTraceEnabled()) {
                final String writeReason;
                if (currentRouting == null) {
                    writeReason = "initial state with allocation id [" + newRouting.allocationId() + "]";
                } else {
                    writeReason = "routing changed from " + currentRouting + " to " + newRouting;
                }
                logger.trace("{} writing shard state, reason [{}]", shardId, writeReason);
            }
            final ShardStateMetadata newShardStateMetadata = new ShardStateMetadata(
                newRouting.primary(),
                indexSettings.getUUID(),
                newRouting.allocationId()
            );
            ShardStateMetadata.FORMAT.writeAndCleanup(newShardStateMetadata, shardPath.getShardStatePath());
        } else {
            logger.trace("{} skip writing shard state, has been written before", shardId);
        }
    }

    public static Analyzer buildIndexAnalyzer(MapperService mapperService) {
        if (mapperService == null) {
            return null;
        }
        return new DelegatingAnalyzerWrapper(Analyzer.PER_FIELD_REUSE_STRATEGY) {
            @Override
            protected Analyzer getWrappedAnalyzer(String fieldName) {
                return mapperService.indexAnalyzer(
                    fieldName,
                    f -> { throw new IllegalArgumentException("Field [" + f + "] has no associated analyzer"); }
                );
            }
        };
    }

    private EngineConfig newEngineConfig(LongSupplier globalCheckpointSupplier) {
        final Sort indexSort = indexSortSupplier.get();
        final Engine.Warmer warmer = reader -> {
            assert Thread.holdsLock(mutex) == false : "warming engine under mutex";
            assert reader != null;
            if (this.warmer != null) {
                this.warmer.warm(reader);
            }
        };
        final boolean isTimeBasedIndex = mapperService == null ? false : mapperService.mappingLookup().hasTimestampField();
        return new EngineConfig(
            shardId,
            threadPool,
            indexSettings,
            warmer,
            store,
            indexSettings.getMergePolicy(isTimeBasedIndex),
            buildIndexAnalyzer(mapperService),
            similarityService.similarity(mapperService == null ? null : mapperService::fieldType),
            codecService,
            shardEventListener,
            indexCache != null ? indexCache.query() : null,
            cachingPolicy,
            translogConfig,
            IndexingMemoryController.SHARD_INACTIVE_TIME_SETTING.get(indexSettings.getSettings()),
            List.of(refreshListeners, refreshPendingLocationListener),
            Collections.singletonList(new RefreshMetricUpdater(refreshMetric)),
            indexSort,
            circuitBreakerService,
            globalCheckpointSupplier,
            replicationTracker::getRetentionLeases,
            this::getOperationPrimaryTerm,
            snapshotCommitSupplier,
            isTimeBasedIndex ? TIMESERIES_LEAF_READERS_SORTER : null,
            relativeTimeInNanosSupplier,
            indexCommitListener,
            routingEntry().isPromotableToPrimary()
        );
    }

    /**
     * Acquire a primary operation permit whenever the shard is ready for indexing. If a permit is directly available, the provided
     * ActionListener will be called on the calling thread. During relocation hand-off, permit acquisition can be delayed. The provided
     * ActionListener will then be called using the provided executor.
     *
     */
    public void acquirePrimaryOperationPermit(ActionListener<Releasable> onPermitAcquired, Executor executorOnDelay) {
        acquirePrimaryOperationPermit(onPermitAcquired, executorOnDelay, false);
    }

    public void acquirePrimaryOperationPermit(
        ActionListener<Releasable> onPermitAcquired,
        Executor executorOnDelay,
        boolean forceExecution
    ) {
        verifyNotClosed();
        assert shardRouting.primary() : "acquirePrimaryOperationPermit should only be called on primary shard: " + shardRouting;
        indexShardOperationPermits.acquire(wrapPrimaryOperationPermitListener(onPermitAcquired), executorOnDelay, forceExecution);
    }

    public boolean isPrimaryMode() {
        assert indexShardOperationPermits.getActiveOperationsCount() != 0 : "must hold permit to check primary mode";
        return replicationTracker.isPrimaryMode();
    }

    /**
     * Acquire all primary operation permits. Once all permits are acquired, the provided ActionListener is called.
     * It is the responsibility of the caller to close the {@link Releasable}.
     */
    public void acquireAllPrimaryOperationsPermits(final ActionListener<Releasable> onPermitAcquired, final TimeValue timeout) {
        verifyNotClosed();
        assert shardRouting.primary() : "acquireAllPrimaryOperationsPermits should only be called on primary shard: " + shardRouting;

        asyncBlockOperations(wrapPrimaryOperationPermitListener(onPermitAcquired), timeout.duration(), timeout.timeUnit());
    }

    /**
     * Wraps the action to run on a primary after acquiring permit. This wrapping is used to check if the shard is in primary mode before
     * executing the action.
     *
     * @param listener the listener to wrap
     * @return the wrapped listener
     */
    private ActionListener<Releasable> wrapPrimaryOperationPermitListener(final ActionListener<Releasable> listener) {
        return listener.delegateFailure((l, r) -> {
            if (isPrimaryMode()) {
                l.onResponse(r);
            } else {
                r.close();
                l.onFailure(new ShardNotInPrimaryModeException(shardId, state));
            }
        });
    }

    private void asyncBlockOperations(ActionListener<Releasable> onPermitAcquired, long timeout, TimeUnit timeUnit) {
        final Releasable forceRefreshes = refreshListeners.forceRefreshes();
        final ActionListener<Releasable> wrappedListener = ActionListener.wrap(r -> {
            forceRefreshes.close();
            onPermitAcquired.onResponse(r);
        }, e -> {
            forceRefreshes.close();
            onPermitAcquired.onFailure(e);
        });
        try {
            indexShardOperationPermits.blockOperations(wrappedListener, timeout, timeUnit, threadPool.generic());
        } catch (Exception e) {
            forceRefreshes.close();
            throw e;
        }
    }

    /**
     * Runs the specified runnable under a permit and otherwise calling back the specified failure callback. This method is really a
     * convenience for {@link #acquirePrimaryOperationPermit(ActionListener, Executor)} where the listener equates to
     * try-with-resources closing the releasable after executing the runnable on successfully acquiring the permit, an otherwise calling
     * back the failure callback.
     *
     * @param runnable the runnable to execute under permit
     * @param onFailure the callback on failure
     * @param executorOnDelay the executor to execute the runnable on if permit acquisition is blocked
     */
    public void runUnderPrimaryPermit(final Runnable runnable, final Consumer<Exception> onFailure, final Executor executorOnDelay) {
        verifyNotClosed();
        assert shardRouting.primary() : "runUnderPrimaryPermit should only be called on primary shard but was " + shardRouting;
        final ActionListener<Releasable> onPermitAcquired = ActionListener.wrap(releasable -> {
            try (Releasable ignore = releasable) {
                runnable.run();
            }
        }, onFailure);
        acquirePrimaryOperationPermit(onPermitAcquired, executorOnDelay);
    }

    private <E extends Exception> void bumpPrimaryTerm(
        final long newPrimaryTerm,
        final CheckedRunnable<E> onBlocked,
        @Nullable ActionListener<Releasable> combineWithAction
    ) {
        assert Thread.holdsLock(mutex);
        assert newPrimaryTerm > pendingPrimaryTerm || (newPrimaryTerm >= pendingPrimaryTerm && combineWithAction != null);
        assert getOperationPrimaryTerm() <= pendingPrimaryTerm;
        final CountDownLatch termUpdated = new CountDownLatch(1);
        asyncBlockOperations(new ActionListener<Releasable>() {
            @Override
            public void onFailure(final Exception e) {
                try {
                    innerFail(e);
                } finally {
                    if (combineWithAction != null) {
                        combineWithAction.onFailure(e);
                    }
                }
            }

            private void innerFail(final Exception e) {
                try {
                    failShard("exception during primary term transition", e);
                } catch (AlreadyClosedException ace) {
                    // ignore, shard is already closed
                }
            }

            @Override
            public void onResponse(final Releasable releasable) {
                final Releasable releaseOnce = Releasables.releaseOnce(releasable);
                try {
                    assert getOperationPrimaryTerm() <= pendingPrimaryTerm;
                    termUpdated.await();
                    // indexShardOperationPermits doesn't guarantee that async submissions are executed
                    // in the order submitted. We need to guard against another term bump
                    if (getOperationPrimaryTerm() < newPrimaryTerm) {
                        replicationTracker.setOperationPrimaryTerm(newPrimaryTerm);
                        onBlocked.run();
                    }
                } catch (final Exception e) {
                    if (combineWithAction == null) {
                        // otherwise leave it to combineWithAction to release the permit
                        releaseOnce.close();
                    }
                    innerFail(e);
                } finally {
                    if (combineWithAction != null) {
                        combineWithAction.onResponse(releasable);
                    } else {
                        releaseOnce.close();
                    }
                }
            }
        }, 30, TimeUnit.MINUTES);
        pendingPrimaryTerm = newPrimaryTerm;
        termUpdated.countDown();
    }

    /**
     * Acquire a replica operation permit whenever the shard is ready for indexing (see
     * {@link #acquirePrimaryOperationPermit(ActionListener, Executor)}). If the given primary term is lower than then one in
     * {@link #shardRouting}, the {@link ActionListener#onFailure(Exception)} method of the provided listener is invoked with an
     * {@link IllegalStateException}. If permit acquisition is delayed, the listener will be invoked on the executor with the specified
     * name.
     *
     * @param opPrimaryTerm              the operation primary term
     * @param globalCheckpoint           the global checkpoint associated with the request
     * @param maxSeqNoOfUpdatesOrDeletes the max seq_no of updates (index operations overwrite Lucene) or deletes captured on the primary
     *                                   after this replication request was executed on it (see {@link #getMaxSeqNoOfUpdatesOrDeletes()}
     * @param onPermitAcquired           the listener for permit acquisition
     * @param executorOnDelay            the name of the executor to invoke the listener on if permit acquisition is delayed
     */
    public void acquireReplicaOperationPermit(
        final long opPrimaryTerm,
        final long globalCheckpoint,
        final long maxSeqNoOfUpdatesOrDeletes,
        final ActionListener<Releasable> onPermitAcquired,
        final Executor executorOnDelay
    ) {
        innerAcquireReplicaOperationPermit(
            opPrimaryTerm,
            globalCheckpoint,
            maxSeqNoOfUpdatesOrDeletes,
            onPermitAcquired,
            false,
            (listener) -> indexShardOperationPermits.acquire(listener, executorOnDelay, true)
        );
    }

    /**
     * Acquire all replica operation permits whenever the shard is ready for indexing (see
     * {@link #acquireAllPrimaryOperationsPermits(ActionListener, TimeValue)}. If the given primary term is lower than then one in
     * {@link #shardRouting}, the {@link ActionListener#onFailure(Exception)} method of the provided listener is invoked with an
     * {@link IllegalStateException}.
     *
     * @param opPrimaryTerm              the operation primary term
     * @param globalCheckpoint           the global checkpoint associated with the request
     * @param maxSeqNoOfUpdatesOrDeletes the max seq_no of updates (index operations overwrite Lucene) or deletes captured on the primary
     *                                   after this replication request was executed on it (see {@link #getMaxSeqNoOfUpdatesOrDeletes()}
     * @param onPermitAcquired           the listener for permit acquisition
     * @param timeout                    the maximum time to wait for the in-flight operations block
     */
    public void acquireAllReplicaOperationsPermits(
        final long opPrimaryTerm,
        final long globalCheckpoint,
        final long maxSeqNoOfUpdatesOrDeletes,
        final ActionListener<Releasable> onPermitAcquired,
        final TimeValue timeout
    ) {
        innerAcquireReplicaOperationPermit(
            opPrimaryTerm,
            globalCheckpoint,
            maxSeqNoOfUpdatesOrDeletes,
            onPermitAcquired,
            true,
            listener -> asyncBlockOperations(listener, timeout.duration(), timeout.timeUnit())
        );
    }

    private void innerAcquireReplicaOperationPermit(
        final long opPrimaryTerm,
        final long globalCheckpoint,
        final long maxSeqNoOfUpdatesOrDeletes,
        final ActionListener<Releasable> onPermitAcquired,
        final boolean allowCombineOperationWithPrimaryTermUpdate,
        final Consumer<ActionListener<Releasable>> operationExecutor
    ) {
        verifyNotClosed();

        // This listener is used for the execution of the operation. If the operation requires all the permits for its
        // execution and the primary term must be updated first, we can combine the operation execution with the
        // primary term update. Since indexShardOperationPermits doesn't guarantee that async submissions are executed
        // in the order submitted, combining both operations ensure that the term is updated before the operation is
        // executed. It also has the side effect of acquiring all the permits one time instead of two.
        final ActionListener<Releasable> operationListener = onPermitAcquired.delegateFailure((delegatedListener, releasable) -> {
            if (opPrimaryTerm < getOperationPrimaryTerm()) {
                releasable.close();
                final String message = String.format(
                    Locale.ROOT,
                    "%s operation primary term [%d] is too old (current [%d])",
                    shardId,
                    opPrimaryTerm,
                    getOperationPrimaryTerm()
                );
                delegatedListener.onFailure(new IllegalStateException(message));
            } else {
                assert assertReplicationTarget();
                try {
                    updateGlobalCheckpointOnReplica(globalCheckpoint, "operation");
                    advanceMaxSeqNoOfUpdatesOrDeletes(maxSeqNoOfUpdatesOrDeletes);
                } catch (Exception e) {
                    releasable.close();
                    delegatedListener.onFailure(e);
                    return;
                }
                delegatedListener.onResponse(releasable);
            }
        });

        if (requirePrimaryTermUpdate(opPrimaryTerm, allowCombineOperationWithPrimaryTermUpdate)) {
            synchronized (mutex) {
                if (requirePrimaryTermUpdate(opPrimaryTerm, allowCombineOperationWithPrimaryTermUpdate)) {
                    final IndexShardState shardState = state();
                    // only roll translog and update primary term if shard has made it past recovery
                    // Having a new primary term here means that the old primary failed and that there is a new primary, which again
                    // means that the master will fail this shard as all initializing shards are failed when a primary is selected
                    // We abort early here to prevent an ongoing recovery from the failed primary to mess with the global / local checkpoint
                    if (shardState != IndexShardState.POST_RECOVERY && shardState != IndexShardState.STARTED) {
                        throw new IndexShardNotStartedException(shardId, shardState);
                    }

                    bumpPrimaryTerm(opPrimaryTerm, () -> {
                        updateGlobalCheckpointOnReplica(globalCheckpoint, "primary term transition");
                        final long currentGlobalCheckpoint = getLastKnownGlobalCheckpoint();
                        final long maxSeqNo = seqNoStats().getMaxSeqNo();
                        logger.info(
                            "detected new primary with primary term [{}], global checkpoint [{}], max_seq_no [{}]",
                            opPrimaryTerm,
                            currentGlobalCheckpoint,
                            maxSeqNo
                        );
                        if (currentGlobalCheckpoint < maxSeqNo) {
                            resetEngineToGlobalCheckpoint();
                        } else {
                            getEngine().rollTranslogGeneration();
                        }
                    }, allowCombineOperationWithPrimaryTermUpdate ? operationListener : null);

                    if (allowCombineOperationWithPrimaryTermUpdate) {
                        logger.debug("operation execution has been combined with primary term update");
                        return;
                    }
                }
            }
        }
        assert opPrimaryTerm <= pendingPrimaryTerm
            : "operation primary term [" + opPrimaryTerm + "] should be at most [" + pendingPrimaryTerm + "]";
        operationExecutor.accept(operationListener);
    }

    private boolean requirePrimaryTermUpdate(final long opPrimaryTerm, final boolean allPermits) {
        return (opPrimaryTerm > pendingPrimaryTerm) || (allPermits && opPrimaryTerm > getOperationPrimaryTerm());
    }

    public static final int OPERATIONS_BLOCKED = -1;

    /**
     * Obtain the active operation count, or {@link IndexShard#OPERATIONS_BLOCKED} if all permits are held (even if there are
     * outstanding operations in flight).
     *
     * @return the active operation count, or {@link IndexShard#OPERATIONS_BLOCKED} when all permits are held.
     */
    public int getActiveOperationsCount() {
        return indexShardOperationPermits.getActiveOperationsCount();
    }

    /**
     * Syncs the given location with the underlying storage, unless already synced, as part of a write operation.
     * <p>
     * This method might return immediately without actually fsyncing the location until the sync listener is called. Yet, unless there is
     * already another thread fsyncing the transaction log the caller thread will be hijacked to run the fsync for all pending fsync
     * operations.
     * <p>
     * This method allows indexing threads to continue indexing without blocking on fsync calls. We ensure that there is only one thread
     * blocking on the sync an all others can continue indexing.
     * <p>
     * NOTE: if the syncListener throws an exception when it's processed the exception will only be logged. Users should make sure that the
     * listener handles all exception cases internally.
     */
    public final void syncAfterWrite(Translog.Location location, Consumer<Exception> syncListener) {
        // TODO AwaitsFix https://github.com/elastic/elasticsearch/issues/97183
        // assert indexShardOperationPermits.getActiveOperationsCount() != 0;
        verifyNotClosed();
        getEngine().asyncEnsureTranslogSynced(location, syncListener);
    }

    /**
     * This method provides the same behavior as #sync but for persisting the global checkpoint. It will initiate a sync
     * if the request global checkpoint is greater than the currently persisted global checkpoint. However, same as #sync it
     * will not ensure that the request global checkpoint is available to be synced. It is the caller's duty to only call this
     * method with a valid processed global checkpoint that is available to sync.
     */
    public void syncGlobalCheckpoint(long globalCheckpoint, Consumer<Exception> syncListener) {
        verifyNotClosed();
        getEngine().asyncEnsureGlobalCheckpointSynced(globalCheckpoint, syncListener);
    }

    public void sync() throws IOException {
        verifyNotClosed();
        getEngine().syncTranslog();
    }

    /**
     * Checks if the underlying storage sync is required.
     */
    public boolean isSyncNeeded() {
        return getEngine().isTranslogSyncNeeded();
    }

    /**
     * Returns the current translog durability mode
     */
    public Translog.Durability getTranslogDurability() {
        return indexSettings.getTranslogDurability();
    }

    // we can not protect with a lock since we "release" on a different thread
    private final AtomicBoolean flushOrRollRunning = new AtomicBoolean();

    /**
     * Schedules a flush or translog generation roll if needed but will not schedule more than one concurrently. The operation will be
     * executed asynchronously on the flush thread pool.
     */
    public void afterWriteOperation() {
        if (shouldPeriodicallyFlush() || shouldRollTranslogGeneration()) {
            if (flushOrRollRunning.compareAndSet(false, true)) {
                /*
                 * We have to check again since otherwise there is a race when a thread passes the first check next to another thread which
                 * performs the operation quickly enough to  finish before the current thread could flip the flag. In that situation, we
                 * have an extra operation.
                 *
                 * Additionally, a flush implicitly executes a translog generation roll so if we execute a flush then we do not need to
                 * check if we should roll the translog generation.
                 */
                if (shouldPeriodicallyFlush()) {
                    logger.debug("submitting async flush request");
                    threadPool.executor(ThreadPool.Names.FLUSH).execute(() -> {
                        flush(new FlushRequest(), new ActionListener<>() {
                            @Override
                            public void onResponse(Boolean flushed) {
                                periodicFlushMetric.inc();
                            }

                            @Override
                            public void onFailure(Exception e) {
                                if (state != IndexShardState.CLOSED) {
                                    logger.warn("failed to flush index", e);
                                }
                            }
                        });
                        flushOrRollRunning.compareAndSet(true, false);
                        afterWriteOperation();
                    });
                } else if (shouldRollTranslogGeneration()) {
                    logger.debug("submitting async roll translog generation request");
                    final AbstractRunnable roll = new AbstractRunnable() {
                        @Override
                        public void onFailure(final Exception e) {
                            if (state != IndexShardState.CLOSED) {
                                logger.warn("failed to roll translog generation", e);
                            }
                        }

                        @Override
                        protected void doRun() {
                            rollTranslogGeneration();
                        }

                        @Override
                        public void onAfter() {
                            flushOrRollRunning.compareAndSet(true, false);
                            afterWriteOperation();
                        }
                    };
                    threadPool.executor(ThreadPool.Names.FLUSH).execute(roll);
                } else {
                    flushOrRollRunning.compareAndSet(true, false);
                }
            }
        }
    }

    /**
     * Simple struct encapsulating a shard failure
     *
     * @see IndexShard#addShardFailureCallback(Consumer)
     */
    public record ShardFailure(ShardRouting routing, String reason, @Nullable Exception cause) {}

    EngineFactory getEngineFactory() {
        return engineFactory;
    }

    // for tests
    ReplicationTracker getReplicationTracker() {
        return replicationTracker;
    }

    /**
     * Executes a scheduled refresh if necessary. Completes the listener with true if a refresh was performed otherwise false.
     */
    public void scheduledRefresh(ActionListener<Boolean> listener) {
        ActionListener.run(listener, l -> {
            verifyNotClosed();
            boolean listenerNeedsRefresh = refreshListeners.refreshNeeded();
            final Engine engine = getEngine();
            if (isReadAllowed() && (listenerNeedsRefresh || engine.refreshNeeded())) {
                if (listenerNeedsRefresh == false // if we have a listener that is waiting for a refresh we need to force it
                    && engine.allowSearchIdleOptimization()
                    && isSearchIdle()
                    && indexSettings.isExplicitRefresh() == false
                    && active.get()) { // it must be active otherwise we might not free up segment memory once the shard became inactive
                    // lets skip this refresh since we are search idle and
                    // don't necessarily need to refresh. the next searcher access will register a refreshListener and that will
                    // cause the next schedule to refresh.
                    logger.trace("scheduledRefresh: search-idle, skipping refresh");
                    engine.maybePruneDeletes(); // try to prune the deletes in the engine if we accumulated some
                    setRefreshPending(engine);
                    l.onResponse(false);
                    return;
                } else {
                    logger.trace("scheduledRefresh: refresh with source [schedule]");
                    engine.maybeRefresh("schedule", l.map(Engine.RefreshResult::refreshed));
                    return;
                }
            }
            logger.trace("scheduledRefresh: no refresh needed");
            engine.maybePruneDeletes(); // try to prune the deletes in the engine if we accumulated some
            l.onResponse(false);
        });
    }

    /**
     * Returns true if this shards is search idle
     */
    public final boolean isSearchIdle() {
        return (threadPool.relativeTimeInMillis() - lastSearcherAccess.get()) >= indexSettings.getSearchIdleAfter().getMillis();
    }

    public long searchIdleTime() {
        return threadPool.relativeTimeInMillis() - lastSearcherAccess.get();
    }

    /**
     * Returns the last timestamp the searcher was accessed. This is a relative timestamp in milliseconds.
     */
    final long getLastSearcherAccess() {
        return lastSearcherAccess.get();
    }

    /**
     * Returns true if this shard has some scheduled refresh that is pending because of search-idle.
     */
    public final boolean hasRefreshPending() {
        return pendingRefreshLocation.get() != null;
    }

    private void setRefreshPending(Engine engine) {
        final Translog.Location lastWriteLocation = engine.getTranslogLastWriteLocation();
        pendingRefreshLocation.updateAndGet(curr -> {
            if (curr == null || curr.compareTo(lastWriteLocation) <= 0) {
                return lastWriteLocation;
            } else {
                return curr;
            }
        });
    }

    private class RefreshPendingLocationListener implements ReferenceManager.RefreshListener {
        Translog.Location lastWriteLocation;

        @Override
        public void beforeRefresh() {
            try {
                lastWriteLocation = getEngine().getTranslogLastWriteLocation();
            } catch (AlreadyClosedException exc) {
                // shard is closed - no location is fine
                lastWriteLocation = null;
            }
        }

        @Override
        public void afterRefresh(boolean didRefresh) {
            if (didRefresh && lastWriteLocation != null) {
                pendingRefreshLocation.updateAndGet(pendingLocation -> {
                    if (pendingLocation == null || pendingLocation.compareTo(lastWriteLocation) <= 0) {
                        return null;
                    } else {
                        return pendingLocation;
                    }
                });
            }
        }
    }

    /**
     * Ensures this shard is search active before invoking the provided listener.
     * <p>
     * This is achieved by registering a refresh listener and invoking the provided listener from the refresh listener once the shard is
     * active again and all pending refresh translog location has been refreshed. A refresh may be executed to avoid waiting for
     * {@link #scheduledRefresh(ActionListener)} to be invoked. If there is no pending refresh location registered the provided listener
     * will be invoked immediately.
     *
     * @param listener the listener to invoke once the pending refresh location is visible. The listener will be called with
     *                 <code>true</code> if the listener was registered to wait for a refresh.
     */
    public final void ensureShardSearchActive(Consumer<Boolean> listener) {
        markSearcherAccessed(); // move the shard into non-search idle
        final Translog.Location location = pendingRefreshLocation.get();
        if (location != null) {
            addRefreshListener(location, (result) -> {
                pendingRefreshLocation.compareAndSet(location, null);
                listener.accept(true);
            });
            // trigger a refresh to avoid waiting for scheduledRefresh(...) to be invoked from index level refresh scheduler.
            // (The if statement should avoid doing an additional refresh if scheduled refresh was invoked between getting
            // the current refresh location and adding a refresh listener.)
            if (location == pendingRefreshLocation.get()) {
                // This method may be called from many different threads including transport_worker threads and
                // a refresh can be a costly operation, so we should fork to a refresh thread to be safe:
                threadPool.executor(ThreadPool.Names.REFRESH).execute(() -> {
                    if (location == pendingRefreshLocation.get()) {
                        getEngine().maybeRefresh("ensure-shard-search-active", new PlainActionFuture<>());
                    }
                });
            }
        } else {
            listener.accept(false);
        }
    }

    /**
     * Add a listener for refreshes.
     *
     * @param location the location to listen for
     * @param listener for the refresh. Called with true if registering the listener ran it out of slots and forced a refresh. Called with
     *        false otherwise.
     */
    public void addRefreshListener(Translog.Location location, Consumer<Boolean> listener) {
        SubscribableListener<Void> subscribableListener = postRecoveryComplete;
        if (postRecoveryComplete != null) {
            subscribableListener.addListener(new ActionListener<>() {
                @Override
                public void onResponse(Void unused) {
                    if (isReadAllowed()) {
                        refreshListeners.addOrNotify(location, listener);
                    } else {
                        listener.accept(false);
                    }
                }

                @Override
                public void onFailure(Exception e) {
                    listener.accept(false);
                }
            }, EsExecutors.DIRECT_EXECUTOR_SERVICE, threadPool.getThreadContext());
        } else {
            // we're not yet ready for reads, just ignore refresh cycles
            listener.accept(false);
        }
    }

    /**
     * Add a listener for refreshes.
     *
     * @param checkpoint the seqNo checkpoint to listen for
     * @param allowUnIssuedSequenceNumber whether to allow waiting for checkpoints larger than the processed local checkpoint
     * @param listener for the refresh.
     */
    public void addRefreshListener(long checkpoint, boolean allowUnIssuedSequenceNumber, ActionListener<Void> listener) {
        SubscribableListener<Void> subscribableListener = postRecoveryComplete;
        if (subscribableListener != null) {
            subscribableListener.addListener(new ActionListener<>() {
                @Override
                public void onResponse(Void unused) {
                    if (isReadAllowed()) {
                        refreshListeners.addOrNotify(checkpoint, allowUnIssuedSequenceNumber, listener);
                    } else {
                        listener.onFailure(new IllegalIndexShardStateException(shardId, state, "Read not allowed on IndexShard"));
                    }
                }

                @Override
                public void onFailure(Exception e) {
                    listener.onFailure(e);
                }
            }, EsExecutors.DIRECT_EXECUTOR_SERVICE, threadPool.getThreadContext());
        } else {
            listener.onFailure(new IllegalIndexShardStateException(shardId, state, "Read not allowed on IndexShard"));
        }
    }

    private static class RefreshMetricUpdater implements ReferenceManager.RefreshListener {

        private final MeanMetric refreshMetric;
        private long currentRefreshStartTime;
        private Thread callingThread = null;

        private RefreshMetricUpdater(MeanMetric refreshMetric) {
            this.refreshMetric = refreshMetric;
        }

        @Override
        public void beforeRefresh() {
            if (Assertions.ENABLED) {
                assert callingThread == null
                    : "beforeRefresh was called by " + callingThread.getName() + " without a corresponding call to afterRefresh";
                callingThread = Thread.currentThread();
            }
            currentRefreshStartTime = System.nanoTime();
        }

        @Override
        public void afterRefresh(boolean didRefresh) {
            if (Assertions.ENABLED) {
                assert callingThread != null : "afterRefresh called but not beforeRefresh";
                assert callingThread == Thread.currentThread()
                    : "beforeRefreshed called by a different thread. current ["
                        + Thread.currentThread().getName()
                        + "], thread that called beforeRefresh ["
                        + callingThread.getName()
                        + "]";
                callingThread = null;
            }
            refreshMetric.inc(System.nanoTime() - currentRefreshStartTime);
        }
    }

    /**
     * Rollback the current engine to the safe commit, then replay local translog up to the global checkpoint.
     */
    void resetEngineToGlobalCheckpoint() throws IOException {
        assert Thread.holdsLock(mutex) == false : "resetting engine under mutex";
        assert getActiveOperationsCount() == OPERATIONS_BLOCKED
            : "resetting engine without blocking operations; active operations are [" + getActiveOperationsCount() + ']';
        sync(); // persist the global checkpoint to disk
        final SeqNoStats seqNoStats = seqNoStats();
        final TranslogStats translogStats = translogStats();
        // flush to make sure the latest commit, which will be opened by the read-only engine, includes all operations.
        flush(new FlushRequest().waitIfOngoing(true));

        SetOnce<Engine> newEngineReference = new SetOnce<>();
        final long globalCheckpoint = getLastKnownGlobalCheckpoint();
        assert globalCheckpoint == getLastSyncedGlobalCheckpoint();
        synchronized (engineMutex) {
            verifyNotClosed();
            // we must create both new read-only engine and new read-write engine under engineMutex to ensure snapshotStoreMetadata,
            // acquireXXXCommit and close works.
            final Engine readOnlyEngine = new ReadOnlyEngine(
                newEngineConfig(replicationTracker),
                seqNoStats,
                translogStats,
                false,
                Function.identity(),
                true,
                false
            ) {
                @Override
                public IndexCommitRef acquireLastIndexCommit(boolean flushFirst) {
                    synchronized (engineMutex) {
                        if (newEngineReference.get() == null) {
                            throw new AlreadyClosedException("engine was closed");
                        }
                        // ignore flushFirst since we flushed above and we do not want to interfere with ongoing translog replay
                        return newEngineReference.get().acquireLastIndexCommit(false);
                    }
                }

                @Override
                public IndexCommitRef acquireSafeIndexCommit() {
                    synchronized (engineMutex) {
                        if (newEngineReference.get() == null) {
                            throw new AlreadyClosedException("engine was closed");
                        }
                        return newEngineReference.get().acquireSafeIndexCommit();
                    }
                }

                @Override
                public void close() throws IOException {
                    assert Thread.holdsLock(engineMutex);

                    Engine newEngine = newEngineReference.get();
                    if (newEngine == currentEngineReference.get()) {
                        // we successfully installed the new engine so do not close it.
                        newEngine = null;
                    }
                    IOUtils.close(super::close, newEngine);
                }
            };
            IOUtils.close(currentEngineReference.getAndSet(readOnlyEngine));
            newEngineReference.set(engineFactory.newReadWriteEngine(newEngineConfig(replicationTracker)));
            onNewEngine(newEngineReference.get());
        }
        final Engine.TranslogRecoveryRunner translogRunner = (engine, snapshot) -> runTranslogRecovery(
            engine,
            snapshot,
            Engine.Operation.Origin.LOCAL_RESET,
            () -> {
                // TODO: add a dedicate recovery stats for the reset translog
            }
        );
        newEngineReference.get().recoverFromTranslog(translogRunner, globalCheckpoint);
        newEngineReference.get().refresh("reset_engine");
        synchronized (engineMutex) {
            verifyNotClosed();
            IOUtils.close(currentEngineReference.getAndSet(newEngineReference.get()));
            // We set active because we are now writing operations to the engine; this way,
            // if we go idle after some time and become inactive, we still give sync'd flush a chance to run.
            active.set(true);
        }
        // time elapses after the engine is created above (pulling the config settings) until we set the engine reference, during
        // which settings changes could possibly have happened, so here we forcefully push any config changes to the new engine.
        onSettingsChanged();
    }

    /**
     * Returns the maximum sequence number of either update or delete operations have been processed in this shard
     * or the sequence number from {@link #advanceMaxSeqNoOfUpdatesOrDeletes(long)}. An index request is considered
     * as an update operation if it overwrites the existing documents in Lucene index with the same document id.
     * <p>
     * The primary captures this value after executes a replication request, then transfers it to a replica before
     * executing that replication request on a replica.
     */
    public long getMaxSeqNoOfUpdatesOrDeletes() {
        return getEngine().getMaxSeqNoOfUpdatesOrDeletes();
    }

    /**
     * A replica calls this method to advance the max_seq_no_of_updates marker of its engine to at least the max_seq_no_of_updates
     * value (piggybacked in a replication request) that it receives from its primary before executing that replication request.
     * The receiving value is at least as high as the max_seq_no_of_updates on the primary was when any of the operations of that
     * replication request were processed on it.
     * <p>
     * A replica shard also calls this method to bootstrap the max_seq_no_of_updates marker with the value that it received from
     * the primary in peer-recovery, before it replays remote translog operations from the primary. The receiving value is at least
     * as high as the max_seq_no_of_updates on the primary was when any of these operations were processed on it.
     * <p>
     * These transfers guarantee that every index/delete operation when executing on a replica engine will observe this marker a value
     * which is at least the value of the max_seq_no_of_updates marker on the primary after that operation was executed on the primary.
     *
     * @see #acquireReplicaOperationPermit(long, long, long, ActionListener, Executor)
     * @see RecoveryTarget#indexTranslogOperations(List, int, long, long, RetentionLeases, long, ActionListener)
     */
    public void advanceMaxSeqNoOfUpdatesOrDeletes(long seqNo) {
        getEngine().advanceMaxSeqNoOfUpdatesOrDeletes(seqNo);
    }

    /**
     * Performs the pre-closing checks on the {@link IndexShard}.
     *
     * @throws IllegalStateException if the sanity checks failed
     */
    public void verifyShardBeforeIndexClosing() throws IllegalStateException {
        getEngine().verifyEngineBeforeIndexClosing();
    }

    RetentionLeaseSyncer getRetentionLeaseSyncer() {
        return retentionLeaseSyncer;
    }

    public long getRelativeTimeInNanos() {
        return relativeTimeInNanosSupplier.getAsLong();
    }

    @Override
    public String toString() {
        return "IndexShard(shardRouting=" + shardRouting + ")";
    }

    /**
<<<<<<< HEAD
     * Registers a listener for an event when the shard advances to the provided primary term and segment generation
     */
    public void waitForPrimaryTermAndGeneration(
        PrimaryTermAndGeneration primaryTermAndGeneration,
        ActionListener<PrimaryTermAndGeneration> listener
    ) {
        getEngine().addPrimaryTermAndGenerationListener(primaryTermAndGeneration, listener);
=======
     * @deprecated use {@link #waitForPrimaryTermAndGeneration(long, long, ActionListener)} instead.
     */
    @Deprecated
    public void waitForSegmentGeneration(long segmentGeneration, ActionListener<Long> listener) {
        waitForPrimaryTermAndGeneration(getOperationPrimaryTerm(), segmentGeneration, listener);
    }

    private void checkAndCallWaitForEngineOrClosedShardListeners() {
        if (getEngineOrNull() != null || state == IndexShardState.CLOSED) {
            waitForEngineOrClosedShardListeners.onResponse(null);
        }
    }

    /**
     * Registers a listener for an event when the shard opens the engine or is the shard is closed
     */
    public void waitForEngineOrClosedShard(ActionListener<Void> listener) {
        waitForEngineOrClosedShardListeners.addListener(listener);
    }

    /**
     * Registers a listener for an event when the shard advances to the provided primary term and segment generation
     */
    public void waitForPrimaryTermAndGeneration(long primaryTerm, long segmentGeneration, ActionListener<Long> listener) {
        waitForEngineOrClosedShard(
            listener.delegateFailureAndWrap(
                (l, ignored) -> getEngine().addPrimaryTermAndGenerationListener(primaryTerm, segmentGeneration, l)
            )
        );
>>>>>>> 1a8d8032
    }

}<|MERGE_RESOLUTION|>--- conflicted
+++ resolved
@@ -4208,45 +4208,36 @@
     }
 
     /**
-<<<<<<< HEAD
+     * @deprecated use {@link #waitForPrimaryTermAndGeneration(PrimaryTermAndGeneration, ActionListener)} instead.
+     */
+    @Deprecated
+    public void waitForSegmentGeneration(long segmentGeneration, ActionListener<PrimaryTermAndGeneration> listener) {
+        waitForPrimaryTermAndGeneration(new PrimaryTermAndGeneration(getOperationPrimaryTerm(), segmentGeneration), listener);
+    }
+
+    private void checkAndCallWaitForEngineOrClosedShardListeners() {
+        if (getEngineOrNull() != null || state == IndexShardState.CLOSED) {
+            waitForEngineOrClosedShardListeners.onResponse(null);
+        }
+    }
+
+    /**
+     * Registers a listener for an event when the shard opens the engine or is the shard is closed
+     */
+    public void waitForEngineOrClosedShard(ActionListener<Void> listener) {
+        waitForEngineOrClosedShardListeners.addListener(listener);
+    }
+
+    /**
      * Registers a listener for an event when the shard advances to the provided primary term and segment generation
      */
     public void waitForPrimaryTermAndGeneration(
         PrimaryTermAndGeneration primaryTermAndGeneration,
         ActionListener<PrimaryTermAndGeneration> listener
     ) {
-        getEngine().addPrimaryTermAndGenerationListener(primaryTermAndGeneration, listener);
-=======
-     * @deprecated use {@link #waitForPrimaryTermAndGeneration(long, long, ActionListener)} instead.
-     */
-    @Deprecated
-    public void waitForSegmentGeneration(long segmentGeneration, ActionListener<Long> listener) {
-        waitForPrimaryTermAndGeneration(getOperationPrimaryTerm(), segmentGeneration, listener);
-    }
-
-    private void checkAndCallWaitForEngineOrClosedShardListeners() {
-        if (getEngineOrNull() != null || state == IndexShardState.CLOSED) {
-            waitForEngineOrClosedShardListeners.onResponse(null);
-        }
-    }
-
-    /**
-     * Registers a listener for an event when the shard opens the engine or is the shard is closed
-     */
-    public void waitForEngineOrClosedShard(ActionListener<Void> listener) {
-        waitForEngineOrClosedShardListeners.addListener(listener);
-    }
-
-    /**
-     * Registers a listener for an event when the shard advances to the provided primary term and segment generation
-     */
-    public void waitForPrimaryTermAndGeneration(long primaryTerm, long segmentGeneration, ActionListener<Long> listener) {
         waitForEngineOrClosedShard(
-            listener.delegateFailureAndWrap(
-                (l, ignored) -> getEngine().addPrimaryTermAndGenerationListener(primaryTerm, segmentGeneration, l)
-            )
+            listener.delegateFailureAndWrap((l, ignored) -> getEngine().addPrimaryTermAndGenerationListener(primaryTermAndGeneration, l))
         );
->>>>>>> 1a8d8032
     }
 
 }