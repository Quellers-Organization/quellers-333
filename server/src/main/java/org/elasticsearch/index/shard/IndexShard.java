--- conflicted
+++ resolved
@@ -1309,25 +1309,15 @@
         // we disable deletes since we allow for operations to be executed against the shard while recovering
         // but we need to make sure we don't loose deletes until we are done recovering
         config.setEnableGcDeletes(false);
-<<<<<<< HEAD
         // we have to set it before we open an engine and recover from the translog because
         // acquiring a snapshot from the translog causes a sync which causes the global checkpoint to be pulled in,
         // and an engine can be forced to close in ctor which also causes the global checkpoint to be pulled in.
-        replicationTracker.updateGlobalCheckpointOnReplica(Translog.readGlobalCheckpoint(translogConfig.getTranslogPath()),
-            "read from translog checkpoint");
+        final String translogUUID = store.readLastCommittedSegmentsInfo().getUserData().get(Translog.TRANSLOG_UUID_KEY);
+        final long globalCheckpoint = Translog.readGlobalCheckpoint(translogConfig.getTranslogPath(), translogUUID);
+        replicationTracker.updateGlobalCheckpointOnReplica(globalCheckpoint, "read from translog checkpoint");
 
         assertMaxUnsafeAutoIdInCommit();
 
-=======
-        if (openMode == EngineConfig.OpenMode.OPEN_INDEX_AND_TRANSLOG) {
-            // we have to set it before we open an engine and recover from the translog because
-            // acquiring a snapshot from the translog causes a sync which causes the global checkpoint to be pulled in,
-            // and an engine can be forced to close in ctor which also causes the global checkpoint to be pulled in.
-            final String translogUUID = store.readLastCommittedSegmentsInfo().getUserData().get(Translog.TRANSLOG_UUID_KEY);
-            final long globalCheckpoint = Translog.readGlobalCheckpoint(translogConfig.getTranslogPath(), translogUUID);
-            replicationTracker.updateGlobalCheckpointOnReplica(globalCheckpoint, "read from translog checkpoint");
-        }
->>>>>>> 9eb9ce38
         createNewEngine(config);
         verifyNotClosed();
         // We set active because we are now writing operations to the engine; this way, if we go idle after some time and become inactive,
