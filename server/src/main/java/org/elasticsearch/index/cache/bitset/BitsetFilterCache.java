/*
 * Licensed to Elasticsearch under one or more contributor
 * license agreements. See the NOTICE file distributed with
 * this work for additional information regarding copyright
 * ownership. Elasticsearch licenses this file to you under
 * the Apache License, Version 2.0 (the "License"); you may
 * not use this file except in compliance with the License.
 * You may obtain a copy of the License at
 *
 *    http://www.apache.org/licenses/LICENSE-2.0
 *
 * Unless required by applicable law or agreed to in writing,
 * software distributed under the License is distributed on an
 * "AS IS" BASIS, WITHOUT WARRANTIES OR CONDITIONS OF ANY
 * KIND, either express or implied.  See the License for the
 * specific language governing permissions and limitations
 * under the License.
 */

package org.elasticsearch.index.cache.bitset;

import org.apache.logging.log4j.message.ParameterizedMessage;
import org.apache.lucene.index.IndexReader;
import org.apache.lucene.index.IndexReaderContext;
import org.apache.lucene.index.LeafReaderContext;
import org.apache.lucene.index.ReaderUtil;
import org.apache.lucene.search.IndexSearcher;
import org.apache.lucene.search.Query;
import org.apache.lucene.search.Scorer;
import org.apache.lucene.search.Weight;
import org.apache.lucene.search.join.BitSetProducer;
import org.apache.lucene.util.Accountable;
import org.apache.lucene.util.BitDocIdSet;
import org.apache.lucene.util.BitSet;
import org.elasticsearch.ExceptionsHelper;
import org.elasticsearch.common.cache.Cache;
import org.elasticsearch.common.cache.CacheBuilder;
import org.elasticsearch.common.cache.RemovalListener;
import org.elasticsearch.common.cache.RemovalNotification;
import org.elasticsearch.common.lucene.search.Queries;
import org.elasticsearch.common.settings.Setting;
import org.elasticsearch.common.settings.Setting.Property;
import org.elasticsearch.common.unit.TimeValue;
import org.elasticsearch.index.AbstractIndexComponent;
import org.elasticsearch.index.IndexSettings;
import org.elasticsearch.index.IndexWarmer;
import org.elasticsearch.index.IndexWarmer.TerminationHandle;
import org.elasticsearch.index.engine.Engine;
import org.elasticsearch.index.mapper.DocumentMapper;
import org.elasticsearch.index.mapper.MapperService;
import org.elasticsearch.index.mapper.ObjectMapper;
import org.elasticsearch.index.shard.IndexShard;
import org.elasticsearch.index.shard.ShardId;
import org.elasticsearch.index.shard.ShardUtils;
import org.elasticsearch.threadpool.ThreadPool;

import java.io.Closeable;
import java.io.IOException;
import java.util.HashSet;
import java.util.Objects;
import java.util.Set;
import java.util.concurrent.CountDownLatch;
import java.util.concurrent.ExecutionException;
import java.util.concurrent.Executor;

/**
 * This is a cache for {@link BitDocIdSet} based filters and is unbounded by size or time.
 * <p>
 * Use this cache with care, only components that require that a filter is to be materialized as a {@link BitDocIdSet}
 * and require that it should always be around should use this cache, otherwise the
 * {@link org.elasticsearch.index.cache.query.QueryCache} should be used instead.
 */
public final class BitsetFilterCache extends AbstractIndexComponent
        implements IndexReader.ClosedListener, RemovalListener<IndexReader.CacheKey, Cache<Query, BitsetFilterCache.Value>>, Closeable {

    public static final Setting<Boolean> INDEX_LOAD_RANDOM_ACCESS_FILTERS_EAGERLY_SETTING =
        Setting.boolSetting("index.load_fixed_bitset_filters_eagerly", true, Property.IndexScope);

    private final boolean loadRandomAccessFiltersEagerly;
    private final Cache<IndexReader.CacheKey, Cache<Query, Value>> loadedFilters;
    private final Listener listener;

    public BitsetFilterCache(IndexSettings indexSettings, Listener listener) {
        super(indexSettings);
        if (listener == null) {
            throw new IllegalArgumentException("listener must not be null");
        }
        this.loadRandomAccessFiltersEagerly = this.indexSettings.getValue(INDEX_LOAD_RANDOM_ACCESS_FILTERS_EAGERLY_SETTING);
        this.loadedFilters = CacheBuilder.<IndexReader.CacheKey, Cache<Query, Value>>builder().removalListener(this).build();
        this.listener = listener;
    }

    public IndexWarmer.Listener createListener(ThreadPool threadPool) {
        return new BitSetProducerWarmer(threadPool);
    }


    public BitSetProducer getBitSetProducer(Query query) {
        return new QueryWrapperBitSetProducer(query);
    }

    @Override
    public void onClose(IndexReader.CacheKey ownerCoreCacheKey) {
        loadedFilters.invalidate(ownerCoreCacheKey);
    }

    @Override
    public void close() {
        clear("close");
    }

    public void clear(String reason) {
        logger.debug("clearing all bitsets because [{}]", reason);
        loadedFilters.invalidateAll();
    }

    private BitSet getAndLoadIfNotPresent(final Query query, final LeafReaderContext context) throws IOException, ExecutionException {
        final IndexReader.CacheHelper cacheHelper = context.reader().getCoreCacheHelper();
        if (cacheHelper == null) {
            throw new IllegalArgumentException("Reader " + context.reader() + " does not support caching");
        }
        final IndexReader.CacheKey coreCacheReader = cacheHelper.getKey();
        final ShardId shardId = ShardUtils.extractShardId(context.reader());
        if (indexSettings.getIndex().equals(shardId.getIndex()) == false) {
            // insanity
            throw new IllegalStateException("Trying to load bit set for index " + shardId.getIndex()
                    + " with cache of index " + indexSettings.getIndex());
        }
        Cache<Query, Value> filterToFbs = loadedFilters.computeIfAbsent(coreCacheReader, key -> {
            cacheHelper.addClosedListener(BitsetFilterCache.this);
            return CacheBuilder.<Query, Value>builder().build();
        });

        return filterToFbs.computeIfAbsent(query, key -> {
            final IndexReaderContext topLevelContext = ReaderUtil.getTopLevelContext(context);
            final IndexSearcher searcher = new IndexSearcher(topLevelContext);
            searcher.setQueryCache(null);
            final Weight weight = searcher.createNormalizedWeight(query, false);
            Scorer s = weight.scorer(context);
            final BitSet bitSet;
            if (s == null) {
                bitSet = null;
            } else {
                bitSet = BitSet.of(s.iterator(), context.reader().maxDoc());
            }

            Value value = new Value(bitSet, shardId);
            listener.onCache(shardId, value.bitset);
            return value;
        }).bitset;
    }

    @Override
    public void onRemoval(RemovalNotification<IndexReader.CacheKey, Cache<Query, Value>> notification) {
        if (notification.getKey() == null) {
            return;
        }

        Cache<Query, Value> valueCache = notification.getValue();
        if (valueCache == null) {
            return;
        }

        for (Value value : valueCache.values()) {
            listener.onRemoval(value.shardId, value.bitset);
            // if null then this means the shard has already been removed and the stats are 0 anyway for the shard this key belongs to
        }
    }

    public static final class Value {

        final BitSet bitset;
        final ShardId shardId;

        public Value(BitSet bitset, ShardId shardId) {
            this.bitset = bitset;
            this.shardId = shardId;
        }
    }

    final class QueryWrapperBitSetProducer implements BitSetProducer {

        final Query query;

        QueryWrapperBitSetProducer(Query query) {
            this.query = Objects.requireNonNull(query);
        }

        @Override
        public BitSet getBitSet(LeafReaderContext context) throws IOException {
            try {
                return getAndLoadIfNotPresent(query, context);
            } catch (ExecutionException e) {
                throw ExceptionsHelper.convertToElastic(e);
            }
        }

        @Override
        public String toString() {
            return "random_access(" + query + ")";
        }

        @Override
        public boolean equals(Object o) {
            if (!(o instanceof QueryWrapperBitSetProducer)) return false;
            return this.query.equals(((QueryWrapperBitSetProducer) o).query);
        }

        @Override
        public int hashCode() {
            return 31 * getClass().hashCode() + query.hashCode();
        }
    }

    final class BitSetProducerWarmer implements IndexWarmer.Listener {

        private final Executor executor;

        BitSetProducerWarmer(ThreadPool threadPool) {
            this.executor = threadPool.executor(ThreadPool.Names.WARMER);
        }

        @Override
        public IndexWarmer.TerminationHandle warmReader(final IndexShard indexShard, final Engine.Searcher searcher) {
            if (indexSettings.getIndex().equals(indexShard.indexSettings().getIndex()) == false) {
                // this is from a different index
                return TerminationHandle.NO_WAIT;
            }

            if (!loadRandomAccessFiltersEagerly) {
                return TerminationHandle.NO_WAIT;
            }

            boolean hasNested = false;
            final Set<Query> warmUp = new HashSet<>();
            final MapperService mapperService = indexShard.mapperService();
            for (DocumentMapper docMapper : mapperService.docMappers(false)) {
                if (docMapper.hasNestedObjects()) {
                    hasNested = true;
                    for (ObjectMapper objectMapper : docMapper.objectMappers().values()) {
                        if (objectMapper.nested().isNested()) {
                            ObjectMapper parentObjectMapper = objectMapper.getParentObjectMapper(mapperService);
                            if (parentObjectMapper != null && parentObjectMapper.nested().isNested()) {
                                warmUp.add(parentObjectMapper.nestedTypeFilter());
                            }
                        }
                    }
                }
            }

            if (hasNested) {
                warmUp.add(Queries.newNonNestedFilter(indexSettings.getIndexVersionCreated()));
            }

            final CountDownLatch latch = new CountDownLatch(searcher.reader().leaves().size() * warmUp.size());
            for (final LeafReaderContext ctx : searcher.reader().leaves()) {
                for (final Query filterToWarm : warmUp) {
                    executor.execute(() -> {
                        try {
                            final long start = System.nanoTime();
                            getAndLoadIfNotPresent(filterToWarm, ctx);
                            if (indexShard.warmerService().logger().isTraceEnabled()) {
                                indexShard.warmerService().logger().trace("warmed bitset for [{}], took [{}]",
                                    filterToWarm, TimeValue.timeValueNanos(System.nanoTime() - start));
                            }
                        } catch (Exception e) {
<<<<<<< HEAD
                            indexShard.warmerService().logger().warn(() -> new ParameterizedMessage("failed to load bitset for [{}]", filterToWarm), e);
=======
                            indexShard.warmerService().logger().warn(() -> new ParameterizedMessage("failed to load " +
                                "bitset for [{}]", filterToWarm), e);
>>>>>>> 0c7f6570
                        } finally {
                            latch.countDown();
                        }
                    });
                }
            }
            return () -> latch.await();
        }

    }

    Cache<IndexReader.CacheKey, Cache<Query, Value>> getLoadedFilters() {
        return loadedFilters;
    }

    /**
     *  A listener interface that is executed for each onCache / onRemoval event
     */
    public interface Listener {
        /**
         * Called for each cached bitset on the cache event.
         * @param shardId the shard id the bitset was cached for. This can be <code>null</code>
         * @param accountable the bitsets ram representation
         */
        void onCache(ShardId shardId, Accountable accountable);
        /**
         * Called for each cached bitset on the removal event.
         * @param shardId the shard id the bitset was cached for. This can be <code>null</code>
         * @param accountable the bitsets ram representation
         */
        void onRemoval(ShardId shardId, Accountable accountable);
    }
}<|MERGE_RESOLUTION|>--- conflicted
+++ resolved
@@ -264,12 +264,8 @@
                                     filterToWarm, TimeValue.timeValueNanos(System.nanoTime() - start));
                             }
                         } catch (Exception e) {
-<<<<<<< HEAD
-                            indexShard.warmerService().logger().warn(() -> new ParameterizedMessage("failed to load bitset for [{}]", filterToWarm), e);
-=======
                             indexShard.warmerService().logger().warn(() -> new ParameterizedMessage("failed to load " +
                                 "bitset for [{}]", filterToWarm), e);
->>>>>>> 0c7f6570
                         } finally {
                             latch.countDown();
                         }
