/*
 * Licensed to Elasticsearch under one or more contributor
 * license agreements. See the NOTICE file distributed with
 * this work for additional information regarding copyright
 * ownership. Elasticsearch licenses this file to you under
 * the Apache License, Version 2.0 (the "License"); you may
 * not use this file except in compliance with the License.
 * You may obtain a copy of the License at
 *
 *    http://www.apache.org/licenses/LICENSE-2.0
 *
 * Unless required by applicable law or agreed to in writing,
 * software distributed under the License is distributed on an
 * "AS IS" BASIS, WITHOUT WARRANTIES OR CONDITIONS OF ANY
 * KIND, either express or implied.  See the License for the
 * specific language governing permissions and limitations
 * under the License.
 */
package org.elasticsearch.index.engine;

import org.apache.lucene.analysis.Analyzer;
import org.apache.lucene.codecs.Codec;
import org.apache.lucene.index.MergePolicy;
import org.apache.lucene.search.QueryCache;
import org.apache.lucene.search.QueryCachingPolicy;
import org.apache.lucene.search.ReferenceManager;
import org.apache.lucene.search.Sort;
import org.apache.lucene.search.similarities.Similarity;
import org.elasticsearch.Version;
import org.elasticsearch.common.Nullable;
import org.elasticsearch.common.settings.Setting;
import org.elasticsearch.common.settings.Setting.Property;
import org.elasticsearch.common.unit.ByteSizeValue;
import org.elasticsearch.common.unit.MemorySizeValue;
import org.elasticsearch.common.unit.TimeValue;
import org.elasticsearch.index.IndexSettings;
import org.elasticsearch.index.codec.CodecService;
import org.elasticsearch.index.mapper.ParsedDocument;
import org.elasticsearch.index.shard.ShardId;
import org.elasticsearch.index.store.Store;
import org.elasticsearch.index.translog.TranslogConfig;
import org.elasticsearch.indices.IndexingMemoryController;
import org.elasticsearch.indices.breaker.CircuitBreakerService;
import org.elasticsearch.threadpool.ThreadPool;

import java.util.List;
import java.util.function.LongSupplier;

/*
 * Holds all the configuration that is used to create an {@link Engine}.
 * Once {@link Engine} has been created with this object, changes to this
 * object will affect the {@link Engine} instance.
 */
public final class EngineConfig {
    private final ShardId shardId;
    private final String allocationId;
    private final IndexSettings indexSettings;
    private final ByteSizeValue indexingBufferSize;
    private volatile boolean enableGcDeletes = true;
    private final TimeValue flushMergesAfter;
    private final String codecName;
    private final ThreadPool threadPool;
    private final Engine.Warmer warmer;
    private final Store store;
    private final MergePolicy mergePolicy;
    private final Analyzer analyzer;
    private final Similarity similarity;
    private final CodecService codecService;
    private final Engine.EventListener eventListener;
    private final QueryCache queryCache;
    private final QueryCachingPolicy queryCachingPolicy;
    @Nullable
    private final List<ReferenceManager.RefreshListener> externalRefreshListener;
    @Nullable
    private final List<ReferenceManager.RefreshListener> internalRefreshListener;
    @Nullable
    private final Sort indexSort;
    @Nullable
    private final CircuitBreakerService circuitBreakerService;
    private final LongSupplier globalCheckpointSupplier;
    private final LongSupplier primaryTermSupplier;
    private final TombstoneDocSupplier tombstoneDocSupplier;

    /**
     * Index setting to change the low level lucene codec used for writing new segments.
     * This setting is <b>not</b> realtime updateable.
     * This setting is also settable on the node and the index level, it's commonly used in hot/cold node archs where index is likely
     * allocated on both `kind` of nodes.
     */
    public static final Setting<String> INDEX_CODEC_SETTING = new Setting<>("index.codec", "default", s -> {
        switch (s) {
            case "default":
            case "best_compression":
            case "lucene_default":
                return s;
            default:
                if (Codec.availableCodecs().contains(s) == false) { // we don't error message the not officially supported ones
                    throw new IllegalArgumentException(
                        "unknown value for [index.codec] must be one of [default, best_compression] but was: " + s);
                }
                return s;
        }
    }, Property.IndexScope, Property.NodeScope);

    /**
     * Configures an index to optimize documents with auto generated ids for append only. If this setting is updated from <code>false</code>
     * to <code>true</code> might not take effect immediately. In other words, disabling the optimization will be immediately applied while
     * re-enabling it might not be applied until the engine is in a safe state to do so. Depending on the engine implementation a change to
     * this setting won't be reflected re-enabled optimization until the engine is restarted or the index is closed and reopened.
     * The default is <code>true</code>
     */
    public static final Setting<Boolean> INDEX_OPTIMIZE_AUTO_GENERATED_IDS = Setting.boolSetting("index.optimize_auto_generated_id", true,
        Property.IndexScope, Property.Dynamic);

    private final TranslogConfig translogConfig;

    /**
     * Creates a new {@link org.elasticsearch.index.engine.EngineConfig}
     */
    public EngineConfig(ShardId shardId, String allocationId, ThreadPool threadPool,
                        IndexSettings indexSettings, Engine.Warmer warmer, Store store,
                        MergePolicy mergePolicy, Analyzer analyzer,
                        Similarity similarity, CodecService codecService, Engine.EventListener eventListener,
                        QueryCache queryCache, QueryCachingPolicy queryCachingPolicy,
                        TranslogConfig translogConfig, TimeValue flushMergesAfter,
                        List<ReferenceManager.RefreshListener> externalRefreshListener,
                        List<ReferenceManager.RefreshListener> internalRefreshListener, Sort indexSort,
<<<<<<< HEAD
                        TranslogRecoveryRunner translogRecoveryRunner, CircuitBreakerService circuitBreakerService,
                        LongSupplier globalCheckpointSupplier, LongSupplier primaryTermSupplier) {
        if (indexSettings.getIndexVersionCreated().onOrAfter(Version.V_7_0_0_alpha1)
            && INDEX_OPTIMIZE_AUTO_GENERATED_IDS.exists(indexSettings.getSettings())) {
            throw new IllegalArgumentException(
                "Setting [" + INDEX_OPTIMIZE_AUTO_GENERATED_IDS.getKey() + "] was removed in version 7.0.0");
        }
=======
                        CircuitBreakerService circuitBreakerService, LongSupplier globalCheckpointSupplier,
                        LongSupplier primaryTermSupplier, TombstoneDocSupplier tombstoneDocSupplier) {
>>>>>>> 7446f753
        this.shardId = shardId;
        this.allocationId = allocationId;
        this.indexSettings = indexSettings;
        this.threadPool = threadPool;
        this.warmer = warmer == null ? (a) -> {} : warmer;
        this.store = store;
        this.mergePolicy = mergePolicy;
        this.analyzer = analyzer;
        this.similarity = similarity;
        this.codecService = codecService;
        this.eventListener = eventListener;
        codecName = indexSettings.getValue(INDEX_CODEC_SETTING);
        // We need to make the indexing buffer for this shard at least as large
        // as the amount of memory that is available for all engines on the
        // local node so that decisions to flush segments to disk are made by
        // IndexingMemoryController rather than Lucene.
        // Add an escape hatch in case this change proves problematic - it used
        // to be a fixed amound of RAM: 256 MB.
        // TODO: Remove this escape hatch in 8.x
        final String escapeHatchProperty = "es.index.memory.max_index_buffer_size";
        String maxBufferSize = System.getProperty(escapeHatchProperty);
        if (maxBufferSize != null) {
            indexingBufferSize = MemorySizeValue.parseBytesSizeValueOrHeapRatio(maxBufferSize, escapeHatchProperty);
        } else {
            indexingBufferSize = IndexingMemoryController.INDEX_BUFFER_SIZE_SETTING.get(indexSettings.getNodeSettings());
        }
        this.queryCache = queryCache;
        this.queryCachingPolicy = queryCachingPolicy;
        this.translogConfig = translogConfig;
        this.flushMergesAfter = flushMergesAfter;
        this.externalRefreshListener = externalRefreshListener;
        this.internalRefreshListener = internalRefreshListener;
        this.indexSort = indexSort;
        this.circuitBreakerService = circuitBreakerService;
        this.globalCheckpointSupplier = globalCheckpointSupplier;
        this.primaryTermSupplier = primaryTermSupplier;
        this.tombstoneDocSupplier = tombstoneDocSupplier;
    }

    /**
     * Enables / disables gc deletes
     *
     * @see #isEnableGcDeletes()
     */
    public void setEnableGcDeletes(boolean enableGcDeletes) {
        this.enableGcDeletes = enableGcDeletes;
    }

    /**
     * Returns the initial index buffer size. This setting is only read on startup and otherwise controlled
     * by {@link IndexingMemoryController}
     */
    public ByteSizeValue getIndexingBufferSize() {
        return indexingBufferSize;
    }

    /**
     * Returns <code>true</code> iff delete garbage collection in the engine should be enabled. This setting is updateable
     * in realtime and forces a volatile read. Consumers can safely read this value directly go fetch it's latest value.
     * The default is <code>true</code>
     * <p>
     *     Engine GC deletion if enabled collects deleted documents from in-memory realtime data structures after a certain amount of
     *     time ({@link IndexSettings#getGcDeletesInMillis()} if enabled. Before deletes are GCed they will cause re-adding the document
     *     that was deleted to fail.
     * </p>
     */
    public boolean isEnableGcDeletes() {
        return enableGcDeletes;
    }

    /**
     * Returns the {@link Codec} used in the engines {@link org.apache.lucene.index.IndexWriter}
     * <p>
     *     Note: this settings is only read on startup.
     * </p>
     */
    public Codec getCodec() {
        return codecService.codec(codecName);
    }

    /**
     * Returns a thread-pool mainly used to get estimated time stamps from
     * {@link org.elasticsearch.threadpool.ThreadPool#relativeTimeInMillis()} and to schedule
     * async force merge calls on the {@link org.elasticsearch.threadpool.ThreadPool.Names#FORCE_MERGE} thread-pool
     */
    public ThreadPool getThreadPool() {
        return threadPool;
    }

    /**
     * Returns an {@link org.elasticsearch.index.engine.Engine.Warmer} used to warm new searchers before they are used for searching.
     */
    public Engine.Warmer getWarmer() {
        return warmer;
    }

    /**
     * Returns the {@link org.elasticsearch.index.store.Store} instance that provides access to the
     * {@link org.apache.lucene.store.Directory} used for the engines {@link org.apache.lucene.index.IndexWriter} to write it's index files
     * to.
     * <p>
     * Note: In order to use this instance the consumer needs to increment the stores reference before it's used the first time and hold
     * it's reference until it's not needed anymore.
     * </p>
     */
    public Store getStore() {
        return store;
    }

    /**
     * Returns the global checkpoint tracker
     */
    public LongSupplier getGlobalCheckpointSupplier() {
        return globalCheckpointSupplier;
    }

    /**
     * Returns the {@link org.apache.lucene.index.MergePolicy} for the engines {@link org.apache.lucene.index.IndexWriter}
     */
    public MergePolicy getMergePolicy() {
        return mergePolicy;
    }

    /**
     * Returns a listener that should be called on engine failure
     */
    public Engine.EventListener getEventListener() {
        return eventListener;
    }

    /**
     * Returns the index settings for this index.
     */
    public IndexSettings getIndexSettings() {
        return indexSettings;
    }

    /**
     * Returns the engines shard ID
     */
    public ShardId getShardId() { return shardId; }

    /**
     * Returns the allocation ID for the shard.
     *
     * @return the allocation ID
     */
    public String getAllocationId() {
        return allocationId;
    }

    /**
     * Returns the analyzer as the default analyzer in the engines {@link org.apache.lucene.index.IndexWriter}
     */
    public Analyzer getAnalyzer() {
        return analyzer;
    }

    /**
     * Returns the {@link org.apache.lucene.search.similarities.Similarity} used for indexing and searching.
     */
    public Similarity getSimilarity() {
        return similarity;
    }

    /**
     * Return the cache to use for queries.
     */
    public QueryCache getQueryCache() {
        return queryCache;
    }

    /**
     * Return the policy to use when caching queries.
     */
    public QueryCachingPolicy getQueryCachingPolicy() {
        return queryCachingPolicy;
    }

    /**
     * Returns the translog config for this engine
     */
    public TranslogConfig getTranslogConfig() {
        return translogConfig;
    }

    /**
     * Returns a {@link TimeValue} at what time interval after the last write modification to the engine finished merges
     * should be automatically flushed. This is used to free up transient disk usage of potentially large segments that
     * are written after the engine became inactive from an indexing perspective.
     */
    public TimeValue getFlushMergesAfter() { return flushMergesAfter; }

    /**
     * The refresh listeners to add to Lucene for externally visible refreshes
     */
    public List<ReferenceManager.RefreshListener> getExternalRefreshListener() {
        return externalRefreshListener;
    }

    /**
     * The refresh listeners to add to Lucene for internally visible refreshes. These listeners will also be invoked on external refreshes
     */
    public List<ReferenceManager.RefreshListener> getInternalRefreshListener() { return internalRefreshListener;}


    /**
     * returns true if the engine is allowed to optimize indexing operations with an auto-generated ID
     */
    public boolean isAutoGeneratedIDsOptimizationEnabled() {
        return indexSettings.getValue(INDEX_OPTIMIZE_AUTO_GENERATED_IDS);
    }

    /**
     * Return the sort order of this index, or null if the index has no sort.
     */
    public Sort getIndexSort() {
        return indexSort;
    }

    /**
     * Returns the circuit breaker service for this engine, or {@code null} if none is to be used.
     */
    @Nullable
    public CircuitBreakerService getCircuitBreakerService() {
        return this.circuitBreakerService;
    }

    /**
     * Returns a supplier that supplies the latest primary term value of the associated shard.
     */
    public LongSupplier getPrimaryTermSupplier() {
        return primaryTermSupplier;
    }

    /**
     * A supplier supplies tombstone documents which will be used in soft-update methods.
     * The returned document consists only _uid, _seqno, _term and _version fields; other metadata fields are excluded.
     */
    public interface TombstoneDocSupplier {
        /**
         * Creates a tombstone document for a delete operation.
         */
        ParsedDocument newDeleteTombstoneDoc(String type, String id);

        /**
         * Creates a tombstone document for a noop operation.
         * @param reason the reason of an a noop
         */
        ParsedDocument newNoopTombstoneDoc(String reason);
    }

    public TombstoneDocSupplier getTombstoneDocSupplier() {
        return tombstoneDocSupplier;
    }
}<|MERGE_RESOLUTION|>--- conflicted
+++ resolved
@@ -125,18 +125,13 @@
                         TranslogConfig translogConfig, TimeValue flushMergesAfter,
                         List<ReferenceManager.RefreshListener> externalRefreshListener,
                         List<ReferenceManager.RefreshListener> internalRefreshListener, Sort indexSort,
-<<<<<<< HEAD
-                        TranslogRecoveryRunner translogRecoveryRunner, CircuitBreakerService circuitBreakerService,
-                        LongSupplier globalCheckpointSupplier, LongSupplier primaryTermSupplier) {
-        if (indexSettings.getIndexVersionCreated().onOrAfter(Version.V_7_0_0_alpha1)
+                        CircuitBreakerService circuitBreakerService, LongSupplier globalCheckpointSupplier,
+                        LongSupplier primaryTermSupplier, TombstoneDocSupplier tombstoneDocSupplier) {
+        if (indexSettings.getIndexVersionCreated().onOrAfter(Version.V_7_0_0)
             && INDEX_OPTIMIZE_AUTO_GENERATED_IDS.exists(indexSettings.getSettings())) {
             throw new IllegalArgumentException(
                 "Setting [" + INDEX_OPTIMIZE_AUTO_GENERATED_IDS.getKey() + "] was removed in version 7.0.0");
         }
-=======
-                        CircuitBreakerService circuitBreakerService, LongSupplier globalCheckpointSupplier,
-                        LongSupplier primaryTermSupplier, TombstoneDocSupplier tombstoneDocSupplier) {
->>>>>>> 7446f753
         this.shardId = shardId;
         this.allocationId = allocationId;
         this.indexSettings = indexSettings;
