/*
 * Licensed to Elasticsearch under one or more contributor
 * license agreements. See the NOTICE file distributed with
 * this work for additional information regarding copyright
 * ownership. Elasticsearch licenses this file to you under
 * the Apache License, Version 2.0 (the "License"); you may
 * not use this file except in compliance with the License.
 * You may obtain a copy of the License at
 *
 *    http://www.apache.org/licenses/LICENSE-2.0
 *
 * Unless required by applicable law or agreed to in writing,
 * software distributed under the License is distributed on an
 * "AS IS" BASIS, WITHOUT WARRANTIES OR CONDITIONS OF ANY
 * KIND, either express or implied.  See the License for the
 * specific language governing permissions and limitations
 * under the License.
 */

package org.elasticsearch.index.engine;

import org.apache.logging.log4j.Logger;
import org.apache.lucene.document.Field;
import org.apache.lucene.document.NumericDocValuesField;
import org.apache.lucene.index.DirectoryReader;
import org.apache.lucene.index.IndexCommit;
import org.apache.lucene.index.IndexReader;
import org.apache.lucene.index.IndexWriter;
import org.apache.lucene.index.IndexWriterConfig;
import org.apache.lucene.index.IndexableField;
import org.apache.lucene.index.LeafReader;
import org.apache.lucene.index.LiveIndexWriterConfig;
import org.apache.lucene.index.MergePolicy;
import org.apache.lucene.index.SegmentCommitInfo;
import org.apache.lucene.index.SegmentInfos;
import org.apache.lucene.index.SoftDeletesRetentionMergePolicy;
import org.apache.lucene.index.Term;
import org.apache.lucene.search.IndexSearcher;
import org.apache.lucene.search.ReferenceManager;
import org.apache.lucene.search.SearcherFactory;
import org.apache.lucene.search.SearcherManager;
import org.apache.lucene.search.TermQuery;
import org.apache.lucene.store.AlreadyClosedException;
import org.apache.lucene.store.Directory;
import org.apache.lucene.store.LockObtainFailedException;
import org.apache.lucene.util.BytesRef;
import org.apache.lucene.util.InfoStream;
import org.elasticsearch.Assertions;
import org.elasticsearch.ExceptionsHelper;
import org.elasticsearch.Version;
import org.elasticsearch.action.index.IndexRequest;
import org.elasticsearch.common.Nullable;
import org.elasticsearch.common.SuppressForbidden;
import org.elasticsearch.common.lease.Releasable;
import org.elasticsearch.common.lucene.LoggerInfoStream;
import org.elasticsearch.common.lucene.Lucene;
import org.elasticsearch.common.lucene.index.ElasticsearchDirectoryReader;
import org.elasticsearch.common.lucene.uid.Versions;
import org.elasticsearch.common.lucene.uid.VersionsAndSeqNoResolver;
import org.elasticsearch.common.lucene.uid.VersionsAndSeqNoResolver.DocIdAndSeqNo;
import org.elasticsearch.common.metrics.CounterMetric;
import org.elasticsearch.common.unit.TimeValue;
import org.elasticsearch.common.util.concurrent.AbstractRunnable;
import org.elasticsearch.common.util.concurrent.KeyedLock;
import org.elasticsearch.common.util.concurrent.ReleasableLock;
import org.elasticsearch.core.internal.io.IOUtils;
import org.elasticsearch.index.IndexSettings;
import org.elasticsearch.index.VersionType;
import org.elasticsearch.index.mapper.IdFieldMapper;
import org.elasticsearch.index.mapper.MapperService;
import org.elasticsearch.index.mapper.ParseContext;
import org.elasticsearch.index.mapper.ParsedDocument;
import org.elasticsearch.index.mapper.SeqNoFieldMapper;
import org.elasticsearch.index.mapper.SourceFieldMapper;
import org.elasticsearch.index.merge.MergeStats;
import org.elasticsearch.index.merge.OnGoingMerge;
import org.elasticsearch.index.seqno.LocalCheckpointTracker;
import org.elasticsearch.index.seqno.SeqNoStats;
import org.elasticsearch.index.seqno.SequenceNumbers;
import org.elasticsearch.index.shard.ElasticsearchMergePolicy;
import org.elasticsearch.index.shard.ShardId;
import org.elasticsearch.index.translog.Translog;
import org.elasticsearch.index.translog.TranslogConfig;
import org.elasticsearch.index.translog.TranslogCorruptedException;
import org.elasticsearch.index.translog.TranslogDeletionPolicy;
import org.elasticsearch.index.translog.TranslogStats;
import org.elasticsearch.threadpool.ThreadPool;

import java.io.Closeable;
import java.io.IOException;
import java.sql.Time;
import java.util.Arrays;
import java.util.Collection;
import java.util.HashMap;
import java.util.List;
import java.util.Map;
import java.util.Objects;
import java.util.Optional;
import java.util.Set;
import java.util.concurrent.CountDownLatch;
import java.util.concurrent.TimeUnit;
import java.util.concurrent.atomic.AtomicBoolean;
import java.util.concurrent.atomic.AtomicInteger;
import java.util.concurrent.atomic.AtomicLong;
import java.util.concurrent.locks.Lock;
import java.util.concurrent.locks.ReentrantLock;
import java.util.function.BiFunction;
import java.util.function.LongSupplier;
import java.util.function.Supplier;
import java.util.stream.Stream;

public class InternalEngine extends Engine {

    /**
     * When we last pruned expired tombstones from versionMap.deletes:
     */
    private volatile long lastDeleteVersionPruneTimeMSec;

    private final Translog translog;
    private final ElasticsearchConcurrentMergeScheduler mergeScheduler;

    private final IndexWriter indexWriter;

    private final ExternalSearcherManager externalSearcherManager;
    private final SearcherManager internalSearcherManager;

    private final Lock flushLock = new ReentrantLock();
    private final ReentrantLock optimizeLock = new ReentrantLock();

    // A uid (in the form of BytesRef) to the version map
    // we use the hashed variant since we iterate over it and check removal and additions on existing keys
    private final LiveVersionMap versionMap = new LiveVersionMap();

    private volatile SegmentInfos lastCommittedSegmentInfos;

    private final IndexThrottle throttle;

    private final LocalCheckpointTracker localCheckpointTracker;

    private final CombinedDeletionPolicy combinedDeletionPolicy;

    // How many callers are currently requesting index throttling.  Currently there are only two situations where we do this: when merges
    // are falling behind and when writing indexing buffer to disk is too slow.  When this is 0, there is no throttling, else we throttling
    // incoming indexing ops to a single thread:
    private final AtomicInteger throttleRequestCount = new AtomicInteger();
    private final AtomicBoolean pendingTranslogRecovery = new AtomicBoolean(false);
    private final AtomicLong maxUnsafeAutoIdTimestamp = new AtomicLong(-1);
    private final AtomicLong maxSeenAutoIdTimestamp = new AtomicLong(-1);
    private final AtomicLong maxSeqNoOfNonAppendOnlyOperations = new AtomicLong(SequenceNumbers.NO_OPS_PERFORMED);
    private final CounterMetric numVersionLookups = new CounterMetric();
    private final CounterMetric numIndexVersionsLookups = new CounterMetric();
    // Lucene operations since this engine was opened - not include operations from existing segments.
    private final CounterMetric numDocDeletes = new CounterMetric();
    private final CounterMetric numDocAppends = new CounterMetric();
    private final CounterMetric numDocUpdates = new CounterMetric();
    private final NumericDocValuesField softDeletesField = Lucene.newSoftDeletesField();
    private final boolean softDeleteEnabled;
    private final SoftDeletesPolicy softDeletesPolicy;
    private final LastRefreshedCheckpointListener lastRefreshedCheckpointListener;

    private final AtomicBoolean trackTranslogLocation = new AtomicBoolean(false);
    private final KeyedLock<Long> noOpKeyedLock = new KeyedLock<>();

    @Nullable
    private final String historyUUID;

    public InternalEngine(EngineConfig engineConfig) {
        this(engineConfig, LocalCheckpointTracker::new);
    }

    InternalEngine(
            final EngineConfig engineConfig,
            final BiFunction<Long, Long, LocalCheckpointTracker> localCheckpointTrackerSupplier) {
        super(engineConfig);
        if (engineConfig.isAutoGeneratedIDsOptimizationEnabled() == false) {
            updateAutoIdTimestamp(Long.MAX_VALUE, true);
        }
        final TranslogDeletionPolicy translogDeletionPolicy = new TranslogDeletionPolicy(
                engineConfig.getIndexSettings().getTranslogRetentionSize().getBytes(),
                engineConfig.getIndexSettings().getTranslogRetentionAge().getMillis()
        );
        store.incRef();
        IndexWriter writer = null;
        Translog translog = null;
        ExternalSearcherManager externalSearcherManager = null;
        SearcherManager internalSearcherManager = null;
        EngineMergeScheduler scheduler = null;
        boolean success = false;
        try {
            this.lastDeleteVersionPruneTimeMSec = engineConfig.getThreadPool().relativeTimeInMillis();

            mergeScheduler = scheduler = new EngineMergeScheduler(engineConfig.getShardId(), engineConfig.getIndexSettings());
            throttle = new IndexThrottle();
            try {
                translog = openTranslog(engineConfig, translogDeletionPolicy, engineConfig.getGlobalCheckpointSupplier());
                assert translog.getGeneration() != null;
                this.translog = translog;
                this.softDeleteEnabled = engineConfig.getIndexSettings().isSoftDeleteEnabled();
                this.softDeletesPolicy = newSoftDeletesPolicy();
                this.combinedDeletionPolicy =
                    new CombinedDeletionPolicy(logger, translogDeletionPolicy, softDeletesPolicy, translog::getLastSyncedGlobalCheckpoint);
                writer = createWriter();
                bootstrapAppendOnlyInfoFromWriter(writer);
                historyUUID = loadHistoryUUID(writer);
                indexWriter = writer;
            } catch (IOException | TranslogCorruptedException e) {
                throw new EngineCreationFailureException(shardId, "failed to create engine", e);
            } catch (AssertionError e) {
                // IndexWriter throws AssertionError on init, if asserts are enabled, if any files don't exist, but tests that
                // randomly throw FNFE/NSFE can also hit this:
                if (ExceptionsHelper.stackTrace(e).contains("org.apache.lucene.index.IndexWriter.filesExist")) {
                    throw new EngineCreationFailureException(shardId, "failed to create engine", e);
                } else {
                    throw e;
                }
            }
            externalSearcherManager = createSearcherManager(new SearchFactory(logger, isClosed, engineConfig));
            internalSearcherManager = externalSearcherManager.internalSearcherManager;
            this.internalSearcherManager = internalSearcherManager;
            this.externalSearcherManager = externalSearcherManager;
            internalSearcherManager.addListener(versionMap);
            assert pendingTranslogRecovery.get() == false : "translog recovery can't be pending before we set it";
            // don't allow commits until we are done with recovering
            pendingTranslogRecovery.set(true);
            for (ReferenceManager.RefreshListener listener: engineConfig.getExternalRefreshListener()) {
                this.externalSearcherManager.addListener(listener);
            }
            for (ReferenceManager.RefreshListener listener: engineConfig.getInternalRefreshListener()) {
                this.internalSearcherManager.addListener(listener);
            }
            this.localCheckpointTracker = createLocalCheckpointTracker(engineConfig, lastCommittedSegmentInfos, logger,
                () -> acquireSearcher("create_local_checkpoint_tracker", SearcherScope.INTERNAL), localCheckpointTrackerSupplier);
            this.lastRefreshedCheckpointListener = new LastRefreshedCheckpointListener(localCheckpointTracker.getCheckpoint());
            this.internalSearcherManager.addListener(lastRefreshedCheckpointListener);
            success = true;
        } finally {
            if (success == false) {
                IOUtils.closeWhileHandlingException(writer, translog, internalSearcherManager, externalSearcherManager, scheduler);
                if (isClosed.get() == false) {
                    // failure we need to dec the store reference
                    store.decRef();
                }
            }
        }
        logger.trace("created new InternalEngine");
    }

    private static LocalCheckpointTracker createLocalCheckpointTracker(EngineConfig engineConfig, SegmentInfos lastCommittedSegmentInfos,
        Logger logger, Supplier<Searcher> searcherSupplier, BiFunction<Long, Long, LocalCheckpointTracker> localCheckpointTrackerSupplier) {
        try {
            final SequenceNumbers.CommitInfo seqNoStats =
                SequenceNumbers.loadSeqNoInfoFromLuceneCommit(lastCommittedSegmentInfos.userData.entrySet());
            final long maxSeqNo = seqNoStats.maxSeqNo;
            final long localCheckpoint = seqNoStats.localCheckpoint;
            logger.trace("recovered maximum sequence number [{}] and local checkpoint [{}]", maxSeqNo, localCheckpoint);
            final LocalCheckpointTracker tracker = localCheckpointTrackerSupplier.apply(maxSeqNo, localCheckpoint);
            // Operations that are optimized using max_seq_no_of_updates optimization must not be processed twice; otherwise, they will
            // create duplicates in Lucene. To avoid this we check the LocalCheckpointTracker to see if an operation was already processed.
            // Thus, we need to restore the LocalCheckpointTracker bit by bit to ensure the consistency between LocalCheckpointTracker and
            // Lucene index. This is not the only solution since we can bootstrap max_seq_no_of_updates with max_seq_no of the commit to
            // disable the MSU optimization during recovery. Here we prefer to maintain the consistency of LocalCheckpointTracker.
            if (localCheckpoint < maxSeqNo && engineConfig.getIndexSettings().isSoftDeleteEnabled()) {
                try (Searcher searcher = searcherSupplier.get()) {
                    Lucene.scanSeqNosInReader(searcher.getDirectoryReader(), localCheckpoint + 1, maxSeqNo,
                        tracker::markSeqNoAsCompleted);
                }
            }
            return tracker;
        } catch (IOException ex) {
            throw new EngineCreationFailureException(engineConfig.getShardId(), "failed to create local checkpoint tracker", ex);
        }
    }

    private SoftDeletesPolicy newSoftDeletesPolicy() throws IOException {
        final Map<String, String> commitUserData = store.readLastCommittedSegmentsInfo().userData;
        final long lastMinRetainedSeqNo;
        if (commitUserData.containsKey(Engine.MIN_RETAINED_SEQNO)) {
            lastMinRetainedSeqNo = Long.parseLong(commitUserData.get(Engine.MIN_RETAINED_SEQNO));
        } else {
            lastMinRetainedSeqNo = Long.parseLong(commitUserData.get(SequenceNumbers.MAX_SEQ_NO)) + 1;
        }
        return new SoftDeletesPolicy(translog::getLastSyncedGlobalCheckpoint, lastMinRetainedSeqNo,
            engineConfig.getIndexSettings().getSoftDeleteRetentionOperations());
    }

    /**
     * This reference manager delegates all it's refresh calls to another (internal) SearcherManager
     * The main purpose for this is that if we have external refreshes happening we don't issue extra
     * refreshes to clear version map memory etc. this can cause excessive segment creation if heavy indexing
     * is happening and the refresh interval is low (ie. 1 sec)
     *
     * This also prevents segment starvation where an internal reader holds on to old segments literally forever
     * since no indexing is happening and refreshes are only happening to the external reader manager, while with
     * this specialized implementation an external refresh will immediately be reflected on the internal reader
     * and old segments can be released in the same way previous version did this (as a side-effect of _refresh)
     */
    @SuppressForbidden(reason = "reference counting is required here")
    private static final class ExternalSearcherManager extends ReferenceManager<IndexSearcher> {
        private final SearcherFactory searcherFactory;
        private final SearcherManager internalSearcherManager;

        ExternalSearcherManager(SearcherManager internalSearcherManager, SearcherFactory searcherFactory) throws IOException {
            IndexSearcher acquire = internalSearcherManager.acquire();
            try {
                IndexReader indexReader = acquire.getIndexReader();
                assert indexReader instanceof ElasticsearchDirectoryReader:
                    "searcher's IndexReader should be an ElasticsearchDirectoryReader, but got " + indexReader;
                indexReader.incRef(); // steal the reader - getSearcher will decrement if it fails
                current = SearcherManager.getSearcher(searcherFactory, indexReader, null);
            } finally {
                internalSearcherManager.release(acquire);
            }
            this.searcherFactory = searcherFactory;
            this.internalSearcherManager = internalSearcherManager;
        }

        @Override
        protected IndexSearcher refreshIfNeeded(IndexSearcher referenceToRefresh) throws IOException {
            // we simply run a blocking refresh on the internal reference manager and then steal it's reader
            // it's a save operation since we acquire the reader which incs it's reference but then down the road
            // steal it by calling incRef on the "stolen" reader
            internalSearcherManager.maybeRefreshBlocking();
            IndexSearcher acquire = internalSearcherManager.acquire();
            try {
                final IndexReader previousReader = referenceToRefresh.getIndexReader();
                assert previousReader instanceof ElasticsearchDirectoryReader:
                    "searcher's IndexReader should be an ElasticsearchDirectoryReader, but got " + previousReader;

                final IndexReader newReader = acquire.getIndexReader();
                if (newReader == previousReader) {
                    // nothing has changed - both ref managers share the same instance so we can use reference equality
                    return null;
                } else {
                    newReader.incRef(); // steal the reader - getSearcher will decrement if it fails
                    return SearcherManager.getSearcher(searcherFactory, newReader, previousReader);
                }
            } finally {
                internalSearcherManager.release(acquire);
            }
        }

        @Override
        protected boolean tryIncRef(IndexSearcher reference) {
            return reference.getIndexReader().tryIncRef();
        }

        @Override
        protected int getRefCount(IndexSearcher reference) {
            return reference.getIndexReader().getRefCount();
        }

        @Override
        protected void decRef(IndexSearcher reference) throws IOException { reference.getIndexReader().decRef(); }
    }

    @Override
    public int restoreLocalHistoryFromTranslog(TranslogRecoveryRunner translogRecoveryRunner) throws IOException {
        try (ReleasableLock ignored = readLock.acquire()) {
            ensureOpen();
            final long localCheckpoint = localCheckpointTracker.getCheckpoint();
            try (Translog.Snapshot snapshot = getTranslog().newSnapshotFromMinSeqNo(localCheckpoint + 1)) {
                return translogRecoveryRunner.run(this, snapshot);
            }
        }
    }

    @Override
    public int fillSeqNoGaps(long primaryTerm) throws IOException {
        try (ReleasableLock ignored = writeLock.acquire()) {
            ensureOpen();
            final long localCheckpoint = localCheckpointTracker.getCheckpoint();
            final long maxSeqNo = localCheckpointTracker.getMaxSeqNo();
            int numNoOpsAdded = 0;
            for (
                    long seqNo = localCheckpoint + 1;
                    seqNo <= maxSeqNo;
                    seqNo = localCheckpointTracker.getCheckpoint() + 1 /* the local checkpoint might have advanced so we leap-frog */) {
                innerNoOp(new NoOp(seqNo, primaryTerm, Operation.Origin.PRIMARY, System.nanoTime(), "filling gaps"));
                numNoOpsAdded++;
                assert seqNo <= localCheckpointTracker.getCheckpoint()
                        : "local checkpoint did not advance; was [" + seqNo + "], now [" + localCheckpointTracker.getCheckpoint() + "]";

            }
            return numNoOpsAdded;
        }
    }

    private void bootstrapAppendOnlyInfoFromWriter(IndexWriter writer) {
        for (Map.Entry<String, String> entry : writer.getLiveCommitData()) {
            final String key = entry.getKey();
            if (key.equals(MAX_UNSAFE_AUTO_ID_TIMESTAMP_COMMIT_ID)) {
                assert maxUnsafeAutoIdTimestamp.get() == -1 :
                    "max unsafe timestamp was assigned already [" + maxUnsafeAutoIdTimestamp.get() + "]";
                updateAutoIdTimestamp(Long.parseLong(entry.getValue()), true);
            }
            if (key.equals(SequenceNumbers.MAX_SEQ_NO)) {
                assert maxSeqNoOfNonAppendOnlyOperations.get() == -1 :
                    "max unsafe append-only seq# was assigned already [" + maxSeqNoOfNonAppendOnlyOperations.get() + "]";
                maxSeqNoOfNonAppendOnlyOperations.set(Long.parseLong(entry.getValue()));
            }
        }
    }

    @Override
    public InternalEngine recoverFromTranslog(TranslogRecoveryRunner translogRecoveryRunner, long recoverUpToSeqNo) throws IOException {
        flushLock.lock();
        try (ReleasableLock lock = readLock.acquire()) {
            ensureOpen();
            assert getMaxSeqNoOfUpdatesOrDeletes() != SequenceNumbers.UNASSIGNED_SEQ_NO : "max_seq_no_of_updates is uninitialized";
            if (pendingTranslogRecovery.get() == false) {
                throw new IllegalStateException("Engine has already been recovered");
            }
            try {
                recoverFromTranslogInternal(translogRecoveryRunner, recoverUpToSeqNo);
            } catch (Exception e) {
                try {
                    pendingTranslogRecovery.set(true); // just play safe and never allow commits on this see #ensureCanFlush
                    failEngine("failed to recover from translog", e);
                } catch (Exception inner) {
                    e.addSuppressed(inner);
                }
                throw e;
            }
        } finally {
            flushLock.unlock();
        }
        return this;
    }

    @Override
    public void skipTranslogRecovery() {
        assert pendingTranslogRecovery.get() : "translogRecovery is not pending but should be";
        pendingTranslogRecovery.set(false); // we are good - now we can commit
    }

    private void recoverFromTranslogInternal(TranslogRecoveryRunner translogRecoveryRunner, long recoverUpToSeqNo) throws IOException {
        Translog.TranslogGeneration translogGeneration = translog.getGeneration();
        final int opsRecovered;
        final long translogFileGen = Long.parseLong(lastCommittedSegmentInfos.getUserData().get(Translog.TRANSLOG_GENERATION_KEY));
        try (Translog.Snapshot snapshot = translog.newSnapshotFromGen(
            new Translog.TranslogGeneration(translog.getTranslogUUID(), translogFileGen), recoverUpToSeqNo)) {
            opsRecovered = translogRecoveryRunner.run(this, snapshot);
        } catch (Exception e) {
            throw new EngineException(shardId, "failed to recover from translog", e);
        }
        // flush if we recovered something or if we have references to older translogs
        // note: if opsRecovered == 0 and we have older translogs it means they are corrupted or 0 length.
        assert pendingTranslogRecovery.get() : "translogRecovery is not pending but should be";
        pendingTranslogRecovery.set(false); // we are good - now we can commit
        if (opsRecovered > 0) {
            logger.trace("flushing post recovery from translog. ops recovered [{}]. committed translog id [{}]. current id [{}]",
                opsRecovered, translogGeneration == null ? null :
                    translogGeneration.translogFileGeneration, translog.currentFileGeneration());
            commitIndexWriter(indexWriter, translog, null);
            refreshLastCommittedSegmentInfos();
            refresh("translog_recovery");
        }
        translog.trimUnreferencedReaders();
    }

    private Translog openTranslog(EngineConfig engineConfig, TranslogDeletionPolicy translogDeletionPolicy,
                                        LongSupplier globalCheckpointSupplier) throws IOException {

        final TranslogConfig translogConfig = engineConfig.getTranslogConfig();
        final String translogUUID = loadTranslogUUIDFromLastCommit();
        // We expect that this shard already exists, so it must already have an existing translog else something is badly wrong!
        return new Translog(translogConfig, translogUUID, translogDeletionPolicy, globalCheckpointSupplier,
            engineConfig.getPrimaryTermSupplier());
    }

    // Package private for testing purposes only
    Translog getTranslog() {
        ensureOpen();
        return translog;
    }

    @Override
    public boolean isTranslogSyncNeeded() {
        return getTranslog().syncNeeded();
    }

    @Override
    public boolean ensureTranslogSynced(Stream<Translog.Location> locations) throws IOException {
        final boolean synced = translog.ensureSynced(locations);
        if (synced) {
            revisitIndexDeletionPolicyOnTranslogSynced();
        }
        return synced;
    }

    @Override
    public void syncTranslog() throws IOException {
        translog.sync();
        revisitIndexDeletionPolicyOnTranslogSynced();
    }

    /**
     * Creates a new history snapshot for reading operations since the provided seqno.
     * The returned snapshot can be retrieved from either Lucene index or translog files.
     */
    @Override
    public Translog.Snapshot readHistoryOperations(String source, MapperService mapperService, long startingSeqNo) throws IOException {
        if (engineConfig.getIndexSettings().isSoftDeleteEnabled()) {
            return newChangesSnapshot(source, mapperService, Math.max(0, startingSeqNo), Long.MAX_VALUE, false);
        } else {
            return getTranslog().newSnapshotFromMinSeqNo(startingSeqNo);
        }
    }

    /**
     * Returns the estimated number of history operations whose seq# at least the provided seq# in this engine.
     */
    @Override
    public int estimateNumberOfHistoryOperations(String source, MapperService mapperService, long startingSeqNo) throws IOException {
        if (engineConfig.getIndexSettings().isSoftDeleteEnabled()) {
            try (Translog.Snapshot snapshot = newChangesSnapshot(source, mapperService, Math.max(0, startingSeqNo),
                Long.MAX_VALUE, false)) {
                return snapshot.totalOperations();
            }
        } else {
            return getTranslog().estimateTotalOperationsFromMinSeq(startingSeqNo);
        }
    }

    @Override
    public TranslogStats getTranslogStats() {
        return getTranslog().stats();
    }

    @Override
    public Translog.Location getTranslogLastWriteLocation() {
        return getTranslog().getLastWriteLocation();
    }

    private void revisitIndexDeletionPolicyOnTranslogSynced() throws IOException {
        if (combinedDeletionPolicy.hasUnreferencedCommits()) {
            indexWriter.deleteUnusedFiles();
            translog.trimUnreferencedReaders();
        }
    }

    @Override
    public String getHistoryUUID() {
        return historyUUID;
    }

    /** Returns how many bytes we are currently moving from indexing buffer to segments on disk */
    @Override
    public long getWritingBytes() {
        return indexWriter.getFlushingBytes() + versionMap.getRefreshingBytes();
    }

    /**
     * Reads the current stored translog ID from the last commit data.
     */
    @Nullable
    private String loadTranslogUUIDFromLastCommit() throws IOException {
        final Map<String, String> commitUserData = store.readLastCommittedSegmentsInfo().getUserData();
        if (commitUserData.containsKey(Translog.TRANSLOG_GENERATION_KEY) == false) {
            throw new IllegalStateException("commit doesn't contain translog generation id");
        }
        return commitUserData.get(Translog.TRANSLOG_UUID_KEY);
    }

    /**
     * Reads the current stored history ID from the IW commit data.
     */
    private String loadHistoryUUID(final IndexWriter writer) throws IOException {
        final String uuid = commitDataAsMap(writer).get(HISTORY_UUID_KEY);
        if (uuid == null) {
            throw new IllegalStateException("commit doesn't contain history uuid");
        }
        return uuid;
    }

    private ExternalSearcherManager createSearcherManager(SearchFactory externalSearcherFactory) throws EngineException {
        boolean success = false;
        SearcherManager internalSearcherManager = null;
        try {
            try {
                final DirectoryReader directoryReader = ElasticsearchDirectoryReader.wrap(DirectoryReader.open(indexWriter), shardId);
                internalSearcherManager = new SearcherManager(directoryReader,
                        new RamAccountingSearcherFactory(engineConfig.getCircuitBreakerService()));
                lastCommittedSegmentInfos = store.readLastCommittedSegmentsInfo();
                ExternalSearcherManager externalSearcherManager = new ExternalSearcherManager(internalSearcherManager,
                    externalSearcherFactory);
                success = true;
                return externalSearcherManager;
            } catch (IOException e) {
                maybeFailEngine("start", e);
                try {
                    indexWriter.rollback();
                } catch (IOException inner) { // iw is closed below
                    e.addSuppressed(inner);
                }
                throw new EngineCreationFailureException(shardId, "failed to open reader on writer", e);
            }
        } finally {
            if (success == false) { // release everything we created on a failure
                IOUtils.closeWhileHandlingException(internalSearcherManager, indexWriter);
            }
        }
    }

    @Override
    public GetResult get(Get get, BiFunction<String, SearcherScope, Searcher> searcherFactory) throws EngineException {
        assert Objects.equals(get.uid().field(), IdFieldMapper.NAME) : get.uid().field();
        try (ReleasableLock ignored = readLock.acquire()) {
            ensureOpen();
            SearcherScope scope;
            if (get.realtime()) {
                VersionValue versionValue = null;
                try (Releasable ignore = versionMap.acquireLock(get.uid().bytes())) {
                    // we need to lock here to access the version map to do this truly in RT
                    versionValue = getVersionFromMap(get.uid().bytes());
                }
                if (versionValue != null) {
                    if (versionValue.isDelete()) {
                        return GetResult.NOT_EXISTS;
                    }
                    if (get.versionType().isVersionConflictForReads(versionValue.version, get.version())) {
                        throw new VersionConflictEngineException(shardId, get.type(), get.id(),
                            get.versionType().explainConflictForReads(versionValue.version, get.version()));
                    }
                    if (get.isReadFromTranslog()) {
                        // this is only used for updates - API _GET calls will always read form a reader for consistency
                        // the update call doesn't need the consistency since it's source only + _parent but parent can go away in 7.0
                        if (versionValue.getLocation() != null) {
                            try {
                                Translog.Operation operation = translog.readOperation(versionValue.getLocation());
                                if (operation != null) {
                                    // in the case of a already pruned translog generation we might get null here - yet very unlikely
                                    TranslogLeafReader reader = new TranslogLeafReader((Translog.Index) operation, engineConfig
                                        .getIndexSettings().getIndexVersionCreated());
                                    return new GetResult(new Searcher("realtime_get", new IndexSearcher(reader), reader::close),
                                        new VersionsAndSeqNoResolver.DocIdAndVersion(0,
                                            ((Translog.Index) operation).version(), reader, 0));
                                }
                            } catch (IOException e) {
                                maybeFailEngine("realtime_get", e); // lets check if the translog has failed with a tragic event
                                throw new EngineException(shardId, "failed to read operation from translog", e);
                            }
                        } else {
                            trackTranslogLocation.set(true);
                        }
                    }
                    refresh("realtime_get", SearcherScope.INTERNAL);
                }
                scope = SearcherScope.INTERNAL;
            } else {
                // we expose what has been externally expose in a point in time snapshot via an explicit refresh
                scope = SearcherScope.EXTERNAL;
            }

            // no version, get the version from the index, we know that we refresh on flush
            return getFromSearcher(get, searcherFactory, scope);
        }
    }

    /**
     * the status of the current doc version in lucene, compared to the version in an incoming
     * operation
     */
    enum OpVsLuceneDocStatus {
        /** the op is more recent than the one that last modified the doc found in lucene*/
        OP_NEWER,
        /** the op is older or the same as the one that last modified the doc found in lucene*/
        OP_STALE_OR_EQUAL,
        /** no doc was found in lucene */
        LUCENE_DOC_NOT_FOUND
    }

    private OpVsLuceneDocStatus compareOpToLuceneDocBasedOnSeqNo(final Operation op) throws IOException {
        assert op.seqNo() != SequenceNumbers.UNASSIGNED_SEQ_NO : "resolving ops based on seq# but no seqNo is found";
        final OpVsLuceneDocStatus status;
        VersionValue versionValue = getVersionFromMap(op.uid().bytes());
        assert incrementVersionLookup();
        if (versionValue != null) {
            if (op.seqNo() > versionValue.seqNo) {
                status = OpVsLuceneDocStatus.OP_NEWER;
            } else if (op.seqNo() == versionValue.seqNo) {
                assert versionValue.term == op.primaryTerm() : "primary term not matched; id=" + op.id() + " seq_no=" + op.seqNo()
                    + " op_term=" + op.primaryTerm() + " existing_term=" + versionValue.term;
                status = OpVsLuceneDocStatus.OP_STALE_OR_EQUAL;
            } else {
                status = OpVsLuceneDocStatus.OP_STALE_OR_EQUAL;
            }
        } else {
            // load from index
            assert incrementIndexVersionLookup();
            try (Searcher searcher = acquireSearcher("load_seq_no", SearcherScope.INTERNAL)) {
                final DocIdAndSeqNo docAndSeqNo = VersionsAndSeqNoResolver.loadDocIdAndSeqNo(searcher.reader(), op.uid());
                if (docAndSeqNo == null) {
                    status = OpVsLuceneDocStatus.LUCENE_DOC_NOT_FOUND;
                } else if (op.seqNo() > docAndSeqNo.seqNo) {
                    if (docAndSeqNo.isLive) {
                        status = OpVsLuceneDocStatus.OP_NEWER;
                    } else {
                        status = OpVsLuceneDocStatus.LUCENE_DOC_NOT_FOUND;
                    }
                } else if (op.seqNo() == docAndSeqNo.seqNo) {
                    assert localCheckpointTracker.contains(op.seqNo()) || softDeleteEnabled == false :
                        "local checkpoint tracker is not updated seq_no=" + op.seqNo() + " id=" + op.id();
                    status = OpVsLuceneDocStatus.OP_STALE_OR_EQUAL;
                } else {
                    status = OpVsLuceneDocStatus.OP_STALE_OR_EQUAL;
                }
            }
        }
        return status;
    }

    /** resolves the current version of the document, returning null if not found */
    private VersionValue resolveDocVersion(final Operation op) throws IOException {
        assert incrementVersionLookup(); // used for asserting in tests
        VersionValue versionValue = getVersionFromMap(op.uid().bytes());
        if (versionValue == null) {
            assert incrementIndexVersionLookup(); // used for asserting in tests
            final long currentVersion = loadCurrentVersionFromIndex(op.uid());
            if (currentVersion != Versions.NOT_FOUND) {
                versionValue = new IndexVersionValue(null, currentVersion, SequenceNumbers.UNASSIGNED_SEQ_NO, 0L);
            }
        } else if (engineConfig.isEnableGcDeletes() && versionValue.isDelete() &&
            (engineConfig.getThreadPool().relativeTimeInMillis() - ((DeleteVersionValue)versionValue).time) > getGcDeletesInMillis()) {
            versionValue = null;
        }
        return versionValue;
    }

    private VersionValue getVersionFromMap(BytesRef id) {
        if (versionMap.isUnsafe()) {
            synchronized (versionMap) {
                // we are switching from an unsafe map to a safe map. This might happen concurrently
                // but we only need to do this once since the last operation per ID is to add to the version
                // map so once we pass this point we can safely lookup from the version map.
                if (versionMap.isUnsafe()) {
                    refresh("unsafe_version_map", SearcherScope.INTERNAL);
                }
                versionMap.enforceSafeAccess();
            }
        }
        return versionMap.getUnderLock(id);
    }

    private boolean canOptimizeAddDocument(Index index) {
        if (index.getAutoGeneratedIdTimestamp() != IndexRequest.UNSET_AUTO_GENERATED_TIMESTAMP) {
            assert index.getAutoGeneratedIdTimestamp() >= 0 : "autoGeneratedIdTimestamp must be positive but was: "
                + index.getAutoGeneratedIdTimestamp();
            switch (index.origin()) {
                case PRIMARY:
                    assertPrimaryCanOptimizeAddDocument(index);
                    return true;
                case PEER_RECOVERY:
                case REPLICA:
                    assert index.version() == 1 && index.versionType() == null
                        : "version: " + index.version() + " type: " + index.versionType();
                    return true;
                case LOCAL_TRANSLOG_RECOVERY:
                case LOCAL_RESET:
                    assert index.isRetry();
                    return true; // allow to optimize in order to update the max safe time stamp
                default:
                    throw new IllegalArgumentException("unknown origin " + index.origin());
            }
        }
        return false;
    }

    protected boolean assertPrimaryCanOptimizeAddDocument(final Index index) {
        assert (index.version() == Versions.MATCH_ANY && index.versionType() == VersionType.INTERNAL)
            : "version: " + index.version() + " type: " + index.versionType();
        return true;
    }

    private boolean assertIncomingSequenceNumber(final Engine.Operation.Origin origin, final long seqNo) {
        if (origin == Operation.Origin.PRIMARY) {
            assertPrimaryIncomingSequenceNumber(origin, seqNo);
        } else {
            // sequence number should be set when operation origin is not primary
            assert seqNo >= 0 : "recovery or replica ops should have an assigned seq no.; origin: " + origin;
        }
        return true;
    }

    protected boolean assertPrimaryIncomingSequenceNumber(final Engine.Operation.Origin origin, final long seqNo) {
        // sequence number should not be set when operation origin is primary
        assert seqNo == SequenceNumbers.UNASSIGNED_SEQ_NO
                : "primary operations must never have an assigned sequence number but was [" + seqNo + "]";
        return true;
    }

    private long generateSeqNoForOperation(final Operation operation) {
        assert operation.origin() == Operation.Origin.PRIMARY;
        return doGenerateSeqNoForOperation(operation);
    }

    /**
     * Generate the sequence number for the specified operation.
     *
     * @param operation the operation
     * @return the sequence number
     */
    long doGenerateSeqNoForOperation(final Operation operation) {
        return localCheckpointTracker.generateSeqNo();
    }

    private long getPrimaryTerm() {
        return engineConfig.getPrimaryTermSupplier().getAsLong();
    }

    @Override
    public IndexResult index(Index index) throws IOException {
        assert Objects.equals(index.uid().field(), IdFieldMapper.NAME) : index.uid().field();
        final boolean doThrottle = index.origin().isRecovery() == false;
        try (ReleasableLock releasableLock = readLock.acquire()) {
            ensureOpen();
            assert assertIncomingSequenceNumber(index.origin(), index.seqNo());
            try (Releasable ignored = versionMap.acquireLock(index.uid().bytes());
                Releasable indexThrottle = doThrottle ? () -> {} : throttle.acquireThrottle()) {
                lastWriteNanos = index.startTime();
                /* A NOTE ABOUT APPEND ONLY OPTIMIZATIONS:
                 * if we have an autoGeneratedID that comes into the engine we can potentially optimize
                 * and just use addDocument instead of updateDocument and skip the entire version and index lookupVersion across the board.
                 * Yet, we have to deal with multiple document delivery, for this we use a property of the document that is added
                 * to detect if it has potentially been added before. We use the documents timestamp for this since it's something
                 * that:
                 *  - doesn't change per document
                 *  - is preserved in the transaction log
                 *  - and is assigned before we start to index / replicate
                 * NOTE: it's not important for this timestamp to be consistent across nodes etc. it's just a number that is in the common
                 * case increasing and can be used in the failure case when we retry and resent documents to establish a happens before
                 * relationship. For instance:
                 *  - doc A has autoGeneratedIdTimestamp = 10, isRetry = false
                 *  - doc B has autoGeneratedIdTimestamp = 9, isRetry = false
                 *
                 *  while both docs are in in flight, we disconnect on one node, reconnect and send doc A again
                 *  - now doc A' has autoGeneratedIdTimestamp = 10, isRetry = true
                 *
                 *  if A' arrives on the shard first we update maxUnsafeAutoIdTimestamp to 10 and use update document. All subsequent
                 *  documents that arrive (A and B) will also use updateDocument since their timestamps are less than
                 *  maxUnsafeAutoIdTimestamp. While this is not strictly needed for doc B it is just much simpler to implement since it
                 *  will just de-optimize some doc in the worst case.
                 *
                 *  if A arrives on the shard first we use addDocument since maxUnsafeAutoIdTimestamp is < 10. A` will then just be skipped
                 *  or calls updateDocument.
                 */
                final IndexingStrategy plan = indexingStrategyForOperation(index);

                final IndexResult indexResult;
                if (plan.earlyResultOnPreFlightError.isPresent()) {
                    indexResult = plan.earlyResultOnPreFlightError.get();
                    assert indexResult.getResultType() == Result.Type.FAILURE : indexResult.getResultType();
                } else if (plan.indexIntoLucene || plan.addStaleOpToLucene) {
                    indexResult = indexIntoLucene(index, plan);
                } else {
                    indexResult = new IndexResult(
                            plan.versionForIndexing, getPrimaryTerm(), plan.seqNoForIndexing, plan.currentNotFoundOrDeleted);
                }
                if (index.origin().isFromTranslog() == false) {
                    final Translog.Location location;
                    if (indexResult.getResultType() == Result.Type.SUCCESS) {
                        location = translog.add(new Translog.Index(index, indexResult));
                    } else if (indexResult.getSeqNo() != SequenceNumbers.UNASSIGNED_SEQ_NO) {
                        // if we have document failure, record it as a no-op in the translog and Lucene with the generated seq_no
                        final NoOp noOp = new NoOp(indexResult.getSeqNo(), index.primaryTerm(), index.origin(),
                            index.startTime(), indexResult.getFailure().toString());
                        location = innerNoOp(noOp).getTranslogLocation();
                    } else {
                        location = null;
                    }
                    indexResult.setTranslogLocation(location);
                }
                if (plan.indexIntoLucene && indexResult.getResultType() == Result.Type.SUCCESS) {
                    final Translog.Location translogLocation = trackTranslogLocation.get() ? indexResult.getTranslogLocation() : null;
                    versionMap.maybePutIndexUnderLock(index.uid().bytes(),
                        new IndexVersionValue(translogLocation, plan.versionForIndexing, plan.seqNoForIndexing, index.primaryTerm()));
                }
                if (indexResult.getSeqNo() != SequenceNumbers.UNASSIGNED_SEQ_NO) {
                    localCheckpointTracker.markSeqNoAsCompleted(indexResult.getSeqNo());
                }
                indexResult.setTook(System.nanoTime() - index.startTime());
                indexResult.freeze();
                return indexResult;
            }
        } catch (RuntimeException | IOException e) {
            try {
                maybeFailEngine("index", e);
            } catch (Exception inner) {
                e.addSuppressed(inner);
            }
            throw e;
        }
    }

    protected final IndexingStrategy planIndexingAsNonPrimary(Index index) throws IOException {
        assertNonPrimaryOrigin(index);
        final IndexingStrategy plan;
        final boolean appendOnlyRequest = canOptimizeAddDocument(index);
        if (appendOnlyRequest && mayHaveBeenIndexedBefore(index) == false && index.seqNo() > maxSeqNoOfNonAppendOnlyOperations.get()) {
            /*
             * As soon as an append-only request was indexed into the primary, it can be exposed to a search then users can issue
             * a follow-up operation on it. In rare cases, the follow up operation can be arrived and processed on a replica before
             * the original append-only. In this case we can't simply proceed with the append only without consulting the version map.
             * If a replica has seen a non-append-only operation with a higher seqno than the seqno of an append-only, it may have seen
             * the document of that append-only request. However if the seqno of an append-only is higher than seqno of any non-append-only
             * requests, we can assert the replica have not seen the document of that append-only request, thus we can apply optimization.
             */
            assert index.version() == 1L : "can optimize on replicas but incoming version is [" + index.version() + "]";
            plan = IndexingStrategy.optimizedAppendOnly(index.seqNo(), 1L);
        } else {
            if (appendOnlyRequest == false) {
                maxSeqNoOfNonAppendOnlyOperations.updateAndGet(curr -> Math.max(index.seqNo(), curr));
                assert maxSeqNoOfNonAppendOnlyOperations.get() >= index.seqNo() : "max_seqno of non-append-only was not updated;" +
                    "max_seqno non-append-only [" + maxSeqNoOfNonAppendOnlyOperations.get() + "], seqno of index [" + index.seqNo() + "]";
            }
            versionMap.enforceSafeAccess();
            // unlike the primary, replicas don't really care to about creation status of documents
            // this allows to ignore the case where a document was found in the live version maps in
            // a delete state and return false for the created flag in favor of code simplicity
            if (index.seqNo() <= localCheckpointTracker.getCheckpoint()){
                // the operation seq# is lower then the current local checkpoint and thus was already put into lucene
                // this can happen during recovery where older operations are sent from the translog that are already
                // part of the lucene commit (either from a peer recovery or a local translog)
                // or due to concurrent indexing & recovery. For the former it is important to skip lucene as the operation in
                // question may have been deleted in an out of order op that is not replayed.
                // See testRecoverFromStoreWithOutOfOrderDelete for an example of local recovery
                // See testRecoveryWithOutOfOrderDelete for an example of peer recovery
                plan = IndexingStrategy.processButSkipLucene(false, index.seqNo(), index.version());
            } else {
                final OpVsLuceneDocStatus opVsLucene = compareOpToLuceneDocBasedOnSeqNo(index);
                if (opVsLucene == OpVsLuceneDocStatus.OP_STALE_OR_EQUAL) {
                    plan = IndexingStrategy.processAsStaleOp(softDeleteEnabled, index.seqNo(), index.version());
                } else {
                    plan = IndexingStrategy.processNormally(opVsLucene == OpVsLuceneDocStatus.LUCENE_DOC_NOT_FOUND,
                        index.seqNo(), index.version());
                }
            }
        }
        return plan;
    }

    protected IndexingStrategy indexingStrategyForOperation(final Index index) throws IOException {
        if (index.origin() == Operation.Origin.PRIMARY) {
            return planIndexingAsPrimary(index);
        } else {
            // non-primary mode (i.e., replica or recovery)
            return planIndexingAsNonPrimary(index);
        }
    }

    protected final IndexingStrategy planIndexingAsPrimary(Index index) throws IOException {
        assert index.origin() == Operation.Origin.PRIMARY : "planing as primary but origin isn't. got " + index.origin();
        assert getMaxSeqNoOfUpdatesOrDeletes() != SequenceNumbers.UNASSIGNED_SEQ_NO : "max_seq_no_of_updates is not initialized";
        final IndexingStrategy plan;
        // resolve an external operation into an internal one which is safe to replay
        if (canOptimizeAddDocument(index)) {
            if (mayHaveBeenIndexedBefore(index)) {
                plan = IndexingStrategy.overrideExistingAsIfNotThere(generateSeqNoForOperation(index), 1L);
                versionMap.enforceSafeAccess();
            } else {
                plan = IndexingStrategy.optimizedAppendOnly(generateSeqNoForOperation(index), 1L);
            }
        } else {
            versionMap.enforceSafeAccess();
            // resolves incoming version
            final VersionValue versionValue = resolveDocVersion(index);
            final long currentVersion;
            final boolean currentNotFoundOrDeleted;
            if (versionValue == null) {
                currentVersion = Versions.NOT_FOUND;
                currentNotFoundOrDeleted = true;
            } else {
                currentVersion = versionValue.version;
                currentNotFoundOrDeleted = versionValue.isDelete();
            }
            if (index.versionType().isVersionConflictForWrites(
                currentVersion, index.version(), currentNotFoundOrDeleted)) {
                final VersionConflictEngineException e =
                        new VersionConflictEngineException(shardId, index, currentVersion, currentNotFoundOrDeleted);
                plan = IndexingStrategy.skipDueToVersionConflict(e, currentNotFoundOrDeleted, currentVersion, getPrimaryTerm());
            } else {
                plan = IndexingStrategy.processNormally(currentNotFoundOrDeleted,
                    generateSeqNoForOperation(index),
                    index.versionType().updateVersion(currentVersion, index.version())
                );
            }
        }
        final boolean toAppend = plan.indexIntoLucene && plan.useLuceneUpdateDocument == false;
        if (toAppend == false) {
            advanceMaxSeqNoOfUpdatesOrDeletes(plan.seqNoForIndexing);
        }
        return plan;
    }

    private IndexResult indexIntoLucene(Index index, IndexingStrategy plan)
        throws IOException {
        assert plan.seqNoForIndexing >= 0 : "ops should have an assigned seq no.; origin: " + index.origin();
        assert plan.versionForIndexing >= 0 : "version must be set. got " + plan.versionForIndexing;
        assert plan.indexIntoLucene || plan.addStaleOpToLucene;
        /* Update the document's sequence number and primary term; the sequence number here is derived here from either the sequence
         * number service if this is on the primary, or the existing document's sequence number if this is on the replica. The
         * primary term here has already been set, see IndexShard#prepareIndex where the Engine$Index operation is created.
         */
        index.parsedDoc().updateSeqID(plan.seqNoForIndexing, index.primaryTerm());
        index.parsedDoc().version().setLongValue(plan.versionForIndexing);
        try {
            if (plan.addStaleOpToLucene) {
                addStaleDocs(index.docs(), indexWriter);
            } else if (plan.useLuceneUpdateDocument) {
                assert assertMaxSeqNoOfUpdatesIsAdvanced(index.uid(), plan.seqNoForIndexing, true, true);
                updateDocs(index.uid(), index.docs(), indexWriter);
            } else {
                // document does not exists, we can optimize for create, but double check if assertions are running
                assert assertDocDoesNotExist(index, canOptimizeAddDocument(index) == false);
                addDocs(index.docs(), indexWriter);
            }
            return new IndexResult(plan.versionForIndexing, getPrimaryTerm(), plan.seqNoForIndexing, plan.currentNotFoundOrDeleted);
        } catch (Exception ex) {
            if (indexWriter.getTragicException() == null) {
                /* There is no tragic event recorded so this must be a document failure.
                 *
                 * The handling inside IW doesn't guarantee that an tragic / aborting exception
                 * will be used as THE tragicEventException since if there are multiple exceptions causing an abort in IW
                 * only one wins. Yet, only the one that wins will also close the IW and in turn fail the engine such that
                 * we can potentially handle the exception before the engine is failed.
                 * Bottom line is that we can only rely on the fact that if it's a document failure then
                 * `indexWriter.getTragicException()` will be null otherwise we have to rethrow and treat it as fatal or rather
                 * non-document failure
                 *
                 * we return a `MATCH_ANY` version to indicate no document was index. The value is
                 * not used anyway
                 */
                return new IndexResult(ex, Versions.MATCH_ANY, getPrimaryTerm(), plan.seqNoForIndexing);
            } else {
                throw ex;
            }
        }
    }

    /**
     * returns true if the indexing operation may have already be processed by this engine.
     * Note that it is OK to rarely return true even if this is not the case. However a `false`
     * return value must always be correct.
     *
     */
    private boolean mayHaveBeenIndexedBefore(Index index) {
        assert canOptimizeAddDocument(index);
        final boolean mayHaveBeenIndexBefore;
        if (index.isRetry()) {
            mayHaveBeenIndexBefore = true;
            updateAutoIdTimestamp(index.getAutoGeneratedIdTimestamp(), true);
            assert maxUnsafeAutoIdTimestamp.get() >= index.getAutoGeneratedIdTimestamp();
        } else {
            // in this case we force
            mayHaveBeenIndexBefore = maxUnsafeAutoIdTimestamp.get() >= index.getAutoGeneratedIdTimestamp();
            updateAutoIdTimestamp(index.getAutoGeneratedIdTimestamp(), false);
        }
        return mayHaveBeenIndexBefore;
    }

    // for testing
    long getMaxSeqNoOfNonAppendOnlyOperations() {
        return maxSeqNoOfNonAppendOnlyOperations.get();
    }

    private void addDocs(final List<ParseContext.Document> docs, final IndexWriter indexWriter) throws IOException {
        if (docs.size() > 1) {
            indexWriter.addDocuments(docs);
        } else {
            indexWriter.addDocument(docs.get(0));
        }
        numDocAppends.inc(docs.size());
    }

    private void addStaleDocs(final List<ParseContext.Document> docs, final IndexWriter indexWriter) throws IOException {
        assert softDeleteEnabled : "Add history documents but soft-deletes is disabled";
        for (ParseContext.Document doc : docs) {
            doc.add(softDeletesField); // soft-deleted every document before adding to Lucene
        }
        if (docs.size() > 1) {
            indexWriter.addDocuments(docs);
        } else {
            indexWriter.addDocument(docs.get(0));
        }
    }

    protected static final class IndexingStrategy {
        final boolean currentNotFoundOrDeleted;
        final boolean useLuceneUpdateDocument;
        final long seqNoForIndexing;
        final long versionForIndexing;
        final boolean indexIntoLucene;
        final boolean addStaleOpToLucene;
        final Optional<IndexResult> earlyResultOnPreFlightError;

        private IndexingStrategy(boolean currentNotFoundOrDeleted, boolean useLuceneUpdateDocument,
                                 boolean indexIntoLucene, boolean addStaleOpToLucene, long seqNoForIndexing,
                                 long versionForIndexing, IndexResult earlyResultOnPreFlightError) {
            assert useLuceneUpdateDocument == false || indexIntoLucene :
                "use lucene update is set to true, but we're not indexing into lucene";
            assert (indexIntoLucene && earlyResultOnPreFlightError != null) == false :
                "can only index into lucene or have a preflight result but not both." +
                    "indexIntoLucene: " + indexIntoLucene
                    + "  earlyResultOnPreFlightError:" + earlyResultOnPreFlightError;
            this.currentNotFoundOrDeleted = currentNotFoundOrDeleted;
            this.useLuceneUpdateDocument = useLuceneUpdateDocument;
            this.seqNoForIndexing = seqNoForIndexing;
            this.versionForIndexing = versionForIndexing;
            this.indexIntoLucene = indexIntoLucene;
            this.addStaleOpToLucene = addStaleOpToLucene;
            this.earlyResultOnPreFlightError =
                earlyResultOnPreFlightError == null ? Optional.empty() :
                    Optional.of(earlyResultOnPreFlightError);
        }

        public static IndexingStrategy optimizedAppendOnly(long seqNoForIndexing, long versionForIndexing) {
            return new IndexingStrategy(true, false, true,
                false, seqNoForIndexing, versionForIndexing, null);
        }

        public static IndexingStrategy skipDueToVersionConflict(
                VersionConflictEngineException e, boolean currentNotFoundOrDeleted, long currentVersion, long term) {
            final IndexResult result = new IndexResult(e, currentVersion, term);
            return new IndexingStrategy(
                    currentNotFoundOrDeleted, false, false, false,
                SequenceNumbers.UNASSIGNED_SEQ_NO, Versions.NOT_FOUND, result);
        }

        static IndexingStrategy processNormally(boolean currentNotFoundOrDeleted,
                                                long seqNoForIndexing, long versionForIndexing) {
            return new IndexingStrategy(currentNotFoundOrDeleted, currentNotFoundOrDeleted == false,
                true, false, seqNoForIndexing, versionForIndexing, null);
        }

        static IndexingStrategy overrideExistingAsIfNotThere(
            long seqNoForIndexing, long versionForIndexing) {
            return new IndexingStrategy(true, true, true,
                false, seqNoForIndexing, versionForIndexing, null);
        }

        public static IndexingStrategy processButSkipLucene(boolean currentNotFoundOrDeleted, long seqNoForIndexing,
                                                            long versionForIndexing) {
            return new IndexingStrategy(currentNotFoundOrDeleted, false, false,
                false, seqNoForIndexing, versionForIndexing, null);
        }

        static IndexingStrategy processAsStaleOp(boolean addStaleOpToLucene, long seqNoForIndexing, long versionForIndexing) {
            return new IndexingStrategy(false, false, false,
                addStaleOpToLucene, seqNoForIndexing, versionForIndexing, null);
        }
    }

    /**
     * Asserts that the doc in the index operation really doesn't exist
     */
    private boolean assertDocDoesNotExist(final Index index, final boolean allowDeleted) throws IOException {
        // NOTE this uses direct access to the version map since we are in the assertion code where we maintain a secondary
        // map in the version map such that we don't need to refresh if we are unsafe;
        final VersionValue versionValue = versionMap.getVersionForAssert(index.uid().bytes());
        if (versionValue != null) {
            if (versionValue.isDelete() == false || allowDeleted == false) {
                throw new AssertionError("doc [" + index.type() + "][" + index.id() + "] exists in version map (version " +
                    versionValue + ")");
            }
        } else {
            try (Searcher searcher = acquireSearcher("assert doc doesn't exist", SearcherScope.INTERNAL)) {
                final long docsWithId = searcher.searcher().count(new TermQuery(index.uid()));
                if (docsWithId > 0) {
                    throw new AssertionError("doc [" + index.type() + "][" + index.id() + "] exists [" + docsWithId +
                        "] times in index");
                }
            }
        }
        return true;
    }

    private void updateDocs(final Term uid, final List<ParseContext.Document> docs, final IndexWriter indexWriter) throws IOException {
        if (softDeleteEnabled) {
            if (docs.size() > 1) {
                indexWriter.softUpdateDocuments(uid, docs, softDeletesField);
            } else {
                indexWriter.softUpdateDocument(uid, docs.get(0), softDeletesField);
            }
        } else {
            if (docs.size() > 1) {
                indexWriter.updateDocuments(uid, docs);
            } else {
                indexWriter.updateDocument(uid, docs.get(0));
            }
        }
        numDocUpdates.inc(docs.size());
    }

    @Override
    public DeleteResult delete(Delete delete) throws IOException {
        versionMap.enforceSafeAccess();
        assert Objects.equals(delete.uid().field(), IdFieldMapper.NAME) : delete.uid().field();
        assert assertIncomingSequenceNumber(delete.origin(), delete.seqNo());
        final DeleteResult deleteResult;
        // NOTE: we don't throttle this when merges fall behind because delete-by-id does not create new segments:
        try (ReleasableLock ignored = readLock.acquire(); Releasable ignored2 = versionMap.acquireLock(delete.uid().bytes())) {
            ensureOpen();
            lastWriteNanos = delete.startTime();
            final DeletionStrategy plan = deletionStrategyForOperation(delete);

            if (plan.earlyResultOnPreflightError.isPresent()) {
                deleteResult = plan.earlyResultOnPreflightError.get();
            } else if (plan.deleteFromLucene || plan.addStaleOpToLucene) {
                deleteResult = deleteInLucene(delete, plan);
            } else {
                deleteResult = new DeleteResult(
                        plan.versionOfDeletion, getPrimaryTerm(), plan.seqNoOfDeletion, plan.currentlyDeleted == false);
            }
            if (delete.origin().isFromTranslog() == false) {
                final Translog.Location location;
                if (deleteResult.getResultType() == Result.Type.SUCCESS) {
                    location = translog.add(new Translog.Delete(delete, deleteResult));
                } else if (deleteResult.getSeqNo() != SequenceNumbers.UNASSIGNED_SEQ_NO) {
                    // if we have document failure, record it as a no-op in the translog and Lucene with the generated seq_no
                    final NoOp noOp = new NoOp(deleteResult.getSeqNo(), delete.primaryTerm(), delete.origin(),
                        delete.startTime(), deleteResult.getFailure().toString());
                    location = innerNoOp(noOp).getTranslogLocation();
                } else {
                    location = null;
                }
                deleteResult.setTranslogLocation(location);
            }
            if (deleteResult.getSeqNo() != SequenceNumbers.UNASSIGNED_SEQ_NO) {
                localCheckpointTracker.markSeqNoAsCompleted(deleteResult.getSeqNo());
            }
            deleteResult.setTook(System.nanoTime() - delete.startTime());
            deleteResult.freeze();
        } catch (RuntimeException | IOException e) {
            try {
                maybeFailEngine("index", e);
            } catch (Exception inner) {
                e.addSuppressed(inner);
            }
            throw e;
        }
        maybePruneDeletes();
        return deleteResult;
    }

    protected DeletionStrategy deletionStrategyForOperation(final Delete delete) throws IOException {
        if (delete.origin() == Operation.Origin.PRIMARY) {
            return planDeletionAsPrimary(delete);
        } else {
            // non-primary mode (i.e., replica or recovery)
            return planDeletionAsNonPrimary(delete);
        }
    }

    protected final DeletionStrategy planDeletionAsNonPrimary(Delete delete) throws IOException {
        assertNonPrimaryOrigin(delete);
        maxSeqNoOfNonAppendOnlyOperations.updateAndGet(curr -> Math.max(delete.seqNo(), curr));
        assert maxSeqNoOfNonAppendOnlyOperations.get() >= delete.seqNo() : "max_seqno of non-append-only was not updated;" +
            "max_seqno non-append-only [" + maxSeqNoOfNonAppendOnlyOperations.get() + "], seqno of delete [" + delete.seqNo() + "]";
        // unlike the primary, replicas don't really care to about found status of documents
        // this allows to ignore the case where a document was found in the live version maps in
        // a delete state and return true for the found flag in favor of code simplicity
        final DeletionStrategy plan;
        if (delete.seqNo() <= localCheckpointTracker.getCheckpoint()) {
            // the operation seq# is lower then the current local checkpoint and thus was already put into lucene
            // this can happen during recovery where older operations are sent from the translog that are already
            // part of the lucene commit (either from a peer recovery or a local translog)
            // or due to concurrent indexing & recovery. For the former it is important to skip lucene as the operation in
            // question may have been deleted in an out of order op that is not replayed.
            // See testRecoverFromStoreWithOutOfOrderDelete for an example of local recovery
            // See testRecoveryWithOutOfOrderDelete for an example of peer recovery
            plan = DeletionStrategy.processButSkipLucene(false, delete.seqNo(), delete.version());
        } else {
            final OpVsLuceneDocStatus opVsLucene = compareOpToLuceneDocBasedOnSeqNo(delete);
            if (opVsLucene == OpVsLuceneDocStatus.OP_STALE_OR_EQUAL) {
                plan = DeletionStrategy.processAsStaleOp(softDeleteEnabled, false, delete.seqNo(), delete.version());
            } else {
                plan = DeletionStrategy.processNormally(opVsLucene == OpVsLuceneDocStatus.LUCENE_DOC_NOT_FOUND,
                    delete.seqNo(), delete.version());
            }
        }
        return plan;
    }

    protected boolean assertNonPrimaryOrigin(final Operation operation) {
        assert operation.origin() != Operation.Origin.PRIMARY : "planing as primary but got " + operation.origin();
        return true;
    }

    protected final DeletionStrategy planDeletionAsPrimary(Delete delete) throws IOException {
        assert delete.origin() == Operation.Origin.PRIMARY : "planing as primary but got " + delete.origin();
        assert getMaxSeqNoOfUpdatesOrDeletes() != SequenceNumbers.UNASSIGNED_SEQ_NO : "max_seq_no_of_updates is not initialized";
        // resolve operation from external to internal
        final VersionValue versionValue = resolveDocVersion(delete);
        assert incrementVersionLookup();
        final long currentVersion;
        final boolean currentlyDeleted;
        if (versionValue == null) {
            currentVersion = Versions.NOT_FOUND;
            currentlyDeleted = true;
        } else {
            currentVersion = versionValue.version;
            currentlyDeleted = versionValue.isDelete();
        }
        final DeletionStrategy plan;
        if (delete.versionType().isVersionConflictForWrites(currentVersion, delete.version(), currentlyDeleted)) {
            final VersionConflictEngineException e = new VersionConflictEngineException(shardId, delete, currentVersion, currentlyDeleted);
            plan = DeletionStrategy.skipDueToVersionConflict(e, currentVersion, getPrimaryTerm(), currentlyDeleted);
        } else {
            plan = DeletionStrategy.processNormally(
                    currentlyDeleted,
                    generateSeqNoForOperation(delete),
                    delete.versionType().updateVersion(currentVersion, delete.version()));
            advanceMaxSeqNoOfUpdatesOrDeletes(plan.seqNoOfDeletion);
        }
        return plan;
    }

    private DeleteResult deleteInLucene(Delete delete, DeletionStrategy plan) throws IOException {
        assert assertMaxSeqNoOfUpdatesIsAdvanced(delete.uid(), plan.seqNoOfDeletion, false, false);
        try {
            if (softDeleteEnabled) {
                final ParsedDocument tombstone = engineConfig.getTombstoneDocSupplier().newDeleteTombstoneDoc(delete.type(), delete.id());
                assert tombstone.docs().size() == 1 : "Tombstone doc should have single doc [" + tombstone + "]";
                tombstone.updateSeqID(plan.seqNoOfDeletion, delete.primaryTerm());
                tombstone.version().setLongValue(plan.versionOfDeletion);
                final ParseContext.Document doc = tombstone.docs().get(0);
                assert doc.getField(SeqNoFieldMapper.TOMBSTONE_NAME) != null :
                    "Delete tombstone document but _tombstone field is not set [" + doc + " ]";
                doc.add(softDeletesField);
                if (plan.addStaleOpToLucene || plan.currentlyDeleted) {
                    indexWriter.addDocument(doc);
                } else {
                    indexWriter.softUpdateDocument(delete.uid(), doc, softDeletesField);
                }
            } else if (plan.currentlyDeleted == false) {
                // any exception that comes from this is a either an ACE or a fatal exception there
                // can't be any document failures  coming from this
                indexWriter.deleteDocuments(delete.uid());
            }
            if (plan.deleteFromLucene) {
                numDocDeletes.inc();
                versionMap.putDeleteUnderLock(delete.uid().bytes(),
                    new DeleteVersionValue(plan.versionOfDeletion, plan.seqNoOfDeletion, delete.primaryTerm(),
                        engineConfig.getThreadPool().relativeTimeInMillis()));
            }
            return new DeleteResult(
                plan.versionOfDeletion, getPrimaryTerm(), plan.seqNoOfDeletion, plan.currentlyDeleted == false);
        } catch (Exception ex) {
            if (indexWriter.getTragicException() == null) {
                // there is no tragic event and such it must be a document level failure
                return new DeleteResult(
                        ex, plan.versionOfDeletion, getPrimaryTerm(), plan.seqNoOfDeletion, plan.currentlyDeleted == false);
            } else {
                throw ex;
            }
        }
    }

    protected static final class DeletionStrategy {
        // of a rare double delete
        final boolean deleteFromLucene;
        final boolean addStaleOpToLucene;
        final boolean currentlyDeleted;
        final long seqNoOfDeletion;
        final long versionOfDeletion;
        final Optional<DeleteResult> earlyResultOnPreflightError;

        private DeletionStrategy(boolean deleteFromLucene, boolean addStaleOpToLucene, boolean currentlyDeleted,
                                 long seqNoOfDeletion, long versionOfDeletion,
                                 DeleteResult earlyResultOnPreflightError) {
            assert (deleteFromLucene && earlyResultOnPreflightError != null) == false :
                "can only delete from lucene or have a preflight result but not both." +
                    "deleteFromLucene: " + deleteFromLucene
                    + "  earlyResultOnPreFlightError:" + earlyResultOnPreflightError;
            this.deleteFromLucene = deleteFromLucene;
            this.addStaleOpToLucene = addStaleOpToLucene;
            this.currentlyDeleted = currentlyDeleted;
            this.seqNoOfDeletion = seqNoOfDeletion;
            this.versionOfDeletion = versionOfDeletion;
            this.earlyResultOnPreflightError = earlyResultOnPreflightError == null ?
                Optional.empty() : Optional.of(earlyResultOnPreflightError);
        }

        public static DeletionStrategy skipDueToVersionConflict(
                VersionConflictEngineException e, long currentVersion, long term, boolean currentlyDeleted) {
            final long unassignedSeqNo = SequenceNumbers.UNASSIGNED_SEQ_NO;
            final DeleteResult deleteResult = new DeleteResult(e, currentVersion, term, unassignedSeqNo, currentlyDeleted == false);
            return new DeletionStrategy(false, false, currentlyDeleted, unassignedSeqNo,
                Versions.NOT_FOUND, deleteResult);
        }

        static DeletionStrategy processNormally(boolean currentlyDeleted, long seqNoOfDeletion, long versionOfDeletion) {
            return new DeletionStrategy(true, false, currentlyDeleted, seqNoOfDeletion,
                versionOfDeletion, null);

        }

        public static DeletionStrategy processButSkipLucene(boolean currentlyDeleted,
                                                            long seqNoOfDeletion, long versionOfDeletion) {
            return new DeletionStrategy(false, false, currentlyDeleted, seqNoOfDeletion,
                versionOfDeletion, null);
        }

        static DeletionStrategy processAsStaleOp(boolean addStaleOpToLucene, boolean currentlyDeleted,
                                                        long seqNoOfDeletion, long versionOfDeletion) {
            return new DeletionStrategy(false, addStaleOpToLucene, currentlyDeleted, seqNoOfDeletion,
                versionOfDeletion, null);
        }
    }

    @Override
    public void maybePruneDeletes() {
        // It's expensive to prune because we walk the deletes map acquiring dirtyLock for each uid so we only do it
        // every 1/4 of gcDeletesInMillis:
        if (engineConfig.isEnableGcDeletes() &&
                engineConfig.getThreadPool().relativeTimeInMillis() - lastDeleteVersionPruneTimeMSec > getGcDeletesInMillis() * 0.25) {
            pruneDeletedTombstones();
        }
    }

    @Override
    public NoOpResult noOp(final NoOp noOp) {
        NoOpResult noOpResult;
        try (ReleasableLock ignored = readLock.acquire()) {
            noOpResult = innerNoOp(noOp);
        } catch (final Exception e) {
            noOpResult = new NoOpResult(getPrimaryTerm(), noOp.seqNo(), e);
        }
        return noOpResult;
    }

    private NoOpResult innerNoOp(final NoOp noOp) throws IOException {
        assert readLock.isHeldByCurrentThread() || writeLock.isHeldByCurrentThread();
        assert noOp.seqNo() > SequenceNumbers.NO_OPS_PERFORMED;
        final long seqNo = noOp.seqNo();
        try (Releasable ignored = noOpKeyedLock.acquire(seqNo)) {
            final NoOpResult noOpResult;
            final Optional<Exception> preFlightError = preFlightCheckForNoOp(noOp);
            if (preFlightError.isPresent()) {
                noOpResult = new NoOpResult(getPrimaryTerm(), noOp.seqNo(), preFlightError.get());
            } else {
                Exception failure = null;
                if (softDeleteEnabled) {
                    try {
                        final ParsedDocument tombstone = engineConfig.getTombstoneDocSupplier().newNoopTombstoneDoc(noOp.reason());
                        tombstone.updateSeqID(noOp.seqNo(), noOp.primaryTerm());
                        // A noop tombstone does not require a _version but it's added to have a fully dense docvalues for the version
                        // field. 1L is selected to optimize the compression because it might probably be the most common value in
                        // version field.
                        tombstone.version().setLongValue(1L);
                        assert tombstone.docs().size() == 1 : "Tombstone should have a single doc [" + tombstone + "]";
                        final ParseContext.Document doc = tombstone.docs().get(0);
                        assert doc.getField(SeqNoFieldMapper.TOMBSTONE_NAME) != null
                            : "Noop tombstone document but _tombstone field is not set [" + doc + " ]";
                        doc.add(softDeletesField);
                        indexWriter.addDocument(doc);
                    } catch (Exception ex) {
                        if (maybeFailEngine("noop", ex)) {
                            throw ex;
                        }
                        failure = ex;
                    }
                }
                if (failure == null) {
                    noOpResult = new NoOpResult(getPrimaryTerm(), noOp.seqNo());
                } else {
                    noOpResult = new NoOpResult(getPrimaryTerm(), noOp.seqNo(), failure);
                }
                if (noOp.origin().isFromTranslog() == false && noOpResult.getResultType() == Result.Type.SUCCESS) {
                    final Translog.Location location = translog.add(new Translog.NoOp(noOp.seqNo(), noOp.primaryTerm(), noOp.reason()));
                    noOpResult.setTranslogLocation(location);
                }
            }
            noOpResult.setTook(System.nanoTime() - noOp.startTime());
            noOpResult.freeze();
            return noOpResult;
        } finally {
            if (seqNo != SequenceNumbers.UNASSIGNED_SEQ_NO) {
                localCheckpointTracker.markSeqNoAsCompleted(seqNo);
            }
        }
    }

    /**
     * Executes a pre-flight check for a given NoOp.
     * If this method returns a non-empty result, the engine won't process this NoOp and returns a failure.
     */
    protected Optional<Exception> preFlightCheckForNoOp(final NoOp noOp) throws IOException {
        return Optional.empty();
    }

    @Override
    public void refresh(String source) throws EngineException {
        refresh(source, SearcherScope.EXTERNAL);
    }

    final void refresh(String source, SearcherScope scope) throws EngineException {
        // we obtain a read lock here, since we don't want a flush to happen while we are refreshing
        // since it flushes the index as well (though, in terms of concurrency, we are allowed to do it)
        // both refresh types will result in an internal refresh but only the external will also
        // pass the new reader reference to the external reader manager.
        final long localCheckpointBeforeRefresh = getLocalCheckpoint();

        try (ReleasableLock lock = readLock.acquire()) {
            ensureOpen();
            if (store.tryIncRef()) {
                // increment the ref just to ensure nobody closes the store during a refresh
                try {
                    // even though we maintain 2 managers we really do the heavy-lifting only once.
                    // the second refresh will only do the extra work we have to do for warming caches etc.
                    ReferenceManager<IndexSearcher> referenceManager = getReferenceManager(scope);
                    // it is intentional that we never refresh both internal / external together
                    long l = System.nanoTime();
                    logger.warn("calling refresh from [{}] with scope [{}] IW memory: [{}] bytes / [{}] bytes VersionMap: [{}] bytes / " +
                            "[{}] bytes",
                        source, scope, indexWriter.ramBytesUsed(), indexWriter.getFlushingBytes(), versionMap.ramBytesUsed(),
                        versionMap.ramBytesUsedForRefresh());
                    referenceManager.maybeRefreshBlocking();
                    logger.warn("refresh done after [{} ms]", TimeValue.timeValueNanos(System.nanoTime() - l).getMillis());
                } finally {
                    store.decRef();
                }
                lastRefreshedCheckpointListener.updateRefreshedCheckpoint(localCheckpointBeforeRefresh);
            }
        } catch (AlreadyClosedException e) {
            failOnTragicEvent(e);
            throw e;
        } catch (Exception e) {
            try {
                failEngine("refresh failed source[" + source + "]", e);
            } catch (Exception inner) {
                e.addSuppressed(inner);
            }
            throw new RefreshFailedEngineException(shardId, e);
        }
        assert lastRefreshedCheckpoint() >= localCheckpointBeforeRefresh : "refresh checkpoint was not advanced; " +
            "local_checkpoint=" + localCheckpointBeforeRefresh + " refresh_checkpoint=" + lastRefreshedCheckpoint();
        // TODO: maybe we should just put a scheduled job in threadPool?
        // We check for pruning in each delete request, but we also prune here e.g. in case a delete burst comes in and then no more deletes
        // for a long time:
        maybePruneDeletes();
        mergeScheduler.refreshConfig();
    }

    @Override
    public void writeIndexingBuffer() throws EngineException {
        // we obtain a read lock here, since we don't want a flush to happen while we are writing
        // since it flushes the index as well (though, in terms of concurrency, we are allowed to do it)
        refresh("write indexing buffer", SearcherScope.INTERNAL);
    }

    @Override
    public SyncedFlushResult syncFlush(String syncId, CommitId expectedCommitId) throws EngineException {
        // best effort attempt before we acquire locks
        ensureOpen();
        if (indexWriter.hasUncommittedChanges()) {
            logger.trace("can't sync commit [{}]. have pending changes", syncId);
            return SyncedFlushResult.PENDING_OPERATIONS;
        }
        if (expectedCommitId.idsEqual(lastCommittedSegmentInfos.getId()) == false) {
            logger.trace("can't sync commit [{}]. current commit id is not equal to expected.", syncId);
            return SyncedFlushResult.COMMIT_MISMATCH;
        }
        try (ReleasableLock lock = writeLock.acquire()) {
            ensureOpen();
            ensureCanFlush();
            // lets do a refresh to make sure we shrink the version map. This refresh will be either a no-op (just shrink the version map)
            // or we also have uncommitted changes and that causes this syncFlush to fail.
            refresh("sync_flush", SearcherScope.INTERNAL);
            if (indexWriter.hasUncommittedChanges()) {
                logger.trace("can't sync commit [{}]. have pending changes", syncId);
                return SyncedFlushResult.PENDING_OPERATIONS;
            }
            if (expectedCommitId.idsEqual(lastCommittedSegmentInfos.getId()) == false) {
                logger.trace("can't sync commit [{}]. current commit id is not equal to expected.", syncId);
                return SyncedFlushResult.COMMIT_MISMATCH;
            }
            logger.trace("starting sync commit [{}]", syncId);
            commitIndexWriter(indexWriter, translog, syncId);
            logger.debug("successfully sync committed. sync id [{}].", syncId);
            lastCommittedSegmentInfos = store.readLastCommittedSegmentsInfo();
            return SyncedFlushResult.SUCCESS;
        } catch (IOException ex) {
            maybeFailEngine("sync commit", ex);
            throw new EngineException(shardId, "failed to sync commit", ex);
        }
    }

    final boolean tryRenewSyncCommit() {
        boolean renewed = false;
        try (ReleasableLock lock = writeLock.acquire()) {
            ensureOpen();
            ensureCanFlush();
            String syncId = lastCommittedSegmentInfos.getUserData().get(SYNC_COMMIT_ID);
            long translogGenOfLastCommit = Long.parseLong(lastCommittedSegmentInfos.userData.get(Translog.TRANSLOG_GENERATION_KEY));
            if (syncId != null && indexWriter.hasUncommittedChanges() && translog.totalOperationsByMinGen(translogGenOfLastCommit) == 0) {
                logger.trace("start renewing sync commit [{}]", syncId);
                commitIndexWriter(indexWriter, translog, syncId);
                logger.debug("successfully sync committed. sync id [{}].", syncId);
                lastCommittedSegmentInfos = store.readLastCommittedSegmentsInfo();
                renewed = true;
            }
        } catch (IOException ex) {
            maybeFailEngine("renew sync commit", ex);
            throw new EngineException(shardId, "failed to renew sync commit", ex);
        }
        if (renewed) {
            // refresh outside of the write lock
            // we have to refresh internal searcher here to ensure we release unreferenced segments.
            refresh("renew sync commit", SearcherScope.INTERNAL);
        }
        return renewed;
    }

    @Override
    public boolean shouldPeriodicallyFlush() {
        ensureOpen();
        final long translogGenerationOfLastCommit =
            Long.parseLong(lastCommittedSegmentInfos.userData.get(Translog.TRANSLOG_GENERATION_KEY));
        final long flushThreshold = config().getIndexSettings().getFlushThresholdSize().getBytes();
        if (translog.sizeInBytesByMinGen(translogGenerationOfLastCommit) < flushThreshold) {
            return false;
        }
        /*
         * We flush to reduce the size of uncommitted translog but strictly speaking the uncommitted size won't always be
         * below the flush-threshold after a flush. To avoid getting into an endless loop of flushing, we only enable the
         * periodically flush condition if this condition is disabled after a flush. The condition will change if the new
         * commit points to the later generation the last commit's(eg. gen-of-last-commit < gen-of-new-commit)[1].
         *
         * When the local checkpoint equals to max_seqno, and translog-gen of the last commit equals to translog-gen of
         * the new commit, we know that the last generation must contain operations because its size is above the flush
         * threshold and the flush-threshold is guaranteed to be higher than an empty translog by the setting validation.
         * This guarantees that the new commit will point to the newly rolled generation. In fact, this scenario only
         * happens when the generation-threshold is close to or above the flush-threshold; otherwise we have rolled
         * generations as the generation-threshold was reached, then the first condition (eg. [1]) is already satisfied.
         *
         * This method is to maintain translog only, thus IndexWriter#hasUncommittedChanges condition is not considered.
         */
        final long translogGenerationOfNewCommit =
            translog.getMinGenerationForSeqNo(localCheckpointTracker.getCheckpoint() + 1).translogFileGeneration;
        return translogGenerationOfLastCommit < translogGenerationOfNewCommit
            || localCheckpointTracker.getCheckpoint() == localCheckpointTracker.getMaxSeqNo();
    }

    @Override
    public CommitId flush(boolean force, boolean waitIfOngoing) throws EngineException {
        ensureOpen();
        final byte[] newCommitId;
        /*
         * Unfortunately the lock order is important here. We have to acquire the readlock first otherwise
         * if we are flushing at the end of the recovery while holding the write lock we can deadlock if:
         *  Thread 1: flushes via API and gets the flush lock but blocks on the readlock since Thread 2 has the writeLock
         *  Thread 2: flushes at the end of the recovery holding the writeLock and blocks on the flushLock owned by Thread 1
         */
        try (ReleasableLock lock = readLock.acquire()) {
            ensureOpen();
            if (flushLock.tryLock() == false) {
                // if we can't get the lock right away we block if needed otherwise barf
                if (waitIfOngoing) {
                    logger.trace("waiting for in-flight flush to finish");
                    flushLock.lock();
                    logger.trace("acquired flush lock after blocking");
                } else {
                    return new CommitId(lastCommittedSegmentInfos.getId());
                }
            } else {
                logger.trace("acquired flush lock immediately");
            }
            try {
                // Only flush if (1) Lucene has uncommitted docs, or (2) forced by caller, or (3) the
                // newly created commit points to a different translog generation (can free translog)
                if (indexWriter.hasUncommittedChanges() || force || shouldPeriodicallyFlush()) {
                    ensureCanFlush();
                    try {
                        translog.rollGeneration();
                        logger.trace("starting commit for flush; commitTranslog=true");
                        commitIndexWriter(indexWriter, translog, null);
                        logger.trace("finished commit for flush");
                        // we need to refresh in order to clear older version values
                        refresh("version_table_flush", SearcherScope.INTERNAL);
                        translog.trimUnreferencedReaders();
                    } catch (AlreadyClosedException e) {
                        throw e;
                    } catch (Exception e) {
                        throw new FlushFailedEngineException(shardId, e);
                    }
                    refreshLastCommittedSegmentInfos();

                }
                newCommitId = lastCommittedSegmentInfos.getId();
            } catch (FlushFailedEngineException ex) {
                maybeFailEngine("flush", ex);
                throw ex;
            } finally {
                flushLock.unlock();
            }
        }
        // We don't have to do this here; we do it defensively to make sure that even if wall clock time is misbehaving
        // (e.g., moves backwards) we will at least still sometimes prune deleted tombstones:
        if (engineConfig.isEnableGcDeletes()) {
            pruneDeletedTombstones();
        }
        return new CommitId(newCommitId);
    }

    private void refreshLastCommittedSegmentInfos() {
    /*
     * we have to inc-ref the store here since if the engine is closed by a tragic event
     * we don't acquire the write lock and wait until we have exclusive access. This might also
     * dec the store reference which can essentially close the store and unless we can inc the reference
     * we can't use it.
     */
        store.incRef();
        try {
            // reread the last committed segment infos
            lastCommittedSegmentInfos = store.readLastCommittedSegmentsInfo();
        } catch (Exception e) {
            if (isClosed.get() == false) {
                try {
                    logger.warn("failed to read latest segment infos on flush", e);
                } catch (Exception inner) {
                    e.addSuppressed(inner);
                }
                if (Lucene.isCorruptionException(e)) {
                    throw new FlushFailedEngineException(shardId, e);
                }
            }
        } finally {
            store.decRef();
        }
    }

    @Override
    public void rollTranslogGeneration() throws EngineException {
        try (ReleasableLock ignored = readLock.acquire()) {
            ensureOpen();
            translog.rollGeneration();
            translog.trimUnreferencedReaders();
        } catch (AlreadyClosedException e) {
            failOnTragicEvent(e);
            throw e;
        } catch (Exception e) {
            try {
                failEngine("translog trimming failed", e);
            } catch (Exception inner) {
                e.addSuppressed(inner);
            }
            throw new EngineException(shardId, "failed to roll translog", e);
        }
    }

    @Override
    public void trimUnreferencedTranslogFiles() throws EngineException {
        try (ReleasableLock lock = readLock.acquire()) {
            ensureOpen();
            translog.trimUnreferencedReaders();
        } catch (AlreadyClosedException e) {
            failOnTragicEvent(e);
            throw e;
        } catch (Exception e) {
            try {
                failEngine("translog trimming failed", e);
            } catch (Exception inner) {
                e.addSuppressed(inner);
            }
            throw new EngineException(shardId, "failed to trim translog", e);
        }
    }

    @Override
    public boolean shouldRollTranslogGeneration() {
        return getTranslog().shouldRollGeneration();
    }

    @Override
    public void trimOperationsFromTranslog(long belowTerm, long aboveSeqNo) throws EngineException {
        try (ReleasableLock lock = readLock.acquire()) {
            ensureOpen();
            translog.trimOperations(belowTerm, aboveSeqNo);
        } catch (AlreadyClosedException e) {
            failOnTragicEvent(e);
            throw e;
        } catch (Exception e) {
            try {
                failEngine("translog operations trimming failed", e);
            } catch (Exception inner) {
                e.addSuppressed(inner);
            }
            throw new EngineException(shardId, "failed to trim translog operations", e);
        }
    }

    private void pruneDeletedTombstones() {
        /*
         * We need to deploy two different trimming strategies for GC deletes on primary and replicas. Delete operations on primary
         * are remembered for at least one GC delete cycle and trimmed periodically. This is, at the moment, the best we can do on
         * primary for user facing APIs but this arbitrary time limit is problematic for replicas. On replicas however we should
         * trim only deletes whose seqno at most the local checkpoint. This requirement is explained as follows.
         *
         * Suppose o1 and o2 are two operations on the same document with seq#(o1) < seq#(o2), and o2 arrives before o1 on the replica.
         * o2 is processed normally since it arrives first; when o1 arrives it should be discarded:
         * - If seq#(o1) <= LCP, then it will be not be added to Lucene, as it was already previously added.
         * - If seq#(o1)  > LCP, then it depends on the nature of o2:
         *   *) If o2 is a delete then its seq# is recorded in the VersionMap, since seq#(o2) > seq#(o1) > LCP,
         *      so a lookup can find it and determine that o1 is stale.
         *   *) If o2 is an indexing then its seq# is either in Lucene (if refreshed) or the VersionMap (if not refreshed yet),
         *      so a real-time lookup can find it and determine that o1 is stale.
         *
         * Here we prefer to deploy a single trimming strategy, which satisfies two constraints, on both primary and replicas because:
         * - It's simpler - no need to distinguish if an engine is running at primary mode or replica mode or being promoted.
         * - If a replica subsequently is promoted, user experience is maintained as that replica remembers deletes for the last GC cycle.
         *
         * However, the version map may consume less memory if we deploy two different trimming strategies for primary and replicas.
         */
        final long timeMSec = engineConfig.getThreadPool().relativeTimeInMillis();
        final long maxTimestampToPrune = timeMSec - engineConfig.getIndexSettings().getGcDeletesInMillis();
        versionMap.pruneTombstones(maxTimestampToPrune, localCheckpointTracker.getCheckpoint());
        lastDeleteVersionPruneTimeMSec = timeMSec;
    }

    // testing
    void clearDeletedTombstones() {
        versionMap.pruneTombstones(Long.MAX_VALUE, localCheckpointTracker.getMaxSeqNo());
    }

    // for testing
    final Collection<DeleteVersionValue> getDeletedTombstones() {
        return versionMap.getAllTombstones().values();
    }

    @Override
    public void forceMerge(final boolean flush, int maxNumSegments, boolean onlyExpungeDeletes,
                           final boolean upgrade, final boolean upgradeOnlyAncientSegments) throws EngineException, IOException {
        /*
         * We do NOT acquire the readlock here since we are waiting on the merges to finish
         * that's fine since the IW.rollback should stop all the threads and trigger an IOException
         * causing us to fail the forceMerge
         *
         * The way we implement upgrades is a bit hackish in the sense that we set an instance
         * variable and that this setting will thus apply to the next forced merge that will be run.
         * This is ok because (1) this is the only place we call forceMerge, (2) we have a single
         * thread for optimize, and the 'optimizeLock' guarding this code, and (3) ConcurrentMergeScheduler
         * syncs calls to findForcedMerges.
         */
        assert indexWriter.getConfig().getMergePolicy() instanceof ElasticsearchMergePolicy : "MergePolicy is " +
            indexWriter.getConfig().getMergePolicy().getClass().getName();
        ElasticsearchMergePolicy mp = (ElasticsearchMergePolicy) indexWriter.getConfig().getMergePolicy();
        optimizeLock.lock();
        try {
            ensureOpen();
            if (upgrade) {
                logger.info("starting segment upgrade upgradeOnlyAncientSegments={}", upgradeOnlyAncientSegments);
                mp.setUpgradeInProgress(true, upgradeOnlyAncientSegments);
            }
            store.incRef(); // increment the ref just to ensure nobody closes the store while we optimize
            try {
                if (onlyExpungeDeletes) {
                    assert upgrade == false;
                    indexWriter.forceMergeDeletes(true /* blocks and waits for merges*/);
                } else if (maxNumSegments <= 0) {
                    assert upgrade == false;
                    indexWriter.maybeMerge();
                } else {
                    indexWriter.forceMerge(maxNumSegments, true /* blocks and waits for merges*/);
                }
                if (flush) {
                    if (tryRenewSyncCommit() == false) {
                        flush(false, true);
                    }
                }
                if (upgrade) {
                    logger.info("finished segment upgrade");
                }
            } finally {
                store.decRef();
            }
        } catch (AlreadyClosedException ex) {
            /* in this case we first check if the engine is still open. If so this exception is just fine
             * and expected. We don't hold any locks while we block on forceMerge otherwise it would block
             * closing the engine as well. If we are not closed we pass it on to failOnTragicEvent which ensures
             * we are handling a tragic even exception here */
            ensureOpen(ex);
            failOnTragicEvent(ex);
            throw ex;
        } catch (Exception e) {
            try {
                maybeFailEngine("force merge", e);
            } catch (Exception inner) {
                e.addSuppressed(inner);
            }
            throw e;
        } finally {
            try {
                // reset it just to make sure we reset it in a case of an error
                mp.setUpgradeInProgress(false, false);
            } finally {
                optimizeLock.unlock();
            }
        }
    }

    @Override
    public IndexCommitRef acquireLastIndexCommit(final boolean flushFirst) throws EngineException {
        // we have to flush outside of the readlock otherwise we might have a problem upgrading
        // the to a write lock when we fail the engine in this operation
        if (flushFirst) {
            logger.trace("start flush for snapshot");
            flush(false, true);
            logger.trace("finish flush for snapshot");
        }
        final IndexCommit lastCommit = combinedDeletionPolicy.acquireIndexCommit(false);
        return new Engine.IndexCommitRef(lastCommit, () -> releaseIndexCommit(lastCommit));
    }

    @Override
    public IndexCommitRef acquireSafeIndexCommit() throws EngineException {
        final IndexCommit safeCommit = combinedDeletionPolicy.acquireIndexCommit(true);
        return new Engine.IndexCommitRef(safeCommit, () -> releaseIndexCommit(safeCommit));
    }

    private void releaseIndexCommit(IndexCommit snapshot) throws IOException {
        // Revisit the deletion policy if we can clean up the snapshotting commit.
        if (combinedDeletionPolicy.releaseCommit(snapshot)) {
            ensureOpen();
            // Here we don't have to trim translog because snapshotting an index commit
            // does not lock translog or prevents unreferenced files from trimming.
            indexWriter.deleteUnusedFiles();
        }
    }

    private boolean failOnTragicEvent(AlreadyClosedException ex) {
        final boolean engineFailed;
        // if we are already closed due to some tragic exception
        // we need to fail the engine. it might have already been failed before
        // but we are double-checking it's failed and closed
        if (indexWriter.isOpen() == false && indexWriter.getTragicException() != null) {
            final Exception tragicException;
            if (indexWriter.getTragicException() instanceof Exception) {
                tragicException = (Exception) indexWriter.getTragicException();
            } else {
                tragicException = new RuntimeException(indexWriter.getTragicException());
            }
            failEngine("already closed by tragic event on the index writer", tragicException);
            engineFailed = true;
        } else if (translog.isOpen() == false && translog.getTragicException() != null) {
            failEngine("already closed by tragic event on the translog", translog.getTragicException());
            engineFailed = true;
        } else if (failedEngine.get() == null && isClosed.get() == false) { // we are closed but the engine is not failed yet?
            // this smells like a bug - we only expect ACE if we are in a fatal case ie. either translog or IW is closed by
            // a tragic event or has closed itself. if that is not the case we are in a buggy state and raise an assertion error
            throw new AssertionError("Unexpected AlreadyClosedException", ex);
        } else {
            engineFailed = false;
        }
        return engineFailed;
    }

    @Override
    protected boolean maybeFailEngine(String source, Exception e) {
        boolean shouldFail = super.maybeFailEngine(source, e);
        if (shouldFail) {
            return true;
        }
        // Check for AlreadyClosedException -- ACE is a very special
        // exception that should only be thrown in a tragic event. we pass on the checks to failOnTragicEvent which will
        // throw and AssertionError if the tragic event condition is not met.
        if (e instanceof AlreadyClosedException) {
            return failOnTragicEvent((AlreadyClosedException)e);
        } else if (e != null &&
                ((indexWriter.isOpen() == false && indexWriter.getTragicException() == e)
                        || (translog.isOpen() == false && translog.getTragicException() == e))) {
            // this spot on - we are handling the tragic event exception here so we have to fail the engine
            // right away
            failEngine(source, e);
            return true;
        }
        return false;
    }

    @Override
    protected SegmentInfos getLastCommittedSegmentInfos() {
        return lastCommittedSegmentInfos;
    }

    @Override
    protected final void writerSegmentStats(SegmentsStats stats) {
        stats.addVersionMapMemoryInBytes(versionMap.ramBytesUsed());
        stats.addIndexWriterMemoryInBytes(indexWriter.ramBytesUsed());
        stats.updateMaxUnsafeAutoIdTimestamp(maxUnsafeAutoIdTimestamp.get());
    }

    @Override
    public long getIndexBufferRAMBytesUsed() {
        // We don't guard w/ readLock here, so we could throw AlreadyClosedException
        return indexWriter.ramBytesUsed() + versionMap.ramBytesUsedForRefresh();
    }

    @Override
    public List<Segment> segments(boolean verbose) {
        try (ReleasableLock lock = readLock.acquire()) {
            Segment[] segmentsArr = getSegmentInfo(lastCommittedSegmentInfos, verbose);

            // fill in the merges flag
            Set<OnGoingMerge> onGoingMerges = mergeScheduler.onGoingMerges();
            for (OnGoingMerge onGoingMerge : onGoingMerges) {
                for (SegmentCommitInfo segmentInfoPerCommit : onGoingMerge.getMergedSegments()) {
                    for (Segment segment : segmentsArr) {
                        if (segment.getName().equals(segmentInfoPerCommit.info.name)) {
                            segment.mergeId = onGoingMerge.getId();
                            break;
                        }
                    }
                }
            }
            return Arrays.asList(segmentsArr);
        }
    }

    /**
     * Closes the engine without acquiring the write lock. This should only be
     * called while the write lock is hold or in a disaster condition ie. if the engine
     * is failed.
     */
    @Override
    protected final void closeNoLock(String reason, CountDownLatch closedLatch) {
        if (isClosed.compareAndSet(false, true)) {
            assert rwl.isWriteLockedByCurrentThread() || failEngineLock.isHeldByCurrentThread() :
                "Either the write lock must be held or the engine must be currently be failing itself";
            try {
                this.versionMap.clear();
                if (internalSearcherManager != null) {
                    internalSearcherManager.removeListener(versionMap);
                }
                try {
                    IOUtils.close(externalSearcherManager, internalSearcherManager);
                } catch (Exception e) {
                    logger.warn("Failed to close SearcherManager", e);
                }
                try {
                    IOUtils.close(translog);
                } catch (Exception e) {
                    logger.warn("Failed to close translog", e);
                }
                // no need to commit in this case!, we snapshot before we close the shard, so translog and all sync'ed
                logger.trace("rollback indexWriter");
                try {
                    indexWriter.rollback();
                } catch (AlreadyClosedException ex) {
                    failOnTragicEvent(ex);
                    throw ex;
                }
                logger.trace("rollback indexWriter done");
            } catch (Exception e) {
                logger.warn("failed to rollback writer on close", e);
            } finally {
                try {
                    store.decRef();
                    logger.debug("engine closed [{}]", reason);
                } finally {
                    closedLatch.countDown();
                }
            }
        }
    }

    @Override
    protected final ReferenceManager<IndexSearcher> getReferenceManager(SearcherScope scope) {
        switch (scope) {
            case INTERNAL:
                return internalSearcherManager;
            case EXTERNAL:
                return externalSearcherManager;
            default:
                throw new IllegalStateException("unknown scope: " + scope);
        }
    }

    private long loadCurrentVersionFromIndex(Term uid) throws IOException {
        assert incrementIndexVersionLookup();
        try (Searcher searcher = acquireSearcher("load_version", SearcherScope.INTERNAL)) {
            return VersionsAndSeqNoResolver.loadVersion(searcher.reader(), uid);
        }
    }

    private IndexWriter createWriter() throws IOException {
        try {
            final IndexWriterConfig iwc = getIndexWriterConfig();
            return createWriter(store.directory(), iwc);
        } catch (LockObtainFailedException ex) {
            logger.warn("could not lock IndexWriter", ex);
            throw ex;
        }
    }

    // pkg-private for testing
    IndexWriter createWriter(Directory directory, IndexWriterConfig iwc) throws IOException {
        if (Assertions.ENABLED) {
            return new AssertingIndexWriter(directory, iwc);
        } else {
            return new IndexWriter(directory, iwc);
        }
    }

    private IndexWriterConfig getIndexWriterConfig() {
        final IndexWriterConfig iwc = new IndexWriterConfig(engineConfig.getAnalyzer());
        iwc.setCommitOnClose(false); // we by default don't commit on close
        iwc.setOpenMode(IndexWriterConfig.OpenMode.APPEND);
        iwc.setIndexDeletionPolicy(combinedDeletionPolicy);
        // with tests.verbose, lucene sets this up: plumb to align with filesystem stream
        boolean verbose = false;
        try {
            verbose = Boolean.parseBoolean(System.getProperty("tests.verbose"));
        } catch (Exception ignore) {
        }
        iwc.setInfoStream(verbose ? InfoStream.getDefault() : new LoggerInfoStream(logger));
        iwc.setMergeScheduler(mergeScheduler);
        // Give us the opportunity to upgrade old segments while performing
        // background merges
        MergePolicy mergePolicy = config().getMergePolicy();
        // always configure soft-deletes field so an engine with soft-deletes disabled can open a Lucene index with soft-deletes.
        iwc.setSoftDeletesField(Lucene.SOFT_DELETES_FIELD);
        if (softDeleteEnabled) {
<<<<<<< HEAD
            iwc.setSoftDeletesField(Lucene.SOFT_DELETES_FIELD);
            mergePolicy = new SoftDeletesRetentionMergePolicy(Lucene.SOFT_DELETES_FIELD, softDeletesPolicy::getRetentionQuery, mergePolicy);
            if (config().getIndexSettings().getSoftDeleteReclaimDelay().millis() > 0) {
                mergePolicy = new CachedSoftDeletesCountMergePolicy(mergePolicy, config().getIndexSettings().getSoftDeleteReclaimDelay());
            }
            mergePolicy = new RecoverySourcePruneMergePolicy(SourceFieldMapper.RECOVERY_SOURCE_NAME,
                softDeletesPolicy::getRetentionQuery, mergePolicy);
=======
            mergePolicy = new RecoverySourcePruneMergePolicy(SourceFieldMapper.RECOVERY_SOURCE_NAME, softDeletesPolicy::getRetentionQuery,
                new SoftDeletesRetentionMergePolicy(Lucene.SOFT_DELETES_FIELD, softDeletesPolicy::getRetentionQuery, mergePolicy));
>>>>>>> f2370140
        }
        iwc.setMergePolicy(new ElasticsearchMergePolicy(mergePolicy));
        iwc.setSimilarity(engineConfig.getSimilarity());
        iwc.setRAMBufferSizeMB(engineConfig.getIndexingBufferSize().getMbFrac());
        iwc.setCodec(engineConfig.getCodec());
        iwc.setUseCompoundFile(true); // always use compound on flush - reduces # of file-handles on refresh
        if (config().getIndexSort() != null) {
            iwc.setIndexSort(config().getIndexSort());
        }
        return iwc;
    }

    /** Extended SearcherFactory that warms the segments if needed when acquiring a new searcher */
    static final class SearchFactory extends EngineSearcherFactory {
        private final Engine.Warmer warmer;
        private final Logger logger;
        private final AtomicBoolean isEngineClosed;

        SearchFactory(Logger logger, AtomicBoolean isEngineClosed, EngineConfig engineConfig) {
            super(engineConfig);
            warmer = engineConfig.getWarmer();
            this.logger = logger;
            this.isEngineClosed = isEngineClosed;
        }

        @Override
        public IndexSearcher newSearcher(IndexReader reader, IndexReader previousReader) throws IOException {
            IndexSearcher searcher = super.newSearcher(reader, previousReader);
            if (reader instanceof LeafReader && isMergedSegment((LeafReader) reader)) {
                // we call newSearcher from the IndexReaderWarmer which warms segments during merging
                // in that case the reader is a LeafReader and all we need to do is to build a new Searcher
                // and return it since it does it's own warming for that particular reader.
                return searcher;
            }
            if (warmer != null) {
                try {
                    assert searcher.getIndexReader() instanceof ElasticsearchDirectoryReader :
                        "this class needs an ElasticsearchDirectoryReader but got: " + searcher.getIndexReader().getClass();
                    warmer.warm(new Searcher("top_reader_warming", searcher, () -> {}));
                } catch (Exception e) {
                    if (isEngineClosed.get() == false) {
                        logger.warn("failed to prepare/warm", e);
                    }
                }
            }
            return searcher;
        }
    }

    @Override
    public void activateThrottling() {
        int count = throttleRequestCount.incrementAndGet();
        assert count >= 1 : "invalid post-increment throttleRequestCount=" + count;
        if (count == 1) {
            throttle.activate();
        }
    }

    @Override
    public void deactivateThrottling() {
        int count = throttleRequestCount.decrementAndGet();
        assert count >= 0 : "invalid post-decrement throttleRequestCount=" + count;
        if (count == 0) {
            throttle.deactivate();
        }
    }

    @Override
    public boolean isThrottled() {
        return throttle.isThrottled();
    }

    @Override
    public long getIndexThrottleTimeInMillis() {
        return throttle.getThrottleTimeInMillis();
    }

    long getGcDeletesInMillis() {
        return engineConfig.getIndexSettings().getGcDeletesInMillis();
    }

    LiveIndexWriterConfig getCurrentIndexWriterConfig() {
        return indexWriter.getConfig();
    }

    private final class EngineMergeScheduler extends ElasticsearchConcurrentMergeScheduler {
        private final AtomicInteger numMergesInFlight = new AtomicInteger(0);
        private final AtomicBoolean isThrottling = new AtomicBoolean();

        EngineMergeScheduler(ShardId shardId, IndexSettings indexSettings) {
            super(shardId, indexSettings);
        }

        @Override
        public synchronized void beforeMerge(OnGoingMerge merge) {
            int maxNumMerges = mergeScheduler.getMaxMergeCount();
            if (numMergesInFlight.incrementAndGet() > maxNumMerges) {
                if (isThrottling.getAndSet(true) == false) {
                    logger.info("now throttling indexing: numMergesInFlight={}, maxNumMerges={}", numMergesInFlight, maxNumMerges);
                    activateThrottling();
                }
            }
        }

        @Override
        public synchronized void afterMerge(OnGoingMerge merge) {
            int maxNumMerges = mergeScheduler.getMaxMergeCount();
            if (numMergesInFlight.decrementAndGet() < maxNumMerges) {
                if (isThrottling.getAndSet(false)) {
                    logger.info("stop throttling indexing: numMergesInFlight={}, maxNumMerges={}",
                        numMergesInFlight, maxNumMerges);
                    deactivateThrottling();
                }
            }
            if (indexWriter.hasPendingMerges() == false &&
                    System.nanoTime() - lastWriteNanos >= engineConfig.getFlushMergesAfter().nanos()) {
                // NEVER do this on a merge thread since we acquire some locks blocking here and if we concurrently rollback the writer
                // we deadlock on engine#close for instance.
                engineConfig.getThreadPool().executor(ThreadPool.Names.FLUSH).execute(new AbstractRunnable() {
                    @Override
                    public void onFailure(Exception e) {
                        if (isClosed.get() == false) {
                            logger.warn("failed to flush after merge has finished");
                        }
                    }

                    @Override
                    protected void doRun() throws Exception {
                        // if we have no pending merges and we are supposed to flush once merges have finished
                        // we try to renew a sync commit which is the case when we are having a big merge after we
                        // are inactive. If that didn't work we go and do a real flush which is ok since it only doesn't work
                        // if we either have records in the translog or if we don't have a sync ID at all...
                        // maybe even more important, we flush after all merges finish and we are inactive indexing-wise to
                        // free up transient disk usage of the (presumably biggish) segments that were just merged
                        if (tryRenewSyncCommit() == false) {
                            flush();
                        }
                    }
                });

            }
        }

        @Override
        protected void handleMergeException(final Directory dir, final Throwable exc) {
            engineConfig.getThreadPool().generic().execute(new AbstractRunnable() {
                @Override
                public void onFailure(Exception e) {
                    logger.debug("merge failure action rejected", e);
                }

                @Override
                protected void doRun() throws Exception {
                    /*
                     * We do this on another thread rather than the merge thread that we are initially called on so that we have complete
                     * confidence that the call stack does not contain catch statements that would cause the error that might be thrown
                     * here from being caught and never reaching the uncaught exception handler.
                     */
                    failEngine("merge failed", new MergePolicy.MergeException(exc, dir));
                }
            });
        }
    }

    /**
     * Commits the specified index writer.
     *
     * @param writer   the index writer to commit
     * @param translog the translog
     * @param syncId   the sync flush ID ({@code null} if not committing a synced flush)
     * @throws IOException if an I/O exception occurs committing the specfied writer
     */
    protected void commitIndexWriter(final IndexWriter writer, final Translog translog, @Nullable final String syncId) throws IOException {
        ensureCanFlush();
        try {
            final long localCheckpoint = localCheckpointTracker.getCheckpoint();
            final Translog.TranslogGeneration translogGeneration = translog.getMinGenerationForSeqNo(localCheckpoint + 1);
            final String translogFileGeneration = Long.toString(translogGeneration.translogFileGeneration);
            final String translogUUID = translogGeneration.translogUUID;
            final String localCheckpointValue = Long.toString(localCheckpoint);

            writer.setLiveCommitData(() -> {
                /*
                 * The user data captured above (e.g. local checkpoint) contains data that must be evaluated *before* Lucene flushes
                 * segments, including the local checkpoint amongst other values. The maximum sequence number is different, we never want
                 * the maximum sequence number to be less than the last sequence number to go into a Lucene commit, otherwise we run the
                 * risk of re-using a sequence number for two different documents when restoring from this commit point and subsequently
                 * writing new documents to the index. Since we only know which Lucene documents made it into the final commit after the
                 * {@link IndexWriter#commit()} call flushes all documents, we defer computation of the maximum sequence number to the time
                 * of invocation of the commit data iterator (which occurs after all documents have been flushed to Lucene).
                 */
                final Map<String, String> commitData = new HashMap<>(6);
                commitData.put(Translog.TRANSLOG_GENERATION_KEY, translogFileGeneration);
                commitData.put(Translog.TRANSLOG_UUID_KEY, translogUUID);
                commitData.put(SequenceNumbers.LOCAL_CHECKPOINT_KEY, localCheckpointValue);
                if (syncId != null) {
                    commitData.put(Engine.SYNC_COMMIT_ID, syncId);
                }
                commitData.put(SequenceNumbers.MAX_SEQ_NO, Long.toString(localCheckpointTracker.getMaxSeqNo()));
                commitData.put(MAX_UNSAFE_AUTO_ID_TIMESTAMP_COMMIT_ID, Long.toString(maxUnsafeAutoIdTimestamp.get()));
                commitData.put(HISTORY_UUID_KEY, historyUUID);
                if (softDeleteEnabled) {
                    commitData.put(Engine.MIN_RETAINED_SEQNO, Long.toString(softDeletesPolicy.getMinRetainedSeqNo()));
                }
                logger.trace("committing writer with commit data [{}]", commitData);
                return commitData.entrySet().iterator();
            });

            writer.commit();
        } catch (final Exception ex) {
            try {
                failEngine("lucene commit failed", ex);
            } catch (final Exception inner) {
                ex.addSuppressed(inner);
            }
            throw ex;
        } catch (final AssertionError e) {
            /*
             * If assertions are enabled, IndexWriter throws AssertionError on commit if any files don't exist, but tests that randomly
             * throw FileNotFoundException or NoSuchFileException can also hit this.
             */
            if (ExceptionsHelper.stackTrace(e).contains("org.apache.lucene.index.IndexWriter.filesExist")) {
                final EngineException engineException = new EngineException(shardId, "failed to commit engine", e);
                try {
                    failEngine("lucene commit failed", engineException);
                } catch (final Exception inner) {
                    engineException.addSuppressed(inner);
                }
                throw engineException;
            } else {
                throw e;
            }
        }
    }

    private void ensureCanFlush() {
        // translog recover happens after the engine is fully constructed
        // if we are in this stage we have to prevent flushes from this
        // engine otherwise we might loose documents if the flush succeeds
        // and the translog recover fails we we "commit" the translog on flush.
        if (pendingTranslogRecovery.get()) {
            throw new IllegalStateException(shardId.toString() + " flushes are disabled - pending translog recovery");
        }
    }

    public void onSettingsChanged() {
        mergeScheduler.refreshConfig();
        // config().isEnableGcDeletes() or config.getGcDeletesInMillis() may have changed:
        maybePruneDeletes();
        if (engineConfig.isAutoGeneratedIDsOptimizationEnabled() == false) {
            // this is an anti-viral settings you can only opt out for the entire index
            // only if a shard starts up again due to relocation or if the index is closed
            // the setting will be re-interpreted if it's set to true
            updateAutoIdTimestamp(Long.MAX_VALUE, true);
        }
        final TranslogDeletionPolicy translogDeletionPolicy = translog.getDeletionPolicy();
        final IndexSettings indexSettings = engineConfig.getIndexSettings();
        translogDeletionPolicy.setRetentionAgeInMillis(indexSettings.getTranslogRetentionAge().getMillis());
        translogDeletionPolicy.setRetentionSizeInBytes(indexSettings.getTranslogRetentionSize().getBytes());
        softDeletesPolicy.setRetentionOperations(indexSettings.getSoftDeleteRetentionOperations());
    }

    public MergeStats getMergeStats() {
        return mergeScheduler.stats();
    }

    // Used only for testing! Package private to prevent anyone else from using it
    LocalCheckpointTracker getLocalCheckpointTracker() {
        return localCheckpointTracker;
    }

    @Override
    public long getLastSyncedGlobalCheckpoint() {
        return getTranslog().getLastSyncedGlobalCheckpoint();
    }

    @Override
    public long getLocalCheckpoint() {
        return localCheckpointTracker.getCheckpoint();
    }

    @Override
    public void waitForOpsToComplete(long seqNo) throws InterruptedException {
        localCheckpointTracker.waitForOpsToComplete(seqNo);
    }

    /**
     * Checks if the given operation has been processed in this engine or not.
     * @return true if the given operation was processed; otherwise false.
     */
    protected final boolean hasBeenProcessedBefore(Operation op) {
        if (Assertions.ENABLED) {
            assert op.seqNo() != SequenceNumbers.UNASSIGNED_SEQ_NO : "operation is not assigned seq_no";
            if (op.operationType() == Operation.TYPE.NO_OP) {
                assert noOpKeyedLock.isHeldByCurrentThread(op.seqNo());
            } else {
                assert versionMap.assertKeyedLockHeldByCurrentThread(op.uid().bytes());
            }
        }
        return localCheckpointTracker.contains(op.seqNo());
    }

    @Override
    public SeqNoStats getSeqNoStats(long globalCheckpoint) {
        return localCheckpointTracker.getStats(globalCheckpoint);
    }

    /**
     * Returns the number of times a version was looked up either from the index.
     * Note this is only available if assertions are enabled
     */
    long getNumIndexVersionsLookups() { // for testing
        return numIndexVersionsLookups.count();
    }

    /**
     * Returns the number of times a version was looked up either from memory or from the index.
     * Note this is only available if assertions are enabled
     */
    long getNumVersionLookups() { // for testing
        return numVersionLookups.count();
    }

    private boolean incrementVersionLookup() { // only used by asserts
        numVersionLookups.inc();
        return true;
    }

    private boolean incrementIndexVersionLookup() {
        numIndexVersionsLookups.inc();
        return true;
    }

    int getVersionMapSize() {
        return versionMap.getAllCurrent().size();
    }

    boolean isSafeAccessRequired() {
        return versionMap.isSafeAccessRequired();
    }

    /**
     * Returns the number of documents have been deleted since this engine was opened.
     * This count does not include the deletions from the existing segments before opening engine.
     */
    long getNumDocDeletes() {
        return numDocDeletes.count();
    }

    /**
     * Returns the number of documents have been appended since this engine was opened.
     * This count does not include the appends from the existing segments before opening engine.
     */
    long getNumDocAppends() {
        return numDocAppends.count();
    }

    /**
     * Returns the number of documents have been updated since this engine was opened.
     * This count does not include the updates from the existing segments before opening engine.
     */
    long getNumDocUpdates() {
        return numDocUpdates.count();
    }

    @Override
    public Translog.Snapshot newChangesSnapshot(String source, MapperService mapperService,
                                                long fromSeqNo, long toSeqNo, boolean requiredFullRange) throws IOException {
        if (softDeleteEnabled == false) {
            throw new IllegalStateException("accessing changes snapshot requires soft-deletes enabled");
        }
        ensureOpen();
        refreshIfNeeded(source, toSeqNo);
        Searcher searcher = acquireSearcher(source, SearcherScope.INTERNAL);
        try {
            LuceneChangesSnapshot snapshot = new LuceneChangesSnapshot(
                searcher, mapperService, LuceneChangesSnapshot.DEFAULT_BATCH_SIZE, fromSeqNo, toSeqNo, requiredFullRange);
            searcher = null;
            return snapshot;
        } catch (Exception e) {
            try {
                maybeFailEngine("acquire changes snapshot", e);
            } catch (Exception inner) {
                e.addSuppressed(inner);
            }
            throw e;
        } finally {
            IOUtils.close(searcher);
        }
    }

    @Override
    public boolean hasCompleteOperationHistory(String source, MapperService mapperService, long startingSeqNo) throws IOException {
        if (engineConfig.getIndexSettings().isSoftDeleteEnabled()) {
            return getMinRetainedSeqNo() <= startingSeqNo;
        } else {
            final long currentLocalCheckpoint = getLocalCheckpointTracker().getCheckpoint();
            final LocalCheckpointTracker tracker = new LocalCheckpointTracker(startingSeqNo, startingSeqNo - 1);
            try (Translog.Snapshot snapshot = getTranslog().newSnapshotFromMinSeqNo(startingSeqNo)) {
                Translog.Operation operation;
                while ((operation = snapshot.next()) != null) {
                    if (operation.seqNo() != SequenceNumbers.UNASSIGNED_SEQ_NO) {
                        tracker.markSeqNoAsCompleted(operation.seqNo());
                    }
                }
            }
            return tracker.getCheckpoint() >= currentLocalCheckpoint;
        }
    }

    /**
     * Returns the minimum seqno that is retained in the Lucene index.
     * Operations whose seq# are at least this value should exist in the Lucene index.
     */
    final long getMinRetainedSeqNo() {
        assert softDeleteEnabled : Thread.currentThread().getName();
        return softDeletesPolicy.getMinRetainedSeqNo();
    }

    @Override
    public Closeable acquireRetentionLockForPeerRecovery() {
        if (softDeleteEnabled) {
            return softDeletesPolicy.acquireRetentionLock();
        } else {
            return translog.acquireRetentionLock();
        }
    }

    @Override
    public boolean isRecovering() {
        return pendingTranslogRecovery.get();
    }

    /**
     * Gets the commit data from {@link IndexWriter} as a map.
     */
    private static Map<String, String> commitDataAsMap(final IndexWriter indexWriter) {
        Map<String, String> commitData = new HashMap<>(6);
        for (Map.Entry<String, String> entry : indexWriter.getLiveCommitData()) {
            commitData.put(entry.getKey(), entry.getValue());
        }
        return commitData;
    }

    private final class AssertingIndexWriter extends IndexWriter {
        AssertingIndexWriter(Directory d, IndexWriterConfig conf) throws IOException {
            super(d, conf);
        }
        @Override
        public long updateDocument(Term term, Iterable<? extends IndexableField> doc) throws IOException {
            assert softDeleteEnabled == false : "Call #updateDocument but soft-deletes is enabled";
            return super.updateDocument(term, doc);
        }
        @Override
        public long updateDocuments(Term delTerm, Iterable<? extends Iterable<? extends IndexableField>> docs) throws IOException {
            assert softDeleteEnabled == false : "Call #updateDocuments but soft-deletes is enabled";
            return super.updateDocuments(delTerm, docs);
        }
        @Override
        public long deleteDocuments(Term... terms) throws IOException {
            assert softDeleteEnabled == false : "Call #deleteDocuments but soft-deletes is enabled";
            return super.deleteDocuments(terms);
        }
        @Override
        public long softUpdateDocument(Term term, Iterable<? extends IndexableField> doc, Field... softDeletes) throws IOException {
            assert softDeleteEnabled : "Call #softUpdateDocument but soft-deletes is disabled";
            return super.softUpdateDocument(term, doc, softDeletes);
        }
        @Override
        public long softUpdateDocuments(Term term, Iterable<? extends Iterable<? extends IndexableField>> docs,
                                            Field... softDeletes) throws IOException {
            assert softDeleteEnabled : "Call #softUpdateDocuments but soft-deletes is disabled";
            return super.softUpdateDocuments(term, docs, softDeletes);
        }
        @Override
        public long tryDeleteDocument(IndexReader readerIn, int docID) {
            assert false : "#tryDeleteDocument is not supported. See Lucene#DirectoryReaderWithAllLiveDocs";
            throw new UnsupportedOperationException();
        }
    }

    /**
     * Returned the last local checkpoint value has been refreshed internally.
     */
    final long lastRefreshedCheckpoint() {
        return lastRefreshedCheckpointListener.refreshedCheckpoint.get();
    }


    private final Object refreshIfNeededMutex = new Object();

    /**
     * Refresh this engine **internally** iff the requesting seq_no is greater than the last refreshed checkpoint.
     */
    protected final void refreshIfNeeded(String source, long requestingSeqNo) {
        if (lastRefreshedCheckpoint() < requestingSeqNo) {
            synchronized (refreshIfNeededMutex) {
                if (lastRefreshedCheckpoint() < requestingSeqNo) {
                    refresh(source, SearcherScope.INTERNAL);
                }
            }
        }
    }

    private final class LastRefreshedCheckpointListener implements ReferenceManager.RefreshListener {
        final AtomicLong refreshedCheckpoint;
        private long pendingCheckpoint;

        LastRefreshedCheckpointListener(long initialLocalCheckpoint) {
            this.refreshedCheckpoint = new AtomicLong(initialLocalCheckpoint);
        }

        @Override
        public void beforeRefresh() {
            // all changes until this point should be visible after refresh
            pendingCheckpoint = localCheckpointTracker.getCheckpoint();
        }

        @Override
        public void afterRefresh(boolean didRefresh) {
            if (didRefresh) {
                updateRefreshedCheckpoint(pendingCheckpoint);
            }
        }

        void updateRefreshedCheckpoint(long checkpoint) {
            refreshedCheckpoint.updateAndGet(curr -> Math.max(curr, checkpoint));
            assert refreshedCheckpoint.get() >= checkpoint : refreshedCheckpoint.get() + " < " + checkpoint;
        }
    }

    @Override
    public final long getMaxSeenAutoIdTimestamp() {
        return maxSeenAutoIdTimestamp.get();
    }

    @Override
    public final void updateMaxUnsafeAutoIdTimestamp(long newTimestamp) {
        updateAutoIdTimestamp(newTimestamp, true);
    }

    private void updateAutoIdTimestamp(long newTimestamp, boolean unsafe) {
        assert newTimestamp >= -1 : "invalid timestamp [" + newTimestamp + "]";
        maxSeenAutoIdTimestamp.updateAndGet(curr -> Math.max(curr, newTimestamp));
        if (unsafe) {
            maxUnsafeAutoIdTimestamp.updateAndGet(curr -> Math.max(curr, newTimestamp));
        }
        assert maxUnsafeAutoIdTimestamp.get() <= maxSeenAutoIdTimestamp.get();
    }

    private boolean assertMaxSeqNoOfUpdatesIsAdvanced(Term id, long seqNo, boolean allowDeleted, boolean relaxIfGapInSeqNo) {
        final long maxSeqNoOfUpdates = getMaxSeqNoOfUpdatesOrDeletes();
        // If the primary is on an old version which does not replicate msu, we need to relax this assertion for that.
        if (maxSeqNoOfUpdates == SequenceNumbers.UNASSIGNED_SEQ_NO) {
            assert config().getIndexSettings().getIndexVersionCreated().before(Version.V_6_5_0);
            return true;
        }
        // We treat a delete on the tombstones on replicas as a regular document, then use updateDocument (not addDocument).
        if (allowDeleted) {
            final VersionValue versionValue = versionMap.getVersionForAssert(id.bytes());
            if (versionValue != null && versionValue.isDelete()) {
                return true;
            }
        }
        // Operations can be processed on a replica in a different order than on the primary. If the order on the primary is index-1,
        // delete-2, index-3, and the order on a replica is index-1, index-3, delete-2, then the msu of index-3 on the replica is 2
        // even though it is an update (overwrites index-1). We should relax this assertion if there is a pending gap in the seq_no.
        if (relaxIfGapInSeqNo && getLocalCheckpoint() < maxSeqNoOfUpdates) {
            return true;
        }
        assert seqNo <= maxSeqNoOfUpdates : "id=" + id + " seq_no=" + seqNo + " msu=" + maxSeqNoOfUpdates;
        return true;
    }

    @Override
    public void initializeMaxSeqNoOfUpdatesOrDeletes() {
        assert getMaxSeqNoOfUpdatesOrDeletes() == SequenceNumbers.UNASSIGNED_SEQ_NO :
            "max_seq_no_of_updates is already initialized [" + getMaxSeqNoOfUpdatesOrDeletes() + "]";
        final long maxSeqNo = SequenceNumbers.max(localCheckpointTracker.getMaxSeqNo(), translog.getMaxSeqNo());
        advanceMaxSeqNoOfUpdatesOrDeletes(maxSeqNo);
    }
}<|MERGE_RESOLUTION|>--- conflicted
+++ resolved
@@ -2120,18 +2120,12 @@
         // always configure soft-deletes field so an engine with soft-deletes disabled can open a Lucene index with soft-deletes.
         iwc.setSoftDeletesField(Lucene.SOFT_DELETES_FIELD);
         if (softDeleteEnabled) {
-<<<<<<< HEAD
-            iwc.setSoftDeletesField(Lucene.SOFT_DELETES_FIELD);
             mergePolicy = new SoftDeletesRetentionMergePolicy(Lucene.SOFT_DELETES_FIELD, softDeletesPolicy::getRetentionQuery, mergePolicy);
             if (config().getIndexSettings().getSoftDeleteReclaimDelay().millis() > 0) {
                 mergePolicy = new CachedSoftDeletesCountMergePolicy(mergePolicy, config().getIndexSettings().getSoftDeleteReclaimDelay());
             }
             mergePolicy = new RecoverySourcePruneMergePolicy(SourceFieldMapper.RECOVERY_SOURCE_NAME,
                 softDeletesPolicy::getRetentionQuery, mergePolicy);
-=======
-            mergePolicy = new RecoverySourcePruneMergePolicy(SourceFieldMapper.RECOVERY_SOURCE_NAME, softDeletesPolicy::getRetentionQuery,
-                new SoftDeletesRetentionMergePolicy(Lucene.SOFT_DELETES_FIELD, softDeletesPolicy::getRetentionQuery, mergePolicy));
->>>>>>> f2370140
         }
         iwc.setMergePolicy(new ElasticsearchMergePolicy(mergePolicy));
         iwc.setSimilarity(engineConfig.getSimilarity());
