--- conflicted
+++ resolved
@@ -2170,12 +2170,8 @@
     }
 
     @Override
-<<<<<<< HEAD
     protected void flushHoldingRef(boolean force, boolean waitIfOngoing, ActionListener<FlushResult> listener) throws EngineException {
         assert isClosed.get() == false; // might be closing, but not closed yet
-=======
-    protected void flushHoldingLock(boolean force, boolean waitIfOngoing, ActionListener<FlushResult> listener) throws EngineException {
->>>>>>> e664124f
         ensureOpen();
         if (force && waitIfOngoing == false) {
             assert false : "wait_if_ongoing must be true for a force flush: force=" + force + " wait_if_ongoing=" + waitIfOngoing;
