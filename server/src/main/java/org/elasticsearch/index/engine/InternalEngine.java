--- conflicted
+++ resolved
@@ -1919,7 +1919,6 @@
     }
 
     @Override
-<<<<<<< HEAD
     public void writeIndexingBuffer() throws IOException {
         final long versionMapBytesUsed = versionMap.ramBytesUsedForRefresh();
         // Only count bytes that are not already being written to disk. Note: this number may be negative at times if these two metrics get
@@ -1930,15 +1929,16 @@
             // This method expects to reclaim memory quickly, so if the version map is using more memory than the IndexWriter buffer then we
             // do a refresh, which is the only way to reclaim memory from the version map. IndexWriter#flushNextBuffer has similar logic: if
             // pending deletes occupy more than half of RAMBufferSizeMB then deletes are applied too.
-            refresh("write indexing buffer", SearcherScope.INTERNAL, false);
+            reclaimVersionMapMemory();
         } else {
             // Write the largest pending segment.
             indexWriter.flushNextBuffer();
         }
-=======
-    public void writeIndexingBuffer() throws EngineException {
+    }
+
+    private void reclaimVersionMapMemory() {
         // If we're already halfway through the flush thresholds, then we do a flush. This will save us from writing segments twice
-        // independently in a short period of time, once to reclaim IndexWriter buffer memory and then to reclaim the translog. For
+        // independently in a short period of time, once to reclaim version map memory and then to reclaim the translog. For
         // memory-constrained deployments that need to refresh often to reclaim memory, this may require flushing 2x more often than
         // expected, but the general assumption is that this downside is an ok trade-off given the benefit of flushing the whole content of
         // the indexing buffer less often.
@@ -1949,13 +1949,9 @@
         final long flushThresholdAgeInNanos = config().getIndexSettings().getFlushThresholdAge().getNanos() / 2;
         if (shouldPeriodicallyFlush(flushThresholdSizeInBytes, flushThresholdAgeInNanos)) {
             flush(false, false);
-            return;
-        }
-
-        // TODO: revise https://github.com/elastic/elasticsearch/pull/34553 to use IndexWriter.flushNextBuffer to flush only the largest
-        // pending DWPT. Note that benchmarking this PR with a heavy update user case (geonames) and a small heap (1GB) caused OOM.
-        refresh("write indexing buffer", SearcherScope.INTERNAL, false);
->>>>>>> b67c22af
+        } else {
+            refresh("write indexing buffer", SearcherScope.INTERNAL, false);
+        }
     }
 
     @Override
