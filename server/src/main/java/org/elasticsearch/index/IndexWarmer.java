/*
 * Copyright Elasticsearch B.V. and/or licensed to Elasticsearch B.V. under one
 * or more contributor license agreements. Licensed under the Elastic License
 * 2.0 and the Server Side Public License, v 1; you may not use this file except
 * in compliance with, at your election, the Elastic License 2.0 or the Server
 * Side Public License, v 1.
 */

package org.elasticsearch.index;

import org.apache.logging.log4j.LogManager;
import org.apache.logging.log4j.Logger;
import org.elasticsearch.common.lucene.index.ElasticsearchDirectoryReader;
import org.elasticsearch.core.TimeValue;
import org.elasticsearch.index.fielddata.FieldDataContext;
import org.elasticsearch.index.fielddata.IndexFieldData;
import org.elasticsearch.index.fielddata.IndexFieldDataService;
import org.elasticsearch.index.mapper.MappedFieldType;
import org.elasticsearch.index.mapper.MapperService;
import org.elasticsearch.index.shard.IndexShard;
import org.elasticsearch.index.shard.IndexShardState;
import org.elasticsearch.threadpool.ThreadPool;

import java.util.ArrayList;
import java.util.Collections;
import java.util.HashMap;
import java.util.List;
import java.util.Map;
import java.util.concurrent.CountDownLatch;
import java.util.concurrent.Executor;
import java.util.concurrent.TimeUnit;

public final class IndexWarmer {

    private static final Logger logger = LogManager.getLogger(IndexWarmer.class);

    private final List<Listener> listeners;

    IndexWarmer(ThreadPool threadPool, IndexFieldDataService indexFieldDataService, Listener... listeners) {
        ArrayList<Listener> list = new ArrayList<>();
        final Executor executor = threadPool.executor(ThreadPool.Names.WARMER);
        list.add(new FieldDataWarmer(executor, indexFieldDataService));

        Collections.addAll(list, listeners);
        this.listeners = Collections.unmodifiableList(list);
    }

    void warm(ElasticsearchDirectoryReader reader, IndexShard shard, IndexSettings settings) {
        if (shard.state() == IndexShardState.CLOSED) {
            return;
        }
        if (settings.isWarmerEnabled() == false) {
            return;
        }
        if (logger.isTraceEnabled()) {
            logger.trace("{} top warming [{}]", shard.shardId(), reader);
        }
        shard.warmerService().onPreWarm();
        long time = System.nanoTime();
        final List<TerminationHandle> terminationHandles = new ArrayList<>();
        // get a handle on pending tasks
        for (final Listener listener : listeners) {
            terminationHandles.add(listener.warmReader(shard, reader));
        }
        // wait for termination
        for (TerminationHandle terminationHandle : terminationHandles) {
            try {
                terminationHandle.awaitTermination();
            } catch (InterruptedException e) {
                Thread.currentThread().interrupt();
                logger.warn("top warming has been interrupted", e);
                break;
            }
        }
        long took = System.nanoTime() - time;
        shard.warmerService().onPostWarm(took);
        if (shard.warmerService().logger().isTraceEnabled()) {
            shard.warmerService().logger().trace("top warming took [{}]", new TimeValue(took, TimeUnit.NANOSECONDS));
        }
    }

    /** A handle on the execution of  warm-up action. */
    public interface TerminationHandle {

        TerminationHandle NO_WAIT = () -> {};

        /** Wait until execution of the warm-up action completes. */
        void awaitTermination() throws InterruptedException;
    }

    public interface Listener {
        /** Queue tasks to warm-up the given segments and return handles that allow to wait for termination of the
         *  execution of those tasks. */
        TerminationHandle warmReader(IndexShard indexShard, ElasticsearchDirectoryReader reader);
    }

    private static class FieldDataWarmer implements IndexWarmer.Listener {

        private final Executor executor;
        private final IndexFieldDataService indexFieldDataService;

        FieldDataWarmer(Executor executor, IndexFieldDataService indexFieldDataService) {
            this.executor = executor;
            this.indexFieldDataService = indexFieldDataService;
        }

        @Override
        public TerminationHandle warmReader(final IndexShard indexShard, final ElasticsearchDirectoryReader reader) {
            final MapperService mapperService = indexShard.mapperService();
            final Map<String, MappedFieldType> warmUpGlobalOrdinals = new HashMap<>();
            for (MappedFieldType fieldType : mapperService.getEagerGlobalOrdinalsFields()) {
                final String indexName = fieldType.name();
                warmUpGlobalOrdinals.put(indexName, fieldType);
            }
            final CountDownLatch latch = new CountDownLatch(warmUpGlobalOrdinals.size());
            for (final MappedFieldType fieldType : warmUpGlobalOrdinals.values()) {
                executor.execute(() -> {
                    try {
                        final long start = System.nanoTime();
                        IndexFieldData.Global<?> ifd = indexFieldDataService.getForField(
                            fieldType,
<<<<<<< HEAD
                            indexFieldDataService.index().getName(),
                            () -> { throw new UnsupportedOperationException("search lookup not available when warming an index"); },
                            MappedFieldType.FielddataOperation.SEARCH
=======
                            FieldDataContext.noRuntimeFields("index warming")
>>>>>>> 9b5cd671
                        );
                        IndexFieldData<?> global = ifd.loadGlobal(reader);
                        if (reader.leaves().isEmpty() == false) {
                            global.load(reader.leaves().get(0));
                        }

                        if (indexShard.warmerService().logger().isTraceEnabled()) {
                            indexShard.warmerService()
                                .logger()
                                .trace(
                                    "warmed global ordinals for [{}], took [{}]",
                                    fieldType.name(),
                                    TimeValue.timeValueNanos(System.nanoTime() - start)
                                );
                        }
                    } catch (Exception e) {
                        indexShard.warmerService()
                            .logger()
                            .warn(() -> "failed to warm-up global ordinals for [" + fieldType.name() + "]", e);
                    } finally {
                        latch.countDown();
                    }
                });
            }
            return () -> latch.await();
        }
    }

}<|MERGE_RESOLUTION|>--- conflicted
+++ resolved
@@ -119,13 +119,7 @@
                         final long start = System.nanoTime();
                         IndexFieldData.Global<?> ifd = indexFieldDataService.getForField(
                             fieldType,
-<<<<<<< HEAD
-                            indexFieldDataService.index().getName(),
-                            () -> { throw new UnsupportedOperationException("search lookup not available when warming an index"); },
-                            MappedFieldType.FielddataOperation.SEARCH
-=======
                             FieldDataContext.noRuntimeFields("index warming")
->>>>>>> 9b5cd671
                         );
                         IndexFieldData<?> global = ifd.loadGlobal(reader);
                         if (reader.leaves().isEmpty() == false) {
