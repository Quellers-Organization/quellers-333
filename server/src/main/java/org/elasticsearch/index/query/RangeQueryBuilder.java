/*
 * Licensed to Elasticsearch under one or more contributor
 * license agreements. See the NOTICE file distributed with
 * this work for additional information regarding copyright
 * ownership. Elasticsearch licenses this file to you under
 * the Apache License, Version 2.0 (the "License"); you may
 * not use this file except in compliance with the License.
 * You may obtain a copy of the License at
 *
 *    http://www.apache.org/licenses/LICENSE-2.0
 *
 * Unless required by applicable law or agreed to in writing,
 * software distributed under the License is distributed on an
 * "AS IS" BASIS, WITHOUT WARRANTIES OR CONDITIONS OF ANY
 * KIND, either express or implied.  See the License for the
 * specific language governing permissions and limitations
 * under the License.
 */

package org.elasticsearch.index.query;

import org.apache.lucene.search.MatchNoDocsQuery;
import org.apache.lucene.search.Query;
import org.apache.lucene.search.TermRangeQuery;
import org.apache.lucene.util.BytesRef;
import org.elasticsearch.common.ParseField;
import org.elasticsearch.common.ParsingException;
import org.elasticsearch.common.Strings;
import org.elasticsearch.common.geo.ShapeRelation;
import org.elasticsearch.common.io.stream.StreamInput;
import org.elasticsearch.common.io.stream.StreamOutput;
import org.elasticsearch.common.lucene.BytesRefs;
import org.elasticsearch.common.time.DateFormatter;
import org.elasticsearch.common.time.DateMathParser;
import org.elasticsearch.common.xcontent.XContentBuilder;
import org.elasticsearch.common.xcontent.XContentParser;
import org.elasticsearch.index.mapper.FieldNamesFieldMapper;
import org.elasticsearch.index.mapper.MappedFieldType;
import org.elasticsearch.index.mapper.MapperService;

import java.io.IOException;
<<<<<<< HEAD
import java.time.ZoneId;
import java.time.zone.ZoneRulesException;
=======
import java.time.DateTimeException;
import java.time.ZoneId;
>>>>>>> 170d7413
import java.util.Objects;

/**
 * A Query that matches documents within an range of terms.
 */
public class RangeQueryBuilder extends AbstractQueryBuilder<RangeQueryBuilder> implements MultiTermQueryBuilder {
    public static final String NAME = "range";

    public static final boolean DEFAULT_INCLUDE_UPPER = true;
    public static final boolean DEFAULT_INCLUDE_LOWER = true;

    public static final ParseField LTE_FIELD = new ParseField("lte");
    public static final ParseField GTE_FIELD = new ParseField("gte");
    public static final ParseField FROM_FIELD = new ParseField("from");
    public static final ParseField TO_FIELD = new ParseField("to");
    private static final ParseField INCLUDE_LOWER_FIELD = new ParseField("include_lower");
    private static final ParseField INCLUDE_UPPER_FIELD = new ParseField("include_upper");
    public static final ParseField GT_FIELD = new ParseField("gt");
    public static final ParseField LT_FIELD = new ParseField("lt");
    private static final ParseField TIME_ZONE_FIELD = new ParseField("time_zone");
    private static final ParseField FORMAT_FIELD = new ParseField("format");
    private static final ParseField RELATION_FIELD = new ParseField("relation");

    private final String fieldName;
    private Object from;
    private Object to;
    private ZoneId timeZone;
    private boolean includeLower = DEFAULT_INCLUDE_LOWER;
    private boolean includeUpper = DEFAULT_INCLUDE_UPPER;
    private String format;
    private ShapeRelation relation;

    /**
     * A Query that matches documents within an range of terms.
     *
     * @param fieldName The field name
     */
    public RangeQueryBuilder(String fieldName) {
        if (Strings.isEmpty(fieldName)) {
            throw new IllegalArgumentException("field name is null or empty");
        }
        this.fieldName = fieldName;
    }

    /**
     * Read from a stream.
     */
    public RangeQueryBuilder(StreamInput in) throws IOException {
        super(in);
        fieldName = in.readString();
        from = in.readGenericValue();
        to = in.readGenericValue();
        includeLower = in.readBoolean();
        includeUpper = in.readBoolean();
        timeZone = in.readOptionalZoneId();
        format = in.readOptionalString();
        String relationString = in.readOptionalString();
        if (relationString != null) {
            relation = ShapeRelation.getRelationByName(relationString);
            if (relation != null && !isRelationAllowed(relation)) {
                throw new IllegalArgumentException(
                    "[range] query does not support relation [" + relationString + "]");
            }
        }
    }

    private boolean isRelationAllowed(ShapeRelation relation) {
        return relation == ShapeRelation.INTERSECTS
            || relation == ShapeRelation.CONTAINS
            || relation == ShapeRelation.WITHIN;
    }

    @Override
    protected void doWriteTo(StreamOutput out) throws IOException {
        out.writeString(this.fieldName);
        out.writeGenericValue(this.from);
        out.writeGenericValue(this.to);
        out.writeBoolean(this.includeLower);
        out.writeBoolean(this.includeUpper);
        out.writeOptionalZoneId(timeZone);
        out.writeOptionalString(format);
        String relationString = null;
        if (this.relation != null) {
            relationString = this.relation.getRelationName();
        }
        out.writeOptionalString(relationString);
    }

    /**
     * Get the field name for this query.
     */
    @Override
    public String fieldName() {
        return this.fieldName;
    }

    /**
     * The from part of the range query. Null indicates unbounded.
     * In case lower bound is assigned to a string, we internally convert it to a {@link BytesRef} because
     * in {@link RangeQueryBuilder} field are later parsed as {@link BytesRef} and we need internal representation
     * of query to be equal regardless of whether it was created from XContent or via Java API.
     */
    public RangeQueryBuilder from(Object from, boolean includeLower) {
        this.from = maybeConvertToBytesRef(from);
        this.includeLower = includeLower;
        return this;
    }

    /**
     * The from part of the range query. Null indicates unbounded.
     */
    public RangeQueryBuilder from(Object from) {
        return from(from, this.includeLower);
    }

    /**
     * Gets the lower range value for this query.
     */
    public Object from() {
        return maybeConvertToString(this.from);
    }

    /**
     * The from part of the range query. Null indicates unbounded.
     */
    public RangeQueryBuilder gt(Object from) {
        return from(from, false);
    }

    /**
     * The from part of the range query. Null indicates unbounded.
     */
    public RangeQueryBuilder gte(Object from) {
        return from(from, true);
    }

    /**
     * The to part of the range query. Null indicates unbounded.
     */
    public RangeQueryBuilder to(Object to, boolean includeUpper) {
        this.to = maybeConvertToBytesRef(to);
        this.includeUpper = includeUpper;
        return this;
    }

    /**
     * The to part of the range query. Null indicates unbounded.
     */
    public RangeQueryBuilder to(Object to) {
        return to(to, this.includeUpper);
    }

    /**
     * Gets the upper range value for this query.
     * In case upper bound is assigned to a string, we internally convert it to a {@link BytesRef} because
     * in {@link RangeQueryBuilder} field are later parsed as {@link BytesRef} and we need internal representation
     * of query to be equal regardless of whether it was created from XContent or via Java API.
     */
    public Object to() {
        return maybeConvertToString(this.to);
    }

    /**
     * The to part of the range query. Null indicates unbounded.
     */
    public RangeQueryBuilder lt(Object to) {
        return to(to, false);
    }

    /**
     * The to part of the range query. Null indicates unbounded.
     */
    public RangeQueryBuilder lte(Object to) {
        return to(to, true);
    }

    /**
     * Should the lower bound be included or not. Defaults to {@code true}.
     */
    public RangeQueryBuilder includeLower(boolean includeLower) {
        this.includeLower = includeLower;
        return this;
    }

    /**
     * Gets the includeLower flag for this query.
     */
    public boolean includeLower() {
        return this.includeLower;
    }

    /**
     * Should the upper bound be included or not. Defaults to {@code true}.
     */
    public RangeQueryBuilder includeUpper(boolean includeUpper) {
        this.includeUpper = includeUpper;
        return this;
    }

    /**
     * Gets the includeUpper flag for this query.
     */
    public boolean includeUpper() {
        return this.includeUpper;
    }

    /**
     * In case of date field, we can adjust the from/to fields using a timezone
     */
    public RangeQueryBuilder timeZone(String timeZone) {
        if (timeZone == null) {
            throw new IllegalArgumentException("timezone cannot be null");
        }
        try {
            this.timeZone = ZoneId.of(timeZone);
<<<<<<< HEAD
        } catch (ZoneRulesException e) {
=======
        } catch (DateTimeException e) {
>>>>>>> 170d7413
            throw new IllegalArgumentException(e);
        }
        return this;
    }

    /**
     * In case of date field, gets the from/to fields timezone adjustment
     */
    public String timeZone() {
        return this.timeZone == null ? null : this.timeZone.getId();
    }

    ZoneId getDateTimeZone() { // for testing
        return timeZone;
    }

    /**
     * In case of format field, we can parse the from/to fields using this time format
     */
    public RangeQueryBuilder format(String format) {
        if (format == null) {
            throw new IllegalArgumentException("format cannot be null");
        }
        // this just ensure that the pattern is actually valid, no need to keep it here
        DateFormatter.forPattern(format);
        this.format = format;
        return this;
    }

    /**
     * Gets the format field to parse the from/to fields
     */
    public String format() {
        return format;
    }

    DateMathParser getForceDateParser() { // pkg private for testing
<<<<<<< HEAD
        if (Strings.isEmpty(format) == false) {
=======
        if (Strings.hasText(format)) {
>>>>>>> 170d7413
            return DateFormatter.forPattern(this.format).toDateMathParser();
        }
        return null;
    }

    public ShapeRelation relation() {
        return this.relation;
    }

    public RangeQueryBuilder relation(String relation) {
        if (relation == null) {
            throw new IllegalArgumentException("relation cannot be null");
        }
        this.relation = ShapeRelation.getRelationByName(relation);
        if (this.relation == null) {
            throw new IllegalArgumentException(relation + " is not a valid relation");
        }
        if (!isRelationAllowed(this.relation)) {
            throw new IllegalArgumentException("[range] query does not support relation [" + relation + "]");
        }
        return this;
    }

    @Override
    protected void doXContent(XContentBuilder builder, Params params) throws IOException {
        builder.startObject(NAME);
        builder.startObject(fieldName);
        builder.field(FROM_FIELD.getPreferredName(), maybeConvertToString(this.from));
        builder.field(TO_FIELD.getPreferredName(), maybeConvertToString(this.to));
        builder.field(INCLUDE_LOWER_FIELD.getPreferredName(), includeLower);
        builder.field(INCLUDE_UPPER_FIELD.getPreferredName(), includeUpper);
        if (timeZone != null) {
            builder.field(TIME_ZONE_FIELD.getPreferredName(), timeZone.getId());
        }
<<<<<<< HEAD
        if (Strings.isEmpty(format) == false) {
=======
        if (Strings.hasText(format)) {
>>>>>>> 170d7413
            builder.field(FORMAT_FIELD.getPreferredName(), format);
        }
        if (relation != null) {
            builder.field(RELATION_FIELD.getPreferredName(), relation.getRelationName());
        }
        printBoostAndQueryName(builder);
        builder.endObject();
        builder.endObject();
    }

    public static RangeQueryBuilder fromXContent(XContentParser parser) throws IOException {
        String fieldName = null;
        Object from = null;
        Object to = null;
        boolean includeLower = RangeQueryBuilder.DEFAULT_INCLUDE_LOWER;
        boolean includeUpper = RangeQueryBuilder.DEFAULT_INCLUDE_UPPER;
        String timeZone = null;
        float boost = AbstractQueryBuilder.DEFAULT_BOOST;
        String queryName = null;
        String format = null;
        String relation = null;

        String currentFieldName = null;
        XContentParser.Token token;
        while ((token = parser.nextToken()) != XContentParser.Token.END_OBJECT) {
            if (token == XContentParser.Token.FIELD_NAME) {
                currentFieldName = parser.currentName();
            } else if (token == XContentParser.Token.START_OBJECT) {
                throwParsingExceptionOnMultipleFields(NAME, parser.getTokenLocation(), fieldName, currentFieldName);
                fieldName = currentFieldName;
                while ((token = parser.nextToken()) != XContentParser.Token.END_OBJECT) {
                    if (token == XContentParser.Token.FIELD_NAME) {
                        currentFieldName = parser.currentName();
                    } else {
                        if (FROM_FIELD.match(currentFieldName, parser.getDeprecationHandler())) {
                            from = maybeConvertToBytesRef(parser.objectBytes());
                        } else if (TO_FIELD.match(currentFieldName, parser.getDeprecationHandler())) {
                            to = maybeConvertToBytesRef(parser.objectBytes());
                        } else if (INCLUDE_LOWER_FIELD.match(currentFieldName, parser.getDeprecationHandler())) {
                            includeLower = parser.booleanValue();
                        } else if (INCLUDE_UPPER_FIELD.match(currentFieldName, parser.getDeprecationHandler())) {
                            includeUpper = parser.booleanValue();
                        } else if (AbstractQueryBuilder.BOOST_FIELD.match(currentFieldName, parser.getDeprecationHandler())) {
                            boost = parser.floatValue();
                        } else if (GT_FIELD.match(currentFieldName, parser.getDeprecationHandler())) {
                            from = maybeConvertToBytesRef(parser.objectBytes());
                            includeLower = false;
                        } else if (GTE_FIELD.match(currentFieldName, parser.getDeprecationHandler())) {
                            from = maybeConvertToBytesRef(parser.objectBytes());
                            includeLower = true;
                        } else if (LT_FIELD.match(currentFieldName, parser.getDeprecationHandler())) {
                            to = maybeConvertToBytesRef(parser.objectBytes());
                            includeUpper = false;
                        } else if (LTE_FIELD.match(currentFieldName, parser.getDeprecationHandler())) {
                            to = maybeConvertToBytesRef(parser.objectBytes());
                            includeUpper = true;
                        } else if (TIME_ZONE_FIELD.match(currentFieldName, parser.getDeprecationHandler())) {
                            timeZone = parser.text();
                        } else if (FORMAT_FIELD.match(currentFieldName, parser.getDeprecationHandler())) {
                            format = parser.text();
                        } else if (RELATION_FIELD.match(currentFieldName, parser.getDeprecationHandler())) {
                            relation = parser.text();
                        } else if (AbstractQueryBuilder.NAME_FIELD.match(currentFieldName, parser.getDeprecationHandler())) {
                            queryName = parser.text();
                        } else {
                            throw new ParsingException(parser.getTokenLocation(),
                                    "[range] query does not support [" + currentFieldName + "]");
                        }
                    }
                }
            } else if (token.isValue()) {
                    throw new ParsingException(parser.getTokenLocation(), "[range] query does not support [" + currentFieldName + "]");
            }
        }

        RangeQueryBuilder rangeQuery = new RangeQueryBuilder(fieldName);
        rangeQuery.from(from);
        rangeQuery.to(to);
        rangeQuery.includeLower(includeLower);
        rangeQuery.includeUpper(includeUpper);
        if (timeZone != null) {
            rangeQuery.timeZone(timeZone);
        }
        rangeQuery.boost(boost);
        rangeQuery.queryName(queryName);
        if (format != null) {
            rangeQuery.format(format);
        }
        if (relation != null) {
            rangeQuery.relation(relation);
        }
        return rangeQuery;
    }

    @Override
    public String getWriteableName() {
        return NAME;
    }

    // Overridable for testing only
    protected MappedFieldType.Relation getRelation(QueryRewriteContext queryRewriteContext) throws IOException {
        QueryShardContext shardContext = queryRewriteContext.convertToShardContext();
        // If the context is null we are not on the shard and cannot
        // rewrite so just pretend there is an intersection so that the rewrite is a noop
        if (shardContext == null || shardContext.getIndexReader() == null) {
            return MappedFieldType.Relation.INTERSECTS;
        }
        final MapperService mapperService = shardContext.getMapperService();
        final MappedFieldType fieldType = mapperService.fullName(fieldName);
        if (fieldType == null) {
            // no field means we have no values
            return MappedFieldType.Relation.DISJOINT;
        } else {
            DateMathParser dateMathParser = getForceDateParser();
            return fieldType.isFieldWithinQuery(shardContext.getIndexReader(), from, to, includeLower,
                    includeUpper, timeZone, dateMathParser, queryRewriteContext);
        }
    }

    @Override
    protected QueryBuilder doRewrite(QueryRewriteContext queryRewriteContext) throws IOException {
        // Percolator queries get rewritten and pre-processed at index time.
        // If a range query has a date range using 'now' and 'now' gets resolved at index time then
        // the pre-processing uses that to pre-process. This can then lead to mismatches at query time.
        if (queryRewriteContext.convertNowRangeToMatchAll()) {
            if ((from() != null && from().toString().contains("now")) ||
                (to() != null && to().toString().contains("now"))) {
                return new MatchAllQueryBuilder();
            }
        }

        final MappedFieldType.Relation relation = getRelation(queryRewriteContext);
        switch (relation) {
        case DISJOINT:
            return new MatchNoneQueryBuilder();
        case WITHIN:
            if (from != null || to != null || format != null || timeZone != null) {
                RangeQueryBuilder newRangeQuery = new RangeQueryBuilder(fieldName);
                newRangeQuery.from(null);
                newRangeQuery.to(null);
                newRangeQuery.format = null;
                newRangeQuery.timeZone = null;
                return newRangeQuery;
            } else {
                return this;
            }
        case INTERSECTS:
            return this;
        default:
            throw new AssertionError();
        }
    }

    @Override
    protected Query doToQuery(QueryShardContext context) throws IOException {
        if (from == null && to == null) {
            /**
             * Open bounds on both side, we can rewrite to an exists query
             * if the {@link FieldNamesFieldMapper} is enabled.
             */
            final FieldNamesFieldMapper.FieldNamesFieldType fieldNamesFieldType =
                (FieldNamesFieldMapper.FieldNamesFieldType) context.getMapperService().fullName(FieldNamesFieldMapper.NAME);
            if (fieldNamesFieldType == null) {
                return new MatchNoDocsQuery("No mappings yet");
            }
            // Exists query would fail if the fieldNames field is disabled.
            if (fieldNamesFieldType.isEnabled()) {
                return ExistsQueryBuilder.newFilter(context, fieldName);
            }
        }
        Query query = null;
        MappedFieldType mapper = context.fieldMapper(this.fieldName);
        if (mapper != null) {
            DateMathParser forcedDateParser = getForceDateParser();
            query = mapper.rangeQuery(
                    from, to, includeLower, includeUpper,
                    relation, timeZone, forcedDateParser, context);
        } else {
            if (timeZone != null) {
                throw new QueryShardException(context, "[range] time_zone can not be applied to non unmapped field ["
                        + fieldName + "]");
            }
        }

        if (query == null) {
            query = new TermRangeQuery(this.fieldName,
                    BytesRefs.toBytesRef(from), BytesRefs.toBytesRef(to),
                    includeLower, includeUpper);
        }
        return query;
    }

    @Override
    protected int doHashCode() {
<<<<<<< HEAD
        String timeZoneId = timeZone == null ? null : timeZone.getId();
        return Objects.hash(fieldName, from, to, timeZoneId, includeLower, includeUpper, format);
=======
        return Objects.hash(fieldName, from, to, timeZone, includeLower, includeUpper, format);
>>>>>>> 170d7413
    }

    @Override
    protected boolean doEquals(RangeQueryBuilder other) {
<<<<<<< HEAD
        String timeZoneId = timeZone == null ? null : timeZone.getId();
=======
>>>>>>> 170d7413
        return Objects.equals(fieldName, other.fieldName) &&
               Objects.equals(from, other.from) &&
               Objects.equals(to, other.to) &&
               Objects.equals(timeZone, other.timeZone) &&
               Objects.equals(includeLower, other.includeLower) &&
               Objects.equals(includeUpper, other.includeUpper) &&
               Objects.equals(format, other.format);
    }
}<|MERGE_RESOLUTION|>--- conflicted
+++ resolved
@@ -39,13 +39,8 @@
 import org.elasticsearch.index.mapper.MapperService;
 
 import java.io.IOException;
-<<<<<<< HEAD
-import java.time.ZoneId;
-import java.time.zone.ZoneRulesException;
-=======
 import java.time.DateTimeException;
 import java.time.ZoneId;
->>>>>>> 170d7413
 import java.util.Objects;
 
 /**
@@ -261,11 +256,7 @@
         }
         try {
             this.timeZone = ZoneId.of(timeZone);
-<<<<<<< HEAD
-        } catch (ZoneRulesException e) {
-=======
         } catch (DateTimeException e) {
->>>>>>> 170d7413
             throw new IllegalArgumentException(e);
         }
         return this;
@@ -303,11 +294,7 @@
     }
 
     DateMathParser getForceDateParser() { // pkg private for testing
-<<<<<<< HEAD
-        if (Strings.isEmpty(format) == false) {
-=======
         if (Strings.hasText(format)) {
->>>>>>> 170d7413
             return DateFormatter.forPattern(this.format).toDateMathParser();
         }
         return null;
@@ -342,11 +329,7 @@
         if (timeZone != null) {
             builder.field(TIME_ZONE_FIELD.getPreferredName(), timeZone.getId());
         }
-<<<<<<< HEAD
-        if (Strings.isEmpty(format) == false) {
-=======
         if (Strings.hasText(format)) {
->>>>>>> 170d7413
             builder.field(FORMAT_FIELD.getPreferredName(), format);
         }
         if (relation != null) {
@@ -541,20 +524,11 @@
 
     @Override
     protected int doHashCode() {
-<<<<<<< HEAD
-        String timeZoneId = timeZone == null ? null : timeZone.getId();
-        return Objects.hash(fieldName, from, to, timeZoneId, includeLower, includeUpper, format);
-=======
         return Objects.hash(fieldName, from, to, timeZone, includeLower, includeUpper, format);
->>>>>>> 170d7413
     }
 
     @Override
     protected boolean doEquals(RangeQueryBuilder other) {
-<<<<<<< HEAD
-        String timeZoneId = timeZone == null ? null : timeZone.getId();
-=======
->>>>>>> 170d7413
         return Objects.equals(fieldName, other.fieldName) &&
                Objects.equals(from, other.from) &&
                Objects.equals(to, other.to) &&
