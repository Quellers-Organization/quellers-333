/*
 * Licensed to Elasticsearch under one or more contributor
 * license agreements. See the NOTICE file distributed with
 * this work for additional information regarding copyright
 * ownership. Elasticsearch licenses this file to you under
 * the Apache License, Version 2.0 (the "License"); you may
 * not use this file except in compliance with the License.
 * You may obtain a copy of the License at
 *
 *    http://www.apache.org/licenses/LICENSE-2.0
 *
 * Unless required by applicable law or agreed to in writing,
 * software distributed under the License is distributed on an
 * "AS IS" BASIS, WITHOUT WARRANTIES OR CONDITIONS OF ANY
 * KIND, either express or implied.  See the License for the
 * specific language governing permissions and limitations
 * under the License.
 */

package org.elasticsearch.index.query;

import org.apache.lucene.analysis.Analyzer;
import org.apache.lucene.analysis.DelegatingAnalyzerWrapper;
import org.apache.lucene.index.IndexReader;
import org.apache.lucene.search.IndexSearcher;
import org.apache.lucene.search.Query;
import org.apache.lucene.search.join.BitSetProducer;
import org.apache.lucene.search.similarities.Similarity;
import org.apache.lucene.util.SetOnce;
import org.elasticsearch.Version;
import org.elasticsearch.action.ActionListener;
import org.elasticsearch.client.Client;
import org.elasticsearch.common.CheckedFunction;
import org.elasticsearch.common.ParsingException;
import org.elasticsearch.common.TriFunction;
import org.elasticsearch.common.io.stream.NamedWriteableRegistry;
import org.elasticsearch.common.lucene.search.Queries;
import org.elasticsearch.common.regex.Regex;
import org.elasticsearch.common.util.BigArrays;
import org.elasticsearch.common.xcontent.NamedXContentRegistry;
import org.elasticsearch.common.xcontent.XContentParser;
import org.elasticsearch.index.Index;
import org.elasticsearch.index.IndexSettings;
import org.elasticsearch.index.IndexSortConfig;
import org.elasticsearch.index.analysis.IndexAnalyzers;
import org.elasticsearch.index.analysis.NamedAnalyzer;
import org.elasticsearch.index.cache.bitset.BitsetFilterCache;
import org.elasticsearch.index.fielddata.IndexFieldData;
import org.elasticsearch.index.mapper.ContentPath;
import org.elasticsearch.index.mapper.FieldMapper;
import org.elasticsearch.index.mapper.MappedFieldType;
import org.elasticsearch.index.mapper.Mapper;
import org.elasticsearch.index.mapper.MapperParsingException;
import org.elasticsearch.index.mapper.MapperService;
import org.elasticsearch.index.mapper.MappingLookup;
import org.elasticsearch.index.mapper.ObjectMapper;
import org.elasticsearch.index.mapper.ParsedDocument;
import org.elasticsearch.index.mapper.RuntimeFieldType;
import org.elasticsearch.index.mapper.SourceToParse;
import org.elasticsearch.index.mapper.TextFieldMapper;
import org.elasticsearch.index.query.support.NestedScope;
import org.elasticsearch.index.similarity.SimilarityService;
import org.elasticsearch.script.Script;
import org.elasticsearch.script.ScriptContext;
import org.elasticsearch.script.ScriptFactory;
import org.elasticsearch.script.ScriptService;
import org.elasticsearch.search.NestedDocuments;
import org.elasticsearch.search.aggregations.support.ValuesSourceRegistry;
import org.elasticsearch.search.lookup.SearchLookup;
import org.elasticsearch.transport.RemoteClusterAware;

import java.io.IOException;
import java.util.Collections;
import java.util.HashMap;
import java.util.HashSet;
import java.util.List;
import java.util.Map;
import java.util.Set;
import java.util.function.BiConsumer;
import java.util.function.BooleanSupplier;
import java.util.function.Function;
import java.util.function.LongSupplier;
import java.util.function.Predicate;
import java.util.function.Supplier;

/**
 * Context object used to create lucene queries on the shard level.
 */
public class QueryShardContext extends QueryRewriteContext {

    private final ScriptService scriptService;
    private final IndexSettings indexSettings;
    private final BigArrays bigArrays;
    private final MapperService mapperService;
    private final MappingLookup mappingLookup;
    private final SimilarityService similarityService;
    private final BitsetFilterCache bitsetFilterCache;
    private final TriFunction<MappedFieldType, String, Supplier<SearchLookup>, IndexFieldData<?>> indexFieldDataService;
    private final int shardId;
    private final int shardRequestIndex;
    private final IndexSearcher searcher;
    private boolean cacheable = true;
    private final SetOnce<Boolean> frozen = new SetOnce<>();

    private final Index fullyQualifiedIndex;
    private final Predicate<String> indexNameMatcher;
    private final BooleanSupplier allowExpensiveQueries;

    private final Map<String, Query> namedQueries = new HashMap<>();
    private boolean allowUnmappedFields;
    private boolean mapUnmappedFieldAsString;
    private NestedScope nestedScope;
    private final ValuesSourceRegistry valuesSourceRegistry;
    private final Map<String, MappedFieldType> runtimeMappings;

    /**
     * Build a {@linkplain QueryShardContext}.
     */
    public QueryShardContext(
        int shardId,
        int shardRequestIndex,
        IndexSettings indexSettings,
        BigArrays bigArrays,
        BitsetFilterCache bitsetFilterCache,
        TriFunction<MappedFieldType, String, Supplier<SearchLookup>, IndexFieldData<?>> indexFieldDataLookup,
        MapperService mapperService,
        MappingLookup mappingLookup,
        SimilarityService similarityService,
        ScriptService scriptService,
        NamedXContentRegistry xContentRegistry,
        NamedWriteableRegistry namedWriteableRegistry,
        Client client,
        IndexSearcher searcher,
        LongSupplier nowInMillis,
        String clusterAlias,
        Predicate<String> indexNameMatcher,
        BooleanSupplier allowExpensiveQueries,
        ValuesSourceRegistry valuesSourceRegistry,
        Map<String, Object> runtimeMappings
    ) {
        this(
            shardId,
            shardRequestIndex,
            indexSettings,
            bigArrays,
            bitsetFilterCache,
            indexFieldDataLookup,
            mapperService,
            mappingLookup,
            similarityService,
            scriptService,
            xContentRegistry,
            namedWriteableRegistry,
            client,
            searcher,
            nowInMillis,
            indexNameMatcher,
            new Index(
                RemoteClusterAware.buildRemoteIndexName(clusterAlias, indexSettings.getIndex().getName()),
                indexSettings.getIndex().getUUID()
            ),
            allowExpensiveQueries,
            valuesSourceRegistry,
            parseRuntimeMappings(runtimeMappings, mapperService)
        );
    }

    public QueryShardContext(QueryShardContext source) {
<<<<<<< HEAD
        this(source.shardId, source.indexSettings, source.bigArrays, source.bitsetFilterCache, source.indexFieldDataService,
            source.mapperService, source.mappingLookup, source.similarityService, source.scriptService, source.getXContentRegistry(),
            source.getWriteableRegistry(), source.client, source.searcher, source.nowInMillis, source.indexNameMatcher,
            source.fullyQualifiedIndex, source.allowExpensiveQueries, source.valuesSourceRegistry, source.runtimeMappings);
=======
        this(
            source.shardId,
            source.shardRequestIndex,
            source.indexSettings,
            source.bigArrays,
            source.bitsetFilterCache,
            source.indexFieldDataService,
            source.mapperService,
            source.similarityService,
            source.scriptService,
            source.getXContentRegistry(),
            source.getWriteableRegistry(),
            source.client, source.searcher,
            source.nowInMillis,
            source.indexNameMatcher,
            source.fullyQualifiedIndex,
            source.allowExpensiveQueries,
            source.valuesSourceRegistry,
            source.runtimeMappings
        );
>>>>>>> 106719f6
    }

    private QueryShardContext(int shardId,
                              int shardRequestIndex,
                              IndexSettings indexSettings,
                              BigArrays bigArrays,
                              BitsetFilterCache bitsetFilterCache,
                              TriFunction<MappedFieldType, String, Supplier<SearchLookup>, IndexFieldData<?>> indexFieldDataLookup,
                              MapperService mapperService,
                              MappingLookup mappingLookup,
                              SimilarityService similarityService,
                              ScriptService scriptService,
                              NamedXContentRegistry xContentRegistry,
                              NamedWriteableRegistry namedWriteableRegistry,
                              Client client,
                              IndexSearcher searcher,
                              LongSupplier nowInMillis,
                              Predicate<String> indexNameMatcher,
                              Index fullyQualifiedIndex,
                              BooleanSupplier allowExpensiveQueries,
                              ValuesSourceRegistry valuesSourceRegistry,
                              Map<String, MappedFieldType> runtimeMappings) {
        super(xContentRegistry, namedWriteableRegistry, client, nowInMillis);
        this.shardId = shardId;
        this.shardRequestIndex = shardRequestIndex;
        this.similarityService = similarityService;
        this.mapperService = mapperService;
        this.mappingLookup = mappingLookup;
        this.bigArrays = bigArrays;
        this.bitsetFilterCache = bitsetFilterCache;
        this.indexFieldDataService = indexFieldDataLookup;
        this.allowUnmappedFields = indexSettings.isDefaultAllowUnmappedFields();
        this.nestedScope = new NestedScope();
        this.scriptService = scriptService;
        this.indexSettings = indexSettings;
        this.searcher = searcher;
        this.indexNameMatcher = indexNameMatcher;
        this.fullyQualifiedIndex = fullyQualifiedIndex;
        this.allowExpensiveQueries = allowExpensiveQueries;
        this.valuesSourceRegistry = valuesSourceRegistry;
        this.runtimeMappings = runtimeMappings;
    }

    private void reset() {
        allowUnmappedFields = indexSettings.isDefaultAllowUnmappedFields();
        this.lookup = null;
        this.namedQueries.clear();
        this.nestedScope = new NestedScope();
    }

    public Similarity getSearchSimilarity() {
        return similarityService != null ? similarityService.similarity(this::fieldType) : null;
    }

    public List<String> defaultFields() {
        return indexSettings.getDefaultFields();
    }

    public boolean queryStringLenient() {
        return indexSettings.isQueryStringLenient();
    }

    public boolean queryStringAnalyzeWildcard() {
        return indexSettings.isQueryStringAnalyzeWildcard();
    }

    public boolean queryStringAllowLeadingWildcard() {
        return indexSettings.isQueryStringAllowLeadingWildcard();
    }

    public BitSetProducer bitsetFilter(Query filter) {
        return bitsetFilterCache.getBitSetProducer(filter);
    }

    public boolean allowExpensiveQueries() {
        return allowExpensiveQueries.getAsBoolean();
    }

    @SuppressWarnings("unchecked")
    public <IFD extends IndexFieldData<?>> IFD getForField(MappedFieldType fieldType) {
        return (IFD) indexFieldDataService.apply(fieldType, fullyQualifiedIndex.getName(),
            () -> this.lookup().forkAndTrackFieldReferences(fieldType.name()));
    }

    public void addNamedQuery(String name, Query query) {
        if (query != null) {
            namedQueries.put(name, query);
        }
    }

    public Map<String, Query> copyNamedQueries() {
        // This might be a good use case for CopyOnWriteHashMap
        return Map.copyOf(namedQueries);
    }

    /**
     * Parse a document with current mapping.
     */
    public ParsedDocument parseDocument(SourceToParse source) throws MapperParsingException {
        return mappingLookup.parseDocument(source);
    }

    public boolean hasNested() {
        return mappingLookup.hasNested();
    }

    public boolean hasMappings() {
        return false == mappingLookup.isEmpty();
    }

    /**
     * Returns all the fields that match a given pattern. If prefixed with a
     * type then the fields will be returned with a type prefix.
     */
    public Set<String> simpleMatchToIndexNames(String pattern) {
        if (runtimeMappings.isEmpty()) {
            return mappingLookup.simpleMatchToFullName(pattern);
        }
        if (Regex.isSimpleMatchPattern(pattern) == false) {
            // no wildcards
            return Collections.singleton(pattern);
        }
        Set<String> matches = new HashSet<>(mappingLookup.simpleMatchToFullName(pattern));
        for (String name : runtimeMappings.keySet()) {
            if (Regex.simpleMatch(pattern, name)) {
                matches.add(name);
            }
        }
        return matches;
    }

    /**
     * Returns the {@link MappedFieldType} for the provided field name.
     * If the field is not mapped, the behaviour depends on the index.query.parse.allow_unmapped_fields setting, which defaults to true.
     * In case unmapped fields are allowed, null is returned when the field is not mapped.
     * In case unmapped fields are not allowed, either an exception is thrown or the field is automatically mapped as a text field.
     * @throws QueryShardException if unmapped fields are not allowed and automatically mapping unmapped fields as text is disabled.
     * @see QueryShardContext#setAllowUnmappedFields(boolean)
     * @see QueryShardContext#setMapUnmappedFieldAsString(boolean)
     */
    public MappedFieldType getFieldType(String name) {
        return failIfFieldMappingNotFound(name, fieldType(name));
    }

    /**
     * Returns true if the field identified by the provided name is mapped, false otherwise
     */
    public boolean isFieldMapped(String name) {
        return fieldType(name) != null;
    }

    private MappedFieldType fieldType(String name) {
        MappedFieldType fieldType = runtimeMappings.get(name);
        return fieldType == null ? mappingLookup.fieldTypes().get(name) : fieldType;
    }

    public ObjectMapper getObjectMapper(String name) {
        return mappingLookup.objectMappers().get(name);
    }

    public boolean isMetadataField(String field) {
        return mapperService.isMetadataField(field);
    }

    public Set<String> sourcePath(String fullName) {
        return mappingLookup.fieldTypes().sourcePaths(fullName);
    }

    public boolean isSourceEnabled() {
        return mappingLookup.isSourceEnabled();
    }

    /**
     * Given a type (eg. long, string, ...), returns an anonymous field type that can be used for search operations.
     * Generally used to handle unmapped fields in the context of sorting.
     */
    public MappedFieldType buildAnonymousFieldType(String type) {
        Mapper.TypeParser.ParserContext parserContext = mapperService.parserContext();
        Mapper.TypeParser typeParser = parserContext.typeParser(type);
        if (typeParser == null) {
            throw new IllegalArgumentException("No mapper found for type [" + type + "]");
        }
        Mapper.Builder builder = typeParser.parse("__anonymous_", Collections.emptyMap(), parserContext);
        Mapper mapper = builder.build(new ContentPath(0));
        if (mapper instanceof FieldMapper) {
            return ((FieldMapper)mapper).fieldType();
        }
        throw new IllegalArgumentException("Mapper for type [" + type + "] must be a leaf field");
    }

    public IndexAnalyzers getIndexAnalyzers() {
        return mapperService.getIndexAnalyzers();
    }

    /**
     * Return the index-time analyzer for the current index
     * @param unindexedFieldAnalyzer    a function that builds an analyzer for unindexed fields
     */
    public Analyzer getIndexAnalyzer(Function<String, NamedAnalyzer> unindexedFieldAnalyzer) {
        return new DelegatingAnalyzerWrapper(Analyzer.PER_FIELD_REUSE_STRATEGY) {
            @Override
            protected Analyzer getWrappedAnalyzer(String fieldName) {
                return mappingLookup.indexAnalyzer(fieldName, unindexedFieldAnalyzer);
            }
        };
    }

    public ValuesSourceRegistry getValuesSourceRegistry() {
        return valuesSourceRegistry;
    }

    public void setAllowUnmappedFields(boolean allowUnmappedFields) {
        this.allowUnmappedFields = allowUnmappedFields;
    }

    public void setMapUnmappedFieldAsString(boolean mapUnmappedFieldAsString) {
        this.mapUnmappedFieldAsString = mapUnmappedFieldAsString;
    }

    MappedFieldType failIfFieldMappingNotFound(String name, MappedFieldType fieldMapping) {
        if (fieldMapping != null || allowUnmappedFields) {
            return fieldMapping;
        } else if (mapUnmappedFieldAsString) {
            TextFieldMapper.Builder builder = new TextFieldMapper.Builder(name, getIndexAnalyzers());
            return builder.build(new ContentPath(1)).fieldType();
        } else {
            throw new QueryShardException(this, "No field mapping can be found for the field with name [{}]", name);
        }
    }

    /**
     * Does the index analyzer for this field have token filters that may produce
     * backwards offsets in term vectors
     */
    public boolean containsBrokenAnalysis(String field) {
        NamedAnalyzer a = mappingLookup.indexAnalyzer(field, f -> null);
        return a == null ? false : a.containsBrokenAnalysis();
    }

    private SearchLookup lookup = null;

    /**
     * Get the lookup to use during the search.
     */
    public SearchLookup lookup() {
        if (this.lookup == null) {
            this.lookup = new SearchLookup(
                this::getFieldType,
                (fieldType, searchLookup) -> indexFieldDataService.apply(fieldType, fullyQualifiedIndex.getName(), searchLookup)
            );
        }
        return this.lookup;
    }

    public NestedScope nestedScope() {
        return nestedScope;
    }

    public Version indexVersionCreated() {
        return indexSettings.getIndexVersionCreated();
    }

    /**
     *  Given an index pattern, checks whether it matches against the current shard. The pattern
     *  may represent a fully qualified index name if the search targets remote shards.
     */
    public boolean indexMatches(String pattern) {
        return indexNameMatcher.test(pattern);
    }

    public boolean indexSortedOnField(String field) {
        IndexSortConfig indexSortConfig = indexSettings.getIndexSortConfig();
        return indexSortConfig.hasPrimarySortOnField(field);
    }

    public ParsedQuery toQuery(QueryBuilder queryBuilder) {
        return toQuery(queryBuilder, q -> {
            Query query = q.toQuery(this);
            if (query == null) {
                query = Queries.newMatchNoDocsQuery("No query left after rewrite.");
            }
            return query;
        });
    }

    private ParsedQuery toQuery(QueryBuilder queryBuilder, CheckedFunction<QueryBuilder, Query, IOException> filterOrQuery) {
        reset();
        try {
            QueryBuilder rewriteQuery = Rewriteable.rewrite(queryBuilder, this, true);
            return new ParsedQuery(filterOrQuery.apply(rewriteQuery), copyNamedQueries());
        } catch(QueryShardException | ParsingException e) {
            throw e;
        } catch(Exception e) {
            throw new QueryShardException(this, "failed to create query: {}", e, e.getMessage());
        } finally {
            reset();
        }
    }

    public Index index() {
        return indexSettings.getIndex();
    }

    /** Compile script using script service */
    public <FactoryType> FactoryType compile(Script script, ScriptContext<FactoryType> context) {
        FactoryType factory = scriptService.compile(script, context);
        if (factory instanceof ScriptFactory && ((ScriptFactory) factory).isResultDeterministic() == false) {
            failIfFrozen();
        }
        return factory;
    }

    /**
     * if this method is called the query context will throw exception if methods are accessed
     * that could yield different results across executions like {@link #getClient()}
     */
    public final void freezeContext() {
        this.frozen.set(Boolean.TRUE);
    }

    /**
     * This method fails if {@link #freezeContext()} is called before on this
     * context. This is used to <i>seal</i>.
     *
     * This methods and all methods that call it should be final to ensure that
     * setting the request as not cacheable and the freezing behaviour of this
     * class cannot be bypassed. This is important so we can trust when this
     * class says a request can be cached.
     */
    protected final void failIfFrozen() {
        this.cacheable = false;
        if (frozen.get() == Boolean.TRUE) {
            throw new IllegalArgumentException("features that prevent cachability are disabled on this context");
        } else {
            assert frozen.get() == null : frozen.get();
        }
    }

    @Override
    public void registerAsyncAction(BiConsumer<Client, ActionListener<?>> asyncAction) {
        failIfFrozen();
        super.registerAsyncAction(asyncAction);
    }

    @Override
    @SuppressWarnings("rawtypes")
    public void executeAsyncActions(ActionListener listener) {
        failIfFrozen();
        super.executeAsyncActions(listener);
    }

    /**
     * Returns <code>true</code> iff the result of the processed search request is cacheable. Otherwise <code>false</code>
     */
    public final boolean isCacheable() {
        return cacheable;
    }

    /**
     * Returns the shard ID this context was created for.
     */
    public int getShardId() {
        return shardId;
    }

    /**
     * Returns the shard request ordinal that is used by the main search request
     * to reference this shard.
     */
    public int getShardRequestIndex() {
        return shardRequestIndex;
    }

    @Override
    public final long nowInMillis() {
        failIfFrozen();
        return super.nowInMillis();
    }

    public Client getClient() {
        failIfFrozen(); // we somebody uses a terms filter with lookup for instance can't be cached...
        return client;
    }

    public QueryBuilder parseInnerQueryBuilder(XContentParser parser) throws IOException {
        return AbstractQueryBuilder.parseInnerQueryBuilder(parser);
    }

    @Override
    public final QueryShardContext convertToShardContext() {
        return this;
    }

    /**
     * Returns the index settings for this context. This might return null if the
     * context has not index scope.
     */
    public IndexSettings getIndexSettings() {
        return indexSettings;
    }

    /** Return the current {@link IndexReader}, or {@code null} if no index reader is available,
     *  for instance if this rewrite context is used to index queries (percolation). */
    public IndexReader getIndexReader() {
        return searcher == null ? null : searcher.getIndexReader();
    }

    /** Return the current {@link IndexSearcher}, or {@code null} if no index reader is available,
     *  for instance if this rewrite context is used to index queries (percolation). */
    public IndexSearcher searcher() {
        return searcher;
    }

    /**
     * Returns the fully qualified index including a remote cluster alias if applicable, and the index uuid
     */
    public Index getFullyQualifiedIndex() {
        return fullyQualifiedIndex;
    }

    /**
     * Return the {@link BigArrays} instance for this node.
     */
    public BigArrays bigArrays() {  // TODO this is only used in agg land, maybe remove it from here?
        return bigArrays;
    }

    private static Map<String, MappedFieldType> parseRuntimeMappings(Map<String, Object> runtimeMappings, MapperService mapperService) {
        Map<String, MappedFieldType> runtimeFieldTypes = new HashMap<>();
        if (runtimeMappings.isEmpty() == false) {
            RuntimeFieldType.parseRuntimeFields(new HashMap<>(runtimeMappings), mapperService.parserContext(),
                runtimeFieldType -> runtimeFieldTypes.put(runtimeFieldType.name(), runtimeFieldType));
        }
        return Collections.unmodifiableMap(runtimeFieldTypes);
    }

    /**
     * Build a loader for nested documents.
     */
    public NestedDocuments getNestedDocuments() {
        return new NestedDocuments(mappingLookup, bitsetFilterCache::getBitSetProducer);
    }

    /**
     * Cache key for current mapping.
     */
    public MappingLookup.CacheKey mappingCacheKey() {
        return mappingLookup.cacheKey();
    }
}<|MERGE_RESOLUTION|>--- conflicted
+++ resolved
@@ -166,12 +166,6 @@
     }
 
     public QueryShardContext(QueryShardContext source) {
-<<<<<<< HEAD
-        this(source.shardId, source.indexSettings, source.bigArrays, source.bitsetFilterCache, source.indexFieldDataService,
-            source.mapperService, source.mappingLookup, source.similarityService, source.scriptService, source.getXContentRegistry(),
-            source.getWriteableRegistry(), source.client, source.searcher, source.nowInMillis, source.indexNameMatcher,
-            source.fullyQualifiedIndex, source.allowExpensiveQueries, source.valuesSourceRegistry, source.runtimeMappings);
-=======
         this(
             source.shardId,
             source.shardRequestIndex,
@@ -180,6 +174,7 @@
             source.bitsetFilterCache,
             source.indexFieldDataService,
             source.mapperService,
+            source.mappingLookup,
             source.similarityService,
             source.scriptService,
             source.getXContentRegistry(),
@@ -192,7 +187,6 @@
             source.valuesSourceRegistry,
             source.runtimeMappings
         );
->>>>>>> 106719f6
     }
 
     private QueryShardContext(int shardId,
