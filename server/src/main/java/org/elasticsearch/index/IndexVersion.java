--- conflicted
+++ resolved
@@ -154,13 +154,7 @@
      */
 
     private static class CurrentHolder {
-<<<<<<< HEAD
-        // The below line is different from the main branch, which causes merge conflicts when new index versions get added. This will get
-        // addressed when the latest index version gets computed dynamically based on the registered index versions.
-        private static final IndexVersion CURRENT = findCurrent(UPGRADE_TO_LUCENE_9_8);
-=======
         private static final IndexVersion CURRENT = findCurrent();
->>>>>>> 8e24410f
 
         // finds the pluggable current version, or uses the given fallback
         private static IndexVersion findCurrent() {
