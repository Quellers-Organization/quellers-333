/*
 * Copyright Elasticsearch B.V. and/or licensed to Elasticsearch B.V. under one
 * or more contributor license agreements. Licensed under the Elastic License
 * 2.0 and the Server Side Public License, v 1; you may not use this file except
 * in compliance with, at your election, the Elastic License 2.0 or the Server
 * Side Public License, v 1.
 */

package org.elasticsearch.index;

import org.elasticsearch.cluster.metadata.IndexMetadata;
import org.elasticsearch.common.settings.Setting;
import org.elasticsearch.common.settings.Settings;
<<<<<<< HEAD
import org.elasticsearch.index.mapper.DataStreamTimestampFieldMapper;
import org.elasticsearch.index.mapper.DateFieldMapper;
import org.elasticsearch.index.mapper.Mapper;
import org.elasticsearch.index.mapper.MappingParserContext;
import org.elasticsearch.index.mapper.MetadataFieldMapper;
import org.elasticsearch.index.mapper.RootObjectMapper;
=======
import org.elasticsearch.core.Nullable;
import org.elasticsearch.index.mapper.MappingLookup;
import org.elasticsearch.index.mapper.RoutingFieldMapper;
>>>>>>> fceacfef

import java.util.List;
import java.util.Map;
import java.util.Objects;
import java.util.Optional;
import java.util.stream.Stream;

import static java.util.stream.Collectors.toSet;

/**
 * "Mode" that controls which behaviors and settings an index supports.
 */
public enum IndexMode {
    STANDARD {
        @Override
<<<<<<< HEAD
        void validateWithOtherSettings(Map<Setting<?>, Object> settings) {}

        @Override
        public void completeMappings(
            MappingParserContext context,
            Map<Class<? extends MetadataFieldMapper>, MetadataFieldMapper> metadataMappers,
            RootObjectMapper.Builder builder
        ) {}
=======
        void validateWithOtherSettings(Map<Setting<?>, Object> settings) {
            if (false == Objects.equals(
                IndexMetadata.INDEX_ROUTING_PATH.getDefault(Settings.EMPTY),
                settings.get(IndexMetadata.INDEX_ROUTING_PATH)
            )) {
                throw new IllegalArgumentException(
                    "[" + IndexMetadata.INDEX_ROUTING_PATH.getKey() + "] requires [" + IndexSettings.MODE.getKey() + "=time_series]"
                );
            }
        }

        public void validateMapping(MappingLookup lookup) {};

        @Override
        public void validateAlias(@Nullable String indexRouting, @Nullable String searchRouting) {}
>>>>>>> fceacfef
    },
    TIME_SERIES {
        @Override
        void validateWithOtherSettings(Map<Setting<?>, Object> settings) {
            if (settings.get(IndexMetadata.INDEX_ROUTING_PARTITION_SIZE_SETTING) != Integer.valueOf(1)) {
                throw new IllegalArgumentException(error(IndexMetadata.INDEX_ROUTING_PARTITION_SIZE_SETTING));
            }
            for (Setting<?> unsupported : TIME_SERIES_UNSUPPORTED) {
                if (false == Objects.equals(unsupported.getDefault(Settings.EMPTY), settings.get(unsupported))) {
                    throw new IllegalArgumentException(error(unsupported));
                }
            }
            if (IndexMetadata.INDEX_ROUTING_PATH.getDefault(Settings.EMPTY).equals(settings.get(IndexMetadata.INDEX_ROUTING_PATH))) {
                throw new IllegalArgumentException(
                    "[" + IndexSettings.MODE.getKey() + "=time_series] requires [" + IndexMetadata.INDEX_ROUTING_PATH.getKey() + "]"
                );
            }
        }

        private String error(Setting<?> unsupported) {
            return tsdbMode() + " is incompatible with [" + unsupported.getKey() + "]";
        }

        public void validateMapping(MappingLookup lookup) {
            if (((RoutingFieldMapper) lookup.getMapper(RoutingFieldMapper.NAME)).required()) {
                throw new IllegalArgumentException(routingRequiredBad());
            }
        }

        @Override
        public void validateAlias(@Nullable String indexRouting, @Nullable String searchRouting) {
            if (indexRouting != null || searchRouting != null) {
                throw new IllegalArgumentException(routingRequiredBad());
            }
        }

        private String routingRequiredBad() {
            return "routing is forbidden on CRUD operations that target indices in " + tsdbMode();
        }

        private String tsdbMode() {
            return "[" + IndexSettings.MODE.getKey() + "=time_series]";
        }

        @Override
        public void completeMappings(
            MappingParserContext context,
            Map<Class<? extends MetadataFieldMapper>, MetadataFieldMapper> metadataMappers,
            RootObjectMapper.Builder builder
        ) {
            DataStreamTimestampFieldMapper timestampFieldMapper = (DataStreamTimestampFieldMapper) metadataMappers.get(
                DataStreamTimestampFieldMapper.class
            );
            if (timestampFieldMapper == null || false == timestampFieldMapper.isEnabled()) {
                metadataMappers.put(DataStreamTimestampFieldMapper.class, DataStreamTimestampFieldMapper.ENABLED_INSTANCE);
            }

            Optional<Mapper.Builder> timestamp = builder.getBuilder(DataStreamTimestampFieldMapper.DEFAULT_PATH);
            if (timestamp.isEmpty()) {
                builder.add(
                    new DateFieldMapper.Builder(
                        DataStreamTimestampFieldMapper.DEFAULT_PATH,
                        DateFieldMapper.Resolution.MILLISECONDS,
                        DateFieldMapper.DEFAULT_DATE_TIME_FORMATTER,
                        context.scriptCompiler(),
                        DateFieldMapper.IGNORE_MALFORMED_SETTING.get(context.getSettings()),
                        context.getIndexSettings().getIndexVersionCreated()
                    )
                );
            }
        }
    };

    private static final List<Setting<?>> TIME_SERIES_UNSUPPORTED = List.of(
        IndexSortConfig.INDEX_SORT_FIELD_SETTING,
        IndexSortConfig.INDEX_SORT_ORDER_SETTING,
        IndexSortConfig.INDEX_SORT_MODE_SETTING,
        IndexSortConfig.INDEX_SORT_MISSING_SETTING
    );

    static final List<Setting<?>> VALIDATE_WITH_SETTINGS = List.copyOf(
        Stream.concat(
            Stream.of(IndexMetadata.INDEX_ROUTING_PARTITION_SIZE_SETTING, IndexMetadata.INDEX_ROUTING_PATH),
            TIME_SERIES_UNSUPPORTED.stream()
        ).collect(toSet())
    );

    abstract void validateWithOtherSettings(Map<Setting<?>, Object> settings);

    /**
<<<<<<< HEAD
     * Validate and/or modify the mappings after after they've been parsed.
     */
    public abstract void completeMappings(
        MappingParserContext context,
        Map<Class<? extends MetadataFieldMapper>, MetadataFieldMapper> metadataMappers,
        RootObjectMapper.Builder builder
    );
=======
     * Validate the mapping for this index.
     */
    public abstract void validateMapping(MappingLookup lookup);

    /**
     * Validate aliases targeting this index.
     */
    public abstract void validateAlias(@Nullable String indexRouting, @Nullable String searchRouting);
>>>>>>> fceacfef
}<|MERGE_RESOLUTION|>--- conflicted
+++ resolved
@@ -11,18 +11,15 @@
 import org.elasticsearch.cluster.metadata.IndexMetadata;
 import org.elasticsearch.common.settings.Setting;
 import org.elasticsearch.common.settings.Settings;
-<<<<<<< HEAD
+import org.elasticsearch.core.Nullable;
 import org.elasticsearch.index.mapper.DataStreamTimestampFieldMapper;
 import org.elasticsearch.index.mapper.DateFieldMapper;
 import org.elasticsearch.index.mapper.Mapper;
+import org.elasticsearch.index.mapper.MappingLookup;
 import org.elasticsearch.index.mapper.MappingParserContext;
 import org.elasticsearch.index.mapper.MetadataFieldMapper;
 import org.elasticsearch.index.mapper.RootObjectMapper;
-=======
-import org.elasticsearch.core.Nullable;
-import org.elasticsearch.index.mapper.MappingLookup;
 import org.elasticsearch.index.mapper.RoutingFieldMapper;
->>>>>>> fceacfef
 
 import java.util.List;
 import java.util.Map;
@@ -38,16 +35,6 @@
 public enum IndexMode {
     STANDARD {
         @Override
-<<<<<<< HEAD
-        void validateWithOtherSettings(Map<Setting<?>, Object> settings) {}
-
-        @Override
-        public void completeMappings(
-            MappingParserContext context,
-            Map<Class<? extends MetadataFieldMapper>, MetadataFieldMapper> metadataMappers,
-            RootObjectMapper.Builder builder
-        ) {}
-=======
         void validateWithOtherSettings(Map<Setting<?>, Object> settings) {
             if (false == Objects.equals(
                 IndexMetadata.INDEX_ROUTING_PATH.getDefault(Settings.EMPTY),
@@ -63,7 +50,13 @@
 
         @Override
         public void validateAlias(@Nullable String indexRouting, @Nullable String searchRouting) {}
->>>>>>> fceacfef
+
+        @Override
+        public void completeMappings(
+            MappingParserContext context,
+            Map<Class<? extends MetadataFieldMapper>, MetadataFieldMapper> metadataMappers,
+            RootObjectMapper.Builder builder
+        ) {}
     },
     TIME_SERIES {
         @Override
@@ -154,15 +147,6 @@
     abstract void validateWithOtherSettings(Map<Setting<?>, Object> settings);
 
     /**
-<<<<<<< HEAD
-     * Validate and/or modify the mappings after after they've been parsed.
-     */
-    public abstract void completeMappings(
-        MappingParserContext context,
-        Map<Class<? extends MetadataFieldMapper>, MetadataFieldMapper> metadataMappers,
-        RootObjectMapper.Builder builder
-    );
-=======
      * Validate the mapping for this index.
      */
     public abstract void validateMapping(MappingLookup lookup);
@@ -171,5 +155,13 @@
      * Validate aliases targeting this index.
      */
     public abstract void validateAlias(@Nullable String indexRouting, @Nullable String searchRouting);
->>>>>>> fceacfef
+
+    /**
+     * Validate and/or modify the mappings after after they've been parsed.
+     */
+    public abstract void completeMappings(
+        MappingParserContext context,
+        Map<Class<? extends MetadataFieldMapper>, MetadataFieldMapper> metadataMappers,
+        RootObjectMapper.Builder builder
+    );
 }