--- conflicted
+++ resolved
@@ -416,13 +416,8 @@
 
     private Query getRangeQuerySingle(String field, String part1, String part2,
                                       boolean startInclusive, boolean endInclusive, QueryShardContext context) {
-<<<<<<< HEAD
-        MappedFieldType currentFieldType = context.fieldMapper(field);
+        MappedFieldType currentFieldType = context.getFieldType(field);
         if (currentFieldType == null || currentFieldType.getTextSearchInfo() == TextSearchInfo.NONE) {
-=======
-        MappedFieldType currentFieldType = context.getFieldType(field);
-        if (currentFieldType == null) {
->>>>>>> 3a1a3642
             return newUnmappedFieldQuery(field);
         }
         try {
@@ -471,13 +466,8 @@
     }
 
     private Query getFuzzyQuerySingle(String field, String termStr, int minSimilarity) throws ParseException {
-<<<<<<< HEAD
-        MappedFieldType currentFieldType = context.fieldMapper(field);
+        MappedFieldType currentFieldType = context.getFieldType(field);
         if (currentFieldType == null || currentFieldType.getTextSearchInfo() == TextSearchInfo.NONE) {
-=======
-        MappedFieldType currentFieldType = context.getFieldType(field);
-        if (currentFieldType == null) {
->>>>>>> 3a1a3642
             return newUnmappedFieldQuery(field);
         }
         try {
