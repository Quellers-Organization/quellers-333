/*
 * Licensed to Elasticsearch under one or more contributor
 * license agreements. See the NOTICE file distributed with
 * this work for additional information regarding copyright
 * ownership. Elasticsearch licenses this file to you under
 * the Apache License, Version 2.0 (the "License"); you may
 * not use this file except in compliance with the License.
 * You may obtain a copy of the License at
 *
 *    http://www.apache.org/licenses/LICENSE-2.0
 *
 * Unless required by applicable law or agreed to in writing,
 * software distributed under the License is distributed on an
 * "AS IS" BASIS, WITHOUT WARRANTIES OR CONDITIONS OF ANY
 * KIND, either express or implied.  See the License for the
 * specific language governing permissions and limitations
 * under the License.
 */

package org.elasticsearch.index.similarity;

<<<<<<< HEAD
=======
import org.apache.logging.log4j.LogManager;
import org.apache.lucene.index.BinaryDocValues;
import org.apache.lucene.index.FieldInfos;
import org.apache.lucene.index.FieldInvertState;
import org.apache.lucene.index.Fields;
import org.apache.lucene.index.LeafMetaData;
import org.apache.lucene.index.LeafReader;
import org.apache.lucene.index.NumericDocValues;
import org.apache.lucene.index.PointValues;
import org.apache.lucene.index.SortedDocValues;
import org.apache.lucene.index.SortedNumericDocValues;
import org.apache.lucene.index.SortedSetDocValues;
import org.apache.lucene.index.StoredFieldVisitor;
import org.apache.lucene.index.Terms;
import org.apache.lucene.search.CollectionStatistics;
import org.apache.lucene.search.Explanation;
import org.apache.lucene.search.TermStatistics;
>>>>>>> 0c7f6570
import org.apache.lucene.search.similarities.BM25Similarity;
import org.apache.lucene.search.similarities.BooleanSimilarity;
import org.apache.lucene.search.similarities.ClassicSimilarity;
import org.apache.lucene.search.similarities.PerFieldSimilarityWrapper;
import org.apache.lucene.search.similarities.Similarity;
import org.apache.lucene.search.similarities.Similarity.SimScorer;
import org.apache.lucene.search.similarities.Similarity.SimWeight;
import org.apache.lucene.util.Bits;
import org.apache.lucene.util.BytesRef;
import org.elasticsearch.Version;
import org.elasticsearch.common.TriFunction;
import org.elasticsearch.common.logging.DeprecationLogger;
import org.elasticsearch.common.settings.Settings;
import org.elasticsearch.index.AbstractIndexComponent;
import org.elasticsearch.index.IndexModule;
import org.elasticsearch.index.IndexSettings;
import org.elasticsearch.index.mapper.MappedFieldType;
import org.elasticsearch.index.mapper.MapperService;
import org.elasticsearch.script.ScriptService;

import java.io.IOException;
import java.io.UncheckedIOException;
import java.util.Collections;
import java.util.HashMap;
import java.util.Map;
import java.util.function.Function;
import java.util.function.Supplier;

public final class SimilarityService extends AbstractIndexComponent {

    private static final DeprecationLogger DEPRECATION_LOGGER = new DeprecationLogger(LogManager.getLogger(SimilarityService.class));
    public static final String DEFAULT_SIMILARITY = "BM25";
    private static final String CLASSIC_SIMILARITY = "classic";
    private static final Map<String, Function<Version, Supplier<Similarity>>> DEFAULTS;
    public static final Map<String, TriFunction<Settings, Version, ScriptService, Similarity>> BUILT_IN;
    static {
        Map<String, Function<Version, Supplier<Similarity>>> defaults = new HashMap<>();
        defaults.put(CLASSIC_SIMILARITY, version -> {
            final ClassicSimilarity similarity = SimilarityProviders.createClassicSimilarity(Settings.EMPTY, version);
            return () -> {
                DEPRECATION_LOGGER.deprecated("The [classic] similarity is now deprecated in favour of BM25, which is generally "
                        + "accepted as a better alternative. Use the [BM25] similarity or build a custom [scripted] similarity "
                        + "instead.");
                return similarity;
            };
        });
        defaults.put("BM25", version -> {
            final BM25Similarity similarity = SimilarityProviders.createBM25Similarity(Settings.EMPTY, version);
            return () -> similarity;
        });
        defaults.put("boolean", version -> {
            final Similarity similarity = new BooleanSimilarity();
            return () -> similarity;
        });

        Map<String, TriFunction<Settings, Version, ScriptService, Similarity>> builtIn = new HashMap<>();
        builtIn.put(CLASSIC_SIMILARITY,
                (settings, version, script) -> {
                    DEPRECATION_LOGGER.deprecated("The [classic] similarity is now deprecated in favour of BM25, which is generally "
                            + "accepted as a better alternative. Use the [BM25] similarity or build a custom [scripted] similarity "
                            + "instead.");
                    return SimilarityProviders.createClassicSimilarity(settings, version);
                });
        builtIn.put("BM25",
                (settings, version, scriptService) -> SimilarityProviders.createBM25Similarity(settings, version));
        builtIn.put("boolean",
                (settings, version, scriptService) -> SimilarityProviders.createBooleanSimilarity(settings, version));
        builtIn.put("DFR",
                (settings, version, scriptService) -> SimilarityProviders.createDfrSimilarity(settings, version));
        builtIn.put("IB",
                (settings, version, scriptService) -> SimilarityProviders.createIBSimilarity(settings, version));
        builtIn.put("LMDirichlet",
                (settings, version, scriptService) -> SimilarityProviders.createLMDirichletSimilarity(settings, version));
        builtIn.put("LMJelinekMercer",
                (settings, version, scriptService) -> SimilarityProviders.createLMJelinekMercerSimilarity(settings, version));
        builtIn.put("DFI",
                (settings, version, scriptService) -> SimilarityProviders.createDfiSimilarity(settings, version));
        builtIn.put("scripted", new ScriptedSimilarityProvider());
        DEFAULTS = Collections.unmodifiableMap(defaults);
        BUILT_IN = Collections.unmodifiableMap(builtIn);
    }

    private final Similarity defaultSimilarity;
    private final Map<String, Supplier<Similarity>> similarities;

    public SimilarityService(IndexSettings indexSettings, ScriptService scriptService,
                             Map<String, TriFunction<Settings, Version, ScriptService, Similarity>> similarities) {
        super(indexSettings);
        Map<String, Supplier<Similarity>> providers = new HashMap<>(similarities.size());
        Map<String, Settings> similaritySettings = this.indexSettings.getSettings().getGroups(IndexModule.SIMILARITY_SETTINGS_PREFIX);

        for (Map.Entry<String, Settings> entry : similaritySettings.entrySet()) {
            String name = entry.getKey();
            // Starting with v5.0 indices, it should no longer be possible to redefine built-in similarities
            if(BUILT_IN.containsKey(name) && indexSettings.getIndexVersionCreated().onOrAfter(Version.V_5_0_0_alpha1)) {
                throw new IllegalArgumentException("Cannot redefine built-in Similarity [" + name + "]");
            }
            Settings providerSettings = entry.getValue();
            String typeName = providerSettings.get("type");
            if (typeName == null) {
                throw new IllegalArgumentException("Similarity [" + name + "] must have an associated type");
            } else if ((similarities.containsKey(typeName) || BUILT_IN.containsKey(typeName)) == false) {
                throw new IllegalArgumentException("Unknown Similarity type [" + typeName + "] for [" + name + "]");
            }
            TriFunction<Settings, Version, ScriptService, Similarity> defaultFactory = BUILT_IN.get(typeName);
            TriFunction<Settings, Version, ScriptService, Similarity> factory = similarities.getOrDefault(typeName, defaultFactory);
<<<<<<< HEAD
            final Similarity similarity = factory.apply(providerSettings, indexSettings.getIndexVersionCreated(), scriptService);
=======
            Similarity similarity = factory.apply(providerSettings, indexSettings.getIndexVersionCreated(), scriptService);
            validateSimilarity(indexSettings.getIndexVersionCreated(), similarity);
>>>>>>> 0c7f6570
            providers.put(name, () -> similarity);
        }
        for (Map.Entry<String, Function<Version, Supplier<Similarity>>> entry : DEFAULTS.entrySet()) {
            providers.put(entry.getKey(), entry.getValue().apply(indexSettings.getIndexVersionCreated()));
        }
        this.similarities = providers;
        defaultSimilarity = (providers.get("default") != null) ? providers.get("default").get()
                                                              : providers.get(SimilarityService.DEFAULT_SIMILARITY).get();
        if (providers.get("base") != null) {
            DEPRECATION_LOGGER.deprecated("The [base] similarity is ignored since query normalization and coords have been removed");
        }
    }

    public Similarity similarity(MapperService mapperService) {
        // TODO we can maybe factor out MapperService here entirely by introducing an interface for the lookup?
        return (mapperService != null) ? new PerFieldSimilarity(defaultSimilarity, mapperService) :
                defaultSimilarity;
    }

<<<<<<< HEAD
    
=======

>>>>>>> 0c7f6570
    public SimilarityProvider getSimilarity(String name) {
        Supplier<Similarity> sim = similarities.get(name);
        if (sim == null) {
            return null;
        }
        return new SimilarityProvider(name, sim.get());
    }

    // for testing
    Similarity getDefaultSimilarity() {
        return defaultSimilarity;
    }

    static class PerFieldSimilarity extends PerFieldSimilarityWrapper {

        private final Similarity defaultSimilarity;
        private final MapperService mapperService;

        PerFieldSimilarity(Similarity defaultSimilarity, MapperService mapperService) {
            super();
            this.defaultSimilarity = defaultSimilarity;
            this.mapperService = mapperService;
        }

        @Override
        public Similarity get(String name) {
            MappedFieldType fieldType = mapperService.fullName(name);
            return (fieldType != null && fieldType.similarity() != null) ? fieldType.similarity().get() : defaultSimilarity;
        }
    }

    static void validateSimilarity(Version indexCreatedVersion, Similarity similarity) {
        try {
            validateScoresArePositive(indexCreatedVersion, similarity);
            validateScoresDoNotDecreaseWithFreq(indexCreatedVersion, similarity);
            validateScoresDoNotIncreaseWithNorm(indexCreatedVersion, similarity);
        } catch (IOException e) {
            throw new UncheckedIOException(e);
        }
    }

    private static class SingleNormLeafReader extends LeafReader {

        private final long norm;

        SingleNormLeafReader(long norm) {
            this.norm = norm;
        }

        @Override
        public CacheHelper getCoreCacheHelper() {
            return null;
        }

        @Override
        public Terms terms(String field) throws IOException {
            throw new UnsupportedOperationException();
        }

        @Override
        public NumericDocValues getNumericDocValues(String field) throws IOException {
            throw new UnsupportedOperationException();
        }

        @Override
        public BinaryDocValues getBinaryDocValues(String field) throws IOException {
            throw new UnsupportedOperationException();
        }

        @Override
        public SortedDocValues getSortedDocValues(String field) throws IOException {
            throw new UnsupportedOperationException();
        }

        @Override
        public SortedNumericDocValues getSortedNumericDocValues(String field) throws IOException {
            throw new UnsupportedOperationException();
        }

        @Override
        public SortedSetDocValues getSortedSetDocValues(String field) throws IOException {
            throw new UnsupportedOperationException();
        }

        @Override
        public NumericDocValues getNormValues(String field) throws IOException {
            return new NumericDocValues() {

                int doc = -1;

                @Override
                public long longValue() throws IOException {
                    return norm;
                }

                @Override
                public boolean advanceExact(int target) throws IOException {
                    doc = target;
                    return true;
                }

                @Override
                public int docID() {
                    return doc;
                }

                @Override
                public int nextDoc() throws IOException {
                    return advance(doc + 1);
                }

                @Override
                public int advance(int target) throws IOException {
                    if (target == 0) {
                        return doc = 0;
                    } else {
                        return doc = NO_MORE_DOCS;
                    }
                }

                @Override
                public long cost() {
                    return 1;
                }

            };
        }

        @Override
        public FieldInfos getFieldInfos() {
            throw new UnsupportedOperationException();
        }

        @Override
        public Bits getLiveDocs() {
            return null;
        }

        @Override
        public PointValues getPointValues(String field) throws IOException {
            throw new UnsupportedOperationException();
        }

        @Override
        public void checkIntegrity() throws IOException {}

        @Override
        public LeafMetaData getMetaData() {
            return new LeafMetaData(
                    org.apache.lucene.util.Version.LATEST.major,
                    org.apache.lucene.util.Version.LATEST,
                    null);
        }

        @Override
        public Fields getTermVectors(int docID) throws IOException {
            throw new UnsupportedOperationException();
        }

        @Override
        public int numDocs() {
            return 1;
        }

        @Override
        public int maxDoc() {
            return 1;
        }

        @Override
        public void document(int docID, StoredFieldVisitor visitor) throws IOException {
            throw new UnsupportedOperationException();
        }

        @Override
        protected void doClose() throws IOException {
        }

        @Override
        public CacheHelper getReaderCacheHelper() {
            throw new UnsupportedOperationException();
        }

    }

    private static void validateScoresArePositive(Version indexCreatedVersion, Similarity similarity) throws IOException {
        CollectionStatistics collectionStats = new CollectionStatistics("some_field", 1200, 1100, 3000, 2000);
        TermStatistics termStats = new TermStatistics(new BytesRef("some_value"), 100, 130);
        SimWeight simWeight = similarity.computeWeight(2f, collectionStats, termStats);
        FieldInvertState state = new FieldInvertState(indexCreatedVersion.luceneVersion.major,
                "some_field", 20, 20, 0, 50); // length = 20, no overlap
        final long norm = similarity.computeNorm(state);
        LeafReader reader = new SingleNormLeafReader(norm);
        SimScorer scorer = similarity.simScorer(simWeight, reader.getContext());
        for (int freq = 1; freq <= 10; ++freq) {
            float score = scorer.score(0, freq);
            if (score < 0) {
                DEPRECATION_LOGGER.deprecated("Similarities should not return negative scores:\n" +
                        scorer.explain(0, Explanation.match(freq, "term freq")));
                break;
            }
        }
    }

    private static void validateScoresDoNotDecreaseWithFreq(Version indexCreatedVersion, Similarity similarity) throws IOException {
        CollectionStatistics collectionStats = new CollectionStatistics("some_field", 1200, 1100, 3000, 2000);
        TermStatistics termStats = new TermStatistics(new BytesRef("some_value"), 100, 130);
        SimWeight simWeight = similarity.computeWeight(2f, collectionStats, termStats);
        FieldInvertState state = new FieldInvertState(indexCreatedVersion.luceneVersion.major,
                "some_field", 20, 20, 0, 50); // length = 20, no overlap
        final long norm = similarity.computeNorm(state);
        LeafReader reader = new SingleNormLeafReader(norm);
        SimScorer scorer = similarity.simScorer(simWeight, reader.getContext());
        float previousScore = Float.NEGATIVE_INFINITY;
        for (int freq = 1; freq <= 10; ++freq) {
            float score = scorer.score(0, freq);
            if (score < previousScore) {
                DEPRECATION_LOGGER.deprecated("Similarity scores should not decrease when term frequency increases:\n" +
                        scorer.explain(0, Explanation.match(freq - 1, "term freq")) + "\n" +
                        scorer.explain(0, Explanation.match(freq, "term freq")));
                break;
            }
            previousScore = score;
        }
    }

    private static void validateScoresDoNotIncreaseWithNorm(Version indexCreatedVersion, Similarity similarity) throws IOException {
        CollectionStatistics collectionStats = new CollectionStatistics("some_field", 1200, 1100, 3000, 2000);
        TermStatistics termStats = new TermStatistics(new BytesRef("some_value"), 100, 130);
        SimWeight simWeight = similarity.computeWeight(2f, collectionStats, termStats);

        SimScorer previousScorer = null;
        long previousNorm = 0;
        float previousScore = Float.POSITIVE_INFINITY;
        for (int length = 1; length <= 10; ++length) {
            FieldInvertState state = new FieldInvertState(indexCreatedVersion.luceneVersion.major,
                    "some_field", length, length, 0, 50); // length = 20, no overlap
            final long norm = similarity.computeNorm(state);
            if (Long.compareUnsigned(previousNorm, norm) > 0) {
                // esoteric similarity, skip this check
                break;
            }
            LeafReader reader = new SingleNormLeafReader(norm);
            SimScorer scorer = similarity.simScorer(simWeight, reader.getContext());
            float score = scorer.score(0, 1);
            if (score > previousScore) {
                DEPRECATION_LOGGER.deprecated("Similarity scores should not increase when norm increases:\n" +
                        previousScorer.explain(0, Explanation.match(1, "term freq")) + "\n" +
                        scorer.explain(0, Explanation.match(1, "term freq")));
                break;
            }
            previousScorer = scorer;
            previousScore = score;
            previousNorm = norm;
        }
    }

}<|MERGE_RESOLUTION|>--- conflicted
+++ resolved
@@ -19,8 +19,6 @@
 
 package org.elasticsearch.index.similarity;
 
-<<<<<<< HEAD
-=======
 import org.apache.logging.log4j.LogManager;
 import org.apache.lucene.index.BinaryDocValues;
 import org.apache.lucene.index.FieldInfos;
@@ -38,7 +36,6 @@
 import org.apache.lucene.search.CollectionStatistics;
 import org.apache.lucene.search.Explanation;
 import org.apache.lucene.search.TermStatistics;
->>>>>>> 0c7f6570
 import org.apache.lucene.search.similarities.BM25Similarity;
 import org.apache.lucene.search.similarities.BooleanSimilarity;
 import org.apache.lucene.search.similarities.ClassicSimilarity;
@@ -145,12 +142,8 @@
             }
             TriFunction<Settings, Version, ScriptService, Similarity> defaultFactory = BUILT_IN.get(typeName);
             TriFunction<Settings, Version, ScriptService, Similarity> factory = similarities.getOrDefault(typeName, defaultFactory);
-<<<<<<< HEAD
-            final Similarity similarity = factory.apply(providerSettings, indexSettings.getIndexVersionCreated(), scriptService);
-=======
             Similarity similarity = factory.apply(providerSettings, indexSettings.getIndexVersionCreated(), scriptService);
             validateSimilarity(indexSettings.getIndexVersionCreated(), similarity);
->>>>>>> 0c7f6570
             providers.put(name, () -> similarity);
         }
         for (Map.Entry<String, Function<Version, Supplier<Similarity>>> entry : DEFAULTS.entrySet()) {
@@ -170,11 +163,7 @@
                 defaultSimilarity;
     }
 
-<<<<<<< HEAD
-    
-=======
-
->>>>>>> 0c7f6570
+
     public SimilarityProvider getSimilarity(String name) {
         Supplier<Similarity> sim = similarities.get(name);
         if (sim == null) {
