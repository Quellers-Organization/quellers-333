/*
 * Copyright Elasticsearch B.V. and/or licensed to Elasticsearch B.V. under one
 * or more contributor license agreements. Licensed under the Elastic License
 * 2.0 and the Server Side Public License, v 1; you may not use this file except
 * in compliance with, at your election, the Elastic License 2.0 or the Server
 * Side Public License, v 1.
 */
package org.elasticsearch.index.fielddata.plain;

import org.apache.lucene.index.DocValues;
import org.apache.lucene.index.LeafReader;
import org.apache.lucene.index.SortedNumericDocValues;
import org.apache.lucene.util.Accountable;
import org.elasticsearch.index.fielddata.MultiGeoPointValues;
import org.elasticsearch.script.field.ToScriptFieldFactory;

import java.io.IOException;
import java.util.Collection;
import java.util.Collections;

final class LatLonPointDVLeafFieldData extends AbstractLeafGeoPointFieldData {
    private final LeafReader reader;
    private final String fieldName;

    LatLonPointDVLeafFieldData(LeafReader reader, String fieldName, ToScriptFieldFactory<MultiGeoPointValues> toScriptFieldFactory) {
        super(toScriptFieldFactory);
        this.reader = reader;
        this.fieldName = fieldName;
    }

    @Override
    public long ramBytesUsed() {
        return 0; // not exposed by lucene
    }

    @Override
    public Collection<Accountable> getChildResources() {
        return Collections.emptyList();
    }

    @Override
    public void close() {
        // noop
    }

    @Override
    public SortedNumericDocValues getSortedNumericDocValues() {
        try {
            return DocValues.getSortedNumeric(reader, fieldName);
        } catch (IOException e) {
            throw new IllegalStateException("Cannot load doc values", e);
        }
<<<<<<< HEAD
    }

    @Override
    public MultiGeoPointValues getGeoPointValues() {

        final SortedNumericDocValues numericValues = getSortedNumericDocValues();
        return new MultiGeoPointValues() {

            final GeoPoint point = new GeoPoint();

            @Override
            public boolean advanceExact(int doc) throws IOException {
                return numericValues.advanceExact(doc);
            }

            @Override
            public int docValueCount() {
                return numericValues.docValueCount();
            }

            @Override
            public GeoPoint nextValue() throws IOException {
                final long encoded = numericValues.nextValue();
                point.reset(GeoEncodingUtils.decodeLatitude((int) (encoded >>> 32)), GeoEncodingUtils.decodeLongitude((int) encoded));
                return point;
            }
        };
=======
>>>>>>> e155682e
    }
}<|MERGE_RESOLUTION|>--- conflicted
+++ resolved
@@ -50,35 +50,5 @@
         } catch (IOException e) {
             throw new IllegalStateException("Cannot load doc values", e);
         }
-<<<<<<< HEAD
-    }
-
-    @Override
-    public MultiGeoPointValues getGeoPointValues() {
-
-        final SortedNumericDocValues numericValues = getSortedNumericDocValues();
-        return new MultiGeoPointValues() {
-
-            final GeoPoint point = new GeoPoint();
-
-            @Override
-            public boolean advanceExact(int doc) throws IOException {
-                return numericValues.advanceExact(doc);
-            }
-
-            @Override
-            public int docValueCount() {
-                return numericValues.docValueCount();
-            }
-
-            @Override
-            public GeoPoint nextValue() throws IOException {
-                final long encoded = numericValues.nextValue();
-                point.reset(GeoEncodingUtils.decodeLatitude((int) (encoded >>> 32)), GeoEncodingUtils.decodeLongitude((int) encoded));
-                return point;
-            }
-        };
-=======
->>>>>>> e155682e
     }
 }