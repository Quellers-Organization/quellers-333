--- conflicted
+++ resolved
@@ -241,11 +241,7 @@
         public long getLongValue() {
             throwIfEmpty();
             if (isNanos) {
-<<<<<<< HEAD
-                Converters.convertDateNanosToLong(dates[0]);
-=======
                 return Converters.convertDateNanosToLong(dates[0]);
->>>>>>> 096b8ccc
             }
             return Converters.convertDateMillisToLong(dates[0]);
         }
@@ -595,12 +591,8 @@
 
         @Override
         public double getDoubleValue() {
-<<<<<<< HEAD
-            return getLongValue();
-=======
             throwIfEmpty();
             return Converters.convertBooleanToDouble(values[0]);
->>>>>>> 096b8ccc
         }
 
         @Override
