--- conflicted
+++ resolved
@@ -38,12 +38,8 @@
     protected final TranslogHeader header;
 
     public BaseTranslogReader(long generation, FileChannel channel, Path path, TranslogHeader header) {
-<<<<<<< HEAD
-        assert Translog.parseIdFromFileName(path) == generation : "generation mismatch. Path: " + Translog.parseIdFromFileName(path) + " but generation: " + generation;
-=======
         assert Translog.parseIdFromFileName(path) == generation : "generation mismatch. Path: " +
             Translog.parseIdFromFileName(path) + " but generation: " + generation;
->>>>>>> 0c7f6570
 
         this.generation = generation;
         this.path = path;
@@ -118,15 +114,10 @@
     protected Translog.Operation read(BufferedChecksumStreamInput inStream) throws IOException {
         final Translog.Operation op = Translog.readOperation(inStream);
         if (op.primaryTerm() > getPrimaryTerm() && getPrimaryTerm() != TranslogHeader.UNKNOWN_PRIMARY_TERM) {
-<<<<<<< HEAD
-            throw new TranslogCorruptedException("Operation's term is newer than translog header term; " +
-                "operation term[" + op.primaryTerm() + "], translog header term [" + getPrimaryTerm() + "]");
-=======
             throw new TranslogCorruptedException(
                     path.toString(),
                     "operation's term is newer than translog header term; " +
                     "operation term[" + op.primaryTerm() + "], translog header term [" + getPrimaryTerm() + "]");
->>>>>>> 0c7f6570
         }
         return op;
     }
