--- conflicted
+++ resolved
@@ -176,17 +176,11 @@
             // we hit this before and then blindly deleted the new generation even though we managed to bake it in and then hit this:
             // https://discuss.elastic.co/t/cannot-recover-index-because-of-missing-tanslog-files/38336 as an example
             //
-<<<<<<< HEAD
-            // For this to happen we must have already copied the translog.ckp file into translog-gen.ckp so we first check if that file exists
-            // if not we don't even try to clean it up and wait until we fail creating it
-            assert Files.exists(nextTranslogFile) == false || Files.size(nextTranslogFile) <= TranslogHeader.headerSizeInBytes(translogUUID) : "unexpected translog file: [" + nextTranslogFile + "]";
-=======
             // For this to happen we must have already copied the translog.ckp file into translog-gen.ckp so we first check if that
             // file exists. If not we don't even try to clean it up and wait until we fail creating it
             assert Files.exists(nextTranslogFile) == false ||
                     Files.size(nextTranslogFile) <= TranslogHeader.headerSizeInBytes(translogUUID) :
                         "unexpected translog file: [" + nextTranslogFile + "]";
->>>>>>> 0c7f6570
             if (Files.exists(currentCheckpointFile) // current checkpoint is already copied
                 && Files.deleteIfExists(nextTranslogFile)) { // delete it and log a warning
                 logger.warn("deleted previously created, but not yet committed, next generation [{}]. This can happen due to a" +
@@ -245,12 +239,8 @@
                     throw new IllegalStateException("translog file doesn't exist with generation: " + i + " recovering from: " +
                         minGenerationToRecoverFrom + " checkpoint: " + checkpoint.generation + " - translog ids must be consecutive");
                 }
-<<<<<<< HEAD
-                final TranslogReader reader = openReader(committedTranslogFile, Checkpoint.read(location.resolve(getCommitCheckpointFileName(i))));
-=======
                 final TranslogReader reader = openReader(committedTranslogFile,
                     Checkpoint.read(location.resolve(getCommitCheckpointFileName(i))));
->>>>>>> 0c7f6570
                 assert reader.getPrimaryTerm() <= primaryTermSupplier.getAsLong() :
                     "Primary terms go backwards; current term [" + primaryTermSupplier.getAsLong() + "]" +
                         "translog path [ " + committedTranslogFile + ", existing term [" + reader.getPrimaryTerm() + "]";
@@ -517,11 +507,7 @@
                 getChannelFactory(),
                 config.getBufferSize(),
                 initialMinTranslogGen, initialGlobalCheckpoint,
-<<<<<<< HEAD
-                globalCheckpointSupplier, this::getMinFileGeneration, primaryTermSupplier.getAsLong());
-=======
                 globalCheckpointSupplier, this::getMinFileGeneration, primaryTermSupplier.getAsLong(), tragedy);
->>>>>>> 0c7f6570
         } catch (final IOException e) {
             throw new TranslogException(shardId, "failed to create new translog file", e);
         }
@@ -550,14 +536,10 @@
             try (ReleasableLock ignored = readLock.acquire()) {
                 ensureOpen();
                 if (operation.primaryTerm() > current.getPrimaryTerm()) {
-<<<<<<< HEAD
-                    throw new IllegalArgumentException("Operation term is newer than the current term;"
-=======
                     assert false :
                         "Operation term is newer than the current term; "
                             + "current term[" + current.getPrimaryTerm() + "], operation term[" + operation + "]";
                     throw new IllegalArgumentException("Operation term is newer than the current term; "
->>>>>>> 0c7f6570
                         + "current term[" + current.getPrimaryTerm() + "], operation term[" + operation + "]");
                 }
                 return current.add(bytes, operation.seqNo());
@@ -640,36 +622,6 @@
                 return new SeqNoFilterSnapshot(snapshot, Long.MIN_VALUE, upToSeqNo);
             }
         }
-    }
-
-    /**
-     * Reads and returns the operation from the given location if the generation it references is still available. Otherwise
-     * this method will return <code>null</code>.
-     */
-    public Operation readOperation(Location location) throws IOException {
-        try (ReleasableLock ignored = readLock.acquire()) {
-            ensureOpen();
-            if (location.generation < getMinFileGeneration()) {
-                return null;
-            }
-            if (current.generation == location.generation) {
-                // no need to fsync here the read operation will ensure that buffers are written to disk
-                // if they are still in RAM and we are reading onto that position
-                return current.read(location);
-            } else {
-                // read backwards - it's likely we need to read on that is recent
-                for (int i = readers.size() - 1; i >= 0; i--) {
-                    TranslogReader translogReader = readers.get(i);
-                    if (translogReader.generation == location.generation) {
-                        return translogReader.read(location);
-                    }
-                }
-            }
-        } catch (final Exception ex) {
-            closeOnTragicEvent(ex);
-            throw ex;
-        }
-        return null;
     }
 
     /**
@@ -879,17 +831,10 @@
      *
      * @param ex if an exception occurs closing the translog, it will be suppressed into the provided exception
      */
-<<<<<<< HEAD
-    private void closeOnTragicEvent(final Exception ex) {
-        // we can not hold a read lock here because closing will attempt to obtain a write lock and that would result in self-deadlock
-        assert readLock.isHeldByCurrentThread() == false : Thread.currentThread().getName();
-        if (current.getTragicException() != null) {
-=======
     protected void closeOnTragicEvent(final Exception ex) {
         // we can not hold a read lock here because closing will attempt to obtain a write lock and that would result in self-deadlock
         assert readLock.isHeldByCurrentThread() == false : Thread.currentThread().getName();
         if (tragedy.get() != null) {
->>>>>>> 0c7f6570
             try {
                 close();
             } catch (final AlreadyClosedException inner) {
@@ -912,12 +857,8 @@
         // acquire lock to make the two numbers roughly consistent (no file change half way)
         try (ReleasableLock lock = readLock.acquire()) {
             final long uncommittedGen = deletionPolicy.getTranslogGenerationOfLastCommit();
-<<<<<<< HEAD
-            return new TranslogStats(totalOperations(), sizeInBytes(), totalOperationsByMinGen(uncommittedGen), sizeInBytesByMinGen(uncommittedGen), earliestLastModifiedAge());
-=======
             return new TranslogStats(totalOperations(), sizeInBytes(), totalOperationsByMinGen(uncommittedGen),
                 sizeInBytesByMinGen(uncommittedGen), earliestLastModifiedAge());
->>>>>>> 0c7f6570
         }
     }
 
@@ -1240,13 +1181,8 @@
             this(type, id, seqNo, primaryTerm, Versions.MATCH_ANY, VersionType.INTERNAL, source, null, null, -1);
         }
 
-<<<<<<< HEAD
-        public Index(String type, String id, long seqNo, long primaryTerm, long version, VersionType versionType, byte[] source, String routing,
-                     String parent, long autoGeneratedIdTimestamp) {
-=======
         public Index(String type, String id, long seqNo, long primaryTerm, long version, VersionType versionType,
                         byte[] source, String routing, String parent, long autoGeneratedIdTimestamp) {
->>>>>>> 0c7f6570
             this.type = type;
             this.id = id;
             this.source = new BytesArray(source);
@@ -2001,13 +1937,8 @@
         TranslogWriter writer = TranslogWriter.create(shardId, translogUUID, 1,
             location.resolve(getFilename(1)), channelFactory,
             new ByteSizeValue(10), 1, initialGlobalCheckpoint,
-<<<<<<< HEAD
-            () -> { throw new UnsupportedOperationException(); }, () -> { throw new UnsupportedOperationException(); }, primaryTerm
-        );
-=======
             () -> { throw new UnsupportedOperationException(); }, () -> { throw new UnsupportedOperationException(); }, primaryTerm,
                 new TragicExceptionHolder());
->>>>>>> 0c7f6570
         writer.close();
         return translogUUID;
     }
