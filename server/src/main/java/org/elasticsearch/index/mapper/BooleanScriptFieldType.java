/*
 * Copyright Elasticsearch B.V. and/or licensed to Elasticsearch B.V. under one
 * or more contributor license agreements. Licensed under the Elastic License
 * 2.0 and the Server Side Public License, v 1; you may not use this file except
 * in compliance with, at your election, the Elastic License 2.0 or the Server
 * Side Public License, v 1.
 */

package org.elasticsearch.index.mapper;

import org.apache.lucene.search.MatchNoDocsQuery;
import org.apache.lucene.search.Query;
import org.apache.lucene.util.BytesRef;
import org.elasticsearch.common.Strings;
import org.elasticsearch.common.lucene.search.Queries;
import org.elasticsearch.common.time.DateMathParser;
import org.elasticsearch.core.Booleans;
import org.elasticsearch.index.fielddata.BooleanScriptFieldData;
import org.elasticsearch.index.query.SearchExecutionContext;
import org.elasticsearch.script.BooleanFieldScript;
import org.elasticsearch.script.ObjectFieldScript;
import org.elasticsearch.script.Script;
import org.elasticsearch.search.DocValueFormat;
import org.elasticsearch.search.lookup.SearchLookup;
import org.elasticsearch.search.runtime.BooleanScriptFieldExistsQuery;
import org.elasticsearch.search.runtime.BooleanScriptFieldTermQuery;

import java.time.ZoneId;
import java.util.Collection;
import java.util.Map;
import java.util.function.Function;
import java.util.function.Supplier;

public final class BooleanScriptFieldType extends AbstractScriptFieldType<BooleanFieldScript.LeafFactory> {

<<<<<<< HEAD
    public static final RuntimeField.Parser PARSER = new RuntimeField.Parser(name ->
        new Builder<>(name, BooleanFieldScript.CONTEXT) {
            @Override
            RuntimeField newRuntimeField(BooleanFieldScript.Factory scriptFactory) {
                return runtimeField(name, this, scriptFactory, getScript(), meta());
            }

            @Override
            BooleanFieldScript.Factory getParseFromSourceFactory() {
                return BooleanFieldScript.PARSE_FROM_SOURCE;
            }

            @Override
            BooleanFieldScript.Factory getObjectSubfieldFactory(Function<SearchLookup, ObjectFieldScript.LeafFactory> parentScriptFactory) {
                return BooleanFieldScript.objectAdapter(parentScriptFactory);
            }
        });
=======
    public static final RuntimeField.Parser PARSER = new RuntimeField.Parser(Builder::new);
>>>>>>> 623044ed

    private static class Builder extends AbstractScriptFieldType.Builder<BooleanFieldScript.Factory> {
        Builder(String name) {
            super(name, BooleanFieldScript.CONTEXT, BooleanFieldScript.PARSE_FROM_SOURCE);
        }

        @Override
        AbstractScriptFieldType<?> createFieldType(String name,
                                                   BooleanFieldScript.Factory factory,
                                                   Script script,
                                                   Map<String, String> meta) {
            return new BooleanScriptFieldType(name, factory, script, meta);
        }
    }

    public static RuntimeField sourceOnly(String name) {
        return new Builder(name).createRuntimeField(BooleanFieldScript.PARSE_FROM_SOURCE);
    }

    BooleanScriptFieldType(
        String name,
        BooleanFieldScript.Factory scriptFactory,
        Script script,
        Map<String, String> meta
    ) {
        super(name, searchLookup -> scriptFactory.newFactory(name, script.getParams(), searchLookup), script, meta);
    }

    @Override
    public String typeName() {
        return BooleanFieldMapper.CONTENT_TYPE;
    }

    @Override
    public Object valueForDisplay(Object value) {
        if (value == null) {
            return null;
        }
        switch (value.toString()) {
            case "F":
                return false;
            case "T":
                return true;
            default:
                throw new IllegalArgumentException("Expected [T] or [F] but got [" + value + "]");
        }
    }

    @Override
    public DocValueFormat docValueFormat(String format, ZoneId timeZone) {
        if (format != null) {
            throw new IllegalArgumentException("Field [" + name() + "] of type [" + typeName() + "] does not support custom formats");
        }
        if (timeZone != null) {
            throw new IllegalArgumentException("Field [" + name() + "] of type [" + typeName() + "] does not support custom time zones");
        }
        return DocValueFormat.BOOLEAN;
    }

    @Override
    public BooleanScriptFieldData.Builder fielddataBuilder(String fullyQualifiedIndexName, Supplier<SearchLookup> searchLookup) {
        return new BooleanScriptFieldData.Builder(name(), leafFactory(searchLookup.get()));
    }

    @Override
    public Query existsQuery(SearchExecutionContext context) {
        checkAllowExpensiveQueries(context);
        return new BooleanScriptFieldExistsQuery(script, leafFactory(context), name());
    }

    @Override
    public Query rangeQuery(
        Object lowerTerm,
        Object upperTerm,
        boolean includeLower,
        boolean includeUpper,
        ZoneId timeZone,
        DateMathParser parser,
        SearchExecutionContext context
    ) {
        boolean trueAllowed;
        boolean falseAllowed;

        /*
         * gte: true --- true matches
         * gt: true ---- none match
         * gte: false -- both match
         * gt: false --- true matches
         */
        if (toBoolean(lowerTerm)) {
            if (includeLower) {
                trueAllowed = true;
                falseAllowed = false;
            } else {
                trueAllowed = false;
                falseAllowed = false;
            }
        } else {
            if (includeLower) {
                trueAllowed = true;
                falseAllowed = true;
            } else {
                trueAllowed = true;
                falseAllowed = false;
            }
        }

        /*
         * This is how the indexed version works:
         * lte: true --- both match
         * lt: true ---- false matches
         * lte: false -- false matches
         * lt: false --- none match
         */
        if (toBoolean(upperTerm)) {
            if (includeUpper) {
                trueAllowed &= true;
                falseAllowed &= true;
            } else {
                trueAllowed &= false;
                falseAllowed &= true;
            }
        } else {
            if (includeUpper) {
                trueAllowed &= false;
                falseAllowed &= true;
            } else {
                trueAllowed &= false;
                falseAllowed &= false;
            }
        }

        return termsQuery(trueAllowed, falseAllowed, context);
    }

    @Override
    public Query termQueryCaseInsensitive(Object value, SearchExecutionContext context) {
        checkAllowExpensiveQueries(context);
        return new BooleanScriptFieldTermQuery(script, leafFactory(context.lookup()), name(), toBoolean(value, true));
    }

    @Override
    public Query termQuery(Object value, SearchExecutionContext context) {
        checkAllowExpensiveQueries(context);
        return new BooleanScriptFieldTermQuery(script, leafFactory(context), name(), toBoolean(value, false));
    }

    @Override
    public Query termsQuery(Collection<?> values, SearchExecutionContext context) {
        if (values.isEmpty()) {
            return Queries.newMatchNoDocsQuery("Empty terms query");
        }
        boolean trueAllowed = false;
        boolean falseAllowed = false;
        for (Object value : values) {
            if (toBoolean(value, false)) {
                trueAllowed = true;
            } else {
                falseAllowed = true;
            }
        }
        return termsQuery(trueAllowed, falseAllowed, context);
    }

    private Query termsQuery(boolean trueAllowed, boolean falseAllowed, SearchExecutionContext context) {
        if (trueAllowed) {
            if (falseAllowed) {
                // Either true or false
                return existsQuery(context);
            }
            checkAllowExpensiveQueries(context);
            return new BooleanScriptFieldTermQuery(script, leafFactory(context), name(), true);
        }
        if (falseAllowed) {
            checkAllowExpensiveQueries(context);
            return new BooleanScriptFieldTermQuery(script, leafFactory(context), name(), false);
        }
        return new MatchNoDocsQuery("neither true nor false allowed");
    }

    private static boolean toBoolean(Object value) {
        return toBoolean(value, false);
    }

    /**
     * Convert the term into a boolean. Inspired by {@link BooleanFieldMapper.BooleanFieldType#indexedValueForSearch(Object)}.
     */
    private static boolean toBoolean(Object value, boolean caseInsensitive) {
        if (value == null) {
            return false;
        }
        if (value instanceof Boolean) {
            return (Boolean) value;
        }
        String sValue;
        if (value instanceof BytesRef) {
            sValue = ((BytesRef) value).utf8ToString();
        } else {
            sValue = value.toString();
        }
        if (caseInsensitive) {
            sValue = Strings.toLowercaseAscii(sValue);
        }
        return Booleans.parseBoolean(sValue);
    }
}<|MERGE_RESOLUTION|>--- conflicted
+++ resolved
@@ -33,31 +33,11 @@
 
 public final class BooleanScriptFieldType extends AbstractScriptFieldType<BooleanFieldScript.LeafFactory> {
 
-<<<<<<< HEAD
-    public static final RuntimeField.Parser PARSER = new RuntimeField.Parser(name ->
-        new Builder<>(name, BooleanFieldScript.CONTEXT) {
-            @Override
-            RuntimeField newRuntimeField(BooleanFieldScript.Factory scriptFactory) {
-                return runtimeField(name, this, scriptFactory, getScript(), meta());
-            }
-
-            @Override
-            BooleanFieldScript.Factory getParseFromSourceFactory() {
-                return BooleanFieldScript.PARSE_FROM_SOURCE;
-            }
-
-            @Override
-            BooleanFieldScript.Factory getObjectSubfieldFactory(Function<SearchLookup, ObjectFieldScript.LeafFactory> parentScriptFactory) {
-                return BooleanFieldScript.objectAdapter(parentScriptFactory);
-            }
-        });
-=======
     public static final RuntimeField.Parser PARSER = new RuntimeField.Parser(Builder::new);
->>>>>>> 623044ed
 
     private static class Builder extends AbstractScriptFieldType.Builder<BooleanFieldScript.Factory> {
         Builder(String name) {
-            super(name, BooleanFieldScript.CONTEXT, BooleanFieldScript.PARSE_FROM_SOURCE);
+            super(name, BooleanFieldScript.CONTEXT);
         }
 
         @Override
@@ -67,6 +47,17 @@
                                                    Map<String, String> meta) {
             return new BooleanScriptFieldType(name, factory, script, meta);
         }
+
+        @Override
+        BooleanFieldScript.Factory getParseFromSourceFactory() {
+            return BooleanFieldScript.PARSE_FROM_SOURCE;
+        }
+
+        @Override
+        BooleanFieldScript.Factory getObjectSubfieldFactory(Function<SearchLookup, ObjectFieldScript.LeafFactory> parentScriptFactory) {
+            return BooleanFieldScript.objectAdapter(parentScriptFactory);
+        }
+
     }
 
     public static RuntimeField sourceOnly(String name) {
