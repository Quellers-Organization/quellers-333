--- conflicted
+++ resolved
@@ -184,11 +184,7 @@
 
     private static final DeprecationLogger DEPRECATION_LOGGER = DeprecationLogger.getLogger(LegacyGeoShapeFieldMapper.class);
 
-<<<<<<< HEAD
-    public static class Builder extends AbstractShapeGeometryFieldMapper.Builder<Builder> {
-=======
     public static class Builder extends AbstractShapeGeometryFieldMapper.Builder {
->>>>>>> 8b98af24
 
         DeprecatedParameters deprecatedParameters;
 
