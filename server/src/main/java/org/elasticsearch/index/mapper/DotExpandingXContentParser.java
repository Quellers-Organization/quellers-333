--- conflicted
+++ resolved
@@ -64,18 +64,14 @@
         }
 
         private void expandDots() throws IOException {
-<<<<<<< HEAD
             // this handles fields that belong to objects that can't hold subobjects, where the document specifies
             // the object holding the flat fields
             // e.g. { "metrics.service": { "time.max" : 10 } } with service having subobjects set to false
             if (isWithinLeafObject.getAsBoolean()) {
                 return;
             }
-            String field = delegate().currentName();
-=======
             XContentParser delegate = delegate();
             String field = delegate.currentName();
->>>>>>> 9117f0e4
             String[] subpaths = splitAndValidatePath(field);
             if (subpaths.length == 0) {
                 throw new IllegalArgumentException("field name cannot contain only dots: [" + field + "]");
@@ -87,18 +83,6 @@
             if (subpaths.length == 1 && field.endsWith(".") == false) {
                 return;
             }
-<<<<<<< HEAD
-            XContentLocation location = delegate().getTokenLocation();
-            Token token = delegate().nextToken();
-            if (token == Token.START_OBJECT || token == Token.START_ARRAY) {
-                parsers.push(new DotExpandingXContentParser(new XContentSubParser(delegate()), subpaths, location, isWithinLeafObject));
-            } else if (token == Token.END_OBJECT || token == Token.END_ARRAY) {
-                throw new IllegalStateException("Expecting START_OBJECT or START_ARRAY or VALUE but got [" + token + "]");
-            } else {
-                parsers.push(
-                    new DotExpandingXContentParser(new SingletonValueXContentParser(delegate()), subpaths, location, isWithinLeafObject)
-                );
-=======
             XContentLocation location = delegate.getTokenLocation();
             Token token = delegate.nextToken();
             if (token == Token.END_OBJECT || token == Token.END_ARRAY) {
@@ -107,8 +91,7 @@
                 XContentParser subParser = token == Token.START_OBJECT || token == Token.START_ARRAY
                     ? new XContentSubParser(delegate)
                     : new SingletonValueXContentParser(delegate);
-                parsers.push(new DotExpandingXContentParser(subParser, subpaths, location));
->>>>>>> 9117f0e4
+                parsers.push(new DotExpandingXContentParser(subParser, subpaths, location, isWithinLeafObject));
             }
         }
 
