--- conflicted
+++ resolved
@@ -130,11 +130,7 @@
             }
         }
 
-<<<<<<< HEAD
-        private static ObjectMapper.Builder findChild(String childName, String fullChildName, DocumentParserContext context) {
-=======
-        private ObjectMapper.Builder findChild(String fullChildName, DocumentParserContext context) {
->>>>>>> 4d189f6a
+        private static ObjectMapper.Builder findChild(String fullChildName, DocumentParserContext context) {
             // does the child mapper already exist? if so, use that
             ObjectMapper child = context.mappingLookup().objectMappers().get(fullChildName);
             if (child != null) {
