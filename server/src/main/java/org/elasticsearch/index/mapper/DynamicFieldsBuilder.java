/*
 * Copyright Elasticsearch B.V. and/or licensed to Elasticsearch B.V. under one
 * or more contributor license agreements. Licensed under the Elastic License
 * 2.0 and the Server Side Public License, v 1; you may not use this file except
 * in compliance with, at your election, the Elastic License 2.0 or the Server
 * Side Public License, v 1.
 */

package org.elasticsearch.index.mapper;

import org.elasticsearch.ElasticsearchParseException;
import org.elasticsearch.common.CheckedBiConsumer;
import org.elasticsearch.common.settings.Settings;
import org.elasticsearch.common.time.DateFormatter;
import org.elasticsearch.core.CheckedRunnable;
import org.elasticsearch.index.mapper.ObjectMapper.Dynamic;
import org.elasticsearch.script.ScriptCompiler;
import org.elasticsearch.xcontent.XContentParser;

import java.io.IOException;
import java.time.format.DateTimeParseException;
import java.util.Map;

/**
 * Encapsulates the logic for dynamically creating fields as part of document parsing.
 * Fields can be mapped under properties, as concrete fields that get indexed,
 * or as runtime fields that are evaluated at search-time and have no indexing overhead.
 * Objects get dynamically mapped only under dynamic:true.
 */
final class DynamicFieldsBuilder {
    private static final Concrete CONCRETE = new Concrete(DocumentParser::parseObjectOrField);
    static final DynamicFieldsBuilder DYNAMIC_TRUE = new DynamicFieldsBuilder(CONCRETE);
    static final DynamicFieldsBuilder DYNAMIC_RUNTIME = new DynamicFieldsBuilder(new Runtime());

    private final Strategy strategy;

    private DynamicFieldsBuilder(Strategy strategy) {
        this.strategy = strategy;
    }

    /**
     * Creates a dynamic field based on the value of the current token being parsed from an incoming document.
     * Makes decisions based on the type of the field being found, looks at matching dynamic templates and
     * delegates to the appropriate strategy which depends on the current dynamic mode.
     * The strategy defines if fields are going to be mapped as ordinary or runtime fields.
     */
    void createDynamicFieldFromValue(final DocumentParserContext context, XContentParser.Token token, String name) throws IOException {
        if (token == XContentParser.Token.VALUE_STRING) {
            String text = context.parser().text();

            boolean parseableAsLong = false;
            try {
                Long.parseLong(text);
                parseableAsLong = true;
            } catch (NumberFormatException e) {
                // not a long number
            }

            boolean parseableAsDouble = false;
            try {
                Double.parseDouble(text);
                parseableAsDouble = true;
            } catch (NumberFormatException e) {
                // not a double number
            }

            if (parseableAsLong && context.root().numericDetection()) {
                createDynamicField(
                    context,
                    name,
                    DynamicTemplate.XContentFieldType.LONG,
                    () -> strategy.newDynamicLongField(context, name)
                );
            } else if (parseableAsDouble && context.root().numericDetection()) {
                createDynamicField(
                    context,
                    name,
                    DynamicTemplate.XContentFieldType.DOUBLE,
                    () -> strategy.newDynamicDoubleField(context, name)
                );
            } else if (parseableAsLong == false && parseableAsDouble == false && context.root().dateDetection()) {
                // We refuse to match pure numbers, which are too likely to be
                // false positives with date formats that include eg.
                // `epoch_millis` or `YYYY`
                for (DateFormatter dateTimeFormatter : context.root().dynamicDateTimeFormatters()) {
                    try {
                        dateTimeFormatter.parse(text);
                    } catch (ElasticsearchParseException | DateTimeParseException | IllegalArgumentException e) {
                        // failure to parse this, continue
                        continue;
                    }
                    createDynamicDateField(
                        context,
                        name,
                        dateTimeFormatter,
                        () -> strategy.newDynamicDateField(context, name, dateTimeFormatter)
                    );
                    return;
                }
                createDynamicField(
                    context,
                    name,
                    DynamicTemplate.XContentFieldType.STRING,
                    () -> strategy.newDynamicStringField(context, name)
                );
            } else {
                createDynamicField(
                    context,
                    name,
                    DynamicTemplate.XContentFieldType.STRING,
                    () -> strategy.newDynamicStringField(context, name)
                );
            }
        } else if (token == XContentParser.Token.VALUE_NUMBER) {
            XContentParser.NumberType numberType = context.parser().numberType();
            if (numberType == XContentParser.NumberType.INT
                || numberType == XContentParser.NumberType.LONG
                || numberType == XContentParser.NumberType.BIG_INTEGER) {
                createDynamicField(
                    context,
                    name,
                    DynamicTemplate.XContentFieldType.LONG,
                    () -> strategy.newDynamicLongField(context, name)
                );
            } else if (numberType == XContentParser.NumberType.FLOAT
                || numberType == XContentParser.NumberType.DOUBLE
                || numberType == XContentParser.NumberType.BIG_DECIMAL) {
                    createDynamicField(
                        context,
                        name,
                        DynamicTemplate.XContentFieldType.DOUBLE,
                        () -> strategy.newDynamicDoubleField(context, name)
                    );
                } else {
                    throw new IllegalStateException("Unable to parse number of type [" + numberType + "]");
                }
        } else if (token == XContentParser.Token.VALUE_BOOLEAN) {
            createDynamicField(
                context,
                name,
                DynamicTemplate.XContentFieldType.BOOLEAN,
                () -> strategy.newDynamicBooleanField(context, name)
            );
        } else if (token == XContentParser.Token.VALUE_EMBEDDED_OBJECT) {
            // runtime binary fields are not supported, hence binary objects always get created as concrete fields
            createDynamicField(
                context,
                name,
                DynamicTemplate.XContentFieldType.BINARY,
                () -> CONCRETE.newDynamicBinaryField(context, name)
            );
        } else {
            createDynamicStringFieldFromTemplate(context, name);
        }
    }

    /**
     * Returns a dynamically created object mapper, eventually based on a matching dynamic template.
     */
    static Mapper createDynamicObjectMapper(DocumentParserContext context, String name) {
        Mapper mapper = createObjectMapperFromTemplate(context, name);
        return mapper != null
            ? mapper
<<<<<<< HEAD
            : new ObjectMapper.Builder(name, ObjectMapper.Defaults.SUBOBJECTS).enabled(ObjectMapper.Defaults.ENABLED)
                .build(MapperBuilderContext.forPath(context.path()));
=======
            : new ObjectMapper.Builder(name).enabled(ObjectMapper.Defaults.ENABLED).build(context.createMapperBuilderContext());
>>>>>>> 095d1fcc
    }

    /**
     * Returns a dynamically created object mapper, based exclusively on a matching dynamic template, null otherwise.
     */
    static Mapper createObjectMapperFromTemplate(DocumentParserContext context, String name) {
        Mapper.Builder templateBuilder = findTemplateBuilderForObject(context, name);
        return templateBuilder == null ? null : templateBuilder.build(context.createMapperBuilderContext());
    }

    /**
     * Creates a dynamic string field based on a matching dynamic template.
     * No field is created in case there is no matching dynamic template.
     */
    static void createDynamicStringFieldFromTemplate(DocumentParserContext context, String name) throws IOException {
        createDynamicField(context, name, DynamicTemplate.XContentFieldType.STRING, () -> {});
    }

    private static void createDynamicDateField(
        DocumentParserContext context,
        String name,
        DateFormatter dateFormatter,
        CheckedRunnable<IOException> createDynamicField
    ) throws IOException {
        createDynamicField(context, name, DynamicTemplate.XContentFieldType.DATE, dateFormatter, createDynamicField);
    }

    private static void createDynamicField(
        DocumentParserContext context,
        String name,
        DynamicTemplate.XContentFieldType matchType,
        CheckedRunnable<IOException> dynamicFieldStrategy
    ) throws IOException {
        assert matchType != DynamicTemplate.XContentFieldType.DATE;
        createDynamicField(context, name, matchType, null, dynamicFieldStrategy);
    }

    private static void createDynamicField(
        DocumentParserContext context,
        String name,
        DynamicTemplate.XContentFieldType matchType,
        DateFormatter dateFormatter,
        CheckedRunnable<IOException> dynamicFieldStrategy
    ) throws IOException {
        if (applyMatchingTemplate(context, name, matchType, dateFormatter) == false) {
            dynamicFieldStrategy.run();
        }
    }

    /**
     * Find and apply a matching dynamic template. Returns {@code true} if a template could be found, {@code false} otherwise.
     * @param context        the parse context for this document
     * @param name           the current field name
     * @param matchType      the type of the field in the json document or null if unknown
     * @param dateFormatter  a date formatter to use if the type is a date, null if not a date or is using the default format
     * @return true if a template was found and applied, false otherwise
     */
    private static boolean applyMatchingTemplate(
        DocumentParserContext context,
        String name,
        DynamicTemplate.XContentFieldType matchType,
        DateFormatter dateFormatter
    ) throws IOException {
        DynamicTemplate dynamicTemplate = context.findDynamicTemplate(name, matchType);
        if (dynamicTemplate == null) {
            return false;
        }
        String dynamicType = dynamicTemplate.isRuntimeMapping() ? matchType.defaultRuntimeMappingType() : matchType.defaultMappingType();

        String mappingType = dynamicTemplate.mappingType(dynamicType);
        Map<String, Object> mapping = dynamicTemplate.mappingForName(name, dynamicType);
        if (dynamicTemplate.isRuntimeMapping()) {
            MappingParserContext parserContext = context.dynamicTemplateParserContext(dateFormatter);
            RuntimeField.Parser parser = parserContext.runtimeFieldParser(mappingType);
            String fullName = context.path().pathAsText(name);
            if (parser == null) {
                throw new MapperParsingException("failed to find type parsed [" + mappingType + "] for [" + fullName + "]");
            }
            RuntimeField.Builder builder = parser.parse(fullName, mapping, parserContext);
            Runtime.createDynamicField(builder.createRuntimeField(parserContext), context);
        } else {
            Mapper.Builder builder = parseDynamicTemplateMapping(name, mappingType, mapping, dateFormatter, context);
            CONCRETE.createDynamicField(builder, context);
        }
        return true;
    }

    private static Mapper.Builder findTemplateBuilderForObject(DocumentParserContext context, String name) {
        DynamicTemplate.XContentFieldType matchType = DynamicTemplate.XContentFieldType.OBJECT;
        DynamicTemplate dynamicTemplate = context.findDynamicTemplate(name, matchType);
        if (dynamicTemplate == null) {
            return null;
        }
        String dynamicType = matchType.defaultMappingType();
        String mappingType = dynamicTemplate.mappingType(dynamicType);
        Map<String, Object> mapping = dynamicTemplate.mappingForName(name, dynamicType);
        return parseDynamicTemplateMapping(name, mappingType, mapping, null, context);
    }

    private static Mapper.Builder parseDynamicTemplateMapping(
        String name,
        String mappingType,
        Map<String, Object> mapping,
        DateFormatter dateFormatter,
        DocumentParserContext context
    ) {
        MappingParserContext parserContext = context.dynamicTemplateParserContext(dateFormatter);
        Mapper.TypeParser typeParser = parserContext.typeParser(mappingType);
        if (typeParser == null) {
            throw new MapperParsingException("failed to find type parsed [" + mappingType + "] for [" + name + "]");
        }
        return typeParser.parse(name, mapping, parserContext);
    }

    /**
     * Defines how leaf fields of type string, long, double, boolean and date are dynamically mapped
     */
    private interface Strategy {
        void newDynamicStringField(DocumentParserContext context, String name) throws IOException;

        void newDynamicLongField(DocumentParserContext context, String name) throws IOException;

        void newDynamicDoubleField(DocumentParserContext context, String name) throws IOException;

        void newDynamicBooleanField(DocumentParserContext context, String name) throws IOException;

        void newDynamicDateField(DocumentParserContext context, String name, DateFormatter dateFormatter) throws IOException;
    }

    /**
     * Dynamically creates concrete fields, as part of the properties section.
     * Use for leaf fields, when their parent object is mapped as dynamic:true
     * @see Dynamic
     */
    private static final class Concrete implements Strategy {
        private final CheckedBiConsumer<DocumentParserContext, Mapper, IOException> parseField;

        Concrete(CheckedBiConsumer<DocumentParserContext, Mapper, IOException> parseField) {
            this.parseField = parseField;
        }

        void createDynamicField(Mapper.Builder builder, DocumentParserContext context) throws IOException {
            Mapper mapper = builder.build(context.createMapperBuilderContext());
            context.addDynamicMapper(mapper);
            parseField.accept(context, mapper);
        }

        @Override
        public void newDynamicStringField(DocumentParserContext context, String name) throws IOException {
            createDynamicField(
                new TextFieldMapper.Builder(name, context.indexAnalyzers()).addMultiField(
                    new KeywordFieldMapper.Builder("keyword", context.indexSettings().getIndexVersionCreated()).ignoreAbove(256)
                ),
                context
            );
        }

        @Override
        public void newDynamicLongField(DocumentParserContext context, String name) throws IOException {
            createDynamicField(
                new NumberFieldMapper.Builder(
                    name,
                    NumberFieldMapper.NumberType.LONG,
                    ScriptCompiler.NONE,
                    context.indexSettings().getSettings(),
                    context.indexSettings().getIndexVersionCreated()
                ),
                context
            );
        }

        @Override
        public void newDynamicDoubleField(DocumentParserContext context, String name) throws IOException {
            // no templates are defined, we use float by default instead of double
            // since this is much more space-efficient and should be enough most of
            // the time
            createDynamicField(
                new NumberFieldMapper.Builder(
                    name,
                    NumberFieldMapper.NumberType.FLOAT,
                    ScriptCompiler.NONE,
                    context.indexSettings().getSettings(),
                    context.indexSettings().getIndexVersionCreated()
                ),
                context
            );
        }

        @Override
        public void newDynamicBooleanField(DocumentParserContext context, String name) throws IOException {
            createDynamicField(
                new BooleanFieldMapper.Builder(name, ScriptCompiler.NONE, context.indexSettings().getIndexVersionCreated()),
                context
            );
        }

        @Override
        public void newDynamicDateField(DocumentParserContext context, String name, DateFormatter dateTimeFormatter) throws IOException {
            Settings settings = context.indexSettings().getSettings();
            boolean ignoreMalformed = FieldMapper.IGNORE_MALFORMED_SETTING.get(settings);
            createDynamicField(
                new DateFieldMapper.Builder(
                    name,
                    DateFieldMapper.Resolution.MILLISECONDS,
                    dateTimeFormatter,
                    ScriptCompiler.NONE,
                    ignoreMalformed,
                    context.indexSettings().getIndexVersionCreated()
                ),
                context
            );
        }

        void newDynamicBinaryField(DocumentParserContext context, String name) throws IOException {
            createDynamicField(new BinaryFieldMapper.Builder(name), context);
        }
    }

    /**
     * Dynamically creates runtime fields, in the runtime section.
     * Used for sub-fields of objects that are mapped as dynamic:runtime.
     * @see Dynamic
     */
    private static final class Runtime implements Strategy {
        static void createDynamicField(RuntimeField runtimeField, DocumentParserContext context) {
            context.addDynamicRuntimeField(runtimeField);
        }

        @Override
        public void newDynamicStringField(DocumentParserContext context, String name) {
            String fullName = context.path().pathAsText(name);
            createDynamicField(KeywordScriptFieldType.sourceOnly(fullName), context);
        }

        @Override
        public void newDynamicLongField(DocumentParserContext context, String name) {
            String fullName = context.path().pathAsText(name);
            createDynamicField(LongScriptFieldType.sourceOnly(fullName), context);
        }

        @Override
        public void newDynamicDoubleField(DocumentParserContext context, String name) {
            String fullName = context.path().pathAsText(name);
            createDynamicField(DoubleScriptFieldType.sourceOnly(fullName), context);
        }

        @Override
        public void newDynamicBooleanField(DocumentParserContext context, String name) {
            String fullName = context.path().pathAsText(name);
            createDynamicField(BooleanScriptFieldType.sourceOnly(fullName), context);
        }

        @Override
        public void newDynamicDateField(DocumentParserContext context, String name, DateFormatter dateFormatter) {
            String fullName = context.path().pathAsText(name);
            createDynamicField(DateScriptFieldType.sourceOnly(fullName, dateFormatter), context);
        }
    }
}<|MERGE_RESOLUTION|>--- conflicted
+++ resolved
@@ -161,12 +161,8 @@
         Mapper mapper = createObjectMapperFromTemplate(context, name);
         return mapper != null
             ? mapper
-<<<<<<< HEAD
             : new ObjectMapper.Builder(name, ObjectMapper.Defaults.SUBOBJECTS).enabled(ObjectMapper.Defaults.ENABLED)
-                .build(MapperBuilderContext.forPath(context.path()));
-=======
-            : new ObjectMapper.Builder(name).enabled(ObjectMapper.Defaults.ENABLED).build(context.createMapperBuilderContext());
->>>>>>> 095d1fcc
+            .build(context.createMapperBuilderContext());
     }
 
     /**
