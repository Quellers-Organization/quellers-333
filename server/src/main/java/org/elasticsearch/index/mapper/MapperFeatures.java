--- conflicted
+++ resolved
@@ -33,13 +33,9 @@
             NodeMappingStats.SEGMENT_LEVEL_FIELDS_STATS,
             BooleanFieldMapper.BOOLEAN_DIMENSION,
             ObjectMapper.SUBOBJECTS_AUTO,
-<<<<<<< HEAD
+            KeywordFieldMapper.KEYWORD_NORMALIZER_SYNTHETIC_SOURCE,
             SourceFieldMapper.SYNTHETIC_SOURCE_STORED_FIELDS_ADVANCE_FIX,
             Mapper.STORE_SOURCE_MAPPER_PARAM
-=======
-            KeywordFieldMapper.KEYWORD_NORMALIZER_SYNTHETIC_SOURCE,
-            SourceFieldMapper.SYNTHETIC_SOURCE_STORED_FIELDS_ADVANCE_FIX
->>>>>>> e58644cd
         );
     }
 }