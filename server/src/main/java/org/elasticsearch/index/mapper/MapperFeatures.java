/*
 * Copyright Elasticsearch B.V. and/or licensed to Elasticsearch B.V. under one
 * or more contributor license agreements. Licensed under the Elastic License
 * 2.0 and the Server Side Public License, v 1; you may not use this file except
 * in compliance with, at your election, the Elastic License 2.0 or the Server
 * Side Public License, v 1.
 */

package org.elasticsearch.index.mapper;

import org.elasticsearch.features.FeatureSpecification;
import org.elasticsearch.features.NodeFeature;
import org.elasticsearch.index.mapper.vectors.DenseVectorFieldMapper;

import java.util.Set;

/**
 * Spec for mapper-related features.
 */
public class MapperFeatures implements FeatureSpecification {
    @Override
    public Set<NodeFeature> getFeatures() {
        return Set.of(
            IgnoredSourceFieldMapper.TRACK_IGNORED_SOURCE,
            PassThroughObjectMapper.PASS_THROUGH_PRIORITY,
            RangeFieldMapper.NULL_VALUES_OFF_BY_ONE_FIX,
            SourceFieldMapper.SYNTHETIC_SOURCE_FALLBACK,
            DenseVectorFieldMapper.INT4_QUANTIZATION,
            DenseVectorFieldMapper.BIT_VECTORS,
            DocumentMapper.INDEX_SORTING_ON_NESTED,
            KeywordFieldMapper.KEYWORD_DIMENSION_IGNORE_ABOVE,
<<<<<<< HEAD
            ObjectMapper.SUBOBJECTS_AUTO
=======
            IndexModeFieldMapper.QUERYING_INDEX_MODE,
            NodeMappingStats.SEGMENT_LEVEL_FIELDS_STATS
>>>>>>> 38f301a4
        );
    }
}<|MERGE_RESOLUTION|>--- conflicted
+++ resolved
@@ -29,12 +29,9 @@
             DenseVectorFieldMapper.BIT_VECTORS,
             DocumentMapper.INDEX_SORTING_ON_NESTED,
             KeywordFieldMapper.KEYWORD_DIMENSION_IGNORE_ABOVE,
-<<<<<<< HEAD
+            IndexModeFieldMapper.QUERYING_INDEX_MODE,
+            NodeMappingStats.SEGMENT_LEVEL_FIELDS_STATS,
             ObjectMapper.SUBOBJECTS_AUTO
-=======
-            IndexModeFieldMapper.QUERYING_INDEX_MODE,
-            NodeMappingStats.SEGMENT_LEVEL_FIELDS_STATS
->>>>>>> 38f301a4
         );
     }
 }