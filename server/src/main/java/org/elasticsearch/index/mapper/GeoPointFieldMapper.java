/*
 * Copyright Elasticsearch B.V. and/or licensed to Elasticsearch B.V. under one
 * or more contributor license agreements. Licensed under the Elastic License
 * 2.0 and the Server Side Public License, v 1; you may not use this file except
 * in compliance with, at your election, the Elastic License 2.0 or the Server
 * Side Public License, v 1.
 */
package org.elasticsearch.index.mapper;

import org.apache.lucene.document.LatLonDocValuesField;
import org.apache.lucene.document.LatLonPoint;
import org.apache.lucene.document.StoredField;
import org.apache.lucene.geo.LatLonGeometry;
<<<<<<< HEAD
import org.apache.lucene.index.IndexableField;
import org.apache.lucene.index.LeafReaderContext;
=======
>>>>>>> 289d202c
import org.apache.lucene.search.IndexOrDocValuesQuery;
import org.apache.lucene.search.MatchNoDocsQuery;
import org.apache.lucene.search.Query;
import org.elasticsearch.ElasticsearchParseException;
import org.elasticsearch.common.Explicit;
import org.elasticsearch.common.geo.GeoPoint;
import org.elasticsearch.common.geo.GeoShapeUtils;
import org.elasticsearch.common.geo.GeoUtils;
import org.elasticsearch.common.geo.ShapeRelation;
import org.elasticsearch.common.unit.DistanceUnit;
import org.elasticsearch.geometry.Geometry;
import org.elasticsearch.geometry.Point;
import org.elasticsearch.index.fielddata.IndexFieldData;
import org.elasticsearch.index.fielddata.plain.AbstractLatLonPointIndexFieldData;
import org.elasticsearch.index.mapper.GeoPointFieldMapper.ParsedGeoPoint;
import org.elasticsearch.index.query.SearchExecutionContext;
import org.elasticsearch.script.GeoPointFieldScript;
import org.elasticsearch.script.Script;
import org.elasticsearch.script.ScriptCompiler;
import org.elasticsearch.search.aggregations.support.CoreValuesSourceType;
import org.elasticsearch.search.lookup.FieldValues;
import org.elasticsearch.search.lookup.SearchLookup;

import java.io.IOException;
import java.util.Arrays;
import java.util.Collections;
import java.util.List;
import java.util.Map;
import java.util.Objects;
import java.util.function.Supplier;

/**
 * Field Mapper for geo_point types.
 *
 * Uses lucene 6 LatLonPoint encoding
 */
public class GeoPointFieldMapper extends AbstractPointGeometryFieldMapper<ParsedGeoPoint> {

    public static final String CONTENT_TYPE = "geo_point";

    private static Builder builder(FieldMapper in) {
        return ((GeoPointFieldMapper)in).builder;
    }

    public static class Builder extends FieldMapper.Builder {

        final Parameter<Explicit<Boolean>> ignoreMalformed;
        final Parameter<Explicit<Boolean>> ignoreZValue = ignoreZValueParam(m -> builder(m).ignoreZValue.get());
        final Parameter<ParsedPoint> nullValue;
        final Parameter<Boolean> indexed = Parameter.indexParam(m -> builder(m).indexed.get(), true);
        final Parameter<Boolean> hasDocValues = Parameter.docValuesParam(m -> builder(m).hasDocValues.get(), true);
        final Parameter<Boolean> stored = Parameter.storeParam(m -> builder(m).stored.get(), false);
        private final Parameter<Script> script = Parameter.scriptParam(m -> builder(m).script.get());
        private final Parameter<String> onScriptError = Parameter.onScriptErrorParam(m -> builder(m).onScriptError.get(), script);
        final Parameter<Map<String, String>> meta = Parameter.metaParam();

        private final ScriptCompiler scriptCompiler;

        public Builder(String name, ScriptCompiler scriptCompiler, boolean ignoreMalformedByDefault) {
            super(name);
            this.ignoreMalformed = ignoreMalformedParam(m -> builder(m).ignoreMalformed.get(), ignoreMalformedByDefault);
            this.nullValue = nullValueParam(
                m -> builder(m).nullValue.get(),
                (n, c, o) -> parseNullValue(o, ignoreZValue.get().value(), ignoreMalformed.get().value()),
                () -> null).acceptsNull();
            this.scriptCompiler = Objects.requireNonNull(scriptCompiler);
            this.script.precludesParameters(nullValue, ignoreMalformed);
            this.script.setValidator(s -> {
                if (s != null && indexed.get() == false && hasDocValues.get() == false) {
                    throw new MapperParsingException("Cannot define script on field with index:false and doc_values:false");
                }
                if (s != null && multiFieldsBuilder.hasMultiFields()) {
                    throw new MapperParsingException("Cannot define multifields on a field with a script");
                }
            });
        }

        @Override
        protected List<Parameter<?>> getParameters() {
            return Arrays.asList(hasDocValues, indexed, stored, ignoreMalformed, ignoreZValue, nullValue, meta);
        }

        public Builder docValues(boolean hasDocValues) {
            this.hasDocValues.setValue(hasDocValues);
            return this;
        }

        private static ParsedGeoPoint parseNullValue(Object nullValue, boolean ignoreZValue, boolean ignoreMalformed) {
            if (nullValue == null) {
                return null;
            }
            ParsedGeoPoint point = new ParsedGeoPoint();
            GeoUtils.parseGeoPoint(nullValue, point, ignoreZValue);
            if (ignoreMalformed == false) {
                if (point.lat() > 90.0 || point.lat() < -90.0) {
                    throw new IllegalArgumentException("illegal latitude value [" + point.lat() + "]");
                }
                if (point.lon() > 180.0 || point.lon() < -180) {
                    throw new IllegalArgumentException("illegal longitude value [" + point.lon() + "]");
                }
            } else {
                GeoUtils.normalizePoint(point);
            }
            return point;
        }

        private FieldValues<ParsedGeoPoint> scriptValues() {
            if (this.script.get() == null) {
                return null;
            }
            GeoPointFieldScript.Factory factory = scriptCompiler.compile(this.script.get(), GeoPointFieldScript.CONTEXT);
            return factory == null ? null : (lookup, ctx, doc, consumer) -> factory
                .newFactory(name, script.get().getParams(), lookup)
                .newInstance(ctx)
                .runForDoc(v -> )
        }

        @Override
        public FieldMapper build(ContentPath contentPath) {
            Parser<ParsedGeoPoint> geoParser = new PointParser<>(
                name,
                ParsedGeoPoint::new,
                (parser, point) -> {
                    GeoUtils.parseGeoPoint(parser, point, ignoreZValue.get().value());
                    return point;
                },
                (ParsedGeoPoint) nullValue.get(),
                ignoreZValue.get().value(),
                ignoreMalformed.get().value());
            GeoPointFieldType ft
                = new GeoPointFieldType(buildFullName(contentPath), indexed.get(), stored.get(), hasDocValues.get(), geoParser, meta.get());
            return new GeoPointFieldMapper(name, ft, multiFieldsBuilder.build(this, contentPath),
                copyTo.build(), geoParser, this);
        }

    }

    public static TypeParser PARSER
        = new TypeParser((n, c) -> new Builder(n, c.scriptCompiler(), IGNORE_MALFORMED_SETTING.get(c.getSettings())));

    private final Builder builder;

    public GeoPointFieldMapper(String simpleName, MappedFieldType mappedFieldType,
                               MultiFields multiFields, CopyTo copyTo,
                               Parser<ParsedGeoPoint> parser,
                               Builder builder) {
        super(simpleName, mappedFieldType, multiFields,
            builder.ignoreMalformed.get(), builder.ignoreZValue.get(), builder.nullValue.get(),
            copyTo, parser);
        this.builder = builder;
    }

    @Override
    public FieldMapper.Builder getMergeBuilder() {
        return new Builder(simpleName(), builder.scriptCompiler, builder.ignoreMalformed.getDefaultValue().value()).init(this);
    }

    @Override
    protected void index(ParseContext context, ParsedGeoPoint geometry) throws IOException {
        if (fieldType().isSearchable()) {
            context.doc().add(new LatLonPoint(fieldType().name(), geometry.lat(), geometry.lon()));
        }
        if (fieldType().hasDocValues()) {
            context.doc().add(new LatLonDocValuesField(fieldType().name(), geometry.lat(), geometry.lon()));
        } else if (fieldType().isStored() || fieldType().isSearchable()) {
            createFieldNamesField(context);
        }
        if (fieldType().isStored()) {
            context.doc().add(new StoredField(fieldType().name(), geometry.toString()));
        }
        // TODO phase out geohash (which is currently used in the CompletionSuggester)
        multiFields.parse(this, context.createExternalValueContext(geometry.geohash()));
    }

    @Override
    protected String contentType() {
        return CONTENT_TYPE;
    }

    public static class GeoPointFieldType extends AbstractGeometryFieldType implements GeoShapeQueryable {

        private GeoPointFieldType(String name, boolean indexed, boolean stored, boolean hasDocValues,
                                  Parser<?> parser, Map<String, String> meta) {
            super(name, indexed, stored, hasDocValues, true, parser, meta);
        }

        public GeoPointFieldType(String name) {
            this(name, true, false, true, null, Collections.emptyMap());
        }

        @Override
        public String typeName() {
            return CONTENT_TYPE;
        }

        @Override
        public Query geoShapeQuery(Geometry shape, String fieldName, ShapeRelation relation, SearchExecutionContext context) {
            final LatLonGeometry[] luceneGeometries = GeoShapeUtils.toLuceneGeometry(fieldName, context, shape, relation);
            if (luceneGeometries.length == 0) {
                return new MatchNoDocsQuery();
            }
            Query query = LatLonPoint.newGeometryQuery(fieldName, relation.getLuceneRelation(), luceneGeometries);
            if (hasDocValues()) {
                Query dvQuery = LatLonDocValuesField.newSlowGeometryQuery(fieldName, relation.getLuceneRelation(), luceneGeometries);
                query = new IndexOrDocValuesQuery(query, dvQuery);
            }
            return query;
        }

        @Override
        public IndexFieldData.Builder fielddataBuilder(String fullyQualifiedIndexName, Supplier<SearchLookup> searchLookup) {
            failIfNoDocValues();
            return new AbstractLatLonPointIndexFieldData.Builder(name(), CoreValuesSourceType.GEOPOINT);
        }

        @Override
        public Query distanceFeatureQuery(Object origin, String pivot, SearchExecutionContext context) {
            GeoPoint originGeoPoint;
            if (origin instanceof GeoPoint) {
                originGeoPoint = (GeoPoint) origin;
            } else if (origin instanceof String) {
                originGeoPoint = GeoUtils.parseFromString((String) origin);
            } else {
                throw new IllegalArgumentException("Illegal type ["+ origin.getClass() + "] for [origin]! " +
                    "Must be of type [geo_point] or [string] for geo_point fields!");
            }
            double pivotDouble = DistanceUnit.DEFAULT.parse(pivot, DistanceUnit.DEFAULT);
            // As we already apply boost in AbstractQueryBuilder::toQuery, we always passing a boost of 1.0 to distanceFeatureQuery
            return LatLonPoint.newDistanceFeatureQuery(name(), 1.0f, originGeoPoint.lat(), originGeoPoint.lon(), pivotDouble);
        }
    }

    // Eclipse requires the AbstractPointGeometryFieldMapper prefix or it can't find ParsedPoint
    // See https://bugs.eclipse.org/bugs/show_bug.cgi?id=565255
    protected static class ParsedGeoPoint extends GeoPoint implements AbstractPointGeometryFieldMapper.ParsedPoint {
        @Override
        public void validate(String fieldName) {
            if (lat() > 90.0 || lat() < -90.0) {
                throw new IllegalArgumentException("illegal latitude value [" + lat() + "] for " + fieldName);
            }
            if (lon() > 180.0 || lon() < -180) {
                throw new IllegalArgumentException("illegal longitude value [" + lon() + "] for " + fieldName);
            }
        }

        @Override
        public void normalize(String name) {
            if (isNormalizable(lat()) && isNormalizable(lon())) {
                GeoUtils.normalizePoint(this);
            } else {
                throw new ElasticsearchParseException("cannot normalize the point - not a number");
            }
        }

        @Override
        public boolean isNormalizable(double coord) {
            return Double.isNaN(coord) == false && Double.isInfinite(coord) == false;
        }

        @Override
        public void resetCoords(double x, double y) {
            this.reset(y, x);
        }

        public Point asGeometry() {
            return new Point(lon(), lat());
        }

        @Override
        public boolean equals(Object other) {
            double oLat;
            double oLon;
            if (other instanceof GeoPoint) {
                GeoPoint o = (GeoPoint)other;
                oLat = o.lat();
                oLon = o.lon();
            } else {
                return false;
            }
            if (Double.compare(oLat, lat) != 0) return false;
            if (Double.compare(oLon, lon) != 0) return false;

            return true;
        }

        @Override
        public int hashCode() {
            return super.hashCode();
        }
    }
<<<<<<< HEAD

    protected static class GeoPointIndexer implements Indexer<List<ParsedGeoPoint>, List<? extends GeoPoint>> {

        protected final GeoPointFieldType fieldType;

        GeoPointIndexer(GeoPointFieldType fieldType) {
            this.fieldType = fieldType;
        }

        @Override
        public List<? extends GeoPoint> prepareForIndexing(List<ParsedGeoPoint> geoPoints) {
            if (geoPoints == null || geoPoints.isEmpty()) {
                return Collections.emptyList();
            }
            return geoPoints;
        }

        @Override
        public Class<List<? extends GeoPoint>> processedClass() {
            return (Class<List<? extends GeoPoint>>)(Object)List.class;
        }

        @Override
        public List<IndexableField> indexShape(ParseContext context, List<? extends GeoPoint> points) {
            ArrayList<IndexableField> fields = new ArrayList<>(points.size());
            for (GeoPoint point : points) {
                fields.add(new LatLonPoint(fieldType.name(), point.lat(), point.lon()));
            }
            return fields;
        }
    }

    @Override
    protected void indexScriptValues(SearchLookup searchLookup, LeafReaderContext readerContext, int doc, ParseContext parseContext) {
        super.indexScriptValues(searchLookup, readerContext, doc, parseContext);
    }
=======
>>>>>>> 289d202c
}<|MERGE_RESOLUTION|>--- conflicted
+++ resolved
@@ -11,11 +11,7 @@
 import org.apache.lucene.document.LatLonPoint;
 import org.apache.lucene.document.StoredField;
 import org.apache.lucene.geo.LatLonGeometry;
-<<<<<<< HEAD
-import org.apache.lucene.index.IndexableField;
 import org.apache.lucene.index.LeafReaderContext;
-=======
->>>>>>> 289d202c
 import org.apache.lucene.search.IndexOrDocValuesQuery;
 import org.apache.lucene.search.MatchNoDocsQuery;
 import org.apache.lucene.search.Query;
@@ -30,7 +26,6 @@
 import org.elasticsearch.geometry.Point;
 import org.elasticsearch.index.fielddata.IndexFieldData;
 import org.elasticsearch.index.fielddata.plain.AbstractLatLonPointIndexFieldData;
-import org.elasticsearch.index.mapper.GeoPointFieldMapper.ParsedGeoPoint;
 import org.elasticsearch.index.query.SearchExecutionContext;
 import org.elasticsearch.script.GeoPointFieldScript;
 import org.elasticsearch.script.Script;
@@ -40,6 +35,7 @@
 import org.elasticsearch.search.lookup.SearchLookup;
 
 import java.io.IOException;
+import java.io.UncheckedIOException;
 import java.util.Arrays;
 import java.util.Collections;
 import java.util.List;
@@ -52,7 +48,7 @@
  *
  * Uses lucene 6 LatLonPoint encoding
  */
-public class GeoPointFieldMapper extends AbstractPointGeometryFieldMapper<ParsedGeoPoint> {
+public class GeoPointFieldMapper extends AbstractPointGeometryFieldMapper<GeoPoint> {
 
     public static final String CONTENT_TYPE = "geo_point";
 
@@ -82,20 +78,13 @@
                 (n, c, o) -> parseNullValue(o, ignoreZValue.get().value(), ignoreMalformed.get().value()),
                 () -> null).acceptsNull();
             this.scriptCompiler = Objects.requireNonNull(scriptCompiler);
-            this.script.precludesParameters(nullValue, ignoreMalformed);
-            this.script.setValidator(s -> {
-                if (s != null && indexed.get() == false && hasDocValues.get() == false) {
-                    throw new MapperParsingException("Cannot define script on field with index:false and doc_values:false");
-                }
-                if (s != null && multiFieldsBuilder.hasMultiFields()) {
-                    throw new MapperParsingException("Cannot define multifields on a field with a script");
-                }
-            });
+            this.script.precludesParameters(nullValue, ignoreMalformed, ignoreZValue);
+            addScriptValidation(script, indexed, hasDocValues);
         }
 
         @Override
         protected List<Parameter<?>> getParameters() {
-            return Arrays.asList(hasDocValues, indexed, stored, ignoreMalformed, ignoreZValue, nullValue, meta);
+            return Arrays.asList(hasDocValues, indexed, stored, ignoreMalformed, ignoreZValue, nullValue, script, onScriptError, meta);
         }
 
         public Builder docValues(boolean hasDocValues) {
@@ -122,7 +111,7 @@
             return point;
         }
 
-        private FieldValues<ParsedGeoPoint> scriptValues() {
+        private FieldValues<GeoPoint> scriptValues() {
             if (this.script.get() == null) {
                 return null;
             }
@@ -130,7 +119,7 @@
             return factory == null ? null : (lookup, ctx, doc, consumer) -> factory
                 .newFactory(name, script.get().getParams(), lookup)
                 .newInstance(ctx)
-                .runForDoc(v -> )
+                .runForDoc(doc, consumer);
         }
 
         @Override
@@ -147,8 +136,11 @@
                 ignoreMalformed.get().value());
             GeoPointFieldType ft
                 = new GeoPointFieldType(buildFullName(contentPath), indexed.get(), stored.get(), hasDocValues.get(), geoParser, meta.get());
-            return new GeoPointFieldMapper(name, ft, multiFieldsBuilder.build(this, contentPath),
-                copyTo.build(), geoParser, this);
+            if (this.script.get() == null) {
+                return new GeoPointFieldMapper(name, ft, multiFieldsBuilder.build(this, contentPath),
+                    copyTo.build(), geoParser, this);
+            }
+            return new GeoPointFieldMapper(name, ft, geoParser, this);
         }
 
     }
@@ -157,6 +149,7 @@
         = new TypeParser((n, c) -> new Builder(n, c.scriptCompiler(), IGNORE_MALFORMED_SETTING.get(c.getSettings())));
 
     private final Builder builder;
+    private final FieldValues<GeoPoint> scriptValues;
 
     public GeoPointFieldMapper(String simpleName, MappedFieldType mappedFieldType,
                                MultiFields multiFields, CopyTo copyTo,
@@ -166,6 +159,14 @@
             builder.ignoreMalformed.get(), builder.ignoreZValue.get(), builder.nullValue.get(),
             copyTo, parser);
         this.builder = builder;
+        this.scriptValues = null;
+    }
+
+    public GeoPointFieldMapper(String simpleName, MappedFieldType mappedFieldType,
+                               Parser<ParsedGeoPoint> parser, Builder builder) {
+        super(simpleName, mappedFieldType, MultiFields.empty(), CopyTo.empty(), parser, builder.onScriptError.get());
+        this.builder = builder;
+        this.scriptValues = builder.scriptValues();
     }
 
     @Override
@@ -174,7 +175,7 @@
     }
 
     @Override
-    protected void index(ParseContext context, ParsedGeoPoint geometry) throws IOException {
+    protected void index(ParseContext context, GeoPoint geometry) throws IOException {
         if (fieldType().isSearchable()) {
             context.doc().add(new LatLonPoint(fieldType().name(), geometry.lat(), geometry.lon()));
         }
@@ -188,6 +189,17 @@
         }
         // TODO phase out geohash (which is currently used in the CompletionSuggester)
         multiFields.parse(this, context.createExternalValueContext(geometry.geohash()));
+    }
+
+    @Override
+    protected void indexScriptValues(SearchLookup searchLookup, LeafReaderContext readerContext, int doc, ParseContext parseContext) {
+        this.scriptValues.valuesForDoc(searchLookup, readerContext, doc, point -> {
+            try {
+                index(parseContext, point);
+            } catch (IOException e) {
+                throw new UncheckedIOException(e);  // only thrown by MultiFields which is always null
+            }
+        });
     }
 
     @Override
@@ -306,43 +318,5 @@
             return super.hashCode();
         }
     }
-<<<<<<< HEAD
-
-    protected static class GeoPointIndexer implements Indexer<List<ParsedGeoPoint>, List<? extends GeoPoint>> {
-
-        protected final GeoPointFieldType fieldType;
-
-        GeoPointIndexer(GeoPointFieldType fieldType) {
-            this.fieldType = fieldType;
-        }
-
-        @Override
-        public List<? extends GeoPoint> prepareForIndexing(List<ParsedGeoPoint> geoPoints) {
-            if (geoPoints == null || geoPoints.isEmpty()) {
-                return Collections.emptyList();
-            }
-            return geoPoints;
-        }
-
-        @Override
-        public Class<List<? extends GeoPoint>> processedClass() {
-            return (Class<List<? extends GeoPoint>>)(Object)List.class;
-        }
-
-        @Override
-        public List<IndexableField> indexShape(ParseContext context, List<? extends GeoPoint> points) {
-            ArrayList<IndexableField> fields = new ArrayList<>(points.size());
-            for (GeoPoint point : points) {
-                fields.add(new LatLonPoint(fieldType.name(), point.lat(), point.lon()));
-            }
-            return fields;
-        }
-    }
-
-    @Override
-    protected void indexScriptValues(SearchLookup searchLookup, LeafReaderContext readerContext, int doc, ParseContext parseContext) {
-        super.indexScriptValues(searchLookup, readerContext, doc, parseContext);
-    }
-=======
->>>>>>> 289d202c
+
 }