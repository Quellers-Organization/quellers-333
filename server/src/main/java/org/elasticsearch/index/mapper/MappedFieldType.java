/*
 * Copyright Elasticsearch B.V. and/or licensed to Elasticsearch B.V. under one
 * or more contributor license agreements. Licensed under the Elastic License
 * 2.0 and the Server Side Public License, v 1; you may not use this file except
 * in compliance with, at your election, the Elastic License 2.0 or the Server
 * Side Public License, v 1.
 */

package org.elasticsearch.index.mapper;

import org.apache.lucene.analysis.TokenStream;
import org.apache.lucene.index.IndexReader;
import org.apache.lucene.index.PrefixCodedTerms;
import org.apache.lucene.index.PrefixCodedTerms.TermIterator;
import org.apache.lucene.index.Term;
import org.apache.lucene.index.TermsEnum;
import org.apache.lucene.queries.intervals.IntervalsSource;
import org.apache.lucene.queries.spans.SpanMultiTermQueryWrapper;
import org.apache.lucene.queries.spans.SpanQuery;
import org.apache.lucene.search.BooleanClause.Occur;
import org.apache.lucene.search.BooleanQuery;
import org.apache.lucene.search.BoostQuery;
import org.apache.lucene.search.ConstantScoreQuery;
import org.apache.lucene.search.FieldExistsQuery;
import org.apache.lucene.search.MultiTermQuery;
import org.apache.lucene.search.Query;
import org.apache.lucene.search.TermInSetQuery;
import org.apache.lucene.search.TermQuery;
import org.apache.lucene.util.BytesRef;
import org.elasticsearch.ElasticsearchException;
import org.elasticsearch.ElasticsearchParseException;
import org.elasticsearch.cluster.metadata.IndexMetadata;
import org.elasticsearch.common.geo.ShapeRelation;
import org.elasticsearch.common.time.DateMathParser;
import org.elasticsearch.common.unit.Fuzziness;
import org.elasticsearch.core.Nullable;
import org.elasticsearch.index.fielddata.IndexFieldData;
import org.elasticsearch.index.query.DistanceFeatureQueryBuilder;
import org.elasticsearch.index.query.QueryRewriteContext;
import org.elasticsearch.index.query.QueryShardException;
import org.elasticsearch.index.query.SearchExecutionContext;
import org.elasticsearch.search.DocValueFormat;
import org.elasticsearch.search.fetch.subphase.FetchFieldsPhase;
import org.elasticsearch.search.lookup.SearchLookup;

import java.io.IOException;
import java.time.ZoneId;
import java.util.Collection;
import java.util.Map;
import java.util.Objects;
import java.util.function.Function;
import java.util.function.Supplier;

import static org.elasticsearch.search.SearchService.ALLOW_EXPENSIVE_QUERIES;

/**
 * This defines the core properties and functions to operate on a field.
 */
public abstract class MappedFieldType {

    private final boolean docValues;
    private final boolean isIndexed;
    private final boolean isStored;
    private final TextSearchInfo textSearchInfo;
    private final Map<String, String> meta;

    public MappedFieldType(
        boolean isIndexed,
        boolean isStored,
        boolean hasDocValues,
        TextSearchInfo textSearchInfo,
        Map<String, String> meta
    ) {
        this.isIndexed = isIndexed;
        this.isStored = isStored;
        this.docValues = hasDocValues;
        this.textSearchInfo = Objects.requireNonNull(textSearchInfo);
        this.meta = Objects.requireNonNull(meta);
    }

    /**
     * Return a fielddata builder for this field
     *
     * @param fullyQualifiedIndexName the name of the index this field-data is build for
     * @param searchLookup a {@link SearchLookup} supplier to allow for accessing other fields values in the context of runtime fields
     * @throws IllegalArgumentException if the fielddata is not supported on this type.
     * An IllegalArgumentException is needed in order to return an http error 400
     * when this error occurs in a request. see: {@link org.elasticsearch.ExceptionsHelper#status}
     */
    public IndexFieldData.Builder fielddataBuilder(String name, String fullyQualifiedIndexName, Supplier<SearchLookup> searchLookup) {
        throw new IllegalArgumentException("Fielddata is not supported on field [" + name + "] of type [" + typeName() + "]");
    }

    /**
     * Create a helper class to fetch field values during the {@link FetchFieldsPhase}.
     *
     * New field types must implement this method in order to support the search 'fields' option. Except
     * for metadata fields, field types should not throw {@link UnsupportedOperationException} since this
     * could cause a search retrieving multiple fields (like "fields": ["*"]) to fail.
     */
    public abstract ValueFetcher valueFetcher(String name, SearchExecutionContext context, @Nullable String format);

    /** Returns the name of this type, as would be specified in mapping properties */
    public abstract String typeName();

    /** Returns the field family type, as used in field capabilities */
    public String familyTypeName() {
        return typeName();
    }

    public boolean hasDocValues() {
        return docValues;
    }

    /**
     * Returns the collapse type of the field
     * CollapseType.NONE means the field can'be used for collapsing.
     * @return collapse type of the field
     */
    public CollapseType collapseType() {
        return CollapseType.NONE;
    }

    /** Given a value that comes from the stored fields API, convert it to the
     *  expected type. For instance a date field would store dates as longs and
     *  format it back to a string in this method. */
    public Object valueForDisplay(Object value) {
        return value;
    }

    /**
     * Returns true if the field is searchable.
     */
    public boolean isSearchable() {
        return isIndexed;
    }

    /**
     * Returns true if the field is indexed.
     */
    public final boolean isIndexed() {
        return isIndexed;
    }

    /**
     * Returns true if the field is stored separately.
     */
    public final boolean isStored() {
        return isStored;
    }

    /**
     * If the field supports using the indexed data to speed up operations related to ordering of data, such as sorting or aggs, return
     * a function for doing that.  If it is unsupported for this field type, there is no need to override this method.
     *
     * @return null if the optimization cannot be applied, otherwise a function to use for the optimization
     */
    @Nullable
    public Function<byte[], Number> pointReaderIfPossible() {
        return null;
    }

    /** Returns true if the field is aggregatable.
     *
     */
    public boolean isAggregatable(String name) {
        try {
            fielddataBuilder(name, "", () -> { throw new UnsupportedOperationException("SearchLookup not available"); });
            return true;
        } catch (IllegalArgumentException e) {
            return false;
        }
    }

    /**
     * @return true if field has been marked as a dimension field
     */
    public boolean isDimension() {
        return false;
    }

    /**
     * @return metric type or null if the field is not a metric field
     */
    public TimeSeriesParams.MetricType getMetricType() {
        return null;
    }

    /** Generates a query that will only match documents that contain the given value.
     *  The default implementation returns a {@link TermQuery} over the value bytes
     *  @throws IllegalArgumentException if {@code value} cannot be converted to the expected data type or if the field is not searchable
     *      due to the way it is configured (eg. not indexed)
     *  @throws ElasticsearchParseException if {@code value} cannot be converted to the expected data type
     *  @throws UnsupportedOperationException if the field is not searchable regardless of options
     *  @throws QueryShardException if the field is not searchable regardless of options
     */
    // TODO: Standardize exception types
    public abstract Query termQuery(String name, Object value, @Nullable SearchExecutionContext context);

    // Case insensitive form of term query (not supported by all fields so must be overridden to enable)
    public Query termQueryCaseInsensitive(String name, Object value, @Nullable SearchExecutionContext context) {
        throw new QueryShardException(
            context,
            "[" + name + "] field which is of type [" + typeName() + "], does not support case insensitive term queries"
        );
    }

    /** Build a constant-scoring query that matches all values. The default implementation uses a
     * {@link ConstantScoreQuery} around a {@link BooleanQuery} whose {@link Occur#SHOULD} clauses
     * are generated with {@link #termQuery}. */
    public Query termsQuery(String name, Collection<?> values, @Nullable SearchExecutionContext context) {
        BooleanQuery.Builder builder = new BooleanQuery.Builder();
        for (Object value : values) {
            builder.add(termQuery(name, value, context), Occur.SHOULD);
        }
        return new ConstantScoreQuery(builder.build());
    }

    /**
     * Factory method for range queries.
     * @param relation the relation, nulls should be interpreted like INTERSECTS
     */
    public Query rangeQuery(
        String name,
        Object lowerTerm,
        Object upperTerm,
        boolean includeLower,
        boolean includeUpper,
        ShapeRelation relation,
        ZoneId timeZone,
        DateMathParser parser,
        SearchExecutionContext context
    ) {
        throw new IllegalArgumentException("Field [" + name + "] of type [" + typeName() + "] does not support range queries");
    }

    public Query fuzzyQuery(
        String name,
        Object value,
        Fuzziness fuzziness,
        int prefixLength,
        int maxExpansions,
        boolean transpositions,
        SearchExecutionContext context
    ) {
        throw new IllegalArgumentException(
            "Can only use fuzzy queries on keyword and text fields - not on [" + name + "] which is of type [" + typeName() + "]"
        );
    }

    // Case sensitive form of prefix query
    public final Query prefixQuery(
        String name,
        String value,
        @Nullable MultiTermQuery.RewriteMethod method,
        SearchExecutionContext context
    ) {
        return prefixQuery(name, value, method, false, context);
    }

    public Query prefixQuery(
        String name,
        String value,
        @Nullable MultiTermQuery.RewriteMethod method,
        boolean caseInsensitve,
        SearchExecutionContext context
    ) {
        throw new QueryShardException(
            context,
            "Can only use prefix queries on keyword, text and wildcard fields - not on [" + name + "] which is of type [" + typeName() + "]"
        );
    }

    // Case sensitive form of wildcard query
    public final Query wildcardQuery(
        String name,
        String value,
        @Nullable MultiTermQuery.RewriteMethod method,
        SearchExecutionContext context
    ) {
        return wildcardQuery(name, value, method, false, context);
    }

    public Query wildcardQuery(
        String name,
        String value,
        @Nullable MultiTermQuery.RewriteMethod method,
        boolean caseInsensitve,
        SearchExecutionContext context
    ) {
        throw new QueryShardException(
            context,
            "Can only use wildcard queries on keyword, text and wildcard fields - not on ["
                + name
                + "] which is of type ["
                + typeName()
                + "]"
        );
    }

    public Query normalizedWildcardQuery(
        String name,
        String value,
        @Nullable MultiTermQuery.RewriteMethod method,
        SearchExecutionContext context
    ) {
        throw new QueryShardException(
            context,
            "Can only use wildcard queries on keyword, text and wildcard fields - not on ["
                + name
                + "] which is of type ["
                + typeName()
                + "]"
        );
    }

    public Query regexpQuery(
        String name,
        String value,
        int syntaxFlags,
        int matchFlags,
        int maxDeterminizedStates,
        @Nullable MultiTermQuery.RewriteMethod method,
        SearchExecutionContext context
    ) {
        throw new QueryShardException(
            context,
            "Can only use regexp queries on keyword and text fields - not on [" + name + "] which is of type [" + typeName() + "]"
        );
    }

<<<<<<< HEAD
    public Query existsQuery(String name, SearchExecutionContext context) {
        if (hasDocValues()) {
            return new DocValuesFieldExistsQuery(name);
        } else if (getTextSearchInfo().hasNorms()) {
            return new NormsFieldExistsQuery(name);
=======
    public Query existsQuery(SearchExecutionContext context) {
        if (hasDocValues() || getTextSearchInfo().hasNorms()) {
            return new FieldExistsQuery(name());
>>>>>>> 4cc8484d
        } else {
            return new TermQuery(new Term(FieldNamesFieldMapper.NAME, name));
        }
    }

    public Query phraseQuery(String name, TokenStream stream, int slop, boolean enablePositionIncrements, SearchExecutionContext context)
        throws IOException {
        throw new IllegalArgumentException(
            "Can only use phrase queries on text fields - not on [" + name + "] which is of type [" + typeName() + "]"
        );
    }

    public Query multiPhraseQuery(
        String name,
        TokenStream stream,
        int slop,
        boolean enablePositionIncrements,
        SearchExecutionContext context
    ) throws IOException {
        throw new IllegalArgumentException(
            "Can only use phrase queries on text fields - not on [" + name + "] which is of type [" + typeName() + "]"
        );
    }

    public Query phrasePrefixQuery(String name, TokenStream stream, int slop, int maxExpansions, SearchExecutionContext context)
        throws IOException {
        throw new IllegalArgumentException(
            "Can only use phrase prefix queries on text fields - not on [" + name + "] which is of type [" + typeName() + "]"
        );
    }

    public SpanQuery spanPrefixQuery(
        String name,
        String value,
        SpanMultiTermQueryWrapper.SpanRewriteMethod method,
        SearchExecutionContext context
    ) {
        throw new IllegalArgumentException(
            "Can only use span prefix queries on text fields - not on [" + name + "] which is of type [" + typeName() + "]"
        );
    }

    public Query distanceFeatureQuery(String name, Object origin, String pivot, SearchExecutionContext context) {
        throw new IllegalArgumentException(
            "Illegal data type of ["
                + typeName()
                + "]!"
                + "["
                + DistanceFeatureQueryBuilder.NAME
                + "] query can only be run on a date, date_nanos or geo_point field type!"
        );
    }

    /**
     * Create an {@link IntervalsSource} for the given term.
     */
    public IntervalsSource termIntervals(String name, BytesRef term, SearchExecutionContext context) {
        throw new IllegalArgumentException(
            "Can only use interval queries on text fields - not on [" + name + "] which is of type [" + typeName() + "]"
        );
    }

    /**
     * Create an {@link IntervalsSource} for the given prefix.
     */
    public IntervalsSource prefixIntervals(String name, BytesRef prefix, SearchExecutionContext context) {
        throw new IllegalArgumentException(
            "Can only use interval queries on text fields - not on [" + name + "] which is of type [" + typeName() + "]"
        );
    }

    /**
     * Create a fuzzy {@link IntervalsSource} for the given term.
     */
    public IntervalsSource fuzzyIntervals(
        String name,
        String term,
        int maxDistance,
        int prefixLength,
        boolean transpositions,
        SearchExecutionContext context
    ) {
        throw new IllegalArgumentException(
            "Can only use interval queries on text fields - not on [" + name + "] which is of type [" + typeName() + "]"
        );
    }

    /**
     * Create a wildcard {@link IntervalsSource} for the given pattern.
     */
    public IntervalsSource wildcardIntervals(String name, BytesRef pattern, SearchExecutionContext context) {
        throw new IllegalArgumentException(
            "Can only use interval queries on text fields - not on [" + name + "] which is of type [" + typeName() + "]"
        );
    }

    /**
     * An enum used to describe the relation between the range of terms in a
     * shard when compared with a query range
     */
    public enum Relation {
        WITHIN,
        INTERSECTS,
        DISJOINT
    }

    /** Return whether all values of the given {@link IndexReader} are within the range,
     *  outside the range or cross the range. The default implementation returns
     *  {@link Relation#INTERSECTS}, which is always fine to return when there is
     *  no way to check whether values are actually within bounds. */
    public Relation isFieldWithinQuery(
        String name,
        IndexReader reader,
        Object from,
        Object to,
        boolean includeLower,
        boolean includeUpper,
        ZoneId timeZone,
        DateMathParser dateMathParser,
        QueryRewriteContext context
    ) throws IOException {
        return Relation.INTERSECTS;
    }

    /** @throws IllegalArgumentException if the fielddata is not supported on this type.
     *  An IllegalArgumentException is needed in order to return an http error 400
     *  when this error occurs in a request. see: {@link org.elasticsearch.ExceptionsHelper#status}
     **/
    protected final void failIfNoDocValues(String name) {
        if (hasDocValues() == false) {
            throw new IllegalArgumentException(
                "Can't load fielddata on ["
                    + name
                    + "] because fielddata is unsupported on fields of type ["
                    + typeName()
                    + "]. Use doc values instead."
            );
        }
    }

    protected final void failIfNotIndexed(String name) {
        if (isIndexed == false) {
            // we throw an IAE rather than an ISE so that it translates to a 4xx code rather than 5xx code on the http layer
            throw new IllegalArgumentException("Cannot search on field [" + name + "] since it is not indexed.");
        }
    }

    protected final void failIfNotIndexedNorDocValuesFallback(String name, SearchExecutionContext context) {
        if (docValues == false && context.indexVersionCreated().isLegacyIndexVersion()) {
            throw new IllegalArgumentException("Cannot search on field [" + name + "] of legacy index since it does not have doc values.");
        } else if (isIndexed == false && docValues == false) {
            // we throw an IAE rather than an ISE so that it translates to a 4xx code rather than 5xx code on the http layer
            throw new IllegalArgumentException("Cannot search on field [" + name + "] since it is not indexed nor has doc values.");
        } else if (isIndexed == false && docValues && context.allowExpensiveQueries() == false) {
            // if query can only run using doc values, ensure running expensive queries are allowed
            throw new ElasticsearchException(
                "Cannot search on field ["
                    + name
                    + "] since it is not indexed and '"
                    + ALLOW_EXPENSIVE_QUERIES.getKey()
                    + "' is set to false."
            );
        }
    }

    /**
     * @return if this field type should load global ordinals eagerly
     */
    public boolean eagerGlobalOrdinals() {
        return false;
    }

    /**
     * @return if the field may have values in the underlying index
     *
     * Note that this should only return {@code false} if it is not possible for it to
     * match on a term query.
     *
     * @see org.elasticsearch.index.search.QueryParserHelper
     */
    public boolean mayExistInIndex(String name, SearchExecutionContext context) {
        return true;
    }

    /**
     * Pick a {@link DocValueFormat} that can be used to display and parse
     * values of fields of this type.
     */
    public DocValueFormat docValueFormat(String name, @Nullable String format, ZoneId timeZone) {
        checkNoFormat(name, format);
        checkNoTimeZone(name, timeZone);
        return DocValueFormat.RAW;
    }

    /**
     * Validate the provided {@code format} is null.
     */
    protected void checkNoFormat(String name, @Nullable String format) {
        if (format != null) {
            throw new IllegalArgumentException("Field [" + name + "] of type [" + typeName() + "] does not support custom formats");
        }
    }

    /**
     * Validate the provided {@code timeZone} is null.
     */
    protected void checkNoTimeZone(String name, @Nullable ZoneId timeZone) {
        if (timeZone != null) {
            throw new IllegalArgumentException("Field [" + name + "] of type [" + typeName() + "] does not support custom time zones");
        }
    }

    /**
     * Extract a {@link Term} from a query created with {@link #termQuery} by
     * recursively removing {@link BoostQuery} wrappers.
     * @throws IllegalArgumentException if the wrapped query is not a {@link TermQuery}
     */
    public static Term extractTerm(Query termQuery) {
        while (termQuery instanceof BoostQuery) {
            termQuery = ((BoostQuery) termQuery).getQuery();
        }
        if (termQuery instanceof TermInSetQuery tisQuery) {
            PrefixCodedTerms terms = tisQuery.getTermData();
            if (terms.size() == 1) {
                TermIterator it = terms.iterator();
                BytesRef term = it.next();
                return new Term(it.field(), term);
            }
        }
        if (termQuery instanceof TermQuery == false) {
            throw new IllegalArgumentException("Cannot extract a term from a query of type " + termQuery.getClass() + ": " + termQuery);
        }
        return ((TermQuery) termQuery).getTerm();
    }

    /**
     * Get the metadata associated with this field.
     */
    public Map<String, String> meta() {
        return meta;
    }

    /**
     * Returns information on how any text in this field is indexed
     *
     * Fields that do not support any text-based queries should return
     * {@link TextSearchInfo#NONE}.  Some fields (eg keyword) may support
     * only simple match queries, and can return
     * {@link TextSearchInfo#SIMPLE_MATCH_ONLY}; other fields may support
     * simple match queries without using the terms index, and can return
     * {@link TextSearchInfo#SIMPLE_MATCH_WITHOUT_TERMS}
     */
    public TextSearchInfo getTextSearchInfo() {
        return textSearchInfo;
    }

    public enum CollapseType {
        NONE, // this field is not collapsable
        KEYWORD,
        NUMERIC
    }

    /**
     * This method is used to support auto-complete services and implementations
     * are expected to find terms beginning with the provided string very quickly.
     * If fields cannot look up matching terms quickly they should return null.
     * The returned TermEnum should implement next(), term() and doc_freq() methods
     * but postings etc are not required.
     * @param caseInsensitive if matches should be case insensitive
     * @param string the partially complete word the user has typed (can be empty)
     * @param queryShardContext the shard context
     * @param searchAfter - usually null. If supplied the TermsEnum result must be positioned after the provided term (used for pagination)
     * @return null or an enumeration of matching terms and their doc frequencies
     * @throws IOException Errors accessing data
     */
    public TermsEnum getTerms(
        String name,
        boolean caseInsensitive,
        String string,
        SearchExecutionContext queryShardContext,
        String searchAfter
    ) throws IOException {
        return null;
    }

    /**
     * Validate that this field can be the target of {@link IndexMetadata#INDEX_ROUTING_PATH}.
     */
    public void validateMatchedRoutingPath(String name) {
        throw new IllegalArgumentException(
            "All fields that match routing_path must be keywords with [time_series_dimension: true] "
                + "and without the [script] parameter. ["
                + name
                + "] was ["
                + typeName()
                + "]."
        );
    }
}<|MERGE_RESOLUTION|>--- conflicted
+++ resolved
@@ -329,17 +329,9 @@
         );
     }
 
-<<<<<<< HEAD
     public Query existsQuery(String name, SearchExecutionContext context) {
-        if (hasDocValues()) {
-            return new DocValuesFieldExistsQuery(name);
-        } else if (getTextSearchInfo().hasNorms()) {
-            return new NormsFieldExistsQuery(name);
-=======
-    public Query existsQuery(SearchExecutionContext context) {
         if (hasDocValues() || getTextSearchInfo().hasNorms()) {
-            return new FieldExistsQuery(name());
->>>>>>> 4cc8484d
+            return new FieldExistsQuery(name);
         } else {
             return new TermQuery(new Term(FieldNamesFieldMapper.NAME, name));
         }
