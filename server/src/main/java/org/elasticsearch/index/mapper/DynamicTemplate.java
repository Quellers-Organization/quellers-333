--- conflicted
+++ resolved
@@ -228,12 +228,8 @@
                 try {
                     matchType.matches(regex, "");
                 } catch (IllegalArgumentException e) {
-<<<<<<< HEAD
-                    throw new IllegalArgumentException("Pattern [" + regex + "] of type [" + matchType + "] is invalid. Cannot create dynamic template [" + name + "].", e);
-=======
                     throw new IllegalArgumentException("Pattern [" + regex + "] of type [" + matchType
                         + "] is invalid. Cannot create dynamic template [" + name + "].", e);
->>>>>>> 0c7f6570
                 }
             }
         }
