/*
 * Copyright Elasticsearch B.V. and/or licensed to Elasticsearch B.V. under one
 * or more contributor license agreements. Licensed under the Elastic License
 * 2.0 and the Server Side Public License, v 1; you may not use this file except
 * in compliance with, at your election, the Elastic License 2.0 or the Server
 * Side Public License, v 1.
 */

package org.elasticsearch.index.mapper;

import org.apache.lucene.document.SortedSetDocValuesField;
import org.apache.lucene.search.Query;
import org.apache.lucene.util.ByteBlockPool;
import org.apache.lucene.util.BytesRef;
import org.elasticsearch.common.bytes.BytesReference;
import org.elasticsearch.common.io.stream.BytesStreamOutput;
import org.elasticsearch.common.io.stream.StreamInput;
import org.elasticsearch.index.IndexMode;
import org.elasticsearch.index.fielddata.FieldData;
import org.elasticsearch.index.fielddata.IndexFieldData;
import org.elasticsearch.index.fielddata.ScriptDocValues;
import org.elasticsearch.index.fielddata.plain.SortedSetOrdinalsIndexFieldData;
import org.elasticsearch.index.query.SearchExecutionContext;
import org.elasticsearch.script.field.DelegateDocValuesField;
import org.elasticsearch.search.DocValueFormat;
import org.elasticsearch.search.aggregations.support.CoreValuesSourceType;
import org.elasticsearch.search.lookup.SearchLookup;

import java.io.IOException;
import java.time.ZoneId;
import java.util.Collections;
import java.util.LinkedHashMap;
import java.util.List;
import java.util.Map;
import java.util.SortedMap;
import java.util.function.Supplier;

/**
 * Mapper for {@code _tsid} field included generated when the index is
 * {@link IndexMode#TIME_SERIES organized into time series}.
 */
public class TimeSeriesIdFieldMapper extends MetadataFieldMapper {

    public static final String NAME = "_tsid";
    public static final String CONTENT_TYPE = "_tsid";
    public static final TimeSeriesIdFieldType FIELD_TYPE = new TimeSeriesIdFieldType();
    public static final TimeSeriesIdFieldMapper INSTANCE = new TimeSeriesIdFieldMapper();

    /**
     * The maximum length of the tsid. The value itself comes from a range check in
     * Lucene's writer for utf-8 doc values.
     */
    private static final int LIMIT = ByteBlockPool.BYTE_BLOCK_SIZE - 2;
    /**
     * Maximum length of the name of dimension. We picked this so that we could
     * comfortable fit 16 dimensions inside {@link #LIMIT}.
     */
    private static final int DIMENSION_NAME_LIMIT = 512;
    /**
     * The maximum length of any single dimension. We picked this so that we could
     * comfortable fit 16 dimensions inside {@link #LIMIT}. This should be quite
     * comfortable given that dimensions are typically going to be less than a
     * hundred bytes each, but we're being paranoid here.
     */
    private static final int DIMENSION_VALUE_LIMIT = 1024;

    @Override
    public FieldMapper.Builder getMergeBuilder() {
        return new Builder().init(this);
    }

    public static class Builder extends MetadataFieldMapper.Builder {
        protected Builder() {
            super(NAME);
        }

        @Override
        protected List<Parameter<?>> getParameters() {
            return List.of();
        }

        @Override
        public TimeSeriesIdFieldMapper build() {
            return INSTANCE;
        }
    }

    public static final TypeParser PARSER = new FixedTypeParser(c -> c.getIndexSettings().getMode().buildTimeSeriesIdFieldMapper());

    public static final class TimeSeriesIdFieldType extends MappedFieldType {
        private TimeSeriesIdFieldType() {
            super(NAME, false, false, true, TextSearchInfo.NONE, Collections.emptyMap());
        }

        @Override
        public String typeName() {
            return CONTENT_TYPE;
        }

        @Override
        public ValueFetcher valueFetcher(SearchExecutionContext context, String format) {
            return new DocValueFetcher(docValueFormat(format, null), context.getForField(this));
        }

        @Override
        public DocValueFormat docValueFormat(String format, ZoneId timeZone) {
            if (format != null) {
                throw new IllegalArgumentException("Field [" + name() + "] of type [" + typeName() + "] doesn't support formats.");
            }
            return DocValueFormat.TIME_SERIES_ID;
        }

        @Override
        public IndexFieldData.Builder fielddataBuilder(String fullyQualifiedIndexName, Supplier<SearchLookup> searchLookup) {
            failIfNoDocValues();
            // TODO don't leak the TSID's binary format into the script
            return new SortedSetOrdinalsIndexFieldData.Builder(
                name(),
                CoreValuesSourceType.KEYWORD,
                (dv, n) -> new DelegateDocValuesField(
                    new ScriptDocValues.Strings(new ScriptDocValues.StringsSupplier(FieldData.toString(dv))),
                    n
                )
            );
        }

        @Override
        public Query termQuery(Object value, SearchExecutionContext context) {
            throw new IllegalArgumentException("[" + NAME + "] is not searchable");
        }
    }

    private TimeSeriesIdFieldMapper() {
        super(FIELD_TYPE);
    }

    @Override
    public void postParse(DocumentParserContext context) throws IOException {
        assert fieldType().isSearchable() == false;

        // SortedMap is expected to be sorted by key (field name)
        SortedMap<String, BytesReference> dimensionFields = context.doc().getDimensionBytes();
        BytesReference timeSeriesId = buildTsidField(dimensionFields);
        context.doc().add(new SortedSetDocValuesField(fieldType().name(), timeSeriesId.toBytesRef()));
    }

    public static BytesReference buildTsidField(Map<String, BytesReference> dimensionFields) throws IOException {
        if (dimensionFields == null || dimensionFields.isEmpty()) {
            throw new IllegalArgumentException("Dimension fields are missing.");
        }

        try (BytesStreamOutput out = new BytesStreamOutput()) {
            out.writeVInt(dimensionFields.size());
            for (Map.Entry<String, BytesReference> entry : dimensionFields.entrySet()) {
                String fieldName = entry.getKey();
                BytesRef fieldNameBytes = new BytesRef(fieldName);
                int len = fieldNameBytes.length;
                if (len > DIMENSION_NAME_LIMIT) {
                    throw new IllegalArgumentException(
                        "Dimension name must be less than [" + DIMENSION_NAME_LIMIT + "] bytes but [" + fieldName + "] was [" + len + "]."
                    );
                }
                // Write field name in utf-8 instead of writeString's utf-16-ish thing
                out.writeBytesRef(fieldNameBytes);
                entry.getValue().writeTo(out);
            }

            BytesReference timeSeriesId = out.bytes();
            if (timeSeriesId.length() > LIMIT) {
                throw new IllegalArgumentException(NAME + " longer than [" + LIMIT + "] bytes [" + timeSeriesId.length() + "].");
            }
            return timeSeriesId;
        }
    }

    @Override
    protected String contentType() {
        return CONTENT_TYPE;
    }

    /**
     * Decode the {@code _tsid} into a human readable map.
     */
    public static Map<String, Object> decodeTsid(StreamInput in) {
        try {
            int size = in.readVInt();
            Map<String, Object> result = new LinkedHashMap<String, Object>(size);

            for (int i = 0; i < size; i++) {
                String name = in.readString();

                int type = in.read();
                switch (type) {
                    case (byte) 's' -> // parse a string
                        result.put(name, in.readBytesRef().utf8ToString());
                    case (byte) 'l' -> // parse a long
                        result.put(name, in.readLong());
<<<<<<< HEAD
                        break;
                    case (byte) 'u': // parse an unsigned_long
                        Object ul = DocValueFormat.UNSIGNED_LONG_SHIFTED.format(in.readLong());
=======
                    case (byte) 'u' -> { // parse an unsigned_long
                        Object ul = DocValueFormat.UnsignedLongShiftedDocValueFormat.INSTANCE.format(in.readLong());
>>>>>>> 8765d266
                        result.put(name, ul);
                    }
                    default -> throw new IllegalArgumentException("Cannot parse [" + name + "]: Unknown type [" + type + "]");
                }
            }
            return result;
        } catch (IOException | IllegalArgumentException e) {
            throw new IllegalArgumentException("Error formatting " + NAME + ": " + e.getMessage(), e);
        }
    }

    public static BytesReference encodeTsidValue(String value) {
        try (BytesStreamOutput out = new BytesStreamOutput()) {
            out.write((byte) 's');
            /*
             * Write in utf8 instead of StreamOutput#writeString which is utf-16-ish
             * so its easier for folks to reason about the space taken up. Mostly
             * it'll be smaller too.
             */
            BytesRef bytes = new BytesRef(value);
            if (bytes.length > DIMENSION_VALUE_LIMIT) {
                throw new IllegalArgumentException(
                    "Dimension fields must be less than [" + DIMENSION_VALUE_LIMIT + "] bytes but was [" + bytes.length + "]."
                );
            }
            out.writeBytesRef(bytes);
            return out.bytes();
        } catch (IOException e) {
            throw new IllegalArgumentException("Dimension field cannot be serialized.", e);
        }
    }

    public static BytesReference encodeTsidValue(long value) {
        try (BytesStreamOutput out = new BytesStreamOutput()) {
            out.write((byte) 'l');
            out.writeLong(value);
            return out.bytes();
        } catch (IOException e) {
            throw new IllegalArgumentException("Dimension field cannot be serialized.", e);
        }
    }

    public static BytesReference encodeTsidUnsignedLongValue(long value) {
        try (BytesStreamOutput out = new BytesStreamOutput()) {
            out.write((byte) 'u');
            out.writeLong(value);
            return out.bytes();
        } catch (IOException e) {
            throw new IllegalArgumentException("Dimension field cannot be serialized.", e);
        }
    }
}<|MERGE_RESOLUTION|>--- conflicted
+++ resolved
@@ -195,14 +195,8 @@
                         result.put(name, in.readBytesRef().utf8ToString());
                     case (byte) 'l' -> // parse a long
                         result.put(name, in.readLong());
-<<<<<<< HEAD
-                        break;
-                    case (byte) 'u': // parse an unsigned_long
+                    case (byte) 'u' -> { // parse an unsigned_long
                         Object ul = DocValueFormat.UNSIGNED_LONG_SHIFTED.format(in.readLong());
-=======
-                    case (byte) 'u' -> { // parse an unsigned_long
-                        Object ul = DocValueFormat.UnsignedLongShiftedDocValueFormat.INSTANCE.format(in.readLong());
->>>>>>> 8765d266
                         result.put(name, ul);
                     }
                     default -> throw new IllegalArgumentException("Cannot parse [" + name + "]: Unknown type [" + type + "]");
