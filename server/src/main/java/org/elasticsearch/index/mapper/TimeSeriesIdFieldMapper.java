/*
 * Copyright Elasticsearch B.V. and/or licensed to Elasticsearch B.V. under one
 * or more contributor license agreements. Licensed under the Elastic License
 * 2.0 and the Server Side Public License, v 1; you may not use this file except
 * in compliance with, at your election, the Elastic License 2.0 or the Server
 * Side Public License, v 1.
 */

package org.elasticsearch.index.mapper;

import org.apache.lucene.document.SortedSetDocValuesField;
import org.apache.lucene.search.Query;
import org.apache.lucene.util.ByteBlockPool;
import org.apache.lucene.util.BytesRef;
import org.elasticsearch.common.bytes.BytesArray;
import org.elasticsearch.common.bytes.BytesReference;
import org.elasticsearch.common.io.stream.BytesStreamOutput;
import org.elasticsearch.common.io.stream.StreamInput;
import org.elasticsearch.common.io.stream.StreamOutput;
import org.elasticsearch.index.IndexMode;
import org.elasticsearch.index.fielddata.FieldData;
import org.elasticsearch.index.fielddata.IndexFieldData;
import org.elasticsearch.index.fielddata.ScriptDocValues;
import org.elasticsearch.index.fielddata.plain.SortedSetOrdinalsIndexFieldData;
import org.elasticsearch.index.query.SearchExecutionContext;
import org.elasticsearch.script.field.DelegateDocValuesField;
import org.elasticsearch.search.DocValueFormat;
import org.elasticsearch.search.aggregations.support.CoreValuesSourceType;
import org.elasticsearch.search.lookup.SearchLookup;

import java.io.IOException;
import java.time.ZoneId;
import java.util.Collections;
import java.util.LinkedHashMap;
import java.util.List;
import java.util.Map;
import java.util.SortedMap;
import java.util.function.Supplier;

/**
 * Mapper for {@code _tsid} field included generated when the index is
 * {@link IndexMode#TIME_SERIES organized into time series}.
 */
public class TimeSeriesIdFieldMapper extends MetadataFieldMapper {

    public static final String NAME = "_tsid";
    public static final String CONTENT_TYPE = "_tsid";
    public static final TimeSeriesIdFieldType FIELD_TYPE = new TimeSeriesIdFieldType();
    public static final TimeSeriesIdFieldMapper INSTANCE = new TimeSeriesIdFieldMapper();

    /**
     * The maximum length of the tsid. The value itself comes from a range check in
     * Lucene's writer for utf-8 doc values.
     */
    private static final int LIMIT = ByteBlockPool.BYTE_BLOCK_SIZE - 2;
    /**
     * Maximum length of the name of dimension. We picked this so that we could
     * comfortable fit 16 dimensions inside {@link #LIMIT}.
     */
    private static final int DIMENSION_NAME_LIMIT = 512;
    /**
     * The maximum length of any single dimension. We picked this so that we could
     * comfortable fit 16 dimensions inside {@link #LIMIT}. This should be quite
     * comfortable given that dimensions are typically going to be less than a
     * hundred bytes each, but we're being paranoid here.
     */
    private static final int DIMENSION_VALUE_LIMIT = 1024;

    @Override
    public FieldMapper.Builder getMergeBuilder() {
        return new Builder().init(this);
    }

    public static class Builder extends MetadataFieldMapper.Builder {
        protected Builder() {
            super(NAME);
        }

        @Override
        protected List<Parameter<?>> getParameters() {
            return List.of();
        }

        @Override
        public TimeSeriesIdFieldMapper build() {
            return INSTANCE;
        }
    }

    public static final TypeParser PARSER = new FixedTypeParser(c -> c.getIndexSettings().getMode().buildTimeSeriesIdFieldMapper());

    public static final class TimeSeriesIdFieldType extends MappedFieldType {
        private TimeSeriesIdFieldType() {
            super(NAME, false, false, true, TextSearchInfo.NONE, Collections.emptyMap());
        }

        @Override
        public String typeName() {
            return CONTENT_TYPE;
        }

        @Override
        public ValueFetcher valueFetcher(SearchExecutionContext context, String format) {
            return new DocValueFetcher(docValueFormat(format, null), context.getForField(this));
        }

        @Override
        public DocValueFormat docValueFormat(String format, ZoneId timeZone) {
            if (format != null) {
                throw new IllegalArgumentException("Field [" + name() + "] of type [" + typeName() + "] doesn't support formats.");
            }
            return DocValueFormat.TIME_SERIES_ID;
        }

        @Override
        public IndexFieldData.Builder fielddataBuilder(String fullyQualifiedIndexName, Supplier<SearchLookup> searchLookup) {
            failIfNoDocValues();
            // TODO don't leak the TSID's binary format into the script
            return new SortedSetOrdinalsIndexFieldData.Builder(
                name(),
                CoreValuesSourceType.KEYWORD,
                (dv, n) -> new DelegateDocValuesField(
                    new ScriptDocValues.Strings(new ScriptDocValues.StringsSupplier(FieldData.toString(dv))),
                    n
                )
            );
        }

        @Override
        public Query termQuery(Object value, SearchExecutionContext context) {
            throw new IllegalArgumentException("[" + NAME + "] is not searchable");
        }
    }

    private TimeSeriesIdFieldMapper() {
        super(FIELD_TYPE);
    }

    @Override
    public void postParse(DocumentParserContext context) throws IOException {
        assert fieldType().isIndexed() == false;

        BytesReference timeSeriesId = buildTsidField(context.doc().getDimensionBytes());
        BytesRef tsid = timeSeriesId.toBytesRef();
        context.doc().add(new SortedSetDocValuesField(fieldType().name(), tsid));
        TimeSeriesModeIdFieldMapper.INSTANCE.createField(context, tsid);
    }

<<<<<<< HEAD
    public static BytesReference buildTsidField(SortedMap<String, BytesReference> dimensions) throws IOException {
        if (dimensions == null || dimensions.isEmpty()) {
=======
    public static BytesReference buildTsidField(SortedMap<String, BytesReference> dimensionFields) throws IOException {
        if (dimensionFields == null || dimensionFields.isEmpty()) {
>>>>>>> 0f97a852
            throw new IllegalArgumentException("Dimension fields are missing.");
        }

        try (BytesStreamOutput out = new BytesStreamOutput()) {
<<<<<<< HEAD
            out.writeVInt(dimensions.size());
            for (Map.Entry<String, BytesReference> entry : dimensions.entrySet()) {
                String fieldName = entry.getKey();
                BytesRef fieldNameBytes = new BytesRef(fieldName);
                int len = fieldNameBytes.length;
                if (len > DIMENSION_NAME_LIMIT) {
                    throw new IllegalArgumentException(
                        "Dimension name must be less than [" + DIMENSION_NAME_LIMIT + "] bytes but [" + fieldName + "] was [" + len + "]."
                    );
                }
                // Write field name in utf-8 instead of writeString's utf-16-ish thing
                out.writeBytesRef(fieldNameBytes);
                entry.getValue().writeTo(out);
            }

            if (out.size() > LIMIT) {
                throw new IllegalArgumentException(NAME + " longer than [" + LIMIT + "] bytes [" + out.size() + "].");
=======
            encodeTsid(out, dimensionFields);
            BytesReference timeSeriesId = out.bytes();
            if (timeSeriesId.length() > LIMIT) {
                throw new IllegalArgumentException(NAME + " longer than [" + LIMIT + "] bytes [" + timeSeriesId.length() + "].");
>>>>>>> 0f97a852
            }
            return out.bytes();
        }
    }

    @Override
    protected String contentType() {
        return CONTENT_TYPE;
    }

    public static void encodeTsid(StreamOutput out, SortedMap<String, BytesReference> dimensionFields) throws IOException {
        out.writeVInt(dimensionFields.size());
        for (Map.Entry<String, BytesReference> entry : dimensionFields.entrySet()) {
            String fieldName = entry.getKey();
            BytesRef fieldNameBytes = new BytesRef(fieldName);
            int len = fieldNameBytes.length;
            if (len > DIMENSION_NAME_LIMIT) {
                throw new IllegalArgumentException(
                    "Dimension name must be less than [" + DIMENSION_NAME_LIMIT + "] bytes but [" + fieldName + "] was [" + len + "]."
                );
            }
            // Write field name in utf-8 instead of writeString's utf-16-ish thing
            out.writeBytesRef(fieldNameBytes);
            entry.getValue().writeTo(out);
        }

    }

    /**
     * Decode the {@code _tsid} into a human readable map.
     */
    public static Map<String, Object> decodeTsid(StreamInput in) {
        try {
            int size = in.readVInt();
            Map<String, Object> result = new LinkedHashMap<String, Object>(size);

            for (int i = 0; i < size; i++) {
                String name = in.readString();

                int type = in.read();
                switch (type) {
                    case (byte) 's' -> // parse a string
                        result.put(name, in.readBytesRef().utf8ToString());
                    case (byte) 'l' -> // parse a long
                        result.put(name, in.readLong());
                    case (byte) 'u' -> { // parse an unsigned_long
                        Object ul = DocValueFormat.UNSIGNED_LONG_SHIFTED.format(in.readLong());
                        result.put(name, ul);
                    }
                    default -> throw new IllegalArgumentException("Cannot parse [" + name + "]: Unknown type [" + type + "]");
                }
            }
            return result;
        } catch (IOException | IllegalArgumentException e) {
            throw new IllegalArgumentException("Error formatting " + NAME + ": " + e.getMessage(), e);
        }
    }

    public static Map<String, Object> decodeTsid(BytesRef bytesRef) {
        try (StreamInput input = new BytesArray(bytesRef).streamInput()) {
            return decodeTsid(input);
        } catch (IOException ex) {
            throw new IllegalArgumentException("Dimension field cannot be deserialized.", ex);
        }
    }

    public static BytesReference encodeTsidValue(String value) {
        try (BytesStreamOutput out = new BytesStreamOutput()) {
            out.write((byte) 's');
            /*
             * Write in utf8 instead of StreamOutput#writeString which is utf-16-ish
             * so its easier for folks to reason about the space taken up. Mostly
             * it'll be smaller too.
             */
            BytesRef bytes = new BytesRef(value);
            if (bytes.length > DIMENSION_VALUE_LIMIT) {
                throw new IllegalArgumentException(
                    "Dimension fields must be less than [" + DIMENSION_VALUE_LIMIT + "] bytes but was [" + bytes.length + "]."
                );
            }
            out.writeBytesRef(bytes);
            return out.bytes();
        } catch (IOException e) {
            throw new IllegalArgumentException("Dimension field cannot be serialized.", e);
        }
    }

    public static BytesReference encodeTsidValue(long value) {
        try (BytesStreamOutput out = new BytesStreamOutput()) {
            out.write((byte) 'l');
            out.writeLong(value);
            return out.bytes();
        } catch (IOException e) {
            throw new IllegalArgumentException("Dimension field cannot be serialized.", e);
        }
    }

    public static BytesReference encodeTsidUnsignedLongValue(long value) {
        try (BytesStreamOutput out = new BytesStreamOutput()) {
            out.write((byte) 'u');
            out.writeLong(value);
            return out.bytes();
        } catch (IOException e) {
            throw new IllegalArgumentException("Dimension field cannot be serialized.", e);
        }
    }
}<|MERGE_RESOLUTION|>--- conflicted
+++ resolved
@@ -146,41 +146,16 @@
         TimeSeriesModeIdFieldMapper.INSTANCE.createField(context, tsid);
     }
 
-<<<<<<< HEAD
-    public static BytesReference buildTsidField(SortedMap<String, BytesReference> dimensions) throws IOException {
-        if (dimensions == null || dimensions.isEmpty()) {
-=======
     public static BytesReference buildTsidField(SortedMap<String, BytesReference> dimensionFields) throws IOException {
         if (dimensionFields == null || dimensionFields.isEmpty()) {
->>>>>>> 0f97a852
             throw new IllegalArgumentException("Dimension fields are missing.");
         }
 
         try (BytesStreamOutput out = new BytesStreamOutput()) {
-<<<<<<< HEAD
-            out.writeVInt(dimensions.size());
-            for (Map.Entry<String, BytesReference> entry : dimensions.entrySet()) {
-                String fieldName = entry.getKey();
-                BytesRef fieldNameBytes = new BytesRef(fieldName);
-                int len = fieldNameBytes.length;
-                if (len > DIMENSION_NAME_LIMIT) {
-                    throw new IllegalArgumentException(
-                        "Dimension name must be less than [" + DIMENSION_NAME_LIMIT + "] bytes but [" + fieldName + "] was [" + len + "]."
-                    );
-                }
-                // Write field name in utf-8 instead of writeString's utf-16-ish thing
-                out.writeBytesRef(fieldNameBytes);
-                entry.getValue().writeTo(out);
-            }
-
-            if (out.size() > LIMIT) {
-                throw new IllegalArgumentException(NAME + " longer than [" + LIMIT + "] bytes [" + out.size() + "].");
-=======
             encodeTsid(out, dimensionFields);
             BytesReference timeSeriesId = out.bytes();
             if (timeSeriesId.length() > LIMIT) {
                 throw new IllegalArgumentException(NAME + " longer than [" + LIMIT + "] bytes [" + timeSeriesId.length() + "].");
->>>>>>> 0f97a852
             }
             return out.bytes();
         }
