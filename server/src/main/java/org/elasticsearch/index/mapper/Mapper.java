/*
 * Copyright Elasticsearch B.V. and/or licensed to Elasticsearch B.V. under one
 * or more contributor license agreements. Licensed under the Elastic License
 * 2.0 and the Server Side Public License, v 1; you may not use this file except
 * in compliance with, at your election, the Elastic License 2.0 or the Server
 * Side Public License, v 1.
 */

package org.elasticsearch.index.mapper;

import org.apache.lucene.document.FieldType;
import org.elasticsearch.common.Strings;
import org.elasticsearch.common.util.StringLiteralDeduplicator;
import org.elasticsearch.index.IndexVersion;
import org.elasticsearch.index.IndexVersions;
import org.elasticsearch.xcontent.ToXContentFragment;

import java.util.Map;
import java.util.Objects;
import java.util.concurrent.ConcurrentHashMap;
import java.util.function.Function;

public abstract class Mapper implements ToXContentFragment, Iterable<Mapper> {

    public abstract static class Builder {

        protected final String name;

        protected Builder(String name) {
            this.name = internFieldName(name);
        }

        // TODO rename this to leafName?
        public String name() {
            return this.name;
        }

        /** Returns a newly built mapper. */
        public abstract Mapper build(MapperBuilderContext context);
    }

    public interface TypeParser {
        Mapper.Builder parse(String name, Map<String, Object> node, MappingParserContext parserContext) throws MapperParsingException;

        /**
         * Whether we can parse this type on indices with the given index created version.
         */
        default boolean supportsVersion(IndexVersion indexCreatedVersion) {
            return indexCreatedVersion.onOrAfter(IndexVersions.MINIMUM_COMPATIBLE);
        }
    }

    private final String simpleName;

    public Mapper(String simpleName) {
        Objects.requireNonNull(simpleName);
        this.simpleName = internFieldName(simpleName);
    }

    /** Returns the simple name, which identifies this mapper against other mappers at the same level in the mappers hierarchy
     * TODO: make this protected once Mapper and FieldMapper are merged together */
    // TODO rename this to leafName?
    public final String simpleName() {
        return simpleName;
    }

    /** Returns the canonical name which uniquely identifies the mapper against other mappers in a type. */
    // TODO rename this to fullPath???
    public abstract String name();

    /**
     * Returns a name representing the type of this mapper.
     */
    public abstract String typeName();

    /**
     * Return the merge of {@code mergeWith} into this.
     * Both {@code this} and {@code mergeWith} will be left unmodified.
     */
<<<<<<< HEAD
    public abstract Mapper merge(Mapper mergeWith, MapperMergeContext mapperBuilderContext);
=======
    public abstract Mapper merge(Mapper mergeWith, MapperMergeContext mapperMergeContext);
>>>>>>> 30b8af24

    /**
     * Validate any cross-field references made by this mapper
     * @param mappers a {@link MappingLookup} that can produce references to other mappers
     */
    public abstract void validate(MappingLookup mappers);

    /**
     * Create a {@link SourceLoader.SyntheticFieldLoader} to populate synthetic source.
     *
     * @throws IllegalArgumentException if the field is configured in a way that doesn't
     *         support synthetic source. This translates nicely into a 400 error when
     *         users configure synthetic source in the mapping without configuring all
     *         fields properly.
     */
    public SourceLoader.SyntheticFieldLoader syntheticFieldLoader() {
        throw new IllegalArgumentException("field [" + name() + "] of type [" + typeName() + "] doesn't support synthetic source");
    }

    @Override
    public String toString() {
        return Strings.toString(this);
    }

    private static final StringLiteralDeduplicator fieldNameStringDeduplicator = new StringLiteralDeduplicator();

    /**
     * Interns the given field name string through a {@link StringLiteralDeduplicator}.
     * @param fieldName field name to intern
     * @return interned field name string
     */
    public static String internFieldName(String fieldName) {
        return fieldNameStringDeduplicator.deduplicate(fieldName);
    }

    private static final Map<FieldType, FieldType> fieldTypeDeduplicator = new ConcurrentHashMap<>();

    /**
     * Freezes the given {@link FieldType} instances and tries to deduplicate it as long as the field does not return a non-empty value for
     * {@link FieldType#getAttributes()}.
     *
     * @param fieldType field type to deduplicate
     * @return deduplicated field type
     */
    public static FieldType freezeAndDeduplicateFieldType(FieldType fieldType) {
        fieldType.freeze();
        var attributes = fieldType.getAttributes();
        if ((attributes != null && attributes.isEmpty() == false) || fieldType.getClass() != FieldType.class) {
            // don't deduplicate subclasses or types with non-empty attribute maps to avoid memory leaks
            return fieldType;
        }
        if (fieldTypeDeduplicator.size() > 1000) {
            // guard against the case where we run up too many combinations via (vector-)dimensions combinations
            fieldTypeDeduplicator.clear();
        }
        return fieldTypeDeduplicator.computeIfAbsent(fieldType, Function.identity());
    }

    /**
     * Returns the size this mapper counts against the {@linkplain MapperService#INDEX_MAPPING_TOTAL_FIELDS_LIMIT_SETTING field limit}.
     * <p>
     * Needs to be in sync with {@link MappingLookup#getTotalFieldsCount()}.
     */
    public int mapperSize() {
        int size = 1;
        for (Mapper mapper : this) {
            size += mapper.mapperSize();
        }
        return size;
    }

}<|MERGE_RESOLUTION|>--- conflicted
+++ resolved
@@ -77,11 +77,7 @@
      * Return the merge of {@code mergeWith} into this.
      * Both {@code this} and {@code mergeWith} will be left unmodified.
      */
-<<<<<<< HEAD
-    public abstract Mapper merge(Mapper mergeWith, MapperMergeContext mapperBuilderContext);
-=======
     public abstract Mapper merge(Mapper mergeWith, MapperMergeContext mapperMergeContext);
->>>>>>> 30b8af24
 
     /**
      * Validate any cross-field references made by this mapper
