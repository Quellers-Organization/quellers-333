/*
 * Copyright Elasticsearch B.V. and/or licensed to Elasticsearch B.V. under one
 * or more contributor license agreements. Licensed under the "Elastic License
 * 2.0", the "GNU Affero General Public License v3.0 only", and the "Server Side
 * Public License v 1"; you may not use this file except in compliance with, at
 * your election, the "Elastic License 2.0", the "GNU Affero General Public
 * License v3.0 only", or the "Server Side Public License, v 1".
 */

package org.elasticsearch.index.mapper;

import org.apache.lucene.document.Field;
import org.apache.lucene.document.StringField;
import org.apache.lucene.index.IndexableField;
import org.elasticsearch.common.time.DateFormatter;
import org.elasticsearch.core.Tuple;
import org.elasticsearch.index.IndexMode;
import org.elasticsearch.index.IndexSettings;
import org.elasticsearch.index.analysis.IndexAnalyzers;
import org.elasticsearch.index.mapper.MapperService.MergeReason;
import org.elasticsearch.search.builder.SearchSourceBuilder;
import org.elasticsearch.xcontent.FilterXContentParserWrapper;
import org.elasticsearch.xcontent.FlatteningXContentParser;
<<<<<<< HEAD
import org.elasticsearch.xcontent.XContentLocation;
=======
import org.elasticsearch.xcontent.XContentBuilder;
>>>>>>> 11d968d1
import org.elasticsearch.xcontent.XContentParser;

import java.io.IOException;
import java.util.ArrayList;
import java.util.Collection;
import java.util.Collections;
import java.util.HashMap;
import java.util.HashSet;
import java.util.List;
import java.util.Map;
import java.util.Set;

/**
 * Context used when parsing incoming documents. Holds everything that is needed to parse a document as well as
 * the lucene data structures and mappings to be dynamically created as the outcome of parsing a document.
 */
public abstract class DocumentParserContext {
    public record XContentPatch(String fullPath, XContentLocation location, int id) {}

    /**
     * Wraps a given context while allowing to override some of its behaviour by re-implementing some of the non final methods
     */
    private static class Wrapper extends DocumentParserContext {
        private final DocumentParserContext in;

        private Wrapper(ObjectMapper parent, DocumentParserContext in) {
            super(parent, parent.dynamic == null ? in.dynamic : parent.dynamic, in);
            this.in = in;
        }

        @Override
        public Iterable<LuceneDocument> nonRootDocuments() {
            return in.nonRootDocuments();
        }

        @Override
        public boolean isWithinCopyTo() {
            return in.isWithinCopyTo();
        }

        @Override
        public ContentPath path() {
            return in.path();
        }

        @Override
        public XContentParser parser() {
            return in.parser();
        }

        @Override
        public LuceneDocument rootDoc() {
            return in.rootDoc();
        }

        @Override
        public LuceneDocument doc() {
            return in.doc();
        }

        @Override
        protected void addDoc(LuceneDocument doc) {
            in.addDoc(doc);
        }
    }

    /**
     * Tracks the number of dynamically added mappers.
     * All {@link DocumentParserContext}s that are created via {@link DocumentParserContext#createChildContext(ObjectMapper)}
     * share the same mutable instance so that we can track the total size of dynamic mappers
     * that are added on any level of the object graph.
     */
    private static final class DynamicMapperSize {
        private int dynamicMapperSize = 0;

        public void add(int mapperSize) {
            dynamicMapperSize += mapperSize;
        }

        public int get() {
            return dynamicMapperSize;
        }
    }

    private final MappingLookup mappingLookup;
    private final MappingParserContext mappingParserContext;
    private final SourceToParse sourceToParse;

    private final Set<String> ignoredFields;
    private final List<IgnoredSourceFieldMapper.NameValue> ignoredFieldValues;
    private final List<IgnoredSourceFieldMapper.NameValue> ignoredFieldsMissingValues;
    private String parentArrayField;

    private final Map<String, List<Mapper>> dynamicMappers;
    private final DynamicMapperSize dynamicMappersSize;
    private final Map<String, ObjectMapper> dynamicObjectMappers;
    private final Map<String, List<RuntimeField>> dynamicRuntimeFields;
    private final DocumentDimensions dimensions;
    private final ObjectMapper parent;
    private final ObjectMapper.Dynamic dynamic;
    private String id;
    private Field version;
    private final SeqNoFieldMapper.SequenceIDFields seqID;
    private final Set<String> fieldsAppliedFromTemplates;

    /**
     * Fields that are copied from values of other fields via copy_to.
     * This per-document state is needed since it is possible
     * that copy_to field in introduced using a dynamic template
     * in this document and therefore is not present in mapping yet.
     */
    private final Set<String> copyToFields;
    private final Map<XContentLocation, XContentPatch> sourcePatches;

    // Indicates if the source for this context has been marked to be recorded. Applies to synthetic source only.
    private boolean recordedSource;

    private DocumentParserContext(
        MappingLookup mappingLookup,
        MappingParserContext mappingParserContext,
        SourceToParse sourceToParse,
        Set<String> ignoreFields,
        List<IgnoredSourceFieldMapper.NameValue> ignoredFieldValues,
        List<IgnoredSourceFieldMapper.NameValue> ignoredFieldsWithNoSource,
        String parentArrayField,
        Map<String, List<Mapper>> dynamicMappers,
        Map<String, ObjectMapper> dynamicObjectMappers,
        Map<String, List<RuntimeField>> dynamicRuntimeFields,
        String id,
        Field version,
        SeqNoFieldMapper.SequenceIDFields seqID,
        DocumentDimensions dimensions,
        ObjectMapper parent,
        ObjectMapper.Dynamic dynamic,
        Set<String> fieldsAppliedFromTemplates,
        Set<String> copyToFields,
        DynamicMapperSize dynamicMapperSize,
<<<<<<< HEAD
        Map<XContentLocation, XContentPatch> sourcePatches,
        boolean clonedSource
=======
        boolean recordedSource
>>>>>>> 11d968d1
    ) {
        this.mappingLookup = mappingLookup;
        this.mappingParserContext = mappingParserContext;
        this.sourceToParse = sourceToParse;
        this.ignoredFields = ignoreFields;
        this.ignoredFieldValues = ignoredFieldValues;
        this.ignoredFieldsMissingValues = ignoredFieldsWithNoSource;
        this.parentArrayField = parentArrayField;
        this.dynamicMappers = dynamicMappers;
        this.dynamicObjectMappers = dynamicObjectMappers;
        this.dynamicRuntimeFields = dynamicRuntimeFields;
        this.id = id;
        this.version = version;
        this.seqID = seqID;
        this.dimensions = dimensions;
        this.parent = parent;
        this.dynamic = dynamic;
        this.fieldsAppliedFromTemplates = fieldsAppliedFromTemplates;
        this.copyToFields = copyToFields;
        this.dynamicMappersSize = dynamicMapperSize;
<<<<<<< HEAD
        this.sourcePatches = sourcePatches;
        this.clonedSource = clonedSource;
=======
        this.recordedSource = recordedSource;
>>>>>>> 11d968d1
    }

    private DocumentParserContext(ObjectMapper parent, ObjectMapper.Dynamic dynamic, DocumentParserContext in) {
        this(
            in.mappingLookup,
            in.mappingParserContext,
            in.sourceToParse,
            in.ignoredFields,
            in.ignoredFieldValues,
            in.ignoredFieldsMissingValues,
            in.parentArrayField,
            in.dynamicMappers,
            in.dynamicObjectMappers,
            in.dynamicRuntimeFields,
            in.id,
            in.version,
            in.seqID,
            in.dimensions,
            parent,
            dynamic,
            in.fieldsAppliedFromTemplates,
            in.copyToFields,
            in.dynamicMappersSize,
<<<<<<< HEAD
            in.sourcePatches,
            in.clonedSource
=======
            in.recordedSource
>>>>>>> 11d968d1
        );
    }

    protected DocumentParserContext(
        MappingLookup mappingLookup,
        MappingParserContext mappingParserContext,
        SourceToParse source,
        ObjectMapper parent,
        ObjectMapper.Dynamic dynamic
    ) {
        this(
            mappingLookup,
            mappingParserContext,
            source,
            new HashSet<>(),
            new ArrayList<>(),
            new ArrayList<>(),
            null,
            new HashMap<>(),
            new HashMap<>(),
            new HashMap<>(),
            null,
            null,
            SeqNoFieldMapper.SequenceIDFields.emptySeqID(),
            DocumentDimensions.fromIndexSettings(mappingParserContext.getIndexSettings()),
            parent,
            dynamic,
            new HashSet<>(),
            new HashSet<>(mappingLookup.fieldTypesLookup().getCopyToDestinationFields()),
            new DynamicMapperSize(),
            new HashMap<>(),
            false
        );
    }

    public final IndexSettings indexSettings() {
        return mappingParserContext.getIndexSettings();
    }

    public final IndexAnalyzers indexAnalyzers() {
        return mappingParserContext.getIndexAnalyzers();
    }

    public final RootObjectMapper root() {
        return this.mappingLookup.getMapping().getRoot();
    }

    public final ObjectMapper parent() {
        return parent;
    }

    public final MappingLookup mappingLookup() {
        return mappingLookup;
    }

    public final MetadataFieldMapper getMetadataMapper(String mapperName) {
        return mappingLookup.getMapping().getMetadataMapperByName(mapperName);
    }

    public final MappingParserContext dynamicTemplateParserContext(DateFormatter dateFormatter) {
        return mappingParserContext.createDynamicTemplateContext(dateFormatter);
    }

    public final SourceToParse sourceToParse() {
        return this.sourceToParse;
    }

    public final String routing() {
        return mappingParserContext.getIndexSettings().getMode() == IndexMode.TIME_SERIES ? null : sourceToParse.routing();
    }

    /**
     * Add the given {@code field} to the set of ignored fields.
     */
    public final void addIgnoredField(String field) {
        ignoredFields.add(field);
    }

    /**
     * Return the collection of fields that have been ignored so far.
     */
    public final Collection<String> getIgnoredFields() {
        return Collections.unmodifiableCollection(ignoredFields);
    }

    /**
     * Add the given ignored values to the corresponding list.
     */
    public final void addIgnoredField(IgnoredSourceFieldMapper.NameValue values) {
        if (canAddIgnoredField()) {
            // Skip tracking the source for this field twice, it's already tracked for the entire parsing subcontext.
            ignoredFieldValues.add(values);
        }
    }

    /**
     * Return the collection of values for fields that have been ignored so far.
     */
    public final Collection<IgnoredSourceFieldMapper.NameValue> getIgnoredFieldValues() {
        return Collections.unmodifiableCollection(ignoredFieldValues);
    }

    /**
     * Remove duplicate ignored values, using the passed set of field names as reference
     */
    public final void deduplicateIgnoredFieldValues(final Set<String> fullNames) {
        ignoredFieldValues.removeIf(nv -> fullNames.contains(nv.name()));
    }

    /**
     * Adds an ignored field from the parser context, capturing an object or an array.
     *
     * In case of nested arrays, i.e. capturing an array within an array, elements tracked as ignored fields may interfere with
     * the rest, as ignored source contents take precedence over regular field contents with the same leaf name. To prevent
     * missing array elements from synthetic source, all array elements get recorded in ignored source. Otherwise, just the value in
     * the current parsing context gets captured.
     *
     * In both cases, a new parser sub-context gets created from the current {@link DocumentParserContext} and returned, indicating
     * that the source for the sub-context has been captured, to avoid double-storing parts of its contents to ignored source.
     */
    public final DocumentParserContext addIgnoredFieldFromContext(IgnoredSourceFieldMapper.NameValue ignoredFieldWithNoSource)
        throws IOException {
        if (canAddIgnoredField()) {
            if (parentArrayField != null
                && parent != null
                && parentArrayField.equals(parent.fullPath())
                && parent instanceof NestedObjectMapper == false) {
                // The field is an array within an array, store all sub-array elements.
                ignoredFieldsMissingValues.add(ignoredFieldWithNoSource);
                return cloneWithRecordedSource();
            } else {
                assert ignoredFieldWithNoSource != null;
                assert ignoredFieldWithNoSource.value() == null;
                Tuple<DocumentParserContext, XContentBuilder> tuple = XContentDataHelper.cloneSubContext(this);
                addIgnoredField(ignoredFieldWithNoSource.cloneWithValue(XContentDataHelper.encodeXContentBuilder(tuple.v2())));
                return tuple.v1();
            }
        }
        return this;
    }

    /**
     * Return the collection of fields that are missing their source values.
     */
    public final Collection<IgnoredSourceFieldMapper.NameValue> getIgnoredFieldsMissingValues() {
        return Collections.unmodifiableCollection(ignoredFieldsMissingValues);
    }

    /**
     * Clones the current context to mark it as an array. Records the full name of the array field, to check for sub-arrays.
     * Applies to synthetic source only.
     */
    public final DocumentParserContext cloneForArray(String fullName) throws IOException {
        if (canAddIgnoredField()) {
            DocumentParserContext subcontext = switchParser(parser());
            subcontext.parentArrayField = fullName;
            return subcontext;
        }
        return this;
    }

    /**
     * Creates a sub-context from the current {@link DocumentParserContext} to indicate that the source for the sub-context has been
     * recorded and avoid duplicate recording for parts of the sub-context. Applies to synthetic source only.
     */
    public final DocumentParserContext cloneWithRecordedSource() throws IOException {
        if (canAddIgnoredField()) {
            DocumentParserContext subcontext = createChildContext(parent());
            subcontext.setRecordedSource();  // Avoids double-storing parts of the source for the same parser subtree.
            return subcontext;
        }
        return this;
    }

    /**
     * Add the given {@code field} to the _field_names field
     *
     * Use this if an exists query run against the field cannot use docvalues
     * or norms.
     */
    public final void addToFieldNames(String field) {
        FieldNamesFieldMapper fieldNamesFieldMapper = (FieldNamesFieldMapper) getMetadataMapper(FieldNamesFieldMapper.NAME);
        if (fieldNamesFieldMapper != null) {
            fieldNamesFieldMapper.addFieldNames(this, field);
        }
    }

    /**
     * Registers a patch for a specific field at a given location in the original source.
     * The patch modifies the field value in the original `_source` by replacing it with a numerical ID,
     * which is then stored in a document field accessible via {@link SearchSourceBuilder#equals(Object)}.
     *
     * The original field value must still be retrievable when the original `_source` is requested.
     * This responsibility lies with the {@link FieldMapper}, ensuring that the patched field can provide
     * the original value during retrieval.
     *
     * Note: Only one patch per field is permitted for each document.
     *
     * @param fieldMapper The {@link FieldMapper} responsible for applying the patch to the field.
     * @param xContentLocation The {@link XContentLocation} representing the location of the field in the original source.
     */
    public void addSourceFieldPatch(FieldMapper fieldMapper, XContentLocation xContentLocation) {
        var sourceFieldMapper = (SourceFieldMapper) getMetadataMapper(SourceFieldMapper.NAME);
        if (sourceFieldMapper == null) {
            return;
        }
        sourceFieldMapper.indexFieldPatch(doc(), fieldMapper, xContentLocation, getSourcePatches());
    }

    /**
     * Returns all {@link XContentPatch} currently registered in this context,
     * mapped by their {@link XContentLocation} in the original `_source`.
     */
    public Map<XContentLocation, XContentPatch> getSourcePatches() {
        return sourcePatches;
    }

    public final Field version() {
        return this.version;
    }

    public final void version(Field version) {
        this.version = version;
    }

    public final String id() {
        if (id == null) {
            assert false : "id field mapper has not set the id";
            throw new IllegalStateException("id field mapper has not set the id");
        }
        return id;
    }

    public final void id(String id) {
        this.id = id;
    }

    public final SeqNoFieldMapper.SequenceIDFields seqID() {
        return this.seqID;
    }

    final void setRecordedSource() {
        this.recordedSource = true;
    }

    final boolean getRecordedSource() {
        return recordedSource;
    }

    public final boolean canAddIgnoredField() {
        return mappingLookup.isSourceSynthetic() && recordedSource == false && indexSettings().getSkipIgnoredSourceWrite() == false;
    }

    Mapper.SourceKeepMode sourceKeepModeFromIndexSettings() {
        return indexSettings().sourceKeepMode();
    }

    /**
     * Description on the document being parsed used in error messages. Not
     * called unless there is an error.
     */
    public final String documentDescription() {
        IdFieldMapper idMapper = (IdFieldMapper) getMetadataMapper(IdFieldMapper.NAME);
        return idMapper.documentDescription(this);
    }

    public Mapper getMapper(String name) {
        return parent.getMapper(name);
    }

    public ObjectMapper.Dynamic dynamic() {
        return dynamic;
    }

    public void markFieldAsAppliedFromTemplate(String fieldName) {
        fieldsAppliedFromTemplates.add(fieldName);
    }

    public boolean isFieldAppliedFromTemplate(String name) {
        return fieldsAppliedFromTemplates.contains(name);
    }

    public void markFieldAsCopyTo(String fieldName) {
        copyToFields.add(fieldName);
    }

    public boolean isCopyToDestinationField(String name) {
        return copyToFields.contains(name);
    }

    public Set<String> getCopyToFields() {
        return copyToFields;
    }

    /**
     * Add a new mapper dynamically created while parsing.
     *
     * @return returns <code>true</code> if the mapper could be created, <code>false</code> if the dynamic mapper has been ignored due to
     * the field limit
     * @throws IllegalArgumentException if the field limit has been exceeded.
     * This can happen when dynamic is set to {@link ObjectMapper.Dynamic#TRUE} or {@link ObjectMapper.Dynamic#RUNTIME}.
     */
    public final boolean addDynamicMapper(Mapper mapper) {
        // eagerly check object depth limit here to avoid stack overflow errors
        if (mapper instanceof ObjectMapper) {
            MappingLookup.checkObjectDepthLimit(indexSettings().getMappingDepthLimit(), mapper.fullPath());
        }

        // eagerly check field name limit here to avoid OOM errors
        // only check fields that are not already mapped or tracked in order to avoid hitting field limit too early via double-counting
        // note that existing fields can also receive dynamic mapping updates (e.g. constant_keyword to fix the value)
        if (mappingLookup.getMapper(mapper.fullPath()) == null
            && mappingLookup.objectMappers().containsKey(mapper.fullPath()) == false
            && dynamicMappers.containsKey(mapper.fullPath()) == false) {
            int mapperSize = mapper.getTotalFieldsCount();
            int additionalFieldsToAdd = getNewFieldsSize() + mapperSize;
            if (indexSettings().isIgnoreDynamicFieldsBeyondLimit()) {
                if (mappingLookup.exceedsLimit(indexSettings().getMappingTotalFieldsLimit(), additionalFieldsToAdd)) {
                    if (canAddIgnoredField()) {
                        try {
                            addIgnoredField(
                                IgnoredSourceFieldMapper.NameValue.fromContext(
                                    this,
                                    mapper.fullPath(),
                                    XContentDataHelper.encodeToken(parser())
                                )
                            );
                        } catch (IOException e) {
                            throw new IllegalArgumentException("failed to parse field [" + mapper.fullPath() + " ]", e);
                        }
                    }
                    addIgnoredField(mapper.fullPath());
                    return false;
                }
            } else {
                mappingLookup.checkFieldLimit(indexSettings().getMappingTotalFieldsLimit(), additionalFieldsToAdd);
            }
            dynamicMappersSize.add(mapperSize);
        }
        if (mapper instanceof ObjectMapper objectMapper) {
            dynamicObjectMappers.put(objectMapper.fullPath(), objectMapper);
            // dynamic object mappers may have been obtained from applying a dynamic template, in which case their definition may contain
            // sub-fields as well as sub-objects that need to be added to the mappings
            for (Mapper submapper : objectMapper.mappers.values()) {
                // we could potentially skip the step of adding these to the dynamic mappers, because their parent is already added to
                // that list, and what is important is that all of the intermediate objects are added to the dynamic object mappers so that
                // they can be looked up once sub-fields need to be added to them. For simplicity, we treat these like any other object
                addDynamicMapper(submapper);
            }
        }

        // TODO we may want to stop adding object mappers to the dynamic mappers list: most times they will be mapped when parsing their
        // sub-fields (see ObjectMapper.Builder#addDynamic), which causes extra work as the two variants of the same object field
        // will be merged together when creating the final dynamic update. The only cases where object fields need extra treatment are
        // dynamically mapped objects when the incoming document defines no sub-fields in them:
        // 1) by default, they would be empty containers in the mappings, is it then important to map them?
        // 2) they can be the result of applying a dynamic template which may define sub-fields or set dynamic, enabled or subobjects.
        dynamicMappers.computeIfAbsent(mapper.fullPath(), k -> new ArrayList<>()).add(mapper);
        return true;
    }

    /*
     * Returns an approximation of the number of dynamically mapped fields and runtime fields that will be added to the mapping.
     * This is to validate early and to fail fast during document parsing.
     * There will be another authoritative (but more expensive) validation step when making the actual update mapping request.
     * During the mapping update, the actual number fields is determined by counting the total number of fields of the merged mapping.
     * Therefore, both over-counting and under-counting here is not critical.
     * However, in order for users to get to the field limit, we should try to be as close as possible to the actual field count.
     * If we under-count fields here, we may only know that we exceed the field limit during the mapping update.
     * This can happen when merging the mappers for the same field results in a mapper with a larger size than the individual mappers.
     * This leads to document rejection instead of ignoring fields above the limit
     * if ignore_dynamic_beyond_limit is configured for the index.
     * If we over-count the fields (for example by counting all mappers with the same name),
     * we may reject fields earlier than necessary and before actually hitting the field limit.
     */
    int getNewFieldsSize() {
        return dynamicMappersSize.get() + dynamicRuntimeFields.size();
    }

    /**
     * @return true if either {@link #getDynamicMappers} or {@link #getDynamicRuntimeFields()} will return a non-empty result
     */
    public final boolean hasDynamicMappersOrRuntimeFields() {
        return hasDynamicMappers() || dynamicRuntimeFields.isEmpty() == false;
    }

    /**
     * @return true if either {@link #getDynamicMappers} will return a non-empty mapper list
     */
    public final boolean hasDynamicMappers() {
        return dynamicMappers.isEmpty() == false;
    }

    /**
     * Get dynamic mappers created as a result of parsing an incoming document. Responsible for exposing all the newly created
     * fields that need to be merged into the existing mappings. Used to create the required mapping update at the end of document parsing.
     * Consists of a all {@link Mapper}s that will need to be added to their respective parent {@link ObjectMapper}s in order
     * to become part of the resulting dynamic mapping update.
     */
    public final List<Mapper> getDynamicMappers() {
        return dynamicMappers.values().stream().flatMap(List::stream).toList();
    }

    /**
     * Returns the dynamic Consists of a flat set of {@link Mapper}s associated with a field name that will need to be added to their
     * respective parent {@link ObjectMapper}s in order to become part of the resulting dynamic mapping update.
     * @param fieldName Full field name with dot-notation.
     * @return List of Mappers or null
     */
    public final List<Mapper> getDynamicMappers(String fieldName) {
        return dynamicMappers.get(fieldName);
    }

    public void updateDynamicMappers(String name, List<Mapper> mappers) {
        dynamicMappers.remove(name);
        mappers.forEach(this::addDynamicMapper);
    }

    /**
     * Get a dynamic object mapper by name. Allows consumers to lookup objects that have been dynamically added as a result
     * of parsing an incoming document. Used to find the parent object for new fields that are being dynamically mapped whose parent is
     * also not mapped yet. Such new fields will need to be dynamically added to their parent according to its dynamic behaviour.
     * Holds a flat set of object mappers, meaning that an object field named <code>foo.bar</code> can be looked up directly with its
     * dotted name.
     */
    final ObjectMapper getDynamicObjectMapper(String name) {
        return dynamicObjectMappers.get(name);
    }

    /**
     * Add a new runtime field dynamically created while parsing.
     * We use the same set for both new indexed and new runtime fields,
     * because for dynamic mappings, a new field can be either mapped
     * as runtime or indexed, but never both.
     */
    final boolean addDynamicRuntimeField(RuntimeField runtimeField) {
        if (dynamicRuntimeFields.containsKey(runtimeField.name()) == false) {
            if (indexSettings().isIgnoreDynamicFieldsBeyondLimit()) {
                if (mappingLookup.exceedsLimit(indexSettings().getMappingTotalFieldsLimit(), getNewFieldsSize() + 1)) {
                    addIgnoredField(runtimeField.name());
                    return false;
                }
            } else {
                mappingLookup.checkFieldLimit(indexSettings().getMappingTotalFieldsLimit(), getNewFieldsSize() + 1);
            }
        }
        dynamicRuntimeFields.computeIfAbsent(runtimeField.name(), k -> new ArrayList<>(1)).add(runtimeField);
        return true;
    }

    /**
     * Get dynamic runtime fields created while parsing. Holds a flat set of {@link RuntimeField}s.
     * Runtime fields get dynamically mapped when {@link org.elasticsearch.index.mapper.ObjectMapper.Dynamic#RUNTIME} is used,
     * or when dynamic templates specify a <code>runtime</code> section.
     */
    public final List<RuntimeField> getDynamicRuntimeFields() {
        return dynamicRuntimeFields.values().stream().flatMap(List::stream).toList();
    }

    /**
     * Returns an Iterable over all non-root documents. If there are no non-root documents
     * the iterable will return an empty iterator.
     */
    public abstract Iterable<LuceneDocument> nonRootDocuments();

    /**
     * @return a RootObjectMapper.Builder to be used to construct a dynamic mapping update
     */
    public final RootObjectMapper.Builder updateRoot() {
        return mappingLookup.getMapping().getRoot().newBuilder(mappingParserContext.getIndexSettings().getIndexVersionCreated());
    }

    public boolean isWithinCopyTo() {
        return false;
    }

    public final DocumentParserContext createChildContext(ObjectMapper parent) {
        return new Wrapper(parent, this);
    }

    /**
     * Return a new context that will be used within a nested document.
     */
    public final DocumentParserContext createNestedContext(NestedObjectMapper nestedMapper) {
        if (isWithinCopyTo()) {
            // nested context will already have been set up for copy_to fields
            return this;
        }
        final LuceneDocument doc = new LuceneDocument(nestedMapper.fullPath(), doc());
        // We need to add the uid or id to this nested Lucene document too,
        // If we do not do this then when a document gets deleted only the root Lucene document gets deleted and
        // not the nested Lucene documents! Besides the fact that we would have zombie Lucene documents, the ordering of
        // documents inside the Lucene index (document blocks) will be incorrect, as nested documents of different root
        // documents are then aligned with other root documents. This will lead to the nested query, sorting, aggregations
        // and inner hits to fail or yield incorrect results.
        IndexableField idField = doc.getParent().getField(IdFieldMapper.NAME);
        if (idField != null) {
            // We just need to store the id as indexed field, so that IndexWriter#deleteDocuments(term) can then
            // delete it when the root document is deleted too.
            // NOTE: we don't support nested fields in tsdb so it's safe to assume the standard id mapper.
            doc.add(new StringField(IdFieldMapper.NAME, idField.binaryValue(), Field.Store.NO));
        } else {
            throw new IllegalStateException("The root document of a nested document should have an _id field");
        }
        doc.add(NestedPathFieldMapper.field(indexSettings().getIndexVersionCreated(), nestedMapper.nestedTypePath()));
        addDoc(doc);
        return switchDoc(doc);
    }

    /**
     * Return a new context that has the provided document as the current document.
     */
    public final DocumentParserContext switchDoc(final LuceneDocument document) {
        return new Wrapper(this.parent, this) {
            @Override
            public LuceneDocument doc() {
                return document;
            }
        };
    }

    /**
     * Return a context for copy_to directives
     * @param copyToField   the name of the field to copy to
     * @param doc           the document to target
     */
    public final DocumentParserContext createCopyToContext(String copyToField, LuceneDocument doc) throws IOException {
        ContentPath path = new ContentPath();
        XContentParser parser = DotExpandingXContentParser.expandDots(new CopyToParser(copyToField, parser()), path);
        return new Wrapper(root(), this) {
            @Override
            public ContentPath path() {
                return path;
            }

            @Override
            public XContentParser parser() {
                return parser;
            }

            @Override
            public boolean isWithinCopyTo() {
                return true;
            }

            @Override
            public LuceneDocument doc() {
                return doc;
            }
        };
    }

    /**
     * Return a context for flattening subobjects
     * @param fieldName   the name of the field to be flattened
     */
    public final DocumentParserContext createFlattenContext(String fieldName) {
        XContentParser flatteningParser = new FlatteningXContentParser(parser(), fieldName);
        return new Wrapper(this.parent(), this) {
            @Override
            public XContentParser parser() {
                return flatteningParser;
            }
        };
    }

    /**
     * Clone this context, replacing the XContentParser with the passed one
     * @param parser    the replacement parser
     * @return  a new context with a replaced parser
     */
    public final DocumentParserContext switchParser(XContentParser parser) {
        return new Wrapper(this.parent, this) {
            @Override
            public XContentParser parser() {
                return parser;
            }
        };
    }

    /**
     * The collection of dimensions for this document.
     */
    public DocumentDimensions getDimensions() {
        return dimensions;
    }

    public abstract ContentPath path();

    /**
     * Creates a context to build dynamic mappers
     */
    public final MapperBuilderContext createDynamicMapperBuilderContext() {
        String p = path().pathAsText("");
        if (p.endsWith(".")) {
            p = p.substring(0, p.length() - 1);
        }
        boolean containsDimensions = false;
        ObjectMapper objectMapper = mappingLookup.objectMappers().get(p);
        if (objectMapper instanceof PassThroughObjectMapper passThroughObjectMapper) {
            containsDimensions = passThroughObjectMapper.containsDimensions();
        }
        return new MapperBuilderContext(
            p,
            mappingLookup.isSourceSynthetic(),
            mappingLookup.isDataStreamTimestampFieldEnabled(),
            containsDimensions,
            dynamic,
            MergeReason.MAPPING_UPDATE,
            false
        );
    }

    public abstract XContentParser parser();

    public abstract LuceneDocument rootDoc();

    public abstract LuceneDocument doc();

    protected abstract void addDoc(LuceneDocument doc);

    /**
     * Find a dynamic mapping template for the given field and its matching type
     *
     * @param fieldName the name of the field
     * @param matchType the expecting matchType of the field
     * @return the matching template; otherwise returns null
     * @throws DocumentParsingException if the given field has a dynamic template name specified, but no template matches that name.
     */
    public final DynamicTemplate findDynamicTemplate(String fieldName, DynamicTemplate.XContentFieldType matchType) {
        final String pathAsString = path().pathAsText(fieldName);
        final String matchTemplateName = sourceToParse().dynamicTemplates().get(pathAsString);
        for (DynamicTemplate template : root().dynamicTemplates()) {
            if (template.match(matchTemplateName, pathAsString, fieldName, matchType)) {
                return template;
            }
        }
        if (matchTemplateName != null) {
            throw new DocumentParsingException(
                parser().getTokenLocation(),
                "Can't find dynamic template for dynamic template name [" + matchTemplateName + "] of field [" + pathAsString + "]"
            );
        }
        return null;
    }

    // XContentParser that wraps an existing parser positioned on a value,
    // and a field name, and returns a stream that looks like { 'field' : 'value' }
    private static class CopyToParser extends FilterXContentParserWrapper {

        enum State {
            FIELD,
            VALUE
        }

        private State state = State.FIELD;
        private final String field;

        CopyToParser(String fieldName, XContentParser in) {
            super(in);
            this.field = fieldName;
            assert in.currentToken().isValue() || in.currentToken() == Token.VALUE_NULL;
        }

        @Override
        public Token nextToken() throws IOException {
            if (state == State.FIELD) {
                state = State.VALUE;
                return delegate().currentToken();
            }
            return Token.END_OBJECT;
        }

        @Override
        public Token currentToken() {
            if (state == State.FIELD) {
                return Token.FIELD_NAME;
            }
            return delegate().currentToken();
        }

        @Override
        public String currentName() throws IOException {
            return field;
        }
    }
}<|MERGE_RESOLUTION|>--- conflicted
+++ resolved
@@ -21,11 +21,8 @@
 import org.elasticsearch.search.builder.SearchSourceBuilder;
 import org.elasticsearch.xcontent.FilterXContentParserWrapper;
 import org.elasticsearch.xcontent.FlatteningXContentParser;
-<<<<<<< HEAD
 import org.elasticsearch.xcontent.XContentLocation;
-=======
 import org.elasticsearch.xcontent.XContentBuilder;
->>>>>>> 11d968d1
 import org.elasticsearch.xcontent.XContentParser;
 
 import java.io.IOException;
@@ -163,12 +160,8 @@
         Set<String> fieldsAppliedFromTemplates,
         Set<String> copyToFields,
         DynamicMapperSize dynamicMapperSize,
-<<<<<<< HEAD
         Map<XContentLocation, XContentPatch> sourcePatches,
-        boolean clonedSource
-=======
         boolean recordedSource
->>>>>>> 11d968d1
     ) {
         this.mappingLookup = mappingLookup;
         this.mappingParserContext = mappingParserContext;
@@ -189,12 +182,8 @@
         this.fieldsAppliedFromTemplates = fieldsAppliedFromTemplates;
         this.copyToFields = copyToFields;
         this.dynamicMappersSize = dynamicMapperSize;
-<<<<<<< HEAD
         this.sourcePatches = sourcePatches;
-        this.clonedSource = clonedSource;
-=======
         this.recordedSource = recordedSource;
->>>>>>> 11d968d1
     }
 
     private DocumentParserContext(ObjectMapper parent, ObjectMapper.Dynamic dynamic, DocumentParserContext in) {
@@ -218,12 +207,8 @@
             in.fieldsAppliedFromTemplates,
             in.copyToFields,
             in.dynamicMappersSize,
-<<<<<<< HEAD
             in.sourcePatches,
-            in.clonedSource
-=======
             in.recordedSource
->>>>>>> 11d968d1
         );
     }
 
