--- conflicted
+++ resolved
@@ -469,21 +469,7 @@
                     throw new MapperParsingException("Cannot use reserved field name [" + mapper.name() + "]");
                 }
             }
-<<<<<<< HEAD
-            return new TextFieldMapper(
-                name,
-                fieldType,
-                tft,
-                indexAnalyzers(tft.name(), phraseFieldInfo, prefixFieldInfo),
-                prefixFieldInfo,
-                phraseFieldInfo,
-                multiFields,
-                copyTo,
-                this
-            );
-=======
-            return new TextFieldMapper(name, fieldType, tft, prefixFieldInfo, phraseFieldInfo, multiFields, copyTo.build(), this);
->>>>>>> f5c32d8a
+            return new TextFieldMapper(name, fieldType, tft, prefixFieldInfo, phraseFieldInfo, multiFields, copyTo, this);
         }
     }
 
