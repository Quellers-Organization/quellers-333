/*
 * Copyright Elasticsearch B.V. and/or licensed to Elasticsearch B.V. under one
 * or more contributor license agreements. Licensed under the Elastic License
 * 2.0 and the Server Side Public License, v 1; you may not use this file except
 * in compliance with, at your election, the Elastic License 2.0 or the Server
 * Side Public License, v 1.
 */

package org.elasticsearch.index.mapper;

import org.apache.lucene.document.Field;
import org.apache.lucene.index.IndexableField;
import org.apache.lucene.index.LeafReaderContext;
import org.apache.lucene.search.Query;
import org.elasticsearch.Version;
import org.elasticsearch.common.Explicit;
import org.elasticsearch.common.Strings;
import org.elasticsearch.common.time.DateFormatter;
import org.elasticsearch.common.xcontent.LoggingDeprecationHandler;
import org.elasticsearch.common.xcontent.NamedXContentRegistry;
import org.elasticsearch.common.xcontent.XContentBuilder;
import org.elasticsearch.common.xcontent.XContentHelper;
import org.elasticsearch.common.xcontent.XContentParser;
import org.elasticsearch.common.xcontent.XContentType;
import org.elasticsearch.core.Tuple;
import org.elasticsearch.index.IndexSettings;
import org.elasticsearch.index.analysis.IndexAnalyzers;
import org.elasticsearch.index.fielddata.IndexFieldDataCache;
import org.elasticsearch.index.query.SearchExecutionContext;
import org.elasticsearch.indices.breaker.NoneCircuitBreakerService;
import org.elasticsearch.search.lookup.SearchLookup;

import java.io.IOException;
import java.util.ArrayList;
import java.util.Collections;
import java.util.Comparator;
import java.util.HashMap;
import java.util.Iterator;
import java.util.LinkedList;
import java.util.List;
import java.util.Map;
import java.util.function.Consumer;
import java.util.function.Function;

/**
 * A parser for documents
 */
public final class DocumentParser {

    private final NamedXContentRegistry xContentRegistry;
    private final Function<DateFormatter, MappingParserContext> dateParserContext;
    private final IndexSettings indexSettings;
    private final IndexAnalyzers indexAnalyzers;

    DocumentParser(NamedXContentRegistry xContentRegistry,
                   Function<DateFormatter, MappingParserContext> dateParserContext,
                   IndexSettings indexSettings,
                   IndexAnalyzers indexAnalyzers) {
        this.xContentRegistry = xContentRegistry;
        this.dateParserContext = dateParserContext;
        this.indexSettings = indexSettings;
        this.indexAnalyzers = indexAnalyzers;
    }

    /**
     * Parse a document
     * @param source the document to parse
     * @param mappingLookup the mappings information needed to parse the document
     * @return the parsed document
     * @throws MapperParsingException whenever there's a problem parsing the document
     */
    public ParsedDocument parseDocument(SourceToParse source, MappingLookup mappingLookup) throws MapperParsingException {
        final InternalDocumentParserContext context;
        final XContentType xContentType = source.getXContentType();
        try (XContentParser parser = XContentHelper.createParser(xContentRegistry,
            LoggingDeprecationHandler.INSTANCE, source.source(), xContentType)) {
            context = new InternalDocumentParserContext(
                mappingLookup,
                indexSettings,
                indexAnalyzers,
                dateParserContext,
                source,
                parser);
            validateStart(parser);
            MetadataFieldMapper[] metadataFieldsMappers = mappingLookup.getMapping().getSortedMetadataMappers();
            internalParseDocument(mappingLookup.getMapping().getRoot(), metadataFieldsMappers, context, parser);
            validateEnd(parser);
        } catch (Exception e) {
            throw wrapInMapperParsingException(source, e);
        }
        String remainingPath = context.path().pathAsText("");
        if (remainingPath.isEmpty() == false) {
            throw new IllegalStateException("found leftover path elements: " + remainingPath);
        }

        return new ParsedDocument(
            context.version(),
            context.seqID(),
            context.sourceToParse().id(),
            source.routing(),
            context.reorderParentAndGetDocs(),
            context.sourceToParse().source(),
            context.sourceToParse().getXContentType(),
            createDynamicUpdate(mappingLookup,
                context.getDynamicMappers(), context.getDynamicRuntimeFields())
        );
    }

    private static boolean containsDisabledObjectMapper(ObjectMapper objectMapper, String[] subfields) {
        for (int i = 0; i < subfields.length - 1; ++i) {
            Mapper mapper = objectMapper.getMapper(subfields[i]);
            if (mapper instanceof ObjectMapper == false) {
                break;
            }
            objectMapper = (ObjectMapper) mapper;
            if (objectMapper.isEnabled() == false) {
                return true;
            }
        }
        return false;
    }

    private static void internalParseDocument(RootObjectMapper root, MetadataFieldMapper[] metadataFieldsMappers,
                                              DocumentParserContext context, XContentParser parser) throws IOException {

        final boolean emptyDoc = isEmptyDoc(root, parser);

        for (MetadataFieldMapper metadataMapper : metadataFieldsMappers) {
            metadataMapper.preParse(context);
        }

        if (root.isEnabled() == false) {
            // entire type is disabled
            parser.skipChildren();
        } else if (emptyDoc == false) {
            parseObjectOrNested(context, root);
        }

        executeIndexTimeScripts(context);

        for (MetadataFieldMapper metadataMapper : metadataFieldsMappers) {
            metadataMapper.postParse(context);
        }
    }

    private static void executeIndexTimeScripts(DocumentParserContext context) {
        List<FieldMapper> indexTimeScriptMappers = context.mappingLookup().indexTimeScriptMappers();
        if (indexTimeScriptMappers.isEmpty()) {
            return;
        }
        SearchLookup searchLookup = new SearchLookup(
            context.mappingLookup().indexTimeLookup()::get,
            (ft, lookup) -> ft.fielddataBuilder(context.indexSettings().getIndex().getName(), lookup).build(
                new IndexFieldDataCache.None(),
                new NoneCircuitBreakerService())
        );
        // field scripts can be called both by the loop at the end of this method and via
        // the document reader, so to ensure that we don't run them multiple times we
        // guard them with an 'executed' boolean
        Map<String, Consumer<LeafReaderContext>> fieldScripts = new HashMap<>();
        indexTimeScriptMappers.forEach(mapper -> fieldScripts.put(mapper.name(), new Consumer<>() {
            boolean executed = false;
            @Override
            public void accept(LeafReaderContext leafReaderContext) {
                if (executed == false) {
                    mapper.executeScript(searchLookup, leafReaderContext, 0, context);
                    executed = true;
                }
            }
        }));

        // call the index script on all field mappers configured with one
        DocumentLeafReader reader = new DocumentLeafReader(context.rootDoc(), fieldScripts);
        for (Consumer<LeafReaderContext> script : fieldScripts.values()) {
            script.accept(reader.getContext());
        }
    }

    private static void validateStart(XContentParser parser) throws IOException {
        // will result in START_OBJECT
        XContentParser.Token token = parser.nextToken();
        if (token != XContentParser.Token.START_OBJECT) {
            throw new MapperParsingException("Malformed content, must start with an object");
        }
    }

    private static void validateEnd(XContentParser parser) throws IOException {
        XContentParser.Token token;// only check for end of tokens if we created the parser here
        // try to parse the next token, this should be null if the object is ended properly
        // but will throw a JSON exception if the extra tokens is not valid JSON (this will be handled by the catch)
        token = parser.nextToken();
        if (token != null) {
            throw new IllegalArgumentException("Malformed content, found extra data after parsing: " + token);
        }
    }

    private static boolean isEmptyDoc(RootObjectMapper root, XContentParser parser) throws IOException {
        if (root.isEnabled()) {
            final XContentParser.Token token = parser.nextToken();
            if (token == XContentParser.Token.END_OBJECT) {
                // empty doc, we can handle it...
                return true;
            } else if (token != XContentParser.Token.FIELD_NAME) {
                throw new MapperParsingException("Malformed content, after first object, either the type field"
                    + " or the actual properties should exist");
            }
        }
        return false;
    }

    private static MapperParsingException wrapInMapperParsingException(SourceToParse source, Exception e) {
        // if its already a mapper parsing exception, no need to wrap it...
        if (e instanceof MapperParsingException) {
            return (MapperParsingException) e;
        }

        // Throw a more meaningful message if the document is empty.
        if (source.source() != null && source.source().length() == 0) {
            return new MapperParsingException("failed to parse, document is empty");
        }

        return new MapperParsingException("failed to parse", e);
    }

    private static String[] splitAndValidatePath(String fullFieldPath) {
        if (fullFieldPath.contains(".")) {
            String[] parts = fullFieldPath.split("\\.");
            if (parts.length == 0) {
                throw new IllegalArgumentException("field name cannot contain only dots");
            }
            for (String part : parts) {
                if (Strings.hasText(part) == false) {
                    // check if the field name contains only whitespace
                    if (Strings.isEmpty(part) == false) {
                        throw new IllegalArgumentException(
                                "object field cannot contain only whitespace: ['" + fullFieldPath + "']");
                    }
                    throw new IllegalArgumentException(
                            "object field starting or ending with a [.] makes object resolution ambiguous: [" + fullFieldPath + "]");
                }
            }
            return parts;
        } else {
            if (Strings.isEmpty(fullFieldPath)) {
                throw new IllegalArgumentException("field name cannot be an empty string");
            }
            return new String[] {fullFieldPath};
        }
    }

    /** Creates a Mapping containing any dynamically added fields, or returns null if there were no dynamic mappings. */
    static Mapping createDynamicUpdate(MappingLookup mappingLookup,
                                       List<Mapper> dynamicMappers,
                                       List<RuntimeField> dynamicRuntimeFields) {
        if (dynamicMappers.isEmpty() && dynamicRuntimeFields.isEmpty()) {
            return null;
        }
        RootObjectMapper root;
        if (dynamicMappers.isEmpty() == false) {
            root = createDynamicUpdate(mappingLookup, dynamicMappers);
            root.fixRedundantIncludes();
        } else {
            root = mappingLookup.getMapping().getRoot().copyAndReset();
        }
        root.addRuntimeFields(dynamicRuntimeFields);
        return mappingLookup.getMapping().mappingUpdate(root);
    }

    private static RootObjectMapper createDynamicUpdate(MappingLookup mappingLookup,
                                                        List<Mapper> dynamicMappers) {

        // We build a mapping by first sorting the mappers, so that all mappers containing a common prefix
        // will be processed in a contiguous block. When the prefix is no longer seen, we pop the extra elements
        // off the stack, merging them upwards into the existing mappers.
        dynamicMappers.sort(Comparator.comparing(Mapper::name));
        Iterator<Mapper> dynamicMapperItr = dynamicMappers.iterator();
        List<ObjectMapper> parentMappers = new ArrayList<>();
        Mapper firstUpdate = dynamicMapperItr.next();
        parentMappers.add(createUpdate(mappingLookup.getMapping().getRoot(), splitAndValidatePath(firstUpdate.name()), 0, firstUpdate));
        Mapper previousMapper = null;
        while (dynamicMapperItr.hasNext()) {
            Mapper newMapper = dynamicMapperItr.next();
            if (previousMapper != null && newMapper.name().equals(previousMapper.name())) {
                // We can see the same mapper more than once, for example, if we had foo.bar and foo.baz, where
                // foo did not yet exist. This will create 2 copies in dynamic mappings, which should be identical.
                // Here we just skip over the duplicates, but we merge them to ensure there are no conflicts.
                newMapper.merge(previousMapper);
                continue;
            }
            previousMapper = newMapper;
            String[] nameParts = splitAndValidatePath(newMapper.name());

            // We first need the stack to only contain mappers in common with the previously processed mapper
            // For example, if the first mapper processed was a.b.c, and we now have a.d, the stack will contain
            // a.b, and we want to merge b back into the stack so it just contains a
            int i = removeUncommonMappers(parentMappers, nameParts);

            // Then we need to add back mappers that may already exist within the stack, but are not on it.
            // For example, if we processed a.b, followed by an object mapper a.c.d, and now are adding a.c.d.e
            // then the stack will only have a on it because we will have already merged a.c.d into the stack.
            // So we need to pull a.c, followed by a.c.d, onto the stack so e can be added to the end.
            i = expandCommonMappers(parentMappers, nameParts, i);

            // If there are still parents of the new mapper which are not on the stack, we need to pull them
            // from the existing mappings. In order to maintain the invariant that the stack only contains
            // fields which are updated, we cannot simply add the existing mappers to the stack, since they
            // may have other subfields which will not be updated. Instead, we pull the mapper from the existing
            // mappings, and build an update with only the new mapper and its parents. This then becomes our
            // "new mapper", and can be added to the stack.
            if (i < nameParts.length - 1) {
                newMapper = createExistingMapperUpdate(parentMappers, nameParts, i, mappingLookup, newMapper);
            }

            if (newMapper instanceof ObjectMapper) {
                parentMappers.add((ObjectMapper) newMapper);
            } else {
                addToLastMapper(parentMappers, newMapper, true);
            }
        }
        popMappers(parentMappers, 1, true);
        assert parentMappers.size() == 1;
        return (RootObjectMapper)parentMappers.get(0);
    }

    private static void popMappers(List<ObjectMapper> parentMappers, int keepBefore, boolean merge) {
        assert keepBefore >= 1; // never remove the root mapper
        // pop off parent mappers not needed by the current mapper,
        // merging them backwards since they are immutable
        for (int i = parentMappers.size() - 1; i >= keepBefore; --i) {
            addToLastMapper(parentMappers, parentMappers.remove(i), merge);
        }
    }

    /**
     * Adds a mapper as an update into the last mapper. If merge is true, the new mapper
     * will be merged in with other child mappers of the last parent, otherwise it will be a new update.
     */
    private static void addToLastMapper(List<ObjectMapper> parentMappers, Mapper mapper, boolean merge) {
        assert parentMappers.size() >= 1;
        int lastIndex = parentMappers.size() - 1;
        ObjectMapper withNewMapper = parentMappers.get(lastIndex).mappingUpdate(mapper);
        if (merge) {
            withNewMapper = parentMappers.get(lastIndex).merge(withNewMapper);
        }
        parentMappers.set(lastIndex, withNewMapper);
    }

    /**
     * Removes mappers that exist on the stack, but are not part of the path of the current nameParts,
     * Returns the next unprocessed index from nameParts.
     */
    private static int removeUncommonMappers(List<ObjectMapper> parentMappers, String[] nameParts) {
        int keepBefore = 1;
        while (keepBefore < parentMappers.size() &&
            parentMappers.get(keepBefore).simpleName().equals(nameParts[keepBefore - 1])) {
            ++keepBefore;
        }
        popMappers(parentMappers, keepBefore, true);
        return keepBefore - 1;
    }

    /**
     * Adds mappers from the end of the stack that exist as updates within those mappers.
     * Returns the next unprocessed index from nameParts.
     */
    private static int expandCommonMappers(List<ObjectMapper> parentMappers, String[] nameParts, int i) {
        ObjectMapper last = parentMappers.get(parentMappers.size() - 1);
        while (i < nameParts.length - 1 && last.getMapper(nameParts[i]) != null) {
            Mapper newLast = last.getMapper(nameParts[i]);
            assert newLast instanceof ObjectMapper;
            last = (ObjectMapper) newLast;
            parentMappers.add(last);
            ++i;
        }
        return i;
    }

    /** Creates an update for intermediate object mappers that are not on the stack, but parents of newMapper. */
    private static ObjectMapper createExistingMapperUpdate(List<ObjectMapper> parentMappers, String[] nameParts, int i,
                                                           MappingLookup mappingLookup, Mapper newMapper) {
        String updateParentName = nameParts[i];
        final ObjectMapper lastParent = parentMappers.get(parentMappers.size() - 1);
        if (parentMappers.size() > 1) {
            // only prefix with parent mapper if the parent mapper isn't the root (which has a fake name)
            updateParentName = lastParent.name() + '.' + nameParts[i];
        }
        ObjectMapper updateParent = mappingLookup.objectMappers().get(updateParentName);
        assert updateParent != null : updateParentName + " doesn't exist";
        return createUpdate(updateParent, nameParts, i + 1, newMapper);
    }

    /** Build an update for the parent which will contain the given mapper and any intermediate fields. */
    private static ObjectMapper createUpdate(ObjectMapper parent, String[] nameParts, int i, Mapper mapper) {
        List<ObjectMapper> parentMappers = new ArrayList<>();
        ObjectMapper previousIntermediate = parent;
        for (; i < nameParts.length - 1; ++i) {
            Mapper intermediate = previousIntermediate.getMapper(nameParts[i]);
            assert intermediate != null : "Field " + previousIntermediate.name() + " does not have a subfield " + nameParts[i];
            assert intermediate instanceof ObjectMapper;
            parentMappers.add((ObjectMapper)intermediate);
            previousIntermediate = (ObjectMapper)intermediate;
        }
        if (parentMappers.isEmpty() == false) {
            // add the new mapper to the stack, and pop down to the original parent level
            addToLastMapper(parentMappers, mapper, false);
            popMappers(parentMappers, 1, false);
            mapper = parentMappers.get(0);
        }
        return parent.mappingUpdate(mapper);
    }

    static void parseObjectOrNested(DocumentParserContext context, ObjectMapper mapper) throws IOException {
        if (mapper.isEnabled() == false) {
            context.parser().skipChildren();
            return;
        }
        XContentParser parser = context.parser();
        XContentParser.Token token = parser.currentToken();
        if (token == XContentParser.Token.VALUE_NULL) {
            // the object is null ("obj1" : null), simply bail
            return;
        }

        String currentFieldName = parser.currentName();
        if (token.isValue()) {
            throw new MapperParsingException("object mapping for [" + mapper.name() + "] tried to parse field [" + currentFieldName
                + "] as object, but found a concrete value");
        }

        if (mapper.isNested()) {
            context = nestedContext(context, (NestedObjectMapper) mapper);
        }

        // if we are at the end of the previous object, advance
        if (token == XContentParser.Token.END_OBJECT) {
            token = parser.nextToken();
        }
        if (token == XContentParser.Token.START_OBJECT) {
            // if we are just starting an OBJECT, advance, this is the object we are parsing, we need the name first
            token = parser.nextToken();
        }

        innerParseObject(context, mapper, parser, currentFieldName, token);
        // restore the enable path flag
        if (mapper.isNested()) {
            nested(context, (NestedObjectMapper) mapper);
        }
    }

    private static void innerParseObject(DocumentParserContext context, ObjectMapper mapper, XContentParser parser,
                                         String currentFieldName, XContentParser.Token token) throws IOException {
        assert token == XContentParser.Token.FIELD_NAME || token == XContentParser.Token.END_OBJECT;
        String[] paths = null;
        while (token != XContentParser.Token.END_OBJECT) {
            if (token == XContentParser.Token.FIELD_NAME) {
                currentFieldName = parser.currentName();
                paths = splitAndValidatePath(currentFieldName);
                if (containsDisabledObjectMapper(mapper, paths)) {
                    parser.nextToken();
                    parser.skipChildren();
                }
            } else if (token == XContentParser.Token.START_OBJECT) {
                parseObject(context, mapper, currentFieldName, paths);
            } else if (token == XContentParser.Token.START_ARRAY) {
                parseArray(context, mapper, currentFieldName, paths);
            } else if (token == XContentParser.Token.VALUE_NULL) {
                parseNullValue(context, mapper, currentFieldName, paths);
            } else if (token == null) {
                throw new MapperParsingException("object mapping for [" + mapper.name() + "] tried to parse field [" + currentFieldName
                    + "] as object, but got EOF, has a concrete value been provided to it?");
            } else if (token.isValue()) {
                parseValue(context, mapper, currentFieldName, token, paths);
            }
            token = parser.nextToken();
        }
    }

<<<<<<< HEAD
    private static void nested(ParseContext context, NestedObjectMapper nested) {
=======
    private static void nested(DocumentParserContext context, ObjectMapper.Nested nested) {
>>>>>>> 01872e8e
        LuceneDocument nestedDoc = context.doc();
        LuceneDocument parentDoc = nestedDoc.getParent();
        Version indexVersion = context.indexSettings().getIndexVersionCreated();
        if (nested.isIncludeInParent()) {
            addFields(indexVersion, nestedDoc, parentDoc);
        }
        if (nested.isIncludeInRoot()) {
            LuceneDocument rootDoc = context.rootDoc();
            // don't add it twice, if its included in parent, and we are handling the master doc...
            if (nested.isIncludeInParent() == false || parentDoc != rootDoc) {
                addFields(indexVersion, nestedDoc, rootDoc);
            }
        }
    }

    private static void addFields(Version indexCreatedVersion, LuceneDocument nestedDoc, LuceneDocument rootDoc) {
        String nestedPathFieldName = NestedPathFieldMapper.name(indexCreatedVersion);
        for (IndexableField field : nestedDoc.getFields()) {
            if (field.name().equals(nestedPathFieldName) == false) {
                rootDoc.add(field);
            }
        }
    }

<<<<<<< HEAD
    private static ParseContext nestedContext(ParseContext context, NestedObjectMapper mapper) {
=======
    private static DocumentParserContext nestedContext(DocumentParserContext context, ObjectMapper mapper) {
>>>>>>> 01872e8e
        context = context.createNestedContext(mapper.fullPath());
        LuceneDocument nestedDoc = context.doc();
        LuceneDocument parentDoc = nestedDoc.getParent();

        // We need to add the uid or id to this nested Lucene document too,
        // If we do not do this then when a document gets deleted only the root Lucene document gets deleted and
        // not the nested Lucene documents! Besides the fact that we would have zombie Lucene documents, the ordering of
        // documents inside the Lucene index (document blocks) will be incorrect, as nested documents of different root
        // documents are then aligned with other root documents. This will lead tothe nested query, sorting, aggregations
        // and inner hits to fail or yield incorrect results.
        IndexableField idField = parentDoc.getField(IdFieldMapper.NAME);
        if (idField != null) {
            // We just need to store the id as indexed field, so that IndexWriter#deleteDocuments(term) can then
            // delete it when the root document is deleted too.
            nestedDoc.add(new Field(IdFieldMapper.NAME, idField.binaryValue(), IdFieldMapper.Defaults.NESTED_FIELD_TYPE));
        } else {
            throw new IllegalStateException("The root document of a nested document should have an _id field");
        }

        Version version = context.indexSettings().getIndexVersionCreated();
        nestedDoc.add(NestedPathFieldMapper.field(version, mapper.nestedTypePath()));
        return context;
    }

    static void parseObjectOrField(DocumentParserContext context, Mapper mapper) throws IOException {
        if (mapper instanceof ObjectMapper) {
            parseObjectOrNested(context, (ObjectMapper) mapper);
        } else if (mapper instanceof FieldMapper) {
            FieldMapper fieldMapper = (FieldMapper) mapper;
            fieldMapper.parse(context);
            List<String> copyToFields = fieldMapper.copyTo().copyToFields();
            if (context.isWithinCopyTo() == false && copyToFields.isEmpty() == false) {
                XContentParser.Token currentToken = context.parser().currentToken();
                if (currentToken.isValue() == false) {
                    // sanity check, we currently support copy-to only for value-type field, not objects
                    throw new MapperParsingException("Cannot copy field [" + mapper.name() + "] to fields " + copyToFields +
                        ". Copy-to currently only works for value-type fields, not objects.");
                }
                parseCopyFields(context, copyToFields);
            }
        } else if (mapper instanceof FieldAliasMapper) {
            throw new IllegalArgumentException("Cannot write to a field alias [" + mapper.name() + "].");
        } else {
            throw new IllegalStateException("The provided mapper [" + mapper.name() + "] has an unrecognized type [" +
                mapper.getClass().getSimpleName() + "].");
        }
    }

    private static void parseObject(final DocumentParserContext context, ObjectMapper mapper, String currentFieldName,
                                    String[] paths) throws IOException {
        assert currentFieldName != null;
        Mapper objectMapper = getMapper(context, mapper, currentFieldName, paths);
        if (objectMapper != null) {
            context.path().add(currentFieldName);
            parseObjectOrField(context, objectMapper);
            context.path().remove();
        } else {
            currentFieldName = paths[paths.length - 1];
            Tuple<Integer, ObjectMapper> parentMapperTuple = getDynamicParentMapper(context, paths, mapper);
            ObjectMapper parentMapper = parentMapperTuple.v2();
            ObjectMapper.Dynamic dynamic = dynamicOrDefault(parentMapper, context);
            if (dynamic == ObjectMapper.Dynamic.STRICT) {
                throw new StrictDynamicMappingException(mapper.fullPath(), currentFieldName);
            } else if (dynamic == ObjectMapper.Dynamic.FALSE) {
                // not dynamic, read everything up to end object
                context.parser().skipChildren();
            } else {
                Mapper dynamicObjectMapper;
                if (dynamic == ObjectMapper.Dynamic.RUNTIME) {
                    //with dynamic:runtime all leaf fields will be runtime fields unless explicitly mapped,
                    //hence we don't dynamically create empty objects under properties, but rather carry around an artificial object mapper
                    dynamicObjectMapper = new NoOpObjectMapper(currentFieldName, context.path().pathAsText(currentFieldName));
                } else {
                    dynamicObjectMapper = dynamic.getDynamicFieldsBuilder().createDynamicObjectMapper(context, currentFieldName);
                    context.addDynamicMapper(dynamicObjectMapper);
                }
                context.path().add(currentFieldName);
                parseObjectOrField(context, dynamicObjectMapper);
                context.path().remove();
            }
            for (int i = 0; i < parentMapperTuple.v1(); i++) {
                context.path().remove();
            }
        }
    }

    private static void parseArray(DocumentParserContext context, ObjectMapper parentMapper, String lastFieldName,
                                   String[] paths) throws IOException {
        String arrayFieldName = lastFieldName;

        Mapper mapper = getLeafMapper(context, parentMapper, lastFieldName, paths);
        if (mapper != null) {
            // There is a concrete mapper for this field already. Need to check if the mapper
            // expects an array, if so we pass the context straight to the mapper and if not
            // we serialize the array components
            if (parsesArrayValue(mapper)) {
                parseObjectOrField(context, mapper);
            } else {
                parseNonDynamicArray(context, parentMapper, lastFieldName, arrayFieldName);
            }
        } else {
            arrayFieldName = paths[paths.length - 1];
            lastFieldName = arrayFieldName;
            Tuple<Integer, ObjectMapper> parentMapperTuple = getDynamicParentMapper(context, paths, parentMapper);
            parentMapper = parentMapperTuple.v2();
            ObjectMapper.Dynamic dynamic = dynamicOrDefault(parentMapper, context);
            if (dynamic == ObjectMapper.Dynamic.STRICT) {
                throw new StrictDynamicMappingException(parentMapper.fullPath(), arrayFieldName);
            } else if (dynamic == ObjectMapper.Dynamic.FALSE)  {
                // TODO: shouldn't this skip, not parse?
                parseNonDynamicArray(context, parentMapper, lastFieldName, arrayFieldName);
            } else {
                Mapper objectMapperFromTemplate =
                    dynamic.getDynamicFieldsBuilder().createObjectMapperFromTemplate(context, arrayFieldName);
                if (objectMapperFromTemplate == null) {
                    parseNonDynamicArray(context, parentMapper, lastFieldName, arrayFieldName);
                } else {
                    if (parsesArrayValue(objectMapperFromTemplate)) {
                        context.addDynamicMapper(objectMapperFromTemplate);
                        context.path().add(arrayFieldName);
                        parseObjectOrField(context, objectMapperFromTemplate);
                        context.path().remove();
                    } else {
                        parseNonDynamicArray(context, parentMapper, lastFieldName, arrayFieldName);
                    }
                }

            }
            for (int i = 0; i < parentMapperTuple.v1(); i++) {
                context.path().remove();
            }
        }
    }

    private static boolean parsesArrayValue(Mapper mapper) {
        return mapper instanceof FieldMapper && ((FieldMapper) mapper).parsesArrayValue();
    }

    private static void parseNonDynamicArray(DocumentParserContext context, ObjectMapper mapper,
                                             final String lastFieldName, String arrayFieldName) throws IOException {
        XContentParser parser = context.parser();
        XContentParser.Token token;
        final String[] paths = splitAndValidatePath(lastFieldName);
        while ((token = parser.nextToken()) != XContentParser.Token.END_ARRAY) {
            if (token == XContentParser.Token.START_OBJECT) {
                parseObject(context, mapper, lastFieldName, paths);
            } else if (token == XContentParser.Token.START_ARRAY) {
                parseArray(context, mapper, lastFieldName, paths);
            } else if (token == XContentParser.Token.VALUE_NULL) {
                parseNullValue(context, mapper, lastFieldName, paths);
            } else if (token == null) {
                throw new MapperParsingException("object mapping for [" + mapper.name() + "] with array for [" + arrayFieldName
                    + "] tried to parse as array, but got EOF, is there a mismatch in types for the same field?");
            } else {
                assert token.isValue();
                parseValue(context, mapper, lastFieldName, token, paths);
            }
        }
    }

    private static void parseValue(final DocumentParserContext context, ObjectMapper parentMapper,
                                   String currentFieldName, XContentParser.Token token, String[] paths) throws IOException {
        if (currentFieldName == null) {
            throw new MapperParsingException("object mapping [" + parentMapper.name() + "] trying to serialize a value with"
                + " no field associated with it, current value [" + context.parser().textOrNull() + "]");
        }
        Mapper mapper = getLeafMapper(context, parentMapper, currentFieldName, paths);
        if (mapper != null) {
            parseObjectOrField(context, mapper);
        } else {
            currentFieldName = paths[paths.length - 1];
            Tuple<Integer, ObjectMapper> parentMapperTuple = getDynamicParentMapper(context, paths, parentMapper);
            parentMapper = parentMapperTuple.v2();
            parseDynamicValue(context, parentMapper, currentFieldName, token);
            for (int i = 0; i < parentMapperTuple.v1(); i++) {
                context.path().remove();
            }
        }
    }

    private static void parseNullValue(DocumentParserContext context, ObjectMapper parentMapper, String lastFieldName,
                                       String[] paths) throws IOException {
        // we can only handle null values if we have mappings for them
        Mapper mapper = getLeafMapper(context, parentMapper, lastFieldName, paths);
        if (mapper != null) {
            // TODO: passing null to an object seems bogus?
            parseObjectOrField(context, mapper);
        } else if (parentMapper.dynamic() == ObjectMapper.Dynamic.STRICT) {
            throw new StrictDynamicMappingException(parentMapper.fullPath(), lastFieldName);
        }
    }

    private static void parseDynamicValue(final DocumentParserContext context, ObjectMapper parentMapper,
                                          String currentFieldName, XContentParser.Token token) throws IOException {
        ObjectMapper.Dynamic dynamic = dynamicOrDefault(parentMapper, context);
        if (dynamic == ObjectMapper.Dynamic.STRICT) {
            throw new StrictDynamicMappingException(parentMapper.fullPath(), currentFieldName);
        }
        if (dynamic == ObjectMapper.Dynamic.FALSE) {
            return;
        }
        dynamic.getDynamicFieldsBuilder().createDynamicFieldFromValue(context, token, currentFieldName);
    }

    /** Creates instances of the fields that the current field should be copied to */
    private static void parseCopyFields(DocumentParserContext context, List<String> copyToFields) throws IOException {
        context = context.createCopyToContext();
        for (String field : copyToFields) {
            // In case of a hierarchy of nested documents, we need to figure out
            // which document the field should go to
            LuceneDocument targetDoc = null;
            for (LuceneDocument doc = context.doc(); doc != null; doc = doc.getParent()) {
                if (field.startsWith(doc.getPrefix())) {
                    targetDoc = doc;
                    break;
                }
            }
            assert targetDoc != null;
            final DocumentParserContext copyToContext;
            if (targetDoc == context.doc()) {
                copyToContext = context;
            } else {
                copyToContext = context.switchDoc(targetDoc);
            }
            parseCopy(field, copyToContext);
        }
    }

    /** Creates an copy of the current field with given field name and boost */
    private static void parseCopy(String field, DocumentParserContext context) throws IOException {
        Mapper mapper = context.mappingLookup().getMapper(field);
        if (mapper != null) {
            if (mapper instanceof FieldMapper) {
                ((FieldMapper) mapper).parse(context);
            } else if (mapper instanceof FieldAliasMapper) {
                throw new IllegalArgumentException("Cannot copy to a field alias [" + mapper.name() + "].");
            } else {
                throw new IllegalStateException("The provided mapper [" + mapper.name() +
                    "] has an unrecognized type [" + mapper.getClass().getSimpleName() + "].");
            }
        } else {
            // The path of the dest field might be completely different from the current one so we need to reset it
            context = context.overridePath(new ContentPath(0));

            final String[] paths = splitAndValidatePath(field);
            final String fieldName = paths[paths.length-1];
            Tuple<Integer, ObjectMapper> parentMapperTuple = getDynamicParentMapper(context, paths, null);
            ObjectMapper objectMapper = parentMapperTuple.v2();
            parseDynamicValue(context, objectMapper, fieldName, context.parser().currentToken());
            for (int i = 0; i < parentMapperTuple.v1(); i++) {
                context.path().remove();
            }
        }
    }

    private static Tuple<Integer, ObjectMapper> getDynamicParentMapper(DocumentParserContext context, final String[] paths,
                                                                       ObjectMapper currentParent) {
        ObjectMapper mapper = currentParent == null ? context.root() : currentParent;
        int pathsAdded = 0;
        ObjectMapper parent = mapper;
        for (int i = 0; i < paths.length-1; i++) {
            String name = paths[i];
            String currentPath = context.path().pathAsText(name);
            Mapper existingFieldMapper = context.mappingLookup().getMapper(currentPath);
            if (existingFieldMapper != null) {
                throw new MapperParsingException(
                    "Could not dynamically add mapping for field [{}]. Existing mapping for [{}] must be of type object but found [{}].",
                    null, String.join(".", paths), currentPath, existingFieldMapper.typeName());
            }
            mapper = context.mappingLookup().objectMappers().get(currentPath);
            if (mapper == null) {
                // One mapping is missing, check if we are allowed to create a dynamic one.
                ObjectMapper.Dynamic dynamic = dynamicOrDefault(parent, context);
                if (dynamic == ObjectMapper.Dynamic.STRICT) {
                    throw new StrictDynamicMappingException(parent.fullPath(), name);
                } else if (dynamic == ObjectMapper.Dynamic.FALSE) {
                    // Should not dynamically create any more mappers so return the last mapper
                    return new Tuple<>(pathsAdded, parent);
                } else if (dynamic == ObjectMapper.Dynamic.RUNTIME) {
                        mapper = new NoOpObjectMapper(name, currentPath);
                } else {
                    final Mapper fieldMapper = dynamic.getDynamicFieldsBuilder().createDynamicObjectMapper(context, name);
                    if (fieldMapper instanceof ObjectMapper == false) {
                        assert context.sourceToParse().dynamicTemplates().containsKey(currentPath) :
                            "dynamic templates [" + context.sourceToParse().dynamicTemplates() + "]";
                        throw new MapperParsingException("Field [" + currentPath + "] must be an object; " +
                            "but it's configured as [" + fieldMapper.typeName() + "] in dynamic template [" +
                            context.sourceToParse().dynamicTemplates().get(currentPath) + "]");
                    }
                    mapper = (ObjectMapper) fieldMapper;
                    if (mapper.isNested()) {
                        throw new MapperParsingException("It is forbidden to create dynamic nested objects (["
                            + currentPath + "]) through `copy_to` or dots in field names");
                    }
                    context.addDynamicMapper(mapper);
                }
            }
            context.path().add(paths[i]);
            pathsAdded++;
            parent = mapper;
        }
        return new Tuple<>(pathsAdded, mapper);
    }

    // find what the dynamic setting is given the current parse context and parent
    private static ObjectMapper.Dynamic dynamicOrDefault(ObjectMapper parentMapper, DocumentParserContext context) {
        ObjectMapper.Dynamic dynamic = parentMapper.dynamic();
        while (dynamic == null) {
            int lastDotNdx = parentMapper.name().lastIndexOf('.');
            if (lastDotNdx == -1) {
                // no dot means we the parent is the root, so just delegate to the default outside the loop
                break;
            }
            String parentName = parentMapper.name().substring(0, lastDotNdx);
            parentMapper = context.mappingLookup().objectMappers().get(parentName);
            if (parentMapper == null) {
                //If parentMapper is null, it means the parent of the current mapper is being dynamically created right now
                parentMapper = context.getObjectMapper(parentName);
                if (parentMapper == null) {
                    //it can still happen that the path is ambiguous and we are not able to locate the parent
                    break;
                }
            }
            dynamic = parentMapper.dynamic();
        }
        if (dynamic == null) {
            return context.root().dynamic() == null ? ObjectMapper.Dynamic.TRUE : context.root().dynamic();
        }
        return dynamic;
    }

    // looks up a child mapper, but takes into account field names that expand to objects
    // returns null if no such child mapper exists - note that unlike getLeafMapper,
    // we do not check for shadowing runtime fields because they only apply to leaf
    // fields
    private static Mapper getMapper(final DocumentParserContext context,
                                    ObjectMapper objectMapper,
                                    String fieldName,
                                    String[] subfields) {
        String fieldPath = context.path().pathAsText(fieldName);
        // Check if mapper is a metadata mapper first
        Mapper mapper = context.getMetadataMapper(fieldPath);
        if (mapper != null) {
            return mapper;
        }

        for (int i = 0; i < subfields.length - 1; ++i) {
            mapper = objectMapper.getMapper(subfields[i]);
            if (mapper instanceof ObjectMapper == false) {
                return null;
            }
            objectMapper = (ObjectMapper)mapper;
            if (objectMapper.isNested()) {
                throw new MapperParsingException("Cannot add a value for field ["
                        + fieldName + "] since one of the intermediate objects is mapped as a nested object: ["
                        + mapper.name() + "]");
            }
        }
        String leafName = subfields[subfields.length - 1];
        return objectMapper.getMapper(leafName);
    }

    // looks up a child mapper, taking into account field names that expand to objects
    // if no mapper is found, checks to see if a runtime field with the specified
    // field name exists and if so returns a no-op mapper to prevent indexing
    private static Mapper getLeafMapper(final DocumentParserContext context,
                                        ObjectMapper objectMapper,
                                        String fieldName,
                                        String[] subfields) {
        Mapper mapper = getMapper(context, objectMapper, fieldName, subfields);
        if (mapper != null) {
            return mapper;
        }
        // concrete fields take precedence over runtime fields when parsing documents
        // if a leaf field is not mapped, and is defined as a runtime field, then we
        // don't create a dynamic mapping for it and don't index it.
        String fieldPath = context.path().pathAsText(fieldName);
        MappedFieldType fieldType = context.mappingLookup().getFieldType(fieldPath);
        if (fieldType != null) {
            //we haven't found a mapper with this name above, which means if a field type is found it is for sure a runtime field.
            assert fieldType.hasDocValues() == false && fieldType.isAggregatable() && fieldType.isSearchable();
            return new NoOpFieldMapper(subfields[subfields.length - 1], fieldType.name());
        }
        return null;
    }

    private static class NoOpFieldMapper extends FieldMapper {
        NoOpFieldMapper(String simpleName, String fullName) {
            super(simpleName, new MappedFieldType(fullName, false, false, false, TextSearchInfo.NONE, Collections.emptyMap()) {
                @Override
                public ValueFetcher valueFetcher(SearchExecutionContext context, String format) {
                    throw new UnsupportedOperationException();
                }

                @Override
                public String typeName() {
                    throw new UnsupportedOperationException();
                }

                @Override
                public Query termQuery(Object value, SearchExecutionContext context) {
                    throw new UnsupportedOperationException();
                }
            }, MultiFields.empty(), CopyTo.empty());
        }

        @Override
        protected void parseCreateField(DocumentParserContext context) throws IOException {
            //field defined as runtime field, don't index anything
        }

        @Override
        public String name() {
            throw new UnsupportedOperationException();
        }

        @Override
        public String typeName() {
            throw new UnsupportedOperationException();
        }

        @Override
        public MappedFieldType fieldType() {
            throw new UnsupportedOperationException();
        }

        @Override
        public MultiFields multiFields() {
            throw new UnsupportedOperationException();
        }

        @Override
        public Iterator<Mapper> iterator() {
            throw new UnsupportedOperationException();
        }

        @Override
        protected void doValidate(MappingLookup mappers) {
            throw new UnsupportedOperationException();
        }

        @Override
        protected void checkIncomingMergeType(FieldMapper mergeWith) {
            throw new UnsupportedOperationException();
        }

        @Override
        public Builder getMergeBuilder() {
            throw new UnsupportedOperationException();
        }

        @Override
        public XContentBuilder toXContent(XContentBuilder builder, Params params) throws IOException {
            throw new UnsupportedOperationException();
        }

        @Override
        protected String contentType() {
            throw new UnsupportedOperationException();
        }
    }

    private static class NoOpObjectMapper extends ObjectMapper {
        NoOpObjectMapper(String name, String fullPath) {
            super(name, fullPath, new Explicit<>(true, false), Dynamic.RUNTIME, Collections.emptyMap());
        }
    }

    /**
     * Internal version of {@link DocumentParserContext} that is aware of implementation details like nested documents
     * and how they are stored in the lucene index.
     */
    private static class InternalDocumentParserContext extends DocumentParserContext {
        private final ContentPath path = new ContentPath(0);
        private final XContentParser parser;
        private final LuceneDocument document;
        private final List<LuceneDocument> documents = new ArrayList<>();
        private final long maxAllowedNumNestedDocs;
        private long numNestedDocs;
        private boolean docsReversed = false;

        InternalDocumentParserContext(MappingLookup mappingLookup,
                                      IndexSettings indexSettings,
                                      IndexAnalyzers indexAnalyzers,
                                      Function<DateFormatter, MappingParserContext> parserContext,
                                      SourceToParse source,
                                      XContentParser parser) {
            super(mappingLookup, indexSettings, indexAnalyzers, parserContext, source);
            this.parser = parser;
            this.document = new LuceneDocument();
            this.documents.add(document);
            this.maxAllowedNumNestedDocs = indexSettings().getMappingNestedDocsLimit();
            this.numNestedDocs = 0L;
        }

        @Override
        public ContentPath path() {
            return this.path;
        }

        @Override
        public XContentParser parser() {
            return this.parser;
        }

        @Override
        public LuceneDocument rootDoc() {
            return documents.get(0);
        }

        @Override
        public LuceneDocument doc() {
            return this.document;
        }

        @Override
        protected void addDoc(LuceneDocument doc) {
            numNestedDocs ++;
            if (numNestedDocs > maxAllowedNumNestedDocs) {
                throw new MapperParsingException(
                    "The number of nested documents has exceeded the allowed limit of [" + maxAllowedNumNestedDocs + "]."
                        + " This limit can be set by changing the [" + MapperService.INDEX_MAPPING_NESTED_DOCS_LIMIT_SETTING.getKey()
                        + "] index level setting.");
            }
            this.documents.add(doc);
        }

        @Override
        public Iterable<LuceneDocument> nonRootDocuments() {
            if (docsReversed) {
                throw new IllegalStateException("documents are already reversed");
            }
            return documents.subList(1, documents.size());
        }

        /**
         * Returns a copy of the provided {@link List} where parent documents appear
         * after their children.
         */
        private List<LuceneDocument> reorderParentAndGetDocs() {
            if (documents.size() > 1 && docsReversed == false) {
                docsReversed = true;
                // We preserve the order of the children while ensuring that parents appear after them.
                List<LuceneDocument> newDocs = new ArrayList<>(documents.size());
                LinkedList<LuceneDocument> parents = new LinkedList<>();
                for (LuceneDocument doc : documents) {
                    while (parents.peek() != doc.getParent()){
                        newDocs.add(parents.poll());
                    }
                    parents.add(0, doc);
                }
                newDocs.addAll(parents);
                documents.clear();
                documents.addAll(newDocs);
            }
            return documents;
        }
    }
}<|MERGE_RESOLUTION|>--- conflicted
+++ resolved
@@ -475,11 +475,7 @@
         }
     }
 
-<<<<<<< HEAD
-    private static void nested(ParseContext context, NestedObjectMapper nested) {
-=======
-    private static void nested(DocumentParserContext context, ObjectMapper.Nested nested) {
->>>>>>> 01872e8e
+    private static void nested(DocumentParserContext context, NestedObjectMapper nested) {
         LuceneDocument nestedDoc = context.doc();
         LuceneDocument parentDoc = nestedDoc.getParent();
         Version indexVersion = context.indexSettings().getIndexVersionCreated();
@@ -504,11 +500,7 @@
         }
     }
 
-<<<<<<< HEAD
-    private static ParseContext nestedContext(ParseContext context, NestedObjectMapper mapper) {
-=======
-    private static DocumentParserContext nestedContext(DocumentParserContext context, ObjectMapper mapper) {
->>>>>>> 01872e8e
+    private static DocumentParserContext nestedContext(DocumentParserContext context, NestedObjectMapper mapper) {
         context = context.createNestedContext(mapper.fullPath());
         LuceneDocument nestedDoc = context.doc();
         LuceneDocument parentDoc = nestedDoc.getParent();
