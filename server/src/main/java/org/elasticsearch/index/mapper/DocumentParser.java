--- conflicted
+++ resolved
@@ -539,15 +539,9 @@
             } else if (context.dynamic() == ObjectMapper.Dynamic.FALSE) {
                 context.parser().skipChildren();
             } else {
-<<<<<<< HEAD
                 Mapper.Builder objectBuilderFromTemplate = DynamicFieldsBuilder.findTemplateBuilderForObject(context, lastFieldName);
                 if (objectBuilderFromTemplate == null) {
-                    parseNonDynamicArray(context, parentMapper, lastFieldName, lastFieldName);
-=======
-                Mapper objectMapperFromTemplate = DynamicFieldsBuilder.createObjectMapperFromTemplate(context, lastFieldName);
-                if (objectMapperFromTemplate == null) {
                     parseNonDynamicArray(context, lastFieldName, lastFieldName);
->>>>>>> 8cf6a9d2
                 } else {
                     Mapper objectMapperFromTemplate = objectBuilderFromTemplate.build(context.createDynamicMapperBuilderContext());
                     if (parsesArrayValue(objectMapperFromTemplate)) {
@@ -673,40 +667,7 @@
             }
             assert targetDoc != null;
             final DocumentParserContext copyToContext = context.createCopyToContext(field, targetDoc);
-<<<<<<< HEAD
-            innerParseObject(copyToContext, context.root());
-        }
-    }
-
-    // find what the dynamic setting is given the current parse context and parent
-    private static ObjectMapper.Dynamic dynamicOrDefault(ObjectMapper parentMapper, DocumentParserContext context) {
-        ObjectMapper.Dynamic dynamic = parentMapper.dynamic();
-        String parentName = parentMapper.name();
-        while (dynamic == null) {
-            int lastDotNdx = parentName.lastIndexOf('.');
-            if (lastDotNdx == -1) {
-                // no dot means we the parent is the root, so just delegate to the default outside the loop
-                break;
-            }
-            parentName = parentName.substring(0, lastDotNdx);
-            parentMapper = context.mappingLookup().objectMappers().get(parentName);
-            if (parentMapper == null) {
-                // If parentMapper is null, it means the parent of the current mapper is being dynamically created right now
-                ObjectMapper.Builder parentBuilder = context.getDynamicObjectMapper(parentName);
-                if (parentBuilder == null) {
-                    // it can still happen that the path is ambiguous and we are not able to locate the parent
-                    break;
-                }
-                dynamic = parentBuilder.dynamic;
-            } else {
-                dynamic = parentMapper.dynamic();
-            }
-        }
-        if (dynamic == null) {
-            return context.root().dynamic() == null ? ObjectMapper.Dynamic.TRUE : context.root().dynamic();
-=======
             innerParseObject(copyToContext);
->>>>>>> 8cf6a9d2
         }
     }
 
