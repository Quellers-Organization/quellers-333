--- conflicted
+++ resolved
@@ -991,15 +991,6 @@
                 throw new UnsupportedOperationException();
             }
 
-<<<<<<< HEAD
-        @Override
-        protected SyntheticSourceSupport syntheticSourceSupport() {
-            // Opt out of fallback synthetic source implementation
-            // since there is custom logic in #parseCreateField().
-            return new SyntheticSourceSupport.Native(SourceLoader.SyntheticFieldLoader.NOTHING);
-        }
-    };
-=======
             @Override
             protected String contentType() {
                 throw new UnsupportedOperationException();
@@ -1013,7 +1004,6 @@
             }
         };
     }
->>>>>>> e9f29a8e
 
     private static class NoOpObjectMapper extends ObjectMapper {
         NoOpObjectMapper(String name, String fullPath) {
