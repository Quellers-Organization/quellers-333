/*
 * Copyright Elasticsearch B.V. and/or licensed to Elasticsearch B.V. under one
 * or more contributor license agreements. Licensed under the Elastic License
 * 2.0 and the Server Side Public License, v 1; you may not use this file except
 * in compliance with, at your election, the Elastic License 2.0 or the Server
 * Side Public License, v 1.
 */

package org.elasticsearch.index.mapper;

import org.apache.lucene.document.Field;
import org.apache.lucene.index.IndexableField;
import org.apache.lucene.index.LeafReaderContext;
import org.apache.lucene.search.Query;
import org.elasticsearch.Version;
import org.elasticsearch.common.Explicit;
import org.elasticsearch.common.Strings;
import org.elasticsearch.common.time.DateFormatter;
import org.elasticsearch.common.xcontent.LoggingDeprecationHandler;
import org.elasticsearch.common.xcontent.NamedXContentRegistry;
import org.elasticsearch.common.xcontent.XContentBuilder;
import org.elasticsearch.common.xcontent.XContentHelper;
import org.elasticsearch.common.xcontent.XContentParser;
import org.elasticsearch.common.xcontent.XContentType;
import org.elasticsearch.core.Tuple;
import org.elasticsearch.index.IndexSettings;
import org.elasticsearch.index.analysis.IndexAnalyzers;
import org.elasticsearch.index.fielddata.IndexFieldDataCache;
import org.elasticsearch.index.query.SearchExecutionContext;
import org.elasticsearch.indices.breaker.NoneCircuitBreakerService;
import org.elasticsearch.search.lookup.SearchLookup;

import java.io.IOException;
import java.util.ArrayList;
import java.util.Collections;
import java.util.Comparator;
import java.util.HashMap;
import java.util.Iterator;
import java.util.List;
import java.util.Map;
import java.util.function.Consumer;
import java.util.function.Function;

/**
 * A parser for documents
 */
public final class DocumentParser {

    private final NamedXContentRegistry xContentRegistry;
    private final Function<DateFormatter, MappingParserContext> dateParserContext;
    private final IndexSettings indexSettings;
    private final IndexAnalyzers indexAnalyzers;

    DocumentParser(NamedXContentRegistry xContentRegistry,
                   Function<DateFormatter, MappingParserContext> dateParserContext,
                   IndexSettings indexSettings,
                   IndexAnalyzers indexAnalyzers) {
        this.xContentRegistry = xContentRegistry;
        this.dateParserContext = dateParserContext;
        this.indexSettings = indexSettings;
        this.indexAnalyzers = indexAnalyzers;
    }

    /**
     * Parse a document
     * @param source the document to parse
     * @param mappingLookup the mappings information needed to parse the document
     * @return the parsed document
     * @throws MapperParsingException whenever there's a problem parsing the document
     */
    public ParsedDocument parseDocument(SourceToParse source, MappingLookup mappingLookup) throws MapperParsingException {
        final ParseContext.InternalParseContext context;
        final XContentType xContentType = source.getXContentType();
        try (XContentParser parser = XContentHelper.createParser(xContentRegistry,
            LoggingDeprecationHandler.INSTANCE, source.source(), xContentType)) {
            context = new ParseContext.InternalParseContext(
                mappingLookup,
                indexSettings,
                indexAnalyzers,
                dateParserContext,
                source,
                parser);
            validateStart(parser);
            MetadataFieldMapper[] metadataFieldsMappers = mappingLookup.getMapping().getSortedMetadataMappers();
            internalParseDocument(mappingLookup.getMapping().getRoot(), metadataFieldsMappers, context, parser);
            validateEnd(parser);
        } catch (Exception e) {
            throw wrapInMapperParsingException(source, e);
        }
        String remainingPath = context.path().pathAsText("");
        if (remainingPath.isEmpty() == false) {
            throw new IllegalStateException("found leftover path elements: " + remainingPath);
        }

        context.postParse();

        return parsedDocument(source, context, createDynamicUpdate(mappingLookup,
            context.getDynamicMappers(), context.getDynamicRuntimeFields()));
    }

    private static boolean containsDisabledObjectMapper(ObjectMapper objectMapper, String[] subfields) {
        for (int i = 0; i < subfields.length - 1; ++i) {
            Mapper mapper = objectMapper.getMapper(subfields[i]);
            if (mapper instanceof ObjectMapper == false) {
                break;
            }
            objectMapper = (ObjectMapper) mapper;
            if (objectMapper.isEnabled() == false) {
                return true;
            }
        }
        return false;
    }

    private static void internalParseDocument(RootObjectMapper root, MetadataFieldMapper[] metadataFieldsMappers,
                                              ParseContext context, XContentParser parser) throws IOException {

        final boolean emptyDoc = isEmptyDoc(root, parser);

        for (MetadataFieldMapper metadataMapper : metadataFieldsMappers) {
            metadataMapper.preParse(context);
        }

        if (root.isEnabled() == false) {
            // entire type is disabled
            parser.skipChildren();
        } else if (emptyDoc == false) {
            parseObjectOrNested(context, root);
        }

        executeIndexTimeScripts(context);

        for (MetadataFieldMapper metadataMapper : metadataFieldsMappers) {
            metadataMapper.postParse(context);
        }
    }

    private static void executeIndexTimeScripts(ParseContext context) {
        List<FieldMapper> indexTimeScriptMappers = context.mappingLookup().indexTimeScriptMappers();
        if (indexTimeScriptMappers.isEmpty()) {
            return;
        }
        SearchLookup searchLookup = new SearchLookup(
            context.mappingLookup().indexTimeLookup()::get,
            (ft, lookup) -> ft.fielddataBuilder(context.indexSettings().getIndex().getName(), lookup).build(
                new IndexFieldDataCache.None(),
                new NoneCircuitBreakerService())
        );
        // field scripts can be called both by the loop at the end of this method and via
        // the document reader, so to ensure that we don't run them multiple times we
        // guard them with an 'executed' boolean
        Map<String, Consumer<LeafReaderContext>> fieldScripts = new HashMap<>();
        indexTimeScriptMappers.forEach(mapper -> fieldScripts.put(mapper.name(), new Consumer<>() {
            boolean executed = false;
            @Override
            public void accept(LeafReaderContext leafReaderContext) {
                if (executed == false) {
                    mapper.executeScript(searchLookup, leafReaderContext, 0, context);
                    executed = true;
                }
            }
        }));

        // call the index script on all field mappers configured with one
        DocumentLeafReader reader = new DocumentLeafReader(context.rootDoc(), fieldScripts);
        for (Consumer<LeafReaderContext> script : fieldScripts.values()) {
            script.accept(reader.getContext());
        }
    }

    private static void validateStart(XContentParser parser) throws IOException {
        // will result in START_OBJECT
        XContentParser.Token token = parser.nextToken();
        if (token != XContentParser.Token.START_OBJECT) {
            throw new MapperParsingException("Malformed content, must start with an object");
        }
    }

    private static void validateEnd(XContentParser parser) throws IOException {
        XContentParser.Token token;// only check for end of tokens if we created the parser here
        // try to parse the next token, this should be null if the object is ended properly
        // but will throw a JSON exception if the extra tokens is not valid JSON (this will be handled by the catch)
        token = parser.nextToken();
        if (token != null) {
            throw new IllegalArgumentException("Malformed content, found extra data after parsing: " + token);
        }
    }

    private static boolean isEmptyDoc(RootObjectMapper root, XContentParser parser) throws IOException {
        if (root.isEnabled()) {
            final XContentParser.Token token = parser.nextToken();
            if (token == XContentParser.Token.END_OBJECT) {
                // empty doc, we can handle it...
                return true;
            } else if (token != XContentParser.Token.FIELD_NAME) {
                throw new MapperParsingException("Malformed content, after first object, either the type field"
                    + " or the actual properties should exist");
            }
        }
        return false;
    }

    private static ParsedDocument parsedDocument(SourceToParse source, ParseContext.InternalParseContext context, Mapping update) {
        return new ParsedDocument(
            context.version(),
            context.seqID(),
            context.sourceToParse().id(),
            source.routing(),
            context.docs(),
            context.sourceToParse().source(),
            context.sourceToParse().getXContentType(),
            update
        );
    }

    private static MapperParsingException wrapInMapperParsingException(SourceToParse source, Exception e) {
        // if its already a mapper parsing exception, no need to wrap it...
        if (e instanceof MapperParsingException) {
            return (MapperParsingException) e;
        }

        // Throw a more meaningful message if the document is empty.
        if (source.source() != null && source.source().length() == 0) {
            return new MapperParsingException("failed to parse, document is empty");
        }

        return new MapperParsingException("failed to parse", e);
    }

    private static String[] splitAndValidatePath(String fullFieldPath) {
        if (fullFieldPath.contains(".")) {
            String[] parts = fullFieldPath.split("\\.");
            if (parts.length == 0) {
                throw new IllegalArgumentException("field name cannot contain only dots");
            }
            for (String part : parts) {
                if (Strings.hasText(part) == false) {
                    // check if the field name contains only whitespace
                    if (Strings.isEmpty(part) == false) {
                        throw new IllegalArgumentException(
                                "object field cannot contain only whitespace: ['" + fullFieldPath + "']");
                    }
                    throw new IllegalArgumentException(
                            "object field starting or ending with a [.] makes object resolution ambiguous: [" + fullFieldPath + "]");
                }
            }
            return parts;
        } else {
            if (Strings.isEmpty(fullFieldPath)) {
                throw new IllegalArgumentException("field name cannot be an empty string");
            }
            return new String[] {fullFieldPath};
        }
    }

    /** Creates a Mapping containing any dynamically added fields, or returns null if there were no dynamic mappings. */
    static Mapping createDynamicUpdate(MappingLookup mappingLookup,
                                       List<Mapper> dynamicMappers,
                                       List<RuntimeField> dynamicRuntimeFields) {
        if (dynamicMappers.isEmpty() && dynamicRuntimeFields.isEmpty()) {
            return null;
        }
        RootObjectMapper root;
        if (dynamicMappers.isEmpty() == false) {
            root = createDynamicUpdate(mappingLookup, dynamicMappers);
        } else {
            root = mappingLookup.getMapping().getRoot().copyAndReset();
        }
        root.addRuntimeFields(dynamicRuntimeFields);
        return mappingLookup.getMapping().mappingUpdate(root);
    }

    private static RootObjectMapper createDynamicUpdate(MappingLookup mappingLookup,
                                                        List<Mapper> dynamicMappers) {

        // We build a mapping by first sorting the mappers, so that all mappers containing a common prefix
        // will be processed in a contiguous block. When the prefix is no longer seen, we pop the extra elements
        // off the stack, merging them upwards into the existing mappers.
        dynamicMappers.sort(Comparator.comparing(Mapper::name));
        Iterator<Mapper> dynamicMapperItr = dynamicMappers.iterator();
        List<ObjectMapper> parentMappers = new ArrayList<>();
        Mapper firstUpdate = dynamicMapperItr.next();
        parentMappers.add(createUpdate(mappingLookup.getMapping().getRoot(), splitAndValidatePath(firstUpdate.name()), 0, firstUpdate));
        Mapper previousMapper = null;
        while (dynamicMapperItr.hasNext()) {
            Mapper newMapper = dynamicMapperItr.next();
            if (previousMapper != null && newMapper.name().equals(previousMapper.name())) {
                // We can see the same mapper more than once, for example, if we had foo.bar and foo.baz, where
                // foo did not yet exist. This will create 2 copies in dynamic mappings, which should be identical.
                // Here we just skip over the duplicates, but we merge them to ensure there are no conflicts.
                newMapper.merge(previousMapper);
                continue;
            }
            previousMapper = newMapper;
            String[] nameParts = splitAndValidatePath(newMapper.name());

            // We first need the stack to only contain mappers in common with the previously processed mapper
            // For example, if the first mapper processed was a.b.c, and we now have a.d, the stack will contain
            // a.b, and we want to merge b back into the stack so it just contains a
            int i = removeUncommonMappers(parentMappers, nameParts);

            // Then we need to add back mappers that may already exist within the stack, but are not on it.
            // For example, if we processed a.b, followed by an object mapper a.c.d, and now are adding a.c.d.e
            // then the stack will only have a on it because we will have already merged a.c.d into the stack.
            // So we need to pull a.c, followed by a.c.d, onto the stack so e can be added to the end.
            i = expandCommonMappers(parentMappers, nameParts, i);

            // If there are still parents of the new mapper which are not on the stack, we need to pull them
            // from the existing mappings. In order to maintain the invariant that the stack only contains
            // fields which are updated, we cannot simply add the existing mappers to the stack, since they
            // may have other subfields which will not be updated. Instead, we pull the mapper from the existing
            // mappings, and build an update with only the new mapper and its parents. This then becomes our
            // "new mapper", and can be added to the stack.
            if (i < nameParts.length - 1) {
                newMapper = createExistingMapperUpdate(parentMappers, nameParts, i, mappingLookup, newMapper);
            }

            if (newMapper instanceof ObjectMapper) {
                parentMappers.add((ObjectMapper) newMapper);
            } else {
                addToLastMapper(parentMappers, newMapper, true);
            }
        }
        popMappers(parentMappers, 1, true);
        assert parentMappers.size() == 1;
        return (RootObjectMapper)parentMappers.get(0);
    }

    private static void popMappers(List<ObjectMapper> parentMappers, int keepBefore, boolean merge) {
        assert keepBefore >= 1; // never remove the root mapper
        // pop off parent mappers not needed by the current mapper,
        // merging them backwards since they are immutable
        for (int i = parentMappers.size() - 1; i >= keepBefore; --i) {
            addToLastMapper(parentMappers, parentMappers.remove(i), merge);
        }
    }

    /**
     * Adds a mapper as an update into the last mapper. If merge is true, the new mapper
     * will be merged in with other child mappers of the last parent, otherwise it will be a new update.
     */
    private static void addToLastMapper(List<ObjectMapper> parentMappers, Mapper mapper, boolean merge) {
        assert parentMappers.size() >= 1;
        int lastIndex = parentMappers.size() - 1;
        ObjectMapper withNewMapper = parentMappers.get(lastIndex).mappingUpdate(mapper);
        if (merge) {
            withNewMapper = parentMappers.get(lastIndex).merge(withNewMapper);
        }
        parentMappers.set(lastIndex, withNewMapper);
    }

    /**
     * Removes mappers that exist on the stack, but are not part of the path of the current nameParts,
     * Returns the next unprocessed index from nameParts.
     */
    private static int removeUncommonMappers(List<ObjectMapper> parentMappers, String[] nameParts) {
        int keepBefore = 1;
        while (keepBefore < parentMappers.size() &&
            parentMappers.get(keepBefore).simpleName().equals(nameParts[keepBefore - 1])) {
            ++keepBefore;
        }
        popMappers(parentMappers, keepBefore, true);
        return keepBefore - 1;
    }

    /**
     * Adds mappers from the end of the stack that exist as updates within those mappers.
     * Returns the next unprocessed index from nameParts.
     */
    private static int expandCommonMappers(List<ObjectMapper> parentMappers, String[] nameParts, int i) {
        ObjectMapper last = parentMappers.get(parentMappers.size() - 1);
        while (i < nameParts.length - 1 && last.getMapper(nameParts[i]) != null) {
            Mapper newLast = last.getMapper(nameParts[i]);
            assert newLast instanceof ObjectMapper;
            last = (ObjectMapper) newLast;
            parentMappers.add(last);
            ++i;
        }
        return i;
    }

    /** Creates an update for intermediate object mappers that are not on the stack, but parents of newMapper. */
    private static ObjectMapper createExistingMapperUpdate(List<ObjectMapper> parentMappers, String[] nameParts, int i,
                                                           MappingLookup mappingLookup, Mapper newMapper) {
        String updateParentName = nameParts[i];
        final ObjectMapper lastParent = parentMappers.get(parentMappers.size() - 1);
        if (parentMappers.size() > 1) {
            // only prefix with parent mapper if the parent mapper isn't the root (which has a fake name)
            updateParentName = lastParent.name() + '.' + nameParts[i];
        }
        ObjectMapper updateParent = mappingLookup.objectMappers().get(updateParentName);
        assert updateParent != null : updateParentName + " doesn't exist";
        return createUpdate(updateParent, nameParts, i + 1, newMapper);
    }

    /** Build an update for the parent which will contain the given mapper and any intermediate fields. */
    private static ObjectMapper createUpdate(ObjectMapper parent, String[] nameParts, int i, Mapper mapper) {
        List<ObjectMapper> parentMappers = new ArrayList<>();
        ObjectMapper previousIntermediate = parent;
        for (; i < nameParts.length - 1; ++i) {
            Mapper intermediate = previousIntermediate.getMapper(nameParts[i]);
            assert intermediate != null : "Field " + previousIntermediate.name() + " does not have a subfield " + nameParts[i];
            assert intermediate instanceof ObjectMapper;
            parentMappers.add((ObjectMapper)intermediate);
            previousIntermediate = (ObjectMapper)intermediate;
        }
        if (parentMappers.isEmpty() == false) {
            // add the new mapper to the stack, and pop down to the original parent level
            addToLastMapper(parentMappers, mapper, false);
            popMappers(parentMappers, 1, false);
            mapper = parentMappers.get(0);
        }
        return parent.mappingUpdate(mapper);
    }

    static void parseObjectOrNested(ParseContext context, ObjectMapper mapper) throws IOException {
        if (mapper.isEnabled() == false) {
            context.parser().skipChildren();
            return;
        }
        XContentParser parser = context.parser();
        XContentParser.Token token = parser.currentToken();
        if (token == XContentParser.Token.VALUE_NULL) {
            // the object is null ("obj1" : null), simply bail
            return;
        }

        String currentFieldName = parser.currentName();
        if (token.isValue()) {
            throw new MapperParsingException("object mapping for [" + mapper.name() + "] tried to parse field [" + currentFieldName
                + "] as object, but found a concrete value");
        }

        if (mapper.isNested()) {
            context = nestedContext(context, (NestedObjectMapper) mapper);
        }

        // if we are at the end of the previous object, advance
        if (token == XContentParser.Token.END_OBJECT) {
            token = parser.nextToken();
        }
        if (token == XContentParser.Token.START_OBJECT) {
            // if we are just starting an OBJECT, advance, this is the object we are parsing, we need the name first
            token = parser.nextToken();
        }

        innerParseObject(context, mapper, parser, currentFieldName, token);
        // restore the enable path flag
        if (mapper.isNested()) {
            nested(context, (NestedObjectMapper) mapper);
        }
    }

    private static void innerParseObject(ParseContext context, ObjectMapper mapper, XContentParser parser,
                                         String currentFieldName, XContentParser.Token token) throws IOException {
        assert token == XContentParser.Token.FIELD_NAME || token == XContentParser.Token.END_OBJECT;
        String[] paths = null;
        while (token != XContentParser.Token.END_OBJECT) {
            if (token == XContentParser.Token.FIELD_NAME) {
                currentFieldName = parser.currentName();
                paths = splitAndValidatePath(currentFieldName);
                if (containsDisabledObjectMapper(mapper, paths)) {
                    parser.nextToken();
                    parser.skipChildren();
                }
            } else if (token == XContentParser.Token.START_OBJECT) {
                parseObject(context, mapper, currentFieldName, paths);
            } else if (token == XContentParser.Token.START_ARRAY) {
                parseArray(context, mapper, currentFieldName, paths);
            } else if (token == XContentParser.Token.VALUE_NULL) {
                parseNullValue(context, mapper, currentFieldName, paths);
            } else if (token == null) {
                throw new MapperParsingException("object mapping for [" + mapper.name() + "] tried to parse field [" + currentFieldName
                    + "] as object, but got EOF, has a concrete value been provided to it?");
            } else if (token.isValue()) {
                parseValue(context, mapper, currentFieldName, token, paths);
            }
            token = parser.nextToken();
        }
    }

<<<<<<< HEAD
    private static void nested(ParseContext context, NestedObjectMapper nested) {
        ParseContext.Document nestedDoc = context.doc();
        ParseContext.Document parentDoc = nestedDoc.getParent();
=======
    private static void nested(ParseContext context, ObjectMapper.Nested nested) {
        LuceneDocument nestedDoc = context.doc();
        LuceneDocument parentDoc = nestedDoc.getParent();
>>>>>>> 9b15e1a0
        Version indexVersion = context.indexSettings().getIndexVersionCreated();
        if (nested.isIncludeInParent()) {
            addFields(indexVersion, nestedDoc, parentDoc);
        }
        if (nested.isIncludeInRoot()) {
            LuceneDocument rootDoc = context.rootDoc();
            // don't add it twice, if its included in parent, and we are handling the master doc...
            if (nested.isIncludeInParent() == false || parentDoc != rootDoc) {
                addFields(indexVersion, nestedDoc, rootDoc);
            }
        }
    }

    private static void addFields(Version indexCreatedVersion, LuceneDocument nestedDoc, LuceneDocument rootDoc) {
        String nestedPathFieldName = NestedPathFieldMapper.name(indexCreatedVersion);
        for (IndexableField field : nestedDoc.getFields()) {
            if (field.name().equals(nestedPathFieldName) == false) {
                rootDoc.add(field);
            }
        }
    }

    private static ParseContext nestedContext(ParseContext context, NestedObjectMapper mapper) {
        context = context.createNestedContext(mapper.fullPath());
        LuceneDocument nestedDoc = context.doc();
        LuceneDocument parentDoc = nestedDoc.getParent();

        // We need to add the uid or id to this nested Lucene document too,
        // If we do not do this then when a document gets deleted only the root Lucene document gets deleted and
        // not the nested Lucene documents! Besides the fact that we would have zombie Lucene documents, the ordering of
        // documents inside the Lucene index (document blocks) will be incorrect, as nested documents of different root
        // documents are then aligned with other root documents. This will lead tothe nested query, sorting, aggregations
        // and inner hits to fail or yield incorrect results.
        IndexableField idField = parentDoc.getField(IdFieldMapper.NAME);
        if (idField != null) {
            // We just need to store the id as indexed field, so that IndexWriter#deleteDocuments(term) can then
            // delete it when the root document is deleted too.
            nestedDoc.add(new Field(IdFieldMapper.NAME, idField.binaryValue(), IdFieldMapper.Defaults.NESTED_FIELD_TYPE));
        } else {
            throw new IllegalStateException("The root document of a nested document should have an _id field");
        }

        Version version = context.indexSettings().getIndexVersionCreated();
        nestedDoc.add(NestedPathFieldMapper.field(version, mapper.nestedTypePath()));
        return context;
    }

    static void parseObjectOrField(ParseContext context, Mapper mapper) throws IOException {
        if (mapper instanceof ObjectMapper) {
            parseObjectOrNested(context, (ObjectMapper) mapper);
        } else if (mapper instanceof FieldMapper) {
            FieldMapper fieldMapper = (FieldMapper) mapper;
            fieldMapper.parse(context);
            List<String> copyToFields = fieldMapper.copyTo().copyToFields();
            if (context.isWithinCopyTo() == false && copyToFields.isEmpty() == false) {
                XContentParser.Token currentToken = context.parser().currentToken();
                if (currentToken.isValue() == false) {
                    // sanity check, we currently support copy-to only for value-type field, not objects
                    throw new MapperParsingException("Cannot copy field [" + mapper.name() + "] to fields " + copyToFields +
                        ". Copy-to currently only works for value-type fields, not objects.");
                }
                parseCopyFields(context, copyToFields);
            }
        } else if (mapper instanceof FieldAliasMapper) {
            throw new IllegalArgumentException("Cannot write to a field alias [" + mapper.name() + "].");
        } else {
            throw new IllegalStateException("The provided mapper [" + mapper.name() + "] has an unrecognized type [" +
                mapper.getClass().getSimpleName() + "].");
        }
    }

    private static void parseObject(final ParseContext context, ObjectMapper mapper, String currentFieldName,
                                    String[] paths) throws IOException {
        assert currentFieldName != null;
        Mapper objectMapper = getMapper(context, mapper, currentFieldName, paths);
        if (objectMapper != null) {
            context.path().add(currentFieldName);
            parseObjectOrField(context, objectMapper);
            context.path().remove();
        } else {
            currentFieldName = paths[paths.length - 1];
            Tuple<Integer, ObjectMapper> parentMapperTuple = getDynamicParentMapper(context, paths, mapper);
            ObjectMapper parentMapper = parentMapperTuple.v2();
            ObjectMapper.Dynamic dynamic = dynamicOrDefault(parentMapper, context);
            if (dynamic == ObjectMapper.Dynamic.STRICT) {
                throw new StrictDynamicMappingException(mapper.fullPath(), currentFieldName);
            } else if (dynamic == ObjectMapper.Dynamic.FALSE) {
                // not dynamic, read everything up to end object
                context.parser().skipChildren();
            } else {
                Mapper dynamicObjectMapper;
                if (dynamic == ObjectMapper.Dynamic.RUNTIME) {
                    //with dynamic:runtime all leaf fields will be runtime fields unless explicitly mapped,
                    //hence we don't dynamically create empty objects under properties, but rather carry around an artificial object mapper
                    dynamicObjectMapper = new NoOpObjectMapper(currentFieldName, context.path().pathAsText(currentFieldName));
                } else {
                    dynamicObjectMapper = dynamic.getDynamicFieldsBuilder().createDynamicObjectMapper(context, currentFieldName);
                    context.addDynamicMapper(dynamicObjectMapper);
                }
                context.path().add(currentFieldName);
                parseObjectOrField(context, dynamicObjectMapper);
                context.path().remove();
            }
            for (int i = 0; i < parentMapperTuple.v1(); i++) {
                context.path().remove();
            }
        }
    }

    private static void parseArray(ParseContext context, ObjectMapper parentMapper, String lastFieldName,
                                   String[] paths) throws IOException {
        String arrayFieldName = lastFieldName;

        Mapper mapper = getLeafMapper(context, parentMapper, lastFieldName, paths);
        if (mapper != null) {
            // There is a concrete mapper for this field already. Need to check if the mapper
            // expects an array, if so we pass the context straight to the mapper and if not
            // we serialize the array components
            if (parsesArrayValue(mapper)) {
                parseObjectOrField(context, mapper);
            } else {
                parseNonDynamicArray(context, parentMapper, lastFieldName, arrayFieldName);
            }
        } else {
            arrayFieldName = paths[paths.length - 1];
            lastFieldName = arrayFieldName;
            Tuple<Integer, ObjectMapper> parentMapperTuple = getDynamicParentMapper(context, paths, parentMapper);
            parentMapper = parentMapperTuple.v2();
            ObjectMapper.Dynamic dynamic = dynamicOrDefault(parentMapper, context);
            if (dynamic == ObjectMapper.Dynamic.STRICT) {
                throw new StrictDynamicMappingException(parentMapper.fullPath(), arrayFieldName);
            } else if (dynamic == ObjectMapper.Dynamic.FALSE)  {
                // TODO: shouldn't this skip, not parse?
                parseNonDynamicArray(context, parentMapper, lastFieldName, arrayFieldName);
            } else {
                Mapper objectMapperFromTemplate =
                    dynamic.getDynamicFieldsBuilder().createObjectMapperFromTemplate(context, arrayFieldName);
                if (objectMapperFromTemplate == null) {
                    parseNonDynamicArray(context, parentMapper, lastFieldName, arrayFieldName);
                } else {
                    if (parsesArrayValue(objectMapperFromTemplate)) {
                        context.addDynamicMapper(objectMapperFromTemplate);
                        context.path().add(arrayFieldName);
                        parseObjectOrField(context, objectMapperFromTemplate);
                        context.path().remove();
                    } else {
                        parseNonDynamicArray(context, parentMapper, lastFieldName, arrayFieldName);
                    }
                }

            }
            for (int i = 0; i < parentMapperTuple.v1(); i++) {
                context.path().remove();
            }
        }
    }

    private static boolean parsesArrayValue(Mapper mapper) {
        return mapper instanceof FieldMapper && ((FieldMapper) mapper).parsesArrayValue();
    }

    private static void parseNonDynamicArray(ParseContext context, ObjectMapper mapper,
                                             final String lastFieldName, String arrayFieldName) throws IOException {
        XContentParser parser = context.parser();
        XContentParser.Token token;
        final String[] paths = splitAndValidatePath(lastFieldName);
        while ((token = parser.nextToken()) != XContentParser.Token.END_ARRAY) {
            if (token == XContentParser.Token.START_OBJECT) {
                parseObject(context, mapper, lastFieldName, paths);
            } else if (token == XContentParser.Token.START_ARRAY) {
                parseArray(context, mapper, lastFieldName, paths);
            } else if (token == XContentParser.Token.VALUE_NULL) {
                parseNullValue(context, mapper, lastFieldName, paths);
            } else if (token == null) {
                throw new MapperParsingException("object mapping for [" + mapper.name() + "] with array for [" + arrayFieldName
                    + "] tried to parse as array, but got EOF, is there a mismatch in types for the same field?");
            } else {
                assert token.isValue();
                parseValue(context, mapper, lastFieldName, token, paths);
            }
        }
    }

    private static void parseValue(final ParseContext context, ObjectMapper parentMapper,
                                   String currentFieldName, XContentParser.Token token, String[] paths) throws IOException {
        if (currentFieldName == null) {
            throw new MapperParsingException("object mapping [" + parentMapper.name() + "] trying to serialize a value with"
                + " no field associated with it, current value [" + context.parser().textOrNull() + "]");
        }
        Mapper mapper = getLeafMapper(context, parentMapper, currentFieldName, paths);
        if (mapper != null) {
            parseObjectOrField(context, mapper);
        } else {
            currentFieldName = paths[paths.length - 1];
            Tuple<Integer, ObjectMapper> parentMapperTuple = getDynamicParentMapper(context, paths, parentMapper);
            parentMapper = parentMapperTuple.v2();
            parseDynamicValue(context, parentMapper, currentFieldName, token);
            for (int i = 0; i < parentMapperTuple.v1(); i++) {
                context.path().remove();
            }
        }
    }

    private static void parseNullValue(ParseContext context, ObjectMapper parentMapper, String lastFieldName,
                                       String[] paths) throws IOException {
        // we can only handle null values if we have mappings for them
        Mapper mapper = getLeafMapper(context, parentMapper, lastFieldName, paths);
        if (mapper != null) {
            // TODO: passing null to an object seems bogus?
            parseObjectOrField(context, mapper);
        } else if (parentMapper.dynamic() == ObjectMapper.Dynamic.STRICT) {
            throw new StrictDynamicMappingException(parentMapper.fullPath(), lastFieldName);
        }
    }

    private static void parseDynamicValue(final ParseContext context, ObjectMapper parentMapper,
                                          String currentFieldName, XContentParser.Token token) throws IOException {
        ObjectMapper.Dynamic dynamic = dynamicOrDefault(parentMapper, context);
        if (dynamic == ObjectMapper.Dynamic.STRICT) {
            throw new StrictDynamicMappingException(parentMapper.fullPath(), currentFieldName);
        }
        if (dynamic == ObjectMapper.Dynamic.FALSE) {
            return;
        }
        dynamic.getDynamicFieldsBuilder().createDynamicFieldFromValue(context, token, currentFieldName);
    }

    /** Creates instances of the fields that the current field should be copied to */
    private static void parseCopyFields(ParseContext context, List<String> copyToFields) throws IOException {
        context = context.createCopyToContext();
        for (String field : copyToFields) {
            // In case of a hierarchy of nested documents, we need to figure out
            // which document the field should go to
            LuceneDocument targetDoc = null;
            for (LuceneDocument doc = context.doc(); doc != null; doc = doc.getParent()) {
                if (field.startsWith(doc.getPrefix())) {
                    targetDoc = doc;
                    break;
                }
            }
            assert targetDoc != null;
            final ParseContext copyToContext;
            if (targetDoc == context.doc()) {
                copyToContext = context;
            } else {
                copyToContext = context.switchDoc(targetDoc);
            }
            parseCopy(field, copyToContext);
        }
    }

    /** Creates an copy of the current field with given field name and boost */
    private static void parseCopy(String field, ParseContext context) throws IOException {
        Mapper mapper = context.mappingLookup().getMapper(field);
        if (mapper != null) {
            if (mapper instanceof FieldMapper) {
                ((FieldMapper) mapper).parse(context);
            } else if (mapper instanceof FieldAliasMapper) {
                throw new IllegalArgumentException("Cannot copy to a field alias [" + mapper.name() + "].");
            } else {
                throw new IllegalStateException("The provided mapper [" + mapper.name() +
                    "] has an unrecognized type [" + mapper.getClass().getSimpleName() + "].");
            }
        } else {
            // The path of the dest field might be completely different from the current one so we need to reset it
            context = context.overridePath(new ContentPath(0));

            final String[] paths = splitAndValidatePath(field);
            final String fieldName = paths[paths.length-1];
            Tuple<Integer, ObjectMapper> parentMapperTuple = getDynamicParentMapper(context, paths, null);
            ObjectMapper objectMapper = parentMapperTuple.v2();
            parseDynamicValue(context, objectMapper, fieldName, context.parser().currentToken());
            for (int i = 0; i < parentMapperTuple.v1(); i++) {
                context.path().remove();
            }
        }
    }

    private static Tuple<Integer, ObjectMapper> getDynamicParentMapper(ParseContext context, final String[] paths,
            ObjectMapper currentParent) {
        ObjectMapper mapper = currentParent == null ? context.root() : currentParent;
        int pathsAdded = 0;
        ObjectMapper parent = mapper;
        for (int i = 0; i < paths.length-1; i++) {
            String name = paths[i];
            String currentPath = context.path().pathAsText(name);
            Mapper existingFieldMapper = context.mappingLookup().getMapper(currentPath);
            if (existingFieldMapper != null) {
                throw new MapperParsingException(
                    "Could not dynamically add mapping for field [{}]. Existing mapping for [{}] must be of type object but found [{}].",
                    null, String.join(".", paths), currentPath, existingFieldMapper.typeName());
            }
            mapper = context.mappingLookup().objectMappers().get(currentPath);
            if (mapper == null) {
                // One mapping is missing, check if we are allowed to create a dynamic one.
                ObjectMapper.Dynamic dynamic = dynamicOrDefault(parent, context);
                if (dynamic == ObjectMapper.Dynamic.STRICT) {
                    throw new StrictDynamicMappingException(parent.fullPath(), name);
                } else if (dynamic == ObjectMapper.Dynamic.FALSE) {
                    // Should not dynamically create any more mappers so return the last mapper
                    return new Tuple<>(pathsAdded, parent);
                } else if (dynamic == ObjectMapper.Dynamic.RUNTIME) {
                        mapper = new NoOpObjectMapper(name, currentPath);
                } else {
                    final Mapper fieldMapper = dynamic.getDynamicFieldsBuilder().createDynamicObjectMapper(context, name);
                    if (fieldMapper instanceof ObjectMapper == false) {
                        assert context.sourceToParse().dynamicTemplates().containsKey(currentPath) :
                            "dynamic templates [" + context.sourceToParse().dynamicTemplates() + "]";
                        throw new MapperParsingException("Field [" + currentPath + "] must be an object; " +
                            "but it's configured as [" + fieldMapper.typeName() + "] in dynamic template [" +
                            context.sourceToParse().dynamicTemplates().get(currentPath) + "]");
                    }
                    mapper = (ObjectMapper) fieldMapper;
                    if (mapper.isNested()) {
                        throw new MapperParsingException("It is forbidden to create dynamic nested objects (["
                            + currentPath + "]) through `copy_to` or dots in field names");
                    }
                    context.addDynamicMapper(mapper);
                }
            }
            context.path().add(paths[i]);
            pathsAdded++;
            parent = mapper;
        }
        return new Tuple<>(pathsAdded, mapper);
    }

    // find what the dynamic setting is given the current parse context and parent
    private static ObjectMapper.Dynamic dynamicOrDefault(ObjectMapper parentMapper, ParseContext context) {
        ObjectMapper.Dynamic dynamic = parentMapper.dynamic();
        while (dynamic == null) {
            int lastDotNdx = parentMapper.name().lastIndexOf('.');
            if (lastDotNdx == -1) {
                // no dot means we the parent is the root, so just delegate to the default outside the loop
                break;
            }
            String parentName = parentMapper.name().substring(0, lastDotNdx);
            parentMapper = context.mappingLookup().objectMappers().get(parentName);
            if (parentMapper == null) {
                //If parentMapper is null, it means the parent of the current mapper is being dynamically created right now
                parentMapper = context.getObjectMapper(parentName);
                if (parentMapper == null) {
                    //it can still happen that the path is ambiguous and we are not able to locate the parent
                    break;
                }
            }
            dynamic = parentMapper.dynamic();
        }
        if (dynamic == null) {
            return context.root().dynamic() == null ? ObjectMapper.Dynamic.TRUE : context.root().dynamic();
        }
        return dynamic;
    }

    // looks up a child mapper, but takes into account field names that expand to objects
    // returns null if no such child mapper exists - note that unlike getLeafMapper,
    // we do not check for shadowing runtime fields because they only apply to leaf
    // fields
    private static Mapper getMapper(final ParseContext context,
                                    ObjectMapper objectMapper,
                                    String fieldName,
                                    String[] subfields) {
        String fieldPath = context.path().pathAsText(fieldName);
        // Check if mapper is a metadata mapper first
        Mapper mapper = context.getMetadataMapper(fieldPath);
        if (mapper != null) {
            return mapper;
        }

        for (int i = 0; i < subfields.length - 1; ++i) {
            mapper = objectMapper.getMapper(subfields[i]);
            if (mapper instanceof ObjectMapper == false) {
                return null;
            }
            objectMapper = (ObjectMapper)mapper;
            if (objectMapper.isNested()) {
                throw new MapperParsingException("Cannot add a value for field ["
                        + fieldName + "] since one of the intermediate objects is mapped as a nested object: ["
                        + mapper.name() + "]");
            }
        }
        String leafName = subfields[subfields.length - 1];
        return objectMapper.getMapper(leafName);
    }

    // looks up a child mapper, taking into account field names that expand to objects
    // if no mapper is found, checks to see if a runtime field with the specified
    // field name exists and if so returns a no-op mapper to prevent indexing
    private static Mapper getLeafMapper(final ParseContext context,
                                        ObjectMapper objectMapper,
                                        String fieldName,
                                        String[] subfields) {
        Mapper mapper = getMapper(context, objectMapper, fieldName, subfields);
        if (mapper != null) {
            return mapper;
        }
        // concrete fields take precedence over runtime fields when parsing documents
        // if a leaf field is not mapped, and is defined as a runtime field, then we
        // don't create a dynamic mapping for it and don't index it.
        String fieldPath = context.path().pathAsText(fieldName);
        MappedFieldType fieldType = context.mappingLookup().getFieldType(fieldPath);
        if (fieldType != null) {
            //we haven't found a mapper with this name above, which means if a field type is found it is for sure a runtime field.
            assert fieldType.hasDocValues() == false && fieldType.isAggregatable() && fieldType.isSearchable();
            return new NoOpFieldMapper(subfields[subfields.length - 1], fieldType.name());
        }
        return null;
    }

    private static class NoOpFieldMapper extends FieldMapper {
        NoOpFieldMapper(String simpleName, String fullName) {
            super(simpleName, new MappedFieldType(fullName, false, false, false, TextSearchInfo.NONE, Collections.emptyMap()) {
                @Override
                public ValueFetcher valueFetcher(SearchExecutionContext context, String format) {
                    throw new UnsupportedOperationException();
                }

                @Override
                public String typeName() {
                    throw new UnsupportedOperationException();
                }

                @Override
                public Query termQuery(Object value, SearchExecutionContext context) {
                    throw new UnsupportedOperationException();
                }
            }, MultiFields.empty(), CopyTo.empty());
        }

        @Override
        protected void parseCreateField(ParseContext context) throws IOException {
            //field defined as runtime field, don't index anything
        }

        @Override
        public String name() {
            throw new UnsupportedOperationException();
        }

        @Override
        public String typeName() {
            throw new UnsupportedOperationException();
        }

        @Override
        public MappedFieldType fieldType() {
            throw new UnsupportedOperationException();
        }

        @Override
        public MultiFields multiFields() {
            throw new UnsupportedOperationException();
        }

        @Override
        public Iterator<Mapper> iterator() {
            throw new UnsupportedOperationException();
        }

        @Override
        protected void doValidate(MappingLookup mappers) {
            throw new UnsupportedOperationException();
        }

        @Override
        protected void checkIncomingMergeType(FieldMapper mergeWith) {
            throw new UnsupportedOperationException();
        }

        @Override
        public Builder getMergeBuilder() {
            throw new UnsupportedOperationException();
        }

        @Override
        public XContentBuilder toXContent(XContentBuilder builder, Params params) throws IOException {
            throw new UnsupportedOperationException();
        }

        @Override
        protected String contentType() {
            throw new UnsupportedOperationException();
        }
    }

    private static class NoOpObjectMapper extends ObjectMapper {
        NoOpObjectMapper(String name, String fullPath) {
            super(name, fullPath, new Explicit<>(true, false), Dynamic.RUNTIME, Collections.emptyMap());
        }
    }
}<|MERGE_RESOLUTION|>--- conflicted
+++ resolved
@@ -479,15 +479,9 @@
         }
     }
 
-<<<<<<< HEAD
     private static void nested(ParseContext context, NestedObjectMapper nested) {
-        ParseContext.Document nestedDoc = context.doc();
-        ParseContext.Document parentDoc = nestedDoc.getParent();
-=======
-    private static void nested(ParseContext context, ObjectMapper.Nested nested) {
         LuceneDocument nestedDoc = context.doc();
         LuceneDocument parentDoc = nestedDoc.getParent();
->>>>>>> 9b15e1a0
         Version indexVersion = context.indexSettings().getIndexVersionCreated();
         if (nested.isIncludeInParent()) {
             addFields(indexVersion, nestedDoc, parentDoc);
