--- conflicted
+++ resolved
@@ -890,13 +890,8 @@
         // if a leaf field is not mapped, and is defined as a runtime field, then we
         // don't create a dynamic mapping for it and don't index it.
         String fieldPath = context.path().pathAsText(fieldName);
-<<<<<<< HEAD
-        if (context.isShadowedPath(fieldPath)) {
-            return new NoOpFieldMapper(subfields[subfields.length - 1], fieldPath);
-=======
         if (context.isShadowed(fieldPath)) {
             return NO_OP_FIELDMAPPER;
->>>>>>> 98504ea2
         }
         return null;
     }
