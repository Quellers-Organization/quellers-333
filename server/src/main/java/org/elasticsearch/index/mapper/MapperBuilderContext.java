/*
 * Copyright Elasticsearch B.V. and/or licensed to Elasticsearch B.V. under one
 * or more contributor license agreements. Licensed under the Elastic License
 * 2.0 and the Server Side Public License, v 1; you may not use this file except
 * in compliance with, at your election, the Elastic License 2.0 or the Server
 * Side Public License, v 1.
 */

package org.elasticsearch.index.mapper;

import org.elasticsearch.common.Strings;

/**
 * Holds context for building Mapper objects from their Builders
 */
public class MapperBuilderContext {

    private static final MapperBuilderContext ROOT_SYNTHETIC = new MapperBuilderContext(null, true);
    private static final MapperBuilderContext ROOT_NOT_SYNTHETIC = new MapperBuilderContext(null, false);

    /**
     * The root context, to be used when building a tree of mappers
     */
<<<<<<< HEAD
    public static MapperBuilderContext root(boolean isSourceSynthetic, boolean isDataStream) {
        return new MapperBuilderContext(null, () -> isSourceSynthetic, () -> isDataStream);
    }

    /**
     * A context to use to build metadata fields.
     */
    public static MapperBuilderContext forMetadata() {
        return new MapperBuilderContext(null, () -> {
            throw new UnsupportedOperationException("metadata fields can't check if _source is synthetic");
        }, () -> { throw new UnsupportedOperationException("metadata fields can't check if this is a data stream"); });
    }

    private final String path;
    private final BooleanSupplier isSourceSynthetic;
    private final BooleanSupplier isDataStream;

    MapperBuilderContext(String path, boolean isSourceSynthetic, boolean isDataStream) {
        this(Objects.requireNonNull(path), () -> isSourceSynthetic, () -> isDataStream);
    }

    private MapperBuilderContext(String path, BooleanSupplier isSourceSynthetic, BooleanSupplier isDataStream) {
=======
    public static MapperBuilderContext root(boolean isSourceSynthetic) {
        return isSourceSynthetic ? ROOT_SYNTHETIC : ROOT_NOT_SYNTHETIC;
    }

    private final String path;
    private final boolean isSourceSynthetic;

    MapperBuilderContext(String path, boolean isSourceSynthetic) {
>>>>>>> 4aa0c698
        this.path = path;
        this.isSourceSynthetic = isSourceSynthetic;
        this.isDataStream = isDataStream;
    }

    /**
     * Creates a new MapperBuilderContext that is a child of this context
     * @param name the name of the child context
     * @return a new MapperBuilderContext with this context as its parent
     */
    public MapperBuilderContext createChildContext(String name) {
        return new MapperBuilderContext(buildFullName(name), isSourceSynthetic, isDataStream);
    }

    /**
     * Builds the full name of the field, taking into account parent objects
     */
    public String buildFullName(String name) {
        if (Strings.isEmpty(path)) {
            return name;
        }
        return path + "." + name;
    }

    /**
     * Is the {@code _source} field being reconstructed on the fly?
     */
    public boolean isSourceSynthetic() {
        return isSourceSynthetic;
    }

<<<<<<< HEAD
    /**
     * Are these mappings being built for a data stream index?
     */
    public boolean isDataStream() {
        return isDataStream.getAsBoolean();
    }
=======
>>>>>>> 4aa0c698
}<|MERGE_RESOLUTION|>--- conflicted
+++ resolved
@@ -15,45 +15,18 @@
  */
 public class MapperBuilderContext {
 
-    private static final MapperBuilderContext ROOT_SYNTHETIC = new MapperBuilderContext(null, true);
-    private static final MapperBuilderContext ROOT_NOT_SYNTHETIC = new MapperBuilderContext(null, false);
-
     /**
      * The root context, to be used when building a tree of mappers
      */
-<<<<<<< HEAD
     public static MapperBuilderContext root(boolean isSourceSynthetic, boolean isDataStream) {
-        return new MapperBuilderContext(null, () -> isSourceSynthetic, () -> isDataStream);
-    }
-
-    /**
-     * A context to use to build metadata fields.
-     */
-    public static MapperBuilderContext forMetadata() {
-        return new MapperBuilderContext(null, () -> {
-            throw new UnsupportedOperationException("metadata fields can't check if _source is synthetic");
-        }, () -> { throw new UnsupportedOperationException("metadata fields can't check if this is a data stream"); });
-    }
-
-    private final String path;
-    private final BooleanSupplier isSourceSynthetic;
-    private final BooleanSupplier isDataStream;
-
-    MapperBuilderContext(String path, boolean isSourceSynthetic, boolean isDataStream) {
-        this(Objects.requireNonNull(path), () -> isSourceSynthetic, () -> isDataStream);
-    }
-
-    private MapperBuilderContext(String path, BooleanSupplier isSourceSynthetic, BooleanSupplier isDataStream) {
-=======
-    public static MapperBuilderContext root(boolean isSourceSynthetic) {
-        return isSourceSynthetic ? ROOT_SYNTHETIC : ROOT_NOT_SYNTHETIC;
+        return new MapperBuilderContext(null, isSourceSynthetic, isDataStream);
     }
 
     private final String path;
     private final boolean isSourceSynthetic;
+    private final boolean isDataStream;
 
-    MapperBuilderContext(String path, boolean isSourceSynthetic) {
->>>>>>> 4aa0c698
+    MapperBuilderContext(String path, boolean isSourceSynthetic, boolean isDataStream) {
         this.path = path;
         this.isSourceSynthetic = isSourceSynthetic;
         this.isDataStream = isDataStream;
@@ -85,13 +58,10 @@
         return isSourceSynthetic;
     }
 
-<<<<<<< HEAD
     /**
      * Are these mappings being built for a data stream index?
      */
     public boolean isDataStream() {
-        return isDataStream.getAsBoolean();
+        return isDataStream;
     }
-=======
->>>>>>> 4aa0c698
 }