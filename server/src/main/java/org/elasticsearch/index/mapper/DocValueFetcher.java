--- conflicted
+++ resolved
@@ -14,13 +14,8 @@
 
 import java.io.IOException;
 import java.util.List;
-<<<<<<< HEAD
+import java.util.Set;
 import java.util.stream.Collectors;
-=======
-import java.util.Set;
-
-import static java.util.Collections.emptyList;
->>>>>>> 2d44cce3
 
 /**
  * Value fetcher that loads from doc values.
@@ -31,34 +26,13 @@
 
     public DocValueFetcher(DocValueFormat format, String field) {
         this.format = format;
-<<<<<<< HEAD
         this.field = field;
     }
 
     @Override
-    public List<Object> fetchValues(ValuesLookup lookup) throws IOException {
+    public List<Object> fetchValues(ValuesLookup lookup, Set<String> ignoreFields) throws IOException {
         ScriptDocValues<?> values = lookup.doc().get(field);
         return values.stream().map(format::formatObject).collect(Collectors.toList());
-=======
-        this.ifd = ifd;
-    }
-
-    @Override
-    public void setNextReader(LeafReaderContext context) {
-        leaf = ifd.load(context).getLeafValueFetcher(format);
-    }
-
-    @Override
-    public List<Object> fetchValues(SourceLookup lookup, Set<String> ignoredFields) throws IOException {
-        if (false == leaf.advanceExact(lookup.docId())) {
-            return emptyList();
-        }
-        List<Object> result = new ArrayList<Object>(leaf.docValueCount());
-        for (int i = 0, count = leaf.docValueCount(); i < count; ++i) {
-            result.add(leaf.nextValue());
-        }
-        return result;
->>>>>>> 2d44cce3
     }
 
 }