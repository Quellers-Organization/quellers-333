/*
 * Copyright Elasticsearch B.V. and/or licensed to Elasticsearch B.V. under one
 * or more contributor license agreements. Licensed under the Elastic License
 * 2.0 and the Server Side Public License, v 1; you may not use this file except
 * in compliance with, at your election, the Elastic License 2.0 or the Server
 * Side Public License, v 1.
 */

package org.elasticsearch.index.mapper;

import org.apache.lucene.document.Field;
import org.apache.lucene.document.InetAddressPoint;
import org.apache.lucene.document.SortedSetDocValuesField;
import org.apache.lucene.document.StoredField;
import org.apache.lucene.index.LeafReaderContext;
import org.apache.lucene.index.SortedSetDocValues;
import org.apache.lucene.search.MatchNoDocsQuery;
import org.apache.lucene.search.Query;
import org.apache.lucene.util.ArrayUtil;
import org.apache.lucene.util.BytesRef;
import org.elasticsearch.Version;
import org.elasticsearch.common.bytes.BytesReference;
import org.elasticsearch.common.logging.DeprecationCategory;
import org.elasticsearch.common.logging.DeprecationLogger;
import org.elasticsearch.common.network.InetAddresses;
import org.elasticsearch.common.network.NetworkAddress;
import org.elasticsearch.core.Nullable;
import org.elasticsearch.core.Tuple;
import org.elasticsearch.index.fielddata.IndexFieldData;
import org.elasticsearch.index.fielddata.ScriptDocValues;
import org.elasticsearch.index.fielddata.plain.SortedSetOrdinalsIndexFieldData;
import org.elasticsearch.index.mapper.IpFieldMapper.IpFieldType.IpScriptDocValues.IpSupplier;
import org.elasticsearch.index.query.SearchExecutionContext;
import org.elasticsearch.script.IpFieldScript;
import org.elasticsearch.script.Script;
import org.elasticsearch.script.ScriptCompiler;
import org.elasticsearch.script.field.DelegateDocValuesField;
import org.elasticsearch.search.DocValueFormat;
import org.elasticsearch.search.aggregations.support.CoreValuesSourceType;
import org.elasticsearch.search.lookup.FieldValues;
import org.elasticsearch.search.lookup.SearchLookup;
import org.elasticsearch.xcontent.XContentParser;

import java.io.IOException;
import java.net.InetAddress;
import java.time.ZoneId;
import java.util.Arrays;
import java.util.Collection;
import java.util.Collections;
import java.util.List;
import java.util.Map;
import java.util.Objects;
import java.util.function.BiFunction;
import java.util.function.Supplier;

/** A {@link FieldMapper} for ip addresses. */
public class IpFieldMapper extends FieldMapper {

    private static final DeprecationLogger DEPRECATION_LOGGER = DeprecationLogger.getLogger(IpFieldMapper.class);

    public static final String CONTENT_TYPE = "ip";

    private static IpFieldMapper toType(FieldMapper in) {
        return (IpFieldMapper) in;
    }

    public static class Builder extends FieldMapper.Builder {

        private final Parameter<Boolean> indexed = Parameter.indexParam(m -> toType(m).indexed, true);
        private final Parameter<Boolean> hasDocValues = Parameter.docValuesParam(m -> toType(m).hasDocValues, true);
        private final Parameter<Boolean> stored = Parameter.storeParam(m -> toType(m).stored, false);

        private final Parameter<Boolean> ignoreMalformed;
        private final Parameter<String> nullValue = Parameter.stringParam("null_value", false, m -> toType(m).nullValueAsString, null)
            .acceptsNull();

        private final Parameter<Script> script = Parameter.scriptParam(m -> toType(m).script);
        private final Parameter<String> onScriptError = Parameter.onScriptErrorParam(m -> toType(m).onScriptError, script);

        private final Parameter<Map<String, String>> meta = Parameter.metaParam();
        private final Parameter<Boolean> dimension;

        private final boolean ignoreMalformedByDefault;
        private final Version indexCreatedVersion;
        private final ScriptCompiler scriptCompiler;

        public Builder(String name, ScriptCompiler scriptCompiler, boolean ignoreMalformedByDefault, Version indexCreatedVersion) {
            super(name);
            this.scriptCompiler = Objects.requireNonNull(scriptCompiler);
            this.ignoreMalformedByDefault = ignoreMalformedByDefault;
            this.indexCreatedVersion = indexCreatedVersion;
            this.ignoreMalformed = Parameter.boolParam("ignore_malformed", true, m -> toType(m).ignoreMalformed, ignoreMalformedByDefault);
            this.script.precludesParameters(nullValue, ignoreMalformed);
            addScriptValidation(script, indexed, hasDocValues);
            this.dimension = TimeSeriesParams.dimensionParam(m -> toType(m).dimension).addValidator(v -> {
                if (v && (indexed.getValue() == false || hasDocValues.getValue() == false)) {
                    throw new IllegalArgumentException(
                        "Field ["
                            + TimeSeriesParams.TIME_SERIES_DIMENSION_PARAM
                            + "] requires that ["
                            + indexed.name
                            + "] and ["
                            + hasDocValues.name
                            + "] are true"
                    );
                }
            });
        }

        Builder nullValue(String nullValue) {
            this.nullValue.setValue(nullValue);
            return this;
        }

        public Builder dimension(boolean dimension) {
            this.dimension.setValue(dimension);
            return this;
        }

        private InetAddress parseNullValue() {
            String nullValueAsString = nullValue.getValue();
            if (nullValueAsString == null) {
                return null;
            }
            try {
                return InetAddresses.forString(nullValueAsString);
            } catch (Exception e) {
                if (indexCreatedVersion.onOrAfter(Version.V_8_0_0)) {
                    throw new MapperParsingException("Error parsing [null_value] on field [" + name() + "]: " + e.getMessage(), e);
                } else {
                    DEPRECATION_LOGGER.warn(
                        DeprecationCategory.MAPPINGS,
                        "ip_mapper_null_field",
                        "Error parsing ["
                            + nullValue.getValue()
                            + "] as IP in [null_value] on field ["
                            + name()
                            + "]); [null_value] will be ignored"
                    );
                    return null;
                }
            }
        }

        private FieldValues<InetAddress> scriptValues() {
            if (this.script.get() == null) {
                return null;
            }
            IpFieldScript.Factory factory = scriptCompiler.compile(this.script.get(), IpFieldScript.CONTEXT);
            return factory == null
                ? null
                : (lookup, ctx, doc, consumer) -> factory.newFactory(name, script.get().getParams(), lookup)
                    .newInstance(ctx)
                    .runForDoc(doc, consumer);
        }

        @Override
        protected List<Parameter<?>> getParameters() {
            return List.of(indexed, hasDocValues, stored, ignoreMalformed, nullValue, script, onScriptError, meta, dimension);
        }

        @Override
        public IpFieldMapper build(MapperBuilderContext context) {
            return new IpFieldMapper(
                name,
                new IpFieldType(
                    context.buildFullName(name),
                    indexed.getValue(),
                    stored.getValue(),
                    hasDocValues.getValue(),
                    parseNullValue(),
                    scriptValues(),
                    meta.getValue(),
                    dimension.getValue()
                ),
                multiFieldsBuilder.build(this, context),
                copyTo.build(),
                this
            );
        }

    }

    public static final TypeParser PARSER = new TypeParser((n, c) -> {
        boolean ignoreMalformedByDefault = IGNORE_MALFORMED_SETTING.get(c.getSettings());
        return new Builder(n, c.scriptCompiler(), ignoreMalformedByDefault, c.indexVersionCreated());
    });

    public static final class IpFieldType extends SimpleMappedFieldType {

        private final InetAddress nullValue;
        private final FieldValues<InetAddress> scriptValues;
        private final boolean isDimension;

        public IpFieldType(
            String name,
            boolean indexed,
            boolean stored,
            boolean hasDocValues,
            InetAddress nullValue,
            FieldValues<InetAddress> scriptValues,
            Map<String, String> meta,
            boolean isDimension
        ) {
            super(name, indexed, stored, hasDocValues, TextSearchInfo.SIMPLE_MATCH_WITHOUT_TERMS, meta);
            this.nullValue = nullValue;
            this.scriptValues = scriptValues;
            this.isDimension = isDimension;
        }

        public IpFieldType(String name) {
            this(name, true, false, true, null, null, Collections.emptyMap(), false);
        }

        @Override
        public String typeName() {
            return CONTENT_TYPE;
        }

        private static InetAddress parse(Object value) {
            if (value instanceof InetAddress) {
                return (InetAddress) value;
            } else {
                if (value instanceof BytesRef) {
                    value = ((BytesRef) value).utf8ToString();
                }
                return InetAddresses.forString(value.toString());
            }
        }

        @Override
        public ValueFetcher valueFetcher(SearchExecutionContext context, String format) {
            if (format != null) {
                throw new IllegalArgumentException("Field [" + name() + "] of type [" + typeName() + "] doesn't support formats.");
            }
            if (scriptValues != null) {
                return FieldValues.valueFetcher(scriptValues, v -> InetAddresses.toAddrString((InetAddress) v), context);
            }
            return new SourceValueFetcher(name(), context, nullValue) {
                @Override
                protected Object parseSourceValue(Object value) {
                    InetAddress address;
                    if (value instanceof InetAddress) {
                        address = (InetAddress) value;
                    } else {
                        address = InetAddresses.forString(value.toString());
                    }
                    return InetAddresses.toAddrString(address);
                }
            };
        }

        @Override
        public Query termQuery(Object value, @Nullable SearchExecutionContext context) {
            failIfNotIndexed();
            if (value instanceof InetAddress) {
                return InetAddressPoint.newExactQuery(name(), (InetAddress) value);
            } else {
                if (value instanceof BytesRef) {
                    value = ((BytesRef) value).utf8ToString();
                }
                String term = value.toString();
                if (term.contains("/")) {
                    final Tuple<InetAddress, Integer> cidr = InetAddresses.parseCidr(term);
                    return InetAddressPoint.newPrefixQuery(name(), cidr.v1(), cidr.v2());
                }
                InetAddress address = InetAddresses.forString(term);
                return InetAddressPoint.newExactQuery(name(), address);
            }
        }

        @Override
        public Query termsQuery(Collection<?> values, SearchExecutionContext context) {
            InetAddress[] addresses = new InetAddress[values.size()];
            int i = 0;
            for (Object value : values) {
                InetAddress address;
                if (value instanceof InetAddress) {
                    address = (InetAddress) value;
                } else {
                    if (value instanceof BytesRef) {
                        value = ((BytesRef) value).utf8ToString();
                    }
                    if (value.toString().contains("/")) {
                        // the `terms` query contains some prefix queries, so we cannot create a set query
                        // and need to fall back to a disjunction of `term` queries
                        return super.termsQuery(values, context);
                    }
                    address = InetAddresses.forString(value.toString());
                }
                addresses[i++] = address;
            }
            return InetAddressPoint.newSetQuery(name(), addresses);
        }

        @Override
        public Query rangeQuery(
            Object lowerTerm,
            Object upperTerm,
            boolean includeLower,
            boolean includeUpper,
            SearchExecutionContext context
        ) {
            failIfNotIndexed();
            return rangeQuery(
                lowerTerm,
                upperTerm,
                includeLower,
                includeUpper,
                (lower, upper) -> InetAddressPoint.newRangeQuery(name(), lower, upper)
            );
        }

        /**
         * Processes query bounds into {@code long}s and delegates the
         * provided {@code builder} to build a range query.
         */
        public static Query rangeQuery(
            Object lowerTerm,
            Object upperTerm,
            boolean includeLower,
            boolean includeUpper,
            BiFunction<InetAddress, InetAddress, Query> builder
        ) {
            InetAddress lower;
            if (lowerTerm == null) {
                lower = InetAddressPoint.MIN_VALUE;
            } else {
                lower = parse(lowerTerm);
                if (includeLower == false) {
                    if (lower.equals(InetAddressPoint.MAX_VALUE)) {
                        return new MatchNoDocsQuery();
                    }
                    lower = InetAddressPoint.nextUp(lower);
                }
            }

            InetAddress upper;
            if (upperTerm == null) {
                upper = InetAddressPoint.MAX_VALUE;
            } else {
                upper = parse(upperTerm);
                if (includeUpper == false) {
                    if (upper.equals(InetAddressPoint.MIN_VALUE)) {
                        return new MatchNoDocsQuery();
                    }
                    upper = InetAddressPoint.nextDown(upper);
                }
            }

            return builder.apply(lower, upper);
        }

        public static final class IpScriptDocValues extends ScriptDocValues<String> {

            public static final class IpSupplier implements ScriptDocValues.Supplier<String> {

                private final SortedSetDocValues in;
                private long[] ords = new long[0];
                private int count;

                public IpSupplier(SortedSetDocValues in) {
                    this.in = in;
                }

                @Override
                public void setNextDocId(int docId) throws IOException {
                    count = 0;
                    if (in.advanceExact(docId)) {
                        for (long ord = in.nextOrd(); ord != SortedSetDocValues.NO_MORE_ORDS; ord = in.nextOrd()) {
                            ords = ArrayUtil.grow(ords, count + 1);
                            ords[count++] = ord;
                        }
                    }
                }

                @Override
                public String getInternal(int index) {
                    try {
                        BytesRef encoded = in.lookupOrd(ords[index]);
                        InetAddress address = InetAddressPoint.decode(
                            Arrays.copyOfRange(encoded.bytes, encoded.offset, encoded.offset + encoded.length)
                        );
                        return InetAddresses.toAddrString(address);
                    } catch (IOException e) {
                        throw new RuntimeException(e);
                    }
                }

                @Override
                public int size() {
                    return count;
                }
            }

            public IpScriptDocValues(IpSupplier supplier) {
                super(supplier);
            }

            public String getValue() {
                if (supplier.size() == 0) {
                    return null;
                } else {
                    return get(0);
                }
            }

            @Override
            public String get(int index) {
                return supplier.getInternal(index);
            }

            @Override
            public int size() {
                return supplier.size();
            }
        }

        @Override
        public IndexFieldData.Builder fielddataBuilder(String fullyQualifiedIndexName, Supplier<SearchLookup> searchLookup) {
            failIfNoDocValues();
            return new SortedSetOrdinalsIndexFieldData.Builder(
                name(),
<<<<<<< HEAD
                (dv, n) -> new DelegateDocValuesField(new IpScriptDocValues(dv), n),
=======
                s -> new IpScriptDocValues(new IpSupplier(s)),
>>>>>>> 1f933390
                CoreValuesSourceType.IP
            );
        }

        @Override
        public Object valueForDisplay(Object value) {
            if (value == null) {
                return null;
            }
            return DocValueFormat.IP.format((BytesRef) value);
        }

        @Override
        public DocValueFormat docValueFormat(@Nullable String format, ZoneId timeZone) {
            checkNoFormat(format);
            checkNoTimeZone(timeZone);
            return DocValueFormat.IP;
        }

        /**
         * @return true if field has been marked as a dimension field
         */
        public boolean isDimension() {
            return isDimension;
        }
    }

    private final boolean indexed;
    private final boolean hasDocValues;
    private final boolean stored;
    private final boolean ignoreMalformed;
    private final boolean dimension;

    private final InetAddress nullValue;
    private final String nullValueAsString;

    private final boolean ignoreMalformedByDefault;
    private final Version indexCreatedVersion;

    private final Script script;
    private final FieldValues<InetAddress> scriptValues;
    private final ScriptCompiler scriptCompiler;

    private IpFieldMapper(String simpleName, MappedFieldType mappedFieldType, MultiFields multiFields, CopyTo copyTo, Builder builder) {
        super(simpleName, mappedFieldType, multiFields, copyTo, builder.script.get() != null, builder.onScriptError.get());
        this.ignoreMalformedByDefault = builder.ignoreMalformedByDefault;
        this.indexed = builder.indexed.getValue();
        this.hasDocValues = builder.hasDocValues.getValue();
        this.stored = builder.stored.getValue();
        this.ignoreMalformed = builder.ignoreMalformed.getValue();
        this.nullValue = builder.parseNullValue();
        this.nullValueAsString = builder.nullValue.getValue();
        this.indexCreatedVersion = builder.indexCreatedVersion;
        this.script = builder.script.get();
        this.scriptValues = builder.scriptValues();
        this.scriptCompiler = builder.scriptCompiler;
        this.dimension = builder.dimension.getValue();
    }

    boolean ignoreMalformed() {
        return ignoreMalformed;
    }

    @Override
    public IpFieldType fieldType() {
        return (IpFieldType) super.fieldType();
    }

    @Override
    protected String contentType() {
        return fieldType().typeName();
    }

    @Override
    protected void parseCreateField(DocumentParserContext context) throws IOException {
        InetAddress address;
        try {
            address = value(context.parser(), nullValue);
        } catch (IllegalArgumentException e) {
            if (ignoreMalformed) {
                context.addIgnoredField(fieldType().name());
                return;
            } else {
                throw e;
            }
        }
        if (address != null) {
            indexValue(context, address);
        }
    }

    private static InetAddress value(XContentParser parser, InetAddress nullValue) throws IOException {
        String value = parser.textOrNull();
        if (value == null) {
            return nullValue;
        }
        return InetAddresses.forString(value);
    }

    private void indexValue(DocumentParserContext context, InetAddress address) {
        if (dimension) {
            // Encode the tsid part of the dimension field if the _tsid field is enabled.
            // If the _tsid field is not enabled, we can skip the encoding part.
            BytesReference bytes = context.getMetadataMapper(TimeSeriesIdFieldMapper.NAME) != null
                ? TimeSeriesIdFieldMapper.encodeTsidValue(NetworkAddress.format(address))
                : null;
            context.doc().addDimensionBytes(fieldType().name(), bytes);
        }
        if (indexed) {
            Field field = new InetAddressPoint(fieldType().name(), address);
            context.doc().add(field);
        }
        if (hasDocValues) {
            context.doc().add(new SortedSetDocValuesField(fieldType().name(), new BytesRef(InetAddressPoint.encode(address))));
        } else if (stored || indexed) {
            context.addToFieldNames(fieldType().name());
        }
        if (stored) {
            context.doc().add(new StoredField(fieldType().name(), new BytesRef(InetAddressPoint.encode(address))));
        }
    }

    @Override
    protected void indexScriptValues(
        SearchLookup searchLookup,
        LeafReaderContext readerContext,
        int doc,
        DocumentParserContext documentParserContext
    ) {
        this.scriptValues.valuesForDoc(searchLookup, readerContext, doc, value -> indexValue(documentParserContext, value));
    }

    @Override
    public FieldMapper.Builder getMergeBuilder() {
        return new Builder(simpleName(), scriptCompiler, ignoreMalformedByDefault, indexCreatedVersion).dimension(dimension).init(this);
    }
}<|MERGE_RESOLUTION|>--- conflicted
+++ resolved
@@ -421,11 +421,7 @@
             failIfNoDocValues();
             return new SortedSetOrdinalsIndexFieldData.Builder(
                 name(),
-<<<<<<< HEAD
                 (dv, n) -> new DelegateDocValuesField(new IpScriptDocValues(dv), n),
-=======
-                s -> new IpScriptDocValues(new IpSupplier(s)),
->>>>>>> 1f933390
                 CoreValuesSourceType.IP
             );
         }
