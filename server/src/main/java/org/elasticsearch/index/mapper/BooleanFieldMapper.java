/*
 * Copyright Elasticsearch B.V. and/or licensed to Elasticsearch B.V. under one
 * or more contributor license agreements. Licensed under the Elastic License
 * 2.0 and the Server Side Public License, v 1; you may not use this file except
 * in compliance with, at your election, the Elastic License 2.0 or the Server
 * Side Public License, v 1.
 */

package org.elasticsearch.index.mapper;

import org.apache.lucene.document.Field;
import org.apache.lucene.document.SortedNumericDocValuesField;
import org.apache.lucene.document.StoredField;
import org.apache.lucene.document.StringField;
import org.apache.lucene.index.LeafReaderContext;
import org.apache.lucene.search.BooleanClause;
import org.apache.lucene.search.BooleanQuery;
import org.apache.lucene.search.ConstantScoreQuery;
import org.apache.lucene.search.MatchNoDocsQuery;
import org.apache.lucene.search.Query;
import org.apache.lucene.search.TermRangeQuery;
import org.apache.lucene.util.BytesRef;
import org.elasticsearch.common.Explicit;
import org.elasticsearch.common.lucene.Lucene;
import org.elasticsearch.common.xcontent.support.XContentMapValues;
import org.elasticsearch.core.Booleans;
import org.elasticsearch.core.Nullable;
import org.elasticsearch.features.NodeFeature;
import org.elasticsearch.index.IndexVersion;
import org.elasticsearch.index.analysis.NamedAnalyzer;
import org.elasticsearch.index.fielddata.FieldDataContext;
import org.elasticsearch.index.fielddata.IndexFieldData;
import org.elasticsearch.index.fielddata.IndexNumericFieldData.NumericType;
import org.elasticsearch.index.fielddata.SourceValueFetcherSortedBooleanIndexFieldData;
import org.elasticsearch.index.fielddata.plain.SortedNumericIndexFieldData;
import org.elasticsearch.index.query.SearchExecutionContext;
import org.elasticsearch.script.BooleanFieldScript;
import org.elasticsearch.script.Script;
import org.elasticsearch.script.ScriptCompiler;
import org.elasticsearch.script.field.BooleanDocValuesField;
import org.elasticsearch.search.DocValueFormat;
import org.elasticsearch.search.aggregations.support.CoreValuesSourceType;
import org.elasticsearch.search.lookup.FieldValues;
import org.elasticsearch.search.lookup.SearchLookup;
import org.elasticsearch.xcontent.XContentBuilder;
import org.elasticsearch.xcontent.XContentParser;

import java.io.IOException;
import java.time.ZoneId;
import java.util.Collection;
import java.util.Collections;
import java.util.HashSet;
import java.util.Map;
import java.util.Objects;
import java.util.Set;

/**
 * A field mapper for boolean fields.
 */
public class BooleanFieldMapper extends FieldMapper {

    public static final String CONTENT_TYPE = "boolean";

    static final NodeFeature BOOLEAN_DIMENSION = new NodeFeature("mapper.boolean_dimension");

    public static class Values {
        public static final BytesRef TRUE = new BytesRef("T");
        public static final BytesRef FALSE = new BytesRef("F");
    }

    private static BooleanFieldMapper toType(FieldMapper in) {
        return (BooleanFieldMapper) in;
    }

    public static final class Builder extends FieldMapper.DimensionBuilder {

        private final Parameter<Boolean> docValues = Parameter.docValuesParam(m -> toType(m).hasDocValues, true);
        private final Parameter<Boolean> indexed = Parameter.indexParam(m -> toType(m).indexed, true);
        private final Parameter<Boolean> stored = Parameter.storeParam(m -> toType(m).stored, false);
        private final Parameter<Explicit<Boolean>> ignoreMalformed;
        private final Parameter<Boolean> nullValue = new Parameter<>(
            "null_value",
            false,
            () -> null,
            (n, c, o) -> o == null ? null : XContentMapValues.nodeBooleanValue(o),
            m -> toType(m).nullValue,
            XContentBuilder::field,
            Objects::toString
        ).acceptsNull();

        private final Parameter<Script> script = Parameter.scriptParam(m -> toType(m).script);
        private final Parameter<OnScriptError> onScriptErrorParam = Parameter.onScriptErrorParam(
            m -> toType(m).builderParams.onScriptError(),
            script
        );

        private final Parameter<Map<String, String>> meta = Parameter.metaParam();

        private final ScriptCompiler scriptCompiler;

        private final IndexVersion indexCreatedVersion;

        private final Parameter<Boolean> dimension;

        public Builder(String name, ScriptCompiler scriptCompiler, boolean ignoreMalformedByDefault, IndexVersion indexCreatedVersion) {
            super(name);
            this.scriptCompiler = Objects.requireNonNull(scriptCompiler);
            this.indexCreatedVersion = Objects.requireNonNull(indexCreatedVersion);
            this.ignoreMalformed = Parameter.explicitBoolParam(
                "ignore_malformed",
                true,
                m -> toType(m).ignoreMalformed,
                ignoreMalformedByDefault
            );
            this.script.precludesParameters(ignoreMalformed, nullValue);
            addScriptValidation(script, indexed, docValues);
            this.dimension = TimeSeriesParams.dimensionParam(m -> toType(m).fieldType().isDimension()).addValidator(v -> {
                if (v && (indexed.getValue() == false || docValues.getValue() == false)) {
                    throw new IllegalArgumentException(
                        "Field ["
                            + TimeSeriesParams.TIME_SERIES_DIMENSION_PARAM
                            + "] requires that ["
                            + indexed.name
                            + "] and ["
                            + docValues.name
                            + "] are true"
                    );
                }
            });
        }

        public Builder dimension(boolean dimension) {
            this.dimension.setValue(dimension);
            return this;
        }

        @Override
        protected Parameter<?>[] getParameters() {
            return new Parameter<?>[] {
                meta,
                docValues,
                indexed,
                nullValue,
                stored,
                script,
                onScriptErrorParam,
                ignoreMalformed,
                dimension };
        }

        @Override
        public BooleanFieldMapper build(MapperBuilderContext context) {
            if (inheritDimensionParameterFromParentObject(context)) {
                dimension(true);
            }
            MappedFieldType ft = new BooleanFieldType(
                context.buildFullName(leafName()),
                indexed.getValue() && indexCreatedVersion.isLegacyIndexVersion() == false,
                stored.getValue(),
                docValues.getValue(),
                nullValue.getValue(),
                scriptValues(),
                meta.getValue(),
                dimension.getValue()
            );
            hasScript = script.get() != null;
            onScriptError = onScriptErrorParam.getValue();
            return new BooleanFieldMapper(leafName(), ft, builderParams(this, context), context.isSourceSynthetic(), this);
        }

        private FieldValues<Boolean> scriptValues() {
            if (script.get() == null) {
                return null;
            }
            BooleanFieldScript.Factory scriptFactory = scriptCompiler.compile(script.get(), BooleanFieldScript.CONTEXT);
            return scriptFactory == null
                ? null
                : (lookup, ctx, doc, consumer) -> scriptFactory.newFactory(leafName(), script.get().getParams(), lookup, OnScriptError.FAIL)
                    .newInstance(ctx)
                    .runForDoc(doc, consumer);
        }
    }

    private static final IndexVersion MINIMUM_COMPATIBILITY_VERSION = IndexVersion.fromId(5000099);

    public static final TypeParser PARSER = new TypeParser(
        (n, c) -> new Builder(n, c.scriptCompiler(), IGNORE_MALFORMED_SETTING.get(c.getSettings()), c.indexVersionCreated()),
        MINIMUM_COMPATIBILITY_VERSION
    );

    public static final class BooleanFieldType extends TermBasedFieldType {

        private final Boolean nullValue;
        private final FieldValues<Boolean> scriptValues;
        private final boolean isDimension;

        public BooleanFieldType(
            String name,
            boolean isIndexed,
            boolean isStored,
            boolean hasDocValues,
            Boolean nullValue,
            FieldValues<Boolean> scriptValues,
            Map<String, String> meta,
            boolean isDimension
        ) {
            super(name, isIndexed, isStored, hasDocValues, TextSearchInfo.SIMPLE_MATCH_ONLY, meta);
            this.nullValue = nullValue;
            this.scriptValues = scriptValues;
            this.isDimension = isDimension;
        }

        public BooleanFieldType(String name) {
            this(name, true);
        }

        public BooleanFieldType(String name, boolean isIndexed) {
            this(name, isIndexed, true);
        }

        public BooleanFieldType(String name, boolean isIndexed, boolean hasDocValues) {
            this(name, isIndexed, isIndexed, hasDocValues, false, null, Collections.emptyMap(), false);
        }

        @Override
        public String typeName() {
            return CONTENT_TYPE;
        }

        @Override
        public boolean isSearchable() {
            return isIndexed() || hasDocValues();
        }

        @Override
        public boolean isDimension() {
            return isDimension;
        }

        @Override
        public ValueFetcher valueFetcher(SearchExecutionContext context, String format) {
            if (format != null) {
                throw new IllegalArgumentException("Field [" + name() + "] of type [" + typeName() + "] doesn't support formats.");
            }
            if (this.scriptValues != null) {
                return FieldValues.valueFetcher(this.scriptValues, context);
            }
            return sourceValueFetcher(context.isSourceEnabled() ? context.sourcePath(name()) : Collections.emptySet());
        }

        private SourceValueFetcher sourceValueFetcher(Set<String> sourcePaths) {
            return new SourceValueFetcher(sourcePaths, nullValue) {
                @Override
                protected Boolean parseSourceValue(Object value) {
                    if (value instanceof Boolean) {
                        return (Boolean) value;
                    } else {
                        String textValue = value.toString();
                        return Booleans.parseBoolean(textValue.toCharArray(), 0, textValue.length(), false);
                    }
                }
            };
        }

        @Override
        public BytesRef indexedValueForSearch(Object value) {
            if (value == null) {
                return Values.FALSE;
            }
            if (value instanceof Boolean) {
                return ((Boolean) value) ? Values.TRUE : Values.FALSE;
            }
            String sValue;
            if (value instanceof BytesRef) {
                sValue = ((BytesRef) value).utf8ToString();
            } else {
                sValue = value.toString();
            }
            return switch (sValue) {
                case "true" -> Values.TRUE;
                case "false" -> Values.FALSE;
                default -> throw new IllegalArgumentException("Can't parse boolean value [" + sValue + "], expected [true] or [false]");
            };
        }

        private long docValueForSearch(Object value) {
            BytesRef ref = indexedValueForSearch(value);
            if (Values.TRUE.equals(ref)) {
                return 1;
            } else {
                return 0;
            }
        }

        @Override
        public Boolean valueForDisplay(Object value) {
            if (value == null) {
                return null;
            }
            return switch (value.toString()) {
                case "F" -> false;
                case "T" -> true;
                default -> throw new IllegalArgumentException("Expected [T] or [F] but got [" + value + "]");
            };
        }

        @Override
        public BlockLoader blockLoader(BlockLoaderContext blContext) {
            if (hasDocValues()) {
                return new BlockDocValuesReader.BooleansBlockLoader(name());
            }
            ValueFetcher fetcher = sourceValueFetcher(blContext.sourcePaths(name()));
            BlockSourceReader.LeafIteratorLookup lookup = isIndexed() || isStored()
                ? BlockSourceReader.lookupFromFieldNames(blContext.fieldNames(), name())
                : BlockSourceReader.lookupMatchingAll();
            return new BlockSourceReader.BooleansBlockLoader(fetcher, lookup);
        }

        @Override
        public IndexFieldData.Builder fielddataBuilder(FieldDataContext fieldDataContext) {
            FielddataOperation operation = fieldDataContext.fielddataOperation();

            if (operation == FielddataOperation.SEARCH) {
                failIfNoDocValues();
            }

            if ((operation == FielddataOperation.SEARCH || operation == FielddataOperation.SCRIPT) && hasDocValues()) {
                // boolean fields are indexed, but not with points
                boolean indexed = false;
                return new SortedNumericIndexFieldData.Builder(name(), NumericType.BOOLEAN, BooleanDocValuesField::new, indexed);
            }

            if (operation == FielddataOperation.SCRIPT) {
                SearchLookup searchLookup = fieldDataContext.lookupSupplier().get();
                Set<String> sourcePaths = fieldDataContext.sourcePathsLookup().apply(name());

                return new SourceValueFetcherSortedBooleanIndexFieldData.Builder(
                    name(),
                    CoreValuesSourceType.BOOLEAN,
                    sourceValueFetcher(sourcePaths),
                    searchLookup,
                    BooleanDocValuesField::new
                );
            }

            throw new IllegalStateException("unknown field data type [" + operation.name() + "]");
        }

        @Override
        public DocValueFormat docValueFormat(@Nullable String format, ZoneId timeZone) {
            checkNoFormat(format);
            checkNoTimeZone(timeZone);
            return DocValueFormat.BOOLEAN;
        }

        @Override
        public Query termQuery(Object value, SearchExecutionContext context) {
            failIfNotIndexedNorDocValuesFallback(context);
            if (isIndexed()) {
                return super.termQuery(value, context);
            } else {
                return SortedNumericDocValuesField.newSlowExactQuery(name(), docValueForSearch(value));
            }
        }

        @Override
        public Query termsQuery(Collection<?> values, SearchExecutionContext context) {
            failIfNotIndexedNorDocValuesFallback(context);
            if (isIndexed()) {
                return super.termsQuery(values, context);
            } else {
                Set<?> dedupe = new HashSet<>(values);
                BooleanQuery.Builder builder = new BooleanQuery.Builder();
                for (Object value : dedupe) {
                    builder.add(termQuery(value, context), BooleanClause.Occur.SHOULD);
                }
                return new ConstantScoreQuery(builder.build());
            }
        }

        @Override
        public Query rangeQuery(
            Object lowerTerm,
            Object upperTerm,
            boolean includeLower,
            boolean includeUpper,
            SearchExecutionContext context
        ) {
            failIfNotIndexedNorDocValuesFallback(context);
            if (isIndexed()) {
                return new TermRangeQuery(
                    name(),
                    lowerTerm == null ? null : indexedValueForSearch(lowerTerm),
                    upperTerm == null ? null : indexedValueForSearch(upperTerm),
                    includeLower,
                    includeUpper
                );
            } else {
                long l = 0;
                long u = 1;
                if (lowerTerm != null) {
                    l = docValueForSearch(lowerTerm);
                    if (includeLower == false) {
                        l = Math.max(1, l + 1);
                    }
                }
                if (upperTerm != null) {
                    u = docValueForSearch(upperTerm);
                    if (includeUpper == false) {
                        l = Math.min(0, l - 1);
                    }
                }
                if (l > u) {
                    return new MatchNoDocsQuery();
                }
                return SortedNumericDocValuesField.newSlowRangeQuery(name(), l, u);
            }
        }
    }

    private final Boolean nullValue;
    private final boolean indexed;
    private final boolean hasDocValues;
    private final boolean stored;
    private final Script script;
    private final FieldValues<Boolean> scriptValues;
    private final ScriptCompiler scriptCompiler;
    private final IndexVersion indexCreatedVersion;
    private final Explicit<Boolean> ignoreMalformed;
    private final boolean ignoreMalformedByDefault;

    private final boolean storeMalformedFields;

    protected BooleanFieldMapper(
        String simpleName,
        MappedFieldType mappedFieldType,
        BuilderParams builderParams,
        boolean storeMalformedFields,
        Builder builder
    ) {
        super(simpleName, mappedFieldType, builderParams);
        this.nullValue = builder.nullValue.getValue();
        this.stored = builder.stored.getValue();
        this.indexed = builder.indexed.getValue();
        this.hasDocValues = builder.docValues.getValue();
        this.script = builder.script.get();
        this.scriptValues = builder.scriptValues();
        this.scriptCompiler = builder.scriptCompiler;
        this.indexCreatedVersion = builder.indexCreatedVersion;
        this.ignoreMalformed = builder.ignoreMalformed.getValue();
        this.ignoreMalformedByDefault = builder.ignoreMalformed.getDefaultValue().value();
        this.storeMalformedFields = storeMalformedFields;
    }

    @Override
    public Map<String, NamedAnalyzer> indexAnalyzers() {
        return Map.of(mappedFieldType.name(), Lucene.KEYWORD_ANALYZER);
    }

    @Override
    public BooleanFieldType fieldType() {
        return (BooleanFieldType) super.fieldType();
    }

    @Override
    protected void parseCreateField(DocumentParserContext context) throws IOException {
        if (indexed == false && stored == false && hasDocValues == false) {
            return;
        }

        Boolean value = null;
        XContentParser.Token token = context.parser().currentToken();
        if (token == XContentParser.Token.VALUE_NULL) {
            if (nullValue != null) {
                value = nullValue;
            }
        } else {
            try {
                value = context.parser().booleanValue();
            } catch (IllegalArgumentException e) {
                if (ignoreMalformed.value() && context.parser().currentToken().isValue()) {
                    context.addIgnoredField(mappedFieldType.name());
                    if (storeMalformedFields) {
                        // Save a copy of the field so synthetic source can load it
                        context.doc().add(IgnoreMalformedStoredValues.storedField(fullPath(), context.parser()));
                    }
                } else {
                    throw e;
                }
            }
        }
        indexValue(context, value);
    }

    private void indexValue(DocumentParserContext context, Boolean value) {
        if (value == null) {
            return;
        }

        if (fieldType().isDimension()) {
            context.getDimensions().addBoolean(fieldType().name(), value).validate(context.indexSettings());
        }
        if (indexed) {
            context.doc().add(new StringField(fieldType().name(), value ? Values.TRUE : Values.FALSE, Field.Store.NO));
        }
        if (stored) {
            context.doc().add(new StoredField(fieldType().name(), value ? "T" : "F"));
        }
        if (hasDocValues) {
            context.doc().add(new SortedNumericDocValuesField(fieldType().name(), value ? 1 : 0));
        } else {
            context.addToFieldNames(fieldType().name());
        }
    }

    @Override
    protected void indexScriptValues(
        SearchLookup searchLookup,
        LeafReaderContext readerContext,
        int doc,
        DocumentParserContext documentParserContext
    ) {
        this.scriptValues.valuesForDoc(searchLookup, readerContext, doc, value -> indexValue(documentParserContext, value));
    }

    @Override
    public FieldMapper.Builder getMergeBuilder() {
        return new Builder(leafName(), scriptCompiler, ignoreMalformedByDefault, indexCreatedVersion).dimension(fieldType().isDimension())
            .init(this);
    }

    @Override
    public void doValidate(MappingLookup lookup) {
        if (fieldType().isDimension() && null != lookup.nestedLookup().getNestedParent(fullPath())) {
            throw new IllegalArgumentException(
                TimeSeriesParams.TIME_SERIES_DIMENSION_PARAM + " can't be configured in nested field [" + fullPath() + "]"
            );
        }
    }

    @Override
    public boolean ignoreMalformed() {
        return ignoreMalformed.value();
    }

    @Override
    protected String contentType() {
        return CONTENT_TYPE;
    }

    @Override
    protected SyntheticSourceSupport syntheticSourceSupport() {
        if (hasDocValues) {
            var loader = new SortedNumericDocValuesSyntheticFieldLoader(fullPath(), leafName(), ignoreMalformed.value()) {
                @Override
                protected void writeValue(XContentBuilder b, long value) throws IOException {
                    b.value(value == 1);
                }
            };

            return new SyntheticSourceSupport.Native(loader);
        }
<<<<<<< HEAD

        return super.syntheticSourceSupport();
=======
        if (copyTo().copyToFields().isEmpty() != true) {
            throw new IllegalArgumentException(
                "field [" + fullPath() + "] of type [" + typeName() + "] doesn't support synthetic source because it declares copy_to"
            );
        }
        return new SortedNumericDocValuesSyntheticFieldLoader(fullPath(), leafName(), ignoreMalformed.value()) {
            @Override
            protected void writeValue(XContentBuilder b, long value) throws IOException {
                b.value(value == 1);
            }
        };
>>>>>>> 7cd6de76
    }
}<|MERGE_RESOLUTION|>--- conflicted
+++ resolved
@@ -560,21 +560,7 @@
 
             return new SyntheticSourceSupport.Native(loader);
         }
-<<<<<<< HEAD
 
         return super.syntheticSourceSupport();
-=======
-        if (copyTo().copyToFields().isEmpty() != true) {
-            throw new IllegalArgumentException(
-                "field [" + fullPath() + "] of type [" + typeName() + "] doesn't support synthetic source because it declares copy_to"
-            );
-        }
-        return new SortedNumericDocValuesSyntheticFieldLoader(fullPath(), leafName(), ignoreMalformed.value()) {
-            @Override
-            protected void writeValue(XContentBuilder b, long value) throws IOException {
-                b.value(value == 1);
-            }
-        };
->>>>>>> 7cd6de76
     }
 }