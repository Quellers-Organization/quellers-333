/*
 * Licensed to Elasticsearch under one or more contributor
 * license agreements. See the NOTICE file distributed with
 * this work for additional information regarding copyright
 * ownership. Elasticsearch licenses this file to you under
 * the Apache License, Version 2.0 (the "License"); you may
 * not use this file except in compliance with the License.
 * You may obtain a copy of the License at
 *
 *    http://www.apache.org/licenses/LICENSE-2.0
 *
 * Unless required by applicable law or agreed to in writing,
 * software distributed under the License is distributed on an
 * "AS IS" BASIS, WITHOUT WARRANTIES OR CONDITIONS OF ANY
 * KIND, either express or implied.  See the License for the
 * specific language governing permissions and limitations
 * under the License.
 */

package org.elasticsearch.index.mapper;

import org.apache.lucene.document.Field;
import org.apache.lucene.index.IndexOptions;
import org.apache.lucene.index.IndexableField;
import org.apache.lucene.index.Term;
import org.apache.lucene.search.Query;
import org.apache.lucene.search.TermQuery;
import org.elasticsearch.common.lucene.Lucene;
import org.elasticsearch.common.settings.Settings;
import org.elasticsearch.common.xcontent.XContentBuilder;
import org.elasticsearch.index.query.QueryShardContext;

import java.io.IOException;
import java.util.Collections;
import java.util.Iterator;
import java.util.List;
import java.util.Map;

public class RoutingFieldMapper extends MetadataFieldMapper {

    public static final String NAME = "_routing";
    public static final String CONTENT_TYPE = "_routing";

    public static class Defaults {
        public static final String NAME = "_routing";

        public static final MappedFieldType FIELD_TYPE = new RoutingFieldType();

        static {
            FIELD_TYPE.setIndexOptions(IndexOptions.DOCS);
            FIELD_TYPE.setTokenized(false);
            FIELD_TYPE.setStored(true);
            FIELD_TYPE.setOmitNorms(true);
            FIELD_TYPE.setIndexAnalyzer(Lucene.KEYWORD_ANALYZER);
            FIELD_TYPE.setSearchAnalyzer(Lucene.KEYWORD_ANALYZER);
            FIELD_TYPE.setName(NAME);
            FIELD_TYPE.freeze();
        }

        public static final boolean REQUIRED = false;
    }

    public static class Builder extends MetadataFieldMapper.Builder<Builder, RoutingFieldMapper> {

        private boolean required = Defaults.REQUIRED;

        public Builder(MappedFieldType existing) {
            super(Defaults.NAME, existing == null ? Defaults.FIELD_TYPE : existing, Defaults.FIELD_TYPE);
        }

        public Builder required(boolean required) {
            this.required = required;
            return builder;
        }

        @Override
        public RoutingFieldMapper build(BuilderContext context) {
            return new RoutingFieldMapper(fieldType, required, context.indexSettings());
        }
    }

    public static class TypeParser implements MetadataFieldMapper.TypeParser {
        @Override
        public MetadataFieldMapper.Builder<?,?> parse(String name, Map<String, Object> node,
                                                      ParserContext parserContext) throws MapperParsingException {
            Builder builder = new Builder(parserContext.mapperService().fullName(NAME));
            for (Iterator<Map.Entry<String, Object>> iterator = node.entrySet().iterator(); iterator.hasNext();) {
                Map.Entry<String, Object> entry = iterator.next();
                String fieldName = entry.getKey();
                Object fieldNode = entry.getValue();
                if (fieldName.equals("required")) {
                    builder.required(TypeParsers.nodeBooleanValue(name, "required", fieldNode, parserContext));
                    iterator.remove();
                }
            }
            return builder;
        }

        @Override
        public MetadataFieldMapper getDefault(MappedFieldType fieldType, ParserContext context) {
            final Settings indexSettings = context.mapperService().getIndexSettings().getSettings();
            if (fieldType != null) {
                return new RoutingFieldMapper(indexSettings, fieldType);
            } else {
                return parse(NAME, Collections.emptyMap(), context)
                        .build(new BuilderContext(indexSettings, new ContentPath(1)));
            }
        }
    }

    static final class RoutingFieldType extends StringFieldType {

        RoutingFieldType() {
        }

        protected RoutingFieldType(RoutingFieldType ref) {
            super(ref);
        }

        @Override
        public MappedFieldType clone() {
            return new RoutingFieldType(this);
        }

        @Override
        public String typeName() {
            return CONTENT_TYPE;
        }

        @Override
        public Query existsQuery(QueryShardContext context) {
            return new TermQuery(new Term(FieldNamesFieldMapper.NAME, name()));
        }
    }

    private boolean required;

    private RoutingFieldMapper(Settings indexSettings, MappedFieldType existing) {
        this(existing.clone(), Defaults.REQUIRED, indexSettings);
    }

    private RoutingFieldMapper(MappedFieldType fieldType, boolean required, Settings indexSettings) {
        super(NAME, fieldType, Defaults.FIELD_TYPE, indexSettings);
        this.required = required;
    }

    public void markAsRequired() {
        this.required = true;
    }

    public boolean required() {
        return this.required;
    }

    @Override
    public void preParse(ParseContext context) throws IOException {
        super.parse(context);
    }

    @Override
<<<<<<< HEAD
    public Mapper parse(ParseContext context) throws IOException {
=======
    public void parse(ParseContext context) throws IOException {
>>>>>>> 0c7f6570
        // no need ot parse here, we either get the routing in the sourceToParse
        // or we don't have routing, if we get it in sourceToParse, we process it in preParse
        // which will always be called
    }

    @Override
    protected void parseCreateField(ParseContext context, List<IndexableField> fields) throws IOException {
        String routing = context.sourceToParse().routing();
        if (routing != null) {
            if (fieldType().indexOptions() != IndexOptions.NONE || fieldType().stored()) {
                fields.add(new Field(fieldType().name(), routing, fieldType()));
                createFieldNamesField(context, fields);
            }
        }
    }

    @Override
    protected String contentType() {
        return CONTENT_TYPE;
    }

    @Override
    public XContentBuilder toXContent(XContentBuilder builder, Params params) throws IOException {
        boolean includeDefaults = params.paramAsBoolean("include_defaults", false);

        // if all are defaults, no sense to write it at all
        if (!includeDefaults && required == Defaults.REQUIRED) {
            return builder;
        }
        builder.startObject(CONTENT_TYPE);
        if (includeDefaults || required != Defaults.REQUIRED) {
            builder.field("required", required);
        }
        builder.endObject();
        return builder;
    }

    @Override
    protected void doMerge(Mapper mergeWith, boolean updateAllTypes) {
        // do nothing here, no merging, but also no exception
    }
}<|MERGE_RESOLUTION|>--- conflicted
+++ resolved
@@ -158,11 +158,7 @@
     }
 
     @Override
-<<<<<<< HEAD
-    public Mapper parse(ParseContext context) throws IOException {
-=======
     public void parse(ParseContext context) throws IOException {
->>>>>>> 0c7f6570
         // no need ot parse here, we either get the routing in the sourceToParse
         // or we don't have routing, if we get it in sourceToParse, we process it in preParse
         // which will always be called
