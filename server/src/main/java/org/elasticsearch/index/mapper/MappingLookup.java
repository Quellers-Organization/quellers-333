/*
 * Copyright Elasticsearch B.V. and/or licensed to Elasticsearch B.V. under one
 * or more contributor license agreements. Licensed under the Elastic License
 * 2.0 and the Server Side Public License, v 1; you may not use this file except
 * in compliance with, at your election, the Elastic License 2.0 or the Server
 * Side Public License, v 1.
 */

package org.elasticsearch.index.mapper;

import org.elasticsearch.index.IndexSettings;
import org.elasticsearch.index.analysis.IndexAnalyzers;
import org.elasticsearch.index.analysis.NamedAnalyzer;

import java.util.ArrayList;
import java.util.Collection;
import java.util.Collections;
import java.util.HashMap;
import java.util.List;
import java.util.Map;
import java.util.Set;
import java.util.function.Function;
import java.util.stream.Stream;

/**
 * A (mostly) immutable snapshot of the current mapping of an index with
 * access to everything we need for the search phase.
 */
public final class MappingLookup {
    /**
     * Key for the lookup to be used in caches.
     */
    public static class CacheKey {
        private CacheKey() {}
    }

    /**
     * A lookup representing an empty mapping.
     */
    public static final MappingLookup EMPTY = new MappingLookup(
        Mapping.EMPTY,
        List.of(),
        List.of(),
        List.of(),
        null,
        null,
        null
    );

    private final CacheKey cacheKey = new CacheKey();

    /** Full field name to mapper */
    private final Map<String, Mapper> fieldMappers;
    private final Map<String, ObjectMapper> objectMappers;
    private final boolean hasNested;
    private final FieldTypeLookup fieldTypeLookup;
    private final FieldTypeLookup indexTimeLookup;
    private final Map<String, NamedAnalyzer> indexAnalyzersMap = new HashMap<>();
    private final Map<String, PostParseExecutor> postParsePhases = new HashMap<>();
    private final DocumentParser documentParser;
    private final Mapping mapping;
    private final IndexSettings indexSettings;
    private final IndexAnalyzers indexAnalyzers;

    public static MappingLookup fromMapping(Mapping mapping,
                                            DocumentParser documentParser,
                                            IndexSettings indexSettings,
                                            IndexAnalyzers indexAnalyzers) {
        List<ObjectMapper> newObjectMappers = new ArrayList<>();
        List<FieldMapper> newFieldMappers = new ArrayList<>();
        List<FieldAliasMapper> newFieldAliasMappers = new ArrayList<>();
        for (MetadataFieldMapper metadataMapper : mapping.getSortedMetadataMappers()) {
            if (metadataMapper != null) {
                newFieldMappers.add(metadataMapper);
            }
        }
        for (Mapper child : mapping.getRoot()) {
            collect(child, newObjectMappers, newFieldMappers, newFieldAliasMappers);
        }
        return new MappingLookup(
            mapping,
            newFieldMappers,
            newObjectMappers,
            newFieldAliasMappers,
            documentParser,
            indexSettings,
            indexAnalyzers
        );
    }

    private static void collect(Mapper mapper, Collection<ObjectMapper> objectMappers,
                               Collection<FieldMapper> fieldMappers,
                               Collection<FieldAliasMapper> fieldAliasMappers) {
        if (mapper instanceof ObjectMapper) {
            objectMappers.add((ObjectMapper)mapper);
        } else if (mapper instanceof FieldMapper) {
            fieldMappers.add((FieldMapper)mapper);
        } else if (mapper instanceof FieldAliasMapper) {
            fieldAliasMappers.add((FieldAliasMapper) mapper);
        } else {
            throw new IllegalStateException("Unrecognized mapper type [" + mapper.getClass().getSimpleName() + "].");
        }

        for (Mapper child : mapper) {
            collect(child, objectMappers, fieldMappers, fieldAliasMappers);
        }
    }

    public MappingLookup(Mapping mapping,
                         Collection<FieldMapper> mappers,
                         Collection<ObjectMapper> objectMappers,
                         Collection<FieldAliasMapper> aliasMappers,
                         DocumentParser documentParser,
                         IndexSettings indexSettings,
                         IndexAnalyzers indexAnalyzers) {
        this.mapping = mapping;
        this.indexSettings = indexSettings;
        this.indexAnalyzers = indexAnalyzers;
        this.documentParser = documentParser;
        Map<String, Mapper> fieldMappers = new HashMap<>();
        Map<String, ObjectMapper> objects = new HashMap<>();

        boolean hasNested = false;
        for (ObjectMapper mapper : objectMappers) {
            if (objects.put(mapper.fullPath(), mapper) != null) {
                throw new MapperParsingException("Object mapper [" + mapper.fullPath() + "] is defined more than once");
            }
            if (mapper.nested().isNested()) {
                hasNested = true;
            }
        }
        this.hasNested = hasNested;

        for (FieldMapper mapper : mappers) {
            if (objects.containsKey(mapper.name())) {
                throw new MapperParsingException("Field [" + mapper.name() + "] is defined both as an object and a field");
            }
            if (fieldMappers.put(mapper.name(), mapper) != null) {
                throw new MapperParsingException("Field [" + mapper.name() + "] is defined more than once");
            }
            indexAnalyzersMap.putAll(mapper.indexAnalyzers());
            PostParseExecutor postParsePhase = mapper.getPostParseExecutor();
            if (postParsePhase != null) {
                postParsePhases.put(mapper.fieldType().name(), postParsePhase);
            }
        }

        for (FieldAliasMapper aliasMapper : aliasMappers) {
            if (objects.containsKey(aliasMapper.name())) {
                throw new MapperParsingException("Alias [" + aliasMapper.name() + "] is defined both as an object and an alias");
            }
            if (fieldMappers.put(aliasMapper.name(), aliasMapper) != null) {
                throw new MapperParsingException("Alias [" + aliasMapper.name() + "] is defined both as an alias and a concrete field");
            }
        }

<<<<<<< HEAD
        this.fieldTypeLookup = new FieldTypeLookup(mappers, aliasMappers, mapping.getRoot().runtimeFieldTypes());
        this.indexTimeLookup = postParsePhases.isEmpty() ? null : new FieldTypeLookup(mappers, aliasMappers, Collections.emptyList());
=======
        this.fieldTypeLookup = new FieldTypeLookup(mappers, aliasMappers, mapping.getRoot().runtimeFields());
>>>>>>> c0f731f5
        this.fieldMappers = Collections.unmodifiableMap(fieldMappers);
        this.objectMappers = Collections.unmodifiableMap(objects);
    }

    /**
     * Returns the leaf mapper associated with this field name. Note that the returned mapper
     * could be either a concrete {@link FieldMapper}, or a {@link FieldAliasMapper}.
     *
     * To access a field's type information, {@link MapperService#fieldType} should be used instead.
     */
    public Mapper getMapper(String field) {
        return fieldMappers.get(field);
    }

    FieldTypeLookup fieldTypesLookup() {
        return fieldTypeLookup;
    }

    PostParsePhase buildPostParsePhase(ParseContext pc) {
        if (postParsePhases.isEmpty()) {
            return null;
        }
        assert indexTimeLookup != null;
        return new PostParsePhase(postParsePhases, indexTimeLookup::get, pc);
    }

    public NamedAnalyzer indexAnalyzer(String field, Function<String, NamedAnalyzer> unmappedFieldAnalyzer) {
        if (this.indexAnalyzersMap.containsKey(field)) {
            return this.indexAnalyzersMap.get(field);
        }
        return unmappedFieldAnalyzer.apply(field);
    }

    /**
     * Returns an iterable over all the registered field mappers (including alias mappers)
     */
    public Iterable<Mapper> fieldMappers() {
        return fieldMappers.values();
    }

    /**
     * Returns the registered mapped field types.
     */
    public Collection<MappedFieldType> fieldTypes() {
        return fieldTypeLookup.get();
    }

    void checkLimits(IndexSettings settings) {
        checkFieldLimit(settings.getMappingTotalFieldsLimit());
        checkObjectDepthLimit(settings.getMappingDepthLimit());
        checkFieldNameLengthLimit(settings.getMappingFieldNameLengthLimit());
        checkNestedLimit(settings.getMappingNestedFieldsLimit());
    }

    private void checkFieldLimit(long limit) {
        if (fieldMappers.size() + objectMappers.size() - mapping.getSortedMetadataMappers().length > limit) {
            throw new IllegalArgumentException("Limit of total fields [" + limit + "] has been exceeded");
        }
    }

    private void checkObjectDepthLimit(long limit) {
        for (String objectPath : objectMappers.keySet()) {
            int numDots = 0;
            for (int i = 0; i < objectPath.length(); ++i) {
                if (objectPath.charAt(i) == '.') {
                    numDots += 1;
                }
            }
            final int depth = numDots + 2;
            if (depth > limit) {
                throw new IllegalArgumentException("Limit of mapping depth [" + limit +
                    "] has been exceeded due to object field [" + objectPath + "]");
            }
        }
    }

    private void checkFieldNameLengthLimit(long limit) {
        Stream.of(objectMappers.values().stream(), fieldMappers.values().stream())
            .reduce(Stream::concat)
            .orElseGet(Stream::empty)
            .forEach(mapper -> {
                String name = mapper.simpleName();
                if (name.length() > limit) {
                    throw new IllegalArgumentException("Field name [" + name + "] is longer than the limit of [" + limit + "] characters");
                }
            });
    }

    private void checkNestedLimit(long limit) {
        long actualNestedFields = 0;
        for (ObjectMapper objectMapper : objectMappers.values()) {
            if (objectMapper.nested().isNested()) {
                actualNestedFields++;
            }
        }
        if (actualNestedFields > limit) {
            throw new IllegalArgumentException("Limit of nested fields [" + limit + "] has been exceeded");
        }
    }

    public boolean hasNested() {
        return hasNested;
    }

    public Map<String, ObjectMapper> objectMappers() {
        return objectMappers;
    }

    public boolean isMultiField(String field) {
        String sourceParent = parentObject(field);
        return sourceParent != null && fieldMappers.containsKey(sourceParent);
    }

    public boolean isObjectField(String field) {
        return objectMappers.containsKey(field);
    }

    public String getNestedScope(String path) {
        for (String parentPath = parentObject(path); parentPath != null; parentPath = parentObject(parentPath)) {
            ObjectMapper objectMapper = objectMappers.get(parentPath);
            if (objectMapper != null && objectMapper.nested().isNested()) {
                return parentPath;
            }
        }
        return null;
    }

    private static String parentObject(String field) {
        int lastDot = field.lastIndexOf('.');
        if (lastDot == -1) {
            return null;
        }
        return field.substring(0, lastDot);
    }

    public Set<String> simpleMatchToFullName(String pattern) {
        return fieldTypesLookup().simpleMatchToFullName(pattern);
    }

    /**
     * Returns the mapped field type for the given field name.
     */
    public MappedFieldType getFieldType(String field) {
        return fieldTypesLookup().get(field);
    }

    /**
     * Given a concrete field name, return its paths in the _source.
     *
     * For most fields, the source path is the same as the field itself. However
     * there are cases where a field's values are found elsewhere in the _source:
     *   - For a multi-field, the source path is the parent field.
     *   - One field's content could have been copied to another through copy_to.
     *
     * @param field The field for which to look up the _source path. Note that the field
     *              should be a concrete field and *not* an alias.
     * @return A set of paths in the _source that contain the field's values.
     */
    public Set<String> sourcePaths(String field) {
        return fieldTypesLookup().sourcePaths(field);
    }

    public ParsedDocument parseDocument(SourceToParse source) {
        return documentParser.parseDocument(source, this);
    }

    public boolean hasMappings() {
        return this != EMPTY;
    }

    public boolean isSourceEnabled() {
        SourceFieldMapper sfm = mapping.getMetadataMapperByClass(SourceFieldMapper.class);
        return sfm != null && sfm.enabled();
    }

    /**
     * Key for the lookup to be used in caches.
     */
    public CacheKey cacheKey() {
        return cacheKey;
    }

    Mapping getMapping() {
        return mapping;
    }

    IndexSettings getIndexSettings() {
        return indexSettings;
    }

    IndexAnalyzers getIndexAnalyzers() {
        return indexAnalyzers;
    }

    /**
     * Given an object path, checks to see if any of its parents are non-nested objects
     */
    public boolean hasNonNestedParent(String path) {
        ObjectMapper mapper = objectMappers().get(path);
        if (mapper == null) {
            return false;
        }
        while (mapper != null) {
            if (mapper.nested().isNested() == false) {
                return true;
            }
            if (path.contains(".") == false) {
                return false;
            }
            path = path.substring(0, path.lastIndexOf("."));
            mapper = objectMappers().get(path);
        }
        return false;
    }

    /**
     * Returns all nested object mappers
     */
    public List<ObjectMapper> getNestedMappers() {
        List<ObjectMapper> childMappers = new ArrayList<>();
        for (ObjectMapper mapper : objectMappers().values()) {
            if (mapper.nested().isNested() == false) {
                continue;
            }
            childMappers.add(mapper);
        }
        return childMappers;
    }

    /**
     * Returns all nested object mappers which contain further nested object mappers
     *
     * Used by BitSetProducerWarmer
     */
    public List<ObjectMapper> getNestedParentMappers() {
        List<ObjectMapper> parents = new ArrayList<>();
        for (ObjectMapper mapper : objectMappers().values()) {
            String nestedParentPath = getNestedParent(mapper.fullPath());
            if (nestedParentPath == null) {
                continue;
            }
            ObjectMapper parent = objectMappers().get(nestedParentPath);
            if (parent.nested().isNested()) {
                parents.add(parent);
            }
        }
        return parents;
    }

    /**
     * Given a nested object path, returns the path to its nested parent
     *
     * In particular, if a nested field `foo` contains an object field
     * `bar.baz`, then calling this method with `foo.bar.baz` will return
     * the path `foo`, skipping over the object-but-not-nested `foo.bar`
     */
    public String getNestedParent(String path) {
        ObjectMapper mapper = objectMappers().get(path);
        if (mapper == null) {
            return null;
        }
        if (path.contains(".") == false) {
            return null;
        }
        do {
            path = path.substring(0, path.lastIndexOf("."));
            mapper = objectMappers().get(path);
            if (mapper == null) {
                return null;
            }
            if (mapper.nested().isNested()) {
                return path;
            }
            if (path.contains(".") == false) {
                return null;
            }
        } while(true);
    }
}<|MERGE_RESOLUTION|>--- conflicted
+++ resolved
@@ -154,12 +154,8 @@
             }
         }
 
-<<<<<<< HEAD
-        this.fieldTypeLookup = new FieldTypeLookup(mappers, aliasMappers, mapping.getRoot().runtimeFieldTypes());
+        this.fieldTypeLookup = new FieldTypeLookup(mappers, aliasMappers, mapping.getRoot().runtimeFields());
         this.indexTimeLookup = postParsePhases.isEmpty() ? null : new FieldTypeLookup(mappers, aliasMappers, Collections.emptyList());
-=======
-        this.fieldTypeLookup = new FieldTypeLookup(mappers, aliasMappers, mapping.getRoot().runtimeFields());
->>>>>>> c0f731f5
         this.fieldMappers = Collections.unmodifiableMap(fieldMappers);
         this.objectMappers = Collections.unmodifiableMap(objects);
     }
