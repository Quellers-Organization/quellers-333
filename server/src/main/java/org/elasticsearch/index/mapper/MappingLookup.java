--- conflicted
+++ resolved
@@ -281,11 +281,7 @@
     }
 
     void checkFieldLimit(long limit, int additionalFieldsToAdd) {
-<<<<<<< HEAD
-        if (totalFieldsCount + additionalFieldsToAdd > limit) {
-=======
         if (exceedsLimit(limit, additionalFieldsToAdd)) {
->>>>>>> fcffc0b2
             throw new IllegalArgumentException(
                 "Limit of total fields ["
                     + limit
