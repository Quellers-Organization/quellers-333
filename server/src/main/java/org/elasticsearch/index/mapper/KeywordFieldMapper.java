/*
 * Copyright Elasticsearch B.V. and/or licensed to Elasticsearch B.V. under one
 * or more contributor license agreements. Licensed under the Elastic License
 * 2.0 and the Server Side Public License, v 1; you may not use this file except
 * in compliance with, at your election, the Elastic License 2.0 or the Server
 * Side Public License, v 1.
 */

package org.elasticsearch.index.mapper;

import org.apache.logging.log4j.LogManager;
import org.apache.logging.log4j.Logger;
import org.apache.lucene.analysis.TokenStream;
import org.apache.lucene.analysis.tokenattributes.CharTermAttribute;
import org.apache.lucene.document.Field;
import org.apache.lucene.document.FieldType;
import org.apache.lucene.document.InvertableType;
import org.apache.lucene.document.SortedSetDocValuesField;
import org.apache.lucene.document.StoredField;
import org.apache.lucene.index.DocValuesType;
import org.apache.lucene.index.IndexOptions;
import org.apache.lucene.index.IndexReader;
import org.apache.lucene.index.LeafReaderContext;
import org.apache.lucene.index.MultiTerms;
import org.apache.lucene.index.Terms;
import org.apache.lucene.index.TermsEnum;
import org.apache.lucene.search.MultiTermQuery;
import org.apache.lucene.search.Query;
import org.apache.lucene.util.BytesRef;
import org.apache.lucene.util.automaton.Automata;
import org.apache.lucene.util.automaton.Automaton;
import org.apache.lucene.util.automaton.CompiledAutomaton;
import org.apache.lucene.util.automaton.CompiledAutomaton.AUTOMATON_TYPE;
import org.apache.lucene.util.automaton.MinimizationOperations;
import org.apache.lucene.util.automaton.Operations;
import org.elasticsearch.common.lucene.BytesRefs;
import org.elasticsearch.common.lucene.Lucene;
import org.elasticsearch.common.lucene.search.AutomatonQueries;
import org.elasticsearch.common.unit.Fuzziness;
import org.elasticsearch.core.Nullable;
import org.elasticsearch.features.NodeFeature;
import org.elasticsearch.index.IndexVersion;
import org.elasticsearch.index.analysis.IndexAnalyzers;
import org.elasticsearch.index.analysis.NamedAnalyzer;
import org.elasticsearch.index.fielddata.FieldData;
import org.elasticsearch.index.fielddata.FieldDataContext;
import org.elasticsearch.index.fielddata.IndexFieldData;
import org.elasticsearch.index.fielddata.SourceValueFetcherSortedBinaryIndexFieldData;
import org.elasticsearch.index.fielddata.StoredFieldSortedBinaryIndexFieldData;
import org.elasticsearch.index.fielddata.plain.SortedSetOrdinalsIndexFieldData;
import org.elasticsearch.index.query.SearchExecutionContext;
import org.elasticsearch.index.similarity.SimilarityProvider;
import org.elasticsearch.script.Script;
import org.elasticsearch.script.ScriptCompiler;
import org.elasticsearch.script.SortedSetDocValuesStringFieldScript;
import org.elasticsearch.script.StringFieldScript;
import org.elasticsearch.script.field.KeywordDocValuesField;
import org.elasticsearch.search.aggregations.support.CoreValuesSourceType;
import org.elasticsearch.search.lookup.FieldValues;
import org.elasticsearch.search.lookup.SearchLookup;
import org.elasticsearch.search.runtime.StringScriptFieldFuzzyQuery;
import org.elasticsearch.search.runtime.StringScriptFieldPrefixQuery;
import org.elasticsearch.search.runtime.StringScriptFieldRegexpQuery;
import org.elasticsearch.search.runtime.StringScriptFieldTermQuery;
import org.elasticsearch.search.runtime.StringScriptFieldWildcardQuery;
import org.elasticsearch.xcontent.XContentBuilder;

import java.io.IOException;
import java.io.UncheckedIOException;
import java.util.ArrayList;
import java.util.Arrays;
import java.util.Collection;
import java.util.Collections;
import java.util.Locale;
import java.util.Map;
import java.util.Objects;
import java.util.Set;

import static org.apache.lucene.index.IndexWriter.MAX_TERM_LENGTH;
import static org.elasticsearch.core.Strings.format;

/**
 * A field mapper for keywords. This mapper accepts strings and indexes them as-is.
 */
public final class KeywordFieldMapper extends FieldMapper {

    private static final Logger logger = LogManager.getLogger(KeywordFieldMapper.class);

    public static final String CONTENT_TYPE = "keyword";

    static final NodeFeature KEYWORD_DIMENSION_IGNORE_ABOVE = new NodeFeature("mapper.keyword_dimension_ignore_above");
    static final NodeFeature KEYWORD_NORMALIZER_SYNTHETIC_SOURCE = new NodeFeature("mapper.keyword_normalizer_synthetic_source");

    public static class Defaults {
        public static final FieldType FIELD_TYPE;

        static {
            FieldType ft = new FieldType();
            ft.setTokenized(false);
            ft.setOmitNorms(true);
            ft.setIndexOptions(IndexOptions.DOCS);
            ft.setDocValuesType(DocValuesType.SORTED_SET);
            FIELD_TYPE = freezeAndDeduplicateFieldType(ft);
        }

        public static TextSearchInfo TEXT_SEARCH_INFO = new TextSearchInfo(
            FIELD_TYPE,
            null,
            Lucene.KEYWORD_ANALYZER,
            Lucene.KEYWORD_ANALYZER
        );

        public static final int IGNORE_ABOVE = Integer.MAX_VALUE;
    }

    public static class KeywordField extends Field {

        public KeywordField(String field, BytesRef term, FieldType ft) {
            super(field, term, ft);
        }

        @Override
        public InvertableType invertableType() {
            return InvertableType.BINARY;
        }
    }

    private static TextSearchInfo textSearchInfo(
        FieldType fieldType,
        @Nullable SimilarityProvider similarity,
        NamedAnalyzer searchAnalyzer,
        NamedAnalyzer searchQuoteAnalyzer
    ) {
        final TextSearchInfo textSearchInfo = new TextSearchInfo(fieldType, similarity, searchAnalyzer, searchQuoteAnalyzer);
        if (textSearchInfo.equals(Defaults.TEXT_SEARCH_INFO)) {
            return Defaults.TEXT_SEARCH_INFO;
        }
        return textSearchInfo;
    }

    private static KeywordFieldMapper toType(FieldMapper in) {
        return (KeywordFieldMapper) in;
    }

    public static final class Builder extends FieldMapper.DimensionBuilder {

        private final Parameter<Boolean> indexed = Parameter.indexParam(m -> toType(m).indexed, true);
        private final Parameter<Boolean> hasDocValues = Parameter.docValuesParam(m -> toType(m).hasDocValues, true);
        private final Parameter<Boolean> stored = Parameter.storeParam(m -> toType(m).fieldType.stored(), false);

        private final Parameter<String> nullValue = Parameter.stringParam("null_value", false, m -> toType(m).fieldType().nullValue, null)
            .acceptsNull();

        private final Parameter<Boolean> eagerGlobalOrdinals = Parameter.boolParam(
            "eager_global_ordinals",
            true,
            m -> toType(m).fieldType().eagerGlobalOrdinals(),
            false
        );
        private final Parameter<Integer> ignoreAbove = Parameter.intParam(
            "ignore_above",
            true,
            m -> toType(m).fieldType().ignoreAbove(),
            Defaults.IGNORE_ABOVE
        );

        private final Parameter<String> indexOptions = TextParams.keywordIndexOptions(m -> toType(m).indexOptions);
        private final Parameter<Boolean> hasNorms = TextParams.norms(false, m -> toType(m).fieldType.omitNorms() == false);
        private final Parameter<SimilarityProvider> similarity = TextParams.similarity(
            m -> toType(m).fieldType().getTextSearchInfo().similarity()
        );

        private final Parameter<String> normalizer;

        private final Parameter<Boolean> splitQueriesOnWhitespace = Parameter.boolParam(
            "split_queries_on_whitespace",
            true,
            m -> toType(m).splitQueriesOnWhitespace,
            false
        );

        private final Parameter<Map<String, String>> meta = Parameter.metaParam();

        private final Parameter<Script> script = Parameter.scriptParam(m -> toType(m).script);
        private final Parameter<OnScriptError> onScriptError = Parameter.onScriptErrorParam(
            m -> toType(m).builderParams.onScriptError(),
            script
        );
        private final Parameter<Boolean> dimension;

        private final IndexAnalyzers indexAnalyzers;
        private final ScriptCompiler scriptCompiler;
        private final IndexVersion indexCreatedVersion;

        public Builder(String name, IndexAnalyzers indexAnalyzers, ScriptCompiler scriptCompiler, IndexVersion indexCreatedVersion) {
            super(name);
            this.indexAnalyzers = indexAnalyzers;
            this.scriptCompiler = Objects.requireNonNull(scriptCompiler);
            this.indexCreatedVersion = Objects.requireNonNull(indexCreatedVersion);
            this.normalizer = Parameter.stringParam(
                "normalizer",
                indexCreatedVersion.isLegacyIndexVersion(),
                m -> toType(m).normalizerName,
                null
            ).acceptsNull();
            this.script.precludesParameters(nullValue);
            addScriptValidation(script, indexed, hasDocValues);

            this.dimension = TimeSeriesParams.dimensionParam(m -> toType(m).fieldType().isDimension()).addValidator(v -> {
                if (v && (indexed.getValue() == false || hasDocValues.getValue() == false)) {
                    throw new IllegalArgumentException(
                        "Field ["
                            + TimeSeriesParams.TIME_SERIES_DIMENSION_PARAM
                            + "] requires that ["
                            + indexed.name
                            + "] and ["
                            + hasDocValues.name
                            + "] are true"
                    );
                }
            }).precludesParameters(normalizer);
        }

        public Builder(String name, IndexVersion indexCreatedVersion) {
            this(name, null, ScriptCompiler.NONE, indexCreatedVersion);
        }

        public Builder ignoreAbove(int ignoreAbove) {
            this.ignoreAbove.setValue(ignoreAbove);
            return this;
        }

        Builder normalizer(String normalizerName) {
            this.normalizer.setValue(normalizerName);
            return this;
        }

        public boolean hasNormalizer() {
            return this.normalizer.get() != null;
        }

        Builder nullValue(String nullValue) {
            this.nullValue.setValue(nullValue);
            return this;
        }

        public Builder docValues(boolean hasDocValues) {
            this.hasDocValues.setValue(hasDocValues);
            return this;
        }

        public boolean hasDocValues() {
            return this.hasDocValues.get();
        }

        public Builder dimension(boolean dimension) {
            this.dimension.setValue(dimension);
            return this;
        }

        public Builder indexed(boolean indexed) {
            this.indexed.setValue(indexed);
            return this;
        }

        public Builder stored(boolean stored) {
            this.stored.setValue(stored);
            return this;
        }

        public boolean isStored() {
            return this.stored.get();
        }

        private FieldValues<String> scriptValues() {
            if (script.get() == null) {
                return null;
            }
            StringFieldScript.Factory scriptFactory = scriptCompiler.compile(script.get(), StringFieldScript.CONTEXT);
            return scriptFactory == null
                ? null
                : (lookup, ctx, doc, consumer) -> scriptFactory.newFactory(leafName(), script.get().getParams(), lookup, OnScriptError.FAIL)
                    .newInstance(ctx)
                    .runForDoc(doc, consumer);
        }

        @Override
        protected Parameter<?>[] getParameters() {
            return new Parameter<?>[] {
                indexed,
                hasDocValues,
                stored,
                nullValue,
                eagerGlobalOrdinals,
                ignoreAbove,
                indexOptions,
                hasNorms,
                similarity,
                normalizer,
                splitQueriesOnWhitespace,
                script,
                onScriptError,
                meta,
                dimension };
        }

        private KeywordFieldType buildFieldType(MapperBuilderContext context, FieldType fieldType) {
            NamedAnalyzer normalizer = Lucene.KEYWORD_ANALYZER;
            NamedAnalyzer searchAnalyzer = Lucene.KEYWORD_ANALYZER;
            NamedAnalyzer quoteAnalyzer = Lucene.KEYWORD_ANALYZER;
            String normalizerName = this.normalizer.getValue();
            if (normalizerName != null) {
                assert indexAnalyzers != null;
                normalizer = indexAnalyzers.getNormalizer(normalizerName);
                if (normalizer == null) {
                    if (indexCreatedVersion.isLegacyIndexVersion()) {
                        logger.warn(
                            () -> format("Could not find normalizer [%s] of legacy index, falling back to default", normalizerName)
                        );
                        normalizer = Lucene.KEYWORD_ANALYZER;
                    } else {
                        throw new MapperParsingException("normalizer [" + normalizerName + "] not found for field [" + leafName() + "]");
                    }
                }
                searchAnalyzer = quoteAnalyzer = normalizer;
                if (splitQueriesOnWhitespace.getValue()) {
                    searchAnalyzer = indexAnalyzers.getWhitespaceNormalizer(normalizerName);
                }
            } else if (splitQueriesOnWhitespace.getValue()) {
                searchAnalyzer = Lucene.WHITESPACE_ANALYZER;
            }
            if (inheritDimensionParameterFromParentObject(context)) {
                dimension(true);
            }
            return new KeywordFieldType(
                context.buildFullName(leafName()),
                fieldType,
                normalizer,
                searchAnalyzer,
                quoteAnalyzer,
                this,
                context.isSourceSynthetic()
            );
        }

        @Override
        public KeywordFieldMapper build(MapperBuilderContext context) {
            FieldType fieldtype = new FieldType(Defaults.FIELD_TYPE);
            fieldtype.setOmitNorms(this.hasNorms.getValue() == false);
            fieldtype.setIndexOptions(TextParams.toIndexOptions(this.indexed.getValue(), this.indexOptions.getValue()));
            fieldtype.setStored(this.stored.getValue());
            fieldtype.setDocValuesType(this.hasDocValues.getValue() ? DocValuesType.SORTED_SET : DocValuesType.NONE);
            if (fieldtype.equals(Defaults.FIELD_TYPE)) {
                // deduplicate in the common default case to save some memory
                fieldtype = Defaults.FIELD_TYPE;
            }
            super.hasScript = script.get() != null;
            super.onScriptError = onScriptError.getValue();
            return new KeywordFieldMapper(
                leafName(),
                fieldtype,
                buildFieldType(context, fieldtype),
                builderParams(this, context),
                context.isSourceSynthetic(),
                this
            );
        }
    }

    private static final IndexVersion MINIMUM_COMPATIBILITY_VERSION = IndexVersion.fromId(5000099);

    public static final TypeParser PARSER = new TypeParser(
        (n, c) -> new Builder(n, c.getIndexAnalyzers(), c.scriptCompiler(), c.indexVersionCreated()),
        MINIMUM_COMPATIBILITY_VERSION
    );

    public static final class KeywordFieldType extends StringFieldType {

        private final int ignoreAbove;
        private final String nullValue;
        private final NamedAnalyzer normalizer;
        private final boolean eagerGlobalOrdinals;
        private final FieldValues<String> scriptValues;
        private final boolean isDimension;
        private final boolean isSyntheticSource;

        public KeywordFieldType(
            String name,
            FieldType fieldType,
            NamedAnalyzer normalizer,
            NamedAnalyzer searchAnalyzer,
            NamedAnalyzer quoteAnalyzer,
            Builder builder,
            boolean isSyntheticSource
        ) {
            super(
                name,
                fieldType.indexOptions() != IndexOptions.NONE && builder.indexCreatedVersion.isLegacyIndexVersion() == false,
                fieldType.stored(),
                builder.hasDocValues.getValue(),
                textSearchInfo(fieldType, builder.similarity.getValue(), searchAnalyzer, quoteAnalyzer),
                builder.meta.getValue()
            );
            this.eagerGlobalOrdinals = builder.eagerGlobalOrdinals.getValue();
            this.normalizer = normalizer;
            this.ignoreAbove = builder.ignoreAbove.getValue();
            this.nullValue = builder.nullValue.getValue();
            this.scriptValues = builder.scriptValues();
            this.isDimension = builder.dimension.getValue();
            this.isSyntheticSource = isSyntheticSource;
        }

        public KeywordFieldType(String name, boolean isIndexed, boolean hasDocValues, Map<String, String> meta) {
            super(name, isIndexed, false, hasDocValues, TextSearchInfo.SIMPLE_MATCH_ONLY, meta);
            this.normalizer = Lucene.KEYWORD_ANALYZER;
            this.ignoreAbove = Integer.MAX_VALUE;
            this.nullValue = null;
            this.eagerGlobalOrdinals = false;
            this.scriptValues = null;
            this.isDimension = false;
            this.isSyntheticSource = false;
        }

        public KeywordFieldType(String name) {
            this(name, true, true, Collections.emptyMap());
        }

        public KeywordFieldType(String name, FieldType fieldType) {
            super(
                name,
                fieldType.indexOptions() != IndexOptions.NONE,
                false,
                false,
                textSearchInfo(fieldType, null, Lucene.KEYWORD_ANALYZER, Lucene.KEYWORD_ANALYZER),
                Collections.emptyMap()
            );
            this.normalizer = Lucene.KEYWORD_ANALYZER;
            this.ignoreAbove = Integer.MAX_VALUE;
            this.nullValue = null;
            this.eagerGlobalOrdinals = false;
            this.scriptValues = null;
            this.isDimension = false;
            this.isSyntheticSource = false;
        }

        public KeywordFieldType(String name, NamedAnalyzer analyzer) {
            super(name, true, false, true, textSearchInfo(Defaults.FIELD_TYPE, null, analyzer, analyzer), Collections.emptyMap());
            this.normalizer = Lucene.KEYWORD_ANALYZER;
            this.ignoreAbove = Integer.MAX_VALUE;
            this.nullValue = null;
            this.eagerGlobalOrdinals = false;
            this.scriptValues = null;
            this.isDimension = false;
            this.isSyntheticSource = false;
        }

        @Override
        public boolean isSearchable() {
            return isIndexed() || hasDocValues();
        }

        @Override
        public Query termQuery(Object value, SearchExecutionContext context) {
            failIfNotIndexedNorDocValuesFallback(context);
            if (isIndexed()) {
                return super.termQuery(value, context);
            } else {
                return SortedSetDocValuesField.newSlowExactQuery(name(), indexedValueForSearch(value));
            }
        }

        @Override
        public Query termsQuery(Collection<?> values, SearchExecutionContext context) {
            failIfNotIndexedNorDocValuesFallback(context);
            if (isIndexed()) {
                return super.termsQuery(values, context);
            } else {
                BytesRef[] bytesRefs = values.stream().map(this::indexedValueForSearch).toArray(BytesRef[]::new);
                return SortedSetDocValuesField.newSlowSetQuery(name(), bytesRefs);
            }
        }

        @Override
        public Query rangeQuery(
            Object lowerTerm,
            Object upperTerm,
            boolean includeLower,
            boolean includeUpper,
            SearchExecutionContext context
        ) {
            failIfNotIndexedNorDocValuesFallback(context);
            if (isIndexed()) {
                return super.rangeQuery(lowerTerm, upperTerm, includeLower, includeUpper, context);
            } else {
                return SortedSetDocValuesField.newSlowRangeQuery(
                    name(),
                    lowerTerm == null ? null : indexedValueForSearch(lowerTerm),
                    upperTerm == null ? null : indexedValueForSearch(upperTerm),
                    includeLower,
                    includeUpper
                );
            }
        }

        @Override
        public Query fuzzyQuery(
            Object value,
            Fuzziness fuzziness,
            int prefixLength,
            int maxExpansions,
            boolean transpositions,
            SearchExecutionContext context,
            @Nullable MultiTermQuery.RewriteMethod rewriteMethod
        ) {
            failIfNotIndexedNorDocValuesFallback(context);
            if (isIndexed()) {
                return super.fuzzyQuery(value, fuzziness, prefixLength, maxExpansions, transpositions, context, rewriteMethod);
            } else {
                return StringScriptFieldFuzzyQuery.build(
                    new Script(""),
                    ctx -> new SortedSetDocValuesStringFieldScript(name(), context.lookup(), ctx),
                    name(),
                    indexedValueForSearch(value).utf8ToString(),
                    fuzziness.asDistance(BytesRefs.toString(value)),
                    prefixLength,
                    transpositions
                );
            }
        }

        @Override
        public Query prefixQuery(
            String value,
            MultiTermQuery.RewriteMethod method,
            boolean caseInsensitive,
            SearchExecutionContext context
        ) {
            failIfNotIndexedNorDocValuesFallback(context);
            if (isIndexed()) {
                return super.prefixQuery(value, method, caseInsensitive, context);
            } else {
                return new StringScriptFieldPrefixQuery(
                    new Script(""),
                    ctx -> new SortedSetDocValuesStringFieldScript(name(), context.lookup(), ctx),
                    name(),
                    indexedValueForSearch(value).utf8ToString(),
                    caseInsensitive
                );
            }
        }

        @Override
        public Query termQueryCaseInsensitive(Object value, SearchExecutionContext context) {
            failIfNotIndexedNorDocValuesFallback(context);
            if (isIndexed()) {
                return super.termQueryCaseInsensitive(value, context);
            } else {
                return new StringScriptFieldTermQuery(
                    new Script(""),
                    ctx -> new SortedSetDocValuesStringFieldScript(name(), context.lookup(), ctx),
                    name(),
                    indexedValueForSearch(value).utf8ToString(),
                    true
                );
            }
        }

        @Override
        public TermsEnum getTerms(IndexReader reader, String prefix, boolean caseInsensitive, String searchAfter) throws IOException {
            Terms terms = null;
            if (isIndexed()) {
                terms = MultiTerms.getTerms(reader, name());
            } else if (hasDocValues()) {
                terms = SortedSetDocValuesTerms.getTerms(reader, name());
            }
            if (terms == null) {
                // Field does not exist on this shard.
                return null;
            }
            Automaton a = caseInsensitive
                ? AutomatonQueries.caseInsensitivePrefix(prefix)
                : Operations.concatenate(Automata.makeString(prefix), Automata.makeAnyString());
            assert a.isDeterministic();
            a = MinimizationOperations.minimize(a, 0);

            CompiledAutomaton automaton = new CompiledAutomaton(a, true, true);

            BytesRef searchBytes = searchAfter == null ? null : new BytesRef(searchAfter);

            if (automaton.type == AUTOMATON_TYPE.ALL) {
                TermsEnum result = terms.iterator();
                if (searchAfter != null) {
                    result = new SearchAfterTermsEnum(result, searchBytes);
                }
                return result;
            }
            return terms.intersect(automaton, searchBytes);
        }

        @Override
        public String typeName() {
            return CONTENT_TYPE;
        }

        @Override
        public boolean eagerGlobalOrdinals() {
            return eagerGlobalOrdinals;
        }

        NamedAnalyzer normalizer() {
            return normalizer;
        }

        @Override
        public BlockLoader blockLoader(BlockLoaderContext blContext) {
            if (hasDocValues()) {
                return new BlockDocValuesReader.BytesRefsFromOrdsBlockLoader(name());
            }
            if (isSyntheticSource) {
                if (false == isStored()) {
                    throw new IllegalStateException(
                        "keyword field ["
                            + name()
                            + "] is only supported in synthetic _source index if it creates doc values or stored fields"
                    );
                }
                return new BlockStoredFieldsReader.BytesFromBytesRefsBlockLoader(name());
            }
            SourceValueFetcher fetcher = sourceValueFetcher(blContext.sourcePaths(name()));
            return new BlockSourceReader.BytesRefsBlockLoader(fetcher, sourceBlockLoaderLookup(blContext));
        }

        private BlockSourceReader.LeafIteratorLookup sourceBlockLoaderLookup(BlockLoaderContext blContext) {
            if (getTextSearchInfo().hasNorms()) {
                return BlockSourceReader.lookupFromNorms(name());
            }
            if (isIndexed() || isStored()) {
                return BlockSourceReader.lookupFromFieldNames(blContext.fieldNames(), name());
            }
            return BlockSourceReader.lookupMatchingAll();
        }

        @Override
        public IndexFieldData.Builder fielddataBuilder(FieldDataContext fieldDataContext) {
            FielddataOperation operation = fieldDataContext.fielddataOperation();

            if (operation == FielddataOperation.SEARCH) {
                failIfNoDocValues();
                return fieldDataFromDocValues();
            }
            if (operation != FielddataOperation.SCRIPT) {
                throw new IllegalStateException("unknown operation [" + operation.name() + "]");
            }

            if (hasDocValues()) {
                return fieldDataFromDocValues();
            }
            if (isSyntheticSource) {
                if (false == isStored()) {
                    throw new IllegalStateException(
                        "keyword field ["
                            + name()
                            + "] is only supported in synthetic _source index if it creates doc values or stored fields"
                    );
                }
                return (cache, breaker) -> new StoredFieldSortedBinaryIndexFieldData(
                    name(),
                    CoreValuesSourceType.KEYWORD,
                    KeywordDocValuesField::new
                ) {
                    @Override
                    protected BytesRef storedToBytesRef(Object stored) {
                        return (BytesRef) stored;
                    }
                };
            }

            Set<String> sourcePaths = fieldDataContext.sourcePathsLookup().apply(name());
            return new SourceValueFetcherSortedBinaryIndexFieldData.Builder(
                name(),
                CoreValuesSourceType.KEYWORD,
                sourceValueFetcher(sourcePaths),
                fieldDataContext.lookupSupplier().get(),
                KeywordDocValuesField::new
            );
        }

        private SortedSetOrdinalsIndexFieldData.Builder fieldDataFromDocValues() {
            return new SortedSetOrdinalsIndexFieldData.Builder(
                name(),
                CoreValuesSourceType.KEYWORD,
                (dv, n) -> new KeywordDocValuesField(FieldData.toString(dv), n)
            );
        }

        @Override
        public ValueFetcher valueFetcher(SearchExecutionContext context, String format) {
            if (format != null) {
                throw new IllegalArgumentException("Field [" + name() + "] of type [" + typeName() + "] doesn't support formats.");
            }
            if (this.scriptValues != null) {
                return FieldValues.valueFetcher(this.scriptValues, context);
            }
            return sourceValueFetcher(context.isSourceEnabled() ? context.sourcePath(name()) : Collections.emptySet());
        }

        private SourceValueFetcher sourceValueFetcher(Set<String> sourcePaths) {
            return new SourceValueFetcher(sourcePaths, nullValue) {
                @Override
                protected String parseSourceValue(Object value) {
                    String keywordValue = value.toString();
                    if (keywordValue.length() > ignoreAbove) {
                        return null;
                    }

                    return normalizeValue(normalizer(), name(), keywordValue);
                }
            };
        }

        @Override
        public Object valueForDisplay(Object value) {
            if (value == null) {
                return null;
            }
            // keywords are internally stored as utf8 bytes
            BytesRef binaryValue = (BytesRef) value;
            return binaryValue.utf8ToString();
        }

        @Override
        protected BytesRef indexedValueForSearch(Object value) {
            if (getTextSearchInfo().searchAnalyzer() == Lucene.KEYWORD_ANALYZER) {
                // keyword analyzer with the default attribute source which encodes terms using UTF8
                // in that case we skip normalization, which may be slow if there many terms need to
                // parse (eg. large terms query) since Analyzer.normalize involves things like creating
                // attributes through reflection
                // This if statement will be used whenever a normalizer is NOT configured
                return super.indexedValueForSearch(value);
            }

            if (value == null) {
                return null;
            }
            if (value instanceof BytesRef) {
                value = ((BytesRef) value).utf8ToString();
            }
            return getTextSearchInfo().searchAnalyzer().normalize(name(), value.toString());
        }

        /**
         * Wildcard queries on keyword fields use the normalizer of the underlying field, regardless of their case sensitivity option
         */
        @Override
        public Query wildcardQuery(
            String value,
            MultiTermQuery.RewriteMethod method,
            boolean caseInsensitive,
            SearchExecutionContext context
        ) {
            failIfNotIndexedNorDocValuesFallback(context);
            if (isIndexed()) {
                return super.wildcardQuery(value, method, caseInsensitive, true, context);
            } else {
                if (getTextSearchInfo().searchAnalyzer() != null) {
                    value = normalizeWildcardPattern(name(), value, getTextSearchInfo().searchAnalyzer());
                } else {
                    value = indexedValueForSearch(value).utf8ToString();
                }
                return new StringScriptFieldWildcardQuery(
                    new Script(""),
                    ctx -> new SortedSetDocValuesStringFieldScript(name(), context.lookup(), ctx),
                    name(),
                    value,
                    caseInsensitive
                );
            }
        }

        @Override
        public Query normalizedWildcardQuery(String value, MultiTermQuery.RewriteMethod method, SearchExecutionContext context) {
            failIfNotIndexedNorDocValuesFallback(context);
            if (isIndexed()) {
                return super.normalizedWildcardQuery(value, method, context);
            } else {
                if (getTextSearchInfo().searchAnalyzer() != null) {
                    value = normalizeWildcardPattern(name(), value, getTextSearchInfo().searchAnalyzer());
                } else {
                    value = indexedValueForSearch(value).utf8ToString();
                }
                return new StringScriptFieldWildcardQuery(
                    new Script(""),
                    ctx -> new SortedSetDocValuesStringFieldScript(name(), context.lookup(), ctx),
                    name(),
                    value,
                    false
                );
            }
        }

        @Override
        public Query regexpQuery(
            String value,
            int syntaxFlags,
            int matchFlags,
            int maxDeterminizedStates,
            MultiTermQuery.RewriteMethod method,
            SearchExecutionContext context
        ) {
            failIfNotIndexedNorDocValuesFallback(context);
            if (isIndexed()) {
                return super.regexpQuery(value, syntaxFlags, matchFlags, maxDeterminizedStates, method, context);
            } else {
                if (matchFlags != 0) {
                    throw new IllegalArgumentException("Match flags not yet implemented [" + matchFlags + "]");
                }
                return new StringScriptFieldRegexpQuery(
                    new Script(""),
                    ctx -> new SortedSetDocValuesStringFieldScript(name(), context.lookup(), ctx),
                    name(),
                    indexedValueForSearch(value).utf8ToString(),
                    syntaxFlags,
                    matchFlags,
                    maxDeterminizedStates
                );
            }
        }

        @Override
        public CollapseType collapseType() {
            return CollapseType.KEYWORD;
        }

        /** Values that have more chars than the return value of this method will
         *  be skipped at parsing time. */
        public int ignoreAbove() {
            return ignoreAbove;
        }

        @Override
        public boolean isDimension() {
            return isDimension;
        }

        @Override
        public boolean hasScriptValues() {
            return scriptValues != null;
        }

        public boolean hasNormalizer() {
            return normalizer != Lucene.KEYWORD_ANALYZER;
        }
    }

    private final boolean indexed;
    private final boolean hasDocValues;
    private final String indexOptions;
    private final FieldType fieldType;
    private final String normalizerName;
    private final boolean splitQueriesOnWhitespace;
    private final Script script;
    private final ScriptCompiler scriptCompiler;
    private final IndexVersion indexCreatedVersion;
    private final boolean isSyntheticSource;

    private final IndexAnalyzers indexAnalyzers;

    private KeywordFieldMapper(
        String simpleName,
        FieldType fieldType,
        KeywordFieldType mappedFieldType,
        BuilderParams builderParams,
        boolean isSyntheticSource,
        Builder builder
    ) {
        super(simpleName, mappedFieldType, builderParams);
        assert fieldType.indexOptions().compareTo(IndexOptions.DOCS_AND_FREQS) <= 0;
        this.indexed = builder.indexed.getValue();
        this.hasDocValues = builder.hasDocValues.getValue();
        this.indexOptions = builder.indexOptions.getValue();
        this.fieldType = freezeAndDeduplicateFieldType(fieldType);
        this.normalizerName = builder.normalizer.getValue();
        this.splitQueriesOnWhitespace = builder.splitQueriesOnWhitespace.getValue();
        this.script = builder.script.get();
        this.indexAnalyzers = builder.indexAnalyzers;
        this.scriptCompiler = builder.scriptCompiler;
        this.indexCreatedVersion = builder.indexCreatedVersion;
        this.isSyntheticSource = isSyntheticSource;
    }

    @Override
    public KeywordFieldType fieldType() {
        return (KeywordFieldType) super.fieldType();
    }

    @Override
    protected void parseCreateField(DocumentParserContext context) throws IOException {
        final String value = context.parser().textOrNull();
        indexValue(context, value == null ? fieldType().nullValue : value);
    }

    @Override
    protected void indexScriptValues(
        SearchLookup searchLookup,
        LeafReaderContext readerContext,
        int doc,
        DocumentParserContext documentParserContext
    ) {
        this.fieldType().scriptValues.valuesForDoc(searchLookup, readerContext, doc, value -> indexValue(documentParserContext, value));
    }

    private void indexValue(DocumentParserContext context, String value) {
        if (value == null) {
            return;
        }
        // if field is disabled, skip indexing
        if ((fieldType.indexOptions() == IndexOptions.NONE) && (fieldType.stored() == false) && (fieldType().hasDocValues() == false)) {
            return;
        }

        if (value.length() > fieldType().ignoreAbove()) {
            context.addIgnoredField(fullPath());
            if (isSyntheticSource) {
                // Save a copy of the field so synthetic source can load it
                context.doc().add(new StoredField(originalName(), new BytesRef(value)));
            }
            return;
        }

        value = normalizeValue(fieldType().normalizer(), fullPath(), value);

        // convert to utf8 only once before feeding postings/dv/stored fields
        final BytesRef binaryValue = new BytesRef(value);

        if (fieldType().isDimension()) {
            context.getDimensions().addString(fieldType().name(), binaryValue).validate(context.indexSettings());
        }

        // If the UTF8 encoding of the field value is bigger than the max length 32766, Lucene fill fail the indexing request and, to
        // roll back the changes, will mark the (possibly partially indexed) document as deleted. This results in deletes, even in an
        // append-only workload, which in turn leads to slower merges, as these will potentially have to fall back to MergeStrategy.DOC
        // instead of MergeStrategy.BULK. To avoid this, we do a preflight check here before indexing the document into Lucene.
        if (binaryValue.length > MAX_TERM_LENGTH) {
            byte[] prefix = new byte[30];
            System.arraycopy(binaryValue.bytes, binaryValue.offset, prefix, 0, 30);
            String msg = "Document contains at least one immense term in field=\""
                + fieldType().name()
                + "\" (whose "
                + "UTF8 encoding is longer than the max length "
                + MAX_TERM_LENGTH
                + "), all of which were "
                + "skipped. Please correct the analyzer to not produce such terms. The prefix of the first immense "
                + "term is: '"
                + Arrays.toString(prefix)
                + "...'";
            throw new IllegalArgumentException(msg);
        }

        Field field = new KeywordField(fieldType().name(), binaryValue, fieldType);
        context.doc().add(field);

        if (fieldType().hasDocValues() == false && fieldType.omitNorms()) {
            context.addToFieldNames(fieldType().name());
        }
    }

    private static String normalizeValue(NamedAnalyzer normalizer, String field, String value) {
        if (normalizer == Lucene.KEYWORD_ANALYZER) {
            return value;
        }
        try (TokenStream ts = normalizer.tokenStream(field, value)) {
            final CharTermAttribute termAtt = ts.addAttribute(CharTermAttribute.class);
            ts.reset();
            if (ts.incrementToken() == false) {
                throw new IllegalStateException(String.format(Locale.ROOT, """
                    The normalization token stream is expected to produce exactly 1 token, \
                    but got 0 for analyzer %s and input "%s"
                    """, normalizer, value));
            }
            final String newValue = termAtt.toString();
            if (ts.incrementToken()) {
                throw new IllegalStateException(String.format(Locale.ROOT, """
                    The normalization token stream is expected to produce exactly 1 token, \
                    but got 2+ for analyzer %s and input "%s"
                    """, normalizer, value));
            }
            ts.end();
            return newValue;
        } catch (IOException e) {
            throw new UncheckedIOException(e);
        }
    }

    @Override
    protected String contentType() {
        return CONTENT_TYPE;
    }

    @Override
    public Map<String, NamedAnalyzer> indexAnalyzers() {
        return Map.of(mappedFieldType.name(), fieldType().normalizer);
    }

    @Override
    public FieldMapper.Builder getMergeBuilder() {
        return new Builder(leafName(), indexAnalyzers, scriptCompiler, indexCreatedVersion).dimension(fieldType().isDimension()).init(this);
    }

    @Override
    public void doValidate(MappingLookup lookup) {
        if (fieldType().isDimension() && null != lookup.nestedLookup().getNestedParent(fullPath())) {
            throw new IllegalArgumentException(
                TimeSeriesParams.TIME_SERIES_DIMENSION_PARAM + " can't be configured in nested field [" + fullPath() + "]"
            );
        }
    }

    boolean hasNormalizer() {
        return normalizerName != null;
    }

    /**
     * The name used to store "original" that have been ignored
     * by {@link KeywordFieldType#ignoreAbove()} so that they can be rebuilt
     * for synthetic source.
     */
    private String originalName() {
        return fullPath() + "._original";
    }

    @Override
    protected SyntheticSourceSupport syntheticSourceSupport() {
        if (hasNormalizer()) {
            // NOTE: no matter if we have doc values or not we use fallback synthetic source
            // to store the original value whose doc values would be altered by the normalizer
            return SyntheticSourceSupport.FALLBACK;
        }

        if (fieldType.stored() || hasDocValues) {
            return new SyntheticSourceSupport.Native(syntheticFieldLoader(leafName()));
        }

        return super.syntheticSourceSupport();
    }

    public SourceLoader.SyntheticFieldLoader syntheticFieldLoader(String simpleName) {
<<<<<<< HEAD
        assert fieldType.stored() || hasDocValues;
=======
        if (hasScript()) {
            return SourceLoader.SyntheticFieldLoader.NOTHING;
        }
        if (builderParams.copyTo().copyToFields().isEmpty() != true) {
            throw new IllegalArgumentException(
                "field [" + fullPath() + "] of type [" + typeName() + "] doesn't support synthetic source because it declares copy_to"
            );
        }

        if (syntheticSourceMode() != SyntheticSourceMode.NATIVE) {
            return super.syntheticFieldLoader();
        }
>>>>>>> 7cd6de76

        var layers = new ArrayList<CompositeSyntheticFieldLoader.Layer>();
        if (fieldType.stored()) {
            layers.add(new CompositeSyntheticFieldLoader.StoredFieldLayer(fullPath()) {
                @Override
                protected void writeValue(Object value, XContentBuilder b) throws IOException {
                    BytesRef ref = (BytesRef) value;
                    b.utf8Value(ref.bytes, ref.offset, ref.length);
                }
            });
        } else if (hasDocValues) {
            layers.add(new SortedSetDocValuesSyntheticFieldLoaderLayer(fullPath()) {

                @Override
                protected BytesRef convert(BytesRef value) {
                    return value;
                }

                @Override
                protected BytesRef preserve(BytesRef value) {
                    // Preserve must make a deep copy because convert gets a shallow copy from the iterator
                    return BytesRef.deepCopyOf(value);
                }
            });
        }

        if (fieldType().ignoreAbove != Defaults.IGNORE_ABOVE) {
            layers.add(new CompositeSyntheticFieldLoader.StoredFieldLayer(originalName()) {
                @Override
                protected void writeValue(Object value, XContentBuilder b) throws IOException {
                    BytesRef ref = (BytesRef) value;
                    b.utf8Value(ref.bytes, ref.offset, ref.length);
                }
            });
        }

        return new CompositeSyntheticFieldLoader(simpleName, fullPath(), layers);
    }
}<|MERGE_RESOLUTION|>--- conflicted
+++ resolved
@@ -1044,22 +1044,7 @@
     }
 
     public SourceLoader.SyntheticFieldLoader syntheticFieldLoader(String simpleName) {
-<<<<<<< HEAD
         assert fieldType.stored() || hasDocValues;
-=======
-        if (hasScript()) {
-            return SourceLoader.SyntheticFieldLoader.NOTHING;
-        }
-        if (builderParams.copyTo().copyToFields().isEmpty() != true) {
-            throw new IllegalArgumentException(
-                "field [" + fullPath() + "] of type [" + typeName() + "] doesn't support synthetic source because it declares copy_to"
-            );
-        }
-
-        if (syntheticSourceMode() != SyntheticSourceMode.NATIVE) {
-            return super.syntheticFieldLoader();
-        }
->>>>>>> 7cd6de76
 
         var layers = new ArrayList<CompositeSyntheticFieldLoader.Layer>();
         if (fieldType.stored()) {
