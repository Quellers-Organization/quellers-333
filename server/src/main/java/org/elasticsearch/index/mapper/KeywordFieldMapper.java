/*
 * Copyright Elasticsearch B.V. and/or licensed to Elasticsearch B.V. under one
 * or more contributor license agreements. Licensed under the Elastic License
 * 2.0 and the Server Side Public License, v 1; you may not use this file except
 * in compliance with, at your election, the Elastic License 2.0 or the Server
 * Side Public License, v 1.
 */

package org.elasticsearch.index.mapper;

import org.apache.logging.log4j.LogManager;
import org.apache.logging.log4j.Logger;
import org.apache.lucene.analysis.TokenStream;
import org.apache.lucene.analysis.tokenattributes.CharTermAttribute;
import org.apache.lucene.document.Field;
import org.apache.lucene.document.FieldType;
import org.apache.lucene.document.InvertableType;
import org.apache.lucene.document.SortedSetDocValuesField;
import org.apache.lucene.document.StoredField;
import org.apache.lucene.index.DocValuesType;
import org.apache.lucene.index.IndexOptions;
import org.apache.lucene.index.IndexReader;
import org.apache.lucene.index.LeafReaderContext;
import org.apache.lucene.index.MultiTerms;
import org.apache.lucene.index.Terms;
import org.apache.lucene.index.TermsEnum;
import org.apache.lucene.search.MultiTermQuery;
import org.apache.lucene.search.Query;
import org.apache.lucene.util.BytesRef;
import org.apache.lucene.util.automaton.Automata;
import org.apache.lucene.util.automaton.Automaton;
import org.apache.lucene.util.automaton.CompiledAutomaton;
import org.apache.lucene.util.automaton.CompiledAutomaton.AUTOMATON_TYPE;
import org.apache.lucene.util.automaton.MinimizationOperations;
import org.apache.lucene.util.automaton.Operations;
import org.elasticsearch.common.lucene.BytesRefs;
import org.elasticsearch.common.lucene.Lucene;
import org.elasticsearch.common.lucene.search.AutomatonQueries;
import org.elasticsearch.common.unit.Fuzziness;
import org.elasticsearch.core.Nullable;
import org.elasticsearch.index.IndexVersion;
import org.elasticsearch.index.analysis.IndexAnalyzers;
import org.elasticsearch.index.analysis.NamedAnalyzer;
import org.elasticsearch.index.fielddata.FieldData;
import org.elasticsearch.index.fielddata.FieldDataContext;
import org.elasticsearch.index.fielddata.IndexFieldData;
import org.elasticsearch.index.fielddata.SourceValueFetcherSortedBinaryIndexFieldData;
import org.elasticsearch.index.fielddata.StoredFieldSortedBinaryIndexFieldData;
import org.elasticsearch.index.fielddata.plain.SortedSetOrdinalsIndexFieldData;
import org.elasticsearch.index.query.SearchExecutionContext;
import org.elasticsearch.index.similarity.SimilarityProvider;
import org.elasticsearch.script.Script;
import org.elasticsearch.script.ScriptCompiler;
import org.elasticsearch.script.SortedSetDocValuesStringFieldScript;
import org.elasticsearch.script.StringFieldScript;
import org.elasticsearch.script.field.KeywordDocValuesField;
import org.elasticsearch.search.aggregations.support.CoreValuesSourceType;
import org.elasticsearch.search.lookup.FieldValues;
import org.elasticsearch.search.lookup.SearchLookup;
import org.elasticsearch.search.runtime.StringScriptFieldFuzzyQuery;
import org.elasticsearch.search.runtime.StringScriptFieldPrefixQuery;
import org.elasticsearch.search.runtime.StringScriptFieldRegexpQuery;
import org.elasticsearch.search.runtime.StringScriptFieldTermQuery;
import org.elasticsearch.search.runtime.StringScriptFieldWildcardQuery;
import org.elasticsearch.xcontent.XContentBuilder;

import java.io.IOException;
import java.io.UncheckedIOException;
import java.util.Arrays;
import java.util.Collection;
import java.util.Collections;
import java.util.Locale;
import java.util.Map;
import java.util.Objects;
import java.util.Set;

import static org.apache.lucene.index.IndexWriter.MAX_TERM_LENGTH;
import static org.elasticsearch.core.Strings.format;

/**
 * A field mapper for keywords. This mapper accepts strings and indexes them as-is.
 */
public final class KeywordFieldMapper extends FieldMapper {

    private static final Logger logger = LogManager.getLogger(KeywordFieldMapper.class);

    public static final String CONTENT_TYPE = "keyword";

    public static class Defaults {
        public static final FieldType FIELD_TYPE;

        static {
            FieldType ft = new FieldType();
            ft.setTokenized(false);
            ft.setOmitNorms(true);
            ft.setIndexOptions(IndexOptions.DOCS);
            ft.setDocValuesType(DocValuesType.SORTED_SET);
            FIELD_TYPE = freezeAndDeduplicateFieldType(ft);
        }

        public static TextSearchInfo TEXT_SEARCH_INFO = new TextSearchInfo(
            FIELD_TYPE,
            null,
            Lucene.KEYWORD_ANALYZER,
            Lucene.KEYWORD_ANALYZER
        );

        public static final int IGNORE_ABOVE = Integer.MAX_VALUE;
    }

    public static class KeywordField extends Field {

        public KeywordField(String field, BytesRef term, FieldType ft) {
            super(field, term, ft);
        }

        @Override
        public InvertableType invertableType() {
            return InvertableType.BINARY;
        }
    }

    private static TextSearchInfo textSearchInfo(
        FieldType fieldType,
        @Nullable SimilarityProvider similarity,
        NamedAnalyzer searchAnalyzer,
        NamedAnalyzer searchQuoteAnalyzer
    ) {
        final TextSearchInfo textSearchInfo = new TextSearchInfo(fieldType, similarity, searchAnalyzer, searchQuoteAnalyzer);
        if (textSearchInfo.equals(Defaults.TEXT_SEARCH_INFO)) {
            return Defaults.TEXT_SEARCH_INFO;
        }
        return textSearchInfo;
    }

    private static KeywordFieldMapper toType(FieldMapper in) {
        return (KeywordFieldMapper) in;
    }

    public static final class Builder extends FieldMapper.DimensionBuilder {

        private final Parameter<Boolean> indexed = Parameter.indexParam(m -> toType(m).indexed, true);
        private final Parameter<Boolean> hasDocValues = Parameter.docValuesParam(m -> toType(m).hasDocValues, true);
        private final Parameter<Boolean> stored = Parameter.storeParam(m -> toType(m).fieldType.stored(), false);

        private final Parameter<String> nullValue = Parameter.stringParam("null_value", false, m -> toType(m).fieldType().nullValue, null)
            .acceptsNull();

        private final Parameter<Boolean> eagerGlobalOrdinals = Parameter.boolParam(
            "eager_global_ordinals",
            true,
            m -> toType(m).fieldType().eagerGlobalOrdinals(),
            false
        );
        private final Parameter<Integer> ignoreAbove = Parameter.intParam(
            "ignore_above",
            true,
            m -> toType(m).fieldType().ignoreAbove(),
            Defaults.IGNORE_ABOVE
        );

        private final Parameter<String> indexOptions = TextParams.keywordIndexOptions(m -> toType(m).indexOptions);
        private final Parameter<Boolean> hasNorms = TextParams.norms(false, m -> toType(m).fieldType.omitNorms() == false);
        private final Parameter<SimilarityProvider> similarity = TextParams.similarity(
            m -> toType(m).fieldType().getTextSearchInfo().similarity()
        );

        private final Parameter<String> normalizer;

        private final Parameter<Boolean> splitQueriesOnWhitespace = Parameter.boolParam(
            "split_queries_on_whitespace",
            true,
            m -> toType(m).splitQueriesOnWhitespace,
            false
        );

        private final Parameter<Map<String, String>> meta = Parameter.metaParam();

        private final Parameter<Script> script = Parameter.scriptParam(m -> toType(m).script);
        private final Parameter<OnScriptError> onScriptError = Parameter.onScriptErrorParam(m -> toType(m).onScriptError, script);
        private final Parameter<Boolean> dimension;

        private final IndexAnalyzers indexAnalyzers;
        private final ScriptCompiler scriptCompiler;
        private final IndexVersion indexCreatedVersion;

        public Builder(String name, IndexAnalyzers indexAnalyzers, ScriptCompiler scriptCompiler, IndexVersion indexCreatedVersion) {
            super(name);
            this.indexAnalyzers = indexAnalyzers;
            this.scriptCompiler = Objects.requireNonNull(scriptCompiler);
            this.indexCreatedVersion = Objects.requireNonNull(indexCreatedVersion);
            this.normalizer = Parameter.stringParam(
                "normalizer",
                indexCreatedVersion.isLegacyIndexVersion(),
                m -> toType(m).normalizerName,
                null
            ).acceptsNull();
            this.script.precludesParameters(nullValue);
            addScriptValidation(script, indexed, hasDocValues);

            this.dimension = TimeSeriesParams.dimensionParam(m -> toType(m).fieldType().isDimension()).addValidator(v -> {
                if (v && (indexed.getValue() == false || hasDocValues.getValue() == false)) {
                    throw new IllegalArgumentException(
                        "Field ["
                            + TimeSeriesParams.TIME_SERIES_DIMENSION_PARAM
                            + "] requires that ["
                            + indexed.name
                            + "] and ["
                            + hasDocValues.name
                            + "] are true"
                    );
                }
            }).precludesParameters(normalizer, ignoreAbove);
        }

        public Builder(String name, IndexVersion indexCreatedVersion) {
            this(name, null, ScriptCompiler.NONE, indexCreatedVersion);
        }

        public Builder ignoreAbove(int ignoreAbove) {
            this.ignoreAbove.setValue(ignoreAbove);
            return this;
        }

        Builder normalizer(String normalizerName) {
            this.normalizer.setValue(normalizerName);
            return this;
        }

        public boolean hasNormalizer() {
            return this.normalizer.get() != null;
        }

        Builder nullValue(String nullValue) {
            this.nullValue.setValue(nullValue);
            return this;
        }

        public Builder docValues(boolean hasDocValues) {
            this.hasDocValues.setValue(hasDocValues);
            return this;
        }

        public boolean hasDocValues() {
            return this.hasDocValues.get();
        }

        public Builder dimension(boolean dimension) {
            this.dimension.setValue(dimension);
            return this;
        }

        public Builder indexed(boolean indexed) {
            this.indexed.setValue(indexed);
            return this;
        }

        public Builder stored(boolean stored) {
            this.stored.setValue(stored);
            return this;
        }

        public boolean isStored() {
            return this.stored.get();
        }

        private FieldValues<String> scriptValues() {
            if (script.get() == null) {
                return null;
            }
            StringFieldScript.Factory scriptFactory = scriptCompiler.compile(script.get(), StringFieldScript.CONTEXT);
            return scriptFactory == null
                ? null
                : (lookup, ctx, doc, consumer) -> scriptFactory.newFactory(leafName(), script.get().getParams(), lookup, OnScriptError.FAIL)
                    .newInstance(ctx)
                    .runForDoc(doc, consumer);
        }

        @Override
        protected Parameter<?>[] getParameters() {
            return new Parameter<?>[] {
                indexed,
                hasDocValues,
                stored,
                nullValue,
                eagerGlobalOrdinals,
                ignoreAbove,
                indexOptions,
                hasNorms,
                similarity,
                normalizer,
                splitQueriesOnWhitespace,
                script,
                onScriptError,
                meta,
                dimension };
        }

        private KeywordFieldType buildFieldType(MapperBuilderContext context, FieldType fieldType) {
            NamedAnalyzer normalizer = Lucene.KEYWORD_ANALYZER;
            NamedAnalyzer searchAnalyzer = Lucene.KEYWORD_ANALYZER;
            NamedAnalyzer quoteAnalyzer = Lucene.KEYWORD_ANALYZER;
            String normalizerName = this.normalizer.getValue();
            if (normalizerName != null) {
                assert indexAnalyzers != null;
                normalizer = indexAnalyzers.getNormalizer(normalizerName);
                if (normalizer == null) {
                    if (indexCreatedVersion.isLegacyIndexVersion()) {
                        logger.warn(
                            () -> format("Could not find normalizer [%s] of legacy index, falling back to default", normalizerName)
                        );
                        normalizer = Lucene.KEYWORD_ANALYZER;
                    } else {
                        throw new MapperParsingException("normalizer [" + normalizerName + "] not found for field [" + leafName() + "]");
                    }
                }
                searchAnalyzer = quoteAnalyzer = normalizer;
                if (splitQueriesOnWhitespace.getValue()) {
                    searchAnalyzer = indexAnalyzers.getWhitespaceNormalizer(normalizerName);
                }
            } else if (splitQueriesOnWhitespace.getValue()) {
                searchAnalyzer = Lucene.WHITESPACE_ANALYZER;
            }
            if (inheritDimensionParameterFromParentObject(context)) {
                dimension(true);
            }
            return new KeywordFieldType(
                context.buildFullName(leafName()),
                fieldType,
                normalizer,
                searchAnalyzer,
                quoteAnalyzer,
                this,
                context.isSourceSynthetic()
            );
        }

        @Override
        public KeywordFieldMapper build(MapperBuilderContext context) {
            FieldType fieldtype = new FieldType(Defaults.FIELD_TYPE);
            fieldtype.setOmitNorms(this.hasNorms.getValue() == false);
            fieldtype.setIndexOptions(TextParams.toIndexOptions(this.indexed.getValue(), this.indexOptions.getValue()));
            fieldtype.setStored(this.stored.getValue());
            fieldtype.setDocValuesType(this.hasDocValues.getValue() ? DocValuesType.SORTED_SET : DocValuesType.NONE);
            if (fieldtype.equals(Defaults.FIELD_TYPE)) {
                // deduplicate in the common default case to save some memory
                fieldtype = Defaults.FIELD_TYPE;
            }
            return new KeywordFieldMapper(
                leafName(),
                fieldtype,
                buildFieldType(context, fieldtype),
                multiFieldsBuilder.build(this, context),
                copyTo,
                context.isSourceSynthetic(),
                this
            );
        }
    }

    private static final IndexVersion MINIMUM_COMPATIBILITY_VERSION = IndexVersion.fromId(5000099);

    public static final TypeParser PARSER = new TypeParser(
        (n, c) -> new Builder(n, c.getIndexAnalyzers(), c.scriptCompiler(), c.indexVersionCreated()),
        MINIMUM_COMPATIBILITY_VERSION
    );

    public static final class KeywordFieldType extends StringFieldType {

        private final int ignoreAbove;
        private final String nullValue;
        private final NamedAnalyzer normalizer;
        private final boolean eagerGlobalOrdinals;
        private final FieldValues<String> scriptValues;
        private final boolean isDimension;
        private final boolean isSyntheticSource;

        public KeywordFieldType(
            String name,
            FieldType fieldType,
            NamedAnalyzer normalizer,
            NamedAnalyzer searchAnalyzer,
            NamedAnalyzer quoteAnalyzer,
            Builder builder,
            boolean isSyntheticSource
        ) {
            super(
                name,
                fieldType.indexOptions() != IndexOptions.NONE && builder.indexCreatedVersion.isLegacyIndexVersion() == false,
                fieldType.stored(),
                builder.hasDocValues.getValue(),
                textSearchInfo(fieldType, builder.similarity.getValue(), searchAnalyzer, quoteAnalyzer),
                builder.meta.getValue()
            );
            this.eagerGlobalOrdinals = builder.eagerGlobalOrdinals.getValue();
            this.normalizer = normalizer;
            this.ignoreAbove = builder.ignoreAbove.getValue();
            this.nullValue = builder.nullValue.getValue();
            this.scriptValues = builder.scriptValues();
            this.isDimension = builder.dimension.getValue();
            this.isSyntheticSource = isSyntheticSource;
        }

        public KeywordFieldType(String name, boolean isIndexed, boolean hasDocValues, Map<String, String> meta) {
            super(name, isIndexed, false, hasDocValues, TextSearchInfo.SIMPLE_MATCH_ONLY, meta);
            this.normalizer = Lucene.KEYWORD_ANALYZER;
            this.ignoreAbove = Integer.MAX_VALUE;
            this.nullValue = null;
            this.eagerGlobalOrdinals = false;
            this.scriptValues = null;
            this.isDimension = false;
            this.isSyntheticSource = false;
        }

        public KeywordFieldType(String name) {
            this(name, true, true, Collections.emptyMap());
        }

        public KeywordFieldType(String name, FieldType fieldType) {
            super(
                name,
                fieldType.indexOptions() != IndexOptions.NONE,
                false,
                false,
                textSearchInfo(fieldType, null, Lucene.KEYWORD_ANALYZER, Lucene.KEYWORD_ANALYZER),
                Collections.emptyMap()
            );
            this.normalizer = Lucene.KEYWORD_ANALYZER;
            this.ignoreAbove = Integer.MAX_VALUE;
            this.nullValue = null;
            this.eagerGlobalOrdinals = false;
            this.scriptValues = null;
            this.isDimension = false;
            this.isSyntheticSource = false;
        }

        public KeywordFieldType(String name, NamedAnalyzer analyzer) {
            super(name, true, false, true, textSearchInfo(Defaults.FIELD_TYPE, null, analyzer, analyzer), Collections.emptyMap());
            this.normalizer = Lucene.KEYWORD_ANALYZER;
            this.ignoreAbove = Integer.MAX_VALUE;
            this.nullValue = null;
            this.eagerGlobalOrdinals = false;
            this.scriptValues = null;
            this.isDimension = false;
            this.isSyntheticSource = false;
        }

        @Override
        public boolean isSearchable() {
            return isIndexed() || hasDocValues();
        }

        @Override
        public Query termQuery(Object value, SearchExecutionContext context) {
            failIfNotIndexedNorDocValuesFallback(context);
            if (isIndexed()) {
                return super.termQuery(value, context);
            } else {
                return SortedSetDocValuesField.newSlowExactQuery(name(), indexedValueForSearch(value));
            }
        }

        @Override
        public Query termsQuery(Collection<?> values, SearchExecutionContext context) {
            failIfNotIndexedNorDocValuesFallback(context);
            if (isIndexed()) {
                return super.termsQuery(values, context);
            } else {
                BytesRef[] bytesRefs = values.stream().map(this::indexedValueForSearch).toArray(BytesRef[]::new);
                return SortedSetDocValuesField.newSlowSetQuery(name(), bytesRefs);
            }
        }

        @Override
        public Query rangeQuery(
            Object lowerTerm,
            Object upperTerm,
            boolean includeLower,
            boolean includeUpper,
            SearchExecutionContext context
        ) {
            failIfNotIndexedNorDocValuesFallback(context);
            if (isIndexed()) {
                return super.rangeQuery(lowerTerm, upperTerm, includeLower, includeUpper, context);
            } else {
                return SortedSetDocValuesField.newSlowRangeQuery(
                    name(),
                    lowerTerm == null ? null : indexedValueForSearch(lowerTerm),
                    upperTerm == null ? null : indexedValueForSearch(upperTerm),
                    includeLower,
                    includeUpper
                );
            }
        }

        @Override
        public Query fuzzyQuery(
            Object value,
            Fuzziness fuzziness,
            int prefixLength,
            int maxExpansions,
            boolean transpositions,
            SearchExecutionContext context,
            @Nullable MultiTermQuery.RewriteMethod rewriteMethod
        ) {
            failIfNotIndexedNorDocValuesFallback(context);
            if (isIndexed()) {
                return super.fuzzyQuery(value, fuzziness, prefixLength, maxExpansions, transpositions, context, rewriteMethod);
            } else {
                return StringScriptFieldFuzzyQuery.build(
                    new Script(""),
                    ctx -> new SortedSetDocValuesStringFieldScript(name(), context.lookup(), ctx),
                    name(),
                    indexedValueForSearch(value).utf8ToString(),
                    fuzziness.asDistance(BytesRefs.toString(value)),
                    prefixLength,
                    transpositions
                );
            }
        }

        @Override
        public Query prefixQuery(
            String value,
            MultiTermQuery.RewriteMethod method,
            boolean caseInsensitive,
            SearchExecutionContext context
        ) {
            failIfNotIndexedNorDocValuesFallback(context);
            if (isIndexed()) {
                return super.prefixQuery(value, method, caseInsensitive, context);
            } else {
                return new StringScriptFieldPrefixQuery(
                    new Script(""),
                    ctx -> new SortedSetDocValuesStringFieldScript(name(), context.lookup(), ctx),
                    name(),
                    indexedValueForSearch(value).utf8ToString(),
                    caseInsensitive
                );
            }
        }

        @Override
        public Query termQueryCaseInsensitive(Object value, SearchExecutionContext context) {
            failIfNotIndexedNorDocValuesFallback(context);
            if (isIndexed()) {
                return super.termQueryCaseInsensitive(value, context);
            } else {
                return new StringScriptFieldTermQuery(
                    new Script(""),
                    ctx -> new SortedSetDocValuesStringFieldScript(name(), context.lookup(), ctx),
                    name(),
                    indexedValueForSearch(value).utf8ToString(),
                    true
                );
            }
        }

        @Override
        public TermsEnum getTerms(IndexReader reader, String prefix, boolean caseInsensitive, String searchAfter) throws IOException {
            Terms terms = null;
            if (isIndexed()) {
                terms = MultiTerms.getTerms(reader, name());
            } else if (hasDocValues()) {
                terms = SortedSetDocValuesTerms.getTerms(reader, name());
            }
            if (terms == null) {
                // Field does not exist on this shard.
                return null;
            }
            Automaton a = caseInsensitive
                ? AutomatonQueries.caseInsensitivePrefix(prefix)
                : Operations.concatenate(Automata.makeString(prefix), Automata.makeAnyString());
            assert a.isDeterministic();
            a = MinimizationOperations.minimize(a, 0);

            CompiledAutomaton automaton = new CompiledAutomaton(a, true, true);

            BytesRef searchBytes = searchAfter == null ? null : new BytesRef(searchAfter);

            if (automaton.type == AUTOMATON_TYPE.ALL) {
                TermsEnum result = terms.iterator();
                if (searchAfter != null) {
                    result = new SearchAfterTermsEnum(result, searchBytes);
                }
                return result;
            }
            return terms.intersect(automaton, searchBytes);
        }

        @Override
        public String typeName() {
            return CONTENT_TYPE;
        }

        @Override
        public boolean eagerGlobalOrdinals() {
            return eagerGlobalOrdinals;
        }

        NamedAnalyzer normalizer() {
            return normalizer;
        }

        @Override
        public BlockLoader blockLoader(BlockLoaderContext blContext) {
            if (hasDocValues()) {
                return new BlockDocValuesReader.BytesRefsFromOrdsBlockLoader(name());
            }
            if (isSyntheticSource) {
                if (false == isStored()) {
                    throw new IllegalStateException(
                        "keyword field ["
                            + name()
                            + "] is only supported in synthetic _source index if it creates doc values or stored fields"
                    );
                }
                return new BlockStoredFieldsReader.BytesFromBytesRefsBlockLoader(name());
            }
            SourceValueFetcher fetcher = sourceValueFetcher(blContext.sourcePaths(name()));
            return new BlockSourceReader.BytesRefsBlockLoader(fetcher, sourceBlockLoaderLookup(blContext));
        }

        private BlockSourceReader.LeafIteratorLookup sourceBlockLoaderLookup(BlockLoaderContext blContext) {
            if (getTextSearchInfo().hasNorms()) {
                return BlockSourceReader.lookupFromNorms(name());
            }
            if (isIndexed() || isStored()) {
                return BlockSourceReader.lookupFromFieldNames(blContext.fieldNames(), name());
            }
            return BlockSourceReader.lookupMatchingAll();
        }

        @Override
        public IndexFieldData.Builder fielddataBuilder(FieldDataContext fieldDataContext) {
            FielddataOperation operation = fieldDataContext.fielddataOperation();

            if (operation == FielddataOperation.SEARCH) {
                failIfNoDocValues();
                return fieldDataFromDocValues();
            }
            if (operation != FielddataOperation.SCRIPT) {
                throw new IllegalStateException("unknown operation [" + operation.name() + "]");
            }

            if (hasDocValues()) {
                return fieldDataFromDocValues();
            }
            if (isSyntheticSource) {
                if (false == isStored()) {
                    throw new IllegalStateException(
                        "keyword field ["
                            + name()
                            + "] is only supported in synthetic _source index if it creates doc values or stored fields"
                    );
                }
                return (cache, breaker) -> new StoredFieldSortedBinaryIndexFieldData(
                    name(),
                    CoreValuesSourceType.KEYWORD,
                    KeywordDocValuesField::new
                ) {
                    @Override
                    protected BytesRef storedToBytesRef(Object stored) {
                        return (BytesRef) stored;
                    }
                };
            }

            Set<String> sourcePaths = fieldDataContext.sourcePathsLookup().apply(name());
            return new SourceValueFetcherSortedBinaryIndexFieldData.Builder(
                name(),
                CoreValuesSourceType.KEYWORD,
                sourceValueFetcher(sourcePaths),
                fieldDataContext.lookupSupplier().get(),
                KeywordDocValuesField::new
            );
        }

        private SortedSetOrdinalsIndexFieldData.Builder fieldDataFromDocValues() {
            return new SortedSetOrdinalsIndexFieldData.Builder(
                name(),
                CoreValuesSourceType.KEYWORD,
                (dv, n) -> new KeywordDocValuesField(FieldData.toString(dv), n)
            );
        }

        @Override
        public ValueFetcher valueFetcher(SearchExecutionContext context, String format) {
            if (format != null) {
                throw new IllegalArgumentException("Field [" + name() + "] of type [" + typeName() + "] doesn't support formats.");
            }
            if (this.scriptValues != null) {
                return FieldValues.valueFetcher(this.scriptValues, context);
            }
            return sourceValueFetcher(context.isSourceEnabled() ? context.sourcePath(name()) : Collections.emptySet());
        }

        private SourceValueFetcher sourceValueFetcher(Set<String> sourcePaths) {
            return new SourceValueFetcher(sourcePaths, nullValue) {
                @Override
                protected String parseSourceValue(Object value) {
                    String keywordValue = value.toString();
                    if (keywordValue.length() > ignoreAbove) {
                        return null;
                    }

                    return normalizeValue(normalizer(), name(), keywordValue);
                }
            };
        }

        @Override
        public Object valueForDisplay(Object value) {
            if (value == null) {
                return null;
            }
            // keywords are internally stored as utf8 bytes
            BytesRef binaryValue = (BytesRef) value;
            return binaryValue.utf8ToString();
        }

        @Override
        protected BytesRef indexedValueForSearch(Object value) {
            if (getTextSearchInfo().searchAnalyzer() == Lucene.KEYWORD_ANALYZER) {
                // keyword analyzer with the default attribute source which encodes terms using UTF8
                // in that case we skip normalization, which may be slow if there many terms need to
                // parse (eg. large terms query) since Analyzer.normalize involves things like creating
                // attributes through reflection
                // This if statement will be used whenever a normalizer is NOT configured
                return super.indexedValueForSearch(value);
            }

            if (value == null) {
                return null;
            }
            if (value instanceof BytesRef) {
                value = ((BytesRef) value).utf8ToString();
            }
            return getTextSearchInfo().searchAnalyzer().normalize(name(), value.toString());
        }

        /**
         * Wildcard queries on keyword fields use the normalizer of the underlying field, regardless of their case sensitivity option
         */
        @Override
        public Query wildcardQuery(
            String value,
            MultiTermQuery.RewriteMethod method,
            boolean caseInsensitive,
            SearchExecutionContext context
        ) {
            failIfNotIndexedNorDocValuesFallback(context);
            if (isIndexed()) {
                return super.wildcardQuery(value, method, caseInsensitive, true, context);
            } else {
                if (getTextSearchInfo().searchAnalyzer() != null) {
                    value = normalizeWildcardPattern(name(), value, getTextSearchInfo().searchAnalyzer());
                } else {
                    value = indexedValueForSearch(value).utf8ToString();
                }
                return new StringScriptFieldWildcardQuery(
                    new Script(""),
                    ctx -> new SortedSetDocValuesStringFieldScript(name(), context.lookup(), ctx),
                    name(),
                    value,
                    caseInsensitive
                );
            }
        }

        @Override
        public Query normalizedWildcardQuery(String value, MultiTermQuery.RewriteMethod method, SearchExecutionContext context) {
            failIfNotIndexedNorDocValuesFallback(context);
            if (isIndexed()) {
                return super.normalizedWildcardQuery(value, method, context);
            } else {
                if (getTextSearchInfo().searchAnalyzer() != null) {
                    value = normalizeWildcardPattern(name(), value, getTextSearchInfo().searchAnalyzer());
                } else {
                    value = indexedValueForSearch(value).utf8ToString();
                }
                return new StringScriptFieldWildcardQuery(
                    new Script(""),
                    ctx -> new SortedSetDocValuesStringFieldScript(name(), context.lookup(), ctx),
                    name(),
                    value,
                    false
                );
            }
        }

        @Override
        public Query regexpQuery(
            String value,
            int syntaxFlags,
            int matchFlags,
            int maxDeterminizedStates,
            MultiTermQuery.RewriteMethod method,
            SearchExecutionContext context
        ) {
            failIfNotIndexedNorDocValuesFallback(context);
            if (isIndexed()) {
                return super.regexpQuery(value, syntaxFlags, matchFlags, maxDeterminizedStates, method, context);
            } else {
                if (matchFlags != 0) {
                    throw new IllegalArgumentException("Match flags not yet implemented [" + matchFlags + "]");
                }
                return new StringScriptFieldRegexpQuery(
                    new Script(""),
                    ctx -> new SortedSetDocValuesStringFieldScript(name(), context.lookup(), ctx),
                    name(),
                    indexedValueForSearch(value).utf8ToString(),
                    syntaxFlags,
                    matchFlags,
                    maxDeterminizedStates
                );
            }
        }

        @Override
        public CollapseType collapseType() {
            return CollapseType.KEYWORD;
        }

        /** Values that have more chars than the return value of this method will
         *  be skipped at parsing time. */
        public int ignoreAbove() {
            return ignoreAbove;
        }

        @Override
        public boolean isDimension() {
            return isDimension;
        }

        @Override
        public boolean hasScriptValues() {
            return scriptValues != null;
        }

        public boolean hasNormalizer() {
            return normalizer != Lucene.KEYWORD_ANALYZER;
        }
    }

    private final boolean indexed;
    private final boolean hasDocValues;
    private final String indexOptions;
    private final FieldType fieldType;
    private final String normalizerName;
    private final boolean splitQueriesOnWhitespace;
    private final Script script;
    private final ScriptCompiler scriptCompiler;
    private final IndexVersion indexCreatedVersion;
    private final boolean storeIgnored;

    private final IndexAnalyzers indexAnalyzers;

    private KeywordFieldMapper(
        String simpleName,
        FieldType fieldType,
        KeywordFieldType mappedFieldType,
        MultiFields multiFields,
        CopyTo copyTo,
        boolean storeIgnored,
        Builder builder
    ) {
        super(simpleName, mappedFieldType, multiFields, copyTo, builder.script.get() != null, builder.onScriptError.getValue());
        assert fieldType.indexOptions().compareTo(IndexOptions.DOCS_AND_FREQS) <= 0;
        this.indexed = builder.indexed.getValue();
        this.hasDocValues = builder.hasDocValues.getValue();
        this.indexOptions = builder.indexOptions.getValue();
        this.fieldType = freezeAndDeduplicateFieldType(fieldType);
        this.normalizerName = builder.normalizer.getValue();
        this.splitQueriesOnWhitespace = builder.splitQueriesOnWhitespace.getValue();
        this.script = builder.script.get();
        this.indexAnalyzers = builder.indexAnalyzers;
        this.scriptCompiler = builder.scriptCompiler;
        this.indexCreatedVersion = builder.indexCreatedVersion;
        this.storeIgnored = storeIgnored;
    }

    @Override
    public KeywordFieldType fieldType() {
        return (KeywordFieldType) super.fieldType();
    }

    @Override
    protected void parseCreateField(DocumentParserContext context) throws IOException {
        final String value = context.parser().textOrNull();
        indexValue(context, value == null ? fieldType().nullValue : value);
    }

    @Override
    protected void indexScriptValues(
        SearchLookup searchLookup,
        LeafReaderContext readerContext,
        int doc,
        DocumentParserContext documentParserContext
    ) {
        this.fieldType().scriptValues.valuesForDoc(searchLookup, readerContext, doc, value -> indexValue(documentParserContext, value));
    }

    private void indexValue(DocumentParserContext context, String value) {
        if (value == null) {
            return;
        }
        // if field is disabled, skip indexing
        if ((fieldType.indexOptions() == IndexOptions.NONE) && (fieldType.stored() == false) && (fieldType().hasDocValues() == false)) {
            return;
        }

        if (value.length() > fieldType().ignoreAbove()) {
            context.addIgnoredField(fullPath());
            if (storeIgnored) {
                // Save a copy of the field so synthetic source can load it
                context.doc().add(new StoredField(originalName(), new BytesRef(value)));
            }
            return;
        }

        value = normalizeValue(fieldType().normalizer(), fullPath(), value);

        // convert to utf8 only once before feeding postings/dv/stored fields
        final BytesRef binaryValue = new BytesRef(value);

        if (fieldType().isDimension()) {
            context.getDimensions().addString(fieldType().name(), binaryValue).validate(context.indexSettings());
        }

        // If the UTF8 encoding of the field value is bigger than the max length 32766, Lucene fill fail the indexing request and, to
        // roll back the changes, will mark the (possibly partially indexed) document as deleted. This results in deletes, even in an
        // append-only workload, which in turn leads to slower merges, as these will potentially have to fall back to MergeStrategy.DOC
        // instead of MergeStrategy.BULK. To avoid this, we do a preflight check here before indexing the document into Lucene.
        if (binaryValue.length > MAX_TERM_LENGTH) {
            byte[] prefix = new byte[30];
            System.arraycopy(binaryValue.bytes, binaryValue.offset, prefix, 0, 30);
            String msg = "Document contains at least one immense term in field=\""
                + fieldType().name()
                + "\" (whose "
                + "UTF8 encoding is longer than the max length "
                + MAX_TERM_LENGTH
                + "), all of which were "
                + "skipped. Please correct the analyzer to not produce such terms. The prefix of the first immense "
                + "term is: '"
                + Arrays.toString(prefix)
                + "...'";
            throw new IllegalArgumentException(msg);
        }

        Field field = new KeywordField(fieldType().name(), binaryValue, fieldType);
        context.doc().add(field);

        if (fieldType().hasDocValues() == false && fieldType.omitNorms()) {
            context.addToFieldNames(fieldType().name());
        }
    }

    private static String normalizeValue(NamedAnalyzer normalizer, String field, String value) {
        if (normalizer == Lucene.KEYWORD_ANALYZER) {
            return value;
        }
        try (TokenStream ts = normalizer.tokenStream(field, value)) {
            final CharTermAttribute termAtt = ts.addAttribute(CharTermAttribute.class);
            ts.reset();
            if (ts.incrementToken() == false) {
                throw new IllegalStateException(String.format(Locale.ROOT, """
                    The normalization token stream is expected to produce exactly 1 token, \
                    but got 0 for analyzer %s and input "%s"
                    """, normalizer, value));
            }
            final String newValue = termAtt.toString();
            if (ts.incrementToken()) {
                throw new IllegalStateException(String.format(Locale.ROOT, """
                    The normalization token stream is expected to produce exactly 1 token, \
                    but got 2+ for analyzer %s and input "%s"
                    """, normalizer, value));
            }
            ts.end();
            return newValue;
        } catch (IOException e) {
            throw new UncheckedIOException(e);
        }
    }

    @Override
    protected String contentType() {
        return CONTENT_TYPE;
    }

    @Override
    public Map<String, NamedAnalyzer> indexAnalyzers() {
        return Map.of(mappedFieldType.name(), fieldType().normalizer);
    }

    @Override
    public FieldMapper.Builder getMergeBuilder() {
        return new Builder(leafName(), indexAnalyzers, scriptCompiler, indexCreatedVersion).dimension(fieldType().isDimension()).init(this);
    }

    @Override
    public void doValidate(MappingLookup lookup) {
        if (fieldType().isDimension() && null != lookup.nestedLookup().getNestedParent(fullPath())) {
            throw new IllegalArgumentException(
                TimeSeriesParams.TIME_SERIES_DIMENSION_PARAM + " can't be configured in nested field [" + fullPath() + "]"
            );
        }
    }

    boolean hasNormalizer() {
        return normalizerName != null;
    }

    /**
     * The name used to store "original" that have been ignored
     * by {@link KeywordFieldType#ignoreAbove()} so that they can be rebuilt
     * for synthetic source.
     */
    private String originalName() {
        return fullPath() + "._original";
    }

    @Override
    protected SyntheticSourceMode syntheticSourceMode() {
        if (fieldType.stored() || hasDocValues){
            return SyntheticSourceMode.NATIVE;
        }

        return SyntheticSourceMode.FALLBACK;
    }

    @Override
    public SourceLoader.SyntheticFieldLoader syntheticFieldLoader() {
        return syntheticFieldLoader(leafName());
    }

    public SourceLoader.SyntheticFieldLoader syntheticFieldLoader(String simpleName) {
        if (hasScript()) {
            return SourceLoader.SyntheticFieldLoader.NOTHING;
        }
        if (copyTo.copyToFields().isEmpty() != true) {
            throw new IllegalArgumentException(
                "field [" + fullPath() + "] of type [" + typeName() + "] doesn't support synthetic source because it declares copy_to"
            );
        }
        if (hasNormalizer()) {
            throw new IllegalArgumentException(
                "field [" + fullPath() + "] of type [" + typeName() + "] doesn't support synthetic source because it declares a normalizer"
            );
        }

        if (fieldType.stored()) {
            return new StringStoredFieldFieldLoader(
                fullPath(),
                simpleName,
                fieldType().ignoreAbove == Defaults.IGNORE_ABOVE ? null : originalName()
            ) {
                @Override
                protected void write(XContentBuilder b, Object value) throws IOException {
                    BytesRef ref = (BytesRef) value;
                    b.utf8Value(ref.bytes, ref.offset, ref.length);
                }
            };
        }
<<<<<<< HEAD
=======
        if (hasDocValues == false) {
            throw new IllegalArgumentException(
                "field ["
                    + fullPath()
                    + "] of type ["
                    + typeName()
                    + "] doesn't support synthetic source because it doesn't have doc values and isn't stored"
            );
        }
        return new SortedSetDocValuesSyntheticFieldLoader(
            fullPath(),
            simpleName,
            fieldType().ignoreAbove == Defaults.IGNORE_ABOVE ? null : originalName(),
            false
        ) {
>>>>>>> 208711be

        if (hasDocValues) {
            return new SortedSetDocValuesSyntheticFieldLoader(
                name(),
                simpleName,
                fieldType().ignoreAbove == Defaults.IGNORE_ABOVE ? null : originalName(),
                false
            ) {

                @Override
                protected BytesRef convert(BytesRef value) {
                    return value;
                }

                @Override
                protected BytesRef preserve(BytesRef value) {
                    // Preserve must make a deep copy because convert gets a shallow copy from the iterator
                    return BytesRef.deepCopyOf(value);
                }
            };
        }

        return super.syntheticFieldLoader();
    }

}<|MERGE_RESOLUTION|>--- conflicted
+++ resolved
@@ -1062,28 +1062,10 @@
                 }
             };
         }
-<<<<<<< HEAD
-=======
-        if (hasDocValues == false) {
-            throw new IllegalArgumentException(
-                "field ["
-                    + fullPath()
-                    + "] of type ["
-                    + typeName()
-                    + "] doesn't support synthetic source because it doesn't have doc values and isn't stored"
-            );
-        }
-        return new SortedSetDocValuesSyntheticFieldLoader(
-            fullPath(),
-            simpleName,
-            fieldType().ignoreAbove == Defaults.IGNORE_ABOVE ? null : originalName(),
-            false
-        ) {
->>>>>>> 208711be
 
         if (hasDocValues) {
             return new SortedSetDocValuesSyntheticFieldLoader(
-                name(),
+                fullPath(),
                 simpleName,
                 fieldType().ignoreAbove == Defaults.IGNORE_ABOVE ? null : originalName(),
                 false
