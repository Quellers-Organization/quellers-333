--- conflicted
+++ resolved
@@ -1054,13 +1054,6 @@
             );
         }
 
-<<<<<<< HEAD
-        if (fieldType.stored() || syntheticSourceMode() == SyntheticSourceMode.FALLBACK) {
-            final String extraStoredName = isSyntheticSource && hasNormalizer() ? originalName()
-                : fieldType().ignoreAbove == Defaults.IGNORE_ABOVE ? null
-                : originalName();
-            return new StringStoredFieldFieldLoader(fullPath(), simpleName, extraStoredName) {
-=======
         if (syntheticSourceMode() != SyntheticSourceMode.NATIVE) {
             return super.syntheticFieldLoader();
         }
@@ -1068,7 +1061,6 @@
         var layers = new ArrayList<CompositeSyntheticFieldLoader.Layer>();
         if (fieldType.stored()) {
             layers.add(new CompositeSyntheticFieldLoader.StoredFieldLayer(fullPath()) {
->>>>>>> e7d3e590
                 @Override
                 protected void writeValue(Object value, XContentBuilder b) throws IOException {
                     BytesRef ref = (BytesRef) value;
