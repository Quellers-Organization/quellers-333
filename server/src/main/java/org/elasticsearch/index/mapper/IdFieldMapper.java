/*
 * Licensed to Elasticsearch under one or more contributor
 * license agreements. See the NOTICE file distributed with
 * this work for additional information regarding copyright
 * ownership. Elasticsearch licenses this file to you under
 * the Apache License, Version 2.0 (the "License"); you may
 * not use this file except in compliance with the License.
 * You may obtain a copy of the License at
 *
 *    http://www.apache.org/licenses/LICENSE-2.0
 *
 * Unless required by applicable law or agreed to in writing,
 * software distributed under the License is distributed on an
 * "AS IS" BASIS, WITHOUT WARRANTIES OR CONDITIONS OF ANY
 * KIND, either express or implied.  See the License for the
 * specific language governing permissions and limitations
 * under the License.
 */

package org.elasticsearch.index.mapper;

import org.apache.lucene.analysis.Analyzer;
import org.apache.lucene.document.Field;
import org.apache.lucene.document.FieldType;
import org.apache.lucene.index.IndexOptions;
import org.apache.lucene.index.LeafReaderContext;
import org.apache.lucene.search.MatchAllDocsQuery;
import org.apache.lucene.search.Query;
import org.apache.lucene.search.SortField;
import org.apache.lucene.search.TermInSetQuery;
import org.apache.lucene.util.BytesRef;
import org.elasticsearch.common.logging.DeprecationLogger;
import org.elasticsearch.common.lucene.Lucene;
import org.elasticsearch.common.util.BigArrays;
import org.elasticsearch.index.fielddata.IndexFieldData;
import org.elasticsearch.index.fielddata.IndexFieldData.XFieldComparatorSource.Nested;
import org.elasticsearch.index.fielddata.IndexFieldDataCache;
import org.elasticsearch.index.fielddata.LeafFieldData;
import org.elasticsearch.index.fielddata.ScriptDocValues;
import org.elasticsearch.index.fielddata.SortedBinaryDocValues;
import org.elasticsearch.index.fielddata.fieldcomparator.BytesRefFieldComparatorSource;
import org.elasticsearch.index.fielddata.plain.PagedBytesIndexFieldData;
import org.elasticsearch.index.query.QueryShardContext;
import org.elasticsearch.indices.IndicesService;
import org.elasticsearch.indices.breaker.CircuitBreakerService;
import org.elasticsearch.search.DocValueFormat;
import org.elasticsearch.search.MultiValueMode;
import org.elasticsearch.search.aggregations.support.CoreValuesSourceType;
import org.elasticsearch.search.aggregations.support.ValuesSourceType;
import org.elasticsearch.search.lookup.SearchLookup;
import org.elasticsearch.search.sort.BucketedSort;
import org.elasticsearch.search.sort.SortOrder;

import java.io.IOException;
import java.util.Arrays;
import java.util.Collections;
import java.util.List;
<<<<<<< HEAD
import java.util.function.BiConsumer;
=======
import java.util.function.BooleanSupplier;
>>>>>>> 954d6eee
import java.util.function.Supplier;

/**
 * A mapper for the _id field. It does nothing since _id is neither indexed nor
 * stored, but we need to keep it so that its FieldType can be used to generate
 * queries.
 */
public class IdFieldMapper extends MetadataFieldMapper {
    private static final DeprecationLogger deprecationLogger = DeprecationLogger.getLogger(IdFieldMapper.class);
    static final String ID_FIELD_DATA_DEPRECATION_MESSAGE =
        "Loading the fielddata on the _id field is deprecated and will be removed in future versions. "
            + "If you require sorting or aggregating on this field you should also include the id in the "
            + "body of your documents, and map this field as a keyword field that has [doc_values] enabled";

    public static final String NAME = "_id";

    public static final String CONTENT_TYPE = "_id";

    public static class Defaults {
        public static final String NAME = IdFieldMapper.NAME;

        public static final FieldType FIELD_TYPE = new FieldType();
        public static final FieldType NESTED_FIELD_TYPE;

        static {
            FIELD_TYPE.setTokenized(false);
            FIELD_TYPE.setIndexOptions(IndexOptions.DOCS);
            FIELD_TYPE.setStored(true);
            FIELD_TYPE.setOmitNorms(true);
            FIELD_TYPE.freeze();

            NESTED_FIELD_TYPE = new FieldType();
            NESTED_FIELD_TYPE.setTokenized(false);
            NESTED_FIELD_TYPE.setIndexOptions(IndexOptions.DOCS);
            NESTED_FIELD_TYPE.setStored(true);
            NESTED_FIELD_TYPE.setOmitNorms(true);
            NESTED_FIELD_TYPE.setStored(false);
            NESTED_FIELD_TYPE.freeze();
        }
    }

    public static final TypeParser PARSER = new FixedTypeParser(c -> new IdFieldMapper(c.isIdFieldDataEnabled()));

    static final class IdFieldType extends TermBasedFieldType {

        private final BooleanSupplier fieldDataEnabled;

        IdFieldType(BooleanSupplier fieldDataEnabled) {
            super(NAME, true, true, false, TextSearchInfo.SIMPLE_MATCH_ONLY, Collections.emptyMap());
            this.fieldDataEnabled = fieldDataEnabled;
        }

        @Override
        public String typeName() {
            return CONTENT_TYPE;
        }

        @Override
        public boolean isSearchable() {
            // The _id field is always searchable.
            return true;
        }

        @Override
        public ValueFetcher valueFetcher(MapperService mapperService, SearchLookup lookup, String format) {
            throw new UnsupportedOperationException("Cannot fetch values for internal field [" + name() + "].");
        }

        @Override
        public Query termQuery(Object value, QueryShardContext context) {
            return termsQuery(Arrays.asList(value), context);
        }

        @Override
        public Query existsQuery(QueryShardContext context) {
            return new MatchAllDocsQuery();
        }

        @Override
        public Query termsQuery(List<?> values, QueryShardContext context) {
            failIfNotIndexed();
            BytesRef[] bytesRefs = new BytesRef[values.size()];
            for (int i = 0; i < bytesRefs.length; i++) {
                Object idObject = values.get(i);
                if (idObject instanceof BytesRef) {
                    idObject = ((BytesRef) idObject).utf8ToString();
                }
                bytesRefs[i] = Uid.encodeId(idObject.toString());
            }
            return new TermInSetQuery(name(), bytesRefs);
        }

        @Override
        public IndexFieldData.Builder fielddataBuilder(String fullyQualifiedIndexName, Supplier<SearchLookup> searchLookup) {
            if (fieldDataEnabled.getAsBoolean() == false) {
                throw new IllegalArgumentException("Fielddata access on the _id field is disallowed, "
                    + "you can re-enable it by updating the dynamic cluster setting: "
                    + IndicesService.INDICES_ID_FIELD_DATA_ENABLED_SETTING.getKey());
            }
            final IndexFieldData.Builder fieldDataBuilder = new PagedBytesIndexFieldData.Builder(
                    name(),
                    TextFieldMapper.Defaults.FIELDDATA_MIN_FREQUENCY,
                    TextFieldMapper.Defaults.FIELDDATA_MAX_FREQUENCY,
                    TextFieldMapper.Defaults.FIELDDATA_MIN_SEGMENT_SIZE,
                    CoreValuesSourceType.BYTES);
            return new IndexFieldData.Builder() {
                @Override
                public IndexFieldData<?> build(
                    IndexFieldDataCache cache,
                    CircuitBreakerService breakerService
                ) {
                    deprecationLogger.deprecate("id_field_data", ID_FIELD_DATA_DEPRECATION_MESSAGE);
                    final IndexFieldData<?> fieldData = fieldDataBuilder.build(cache,
                        breakerService);
                    return new IndexFieldData<>() {
                        @Override
                        public String getFieldName() {
                            return fieldData.getFieldName();
                        }

                        @Override
                        public ValuesSourceType getValuesSourceType() {
                            return fieldData.getValuesSourceType();
                        }

                        @Override
                        public LeafFieldData load(LeafReaderContext context) {
                            return wrap(fieldData.load(context));
                        }

                        @Override
                        public LeafFieldData loadDirect(LeafReaderContext context) throws Exception {
                            return wrap(fieldData.loadDirect(context));
                        }

                        @Override
                        public SortField sortField(Object missingValue, MultiValueMode sortMode, Nested nested, boolean reverse) {
                            XFieldComparatorSource source = new BytesRefFieldComparatorSource(this, missingValue,
                                sortMode, nested);
                            return new SortField(getFieldName(), source, reverse);
                        }

                        @Override
                        public BucketedSort newBucketedSort(BigArrays bigArrays, Object missingValue, MultiValueMode sortMode,
                                Nested nested, SortOrder sortOrder, DocValueFormat format, int bucketSize, BucketedSort.ExtraData extra) {
                            throw new UnsupportedOperationException("can't sort on the [" + CONTENT_TYPE + "] field");
                        }
                    };
                }
            };
        }
    }

    @Override
    public void registerIndexAnalyzer(BiConsumer<String, Analyzer> analyzerRegistry) {
        analyzerRegistry.accept(name(), Lucene.KEYWORD_ANALYZER);
    }

    private static LeafFieldData wrap(LeafFieldData in) {
        return new LeafFieldData() {

            @Override
            public void close() {
                in.close();
            }

            @Override
            public long ramBytesUsed() {
                return in.ramBytesUsed();
            }

            @Override
            public ScriptDocValues<?> getScriptValues() {
                return new ScriptDocValues.Strings(getBytesValues());
            }

            @Override
            public SortedBinaryDocValues getBytesValues() {
                SortedBinaryDocValues inValues = in.getBytesValues();
                return new SortedBinaryDocValues() {

                    @Override
                    public BytesRef nextValue() throws IOException {
                        BytesRef encoded = inValues.nextValue();
                        return new BytesRef(Uid.decodeId(
                                Arrays.copyOfRange(encoded.bytes, encoded.offset, encoded.offset + encoded.length)));
                    }

                    @Override
                    public int docValueCount() {
                        final int count = inValues.docValueCount();
                        // If the count is not 1 then the impl is not correct as the binary representation
                        // does not preserve order. But id fields only have one value per doc so we are good.
                        assert count == 1;
                        return inValues.docValueCount();
                    }

                    @Override
                    public boolean advanceExact(int doc) throws IOException {
                        return inValues.advanceExact(doc);
                    }
                };
            }
        };
    }

    private IdFieldMapper(BooleanSupplier fieldDataEnabled) {
        super(new IdFieldType(fieldDataEnabled));
    }

    @Override
    public void preParse(ParseContext context) {
        BytesRef id = Uid.encodeId(context.sourceToParse().id());
        context.doc().add(new Field(NAME, id, Defaults.FIELD_TYPE));
    }

    @Override
    protected String contentType() {
        return CONTENT_TYPE;
    }
}<|MERGE_RESOLUTION|>--- conflicted
+++ resolved
@@ -55,11 +55,8 @@
 import java.util.Arrays;
 import java.util.Collections;
 import java.util.List;
-<<<<<<< HEAD
 import java.util.function.BiConsumer;
-=======
 import java.util.function.BooleanSupplier;
->>>>>>> 954d6eee
 import java.util.function.Supplier;
 
 /**
@@ -160,11 +157,11 @@
                     + IndicesService.INDICES_ID_FIELD_DATA_ENABLED_SETTING.getKey());
             }
             final IndexFieldData.Builder fieldDataBuilder = new PagedBytesIndexFieldData.Builder(
-                    name(),
-                    TextFieldMapper.Defaults.FIELDDATA_MIN_FREQUENCY,
-                    TextFieldMapper.Defaults.FIELDDATA_MAX_FREQUENCY,
-                    TextFieldMapper.Defaults.FIELDDATA_MIN_SEGMENT_SIZE,
-                    CoreValuesSourceType.BYTES);
+                name(),
+                TextFieldMapper.Defaults.FIELDDATA_MIN_FREQUENCY,
+                TextFieldMapper.Defaults.FIELDDATA_MAX_FREQUENCY,
+                TextFieldMapper.Defaults.FIELDDATA_MIN_SEGMENT_SIZE,
+                CoreValuesSourceType.BYTES);
             return new IndexFieldData.Builder() {
                 @Override
                 public IndexFieldData<?> build(
@@ -204,7 +201,7 @@
 
                         @Override
                         public BucketedSort newBucketedSort(BigArrays bigArrays, Object missingValue, MultiValueMode sortMode,
-                                Nested nested, SortOrder sortOrder, DocValueFormat format, int bucketSize, BucketedSort.ExtraData extra) {
+                                                            Nested nested, SortOrder sortOrder, DocValueFormat format, int bucketSize, BucketedSort.ExtraData extra) {
                             throw new UnsupportedOperationException("can't sort on the [" + CONTENT_TYPE + "] field");
                         }
                     };
@@ -245,7 +242,7 @@
                     public BytesRef nextValue() throws IOException {
                         BytesRef encoded = inValues.nextValue();
                         return new BytesRef(Uid.decodeId(
-                                Arrays.copyOfRange(encoded.bytes, encoded.offset, encoded.offset + encoded.length)));
+                            Arrays.copyOfRange(encoded.bytes, encoded.offset, encoded.offset + encoded.length)));
                     }
 
                     @Override
