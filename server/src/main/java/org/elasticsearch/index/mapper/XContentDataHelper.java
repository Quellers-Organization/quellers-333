/*
 * Copyright Elasticsearch B.V. and/or licensed to Elasticsearch B.V. under one
 * or more contributor license agreements. Licensed under the Elastic License
 * 2.0 and the Server Side Public License, v 1; you may not use this file except
 * in compliance with, at your election, the Elastic License 2.0 or the Server
 * Side Public License, v 1.
 */

package org.elasticsearch.index.mapper;

import org.apache.lucene.document.StoredField;
import org.apache.lucene.util.BytesRef;
import org.apache.lucene.util.BytesRefIterator;
import org.elasticsearch.common.bytes.BytesReference;
import org.elasticsearch.common.util.ByteUtils;
import org.elasticsearch.common.xcontent.XContentHelper;
import org.elasticsearch.core.CheckedFunction;
import org.elasticsearch.core.Tuple;
import org.elasticsearch.xcontent.XContentBuilder;
import org.elasticsearch.xcontent.XContentParser;
import org.elasticsearch.xcontent.XContentParserConfiguration;
import org.elasticsearch.xcontent.XContentType;

import java.io.IOException;
import java.math.BigDecimal;
import java.math.BigInteger;
import java.nio.charset.StandardCharsets;
import java.util.Arrays;

/**
 * Helper class for processing field data of any type, as provided by the {@link XContentParser}.
 */
public final class XContentDataHelper {
    /**
     * Build a {@link StoredField} for the value on which the parser is
     * currently positioned.
     * <p>
     * We try to use {@link StoredField}'s native types for fields where
     * possible but we have to preserve more type information than
     * stored fields support, so we encode all of those into stored fields'
     * {@code byte[]} type and then encode type information in the first byte.
     * </p>
     */
    static StoredField storedField(String name, XContentParser parser) throws IOException {
        return (StoredField) processToken(parser, typeUtils -> typeUtils.buildStoredField(name, parser));
    }

    /**
     * Build a {@link BytesRef} wrapping a byte array containing an encoded form
     * the value on which the parser is currently positioned.
     */
    static BytesRef encodeToken(XContentParser parser) throws IOException {
        return new BytesRef((byte[]) processToken(parser, (typeUtils) -> typeUtils.encode(parser)));
    }

    /**
     * Build a {@link BytesRef} wrapping a byte array containing an encoded form
     * of the passed XContentBuilder contents.
     */
<<<<<<< HEAD
    public static BytesRef encodeXContentBuilder(XContentBuilder builder) throws IOException {
=======
    static BytesRef encodeXContentBuilder(XContentBuilder builder) throws IOException {
>>>>>>> 5a52642d
        return new BytesRef(TypeUtils.encode(builder));
    }

    /**
     * Decode the value in the passed {@link BytesRef} and add it as a value to the
     * passed build. The assumption is that the passed value has encoded using the function
     * {@link #encodeToken(XContentParser)} above.
     */
    static void decodeAndWrite(XContentBuilder b, BytesRef r) throws IOException {
        switch ((char) r.bytes[r.offset]) {
            case BINARY_ENCODING -> TypeUtils.EMBEDDED_OBJECT.decodeAndWrite(b, r);
            case CBOR_OBJECT_ENCODING, JSON_OBJECT_ENCODING, YAML_OBJECT_ENCODING, SMILE_OBJECT_ENCODING -> {
                TypeUtils.START.decodeAndWrite(b, r);
            }
            case BIG_DECIMAL_ENCODING -> TypeUtils.BIG_DECIMAL.decodeAndWrite(b, r);
            case FALSE_ENCODING, TRUE_ENCODING -> TypeUtils.BOOLEAN.decodeAndWrite(b, r);
            case BIG_INTEGER_ENCODING -> TypeUtils.BIG_INTEGER.decodeAndWrite(b, r);
            case STRING_ENCODING -> TypeUtils.STRING.decodeAndWrite(b, r);
            case INTEGER_ENCODING -> TypeUtils.INTEGER.decodeAndWrite(b, r);
            case LONG_ENCODING -> TypeUtils.LONG.decodeAndWrite(b, r);
            case DOUBLE_ENCODING -> TypeUtils.DOUBLE.decodeAndWrite(b, r);
            case FLOAT_ENCODING -> TypeUtils.FLOAT.decodeAndWrite(b, r);
            default -> throw new IllegalArgumentException("Can't decode " + r);
        }
    }

    /**
     * Stores the current parser structure (subtree) to an {@link XContentBuilder} and returns it, along with a
     * {@link DocumentParserContext} wrapping it that can be used to reparse the subtree.
     * The parser of the original context is also advanced to the end of the current structure (subtree) as a side effect.
     */
    static Tuple<DocumentParserContext, XContentBuilder> cloneSubContext(DocumentParserContext context) throws IOException {
        var tuple = cloneSubContextParserConfiguration(context);
        return Tuple.tuple(cloneDocumentParserContext(context, tuple.v1(), tuple.v2()), tuple.v2());
    }

    /**
     * Initializes a {@link XContentParser} with the current parser structure (subtree) and returns it, along with a
     * {@link DocumentParserContext} wrapping the subtree that can be used to reparse it.
     * The parser of the original context is also advanced to the end of the current structure (subtree) as a side effect.
     */
    static Tuple<DocumentParserContext, XContentParser> cloneSubContextWithParser(DocumentParserContext context) throws IOException {
        Tuple<XContentParserConfiguration, XContentBuilder> tuple = cloneSubContextParserConfiguration(context);
        XContentParser parser = XContentHelper.createParserNotCompressed(
            tuple.v1(),
            BytesReference.bytes(tuple.v2()),
            context.parser().contentType()
        );
        assert parser.currentToken() == null;
        parser.nextToken();
        return Tuple.tuple(cloneDocumentParserContext(context, tuple.v1(), tuple.v2()), parser);
    }

    private static Tuple<XContentParserConfiguration, XContentBuilder> cloneSubContextParserConfiguration(DocumentParserContext context)
        throws IOException {
        XContentParser parser = context.parser();
        XContentBuilder builder = XContentBuilder.builder(parser.contentType().xContent());
        builder.copyCurrentStructure(parser);

        XContentParserConfiguration configuration = XContentParserConfiguration.EMPTY.withRegistry(parser.getXContentRegistry())
            .withDeprecationHandler(parser.getDeprecationHandler())
            .withRestApiVersion(parser.getRestApiVersion());
        return Tuple.tuple(configuration, builder);
    }

    private static DocumentParserContext cloneDocumentParserContext(
        DocumentParserContext context,
        XContentParserConfiguration configuration,
        XContentBuilder builder
    ) throws IOException {
        DocumentParserContext subcontext = context.switchParser(
            XContentHelper.createParserNotCompressed(configuration, BytesReference.bytes(builder), context.parser().contentType())
        );
        subcontext.setClonedSource();  // Avoids double-storing parts of the source for the same parser subtree.
        subcontext.parser().nextToken();
        return subcontext;
    }

    private static Object processToken(XContentParser parser, CheckedFunction<TypeUtils, Object, IOException> visitor) throws IOException {
        return switch (parser.currentToken()) {
            case VALUE_STRING -> visitor.apply(TypeUtils.STRING);
            case VALUE_NUMBER -> switch (parser.numberType()) {
                case INT -> visitor.apply(TypeUtils.INTEGER);
                case LONG -> visitor.apply(TypeUtils.LONG);
                case DOUBLE -> visitor.apply(TypeUtils.DOUBLE);
                case FLOAT -> visitor.apply(TypeUtils.FLOAT);
                case BIG_INTEGER -> visitor.apply(TypeUtils.BIG_INTEGER);
                case BIG_DECIMAL -> visitor.apply(TypeUtils.BIG_DECIMAL);
            };
            case VALUE_BOOLEAN -> visitor.apply(TypeUtils.BOOLEAN);
            case VALUE_EMBEDDED_OBJECT -> visitor.apply(TypeUtils.EMBEDDED_OBJECT);
            case START_OBJECT, START_ARRAY -> visitor.apply(TypeUtils.START);
            default -> throw new IllegalArgumentException("synthetic _source doesn't support malformed objects");
        };
    }

    private static final char STRING_ENCODING = 'S';
    private static final char INTEGER_ENCODING = 'I';
    private static final char LONG_ENCODING = 'L';
    private static final char DOUBLE_ENCODING = 'D';
    private static final char FLOAT_ENCODING = 'F';
    private static final char BIG_INTEGER_ENCODING = 'i';
    private static final char BIG_DECIMAL_ENCODING = 'd';
    private static final char FALSE_ENCODING = 'f';
    private static final char TRUE_ENCODING = 't';
    private static final char BINARY_ENCODING = 'b';
    private static final char CBOR_OBJECT_ENCODING = 'c';
    private static final char JSON_OBJECT_ENCODING = 'j';
    private static final char YAML_OBJECT_ENCODING = 'y';
    private static final char SMILE_OBJECT_ENCODING = 's';

    private enum TypeUtils {
        STRING(STRING_ENCODING) {
            @Override
            StoredField buildStoredField(String name, XContentParser parser) throws IOException {
                return new StoredField(name, parser.text());
            }

            @Override
            byte[] encode(XContentParser parser) throws IOException {
                byte[] text = parser.text().getBytes(StandardCharsets.UTF_8);
                byte[] bytes = new byte[text.length + 1];
                bytes[0] = getEncoding();
                System.arraycopy(text, 0, bytes, 1, text.length);
                assertValidEncoding(bytes);
                return bytes;
            }

            @Override
            void decodeAndWrite(XContentBuilder b, BytesRef r) throws IOException {
                b.value(new BytesRef(r.bytes, r.offset + 1, r.length - 1).utf8ToString());
            }
        },
        INTEGER(INTEGER_ENCODING) {
            @Override
            StoredField buildStoredField(String name, XContentParser parser) throws IOException {
                return new StoredField(name, parser.intValue());
            }

            @Override
            byte[] encode(XContentParser parser) throws IOException {
                byte[] bytes = new byte[5];
                bytes[0] = getEncoding();
                ByteUtils.writeIntLE(parser.intValue(), bytes, 1);
                assertValidEncoding(bytes);
                return bytes;
            }

            @Override
            void decodeAndWrite(XContentBuilder b, BytesRef r) throws IOException {
                b.value(ByteUtils.readIntLE(r.bytes, 1 + r.offset));
            }
        },
        LONG(LONG_ENCODING) {
            @Override
            StoredField buildStoredField(String name, XContentParser parser) throws IOException {
                return new StoredField(name, parser.longValue());
            }

            @Override
            byte[] encode(XContentParser parser) throws IOException {
                byte[] bytes = new byte[9];
                bytes[0] = getEncoding();
                ByteUtils.writeLongLE(parser.longValue(), bytes, 1);
                assertValidEncoding(bytes);
                return bytes;
            }

            @Override
            void decodeAndWrite(XContentBuilder b, BytesRef r) throws IOException {
                b.value(ByteUtils.readLongLE(r.bytes, 1 + r.offset));
            }
        },
        DOUBLE(DOUBLE_ENCODING) {
            @Override
            StoredField buildStoredField(String name, XContentParser parser) throws IOException {
                return new StoredField(name, parser.doubleValue());
            }

            @Override
            byte[] encode(XContentParser parser) throws IOException {
                byte[] bytes = new byte[9];
                bytes[0] = getEncoding();
                ByteUtils.writeDoubleLE(parser.doubleValue(), bytes, 1);
                assertValidEncoding(bytes);
                return bytes;
            }

            @Override
            void decodeAndWrite(XContentBuilder b, BytesRef r) throws IOException {
                b.value(ByteUtils.readDoubleLE(r.bytes, 1 + r.offset));
            }
        },
        FLOAT(FLOAT_ENCODING) {
            @Override
            StoredField buildStoredField(String name, XContentParser parser) throws IOException {
                return new StoredField(name, parser.floatValue());
            }

            @Override
            byte[] encode(XContentParser parser) throws IOException {
                byte[] bytes = new byte[5];
                bytes[0] = getEncoding();
                ByteUtils.writeFloatLE(parser.floatValue(), bytes, 1);
                assertValidEncoding(bytes);
                return bytes;
            }

            @Override
            void decodeAndWrite(XContentBuilder b, BytesRef r) throws IOException {
                b.value(ByteUtils.readFloatLE(r.bytes, 1 + r.offset));
            }
        },
        BIG_INTEGER(BIG_INTEGER_ENCODING) {
            @Override
            StoredField buildStoredField(String name, XContentParser parser) throws IOException {
                return new StoredField(name, encode(parser));
            }

            @Override
            byte[] encode(XContentParser parser) throws IOException {
                byte[] bytes = encode((BigInteger) parser.numberValue(), getEncoding());
                assertValidEncoding(bytes);
                return bytes;
            }

            @Override
            void decodeAndWrite(XContentBuilder b, BytesRef r) throws IOException {
                b.value(new BigInteger(r.bytes, r.offset + 1, r.length - 1));
            }
        },
        BIG_DECIMAL(BIG_DECIMAL_ENCODING) {
            @Override
            StoredField buildStoredField(String name, XContentParser parser) throws IOException {
                return new StoredField(name, encode(parser));
            }

            @Override
            byte[] encode(XContentParser parser) throws IOException {
                byte[] bytes = encode((BigDecimal) parser.numberValue(), getEncoding());
                assertValidEncoding(bytes);
                return bytes;
            }

            @Override
            void decodeAndWrite(XContentBuilder b, BytesRef r) throws IOException {
                if (r.length < 5) {
                    throw new IllegalArgumentException("Can't decode " + r);
                }
                int scale = ByteUtils.readIntLE(r.bytes, r.offset + 1);
                b.value(new BigDecimal(new BigInteger(r.bytes, r.offset + 5, r.length - 5), scale));
            }
        },
        BOOLEAN(new Character[] { TRUE_ENCODING, FALSE_ENCODING }) {
            @Override
            StoredField buildStoredField(String name, XContentParser parser) throws IOException {
                return new StoredField(name, encode(parser));
            }

            @Override
            byte[] encode(XContentParser parser) throws IOException {
                byte[] bytes = new byte[] { parser.booleanValue() ? (byte) 't' : (byte) 'f' };
                assertValidEncoding(bytes);
                return bytes;
            }

            @Override
            void decodeAndWrite(XContentBuilder b, BytesRef r) throws IOException {
                if (r.length != 1) {
                    throw new IllegalArgumentException("Can't decode " + r);
                }
                assert r.bytes[r.offset] == 't' || r.bytes[r.offset] == 'f' : r.bytes[r.offset];
                b.value(r.bytes[r.offset] == 't');
            }
        },
        EMBEDDED_OBJECT(BINARY_ENCODING) {
            @Override
            StoredField buildStoredField(String name, XContentParser parser) throws IOException {
                return new StoredField(name, encode(parser.binaryValue()));
            }

            @Override
            byte[] encode(XContentParser parser) throws IOException {
                byte[] bytes = encode(parser.binaryValue());
                assertValidEncoding(bytes);
                return bytes;
            }

            @Override
            void decodeAndWrite(XContentBuilder b, BytesRef r) throws IOException {
                b.value(r.bytes, r.offset + 1, r.length - 1);
            }
        },
        START(new Character[] { CBOR_OBJECT_ENCODING, JSON_OBJECT_ENCODING, YAML_OBJECT_ENCODING, SMILE_OBJECT_ENCODING }) {
            @Override
            StoredField buildStoredField(String name, XContentParser parser) throws IOException {
                return new StoredField(name, encode(parser));
            }

            @Override
            byte[] encode(XContentParser parser) throws IOException {
                try (XContentBuilder builder = XContentBuilder.builder(parser.contentType().xContent())) {
                    builder.copyCurrentStructure(parser);
                    byte[] bytes = encode(builder);
                    assertValidEncoding(bytes);
                    return bytes;
                }
            }

            @Override
            void decodeAndWrite(XContentBuilder b, BytesRef r) throws IOException {
                switch ((char) r.bytes[r.offset]) {
                    case CBOR_OBJECT_ENCODING -> decodeAndWriteXContent(b, XContentType.CBOR, r);
                    case JSON_OBJECT_ENCODING -> decodeAndWriteXContent(b, XContentType.JSON, r);
                    case SMILE_OBJECT_ENCODING -> decodeAndWriteXContent(b, XContentType.SMILE, r);
                    case YAML_OBJECT_ENCODING -> decodeAndWriteXContent(b, XContentType.YAML, r);
                    default -> throw new IllegalArgumentException("Can't decode " + r);
                }
            }
        };

        TypeUtils(char encoding) {
            this.encoding = new Character[] { encoding };
        }

        TypeUtils(Character[] encoding) {
            this.encoding = encoding;
        }

        byte getEncoding() {
            assert encoding.length == 1;
            return (byte) encoding[0].charValue();
        }

        void assertValidEncoding(byte[] encodedValue) {
            assert Arrays.asList(encoding).contains((char) encodedValue[0]);
        }

        final Character[] encoding;

        abstract StoredField buildStoredField(String name, XContentParser parser) throws IOException;

        abstract byte[] encode(XContentParser parser) throws IOException;

        abstract void decodeAndWrite(XContentBuilder b, BytesRef r) throws IOException;

        static byte[] encode(BigInteger n, Byte encoding) throws IOException {
            byte[] twosCompliment = n.toByteArray();
            byte[] encoded = new byte[1 + twosCompliment.length];
            encoded[0] = encoding;
            System.arraycopy(twosCompliment, 0, encoded, 1, twosCompliment.length);
            return encoded;
        }

        static byte[] encode(BigDecimal n, Byte encoding) {
            byte[] twosCompliment = n.unscaledValue().toByteArray();
            byte[] encoded = new byte[5 + twosCompliment.length];
            encoded[0] = 'd';
            ByteUtils.writeIntLE(n.scale(), encoded, 1);
            System.arraycopy(twosCompliment, 0, encoded, 5, twosCompliment.length);
            return encoded;
        }

        static byte[] encode(byte[] b) {
            byte[] encoded = new byte[1 + b.length];
            encoded[0] = 'b';
            System.arraycopy(b, 0, encoded, 1, b.length);
            return encoded;
        }

        static byte[] encode(XContentBuilder builder) throws IOException {
            BytesReference b = BytesReference.bytes(builder);
            byte[] encoded = new byte[1 + b.length()];
            encoded[0] = switch (builder.contentType()) {
                case JSON -> JSON_OBJECT_ENCODING;
                case SMILE -> SMILE_OBJECT_ENCODING;
                case YAML -> YAML_OBJECT_ENCODING;
                case CBOR -> CBOR_OBJECT_ENCODING;
                default -> throw new IllegalArgumentException("unsupported type " + builder.contentType());
            };

            int position = 1;
            BytesRefIterator itr = b.iterator();
            BytesRef ref;
            while ((ref = itr.next()) != null) {
                System.arraycopy(ref.bytes, ref.offset, encoded, position, ref.length);
                position += ref.length;
            }
            assert position == encoded.length;
            return encoded;
        }

        static void decodeAndWriteXContent(XContentBuilder b, XContentType type, BytesRef r) throws IOException {
            try (
                XContentParser parser = type.xContent().createParser(XContentParserConfiguration.EMPTY, r.bytes, r.offset + 1, r.length - 1)
            ) {
                b.copyCurrentStructure(parser);
            }
        }
    }
}<|MERGE_RESOLUTION|>--- conflicted
+++ resolved
@@ -57,11 +57,7 @@
      * Build a {@link BytesRef} wrapping a byte array containing an encoded form
      * of the passed XContentBuilder contents.
      */
-<<<<<<< HEAD
     public static BytesRef encodeXContentBuilder(XContentBuilder builder) throws IOException {
-=======
-    static BytesRef encodeXContentBuilder(XContentBuilder builder) throws IOException {
->>>>>>> 5a52642d
         return new BytesRef(TypeUtils.encode(builder));
     }
 
