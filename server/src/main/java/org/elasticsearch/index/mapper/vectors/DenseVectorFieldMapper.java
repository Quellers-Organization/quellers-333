--- conflicted
+++ resolved
@@ -1069,13 +1069,8 @@
                 elementType.checkVectorMagnitude(similarity, ElementType.errorByteElementsAppender(queryVector), squaredMagnitude);
             }
             Query knnQuery = parentFilter != null
-<<<<<<< HEAD
-                ? new DiversifyingChildrenByteKnnVectorQuery(concreteFieldName(), queryVector, filter, numCands, parentFilter)
-                : new KnnByteVectorQuery(concreteFieldName(), queryVector, numCands, filter);
-=======
-                ? new ESDiversifyingChildrenByteKnnVectorQuery(name(), queryVector, filter, numCands, parentFilter)
-                : new ESKnnByteVectorQuery(name(), queryVector, numCands, filter);
->>>>>>> 06a25b60
+                ? new ESDiversifyingChildrenByteKnnVectorQuery(concreteFieldName(), queryVector, filter, numCands, parentFilter)
+                : new ESKnnByteVectorQuery(concreteFieldName(), queryVector, numCands, filter);
             if (similarityThreshold != null) {
                 knnQuery = new VectorSimilarityQuery(
                     knnQuery,
@@ -1187,21 +1182,12 @@
                         bytes[i] = (byte) queryVector[i];
                     }
                     yield parentFilter != null
-<<<<<<< HEAD
-                        ? new ProfilingDiversifyingChildrenByteKnnVectorQuery(concreteFieldName(), bytes, filter, numCands, parentFilter)
-                        : new ProfilingKnnByteVectorQuery(concreteFieldName(), bytes, numCands, filter);
+                        ? new ESDiversifyingChildrenByteKnnVectorQuery(concreteFieldName(), bytes, filter, numCands, parentFilter)
+                        : new ESKnnByteVectorQuery(concreteFieldName(), bytes, numCands, filter);
                 }
                 case FLOAT -> parentFilter != null
-                    ? new ProfilingDiversifyingChildrenFloatKnnVectorQuery(concreteFieldName(), queryVector, filter, numCands, parentFilter)
-                    : new ProfilingKnnFloatVectorQuery(concreteFieldName(), queryVector, numCands, filter);
-=======
-                        ? new ESDiversifyingChildrenByteKnnVectorQuery(name(), bytes, filter, numCands, parentFilter)
-                        : new ESKnnByteVectorQuery(name(), bytes, numCands, filter);
-                }
-                case FLOAT -> parentFilter != null
-                    ? new ESDiversifyingChildrenFloatKnnVectorQuery(name(), queryVector, filter, numCands, parentFilter)
-                    : new ESKnnFloatVectorQuery(name(), queryVector, numCands, filter);
->>>>>>> 06a25b60
+                    ? new ESDiversifyingChildrenFloatKnnVectorQuery(concreteFieldName(), queryVector, filter, numCands, parentFilter)
+                    : new ESKnnFloatVectorQuery(concreteFieldName(), queryVector, numCands, filter);
 
             };
 
