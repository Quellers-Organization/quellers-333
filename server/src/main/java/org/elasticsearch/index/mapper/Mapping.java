/*
 * Copyright Elasticsearch B.V. and/or licensed to Elasticsearch B.V. under one
 * or more contributor license agreements. Licensed under the Elastic License
 * 2.0 and the Server Side Public License, v 1; you may not use this file except
 * in compliance with, at your election, the Elastic License 2.0 or the Server
 * Side Public License, v 1.
 */

package org.elasticsearch.index.mapper;

import org.elasticsearch.ElasticsearchGenerationException;
import org.elasticsearch.common.Strings;
import org.elasticsearch.common.compress.CompressedXContent;
import org.elasticsearch.common.xcontent.XContentHelper;
import org.elasticsearch.index.mapper.MapperService.MergeReason;
import org.elasticsearch.xcontent.ToXContent;
import org.elasticsearch.xcontent.ToXContentFragment;
import org.elasticsearch.xcontent.XContentBuilder;
import org.elasticsearch.xcontent.XContentFactory;
<<<<<<< HEAD
import org.elasticsearch.xcontent.XContentType;
=======
>>>>>>> d7117f22

import java.io.IOException;
import java.io.UncheckedIOException;
import java.util.Arrays;
import java.util.Comparator;
import java.util.HashMap;
import java.util.Map;

import static java.util.Collections.unmodifiableMap;

/**
 * Wrapper around everything that defines a mapping, without references to
 * utility classes like MapperService, ...
 */
public final class Mapping implements ToXContentFragment {

    public static final Mapping EMPTY = new Mapping(
        new RootObjectMapper.Builder("_doc", false).build(MapperBuilderContext.ROOT),
        new MetadataFieldMapper[0],
        null
    );

    private final RootObjectMapper root;
    private final Map<String, Object> meta;
    private final MetadataFieldMapper[] metadataMappers;
    private final Map<Class<? extends MetadataFieldMapper>, MetadataFieldMapper> metadataMappersMap;
    private final Map<String, MetadataFieldMapper> metadataMappersByName;

    public Mapping(RootObjectMapper rootObjectMapper, MetadataFieldMapper[] metadataMappers, Map<String, Object> meta) {
        this.metadataMappers = metadataMappers;
        Map<Class<? extends MetadataFieldMapper>, MetadataFieldMapper> metadataMappersMap = new HashMap<>();
        Map<String, MetadataFieldMapper> metadataMappersByName = new HashMap<>();
        for (MetadataFieldMapper metadataMapper : metadataMappers) {
            metadataMappersMap.put(metadataMapper.getClass(), metadataMapper);
            metadataMappersByName.put(metadataMapper.name(), metadataMapper);
        }
        this.root = rootObjectMapper;
        // keep root mappers sorted for consistent serialization
        Arrays.sort(metadataMappers, new Comparator<Mapper>() {
            @Override
            public int compare(Mapper o1, Mapper o2) {
                return o1.name().compareTo(o2.name());
            }
        });
        this.metadataMappersMap = unmodifiableMap(metadataMappersMap);
        this.metadataMappersByName = unmodifiableMap(metadataMappersByName);
        this.meta = meta;

    }

    /**
     * Outputs this mapping instance and returns it in {@link CompressedXContent} format
     * @return the {@link CompressedXContent} representation of this mapping instance
     */
    public CompressedXContent toCompressedXContent() {
        try {
            return new CompressedXContent(this);
        } catch (Exception e) {
            throw new ElasticsearchGenerationException("failed to serialize source for type [" + root.name() + "]", e);
        }
    }

    /**
     * Returns the root object for the current mapping
     */
    RootObjectMapper getRoot() {
        return root;
    }

    /**
     * Returns the meta section for the current mapping
     */
    public Map<String, Object> getMeta() {
        return meta;
    }

    MetadataFieldMapper[] getSortedMetadataMappers() {
        return metadataMappers;
    }

    Map<Class<? extends MetadataFieldMapper>, MetadataFieldMapper> getMetadataMappersMap() {
        return metadataMappersMap;
    }

    /** Get the metadata mapper with the given class. */
    @SuppressWarnings("unchecked")
    public <T extends MetadataFieldMapper> T getMetadataMapperByClass(Class<T> clazz) {
        return (T) metadataMappersMap.get(clazz);
    }

    MetadataFieldMapper getMetadataMapperByName(String mapperName) {
        return metadataMappersByName.get(mapperName);
    }

    void validate(MappingLookup mappers) {
        for (MetadataFieldMapper metadataFieldMapper : metadataMappers) {
            metadataFieldMapper.validate(mappers);
        }
        root.validate(mappers);
    }

    /**
     * Generate a mapping update for the given root object mapper.
     */
    Mapping mappingUpdate(RootObjectMapper rootObjectMapper) {
        return new Mapping(rootObjectMapper, metadataMappers, meta);
    }

    /**
     * Merges a new mapping into the existing one.
     *
     * @param mergeWith the new mapping to merge into this one.
     * @param reason the reason this merge was initiated.
     * @return the resulting merged mapping.
     */
    Mapping merge(Mapping mergeWith, MergeReason reason) {
        RootObjectMapper mergedRoot = root.merge(mergeWith.root, reason);

        // When merging metadata fields as part of applying an index template, new field definitions
        // completely overwrite existing ones instead of being merged. This behavior matches how we
        // merge leaf fields in the 'properties' section of the mapping.
        Map<Class<? extends MetadataFieldMapper>, MetadataFieldMapper> mergedMetadataMappers = new HashMap<>(metadataMappersMap);
        for (MetadataFieldMapper metaMergeWith : mergeWith.metadataMappers) {
            MetadataFieldMapper mergeInto = mergedMetadataMappers.get(metaMergeWith.getClass());
            MetadataFieldMapper merged;
            if (mergeInto == null || reason == MergeReason.INDEX_TEMPLATE) {
                merged = metaMergeWith;
            } else {
                merged = (MetadataFieldMapper) mergeInto.merge(metaMergeWith);
            }
            mergedMetadataMappers.put(merged.getClass(), merged);
        }

        // If we are merging the _meta object as part of applying an index template, then the new object
        // is deep-merged into the existing one to allow individual keys to be added or overwritten. For
        // standard mapping updates, the new _meta object completely replaces the old one.
        Map<String, Object> mergedMeta;
        if (mergeWith.meta == null) {
            mergedMeta = meta;
        } else if (meta == null || reason != MergeReason.INDEX_TEMPLATE) {
            mergedMeta = mergeWith.meta;
        } else {
            mergedMeta = new HashMap<>(mergeWith.meta);
            XContentHelper.mergeDefaults(mergedMeta, meta);
        }

        return new Mapping(mergedRoot, mergedMetadataMappers.values().toArray(new MetadataFieldMapper[0]), mergedMeta);
    }

    @Override
    public XContentBuilder toXContent(XContentBuilder builder, Params params) throws IOException {
        root.toXContent(builder, params, (b, params1) -> {
            if (meta != null) {
                b.field("_meta", meta);
            }
            for (Mapper mapper : metadataMappers) {
                mapper.toXContent(b, params1);
            }
            return b;
        });
        return builder;
    }

    @Override
    public String toString() {
        try {
            XContentBuilder builder = XContentFactory.jsonBuilder().startObject();
            toXContent(builder, ToXContent.EMPTY_PARAMS);
            return Strings.toString(builder.endObject());
        } catch (IOException bogus) {
            throw new UncheckedIOException(bogus);
        }
    }
}<|MERGE_RESOLUTION|>--- conflicted
+++ resolved
@@ -17,10 +17,6 @@
 import org.elasticsearch.xcontent.ToXContentFragment;
 import org.elasticsearch.xcontent.XContentBuilder;
 import org.elasticsearch.xcontent.XContentFactory;
-<<<<<<< HEAD
-import org.elasticsearch.xcontent.XContentType;
-=======
->>>>>>> d7117f22
 
 import java.io.IOException;
 import java.io.UncheckedIOException;
@@ -38,7 +34,7 @@
 public final class Mapping implements ToXContentFragment {
 
     public static final Mapping EMPTY = new Mapping(
-        new RootObjectMapper.Builder("_doc", false).build(MapperBuilderContext.ROOT),
+        new RootObjectMapper.Builder("_doc").build(MapperBuilderContext.ROOT),
         new MetadataFieldMapper[0],
         null
     );
