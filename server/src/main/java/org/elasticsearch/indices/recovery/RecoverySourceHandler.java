--- conflicted
+++ resolved
@@ -274,30 +274,10 @@
                         }
                     });
 
-<<<<<<< HEAD
                     // If the target previously had a copy of this shard then a file-based recovery might move its global checkpoint
                     // backwards. We must therefore remove any existing retention lease so that we can create a new one later on in the
                     // recovery.
                     deleteRetentionLease(ActionListener.wrap(ignored -> {
-=======
-                    final StepListener<ReplicationResponse> deleteRetentionLeaseStep = new StepListener<>();
-                    runUnderPrimaryPermit(() -> {
-                        try {
-                            // If the target previously had a copy of this shard then a file-based recovery might move its global
-                            // checkpoint backwards. We must therefore remove any existing retention lease so that we can create a
-                            // new one later on in the recovery.
-                            shard.removePeerRecoveryRetentionLease(
-                                request.targetNode().getId(),
-                                new ThreadedActionListener<>(shard.getThreadPool().generic(), deleteRetentionLeaseStep)
-                            );
-                        } catch (RetentionLeaseNotFoundException e) {
-                            logger.debug("no peer-recovery retention lease for " + request.targetAllocationId());
-                            deleteRetentionLeaseStep.onResponse(null);
-                        }
-                    }, shard, cancellableThreads);
-
-                    deleteRetentionLeaseStep.whenComplete(ignored -> {
->>>>>>> 895907d9
                         assert Transports.assertNotTransportThread(RecoverySourceHandler.this + "[phase1]");
                         phase1(safeCommitRef.getIndexCommit(), startingSeqNo, () -> estimateNumOps, sendFileStep);
                     }, onFailure));
@@ -1023,12 +1003,7 @@
                 leaseListener.addListener(outerListener);
             }
             return null;
-        }),
-            shardId + " removing retention lease for [" + request.targetAllocationId() + "]",
-            shard,
-            cancellableThreads,
-            leaseListener.delegateResponse((l, e) -> outerListener.onFailure(e))
-        );
+        }), shard, cancellableThreads, leaseListener.delegateResponse((l, e) -> outerListener.onFailure(e)));
     }
 
     boolean hasSameLegacySyncId(Store.MetadataSnapshot source, Store.MetadataSnapshot target) {
