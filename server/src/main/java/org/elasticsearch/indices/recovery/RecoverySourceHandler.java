/*
 * Licensed to Elasticsearch under one or more contributor
 * license agreements. See the NOTICE file distributed with
 * this work for additional information regarding copyright
 * ownership. Elasticsearch licenses this file to you under
 * the Apache License, Version 2.0 (the "License"); you may
 * not use this file except in compliance with the License.
 * You may obtain a copy of the License at
 *
 *    http://www.apache.org/licenses/LICENSE-2.0
 *
 * Unless required by applicable law or agreed to in writing,
 * software distributed under the License is distributed on an
 * "AS IS" BASIS, WITHOUT WARRANTIES OR CONDITIONS OF ANY
 * KIND, either express or implied.  See the License for the
 * specific language governing permissions and limitations
 * under the License.
 */

package org.elasticsearch.indices.recovery;

import org.apache.logging.log4j.Logger;
import org.apache.logging.log4j.message.ParameterizedMessage;
import org.apache.lucene.index.CorruptIndexException;
import org.apache.lucene.index.IndexCommit;
import org.apache.lucene.index.IndexFormatTooNewException;
import org.apache.lucene.index.IndexFormatTooOldException;
import org.apache.lucene.store.IOContext;
import org.apache.lucene.store.IndexInput;
import org.apache.lucene.store.RateLimiter;
import org.apache.lucene.util.ArrayUtil;
import org.elasticsearch.ExceptionsHelper;
import org.elasticsearch.Version;
import org.elasticsearch.action.ActionListener;
import org.elasticsearch.cluster.routing.IndexShardRoutingTable;
import org.elasticsearch.cluster.routing.ShardRouting;
import org.elasticsearch.common.Nullable;
import org.elasticsearch.common.StopWatch;
import org.elasticsearch.common.bytes.BytesArray;
import org.elasticsearch.common.lease.Releasable;
import org.elasticsearch.common.logging.Loggers;
import org.elasticsearch.common.lucene.store.InputStreamIndexInput;
import org.elasticsearch.common.unit.ByteSizeValue;
import org.elasticsearch.common.util.CancellableThreads;
import org.elasticsearch.common.util.concurrent.FutureUtils;
import org.elasticsearch.core.internal.io.IOUtils;
import org.elasticsearch.core.internal.io.Streams;
import org.elasticsearch.index.engine.Engine;
import org.elasticsearch.index.engine.RecoveryEngineException;
import org.elasticsearch.index.seqno.LocalCheckpointTracker;
import org.elasticsearch.index.seqno.SequenceNumbers;
import org.elasticsearch.index.shard.IndexShard;
import org.elasticsearch.index.shard.IndexShardClosedException;
import org.elasticsearch.index.shard.IndexShardRelocatedException;
import org.elasticsearch.index.shard.IndexShardState;
import org.elasticsearch.index.store.Store;
import org.elasticsearch.index.store.StoreFileMetaData;
import org.elasticsearch.index.translog.Translog;
import org.elasticsearch.threadpool.ThreadPool;
import org.elasticsearch.transport.RemoteTransportException;

import java.io.BufferedOutputStream;
import java.io.Closeable;
import java.io.IOException;
import java.io.OutputStream;
import java.util.ArrayList;
import java.util.Comparator;
import java.util.List;
import java.util.Locale;
import java.util.concurrent.CompletableFuture;
import java.util.concurrent.atomic.AtomicLong;
import java.util.function.Function;
import java.util.function.Supplier;
import java.util.stream.StreamSupport;

/**
 * RecoverySourceHandler handles the three phases of shard recovery, which is
 * everything relating to copying the segment files as well as sending translog
 * operations across the wire once the segments have been copied.
 *
 * Note: There is always one source handler per recovery that handles all the
 * file and translog transfer. This handler is completely isolated from other recoveries
 * while the {@link RateLimiter} passed via {@link RecoverySettings} is shared across recoveries
 * originating from this nodes to throttle the number bytes send during file transfer. The transaction log
 * phase bypasses the rate limiter entirely.
 */
public class RecoverySourceHandler {

    protected final Logger logger;
    // Shard that is going to be recovered (the "source")
    private final IndexShard shard;
    private final int shardId;
    // Request containing source and target node information
    private final StartRecoveryRequest request;
    private final int chunkSizeInBytes;
    private final RecoveryTargetHandler recoveryTarget;

    protected final RecoveryResponse response;

    private final CancellableThreads cancellableThreads = new CancellableThreads() {
        @Override
        protected void onCancel(String reason, @Nullable Exception suppressedException) {
            RuntimeException e;
            if (shard.state() == IndexShardState.CLOSED) { // check if the shard got closed on us
                e = new IndexShardClosedException(shard.shardId(), "shard is closed and recovery was canceled reason [" + reason + "]");
            } else {
                e = new ExecutionCancelledException("recovery was canceled reason [" + reason + "]");
            }
            if (suppressedException != null) {
                e.addSuppressed(suppressedException);
            }
            throw e;
        }
    };

    public RecoverySourceHandler(final IndexShard shard, RecoveryTargetHandler recoveryTarget,
                                 final StartRecoveryRequest request,
                                 final int fileChunkSizeInBytes) {
        this.shard = shard;
        this.recoveryTarget = recoveryTarget;
        this.request = request;
        this.shardId = this.request.shardId().id();
        this.logger = Loggers.getLogger(getClass(), request.shardId(), "recover to " + request.targetNode().getName());
        this.chunkSizeInBytes = fileChunkSizeInBytes;
        this.response = new RecoveryResponse();
    }

    public StartRecoveryRequest getRequest() {
        return request;
    }

    /**
     * performs the recovery from the local engine to the target
     */
    public RecoveryResponse recoverToTarget() throws IOException {
        runUnderPrimaryPermit(() -> {
            final IndexShardRoutingTable routingTable = shard.getReplicationGroup().getRoutingTable();
            ShardRouting targetShardRouting = routingTable.getByAllocationId(request.targetAllocationId());
            if (targetShardRouting == null) {
                logger.debug("delaying recovery of {} as it is not listed as assigned to target node {}", request.shardId(),
                    request.targetNode());
                throw new DelayRecoveryException("source node does not have the shard listed in its state as allocated on the node");
            }
            assert targetShardRouting.initializing() : "expected recovery target to be initializing but was " + targetShardRouting;
        }, shardId + " validating recovery target ["+ request.targetAllocationId() + "] registered ", shard, cancellableThreads, logger);

<<<<<<< HEAD
        try (Closeable ignored = shard.acquireTranslogRetentionLock()) {
=======
        try (Closeable ignored = shard.acquireRetentionLockForPeerRecovery()) {
>>>>>>> 0c7f6570
            final long startingSeqNo;
            final long requiredSeqNoRangeStart;
            final boolean isSequenceNumberBasedRecovery = request.startingSeqNo() != SequenceNumbers.UNASSIGNED_SEQ_NO &&
                isTargetSameHistory() && shard.hasCompleteHistoryOperations("peer-recovery", request.startingSeqNo());
            if (isSequenceNumberBasedRecovery) {
                logger.trace("performing sequence numbers based recovery. starting at [{}]", request.startingSeqNo());
                startingSeqNo = request.startingSeqNo();
                requiredSeqNoRangeStart = startingSeqNo;
            } else {
                final Engine.IndexCommitRef phase1Snapshot;
                try {
                    phase1Snapshot = shard.acquireSafeIndexCommit();
                } catch (final Exception e) {
                    throw new RecoveryEngineException(shard.shardId(), 1, "snapshot failed", e);
                }
                // We must have everything above the local checkpoint in the commit
                requiredSeqNoRangeStart =
                    Long.parseLong(phase1Snapshot.getIndexCommit().getUserData().get(SequenceNumbers.LOCAL_CHECKPOINT_KEY)) + 1;
                // If soft-deletes enabled, we need to transfer only operations after the local_checkpoint of the commit to have
                // the same history on the target. However, with translog, we need to set this to 0 to create a translog roughly
                // according to the retention policy on the target. Note that it will still filter out legacy operations without seqNo.
                startingSeqNo = shard.indexSettings().isSoftDeleteEnabled() ? requiredSeqNoRangeStart : 0;
                try {
<<<<<<< HEAD
                    phase1(phase1Snapshot.getIndexCommit(), () -> shard.estimateTranslogOperationsFromMinSeq(startingSeqNo));
=======
                    final int estimateNumOps = shard.estimateNumberOfHistoryOperations("peer-recovery", startingSeqNo);
                    phase1(phase1Snapshot.getIndexCommit(), () -> estimateNumOps);
>>>>>>> 0c7f6570
                } catch (final Exception e) {
                    throw new RecoveryEngineException(shard.shardId(), 1, "phase1 failed", e);
                } finally {
                    try {
                        IOUtils.close(phase1Snapshot);
                    } catch (final IOException ex) {
                        logger.warn("releasing snapshot caused exception", ex);
                    }
                }
            }
            assert startingSeqNo >= 0 : "startingSeqNo must be non negative. got: " + startingSeqNo;
            assert requiredSeqNoRangeStart >= startingSeqNo : "requiredSeqNoRangeStart [" + requiredSeqNoRangeStart + "] is lower than ["
                + startingSeqNo + "]";

            try {
                // For a sequence based recovery, the target can keep its local translog
<<<<<<< HEAD
                prepareTargetForTranslog(isSequenceNumberBasedRecovery == false, shard.estimateTranslogOperationsFromMinSeq(startingSeqNo));
=======
                prepareTargetForTranslog(isSequenceNumberBasedRecovery == false,
                    shard.estimateNumberOfHistoryOperations("peer-recovery", startingSeqNo));
>>>>>>> 0c7f6570
            } catch (final Exception e) {
                throw new RecoveryEngineException(shard.shardId(), 1, "prepare target for translog failed", e);
            }

            /*
             * add shard to replication group (shard will receive replication requests from this point on) now that engine is open.
             * This means that any document indexed into the primary after this will be replicated to this replica as well
             * make sure to do this before sampling the max sequence number in the next step, to ensure that we send
             * all documents up to maxSeqNo in phase2.
             */
            runUnderPrimaryPermit(() -> shard.initiateTracking(request.targetAllocationId()),
                shardId + " initiating tracking of " + request.targetAllocationId(), shard, cancellableThreads, logger);

            final long endingSeqNo = shard.seqNoStats().getMaxSeqNo();
            /*
             * We need to wait for all operations up to the current max to complete, otherwise we can not guarantee that all
             * operations in the required range will be available for replaying from the translog of the source.
             */
            cancellableThreads.execute(() -> shard.waitForOpsToComplete(endingSeqNo));

<<<<<<< HEAD
            logger.trace("all operations up to [{}] completed, which will be used as an ending sequence number", endingSeqNo);

            logger.trace("snapshot translog for recovery; current size is [{}]", shard.estimateTranslogOperationsFromMinSeq(startingSeqNo));
            final long targetLocalCheckpoint;
            try(Translog.Snapshot snapshot = shard.newTranslogSnapshotFromMinSeqNo(startingSeqNo)) {
                targetLocalCheckpoint = phase2(startingSeqNo, requiredSeqNoRangeStart, endingSeqNo, snapshot);
=======
            if (logger.isTraceEnabled()) {
                logger.trace("all operations up to [{}] completed, which will be used as an ending sequence number", endingSeqNo);
                logger.trace("snapshot translog for recovery; current size is [{}]",
                    shard.estimateNumberOfHistoryOperations("peer-recovery", startingSeqNo));
            }
            final long targetLocalCheckpoint;
            try (Translog.Snapshot snapshot = shard.getHistoryOperations("peer-recovery", startingSeqNo)) {
                // we have to capture the max_seen_auto_id_timestamp and the max_seq_no_of_updates to make sure that these values
                // are at least as high as the corresponding values on the primary when any of these operations were executed on it.
                final long maxSeenAutoIdTimestamp = shard.getMaxSeenAutoIdTimestamp();
                final long maxSeqNoOfUpdatesOrDeletes = shard.getMaxSeqNoOfUpdatesOrDeletes();
                targetLocalCheckpoint = phase2(startingSeqNo, requiredSeqNoRangeStart, endingSeqNo, snapshot,
                    maxSeenAutoIdTimestamp, maxSeqNoOfUpdatesOrDeletes);
>>>>>>> 0c7f6570
            } catch (Exception e) {
                throw new RecoveryEngineException(shard.shardId(), 2, "phase2 failed", e);
            }

            finalizeRecovery(targetLocalCheckpoint);
        }
        return response;
    }

    private boolean isTargetSameHistory() {
        final String targetHistoryUUID = request.metadataSnapshot().getHistoryUUID();
        assert targetHistoryUUID != null || shard.indexSettings().getIndexVersionCreated().before(Version.V_6_0_0_rc1) :
            "incoming target history N/A but index was created after or on 6.0.0-rc1";
        return targetHistoryUUID != null && targetHistoryUUID.equals(shard.getHistoryUUID());
    }

    static void runUnderPrimaryPermit(CancellableThreads.Interruptable runnable, String reason,
                                      IndexShard primary, CancellableThreads cancellableThreads, Logger logger) {
        cancellableThreads.execute(() -> {
            CompletableFuture<Releasable> permit = new CompletableFuture<>();
            final ActionListener<Releasable> onAcquired = new ActionListener<Releasable>() {
                @Override
                public void onResponse(Releasable releasable) {
                    if (permit.complete(releasable) == false) {
                        releasable.close();
                    }
                }

                @Override
                public void onFailure(Exception e) {
                    permit.completeExceptionally(e);
                }
            };
            primary.acquirePrimaryOperationPermit(onAcquired, ThreadPool.Names.SAME, reason);
            try (Releasable ignored = FutureUtils.get(permit)) {
                // check that the IndexShard still has the primary authority. This needs to be checked under operation permit to prevent
                // races, as IndexShard will switch its authority only when it holds all operation permits, see IndexShard.relocated()
<<<<<<< HEAD
                if (primary.isPrimaryMode() == false) {
=======
                if (primary.isRelocatedPrimary()) {
>>>>>>> 0c7f6570
                    throw new IndexShardRelocatedException(primary.shardId());
                }
                runnable.run();
            } finally {
                // just in case we got an exception (likely interrupted) while waiting for the get
                permit.whenComplete((r, e) -> {
                    if (r != null) {
                        r.close();
<<<<<<< HEAD
                    }
                    if (e != null) {
                        logger.trace("suppressing exception on completion (it was already bubbled up or the operation was aborted)", e);
                    }
                });
            }
        });
    }

    /**
     * Determines if the source translog is ready for a sequence-number-based peer recovery. The main condition here is that the source
     * translog contains all operations above the local checkpoint on the target. We already know the that translog contains or will contain
     * all ops above the source local checkpoint, so we can stop check there.
     *
     * @return {@code true} if the source is ready for a sequence-number-based recovery
     * @throws IOException if an I/O exception occurred reading the translog snapshot
     */
    boolean isTranslogReadyForSequenceNumberBasedRecovery() throws IOException {
        final long startingSeqNo = request.startingSeqNo();
        assert startingSeqNo >= 0;
        final long localCheckpoint = shard.getLocalCheckpoint();
        logger.trace("testing sequence numbers in range: [{}, {}]", startingSeqNo, localCheckpoint);
        // the start recovery request is initialized with the starting sequence number set to the target shard's local checkpoint plus one
        if (startingSeqNo - 1 <= localCheckpoint) {
            final LocalCheckpointTracker tracker = new LocalCheckpointTracker(startingSeqNo, startingSeqNo - 1);
            try (Translog.Snapshot snapshot = shard.newTranslogSnapshotFromMinSeqNo(startingSeqNo)) {
                Translog.Operation operation;
                while ((operation = snapshot.next()) != null) {
                    if (operation.seqNo() != SequenceNumbers.UNASSIGNED_SEQ_NO) {
                        tracker.markSeqNoAsCompleted(operation.seqNo());
=======
>>>>>>> 0c7f6570
                    }
                    if (e != null) {
                        logger.trace("suppressing exception on completion (it was already bubbled up or the operation was aborted)", e);
                    }
                });
            }
        });
    }

    /**
     * Perform phase1 of the recovery operations. Once this {@link IndexCommit}
     * snapshot has been performed no commit operations (files being fsync'd)
     * are effectively allowed on this index until all recovery phases are done
     * <p>
     * Phase1 examines the segment files on the target node and copies over the
     * segments that are missing. Only segments that have the same size and
     * checksum can be reused
     */
    public void phase1(final IndexCommit snapshot, final Supplier<Integer> translogOps) {
        cancellableThreads.checkForCancel();
        // Total size of segment files that are recovered
        long totalSize = 0;
        // Total size of segment files that were able to be re-used
        long existingTotalSize = 0;
        final Store store = shard.store();
        store.incRef();
        try {
            StopWatch stopWatch = new StopWatch().start();
            final Store.MetadataSnapshot recoverySourceMetadata;
            try {
                recoverySourceMetadata = store.getMetadata(snapshot);
            } catch (CorruptIndexException | IndexFormatTooOldException | IndexFormatTooNewException ex) {
                shard.failShard("recovery", ex);
                throw ex;
            }
            for (String name : snapshot.getFileNames()) {
                final StoreFileMetaData md = recoverySourceMetadata.get(name);
                if (md == null) {
                    logger.info("Snapshot differs from actual index for file: {} meta: {}", name, recoverySourceMetadata.asMap());
                    throw new CorruptIndexException("Snapshot differs from actual index - maybe index was removed metadata has " +
                            recoverySourceMetadata.asMap().size() + " files", name);
                }
            }
            // Generate a "diff" of all the identical, different, and missing
            // segment files on the target node, using the existing files on
            // the source node
            String recoverySourceSyncId = recoverySourceMetadata.getSyncId();
            String recoveryTargetSyncId = request.metadataSnapshot().getSyncId();
            final boolean recoverWithSyncId = recoverySourceSyncId != null &&
                    recoverySourceSyncId.equals(recoveryTargetSyncId);
            if (recoverWithSyncId) {
                final long numDocsTarget = request.metadataSnapshot().getNumDocs();
                final long numDocsSource = recoverySourceMetadata.getNumDocs();
                if (numDocsTarget != numDocsSource) {
                    throw new IllegalStateException("try to recover " + request.shardId() + " from primary shard with sync id but number " +
                            "of docs differ: " + numDocsSource + " (" + request.sourceNode().getName() + ", primary) vs " + numDocsTarget
                            + "(" + request.targetNode().getName() + ")");
                }
                // we shortcut recovery here because we have nothing to copy. but we must still start the engine on the target.
                // so we don't return here
                logger.trace("skipping [phase1]- identical sync id [{}] found on both source and target", recoverySourceSyncId);
            } else {
                final Store.RecoveryDiff diff = recoverySourceMetadata.recoveryDiff(request.metadataSnapshot());
                for (StoreFileMetaData md : diff.identical) {
                    response.phase1ExistingFileNames.add(md.name());
                    response.phase1ExistingFileSizes.add(md.length());
                    existingTotalSize += md.length();
                    if (logger.isTraceEnabled()) {
                        logger.trace("recovery [phase1]: not recovering [{}], exist in local store and has checksum [{}]," +
                                        " size [{}]", md.name(), md.checksum(), md.length());
                    }
                    totalSize += md.length();
                }
                List<StoreFileMetaData> phase1Files = new ArrayList<>(diff.different.size() + diff.missing.size());
                phase1Files.addAll(diff.different);
                phase1Files.addAll(diff.missing);
                for (StoreFileMetaData md : phase1Files) {
                    if (request.metadataSnapshot().asMap().containsKey(md.name())) {
                        logger.trace("recovery [phase1]: recovering [{}], exists in local store, but is different: remote [{}], local [{}]",
                            md.name(), request.metadataSnapshot().asMap().get(md.name()), md);
                    } else {
                        logger.trace("recovery [phase1]: recovering [{}], does not exist in remote", md.name());
                    }
                    response.phase1FileNames.add(md.name());
                    response.phase1FileSizes.add(md.length());
                    totalSize += md.length();
                }

                response.phase1TotalSize = totalSize;
                response.phase1ExistingTotalSize = existingTotalSize;

                logger.trace("recovery [phase1]: recovering_files [{}] with total_size [{}], reusing_files [{}] with total_size [{}]",
                        response.phase1FileNames.size(),
                        new ByteSizeValue(totalSize), response.phase1ExistingFileNames.size(), new ByteSizeValue(existingTotalSize));
                cancellableThreads.execute(() ->
                        recoveryTarget.receiveFileInfo(response.phase1FileNames, response.phase1FileSizes, response.phase1ExistingFileNames,
                                response.phase1ExistingFileSizes, translogOps.get()));
                // How many bytes we've copied since we last called RateLimiter.pause
                final Function<StoreFileMetaData, OutputStream> outputStreamFactories =
                        md -> new BufferedOutputStream(new RecoveryOutputStream(md, translogOps), chunkSizeInBytes);
                sendFiles(store, phase1Files.toArray(new StoreFileMetaData[phase1Files.size()]), outputStreamFactories);
                // Send the CLEAN_FILES request, which takes all of the files that
                // were transferred and renames them from their temporary file
                // names to the actual file names. It also writes checksums for
                // the files after they have been renamed.
                //
                // Once the files have been renamed, any other files that are not
                // related to this recovery (out of date segments, for example)
                // are deleted
                try {
                    cancellableThreads.executeIO(() ->
                        recoveryTarget.cleanFiles(translogOps.get(), recoverySourceMetadata));
                } catch (RemoteTransportException | IOException targetException) {
                    final IOException corruptIndexException;
                    // we realized that after the index was copied and we wanted to finalize the recovery
                    // the index was corrupted:
                    //   - maybe due to a broken segments file on an empty index (transferred with no checksum)
                    //   - maybe due to old segments without checksums or length only checks
                    if ((corruptIndexException = ExceptionsHelper.unwrapCorruption(targetException)) != null) {
                        try {
                            final Store.MetadataSnapshot recoverySourceMetadata1 = store.getMetadata(snapshot);
                            StoreFileMetaData[] metadata =
                                    StreamSupport.stream(recoverySourceMetadata1.spliterator(), false).toArray(StoreFileMetaData[]::new);
                            ArrayUtil.timSort(metadata, Comparator.comparingLong(StoreFileMetaData::length)); // check small files first
                            for (StoreFileMetaData md : metadata) {
                                cancellableThreads.checkForCancel();
                                logger.debug("checking integrity for file {} after remove corruption exception", md);
                                if (store.checkIntegrityNoException(md) == false) { // we are corrupted on the primary -- fail!
                                    shard.failShard("recovery", corruptIndexException);
                                    logger.warn("Corrupted file detected {} checksum mismatch", md);
                                    throw corruptIndexException;
                                }
                            }
                        } catch (IOException ex) {
                            targetException.addSuppressed(ex);
                            throw targetException;
                        }
                        // corruption has happened on the way to replica
                        RemoteTransportException exception = new RemoteTransportException("File corruption occurred on recovery but " +
                                "checksums are ok", null);
                        exception.addSuppressed(targetException);
                        logger.warn(() -> new ParameterizedMessage(
                                "{} Remote file corruption during finalization of recovery on node {}. local checksum OK",
                                shard.shardId(), request.targetNode()), corruptIndexException);
                        throw exception;
                    } else {
                        throw targetException;
                    }
                }
            }

            logger.trace("recovery [phase1]: took [{}]", stopWatch.totalTime());
            response.phase1Time = stopWatch.totalTime().millis();
        } catch (Exception e) {
            throw new RecoverFilesRecoveryException(request.shardId(), response.phase1FileNames.size(), new ByteSizeValue(totalSize), e);
        } finally {
            store.decRef();
        }
    }

    void prepareTargetForTranslog(final boolean fileBasedRecovery, final int totalTranslogOps) throws IOException {
        StopWatch stopWatch = new StopWatch().start();
        logger.trace("recovery [phase1]: prepare remote engine for translog");
        final long startEngineStart = stopWatch.totalTime().millis();
        // Send a request preparing the new shard's translog to receive operations. This ensures the shard engine is started and disables
        // garbage collection (not the JVM's GC!) of tombstone deletes.
        cancellableThreads.executeIO(() -> recoveryTarget.prepareForTranslogOperations(fileBasedRecovery, totalTranslogOps));
        stopWatch.stop();

        response.startTime = stopWatch.totalTime().millis() - startEngineStart;
        logger.trace("recovery [phase1]: remote engine start took [{}]", stopWatch.totalTime());
    }

    /**
     * Perform phase two of the recovery process.
     * <p>
     * Phase two uses a snapshot of the current translog *without* acquiring the write lock (however, the translog snapshot is
     * point-in-time view of the translog). It then sends each translog operation to the target node so it can be replayed into the new
     * shard.
     *
     * @param startingSeqNo              the sequence number to start recovery from, or {@link SequenceNumbers#UNASSIGNED_SEQ_NO} if all
     *                                   ops should be sent
     * @param requiredSeqNoRangeStart    the lower sequence number of the required range (ending with endingSeqNo)
     * @param endingSeqNo                the highest sequence number that should be sent
     * @param snapshot                   a snapshot of the translog
     * @param maxSeenAutoIdTimestamp     the max auto_id_timestamp of append-only requests on the primary
     * @param maxSeqNoOfUpdatesOrDeletes the max seq_no of updates or deletes on the primary after these operations were executed on it.
     * @return the local checkpoint on the target
     */
    long phase2(final long startingSeqNo, long requiredSeqNoRangeStart, long endingSeqNo, final Translog.Snapshot snapshot,
                final long maxSeenAutoIdTimestamp, final long maxSeqNoOfUpdatesOrDeletes)
        throws IOException {
        if (shard.state() == IndexShardState.CLOSED) {
            throw new IndexShardClosedException(request.shardId());
        }
        cancellableThreads.checkForCancel();

        final StopWatch stopWatch = new StopWatch().start();

        logger.trace("recovery [phase2]: sending transaction log operations (seq# from [" +  startingSeqNo  + "], " +
            "required [" + requiredSeqNoRangeStart + ":" + endingSeqNo + "]");

        // send all the snapshot's translog operations to the target
        final SendSnapshotResult result = sendSnapshot(
            startingSeqNo, requiredSeqNoRangeStart, endingSeqNo, snapshot, maxSeenAutoIdTimestamp, maxSeqNoOfUpdatesOrDeletes);

        stopWatch.stop();
        logger.trace("recovery [phase2]: took [{}]", stopWatch.totalTime());
        response.phase2Time = stopWatch.totalTime().millis();
        response.phase2Operations = result.totalOperations;
        return result.targetLocalCheckpoint;
    }

    /*
     * finalizes the recovery process
     */
    public void finalizeRecovery(final long targetLocalCheckpoint) throws IOException {
        if (shard.state() == IndexShardState.CLOSED) {
            throw new IndexShardClosedException(request.shardId());
        }
        cancellableThreads.checkForCancel();
        StopWatch stopWatch = new StopWatch().start();
        logger.trace("finalizing recovery");
        /*
         * Before marking the shard as in-sync we acquire an operation permit. We do this so that there is a barrier between marking a
         * shard as in-sync and relocating a shard. If we acquire the permit then no relocation handoff can complete before we are done
         * marking the shard as in-sync. If the relocation handoff holds all the permits then after the handoff completes and we acquire
         * the permit then the state of the shard will be relocated and this recovery will fail.
         */
        runUnderPrimaryPermit(() -> shard.markAllocationIdAsInSync(request.targetAllocationId(), targetLocalCheckpoint),
            shardId + " marking " + request.targetAllocationId() + " as in sync", shard, cancellableThreads, logger);
        final long globalCheckpoint = shard.getGlobalCheckpoint();
        cancellableThreads.executeIO(() -> recoveryTarget.finalizeRecovery(globalCheckpoint));
        runUnderPrimaryPermit(() -> shard.updateGlobalCheckpointForShard(request.targetAllocationId(), globalCheckpoint),
            shardId + " updating " + request.targetAllocationId() + "'s global checkpoint", shard, cancellableThreads, logger);

        if (request.isPrimaryRelocation()) {
            logger.trace("performing relocation hand-off");
            // this acquires all IndexShard operation permits and will thus delay new recoveries until it is done
            cancellableThreads.execute(() -> shard.relocated(recoveryTarget::handoffPrimaryContext));
            /*
             * if the recovery process fails after disabling primary mode on the source shard, both relocation source and
             * target are failed (see {@link IndexShard#updateRoutingEntry}).
             */
        }
        stopWatch.stop();
        logger.trace("finalizing recovery took [{}]", stopWatch.totalTime());
    }

    static class SendSnapshotResult {

        final long targetLocalCheckpoint;
        final int totalOperations;

        SendSnapshotResult(final long targetLocalCheckpoint, final int totalOperations) {
            this.targetLocalCheckpoint = targetLocalCheckpoint;
            this.totalOperations = totalOperations;
        }

    }

    /**
     * Send the given snapshot's operations with a sequence number greater than the specified staring sequence number to this handler's
     * target node.
     * <p>
     * Operations are bulked into a single request depending on an operation count limit or size-in-bytes limit.
     *
     * @param startingSeqNo              the sequence number for which only operations with a sequence number greater than this will be sent
     * @param requiredSeqNoRangeStart    the lower sequence number of the required range
     * @param endingSeqNo                the upper bound of the sequence number range to be sent (inclusive)
     * @param snapshot                   the translog snapshot to replay operations from  @return the local checkpoint on the target and the
     *                                   total number of operations sent
     * @param maxSeenAutoIdTimestamp     the max auto_id_timestamp of append-only requests on the primary
     * @param maxSeqNoOfUpdatesOrDeletes the max seq_no of updates or deletes on the primary after these operations were executed on it.
     * @throws IOException if an I/O exception occurred reading the translog snapshot
     */
    protected SendSnapshotResult sendSnapshot(final long startingSeqNo, long requiredSeqNoRangeStart, long endingSeqNo,
                                              final Translog.Snapshot snapshot, final long maxSeenAutoIdTimestamp,
                                              final long maxSeqNoOfUpdatesOrDeletes) throws IOException {
        assert requiredSeqNoRangeStart <= endingSeqNo + 1:
            "requiredSeqNoRangeStart " + requiredSeqNoRangeStart + " is larger than endingSeqNo " + endingSeqNo;
        assert startingSeqNo <= requiredSeqNoRangeStart :
            "startingSeqNo " + startingSeqNo + " is larger than requiredSeqNoRangeStart " + requiredSeqNoRangeStart;
        int ops = 0;
        long size = 0;
        int skippedOps = 0;
        int totalSentOps = 0;
        final AtomicLong targetLocalCheckpoint = new AtomicLong(SequenceNumbers.UNASSIGNED_SEQ_NO);
        final List<Translog.Operation> operations = new ArrayList<>();
        final LocalCheckpointTracker requiredOpsTracker = new LocalCheckpointTracker(endingSeqNo, requiredSeqNoRangeStart - 1);

        final int expectedTotalOps = snapshot.totalOperations();
        if (expectedTotalOps == 0) {
            logger.trace("no translog operations to send");
        }

        final CancellableThreads.IOInterruptable sendBatch = () -> {
            final long targetCheckpoint = recoveryTarget.indexTranslogOperations(
                operations, expectedTotalOps, maxSeenAutoIdTimestamp, maxSeqNoOfUpdatesOrDeletes);
            targetLocalCheckpoint.set(targetCheckpoint);
        };

        // send operations in batches
        Translog.Operation operation;
        while ((operation = snapshot.next()) != null) {
            if (shard.state() == IndexShardState.CLOSED) {
                throw new IndexShardClosedException(request.shardId());
            }
            cancellableThreads.checkForCancel();

            final long seqNo = operation.seqNo();
            if (seqNo < startingSeqNo || seqNo > endingSeqNo) {
                skippedOps++;
                continue;
            }
            operations.add(operation);
            ops++;
            size += operation.estimateSize();
            totalSentOps++;
            requiredOpsTracker.markSeqNoAsCompleted(seqNo);

            // check if this request is past bytes threshold, and if so, send it off
            if (size >= chunkSizeInBytes) {
                cancellableThreads.executeIO(sendBatch);
                logger.trace("sent batch of [{}][{}] (total: [{}]) translog operations", ops, new ByteSizeValue(size), expectedTotalOps);
                ops = 0;
                size = 0;
                operations.clear();
            }
        }

        if (!operations.isEmpty() || totalSentOps == 0) {
            // send the leftover operations or if no operations were sent, request the target to respond with its local checkpoint
            cancellableThreads.executeIO(sendBatch);
        }

        assert expectedTotalOps == snapshot.skippedOperations() + skippedOps + totalSentOps
            : String.format(Locale.ROOT, "expected total [%d], overridden [%d], skipped [%d], total sent [%d]",
            expectedTotalOps, snapshot.skippedOperations(), skippedOps, totalSentOps);

        if (requiredOpsTracker.getCheckpoint() < endingSeqNo) {
            throw new IllegalStateException("translog replay failed to cover required sequence numbers" +
                " (required range [" + requiredSeqNoRangeStart + ":" + endingSeqNo + "). first missing op is ["
                + (requiredOpsTracker.getCheckpoint() + 1) + "]");
        }

        logger.trace("sent final batch of [{}][{}] (total: [{}]) translog operations", ops, new ByteSizeValue(size), expectedTotalOps);

        return new SendSnapshotResult(targetLocalCheckpoint.get(), totalSentOps);
    }

    /**
     * Cancels the recovery and interrupts all eligible threads.
     */
    public void cancel(String reason) {
        cancellableThreads.cancel(reason);
    }

    @Override
    public String toString() {
        return "ShardRecoveryHandler{" +
                "shardId=" + request.shardId() +
                ", sourceNode=" + request.sourceNode() +
                ", targetNode=" + request.targetNode() +
                '}';
    }


    final class RecoveryOutputStream extends OutputStream {
        private final StoreFileMetaData md;
        private final Supplier<Integer> translogOps;
        private long position = 0;

        RecoveryOutputStream(StoreFileMetaData md, Supplier<Integer> translogOps) {
            this.md = md;
            this.translogOps = translogOps;
        }

        @Override
        public void write(int b) throws IOException {
            throw new UnsupportedOperationException("we can't send single bytes over the wire");
        }

        @Override
        public void write(byte[] b, int offset, int length) throws IOException {
            sendNextChunk(position, new BytesArray(b, offset, length), md.length() == position + length);
            position += length;
            assert md.length() >= position : "length: " + md.length() + " but positions was: " + position;
        }

        private void sendNextChunk(long position, BytesArray content, boolean lastChunk) throws IOException {
            // Actually send the file chunk to the target node, waiting for it to complete
            cancellableThreads.executeIO(() ->
                    recoveryTarget.writeFileChunk(md, position, content, lastChunk, translogOps.get())
            );
            if (shard.state() == IndexShardState.CLOSED) { // check if the shard got closed on us
                throw new IndexShardClosedException(request.shardId());
            }
        }
    }

    void sendFiles(Store store, StoreFileMetaData[] files, Function<StoreFileMetaData, OutputStream> outputStreamFactory) throws Exception {
        store.incRef();
        try {
            ArrayUtil.timSort(files, Comparator.comparingLong(StoreFileMetaData::length)); // send smallest first
            for (int i = 0; i < files.length; i++) {
                final StoreFileMetaData md = files[i];
                try (IndexInput indexInput = store.directory().openInput(md.name(), IOContext.READONCE)) {
                    // it's fine that we are only having the indexInput in the try/with block. The copy methods handles
                    // exceptions during close correctly and doesn't hide the original exception.
                    Streams.copy(new InputStreamIndexInput(indexInput, md.length()), outputStreamFactory.apply(md));
                } catch (Exception e) {
                    final IOException corruptIndexException;
                    if ((corruptIndexException = ExceptionsHelper.unwrapCorruption(e)) != null) {
                        if (store.checkIntegrityNoException(md) == false) { // we are corrupted on the primary -- fail!
                            logger.warn("{} Corrupted file detected {} checksum mismatch", shardId, md);
                            failEngine(corruptIndexException);
                            throw corruptIndexException;
                        } else { // corruption has happened on the way to replica
                            RemoteTransportException exception = new RemoteTransportException("File corruption occurred on recovery but " +
                                    "checksums are ok", null);
                            exception.addSuppressed(e);
                            logger.warn(() -> new ParameterizedMessage(
                                    "{} Remote file corruption on node {}, recovering {}. local checksum OK",
                                    shardId, request.targetNode(), md), corruptIndexException);
                            throw exception;
                        }
                    } else {
                        throw e;
                    }
                }
            }
        } finally {
            store.decRef();
        }
    }

    protected void failEngine(IOException cause) {
        shard.failShard("recovery", cause);
    }
}<|MERGE_RESOLUTION|>--- conflicted
+++ resolved
@@ -144,11 +144,7 @@
             assert targetShardRouting.initializing() : "expected recovery target to be initializing but was " + targetShardRouting;
         }, shardId + " validating recovery target ["+ request.targetAllocationId() + "] registered ", shard, cancellableThreads, logger);
 
-<<<<<<< HEAD
-        try (Closeable ignored = shard.acquireTranslogRetentionLock()) {
-=======
         try (Closeable ignored = shard.acquireRetentionLockForPeerRecovery()) {
->>>>>>> 0c7f6570
             final long startingSeqNo;
             final long requiredSeqNoRangeStart;
             final boolean isSequenceNumberBasedRecovery = request.startingSeqNo() != SequenceNumbers.UNASSIGNED_SEQ_NO &&
@@ -172,12 +168,8 @@
                 // according to the retention policy on the target. Note that it will still filter out legacy operations without seqNo.
                 startingSeqNo = shard.indexSettings().isSoftDeleteEnabled() ? requiredSeqNoRangeStart : 0;
                 try {
-<<<<<<< HEAD
-                    phase1(phase1Snapshot.getIndexCommit(), () -> shard.estimateTranslogOperationsFromMinSeq(startingSeqNo));
-=======
                     final int estimateNumOps = shard.estimateNumberOfHistoryOperations("peer-recovery", startingSeqNo);
                     phase1(phase1Snapshot.getIndexCommit(), () -> estimateNumOps);
->>>>>>> 0c7f6570
                 } catch (final Exception e) {
                     throw new RecoveryEngineException(shard.shardId(), 1, "phase1 failed", e);
                 } finally {
@@ -194,12 +186,8 @@
 
             try {
                 // For a sequence based recovery, the target can keep its local translog
-<<<<<<< HEAD
-                prepareTargetForTranslog(isSequenceNumberBasedRecovery == false, shard.estimateTranslogOperationsFromMinSeq(startingSeqNo));
-=======
                 prepareTargetForTranslog(isSequenceNumberBasedRecovery == false,
                     shard.estimateNumberOfHistoryOperations("peer-recovery", startingSeqNo));
->>>>>>> 0c7f6570
             } catch (final Exception e) {
                 throw new RecoveryEngineException(shard.shardId(), 1, "prepare target for translog failed", e);
             }
@@ -220,14 +208,6 @@
              */
             cancellableThreads.execute(() -> shard.waitForOpsToComplete(endingSeqNo));
 
-<<<<<<< HEAD
-            logger.trace("all operations up to [{}] completed, which will be used as an ending sequence number", endingSeqNo);
-
-            logger.trace("snapshot translog for recovery; current size is [{}]", shard.estimateTranslogOperationsFromMinSeq(startingSeqNo));
-            final long targetLocalCheckpoint;
-            try(Translog.Snapshot snapshot = shard.newTranslogSnapshotFromMinSeqNo(startingSeqNo)) {
-                targetLocalCheckpoint = phase2(startingSeqNo, requiredSeqNoRangeStart, endingSeqNo, snapshot);
-=======
             if (logger.isTraceEnabled()) {
                 logger.trace("all operations up to [{}] completed, which will be used as an ending sequence number", endingSeqNo);
                 logger.trace("snapshot translog for recovery; current size is [{}]",
@@ -241,7 +221,6 @@
                 final long maxSeqNoOfUpdatesOrDeletes = shard.getMaxSeqNoOfUpdatesOrDeletes();
                 targetLocalCheckpoint = phase2(startingSeqNo, requiredSeqNoRangeStart, endingSeqNo, snapshot,
                     maxSeenAutoIdTimestamp, maxSeqNoOfUpdatesOrDeletes);
->>>>>>> 0c7f6570
             } catch (Exception e) {
                 throw new RecoveryEngineException(shard.shardId(), 2, "phase2 failed", e);
             }
@@ -279,11 +258,7 @@
             try (Releasable ignored = FutureUtils.get(permit)) {
                 // check that the IndexShard still has the primary authority. This needs to be checked under operation permit to prevent
                 // races, as IndexShard will switch its authority only when it holds all operation permits, see IndexShard.relocated()
-<<<<<<< HEAD
-                if (primary.isPrimaryMode() == false) {
-=======
                 if (primary.isRelocatedPrimary()) {
->>>>>>> 0c7f6570
                     throw new IndexShardRelocatedException(primary.shardId());
                 }
                 runnable.run();
@@ -292,39 +267,6 @@
                 permit.whenComplete((r, e) -> {
                     if (r != null) {
                         r.close();
-<<<<<<< HEAD
-                    }
-                    if (e != null) {
-                        logger.trace("suppressing exception on completion (it was already bubbled up or the operation was aborted)", e);
-                    }
-                });
-            }
-        });
-    }
-
-    /**
-     * Determines if the source translog is ready for a sequence-number-based peer recovery. The main condition here is that the source
-     * translog contains all operations above the local checkpoint on the target. We already know the that translog contains or will contain
-     * all ops above the source local checkpoint, so we can stop check there.
-     *
-     * @return {@code true} if the source is ready for a sequence-number-based recovery
-     * @throws IOException if an I/O exception occurred reading the translog snapshot
-     */
-    boolean isTranslogReadyForSequenceNumberBasedRecovery() throws IOException {
-        final long startingSeqNo = request.startingSeqNo();
-        assert startingSeqNo >= 0;
-        final long localCheckpoint = shard.getLocalCheckpoint();
-        logger.trace("testing sequence numbers in range: [{}, {}]", startingSeqNo, localCheckpoint);
-        // the start recovery request is initialized with the starting sequence number set to the target shard's local checkpoint plus one
-        if (startingSeqNo - 1 <= localCheckpoint) {
-            final LocalCheckpointTracker tracker = new LocalCheckpointTracker(startingSeqNo, startingSeqNo - 1);
-            try (Translog.Snapshot snapshot = shard.newTranslogSnapshotFromMinSeqNo(startingSeqNo)) {
-                Translog.Operation operation;
-                while ((operation = snapshot.next()) != null) {
-                    if (operation.seqNo() != SequenceNumbers.UNASSIGNED_SEQ_NO) {
-                        tracker.markSeqNoAsCompleted(operation.seqNo());
-=======
->>>>>>> 0c7f6570
                     }
                     if (e != null) {
                         logger.trace("suppressing exception on completion (it was already bubbled up or the operation was aborted)", e);
