/*
 * Copyright Elasticsearch B.V. and/or licensed to Elasticsearch B.V. under one
 * or more contributor license agreements. Licensed under the Elastic License
 * 2.0 and the Server Side Public License, v 1; you may not use this file except
 * in compliance with, at your election, the Elastic License 2.0 or the Server
 * Side Public License, v 1.
 */

package org.elasticsearch.indices.recovery.plan;

import org.apache.logging.log4j.LogManager;
import org.apache.logging.log4j.Logger;
import org.apache.logging.log4j.message.ParameterizedMessage;
import org.elasticsearch.Version;
import org.elasticsearch.action.ActionListener;
import org.elasticsearch.core.Nullable;
import org.elasticsearch.index.shard.ShardId;
import org.elasticsearch.index.store.Store;
import org.elasticsearch.index.store.StoreFileMetadata;
import org.elasticsearch.indices.recovery.RecoverySettings;

import java.util.Collections;
import java.util.List;
import java.util.Optional;
import java.util.function.BooleanSupplier;
import java.util.function.Consumer;
import java.util.function.Function;
import java.util.stream.Collectors;

import static java.util.Collections.emptyMap;
import static org.elasticsearch.common.util.CollectionUtils.concatLists;
import static org.elasticsearch.indices.recovery.RecoverySettings.SEQ_NO_SNAPSHOT_RECOVERIES_SUPPORTED_VERSION;

public class SnapshotsRecoveryPlannerService implements RecoveryPlannerService {
    private final Logger logger = LogManager.getLogger(SnapshotsRecoveryPlannerService.class);

    private final ShardSnapshotsService shardSnapshotsService;
    private final BooleanSupplier canUseSnapshotsDuringRecovery;

    public SnapshotsRecoveryPlannerService(ShardSnapshotsService shardSnapshotsService, BooleanSupplier canUseSnapshotsDuringRecovery) {
        this.shardSnapshotsService = shardSnapshotsService;
        this.canUseSnapshotsDuringRecovery = canUseSnapshotsDuringRecovery;
    }

    public void computeRecoveryPlan(ShardId shardId,
                                    @Nullable String shardStateIdentifier,
                                    Store.MetadataSnapshot sourceMetadata,
                                    Store.MetadataSnapshot targetMetadata,
                                    long startingSeqNo,
                                    int translogOps,
                                    Version targetVersion,
                                    ActionListener<ShardRecoveryPlan> listener) {
        // Fallback to source only recovery if the target node is in an incompatible version
        boolean canUseSnapshots = canUseSnapshotsDuringRecovery() &&
            targetVersion.onOrAfter(RecoverySettings.SNAPSHOT_RECOVERIES_SUPPORTED_VERSION);

        fetchLatestSnapshotsIgnoringErrors(shardId, canUseSnapshots, latestSnapshotOpt ->
            ActionListener.completeWith(listener, () ->
                computeRecoveryPlanWithSnapshots(
                    shardStateIdentifier,
                    sourceMetadata,
                    targetMetadata,
                    startingSeqNo,
                    translogOps,
                    latestSnapshotOpt
                )
            )
        );
    }

<<<<<<< HEAD
    private boolean canUseSnapshotsDuringRecovery() {
        return canUseSnapshotsDuringRecovery.getAsBoolean();
    }

    private ShardRecoveryPlan computeRecoveryPlanWithSnapshots(Store.MetadataSnapshot sourceMetadata,
=======
    private ShardRecoveryPlan computeRecoveryPlanWithSnapshots(@Nullable String shardStateIdentifier,
                                                               Store.MetadataSnapshot sourceMetadata,
>>>>>>> 75c7cceb
                                                               Store.MetadataSnapshot targetMetadata,
                                                               long startingSeqNo,
                                                               int translogOps,
                                                               Optional<ShardSnapshot> latestSnapshotOpt) {
        Store.RecoveryDiff sourceTargetDiff = sourceMetadata.recoveryDiff(targetMetadata);
        List<StoreFileMetadata> filesMissingInTarget = concatLists(sourceTargetDiff.missing, sourceTargetDiff.different);

        if (latestSnapshotOpt.isEmpty()) {
            // If we couldn't find any valid  snapshots, fallback to the source
            return getRecoveryPlanUsingSourceNode(sourceMetadata, sourceTargetDiff, filesMissingInTarget, startingSeqNo, translogOps);
        }

        ShardSnapshot latestSnapshot = latestSnapshotOpt.get();

        // Primary failed over after the snapshot was taken
        if (latestSnapshot.isLogicallyEquivalent(shardStateIdentifier) &&
            latestSnapshot.hasDifferentPhysicalFiles(sourceMetadata) &&
            isSnapshotVersionCompatible(latestSnapshot) &&
            sourceTargetDiff.identical.isEmpty()) {
            // Use the current primary as a fallback if the download fails half-way
            ShardRecoveryPlan fallbackPlan =
                getRecoveryPlanUsingSourceNode(sourceMetadata, sourceTargetDiff, filesMissingInTarget, startingSeqNo, translogOps);

            ShardRecoveryPlan.SnapshotFilesToRecover snapshotFilesToRecover = new ShardRecoveryPlan.SnapshotFilesToRecover(
                latestSnapshot.getIndexId(),
                latestSnapshot.getRepository(),
                latestSnapshot.getSnapshotFiles()
            );

            return new ShardRecoveryPlan(snapshotFilesToRecover,
                Collections.emptyList(),
                Collections.emptyList(),
                startingSeqNo,
                translogOps,
                latestSnapshot.getMetadataSnapshot(),
                fallbackPlan
            );
        }

        Store.MetadataSnapshot filesToRecoverFromSourceSnapshot = toMetadataSnapshot(filesMissingInTarget);
        Store.RecoveryDiff snapshotDiff = filesToRecoverFromSourceSnapshot.recoveryDiff(latestSnapshot.getMetadataSnapshot());
        final ShardRecoveryPlan.SnapshotFilesToRecover snapshotFilesToRecover;
        if (snapshotDiff.identical.isEmpty()) {
            snapshotFilesToRecover = ShardRecoveryPlan.SnapshotFilesToRecover.EMPTY;
        } else {
            snapshotFilesToRecover = new ShardRecoveryPlan.SnapshotFilesToRecover(latestSnapshot.getIndexId(),
                latestSnapshot.getRepository(),
                latestSnapshot.getSnapshotFilesMatching(snapshotDiff.identical));
        }

        return new ShardRecoveryPlan(snapshotFilesToRecover,
            concatLists(snapshotDiff.missing, snapshotDiff.different),
            sourceTargetDiff.identical,
            startingSeqNo,
            translogOps,
            sourceMetadata
        );
    }

    private boolean isSnapshotVersionCompatible(ShardSnapshot snapshot) {
        Version commitVersion = snapshot.getCommitVersion();
        // if the snapshotVersion == null that means that the snapshot was taken in a version <= 7.15,
        // therefore we can safely use that snapshot. Since this runs on the shard primary and
        // NodeVersionAllocationDecider ensures that we only recover to a node that has newer or
        // same version.
        if (commitVersion == null) {
            assert SEQ_NO_SNAPSHOT_RECOVERIES_SUPPORTED_VERSION.luceneVersion.onOrAfter(snapshot.getCommitLuceneVersion());
            return Version.CURRENT.luceneVersion.onOrAfter(snapshot.getCommitLuceneVersion());
        }
        return commitVersion.onOrBefore(Version.CURRENT);
    }

    private ShardRecoveryPlan getRecoveryPlanUsingSourceNode(Store.MetadataSnapshot sourceMetadata,
                                                             Store.RecoveryDiff sourceTargetDiff,
                                                             List<StoreFileMetadata> filesMissingInTarget,
                                                             long startingSeqNo,
                                                             int translogOps) {
        return new ShardRecoveryPlan(ShardRecoveryPlan.SnapshotFilesToRecover.EMPTY,
            filesMissingInTarget,
            sourceTargetDiff.identical,
            startingSeqNo,
            translogOps,
            sourceMetadata
        );
    }

    private void fetchLatestSnapshotsIgnoringErrors(ShardId shardId, boolean useSnapshots, Consumer<Optional<ShardSnapshot>> listener) {
        if (useSnapshots == false) {
            listener.accept(Optional.empty());
            return;
        }

        ActionListener<Optional<ShardSnapshot>> listenerIgnoringErrors = new ActionListener<>() {
            @Override
            public void onResponse(Optional<ShardSnapshot> shardSnapshotData) {
                listener.accept(shardSnapshotData);
            }

            @Override
            public void onFailure(Exception e) {
                logger.warn(new ParameterizedMessage("Unable to fetch available snapshots for shard {}", shardId), e);
                listener.accept(Optional.empty());
            }
        };

        shardSnapshotsService.fetchLatestSnapshotsForShard(shardId, listenerIgnoringErrors);
    }

    private Store.MetadataSnapshot toMetadataSnapshot(List<StoreFileMetadata> files) {
        return new Store.MetadataSnapshot(
            files
                .stream()
                .collect(Collectors.toMap(StoreFileMetadata::name, Function.identity())),
            emptyMap(),
            0
        );
    }
}<|MERGE_RESOLUTION|>--- conflicted
+++ resolved
@@ -68,16 +68,12 @@
         );
     }
 
-<<<<<<< HEAD
     private boolean canUseSnapshotsDuringRecovery() {
         return canUseSnapshotsDuringRecovery.getAsBoolean();
     }
 
-    private ShardRecoveryPlan computeRecoveryPlanWithSnapshots(Store.MetadataSnapshot sourceMetadata,
-=======
     private ShardRecoveryPlan computeRecoveryPlanWithSnapshots(@Nullable String shardStateIdentifier,
                                                                Store.MetadataSnapshot sourceMetadata,
->>>>>>> 75c7cceb
                                                                Store.MetadataSnapshot targetMetadata,
                                                                long startingSeqNo,
                                                                int translogOps,
