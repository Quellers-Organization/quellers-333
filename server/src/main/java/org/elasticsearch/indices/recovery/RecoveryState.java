/*
 * Licensed to Elasticsearch under one or more contributor
 * license agreements. See the NOTICE file distributed with
 * this work for additional information regarding copyright
 * ownership. Elasticsearch licenses this file to you under
 * the Apache License, Version 2.0 (the "License"); you may
 * not use this file except in compliance with the License.
 * You may obtain a copy of the License at
 *
 *    http://www.apache.org/licenses/LICENSE-2.0
 *
 * Unless required by applicable law or agreed to in writing,
 * software distributed under the License is distributed on an
 * "AS IS" BASIS, WITHOUT WARRANTIES OR CONDITIONS OF ANY
 * KIND, either express or implied.  See the License for the
 * specific language governing permissions and limitations
 * under the License.
 */

package org.elasticsearch.indices.recovery;

import org.elasticsearch.Version;
import org.elasticsearch.cluster.node.DiscoveryNode;
import org.elasticsearch.cluster.routing.RecoverySource;
import org.elasticsearch.cluster.routing.ShardRouting;
import org.elasticsearch.common.Nullable;
import org.elasticsearch.common.Strings;
import org.elasticsearch.common.io.stream.StreamInput;
import org.elasticsearch.common.io.stream.StreamOutput;
import org.elasticsearch.common.io.stream.Writeable;
import org.elasticsearch.common.unit.ByteSizeValue;
import org.elasticsearch.common.unit.TimeValue;
import org.elasticsearch.common.xcontent.ToXContentFragment;
import org.elasticsearch.common.xcontent.ToXContentObject;
import org.elasticsearch.common.xcontent.XContentBuilder;
import org.elasticsearch.common.xcontent.XContentFactory;
import org.elasticsearch.index.shard.IndexShard;
import org.elasticsearch.index.shard.ShardId;

import java.io.IOException;
import java.util.Collection;
import java.util.HashMap;
import java.util.List;
import java.util.Locale;
import java.util.Map;

/**
 * Keeps track of state related to shard recovery.
 */
public class RecoveryState implements ToXContentFragment, Writeable {

    public enum Stage {
        INIT((byte) 0),

        /**
         * recovery of lucene files, either reusing local ones are copying new ones
         */
        INDEX((byte) 1),

        /**
         * potentially running check index
         */
        VERIFY_INDEX((byte) 2),

        /**
         * starting up the engine, replaying the translog
         */
        TRANSLOG((byte) 3),

        /**
         * performing final task after all translog ops have been done
         */
        FINALIZE((byte) 4),

        DONE((byte) 5),

        /**
         * recovery will be performed lazily as searches hit the shard
         */
        LAZY_RECOVERY((byte) 6);

        private static final Stage[] STAGES = new Stage[Stage.values().length];

        static {
            for (Stage stage : Stage.values()) {
                assert stage.id() < STAGES.length && stage.id() >= 0;
                STAGES[stage.id] = stage;
            }
        }

        private final byte id;

        Stage(byte id) {
            this.id = id;
        }

        public byte id() {
            return id;
        }

        public static Stage fromId(byte id) {
            if (id < 0 || id >= STAGES.length) {
                throw new IllegalArgumentException("No mapping for id [" + id + "]");
            }
            return STAGES[id];
        }
    }

    private Stage stage;

    private final Index index;
    private final Translog translog;
    private final VerifyIndex verifyIndex;
    private final Timer timer;

    private RecoverySource recoverySource;
    private ShardId shardId;
    @Nullable
    private DiscoveryNode sourceNode;
    private DiscoveryNode targetNode;
    private boolean primary;

    public RecoveryState(ShardRouting shardRouting, DiscoveryNode targetNode, @Nullable DiscoveryNode sourceNode) {
        assert shardRouting.initializing() : "only allow initializing shard routing to be recovered: " + shardRouting;
        RecoverySource recoverySource = shardRouting.recoverySource();
        assert (recoverySource.getType() == RecoverySource.Type.PEER) == (sourceNode != null) :
            "peer recovery requires source node, recovery type: " + recoverySource.getType() + " source node: " + sourceNode;
        this.shardId = shardRouting.shardId();
        this.primary = shardRouting.primary();
        this.recoverySource = recoverySource;
        this.sourceNode = sourceNode;
        this.targetNode = targetNode;
        stage = Stage.INIT;
        index = createIndex();
        translog = new Translog();
        verifyIndex = new VerifyIndex();
        timer = new Timer();
        timer.start();
    }

    public RecoveryState(StreamInput in) throws IOException {
        timer = new Timer(in);
        stage = Stage.fromId(in.readByte());
        shardId = new ShardId(in);
        recoverySource = RecoverySource.readFrom(in);
        targetNode = new DiscoveryNode(in);
        sourceNode = in.readOptionalWriteable(DiscoveryNode::new);
        index = createIndex(in);
        translog = new Translog(in);
        verifyIndex = new VerifyIndex(in);
        primary = in.readBoolean();
    }

    @Override
    public void writeTo(StreamOutput out) throws IOException {
        timer.writeTo(out);
        out.writeByte(stage.id());
        shardId.writeTo(out);
        recoverySource.writeTo(out);
        targetNode.writeTo(out);
        out.writeOptionalWriteable(sourceNode);
        index.writeTo(out);
        translog.writeTo(out);
        verifyIndex.writeTo(out);
        out.writeBoolean(primary);
    }

    protected Index createIndex() {
        return new Index();
    }

    protected Index createIndex(StreamInput in) throws IOException {
        return new Index(in);
    }

    public ShardId getShardId() {
        return shardId;
    }

    public synchronized Stage getStage() {
        return this.stage;
    }

    private void validateAndSetStage(Stage expected, Stage next) {
        if (stage != expected) {
            assert false : "can't move recovery to stage [" + next + "]. current stage: [" + stage + "] (expected [" + expected + "])";
            throw new IllegalStateException("can't move recovery to stage [" + next + "]. current stage: ["
                    + stage + "] (expected [" + expected + "])");
        }
        stage = next;
    }

    public synchronized void validateCurrentStage(Stage expected) {
        if (stage != expected) {
            assert false : "expected stage [" + expected + "]; but current stage is [" + stage + "]";
            throw new IllegalStateException("expected stage [" + expected + "] but current stage is [" + stage + "]");
        }
    }

    // synchronized is strictly speaking not needed (this is called by a single thread), but just to be safe
    public synchronized RecoveryState setStage(Stage stage) {
        switch (stage) {
            case INIT:
                // reinitializing stop remove all state except for start time
                this.stage = Stage.INIT;
                getIndex().reset();
                getVerifyIndex().reset();
                getTranslog().reset();
                break;
            case INDEX:
                validateAndSetStage(Stage.INIT, stage);
                getIndex().start();
                break;
            case VERIFY_INDEX:
                validateAndSetStage(Stage.INDEX, stage);
                getIndex().stop();
                getVerifyIndex().start();
                break;
            case TRANSLOG:
                validateAndSetStage(Stage.VERIFY_INDEX, stage);
                getVerifyIndex().stop();
                getTranslog().start();
                break;
            case FINALIZE:
                assert getIndex().bytesStillToRecover() >= 0 : "moving to stage FINALIZE without completing file details";
                validateAndSetStage(Stage.TRANSLOG, stage);
                getTranslog().stop();
                break;
            case DONE:
                validateAndSetStage(Stage.FINALIZE, stage);
                getTimer().stop();
                break;
            case LAZY_RECOVERY:
                validateAndSetStage(Stage.FINALIZE, stage);
                // Index recovery will be performed lazily
                // as searches hit the shard
                getIndex().resetStopTime();
                break;
            default:
                throw new IllegalArgumentException("unknown RecoveryState.Stage [" + stage + "]");
        }
        return this;
    }

    public Index getIndex() {
        return index;
    }

    public VerifyIndex getVerifyIndex() {
        return this.verifyIndex;
    }

    public Translog getTranslog() {
        return translog;
    }

    public Timer getTimer() {
        return timer;
    }

    public RecoverySource getRecoverySource() {
        return recoverySource;
    }

    /**
     * Returns recovery source node (only non-null if peer recovery)
     */
    @Nullable
    public DiscoveryNode getSourceNode() {
        return sourceNode;
    }

    public DiscoveryNode getTargetNode() {
        return targetNode;
    }

    public boolean getPrimary() {
        return primary;
    }

    public static RecoveryState readRecoveryState(StreamInput in) throws IOException {
        return new RecoveryState(in);
    }

    @Override
    public XContentBuilder toXContent(XContentBuilder builder, Params params) throws IOException {

        builder.field(Fields.ID, shardId.id());
        builder.field(Fields.TYPE, recoverySource.getType());
        builder.field(Fields.STAGE, stage.toString());
        builder.field(Fields.PRIMARY, primary);
        builder.timeField(Fields.START_TIME_IN_MILLIS, Fields.START_TIME, timer.startTime);
        if (timer.stopTime > 0) {
            builder.timeField(Fields.STOP_TIME_IN_MILLIS, Fields.STOP_TIME, timer.stopTime);
        }
        builder.humanReadableField(Fields.TOTAL_TIME_IN_MILLIS, Fields.TOTAL_TIME, new TimeValue(timer.time()));

        if (recoverySource.getType() == RecoverySource.Type.PEER) {
            builder.startObject(Fields.SOURCE);
            builder.field(Fields.ID, sourceNode.getId());
            builder.field(Fields.HOST, sourceNode.getHostName());
            builder.field(Fields.TRANSPORT_ADDRESS, sourceNode.getAddress().toString());
            builder.field(Fields.IP, sourceNode.getHostAddress());
            builder.field(Fields.NAME, sourceNode.getName());
            builder.endObject();
        } else {
            builder.startObject(Fields.SOURCE);
            recoverySource.addAdditionalFields(builder, params);
            builder.endObject();
        }

        builder.startObject(Fields.TARGET);
        builder.field(Fields.ID, targetNode.getId());
        builder.field(Fields.HOST, targetNode.getHostName());
        builder.field(Fields.TRANSPORT_ADDRESS, targetNode.getAddress().toString());
        builder.field(Fields.IP, targetNode.getHostAddress());
        builder.field(Fields.NAME, targetNode.getName());
        builder.endObject();

        builder.startObject(Fields.INDEX);
        index.toXContent(builder, params);
        builder.endObject();

        builder.startObject(Fields.TRANSLOG);
        translog.toXContent(builder, params);
        builder.endObject();

        builder.startObject(Fields.VERIFY_INDEX);
        verifyIndex.toXContent(builder, params);
        builder.endObject();

        return builder;
    }

    static final class Fields {
        static final String ID = "id";
        static final String TYPE = "type";
        static final String STAGE = "stage";
        static final String PRIMARY = "primary";
        static final String START_TIME = "start_time";
        static final String START_TIME_IN_MILLIS = "start_time_in_millis";
        static final String STOP_TIME = "stop_time";
        static final String STOP_TIME_IN_MILLIS = "stop_time_in_millis";
        static final String TOTAL_TIME = "total_time";
        static final String TOTAL_TIME_IN_MILLIS = "total_time_in_millis";
        static final String SOURCE = "source";
        static final String HOST = "host";
        static final String TRANSPORT_ADDRESS = "transport_address";
        static final String IP = "ip";
        static final String NAME = "name";
        static final String TARGET = "target";
        static final String INDEX = "index";
        static final String TRANSLOG = "translog";
        static final String TOTAL_ON_START = "total_on_start";
        static final String VERIFY_INDEX = "verify_index";
        static final String RECOVERED = "recovered";
        static final String RECOVERED_IN_BYTES = "recovered_in_bytes";
        static final String CHECK_INDEX_TIME = "check_index_time";
        static final String CHECK_INDEX_TIME_IN_MILLIS = "check_index_time_in_millis";
        static final String LENGTH = "length";
        static final String LENGTH_IN_BYTES = "length_in_bytes";
        static final String FILES = "files";
        static final String TOTAL = "total";
        static final String TOTAL_IN_BYTES = "total_in_bytes";
        static final String REUSED = "reused";
        static final String REUSED_IN_BYTES = "reused_in_bytes";
        static final String PERCENT = "percent";
        static final String DETAILS = "details";
        static final String SIZE = "size";
        static final String SOURCE_THROTTLE_TIME = "source_throttle_time";
        static final String SOURCE_THROTTLE_TIME_IN_MILLIS = "source_throttle_time_in_millis";
        static final String TARGET_THROTTLE_TIME = "target_throttle_time";
        static final String TARGET_THROTTLE_TIME_IN_MILLIS = "target_throttle_time_in_millis";
    }

    public static class Timer implements Writeable {
        protected long startTime = 0;
        protected long startNanoTime = 0;
        protected long time = -1;
        protected long stopTime = 0;

        public Timer() {
        }

        public Timer(StreamInput in) throws IOException {
            startTime = in.readVLong();
            startNanoTime = in.readVLong();
            stopTime = in.readVLong();
            time = in.readVLong();
        }

        @Override
        public synchronized void writeTo(StreamOutput out) throws IOException {
            out.writeVLong(startTime);
            out.writeVLong(startNanoTime);
            out.writeVLong(stopTime);
            // write a snapshot of current time, which is not per se the time field
            out.writeVLong(time());
        }

        public synchronized void start() {
            assert startTime == 0 : "already started";
            startTime = System.currentTimeMillis();
            startNanoTime = System.nanoTime();
        }

        /** Returns start time in millis */
        public synchronized long startTime() {
            return startTime;
        }

        /** Returns elapsed time in millis, or 0 if timer was not started */
        public synchronized long time() {
            if (startNanoTime == 0) {
                return 0;
            }
            if (time >= 0) {
                return time;
            }
            return Math.max(0, TimeValue.nsecToMSec(System.nanoTime() - startNanoTime));
        }

        /** Returns stop time in millis */
        public synchronized long stopTime() {
            return stopTime;
        }

        public synchronized void stop() {
            assert stopTime == 0 : "already stopped";
            stopTime = Math.max(System.currentTimeMillis(), startTime);
            time = TimeValue.nsecToMSec(System.nanoTime() - startNanoTime);
            assert time >= 0;
        }

        public synchronized void reset() {
            startTime = 0;
            startNanoTime = 0;
            time = -1;
            stopTime = 0;
        }

        public synchronized void resetStopTime() {
            assert stopTime != 0: "expected to be stopped";

            stopTime = 0;
        }

        // for tests
        public long getStartNanoTime() {
            return startNanoTime;
        }
    }

    public static class VerifyIndex extends Timer implements ToXContentFragment, Writeable {
        private volatile long checkIndexTime;

        public VerifyIndex() {
        }

        public VerifyIndex(StreamInput in) throws IOException {
            super(in);
            checkIndexTime = in.readVLong();
        }

        @Override
        public void writeTo(StreamOutput out) throws IOException {
            super.writeTo(out);
            out.writeVLong(checkIndexTime);
        }

        public void reset() {
            super.reset();
            checkIndexTime = 0;
        }

        public long checkIndexTime() {
            return checkIndexTime;
        }

        public void checkIndexTime(long checkIndexTime) {
            this.checkIndexTime = checkIndexTime;
        }

        @Override
        public XContentBuilder toXContent(XContentBuilder builder, Params params) throws IOException {
            builder.humanReadableField(Fields.CHECK_INDEX_TIME_IN_MILLIS, Fields.CHECK_INDEX_TIME, new TimeValue(checkIndexTime));
            builder.humanReadableField(Fields.TOTAL_TIME_IN_MILLIS, Fields.TOTAL_TIME, new TimeValue(time()));
            return builder;
        }
    }

    public static class Translog extends Timer implements ToXContentFragment, Writeable {
        public static final int UNKNOWN = -1;

        private int recovered;
        private int total = UNKNOWN;
        private int totalOnStart = UNKNOWN;
        private int totalLocal = UNKNOWN;

        public Translog() {
        }

        public Translog(StreamInput in) throws IOException {
            super(in);
            recovered = in.readVInt();
            total = in.readVInt();
            totalOnStart = in.readVInt();
            if (in.getVersion().onOrAfter(Version.V_7_4_0)) {
                totalLocal = in.readVInt();
            }
        }

        @Override
        public void writeTo(StreamOutput out) throws IOException {
            super.writeTo(out);
            out.writeVInt(recovered);
            out.writeVInt(total);
            out.writeVInt(totalOnStart);
            if (out.getVersion().onOrAfter(Version.V_7_4_0)) {
                out.writeVInt(totalLocal);
            }
        }

        public synchronized void reset() {
            super.reset();
            recovered = 0;
            total = UNKNOWN;
            totalOnStart = UNKNOWN;
            totalLocal = UNKNOWN;
        }

        public synchronized void incrementRecoveredOperations() {
            recovered++;
            assert total == UNKNOWN || total >= recovered : "total, if known, should be > recovered. total [" + total +
                "], recovered [" + recovered + "]";
        }

        public synchronized void incrementRecoveredOperations(int ops) {
            recovered += ops;
            assert total == UNKNOWN || total >= recovered : "total, if known, should be > recovered. total [" + total +
                "], recovered [" + recovered + "]";
        }

        public synchronized void decrementRecoveredOperations(int ops) {
            recovered -= ops;
            assert recovered >= 0 : "recovered operations must be non-negative. Because [" + recovered +
                "] after decrementing [" + ops + "]";
            assert total == UNKNOWN || total >= recovered : "total, if known, should be > recovered. total [" +
                total + "], recovered [" + recovered + "]";
        }


        /**
         * returns the total number of translog operations recovered so far
         */
        public synchronized int recoveredOperations() {
            return recovered;
        }

        /**
         * returns the total number of translog operations needed to be recovered at this moment.
         * Note that this can change as the number of operations grows during recovery.
         * <p>
         * A value of -1 ({@link RecoveryState.Translog#UNKNOWN} is return if this is unknown (typically a gateway recovery)
         */
        public synchronized int totalOperations() {
            return total;
        }

        public synchronized void totalOperations(int total) {
            this.total = totalLocal == UNKNOWN ? total : totalLocal + total;
            assert total == UNKNOWN || this.total >= recovered : "total, if known, should be > recovered. total [" + total +
                "], recovered [" + recovered + "]";
        }

        /**
         * returns the total number of translog operations to recovered, on the start of the recovery. Unlike {@link #totalOperations}
         * this does change during recovery.
         * <p>
         * A value of -1 ({@link RecoveryState.Translog#UNKNOWN} is return if this is unknown (typically a gateway recovery)
         */
        public synchronized int totalOperationsOnStart() {
            return this.totalOnStart;
        }

        public synchronized void totalOperationsOnStart(int total) {
            this.totalOnStart = totalLocal == UNKNOWN ? total : totalLocal + total;
        }

        /**
         * Sets the total number of translog operations to be recovered locally before performing peer recovery
         * @see IndexShard#recoverLocallyUpToGlobalCheckpoint()
         */
        public synchronized void totalLocal(int totalLocal) {
            assert totalLocal >= recovered : totalLocal + " < " + recovered;
            this.totalLocal = totalLocal;
        }

        public synchronized int totalLocal() {
            return totalLocal;
        }

        public synchronized float recoveredPercent() {
            if (total == UNKNOWN) {
                return -1.f;
            }
            if (total == 0) {
                return 100.f;
            }
            return recovered * 100.0f / total;
        }

        @Override
        public synchronized XContentBuilder toXContent(XContentBuilder builder, Params params) throws IOException {
            builder.field(Fields.RECOVERED, recovered);
            builder.field(Fields.TOTAL, total);
            builder.field(Fields.PERCENT, String.format(Locale.ROOT, "%1.1f%%", recoveredPercent()));
            builder.field(Fields.TOTAL_ON_START, totalOnStart);
            builder.humanReadableField(Fields.TOTAL_TIME_IN_MILLIS, Fields.TOTAL_TIME, new TimeValue(time()));
            return builder;
        }
    }

    public static class File implements ToXContentObject, Writeable {
        private static final Long UNKNOWN_LENGTH = -1L;

        private String name;
        private long length;
        private long recovered;
        private boolean reused;

        public File(String name, long length, boolean reused) {
            assert name != null;
            this.name = name;
            this.length = length;
            this.reused = reused;
        }

        public File(StreamInput in) throws IOException {
            name = in.readString();
            length = in.readVLong();
            recovered = in.readVLong();
            reused = in.readBoolean();
        }

        public static File fileWithUnknownLength(String name) {
            return new File(name, UNKNOWN_LENGTH, false);
        }

        @Override
        public void writeTo(StreamOutput out) throws IOException {
            out.writeString(name);
            out.writeVLong(length);
            out.writeVLong(recovered);
            out.writeBoolean(reused);
        }

        void addRecoveredBytes(long bytes) {
            assert reused == false : "file is marked as reused, can't update recovered bytes";
            assert bytes >= 0 : "can't recovered negative bytes. got [" + bytes + "]";
            recovered += bytes;
        }

        public void setLength(long length) {
            assert this.length == UNKNOWN_LENGTH : "Expected to have unknown length but it was " + length;
            assert length >= recovered : "expected length to be greater than " + recovered + " but it was " + length;
            assert reused == false : "file is marked as reused, can't set the length of a reused file";

            this.length = length;
        }

        /**
         * file name *
         */
        public String name() {
            return name;
        }

        /**
         * file length *
         */
        public long length() {
            return length;
        }

        /**
         * number of bytes recovered for this file (so far). 0 if the file is reused *
         */
        public long recovered() {
            return recovered;
        }

        /**
         * returns true if the file is reused from a local copy
         */
        public boolean reused() {
            return reused;
        }

        boolean fullyRecovered() {
            return reused == false && unknownLength() == false && length == recovered;
        }

        public boolean unknownLength() {
            return length == UNKNOWN_LENGTH;
        }

        @Override
        public XContentBuilder toXContent(XContentBuilder builder, Params params) throws IOException {
            builder.startObject();
            builder.field(Fields.NAME, name);
            builder.humanReadableField(Fields.LENGTH_IN_BYTES, Fields.LENGTH, new ByteSizeValue(length));
            builder.field(Fields.REUSED, reused);
            builder.humanReadableField(Fields.RECOVERED_IN_BYTES, Fields.RECOVERED, new ByteSizeValue(recovered));
            builder.endObject();
            return builder;
        }

        @Override
        public boolean equals(Object obj) {
            if (obj instanceof File) {
                File other = (File) obj;
                return name.equals(other.name) && length == other.length() && reused == other.reused() && recovered == other.recovered();
            }
            return false;
        }

        @Override
        public int hashCode() {
            int result = name.hashCode();
            result = 31 * result + Long.hashCode(length);
            result = 31 * result + Long.hashCode(recovered);
            result = 31 * result + (reused ? 1 : 0);
            return result;
        }

        @Override
        public String toString() {
            return "file (name [" + name + "], reused [" + reused + "], length [" + length + "], recovered [" + recovered + "])";
        }
    }

    public static class Index extends Timer implements ToXContentFragment, Writeable {

        private final Map<String, File> fileDetails = new HashMap<>();
        private boolean fileDetailsComplete;

        public static final long UNKNOWN = -1L;

        private long sourceThrottlingInNanos = UNKNOWN;
        private long targetThrottleTimeInNanos = UNKNOWN;

        public Index() {
        }

        public Index(StreamInput in) throws IOException {
            super(in);
            int size = in.readVInt();
            for (int i = 0; i < size; i++) {
                File file = new File(in);
                fileDetails.put(file.name, file);
            }
            if (in.getVersion().onOrAfter(Version.V_8_0_0)) {
                fileDetailsComplete = in.readBoolean();
            } else {
                // This flag is used by disk-based allocation to decide whether the remaining bytes measurement is accurate or not; if not
                // then it falls back on an estimate. There's only a very short window in which the file details are present but incomplete
                // so this is a reasonable approximation, and the stats reported to the disk-based allocator don't hit this code path
                // anyway since they always use IndexShard#getRecoveryState which is never transported over the wire.
                fileDetailsComplete = fileDetails.isEmpty() == false;
            }
            sourceThrottlingInNanos = in.readLong();
            targetThrottleTimeInNanos = in.readLong();
        }

        @Override
        public synchronized void writeTo(StreamOutput out) throws IOException {
            super.writeTo(out);
            final File[] files = fileDetails.values().toArray(new File[0]);
            out.writeVInt(files.length);
            for (File file : files) {
                file.writeTo(out);
            }
            if (out.getVersion().onOrAfter(Version.V_8_0_0)) {
                out.writeBoolean(fileDetailsComplete);
            }
            out.writeLong(sourceThrottlingInNanos);
            out.writeLong(targetThrottleTimeInNanos);
        }

        public synchronized List<File> fileDetails() {
            return List.copyOf(getFileDetails());
        }

        public synchronized void reset() {
            super.reset();
            fileDetails.clear();
            fileDetailsComplete = false;
            sourceThrottlingInNanos = UNKNOWN;
            targetThrottleTimeInNanos = UNKNOWN;
        }

        public synchronized void addFileDetail(String name, long length, boolean reused) {
<<<<<<< HEAD
            File existing = addFileDetails(name, new File(name, length, reused));
=======
            assert fileDetailsComplete == false : "addFileDetail for [" + name + "] when file details are already complete";
            File file = new File(name, length, reused);
            File existing = fileDetails.put(name, file);
>>>>>>> 1a58776d
            assert existing == null : "file [" + name + "] is already reported";
        }

        public synchronized void setFileDetailsComplete() {
            fileDetailsComplete = true;
        }

        public synchronized void addRecoveredBytesToFile(String name, long bytes) {
            File file = getFileDetails(name);
            file.addRecoveredBytes(bytes);
        }

        protected synchronized File addFileDetails(String name, File file) {
            return fileDetails.put(name, file);
        }

        public synchronized void addSourceThrottling(long timeInNanos) {
            if (sourceThrottlingInNanos == UNKNOWN) {
                sourceThrottlingInNanos = timeInNanos;
            } else {
                sourceThrottlingInNanos += timeInNanos;
            }
        }

        public synchronized void addTargetThrottling(long timeInNanos) {
            if (targetThrottleTimeInNanos == UNKNOWN) {
                targetThrottleTimeInNanos = timeInNanos;
            } else {
                targetThrottleTimeInNanos += timeInNanos;
            }
        }

        public synchronized TimeValue sourceThrottling() {
            return TimeValue.timeValueNanos(sourceThrottlingInNanos);
        }

        public synchronized TimeValue targetThrottling() {
            return TimeValue.timeValueNanos(targetThrottleTimeInNanos);
        }

        /**
         * total number of files that are part of this recovery, both re-used and recovered
         */
        public synchronized int totalFileCount() {
            return fileDetails.size();
        }

        /**
         * total number of files to be recovered (potentially not yet done)
         */
        public synchronized int totalRecoverFiles() {
            int total = 0;
            for (File file : getFileDetails()) {
                if (file.reused() == false) {
                    total++;
                }
            }
            return total;
        }


        /**
         * number of file that were recovered (excluding on ongoing files)
         */
        public synchronized int recoveredFileCount() {
            int count = 0;
            for (File file : getFileDetails()) {
                if (file.fullyRecovered()) {
                    count++;
                }
            }
            return count;
        }

        /**
         * percent of recovered (i.e., not reused) files out of the total files to be recovered
         */
        public synchronized float recoveredFilesPercent() {
            int total = 0;
            int recovered = 0;
            Collection<File> fileDetails = getFileDetails();
            for (File file : fileDetails) {
                if (file.reused() == false) {
                    total++;
                    if (file.fullyRecovered()) {
                        recovered++;
                    }
                }
            }
            if (total == 0 && fileDetails.size() == 0) {      // indicates we are still in init phase
                return 0.0f;
            }
            if (total == recovered) {
                return 100.0f;
            } else {
                float result = 100.0f * (recovered / (float) total);
                return result;
            }
        }

        /**
         * total number of bytes in th shard
         */
        public synchronized long totalBytes() {
            long total = 0;
            for (File file : getFileDetails()) {
                total += file.length();
            }
            return total;
        }

        /**
         * total number of bytes recovered so far, including both existing and reused
         */
        public synchronized long recoveredBytes() {
            long recovered = 0;
            for (File file : getFileDetails()) {
                recovered += file.recovered();
            }
            return recovered;
        }

        /**
         * total bytes of files to be recovered (potentially not yet done)
         */
        public synchronized long totalRecoverBytes() {
            long total = 0;
            for (File file : getFileDetails()) {
                if (file.reused() == false) {
                    total += file.length();
                }
            }
            return total;
        }

        /**
         * @return number of bytes still to recover, i.e. {@link Index#totalRecoverBytes()} minus {@link Index#recoveredBytes()}, or
         * {@code -1} if the full set of files to recover is not yet known
         */
        public synchronized long bytesStillToRecover() {
            if (fileDetailsComplete == false) {
                return -1L;
            }
            long total = 0L;
            for (File file : fileDetails.values()) {
                if (file.reused() == false) {
                    total += file.length() - file.recovered();
                }
            }
            return total;
        }

        /**
         * percent of bytes recovered out of total files bytes *to be* recovered
         */
        public synchronized float recoveredBytesPercent() {
            long total = 0;
            long recovered = 0;
            Collection<File> fileDetails = getFileDetails();
            for (File file : fileDetails) {
                if (file.reused() == false) {
                    total += file.length();
                    recovered += file.recovered();
                }
            }
            if (total == 0 && fileDetails.size() == 0) {
                // indicates we are still in init phase
                return 0.0f;
            }
            if (total == recovered) {
                return 100.0f;
            } else {
                return 100.0f * recovered / total;
            }
        }

        public synchronized int reusedFileCount() {
            int reused = 0;
            for (File file : getFileDetails()) {
                if (file.reused()) {
                    reused++;
                }
            }
            return reused;
        }

        public synchronized long reusedBytes() {
            long reused = 0;
            for (File file : getFileDetails()) {
                if (file.reused()) {
                    reused += file.length();
                }
            }
            return reused;
        }

        protected synchronized Collection<File> getFileDetails() {
            return fileDetails.values();
        }

        @Override
        public synchronized XContentBuilder toXContent(XContentBuilder builder, Params params) throws IOException {
            // stream size first, as it matters more and the files section can be long
            builder.startObject(Fields.SIZE);
            builder.humanReadableField(Fields.TOTAL_IN_BYTES, Fields.TOTAL, new ByteSizeValue(totalBytes()));
            builder.humanReadableField(Fields.REUSED_IN_BYTES, Fields.REUSED, new ByteSizeValue(reusedBytes()));
            builder.humanReadableField(Fields.RECOVERED_IN_BYTES, Fields.RECOVERED, new ByteSizeValue(recoveredBytes()));
            builder.field(Fields.PERCENT, String.format(Locale.ROOT, "%1.1f%%", recoveredBytesPercent()));
            builder.endObject();

            builder.startObject(Fields.FILES);
            builder.field(Fields.TOTAL, totalFileCount());
            builder.field(Fields.REUSED, reusedFileCount());
            builder.field(Fields.RECOVERED, recoveredFileCount());
            builder.field(Fields.PERCENT, String.format(Locale.ROOT, "%1.1f%%", recoveredFilesPercent()));
            if (params.paramAsBoolean("detailed", false)) {
                builder.startArray(Fields.DETAILS);
                for (File file : getFileDetails()) {
                    file.toXContent(builder, params);
                }
                builder.endArray();
            }
            builder.endObject();
            builder.humanReadableField(Fields.TOTAL_TIME_IN_MILLIS, Fields.TOTAL_TIME, new TimeValue(time()));
            builder.humanReadableField(Fields.SOURCE_THROTTLE_TIME_IN_MILLIS, Fields.SOURCE_THROTTLE_TIME, sourceThrottling());
            builder.humanReadableField(Fields.TARGET_THROTTLE_TIME_IN_MILLIS, Fields.TARGET_THROTTLE_TIME, targetThrottling());
            return builder;
        }

        @Override
        public synchronized String toString() {
            try {
                XContentBuilder builder = XContentFactory.jsonBuilder().prettyPrint();
                builder.startObject();
                toXContent(builder, EMPTY_PARAMS);
                builder.endObject();
                return Strings.toString(builder);
            } catch (IOException e) {
                return "{ \"error\" : \"" + e.getMessage() + "\"}";
            }
        }

        public synchronized File getFileDetails(String dest) {
            return fileDetails.get(dest);
        }
    }
}<|MERGE_RESOLUTION|>--- conflicted
+++ resolved
@@ -801,13 +801,8 @@
         }
 
         public synchronized void addFileDetail(String name, long length, boolean reused) {
-<<<<<<< HEAD
+            assert fileDetailsComplete == false : "addFileDetail for [" + name + "] when file details are already complete";
             File existing = addFileDetails(name, new File(name, length, reused));
-=======
-            assert fileDetailsComplete == false : "addFileDetail for [" + name + "] when file details are already complete";
-            File file = new File(name, length, reused);
-            File existing = fileDetails.put(name, file);
->>>>>>> 1a58776d
             assert existing == null : "file [" + name + "] is already reported";
         }
 
