--- conflicted
+++ resolved
@@ -180,9 +180,6 @@
     public static final TransportVersion ADD_METADATA_FLATTENED_TO_ROLES = def(8_671_00_0);
     public static final TransportVersion ML_INFERENCE_GOOGLE_AI_STUDIO_COMPLETION_ADDED = def(8_672_00_0);
     public static final TransportVersion WATCHER_REQUEST_TIMEOUTS = def(8_673_00_0);
-<<<<<<< HEAD
-    public static final TransportVersion QUERY_RULE_CRUD_API_PUT = def(8_674_00_0);
-=======
     public static final TransportVersion ML_INFERENCE_ENHANCE_DELETE_ENDPOINT = def(8_674_00_0);
     public static final TransportVersion ML_INFERENCE_GOOGLE_AI_STUDIO_EMBEDDINGS_ADDED = def(8_675_00_0);
     public static final TransportVersion ADD_MISTRAL_EMBEDDINGS_INFERENCE = def(8_676_00_0);
@@ -190,7 +187,7 @@
     public static final TransportVersion RANK_FEATURE_PHASE_ADDED = def(8_678_00_0);
     public static final TransportVersion RANK_DOC_IN_SHARD_FETCH_REQUEST = def(8_679_00_0);
     public static final TransportVersion SECURITY_SETTINGS_REQUEST_TIMEOUTS = def(8_680_00_0);
->>>>>>> 7490f5fc
+    public static final TransportVersion QUERY_RULE_CRUD_API_PUT = def(8_681_00_0);
 
     /*
      * STOP! READ THIS FIRST! No, really,
