--- conflicted
+++ resolved
@@ -140,11 +140,8 @@
     public static final TransportVersion COMPAT_VERSIONS_MAPPING_VERSION_ADDED = def(8_500_073);
     public static final TransportVersion V_8_500_074 = def(8_500_074);
     public static final TransportVersion NODE_INFO_INDEX_VERSION_ADDED = def(8_500_075);
-<<<<<<< HEAD
-    public static final TransportVersion RECOVERY_COMMIT_TOO_NEW_EXCEPTION_ADDED = def(8_500_076);
-=======
     public static final TransportVersion FIRST_NEW_ID_LAYOUT = def(8_501_00_0);
->>>>>>> 406a1897
+    public static final TransportVersion RECOVERY_COMMIT_TOO_NEW_EXCEPTION_ADDED = def(8_501_00_1);
     /*
      * STOP! READ THIS FIRST! No, really,
      *        ____ _____ ___  ____  _        ____  _____    _    ____    _____ _   _ ___ ____    _____ ___ ____  ____ _____ _
