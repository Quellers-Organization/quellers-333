--- conflicted
+++ resolved
@@ -214,11 +214,8 @@
     public static final TransportVersion ESQL_AGGREGATE_EXEC_TRACKS_INTERMEDIATE_ATTRS = def(8_738_00_0);
     public static final TransportVersion CCS_TELEMETRY_STATS = def(8_739_00_0);
     public static final TransportVersion GLOBAL_RETENTION_TELEMETRY = def(8_740_00_0);
-<<<<<<< HEAD
     public static final TransportVersion ROUTING_TABLE_VERSION_REMOVED = def(8_741_00_0);
-=======
     public static final TransportVersion SIMULATE_COMPONENT_TEMPLATES_SUBSTITUTIONS = def(8_743_00_0);
->>>>>>> 01b38d03
 
     /*
      * STOP! READ THIS FIRST! No, really,
