--- conflicted
+++ resolved
@@ -169,9 +169,6 @@
     public static final TransportVersion ML_INFERENCE_COHERE_COMPLETION_ADDED = def(8_660_00_0);
     public static final TransportVersion ESQL_REMOVE_ES_SOURCE_OPTIONS = def(8_661_00_0);
     public static final TransportVersion NODE_STATS_INGEST_BYTES = def(8_662_00_0);
-<<<<<<< HEAD
-    public static final TransportVersion EVENT_INGESTED_RANGE_IN_CLUSTER_STATE = def(8_663_00_0);
-=======
     public static final TransportVersion SEMANTIC_QUERY = def(8_663_00_0);
     public static final TransportVersion GET_AUTOSCALING_CAPACITY_UNUSED_TIMEOUT = def(8_664_00_0);
     public static final TransportVersion SIMULATE_VALIDATES_MAPPINGS = def(8_665_00_0);
@@ -183,7 +180,7 @@
     public static final TransportVersion ADD_METADATA_FLATTENED_TO_ROLES = def(8_671_00_0);
     public static final TransportVersion ML_INFERENCE_GOOGLE_AI_STUDIO_COMPLETION_ADDED = def(8_672_00_0);
     public static final TransportVersion WATCHER_REQUEST_TIMEOUTS = def(8_673_00_0);
->>>>>>> 1bd10719
+    public static final TransportVersion EVENT_INGESTED_RANGE_IN_CLUSTER_STATE = def(8_674_00_0);
 
     /*
      * STOP! READ THIS FIRST! No, really,
