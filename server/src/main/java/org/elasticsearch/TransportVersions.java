--- conflicted
+++ resolved
@@ -147,9 +147,6 @@
     public static final TransportVersion NODE_STATS_HTTP_ROUTE_STATS_ADDED = def(8_516_00_0);
     public static final TransportVersion INCLUDE_SHARDS_STATS_ADDED = def(8_517_00_0);
     public static final TransportVersion BUILD_QUALIFIER_SEPARATED = def(8_518_00_0);
-<<<<<<< HEAD
-    public static final TransportVersion COUNTED_KEYWORD_ADDED = def(8_519_00_0);
-=======
     public static final TransportVersion PIPELINES_IN_BULK_RESPONSE_ADDED = def(8_519_00_0);
     public static final TransportVersion PLUGIN_DESCRIPTOR_STRING_VERSION = def(8_520_00_0);
     public static final TransportVersion TOO_MANY_SCROLL_CONTEXTS_EXCEPTION_ADDED = def(8_521_00_0);
@@ -164,8 +161,7 @@
     public static final TransportVersion UNDESIRED_SHARD_ALLOCATIONS_COUNT_ADDED = def(8_530_00_0);
     public static final TransportVersion ML_INFERENCE_TASK_SETTINGS_OPTIONAL_ADDED = def(8_531_00_0);
     public static final TransportVersion DEPRECATED_COMPONENT_TEMPLATES_ADDED = def(8_532_00_0);
-
->>>>>>> dab8b279
+    public static final TransportVersion COUNTED_KEYWORD_ADDED = def(8_533_00_0);
     /*
      * STOP! READ THIS FIRST! No, really,
      *        ____ _____ ___  ____  _        ____  _____    _    ____    _____ _   _ ___ ____    _____ ___ ____  ____ _____ _
