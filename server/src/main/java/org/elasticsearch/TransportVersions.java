/*
 * Copyright Elasticsearch B.V. and/or licensed to Elasticsearch B.V. under one
 * or more contributor license agreements. Licensed under the Elastic License
 * 2.0 and the Server Side Public License, v 1; you may not use this file except
 * in compliance with, at your election, the Elastic License 2.0 or the Server
 * Side Public License, v 1.
 */

package org.elasticsearch;

import org.elasticsearch.core.Assertions;
import org.elasticsearch.core.UpdateForV9;

import java.lang.reflect.Field;
import java.util.Collection;
import java.util.Collections;
import java.util.HashMap;
import java.util.Map;
import java.util.NavigableMap;
import java.util.Set;
import java.util.TreeMap;
import java.util.TreeSet;
import java.util.function.IntFunction;

/**
 * <p>Transport version is used to coordinate compatible wire protocol communication between nodes, at a fine-grained level.  This replaces
 * and supersedes the old Version constants.</p>
 *
 * <p>Before adding a new version constant, please read the block comment at the end of the list of constants.</p>
 */
public class TransportVersions {

    /*
     * NOTE: IntelliJ lies!
     * This map is used during class construction, referenced by the registerTransportVersion method.
     * When all the transport version constants have been registered, the map is cleared & never touched again.
     */
    static TreeSet<Integer> IDS = new TreeSet<>();

    static TransportVersion def(int id) {
        if (IDS == null) throw new IllegalStateException("The IDS map needs to be present to call this method");

        if (IDS.add(id) == false) {
            throw new IllegalArgumentException("Version id " + id + " defined twice");
        }
        if (id < IDS.last()) {
            throw new IllegalArgumentException("Version id " + id + " is not defined in the right location. Keep constants sorted");
        }
        return new TransportVersion(id);
    }

    @UpdateForV9 // remove the transport versions with which v9 will not need to interact
    public static final TransportVersion ZERO = def(0);
    public static final TransportVersion V_7_0_0 = def(7_00_00_99);
    public static final TransportVersion V_7_0_1 = def(7_00_01_99);
    public static final TransportVersion V_7_1_0 = def(7_01_00_99);
    public static final TransportVersion V_7_2_0 = def(7_02_00_99);
    public static final TransportVersion V_7_2_1 = def(7_02_01_99);
    public static final TransportVersion V_7_3_0 = def(7_03_00_99);
    public static final TransportVersion V_7_3_2 = def(7_03_02_99);
    public static final TransportVersion V_7_4_0 = def(7_04_00_99);
    public static final TransportVersion V_7_5_0 = def(7_05_00_99);
    public static final TransportVersion V_7_6_0 = def(7_06_00_99);
    public static final TransportVersion V_7_7_0 = def(7_07_00_99);
    public static final TransportVersion V_7_8_0 = def(7_08_00_99);
    public static final TransportVersion V_7_8_1 = def(7_08_01_99);
    public static final TransportVersion V_7_9_0 = def(7_09_00_99);
    public static final TransportVersion V_7_10_0 = def(7_10_00_99);
    public static final TransportVersion V_7_10_1 = def(7_10_01_99);
    public static final TransportVersion V_7_11_0 = def(7_11_00_99);
    public static final TransportVersion V_7_12_0 = def(7_12_00_99);
    public static final TransportVersion V_7_13_0 = def(7_13_00_99);
    public static final TransportVersion V_7_14_0 = def(7_14_00_99);
    public static final TransportVersion V_7_15_0 = def(7_15_00_99);
    public static final TransportVersion V_7_15_1 = def(7_15_01_99);
    public static final TransportVersion V_7_16_0 = def(7_16_00_99);
    public static final TransportVersion V_7_17_0 = def(7_17_00_99);
    public static final TransportVersion V_7_17_1 = def(7_17_01_99);
    public static final TransportVersion V_7_17_8 = def(7_17_08_99);
    public static final TransportVersion V_8_0_0 = def(8_00_00_99);
    public static final TransportVersion V_8_1_0 = def(8_01_00_99);
    public static final TransportVersion V_8_2_0 = def(8_02_00_99);
    public static final TransportVersion V_8_3_0 = def(8_03_00_99);
    public static final TransportVersion V_8_4_0 = def(8_04_00_99);
    public static final TransportVersion V_8_5_0 = def(8_05_00_99);
    public static final TransportVersion V_8_6_0 = def(8_06_00_99);
    public static final TransportVersion V_8_6_1 = def(8_06_01_99);
    public static final TransportVersion V_8_7_0 = def(8_07_00_99);
    public static final TransportVersion V_8_7_1 = def(8_07_01_99);
    public static final TransportVersion V_8_8_0 = def(8_08_00_99);
    public static final TransportVersion V_8_8_1 = def(8_08_01_99);
    /*
     * READ THE COMMENT BELOW THIS BLOCK OF DECLARATIONS BEFORE ADDING NEW TRANSPORT VERSIONS
     * Detached transport versions added below here.
     */
    public static final TransportVersion V_8_9_X = def(8_500_020);
    public static final TransportVersion V_8_10_X = def(8_500_061);
    public static final TransportVersion V_8_11_X = def(8_512_00_1);
    public static final TransportVersion PLUGIN_DESCRIPTOR_OPTIONAL_CLASSNAME = def(8_513_00_0);
    public static final TransportVersion UNIVERSAL_PROFILING_LICENSE_ADDED = def(8_514_00_0);
    public static final TransportVersion ELSER_SERVICE_MODEL_VERSION_ADDED = def(8_515_00_0);
    public static final TransportVersion NODE_STATS_HTTP_ROUTE_STATS_ADDED = def(8_516_00_0);
    public static final TransportVersion INCLUDE_SHARDS_STATS_ADDED = def(8_517_00_0);
    public static final TransportVersion BUILD_QUALIFIER_SEPARATED = def(8_518_00_0);
    public static final TransportVersion PIPELINES_IN_BULK_RESPONSE_ADDED = def(8_519_00_0);
    public static final TransportVersion PLUGIN_DESCRIPTOR_STRING_VERSION = def(8_520_00_0);
    public static final TransportVersion TOO_MANY_SCROLL_CONTEXTS_EXCEPTION_ADDED = def(8_521_00_0);
    public static final TransportVersion UNCONTENDED_REGISTER_ANALYSIS_ADDED = def(8_522_00_0);
    public static final TransportVersion TRANSFORM_GET_CHECKPOINT_TIMEOUT_ADDED = def(8_523_00_0);
    public static final TransportVersion IP_ADDRESS_WRITEABLE = def(8_524_00_0);
    public static final TransportVersion PRIMARY_TERM_ADDED = def(8_525_00_0);
    public static final TransportVersion CLUSTER_FEATURES_ADDED = def(8_526_00_0);
    public static final TransportVersion DSL_ERROR_STORE_INFORMATION_ENHANCED = def(8_527_00_0);
    public static final TransportVersion INVALID_BUCKET_PATH_EXCEPTION_INTRODUCED = def(8_528_00_0);
    public static final TransportVersion KNN_AS_QUERY_ADDED = def(8_529_00_0);
    public static final TransportVersion UNDESIRED_SHARD_ALLOCATIONS_COUNT_ADDED = def(8_530_00_0);
    public static final TransportVersion ML_INFERENCE_TASK_SETTINGS_OPTIONAL_ADDED = def(8_531_00_0);
    public static final TransportVersion DEPRECATED_COMPONENT_TEMPLATES_ADDED = def(8_532_00_0);
    public static final TransportVersion UPDATE_NON_DYNAMIC_SETTINGS_ADDED = def(8_533_00_0);
    public static final TransportVersion REPO_ANALYSIS_REGISTER_OP_COUNT_ADDED = def(8_534_00_0);
    public static final TransportVersion ML_TRAINED_MODEL_PREFIX_STRINGS_ADDED = def(8_535_00_0);
    public static final TransportVersion COUNTED_KEYWORD_ADDED = def(8_536_00_0);
    public static final TransportVersion SHAPE_VALUE_SERIALIZATION_ADDED = def(8_537_00_0);
    public static final TransportVersion INFERENCE_MULTIPLE_INPUTS = def(8_538_00_0);
    public static final TransportVersion ADDITIONAL_DESIRED_BALANCE_RECONCILIATION_STATS = def(8_539_00_0);
    public static final TransportVersion ML_STATE_CHANGE_TIMESTAMPS = def(8_540_00_0);
    public static final TransportVersion DATA_STREAM_FAILURE_STORE_ADDED = def(8_541_00_0);
    public static final TransportVersion ML_INFERENCE_OPENAI_ADDED = def(8_542_00_0);
    public static final TransportVersion SHUTDOWN_MIGRATION_STATUS_INCLUDE_COUNTS = def(8_543_00_0);
    public static final TransportVersion TRANSFORM_GET_CHECKPOINT_QUERY_AND_CLUSTER_ADDED = def(8_544_00_0);
    public static final TransportVersion GRANT_API_KEY_CLIENT_AUTHENTICATION_ADDED = def(8_545_00_0);
    public static final TransportVersion PIT_WITH_INDEX_FILTER = def(8_546_00_0);
    public static final TransportVersion NODE_INFO_VERSION_AS_STRING = def(8_547_00_0);
    public static final TransportVersion GET_API_KEY_INVALIDATION_TIME_ADDED = def(8_548_00_0);
    public static final TransportVersion ML_INFERENCE_GET_MULTIPLE_MODELS = def(8_549_00_0);
    public static final TransportVersion INFERENCE_SERVICE_RESULTS_ADDED = def(8_550_00_0);
    public static final TransportVersion ESQL_PROFILE = def(8_551_00_0);
    public static final TransportVersion CLUSTER_STATS_RESCORER_USAGE_ADDED = def(8_552_00_0);
    public static final TransportVersion ML_INFERENCE_HF_SERVICE_ADDED = def(8_553_00_0);
    public static final TransportVersion INFERENCE_USAGE_ADDED = def(8_554_00_0);
    public static final TransportVersion UPGRADE_TO_LUCENE_9_9 = def(8_555_00_0);
    public static final TransportVersion HEALTH_INFO_ENRICHED_WITH_DSL_STATUS = def(8_556_00_0);
    public static final TransportVersion SOURCE_IN_SINGLE_VALUE_QUERY_ADDED = def(8_557_00_0);
    public static final TransportVersion MISSED_INDICES_UPDATE_EXCEPTION_ADDED = def(8_558_00_0);
    public static final TransportVersion INFERENCE_SERVICE_EMBEDDING_SIZE_ADDED = def(8_559_00_0);
    public static final TransportVersion ENRICH_ELASTICSEARCH_VERSION_REMOVED = def(8_560_00_0);
    public static final TransportVersion DATE_HISTOGRAM_SUPPORT_DOWNSAMPLED_TZ_8_12_PATCH = def(8_560_00_1);
    public static final TransportVersion NODE_STATS_REQUEST_SIMPLIFIED = def(8_561_00_0);
    public static final TransportVersion TEXT_EXPANSION_TOKEN_PRUNING_CONFIG_ADDED = def(8_562_00_0);
    public static final TransportVersion ESQL_ASYNC_QUERY = def(8_563_00_0);
    public static final TransportVersion ESQL_STATUS_INCLUDE_LUCENE_QUERIES = def(8_564_00_0);
    public static final TransportVersion ESQL_CLUSTER_ALIAS = def(8_565_00_0);
    public static final TransportVersion SNAPSHOTS_IN_PROGRESS_TRACKING_REMOVING_NODES_ADDED = def(8_566_00_0);
    public static final TransportVersion SMALLER_RELOAD_SECURE_SETTINGS_REQUEST = def(8_567_00_0);
    public static final TransportVersion UPDATE_API_KEY_EXPIRATION_TIME_ADDED = def(8_568_00_0);
    public static final TransportVersion LAZY_ROLLOVER_ADDED = def(8_569_00_0);
    public static final TransportVersion ESQL_PLAN_POINT_LITERAL_WKB = def(8_570_00_0);
    public static final TransportVersion HOT_THREADS_AS_BYTES = def(8_571_00_0);
    public static final TransportVersion ML_INFERENCE_REQUEST_INPUT_TYPE_ADDED = def(8_572_00_0);
    public static final TransportVersion ESQL_ENRICH_POLICY_CCQ_MODE = def(8_573_00_0);
    public static final TransportVersion DATE_HISTOGRAM_SUPPORT_DOWNSAMPLED_TZ = def(8_574_00_0);
    public static final TransportVersion PEERFINDER_REPORTS_PEERS_MASTERS = def(8_575_00_0);
    public static final TransportVersion ESQL_MULTI_CLUSTERS_ENRICH = def(8_576_00_0);
    public static final TransportVersion NESTED_KNN_MORE_INNER_HITS = def(8_577_00_0);
    public static final TransportVersion REQUIRE_DATA_STREAM_ADDED = def(8_578_00_0);
    public static final TransportVersion ML_INFERENCE_COHERE_EMBEDDINGS_ADDED = def(8_579_00_0);
    public static final TransportVersion DESIRED_NODE_VERSION_OPTIONAL_STRING = def(8_580_00_0);
    public static final TransportVersion ML_INFERENCE_REQUEST_INPUT_TYPE_UNSPECIFIED_ADDED = def(8_581_00_0);
<<<<<<< HEAD
    public static final TransportVersion KNN_QUERY_NUMCANDS_AS_OPTIONAL_PARAM = def(8_582_00_0);
=======
    public static final TransportVersion ASYNC_SEARCH_STATUS_SUPPORTS_KEEP_ALIVE = def(8_582_00_0);

>>>>>>> f048225d
    /*
     * STOP! READ THIS FIRST! No, really,
     *        ____ _____ ___  ____  _        ____  _____    _    ____    _____ _   _ ___ ____    _____ ___ ____  ____ _____ _
     *       / ___|_   _/ _ \|  _ \| |      |  _ \| ____|  / \  |  _ \  |_   _| | | |_ _/ ___|  |  ___|_ _|  _ \/ ___|_   _| |
     *       \___ \ | || | | | |_) | |      | |_) |  _|   / _ \ | | | |   | | | |_| || |\___ \  | |_   | || |_) \___ \ | | | |
     *        ___) || || |_| |  __/|_|      |  _ <| |___ / ___ \| |_| |   | | |  _  || | ___) | |  _|  | ||  _ < ___) || | |_|
     *       |____/ |_| \___/|_|   (_)      |_| \_\_____/_/   \_\____/    |_| |_| |_|___|____/  |_|   |___|_| \_\____/ |_| (_)
     *
     * A new transport version should be added EVERY TIME a change is made to the serialization protocol of one or more classes. Each
     * transport version should only be used in a single merged commit (apart from the BwC versions copied from o.e.Version, ≤V_8_8_1).
     *
     * ADDING A TRANSPORT VERSION
     * To add a new transport version, add a new constant at the bottom of the list, above this comment. Don't add other lines,
     * comments, etc. The version id has the following layout:
     *
     * M_NNN_SS_P
     *
     * M - The major version of Elasticsearch
     * NNN - The server version part
     * SS - The serverless version part. It should always be 00 here, it is used by serverless only.
     * P - The patch version part
     *
     * To determine the id of the next TransportVersion constant, do the following:
     * - Use the same major version, unless bumping majors
     * - Bump the server version part by 1, unless creating a patch version
     * - Leave the serverless part as 00
     * - Bump the patch part if creating a patch version
     *
     * If a patch version is created, it should be placed sorted among the other existing constants.
     *
     * REVERTING A TRANSPORT VERSION
     *
     * If you revert a commit with a transport version change, you MUST ensure there is a NEW transport version representing the reverted
     * change. DO NOT let the transport version go backwards, it must ALWAYS be incremented.
     *
     * DETERMINING TRANSPORT VERSIONS FROM GIT HISTORY
     *
     * If your git checkout has the expected minor-version-numbered branches and the expected release-version tags then you can find the
     * transport versions known by a particular release ...
     *
     *     git show v8.11.0:server/src/main/java/org/elasticsearch/TransportVersions.java | grep '= def'
     *
     * ... or by a particular branch ...
     *
     *     git show 8.11:server/src/main/java/org/elasticsearch/TransportVersions.java | grep '= def'
     *
     * ... and you can see which versions were added in between two versions too ...
     *
     *     git diff v8.11.0..main -- server/src/main/java/org/elasticsearch/TransportVersions.java
     *
     * In branches 8.7-8.10 see server/src/main/java/org/elasticsearch/TransportVersion.java for the equivalent definitions.
     */

    /**
     * Reference to the earliest compatible transport version to this version of the codebase.
     * This should be the transport version used by the highest minor version of the previous major.
     */
    public static final TransportVersion MINIMUM_COMPATIBLE = V_7_17_0;

    /**
     * Reference to the minimum transport version that can be used with CCS.
     * This should be the transport version used by the previous minor release.
     */
    public static final TransportVersion MINIMUM_CCS_VERSION = V_8_11_X;

    static final NavigableMap<Integer, TransportVersion> VERSION_IDS = getAllVersionIds(TransportVersions.class);

    // the highest transport version constant defined in this file, used as a fallback for TransportVersion.current()
    static final TransportVersion LATEST_DEFINED;
    static {
        LATEST_DEFINED = VERSION_IDS.lastEntry().getValue();

        // see comment on IDS field
        // now we're registered all the transport versions, we can clear the map
        IDS = null;
    }

    public static NavigableMap<Integer, TransportVersion> getAllVersionIds(Class<?> cls) {
        Map<Integer, String> versionIdFields = new HashMap<>();
        NavigableMap<Integer, TransportVersion> builder = new TreeMap<>();

        Set<String> ignore = Set.of("ZERO", "CURRENT", "MINIMUM_COMPATIBLE", "MINIMUM_CCS_VERSION");

        for (Field declaredField : cls.getFields()) {
            if (declaredField.getType().equals(TransportVersion.class)) {
                String fieldName = declaredField.getName();
                if (ignore.contains(fieldName)) {
                    continue;
                }

                TransportVersion version;
                try {
                    version = (TransportVersion) declaredField.get(null);
                } catch (IllegalAccessException e) {
                    throw new AssertionError(e);
                }
                builder.put(version.id(), version);

                if (Assertions.ENABLED) {
                    // check the version number is unique
                    var sameVersionNumber = versionIdFields.put(version.id(), fieldName);
                    assert sameVersionNumber == null
                        : "Versions ["
                            + sameVersionNumber
                            + "] and ["
                            + fieldName
                            + "] have the same version number ["
                            + version.id()
                            + "]. Each TransportVersion should have a different version number";
                }
            }
        }

        return Collections.unmodifiableNavigableMap(builder);
    }

    static Collection<TransportVersion> getAllVersions() {
        return VERSION_IDS.values();
    }

    static final IntFunction<String> VERSION_LOOKUP = ReleaseVersions.generateVersionsLookup(TransportVersions.class);

    // no instance
    private TransportVersions() {}
}<|MERGE_RESOLUTION|>--- conflicted
+++ resolved
@@ -166,12 +166,8 @@
     public static final TransportVersion ML_INFERENCE_COHERE_EMBEDDINGS_ADDED = def(8_579_00_0);
     public static final TransportVersion DESIRED_NODE_VERSION_OPTIONAL_STRING = def(8_580_00_0);
     public static final TransportVersion ML_INFERENCE_REQUEST_INPUT_TYPE_UNSPECIFIED_ADDED = def(8_581_00_0);
-<<<<<<< HEAD
-    public static final TransportVersion KNN_QUERY_NUMCANDS_AS_OPTIONAL_PARAM = def(8_582_00_0);
-=======
     public static final TransportVersion ASYNC_SEARCH_STATUS_SUPPORTS_KEEP_ALIVE = def(8_582_00_0);
-
->>>>>>> f048225d
+    public static final TransportVersion KNN_QUERY_NUMCANDS_AS_OPTIONAL_PARAM = def(8_583_00_0);
     /*
      * STOP! READ THIS FIRST! No, really,
      *        ____ _____ ___  ____  _        ____  _____    _    ____    _____ _   _ ___ ____    _____ ___ ____  ____ _____ _
