--- conflicted
+++ resolved
@@ -163,13 +163,10 @@
     public static final TransportVersion ESQL_MULTI_CLUSTERS_ENRICH = def(8_576_00_0);
     public static final TransportVersion NESTED_KNN_MORE_INNER_HITS = def(8_577_00_0);
     public static final TransportVersion REQUIRE_DATA_STREAM_ADDED = def(8_578_00_0);
-<<<<<<< HEAD
-    public static final TransportVersion HEALTH_INFO_ENRICHED_WITH_REPOS = def(8_579_00_0);
-=======
     public static final TransportVersion ML_INFERENCE_COHERE_EMBEDDINGS_ADDED = def(8_579_00_0);
     public static final TransportVersion DESIRED_NODE_VERSION_OPTIONAL_STRING = def(8_580_00_0);
     public static final TransportVersion ML_INFERENCE_REQUEST_INPUT_TYPE_UNSPECIFIED_ADDED = def(8_581_00_0);
->>>>>>> c8c16a57
+    public static final TransportVersion HEALTH_INFO_ENRICHED_WITH_REPOS = def(8_582_00_0);
 
     /*
      * STOP! READ THIS FIRST! No, really,
