/*
 * Copyright Elasticsearch B.V. and/or licensed to Elasticsearch B.V. under one
 * or more contributor license agreements. Licensed under the Elastic License
 * 2.0 and the Server Side Public License, v 1; you may not use this file except
 * in compliance with, at your election, the Elastic License 2.0 or the Server
 * Side Public License, v 1.
 */

package org.elasticsearch;

import org.elasticsearch.core.Assertions;
import org.elasticsearch.core.UpdateForV9;

import java.lang.reflect.Field;
import java.util.Collection;
import java.util.Collections;
import java.util.HashMap;
import java.util.Map;
import java.util.NavigableMap;
import java.util.Set;
import java.util.TreeMap;
import java.util.TreeSet;
import java.util.function.IntFunction;

/**
 * <p>Transport version is used to coordinate compatible wire protocol communication between nodes, at a fine-grained level.  This replaces
 * and supersedes the old Version constants.</p>
 *
 * <p>Before adding a new version constant, please read the block comment at the end of the list of constants.</p>
 */
public class TransportVersions {

    /*
     * NOTE: IntelliJ lies!
     * This map is used during class construction, referenced by the registerTransportVersion method.
     * When all the transport version constants have been registered, the map is cleared & never touched again.
     */
    static TreeSet<Integer> IDS = new TreeSet<>();

    static TransportVersion def(int id) {
        if (IDS == null) throw new IllegalStateException("The IDS map needs to be present to call this method");

        if (IDS.add(id) == false) {
            throw new IllegalArgumentException("Version id " + id + " defined twice");
        }
        if (id < IDS.last()) {
            throw new IllegalArgumentException("Version id " + id + " is not defined in the right location. Keep constants sorted");
        }
        return new TransportVersion(id);
    }

    @UpdateForV9 // remove the transport versions with which v9 will not need to interact
    public static final TransportVersion ZERO = def(0);
    public static final TransportVersion V_7_0_0 = def(7_00_00_99);
    public static final TransportVersion V_7_0_1 = def(7_00_01_99);
    public static final TransportVersion V_7_1_0 = def(7_01_00_99);
    public static final TransportVersion V_7_2_0 = def(7_02_00_99);
    public static final TransportVersion V_7_2_1 = def(7_02_01_99);
    public static final TransportVersion V_7_3_0 = def(7_03_00_99);
    public static final TransportVersion V_7_3_2 = def(7_03_02_99);
    public static final TransportVersion V_7_4_0 = def(7_04_00_99);
    public static final TransportVersion V_7_5_0 = def(7_05_00_99);
    public static final TransportVersion V_7_6_0 = def(7_06_00_99);
    public static final TransportVersion V_7_7_0 = def(7_07_00_99);
    public static final TransportVersion V_7_8_0 = def(7_08_00_99);
    public static final TransportVersion V_7_8_1 = def(7_08_01_99);
    public static final TransportVersion V_7_9_0 = def(7_09_00_99);
    public static final TransportVersion V_7_10_0 = def(7_10_00_99);
    public static final TransportVersion V_7_10_1 = def(7_10_01_99);
    public static final TransportVersion V_7_11_0 = def(7_11_00_99);
    public static final TransportVersion V_7_12_0 = def(7_12_00_99);
    public static final TransportVersion V_7_13_0 = def(7_13_00_99);
    public static final TransportVersion V_7_14_0 = def(7_14_00_99);
    public static final TransportVersion V_7_15_0 = def(7_15_00_99);
    public static final TransportVersion V_7_15_1 = def(7_15_01_99);
    public static final TransportVersion V_7_16_0 = def(7_16_00_99);
    public static final TransportVersion V_7_17_0 = def(7_17_00_99);
    public static final TransportVersion V_7_17_1 = def(7_17_01_99);
    public static final TransportVersion V_7_17_8 = def(7_17_08_99);
    public static final TransportVersion V_8_0_0 = def(8_00_00_99);
    public static final TransportVersion V_8_1_0 = def(8_01_00_99);
    public static final TransportVersion V_8_2_0 = def(8_02_00_99);
    public static final TransportVersion V_8_3_0 = def(8_03_00_99);
    public static final TransportVersion V_8_4_0 = def(8_04_00_99);
    public static final TransportVersion V_8_5_0 = def(8_05_00_99);
    public static final TransportVersion V_8_6_0 = def(8_06_00_99);
    public static final TransportVersion V_8_6_1 = def(8_06_01_99);
    public static final TransportVersion V_8_7_0 = def(8_07_00_99);
    public static final TransportVersion V_8_7_1 = def(8_07_01_99);
    public static final TransportVersion V_8_8_0 = def(8_08_00_99);
    public static final TransportVersion V_8_8_1 = def(8_08_01_99);
    /*
     * READ THE COMMENT BELOW THIS BLOCK OF DECLARATIONS BEFORE ADDING NEW TRANSPORT VERSIONS
     * Detached transport versions added below here.
     */
    public static final TransportVersion V_8_9_X = def(8_500_020);
    public static final TransportVersion V_8_10_X = def(8_500_061);
    public static final TransportVersion V_8_11_X = def(8_512_00_1);
    public static final TransportVersion V_8_12_0 = def(8_560_00_0);
    public static final TransportVersion DATE_HISTOGRAM_SUPPORT_DOWNSAMPLED_TZ_8_12_PATCH = def(8_560_00_1);
    public static final TransportVersion NODE_STATS_REQUEST_SIMPLIFIED = def(8_561_00_0);
    public static final TransportVersion TEXT_EXPANSION_TOKEN_PRUNING_CONFIG_ADDED = def(8_562_00_0);
    public static final TransportVersion ESQL_ASYNC_QUERY = def(8_563_00_0);
    public static final TransportVersion ESQL_STATUS_INCLUDE_LUCENE_QUERIES = def(8_564_00_0);
    public static final TransportVersion ESQL_CLUSTER_ALIAS = def(8_565_00_0);
    public static final TransportVersion SNAPSHOTS_IN_PROGRESS_TRACKING_REMOVING_NODES_ADDED = def(8_566_00_0);
    public static final TransportVersion SMALLER_RELOAD_SECURE_SETTINGS_REQUEST = def(8_567_00_0);
    public static final TransportVersion UPDATE_API_KEY_EXPIRATION_TIME_ADDED = def(8_568_00_0);
    public static final TransportVersion LAZY_ROLLOVER_ADDED = def(8_569_00_0);
    public static final TransportVersion ESQL_PLAN_POINT_LITERAL_WKB = def(8_570_00_0);
    public static final TransportVersion HOT_THREADS_AS_BYTES = def(8_571_00_0);
    public static final TransportVersion ML_INFERENCE_REQUEST_INPUT_TYPE_ADDED = def(8_572_00_0);
    public static final TransportVersion ESQL_ENRICH_POLICY_CCQ_MODE = def(8_573_00_0);
    public static final TransportVersion DATE_HISTOGRAM_SUPPORT_DOWNSAMPLED_TZ = def(8_574_00_0);
    public static final TransportVersion PEERFINDER_REPORTS_PEERS_MASTERS = def(8_575_00_0);
    public static final TransportVersion ESQL_MULTI_CLUSTERS_ENRICH = def(8_576_00_0);
    public static final TransportVersion NESTED_KNN_MORE_INNER_HITS = def(8_577_00_0);
    public static final TransportVersion REQUIRE_DATA_STREAM_ADDED = def(8_578_00_0);
    public static final TransportVersion ML_INFERENCE_COHERE_EMBEDDINGS_ADDED = def(8_579_00_0);
    public static final TransportVersion DESIRED_NODE_VERSION_OPTIONAL_STRING = def(8_580_00_0);
    public static final TransportVersion ML_INFERENCE_REQUEST_INPUT_TYPE_UNSPECIFIED_ADDED = def(8_581_00_0);
    public static final TransportVersion ASYNC_SEARCH_STATUS_SUPPORTS_KEEP_ALIVE = def(8_582_00_0);
    public static final TransportVersion KNN_QUERY_NUMCANDS_AS_OPTIONAL_PARAM = def(8_583_00_0);
    public static final TransportVersion TRANSFORM_GET_BASIC_STATS = def(8_584_00_0);
    public static final TransportVersion NLP_DOCUMENT_CHUNKING_ADDED = def(8_585_00_0);
    public static final TransportVersion SEARCH_TIMEOUT_EXCEPTION_ADDED = def(8_586_00_0);
    public static final TransportVersion ML_TEXT_EMBEDDING_INFERENCE_SERVICE_ADDED = def(8_587_00_0);
    public static final TransportVersion HEALTH_INFO_ENRICHED_WITH_REPOS = def(8_588_00_0);
    public static final TransportVersion RESOLVE_CLUSTER_ENDPOINT_ADDED = def(8_589_00_0);
    public static final TransportVersion FIELD_CAPS_FIELD_HAS_VALUE = def(8_590_00_0);
    public static final TransportVersion ML_INFERENCE_REQUEST_INPUT_TYPE_CLASS_CLUSTER_ADDED = def(8_591_00_0);
    public static final TransportVersion ML_DIMENSIONS_SET_BY_USER_ADDED = def(8_592_00_0);
    public static final TransportVersion INDEX_REQUEST_NORMALIZED_BYTES_PARSED = def(8_593_00_0);
    public static final TransportVersion INGEST_GRAPH_STRUCTURE_EXCEPTION = def(8_594_00_0);
    public static final TransportVersion ML_MODEL_IN_SERVICE_SETTINGS = def(8_595_00_0);
    public static final TransportVersion RANDOM_AGG_SHARD_SEED = def(8_596_00_0);
    public static final TransportVersion ESQL_TIMINGS = def(8_597_00_0);
    public static final TransportVersion DATA_STREAM_AUTO_SHARDING_EVENT = def(8_598_00_0);
    public static final TransportVersion ADD_FAILURE_STORE_INDICES_OPTIONS = def(8_599_00_0);
    public static final TransportVersion ESQL_ENRICH_OPERATOR_STATUS = def(8_600_00_0);
    public static final TransportVersion ESQL_SERIALIZE_ARRAY_VECTOR = def(8_601_00_0);
    public static final TransportVersion ESQL_SERIALIZE_ARRAY_BLOCK = def(8_602_00_0);
    public static final TransportVersion ADD_DATA_STREAM_GLOBAL_RETENTION = def(8_603_00_0);
    public static final TransportVersion ALLOCATION_STATS = def(8_604_00_0);
    public static final TransportVersion ESQL_EXTENDED_ENRICH_TYPES = def(8_605_00_0);
    public static final TransportVersion KNN_EXPLICIT_BYTE_QUERY_VECTOR_PARSING = def(8_606_00_0);
    public static final TransportVersion ESQL_EXTENDED_ENRICH_INPUT_TYPE = def(8_607_00_0);
    public static final TransportVersion ESQL_SERIALIZE_BIG_VECTOR = def(8_608_00_0);
    public static final TransportVersion AGGS_EXCLUDED_DELETED_DOCS = def(8_609_00_0);
    public static final TransportVersion ESQL_SERIALIZE_BIG_ARRAY = def(8_610_00_0);
    public static final TransportVersion AUTO_SHARDING_ROLLOVER_CONDITION = def(8_611_00_0);
    public static final TransportVersion KNN_QUERY_VECTOR_BUILDER = def(8_612_00_0);
<<<<<<< HEAD
    public static final TransportVersion EVENT_INGESTED_RANGE_IN_CLUSTER_STATE = def(8_613_00_0);
=======
    public static final TransportVersion USE_DATA_STREAM_GLOBAL_RETENTION = def(8_613_00_0);
>>>>>>> 96230f7a

    /*
     * STOP! READ THIS FIRST! No, really,
     *        ____ _____ ___  ____  _        ____  _____    _    ____    _____ _   _ ___ ____    _____ ___ ____  ____ _____ _
     *       / ___|_   _/ _ \|  _ \| |      |  _ \| ____|  / \  |  _ \  |_   _| | | |_ _/ ___|  |  ___|_ _|  _ \/ ___|_   _| |
     *       \___ \ | || | | | |_) | |      | |_) |  _|   / _ \ | | | |   | | | |_| || |\___ \  | |_   | || |_) \___ \ | | | |
     *        ___) || || |_| |  __/|_|      |  _ <| |___ / ___ \| |_| |   | | |  _  || | ___) | |  _|  | ||  _ < ___) || | |_|
     *       |____/ |_| \___/|_|   (_)      |_| \_\_____/_/   \_\____/    |_| |_| |_|___|____/  |_|   |___|_| \_\____/ |_| (_)
     *
     * A new transport version should be added EVERY TIME a change is made to the serialization protocol of one or more classes. Each
     * transport version should only be used in a single merged commit (apart from the BwC versions copied from o.e.Version, ≤V_8_8_1).
     *
     * ADDING A TRANSPORT VERSION
     * To add a new transport version, add a new constant at the bottom of the list, above this comment. Don't add other lines,
     * comments, etc. The version id has the following layout:
     *
     * M_NNN_SS_P
     *
     * M - The major version of Elasticsearch
     * NNN - The server version part
     * SS - The serverless version part. It should always be 00 here, it is used by serverless only.
     * P - The patch version part
     *
     * To determine the id of the next TransportVersion constant, do the following:
     * - Use the same major version, unless bumping majors
     * - Bump the server version part by 1, unless creating a patch version
     * - Leave the serverless part as 00
     * - Bump the patch part if creating a patch version
     *
     * If a patch version is created, it should be placed sorted among the other existing constants.
     *
     * REVERTING A TRANSPORT VERSION
     *
     * If you revert a commit with a transport version change, you MUST ensure there is a NEW transport version representing the reverted
     * change. DO NOT let the transport version go backwards, it must ALWAYS be incremented.
     *
     * DETERMINING TRANSPORT VERSIONS FROM GIT HISTORY
     *
     * If your git checkout has the expected minor-version-numbered branches and the expected release-version tags then you can find the
     * transport versions known by a particular release ...
     *
     *     git show v8.11.0:server/src/main/java/org/elasticsearch/TransportVersions.java | grep '= def'
     *
     * ... or by a particular branch ...
     *
     *     git show 8.11:server/src/main/java/org/elasticsearch/TransportVersions.java | grep '= def'
     *
     * ... and you can see which versions were added in between two versions too ...
     *
     *     git diff v8.11.0..main -- server/src/main/java/org/elasticsearch/TransportVersions.java
     *
     * In branches 8.7-8.10 see server/src/main/java/org/elasticsearch/TransportVersion.java for the equivalent definitions.
     */

    /**
     * Reference to the earliest compatible transport version to this version of the codebase.
     * This should be the transport version used by the highest minor version of the previous major.
     */
    public static final TransportVersion MINIMUM_COMPATIBLE = V_7_17_0;

    /**
     * Reference to the minimum transport version that can be used with CCS.
     * This should be the transport version used by the previous minor release.
     */
    public static final TransportVersion MINIMUM_CCS_VERSION = V_8_12_0;

    static final NavigableMap<Integer, TransportVersion> VERSION_IDS = getAllVersionIds(TransportVersions.class);

    // the highest transport version constant defined in this file, used as a fallback for TransportVersion.current()
    static final TransportVersion LATEST_DEFINED;
    static {
        LATEST_DEFINED = VERSION_IDS.lastEntry().getValue();

        // see comment on IDS field
        // now we're registered all the transport versions, we can clear the map
        IDS = null;
    }

    public static NavigableMap<Integer, TransportVersion> getAllVersionIds(Class<?> cls) {
        Map<Integer, String> versionIdFields = new HashMap<>();
        NavigableMap<Integer, TransportVersion> builder = new TreeMap<>();

        Set<String> ignore = Set.of("ZERO", "CURRENT", "MINIMUM_COMPATIBLE", "MINIMUM_CCS_VERSION");

        for (Field declaredField : cls.getFields()) {
            if (declaredField.getType().equals(TransportVersion.class)) {
                String fieldName = declaredField.getName();
                if (ignore.contains(fieldName)) {
                    continue;
                }

                TransportVersion version;
                try {
                    version = (TransportVersion) declaredField.get(null);
                } catch (IllegalAccessException e) {
                    throw new AssertionError(e);
                }
                builder.put(version.id(), version);

                if (Assertions.ENABLED) {
                    // check the version number is unique
                    var sameVersionNumber = versionIdFields.put(version.id(), fieldName);
                    assert sameVersionNumber == null
                        : "Versions ["
                            + sameVersionNumber
                            + "] and ["
                            + fieldName
                            + "] have the same version number ["
                            + version.id()
                            + "]. Each TransportVersion should have a different version number";
                }
            }
        }

        return Collections.unmodifiableNavigableMap(builder);
    }

    static Collection<TransportVersion> getAllVersions() {
        return VERSION_IDS.values();
    }

    static final IntFunction<String> VERSION_LOOKUP = ReleaseVersions.generateVersionsLookup(TransportVersions.class);

    // no instance
    private TransportVersions() {}
}<|MERGE_RESOLUTION|>--- conflicted
+++ resolved
@@ -150,11 +150,8 @@
     public static final TransportVersion ESQL_SERIALIZE_BIG_ARRAY = def(8_610_00_0);
     public static final TransportVersion AUTO_SHARDING_ROLLOVER_CONDITION = def(8_611_00_0);
     public static final TransportVersion KNN_QUERY_VECTOR_BUILDER = def(8_612_00_0);
-<<<<<<< HEAD
-    public static final TransportVersion EVENT_INGESTED_RANGE_IN_CLUSTER_STATE = def(8_613_00_0);
-=======
     public static final TransportVersion USE_DATA_STREAM_GLOBAL_RETENTION = def(8_613_00_0);
->>>>>>> 96230f7a
+    public static final TransportVersion EVENT_INGESTED_RANGE_IN_CLUSTER_STATE = def(8_614_00_0);
 
     /*
      * STOP! READ THIS FIRST! No, really,
