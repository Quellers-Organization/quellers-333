/*
 * Copyright Elasticsearch B.V. and/or licensed to Elasticsearch B.V. under one
 * or more contributor license agreements. Licensed under the Elastic License
 * 2.0 and the Server Side Public License, v 1; you may not use this file except
 * in compliance with, at your election, the Elastic License 2.0 or the Server
 * Side Public License, v 1.
 */

package org.elasticsearch;

import org.elasticsearch.core.Assertions;
import org.elasticsearch.core.UpdateForV9;

import java.lang.reflect.Field;
import java.util.Collection;
import java.util.Collections;
import java.util.HashMap;
import java.util.Map;
import java.util.NavigableMap;
import java.util.Set;
import java.util.TreeMap;
import java.util.TreeSet;

/**
 * <p>Transport version is used to coordinate compatible wire protocol communication between nodes, at a fine-grained level.  This replaces
 * and supersedes the old Version constants.</p>
 *
 * <p>Before adding a new version constant, please read the block comment at the end of the list of constants.</p>
 */
public class TransportVersions {

    /*
     * NOTE: IntelliJ lies!
     * This map is used during class construction, referenced by the registerTransportVersion method.
     * When all the transport version constants have been registered, the map is cleared & never touched again.
     */
    static TreeSet<Integer> IDS = new TreeSet<>();

    static TransportVersion def(int id) {
        if (IDS == null) throw new IllegalStateException("The IDS map needs to be present to call this method");

        if (IDS.add(id) == false) {
            throw new IllegalArgumentException("Version id " + id + " defined twice");
        }
        if (id < IDS.last()) {
            throw new IllegalArgumentException("Version id " + id + " is not defined in the right location. Keep constants sorted");
        }
        return new TransportVersion(id);
    }

    @UpdateForV9 // remove the transport versions with which v9 will not need to interact
    public static final TransportVersion ZERO = def(0);
    public static final TransportVersion V_7_0_0 = def(7_00_00_99);
    public static final TransportVersion V_7_0_1 = def(7_00_01_99);
    public static final TransportVersion V_7_1_0 = def(7_01_00_99);
    public static final TransportVersion V_7_2_0 = def(7_02_00_99);
    public static final TransportVersion V_7_2_1 = def(7_02_01_99);
    public static final TransportVersion V_7_3_0 = def(7_03_00_99);
    public static final TransportVersion V_7_3_2 = def(7_03_02_99);
    public static final TransportVersion V_7_4_0 = def(7_04_00_99);
    public static final TransportVersion V_7_5_0 = def(7_05_00_99);
    public static final TransportVersion V_7_6_0 = def(7_06_00_99);
    public static final TransportVersion V_7_7_0 = def(7_07_00_99);
    public static final TransportVersion V_7_8_0 = def(7_08_00_99);
    public static final TransportVersion V_7_8_1 = def(7_08_01_99);
    public static final TransportVersion V_7_9_0 = def(7_09_00_99);
    public static final TransportVersion V_7_10_0 = def(7_10_00_99);
    public static final TransportVersion V_7_10_1 = def(7_10_01_99);
    public static final TransportVersion V_7_11_0 = def(7_11_00_99);
    public static final TransportVersion V_7_12_0 = def(7_12_00_99);
    public static final TransportVersion V_7_13_0 = def(7_13_00_99);
    public static final TransportVersion V_7_14_0 = def(7_14_00_99);
    public static final TransportVersion V_7_15_0 = def(7_15_00_99);
    public static final TransportVersion V_7_15_1 = def(7_15_01_99);
    public static final TransportVersion V_7_16_0 = def(7_16_00_99);
    public static final TransportVersion V_7_17_0 = def(7_17_00_99);
    public static final TransportVersion V_7_17_1 = def(7_17_01_99);
    public static final TransportVersion V_7_17_8 = def(7_17_08_99);
    public static final TransportVersion V_8_0_0 = def(8_00_00_99);
    public static final TransportVersion V_8_1_0 = def(8_01_00_99);
    public static final TransportVersion V_8_2_0 = def(8_02_00_99);
    public static final TransportVersion V_8_3_0 = def(8_03_00_99);
    public static final TransportVersion V_8_4_0 = def(8_04_00_99);
    public static final TransportVersion V_8_5_0 = def(8_05_00_99);
    public static final TransportVersion V_8_6_0 = def(8_06_00_99);
    public static final TransportVersion V_8_6_1 = def(8_06_01_99);
    public static final TransportVersion V_8_7_0 = def(8_07_00_99);
    public static final TransportVersion V_8_7_1 = def(8_07_01_99);
    public static final TransportVersion V_8_8_0 = def(8_08_00_99);
    public static final TransportVersion V_8_8_1 = def(8_08_01_99);
    /*
     * READ THE COMMENT BELOW THIS BLOCK OF DECLARATIONS BEFORE ADDING NEW TRANSPORT VERSIONS
     * Detached transport versions added below here.
     */
    public static final TransportVersion V_8_500_020 = def(8_500_020);
    public static final TransportVersion V_8_500_061 = def(8_500_061);
    public static final TransportVersion V_8_500_062 = def(8_500_062);
    public static final TransportVersion V_8_500_063 = def(8_500_063);
    public static final TransportVersion V_8_500_064 = def(8_500_064);
    public static final TransportVersion V_8_500_065 = def(8_500_065);
    public static final TransportVersion V_8_500_066 = def(8_500_066);
    public static final TransportVersion SEARCH_RESP_SKIP_UNAVAILABLE_ADDED = def(8_500_067);
    public static final TransportVersion ML_TRAINED_MODEL_FINISH_PENDING_WORK_ADDED = def(8_500_068);
    public static final TransportVersion SEARCH_APP_INDICES_REMOVED = def(8_500_069);
    public static final TransportVersion GENERIC_NAMED_WRITABLE_ADDED = def(8_500_070);
    public static final TransportVersion PINNED_QUERY_OPTIONAL_INDEX = def(8_500_071);
    public static final TransportVersion SHARD_SIZE_PRIMARY_TERM_GEN_ADDED = def(8_500_072);
    public static final TransportVersion COMPAT_VERSIONS_MAPPING_VERSION_ADDED = def(8_500_073);
    public static final TransportVersion V_8_500_074 = def(8_500_074);
    public static final TransportVersion NODE_INFO_INDEX_VERSION_ADDED = def(8_500_075);
    public static final TransportVersion FIRST_NEW_ID_LAYOUT = def(8_501_00_0);
    public static final TransportVersion COMMIT_PRIMARY_TERM_GENERATION = def(8_501_00_1);
    public static final TransportVersion WAIT_FOR_CLUSTER_STATE_IN_RECOVERY_ADDED = def(8_502_00_0);
    public static final TransportVersion RECOVERY_COMMIT_TOO_NEW_EXCEPTION_ADDED = def(8_503_00_0);
    public static final TransportVersion NODE_INFO_COMPONENT_VERSIONS_ADDED = def(8_504_00_0);
    public static final TransportVersion COMPACT_FIELD_CAPS_ADDED = def(8_505_00_0);
    public static final TransportVersion DATA_STREAM_RESPONSE_INDEX_PROPERTIES = def(8_506_00_0);
    public static final TransportVersion ML_TRAINED_MODEL_CONFIG_PLATFORM_ADDED = def(8_507_00_0);
    public static final TransportVersion LONG_COUNT_IN_HISTOGRAM_ADDED = def(8_508_00_0);
    public static final TransportVersion INFERENCE_MODEL_SECRETS_ADDED = def(8_509_00_0);
    public static final TransportVersion NODE_INFO_REQUEST_SIMPLIFIED = def(8_510_00_0);
    public static final TransportVersion NESTED_KNN_VECTOR_QUERY_V = def(8_511_00_0);
    public static final TransportVersion ML_PACKAGE_LOADER_PLATFORM_ADDED = def(8_512_00_0);
    public static final TransportVersion ELSER_SERVICE_MODEL_VERSION_ADDED_PATCH = def(8_512_00_1);
    public static final TransportVersion PLUGIN_DESCRIPTOR_OPTIONAL_CLASSNAME = def(8_513_00_0);
    public static final TransportVersion UNIVERSAL_PROFILING_LICENSE_ADDED = def(8_514_00_0);
    public static final TransportVersion ELSER_SERVICE_MODEL_VERSION_ADDED = def(8_515_00_0);
    public static final TransportVersion NODE_STATS_HTTP_ROUTE_STATS_ADDED = def(8_516_00_0);
    public static final TransportVersion INCLUDE_SHARDS_STATS_ADDED = def(8_517_00_0);
    public static final TransportVersion BUILD_QUALIFIER_SEPARATED = def(8_518_00_0);
    public static final TransportVersion PIPELINES_IN_BULK_RESPONSE_ADDED = def(8_519_00_0);
    public static final TransportVersion PLUGIN_DESCRIPTOR_STRING_VERSION = def(8_520_00_0);
    public static final TransportVersion TOO_MANY_SCROLL_CONTEXTS_EXCEPTION_ADDED = def(8_521_00_0);
    public static final TransportVersion UNCONTENDED_REGISTER_ANALYSIS_ADDED = def(8_522_00_0);
    public static final TransportVersion TRANSFORM_GET_CHECKPOINT_TIMEOUT_ADDED = def(8_523_00_0);
    public static final TransportVersion IP_ADDRESS_WRITEABLE = def(8_524_00_0);
    public static final TransportVersion PRIMARY_TERM_ADDED = def(8_525_00_0);
    public static final TransportVersion CLUSTER_FEATURES_ADDED = def(8_526_00_0);
    public static final TransportVersion DSL_ERROR_STORE_INFORMATION_ENHANCED = def(8_527_00_0);
    public static final TransportVersion INVALID_BUCKET_PATH_EXCEPTION_INTRODUCED = def(8_528_00_0);
    public static final TransportVersion KNN_AS_QUERY_ADDED = def(8_529_00_0);
    public static final TransportVersion UNDESIRED_SHARD_ALLOCATIONS_COUNT_ADDED = def(8_530_00_0);
    public static final TransportVersion ML_INFERENCE_TASK_SETTINGS_OPTIONAL_ADDED = def(8_531_00_0);
    public static final TransportVersion DEPRECATED_COMPONENT_TEMPLATES_ADDED = def(8_532_00_0);
    public static final TransportVersion UPDATE_NON_DYNAMIC_SETTINGS_ADDED = def(8_533_00_0);
    public static final TransportVersion REPO_ANALYSIS_REGISTER_OP_COUNT_ADDED = def(8_534_00_0);
    public static final TransportVersion ML_TRAINED_MODEL_PREFIX_STRINGS_ADDED = def(8_535_00_0);
    public static final TransportVersion COUNTED_KEYWORD_ADDED = def(8_536_00_0);
    public static final TransportVersion SHAPE_VALUE_SERIALIZATION_ADDED = def(8_537_00_0);
    public static final TransportVersion INFERENCE_MULTIPLE_INPUTS = def(8_538_00_0);
    public static final TransportVersion ADDITIONAL_DESIRED_BALANCE_RECONCILIATION_STATS = def(8_539_00_0);
    public static final TransportVersion ML_STATE_CHANGE_TIMESTAMPS = def(8_540_00_0);
    public static final TransportVersion DATA_STREAM_FAILURE_STORE_ADDED = def(8_541_00_0);
    public static final TransportVersion ML_INFERENCE_OPENAI_ADDED = def(8_542_00_0);
    public static final TransportVersion SHUTDOWN_MIGRATION_STATUS_INCLUDE_COUNTS = def(8_543_00_0);
    public static final TransportVersion TRANSFORM_GET_CHECKPOINT_QUERY_AND_CLUSTER_ADDED = def(8_544_00_0);
    public static final TransportVersion GRANT_API_KEY_CLIENT_AUTHENTICATION_ADDED = def(8_545_00_0);
    public static final TransportVersion PIT_WITH_INDEX_FILTER = def(8_546_00_0);
    public static final TransportVersion NODE_INFO_VERSION_AS_STRING = def(8_547_00_0);
    public static final TransportVersion GET_API_KEY_INVALIDATION_TIME_ADDED = def(8_548_00_0);
    public static final TransportVersion ML_INFERENCE_GET_MULTIPLE_MODELS = def(8_549_00_0);
    public static final TransportVersion INFERENCE_SERVICE_RESULTS_ADDED = def(8_550_00_0);
    public static final TransportVersion ESQL_PROFILE = def(8_551_00_0);
    public static final TransportVersion CLUSTER_STATS_RESCORER_USAGE_ADDED = def(8_552_00_0);
    public static final TransportVersion ML_INFERENCE_HF_SERVICE_ADDED = def(8_553_00_0);
    public static final TransportVersion INFERENCE_USAGE_ADDED = def(8_554_00_0);
    public static final TransportVersion UPGRADE_TO_LUCENE_9_9 = def(8_555_00_0);
    public static final TransportVersion HEALTH_INFO_ENRICHED_WITH_DSL_STATUS = def(8_556_00_0);
    public static final TransportVersion SOURCE_IN_SINGLE_VALUE_QUERY_ADDED = def(8_557_00_0);
    public static final TransportVersion MISSED_INDICES_UPDATE_EXCEPTION_ADDED = def(8_558_00_0);
    public static final TransportVersion INFERENCE_SERVICE_EMBEDDING_SIZE_ADDED = def(8_559_00_0);
    public static final TransportVersion ENRICH_ELASTICSEARCH_VERSION_REMOVED = def(8_560_00_0);
    public static final TransportVersion NODE_STATS_REQUEST_SIMPLIFIED = def(8_561_00_0);
    public static final TransportVersion TEXT_EXPANSION_TOKEN_PRUNING_CONFIG_ADDED = def(8_562_00_0);
    public static final TransportVersion ESQL_ASYNC_QUERY = def(8_563_00_0);
    public static final TransportVersion ESQL_STATUS_INCLUDE_LUCENE_QUERIES = def(8_564_00_0);
    public static final TransportVersion ESQL_CLUSTER_ALIAS = def(8_565_00_0);
    public static final TransportVersion SNAPSHOTS_IN_PROGRESS_TRACKING_REMOVING_NODES_ADDED = def(8_566_00_0);
    public static final TransportVersion SMALLER_RELOAD_SECURE_SETTINGS_REQUEST = def(8_567_00_0);
<<<<<<< HEAD
    public static final TransportVersion REQUIRE_DATA_STREAM_ADDED = def(8_568_00_0);
=======
    public static final TransportVersion UPDATE_API_KEY_EXPIRATION_TIME_ADDED = def(8_568_00_0);
>>>>>>> 9c037fb6

    /*
     * STOP! READ THIS FIRST! No, really,
     *        ____ _____ ___  ____  _        ____  _____    _    ____    _____ _   _ ___ ____    _____ ___ ____  ____ _____ _
     *       / ___|_   _/ _ \|  _ \| |      |  _ \| ____|  / \  |  _ \  |_   _| | | |_ _/ ___|  |  ___|_ _|  _ \/ ___|_   _| |
     *       \___ \ | || | | | |_) | |      | |_) |  _|   / _ \ | | | |   | | | |_| || |\___ \  | |_   | || |_) \___ \ | | | |
     *        ___) || || |_| |  __/|_|      |  _ <| |___ / ___ \| |_| |   | | |  _  || | ___) | |  _|  | ||  _ < ___) || | |_|
     *       |____/ |_| \___/|_|   (_)      |_| \_\_____/_/   \_\____/    |_| |_| |_|___|____/  |_|   |___|_| \_\____/ |_| (_)
     *
     * A new transport version should be added EVERY TIME a change is made to the serialization protocol of one or more classes. Each
     * transport version should only be used in a single merged commit (apart from the BwC versions copied from o.e.Version, ≤V_8_8_1).
     *
     * ADDING A TRANSPORT VERSION
     * To add a new transport version, add a new constant at the bottom of the list, above this comment. Don't add other lines,
     * comments, etc. The version id has the following layout:
     *
     * M_NNN_SS_P
     *
     * M - The major version of Elasticsearch
     * NNN - The server version part
     * SS - The serverless version part. It should always be 00 here, it is used by serverless only.
     * P - The patch version part
     *
     * To determine the id of the next TransportVersion constant, do the following:
     * - Use the same major version, unless bumping majors
     * - Bump the server version part by 1, unless creating a patch version
     * - Leave the serverless part as 00
     * - Bump the patch part if creating a patch version
     *
     * If a patch version is created, it should be placed sorted among the other existing constants.
     *
     * REVERTING A TRANSPORT VERSION
     *
     * If you revert a commit with a transport version change, you MUST ensure there is a NEW transport version representing the reverted
     * change. DO NOT let the transport version go backwards, it must ALWAYS be incremented.
     *
     * DETERMINING TRANSPORT VERSIONS FROM GIT HISTORY
     *
     * If your git checkout has the expected minor-version-numbered branches and the expected release-version tags then you can find the
     * transport versions known by a particular release ...
     *
     *     git show v8.11.0:server/src/main/java/org/elasticsearch/TransportVersions.java | grep '= def'
     *
     * ... or by a particular branch ...
     *
     *     git show 8.11:server/src/main/java/org/elasticsearch/TransportVersions.java | grep '= def'
     *
     * ... and you can see which versions were added in between two versions too ...
     *
     *     git diff v8.11.0..main -- server/src/main/java/org/elasticsearch/TransportVersions.java
     *
     * In branches 8.7-8.10 see server/src/main/java/org/elasticsearch/TransportVersion.java for the equivalent definitions.
     */

    /**
     * Reference to the earliest compatible transport version to this version of the codebase.
     * This should be the transport version used by the highest minor version of the previous major.
     */
    public static final TransportVersion MINIMUM_COMPATIBLE = V_7_17_0;

    /**
     * Reference to the minimum transport version that can be used with CCS.
     * This should be the transport version used by the previous minor release.
     */
    public static final TransportVersion MINIMUM_CCS_VERSION = ML_PACKAGE_LOADER_PLATFORM_ADDED;

    static final NavigableMap<Integer, TransportVersion> VERSION_IDS = getAllVersionIds(TransportVersions.class);

    // the highest transport version constant defined in this file, used as a fallback for TransportVersion.current()
    static final TransportVersion LATEST_DEFINED;
    static {
        LATEST_DEFINED = VERSION_IDS.lastEntry().getValue();

        // see comment on IDS field
        // now we're registered all the transport versions, we can clear the map
        IDS = null;
    }

    public static NavigableMap<Integer, TransportVersion> getAllVersionIds(Class<?> cls) {
        Map<Integer, String> versionIdFields = new HashMap<>();
        NavigableMap<Integer, TransportVersion> builder = new TreeMap<>();

        Set<String> ignore = Set.of("ZERO", "CURRENT", "MINIMUM_COMPATIBLE", "MINIMUM_CCS_VERSION");

        for (Field declaredField : cls.getFields()) {
            if (declaredField.getType().equals(TransportVersion.class)) {
                String fieldName = declaredField.getName();
                if (ignore.contains(fieldName)) {
                    continue;
                }

                TransportVersion version;
                try {
                    version = (TransportVersion) declaredField.get(null);
                } catch (IllegalAccessException e) {
                    throw new AssertionError(e);
                }
                builder.put(version.id(), version);

                if (Assertions.ENABLED) {
                    // check the version number is unique
                    var sameVersionNumber = versionIdFields.put(version.id(), fieldName);
                    assert sameVersionNumber == null
                        : "Versions ["
                            + sameVersionNumber
                            + "] and ["
                            + fieldName
                            + "] have the same version number ["
                            + version.id()
                            + "]. Each TransportVersion should have a different version number";
                }
            }
        }

        return Collections.unmodifiableNavigableMap(builder);
    }

    static Collection<TransportVersion> getAllVersions() {
        return VERSION_IDS.values();
    }

    // no instance
    private TransportVersions() {}
}<|MERGE_RESOLUTION|>--- conflicted
+++ resolved
@@ -177,11 +177,8 @@
     public static final TransportVersion ESQL_CLUSTER_ALIAS = def(8_565_00_0);
     public static final TransportVersion SNAPSHOTS_IN_PROGRESS_TRACKING_REMOVING_NODES_ADDED = def(8_566_00_0);
     public static final TransportVersion SMALLER_RELOAD_SECURE_SETTINGS_REQUEST = def(8_567_00_0);
-<<<<<<< HEAD
-    public static final TransportVersion REQUIRE_DATA_STREAM_ADDED = def(8_568_00_0);
-=======
     public static final TransportVersion UPDATE_API_KEY_EXPIRATION_TIME_ADDED = def(8_568_00_0);
->>>>>>> 9c037fb6
+    public static final TransportVersion REQUIRE_DATA_STREAM_ADDED = def(8_569_00_0);
 
     /*
      * STOP! READ THIS FIRST! No, really,
