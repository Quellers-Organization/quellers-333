/*
 * Copyright Elasticsearch B.V. and/or licensed to Elasticsearch B.V. under one
 * or more contributor license agreements. Licensed under the Elastic License
 * 2.0 and the Server Side Public License, v 1; you may not use this file except
 * in compliance with, at your election, the Elastic License 2.0 or the Server
 * Side Public License, v 1.
 */

package org.elasticsearch;

import org.elasticsearch.core.Assertions;
import org.elasticsearch.core.UpdateForV9;

import java.lang.reflect.Field;
import java.util.Collection;
import java.util.Collections;
import java.util.HashMap;
import java.util.Map;
import java.util.NavigableMap;
import java.util.Set;
import java.util.TreeMap;
import java.util.TreeSet;
import java.util.function.IntFunction;

/**
 * <p>Transport version is used to coordinate compatible wire protocol communication between nodes, at a fine-grained level.  This replaces
 * and supersedes the old Version constants.</p>
 *
 * <p>Before adding a new version constant, please read the block comment at the end of the list of constants.</p>
 */
public class TransportVersions {

    /*
     * NOTE: IntelliJ lies!
     * This map is used during class construction, referenced by the registerTransportVersion method.
     * When all the transport version constants have been registered, the map is cleared & never touched again.
     */
    static TreeSet<Integer> IDS = new TreeSet<>();

    static TransportVersion def(int id) {
        if (IDS == null) throw new IllegalStateException("The IDS map needs to be present to call this method");

        if (IDS.add(id) == false) {
            throw new IllegalArgumentException("Version id " + id + " defined twice");
        }
        if (id < IDS.last()) {
            throw new IllegalArgumentException("Version id " + id + " is not defined in the right location. Keep constants sorted");
        }
        return new TransportVersion(id);
    }

    @UpdateForV9 // remove the transport versions with which v9 will not need to interact
    public static final TransportVersion ZERO = def(0);
    public static final TransportVersion V_7_0_0 = def(7_00_00_99);
    public static final TransportVersion V_7_0_1 = def(7_00_01_99);
    public static final TransportVersion V_7_1_0 = def(7_01_00_99);
    public static final TransportVersion V_7_2_0 = def(7_02_00_99);
    public static final TransportVersion V_7_2_1 = def(7_02_01_99);
    public static final TransportVersion V_7_3_0 = def(7_03_00_99);
    public static final TransportVersion V_7_3_2 = def(7_03_02_99);
    public static final TransportVersion V_7_4_0 = def(7_04_00_99);
    public static final TransportVersion V_7_5_0 = def(7_05_00_99);
    public static final TransportVersion V_7_6_0 = def(7_06_00_99);
    public static final TransportVersion V_7_7_0 = def(7_07_00_99);
    public static final TransportVersion V_7_8_0 = def(7_08_00_99);
    public static final TransportVersion V_7_8_1 = def(7_08_01_99);
    public static final TransportVersion V_7_9_0 = def(7_09_00_99);
    public static final TransportVersion V_7_10_0 = def(7_10_00_99);
    public static final TransportVersion V_7_10_1 = def(7_10_01_99);
    public static final TransportVersion V_7_11_0 = def(7_11_00_99);
    public static final TransportVersion V_7_12_0 = def(7_12_00_99);
    public static final TransportVersion V_7_13_0 = def(7_13_00_99);
    public static final TransportVersion V_7_14_0 = def(7_14_00_99);
    public static final TransportVersion V_7_15_0 = def(7_15_00_99);
    public static final TransportVersion V_7_15_1 = def(7_15_01_99);
    public static final TransportVersion V_7_16_0 = def(7_16_00_99);
    public static final TransportVersion V_7_17_0 = def(7_17_00_99);
    public static final TransportVersion V_7_17_1 = def(7_17_01_99);
    public static final TransportVersion V_7_17_8 = def(7_17_08_99);
    public static final TransportVersion V_8_0_0 = def(8_00_00_99);
    public static final TransportVersion V_8_1_0 = def(8_01_00_99);
    public static final TransportVersion V_8_2_0 = def(8_02_00_99);
    public static final TransportVersion V_8_3_0 = def(8_03_00_99);
    public static final TransportVersion V_8_4_0 = def(8_04_00_99);
    public static final TransportVersion V_8_5_0 = def(8_05_00_99);
    public static final TransportVersion V_8_6_0 = def(8_06_00_99);
    public static final TransportVersion V_8_6_1 = def(8_06_01_99);
    public static final TransportVersion V_8_7_0 = def(8_07_00_99);
    public static final TransportVersion V_8_7_1 = def(8_07_01_99);
    public static final TransportVersion V_8_8_0 = def(8_08_00_99);
    public static final TransportVersion V_8_8_1 = def(8_08_01_99);
    /*
     * READ THE COMMENT BELOW THIS BLOCK OF DECLARATIONS BEFORE ADDING NEW TRANSPORT VERSIONS
     * Detached transport versions added below here.
     */
    public static final TransportVersion V_8_9_X = def(8_500_020);
    public static final TransportVersion V_8_10_X = def(8_500_061);
    public static final TransportVersion V_8_11_X = def(8_512_00_1);
    public static final TransportVersion V_8_12_0 = def(8_560_00_0);
    public static final TransportVersion V_8_12_1 = def(8_560_00_1);
    public static final TransportVersion V_8_13_0 = def(8_595_00_0);
    public static final TransportVersion V_8_13_4 = def(8_595_00_1);
    public static final TransportVersion V_8_14_0 = def(8_636_00_1);
    // 8.15.0+
    public static final TransportVersion WATERMARK_THRESHOLDS_STATS = def(8_637_00_0);
    public static final TransportVersion ENRICH_CACHE_ADDITIONAL_STATS = def(8_638_00_0);
    public static final TransportVersion ML_INFERENCE_RATE_LIMIT_SETTINGS_ADDED = def(8_639_00_0);
    public static final TransportVersion ML_TRAINED_MODEL_CACHE_METADATA_ADDED = def(8_640_00_0);
    public static final TransportVersion TOP_LEVEL_KNN_SUPPORT_QUERY_NAME = def(8_641_00_0);
    public static final TransportVersion INDEX_SEGMENTS_VECTOR_FORMATS = def(8_642_00_0);
    public static final TransportVersion ADD_RESOURCE_ALREADY_UPLOADED_EXCEPTION = def(8_643_00_0);
    public static final TransportVersion ESQL_MV_ORDERING_SORTED_ASCENDING = def(8_644_00_0);
    public static final TransportVersion ESQL_PAGE_MAPPING_TO_ITERATOR = def(8_645_00_0);
    public static final TransportVersion BINARY_PIT_ID = def(8_646_00_0);
    public static final TransportVersion SECURITY_ROLE_MAPPINGS_IN_CLUSTER_STATE = def(8_647_00_0);
    public static final TransportVersion ESQL_REQUEST_TABLES = def(8_648_00_0);
    public static final TransportVersion ROLE_REMOTE_CLUSTER_PRIVS = def(8_649_00_0);
    public static final TransportVersion NO_GLOBAL_RETENTION_FOR_SYSTEM_DATA_STREAMS = def(8_650_00_0);
    public static final TransportVersion SHUTDOWN_REQUEST_TIMEOUTS_FIX = def(8_651_00_0);
    public static final TransportVersion INDEXING_PRESSURE_REQUEST_REJECTIONS_COUNT = def(8_652_00_0);
    public static final TransportVersion ROLLUP_USAGE = def(8_653_00_0);
    public static final TransportVersion SECURITY_ROLE_DESCRIPTION = def(8_654_00_0);
    public static final TransportVersion ML_INFERENCE_AZURE_OPENAI_COMPLETIONS = def(8_655_00_0);
    public static final TransportVersion JOIN_STATUS_AGE_SERIALIZATION = def(8_656_00_0);
    public static final TransportVersion ML_RERANK_DOC_OPTIONAL = def(8_657_00_0);
    public static final TransportVersion FAILURE_STORE_FIELD_PARITY = def(8_658_00_0);
    public static final TransportVersion ML_INFERENCE_AZURE_AI_STUDIO = def(8_659_00_0);
    public static final TransportVersion ML_INFERENCE_COHERE_COMPLETION_ADDED = def(8_660_00_0);
    public static final TransportVersion ESQL_REMOVE_ES_SOURCE_OPTIONS = def(8_661_00_0);
    public static final TransportVersion NODE_STATS_INGEST_BYTES = def(8_662_00_0);
    public static final TransportVersion SEMANTIC_QUERY = def(8_663_00_0);
    public static final TransportVersion GET_AUTOSCALING_CAPACITY_UNUSED_TIMEOUT = def(8_664_00_0);
    public static final TransportVersion SIMULATE_VALIDATES_MAPPINGS = def(8_665_00_0);
    public static final TransportVersion RULE_QUERY_RENAME = def(8_666_00_0);
    public static final TransportVersion SPARSE_VECTOR_QUERY_ADDED = def(8_667_00_0);
    public static final TransportVersion ESQL_ADD_INDEX_MODE_TO_SOURCE = def(8_668_00_0);
    public static final TransportVersion GET_SHUTDOWN_STATUS_TIMEOUT = def(8_669_00_0);
    public static final TransportVersion FAILURE_STORE_TELEMETRY = def(8_670_00_0);
    public static final TransportVersion ADD_METADATA_FLATTENED_TO_ROLES = def(8_671_00_0);
    public static final TransportVersion ML_INFERENCE_GOOGLE_AI_STUDIO_COMPLETION_ADDED = def(8_672_00_0);
    public static final TransportVersion WATCHER_REQUEST_TIMEOUTS = def(8_673_00_0);
    public static final TransportVersion ML_INFERENCE_ENHANCE_DELETE_ENDPOINT = def(8_674_00_0);
    public static final TransportVersion ML_INFERENCE_GOOGLE_AI_STUDIO_EMBEDDINGS_ADDED = def(8_675_00_0);
    public static final TransportVersion ADD_MISTRAL_EMBEDDINGS_INFERENCE = def(8_676_00_0);
    public static final TransportVersion ML_CHUNK_INFERENCE_OPTION = def(8_677_00_0);
    public static final TransportVersion RANK_FEATURE_PHASE_ADDED = def(8_678_00_0);
    public static final TransportVersion RANK_DOC_IN_SHARD_FETCH_REQUEST = def(8_679_00_0);
    public static final TransportVersion SECURITY_SETTINGS_REQUEST_TIMEOUTS = def(8_680_00_0);
    public static final TransportVersion QUERY_RULE_CRUD_API_PUT = def(8_681_00_0);
    public static final TransportVersion DROP_UNUSED_NODES_REQUESTS = def(8_682_00_0);
    public static final TransportVersion QUERY_RULE_CRUD_API_GET_DELETE = def(8_683_00_0);
    public static final TransportVersion MORE_LIGHTER_NODES_REQUESTS = def(8_684_00_0);
    public static final TransportVersion DROP_UNUSED_NODES_IDS = def(8_685_00_0);
    public static final TransportVersion DELETE_SNAPSHOTS_ASYNC_ADDED = def(8_686_00_0);
    public static final TransportVersion VERSION_SUPPORTING_SPARSE_VECTOR_STATS = def(8_687_00_0);
    public static final TransportVersion ML_AD_OUTPUT_MEMORY_ALLOCATOR_FIELD = def(8_688_00_0);
    public static final TransportVersion FAILURE_STORE_LAZY_CREATION = def(8_689_00_0);
    public static final TransportVersion SNAPSHOT_REQUEST_TIMEOUTS = def(8_690_00_0);
    public static final TransportVersion INDEX_METADATA_MAPPINGS_UPDATED_VERSION = def(8_691_00_0);
    public static final TransportVersion ML_INFERENCE_ELAND_SETTINGS_ADDED = def(8_692_00_0);
    public static final TransportVersion ML_ANTHROPIC_INTEGRATION_ADDED = def(8_693_00_0);
    public static final TransportVersion ML_INFERENCE_GOOGLE_VERTEX_AI_EMBEDDINGS_ADDED = def(8_694_00_0);
    public static final TransportVersion EVENT_INGESTED_RANGE_IN_CLUSTER_STATE = def(8_695_00_0);
    public static final TransportVersion ESQL_ADD_AGGREGATE_TYPE = def(8_696_00_0);
    public static final TransportVersion SECURITY_MIGRATIONS_MIGRATION_NEEDED_ADDED = def(8_697_00_0);
    public static final TransportVersion K_FOR_KNN_QUERY_ADDED = def(8_698_00_0);
    public static final TransportVersion TEXT_SIMILARITY_RERANKER_RETRIEVER = def(8_699_00_0);
    public static final TransportVersion ML_INFERENCE_GOOGLE_VERTEX_AI_RERANKING_ADDED = def(8_700_00_0);
    public static final TransportVersion VERSIONED_MASTER_NODE_REQUESTS = def(8_701_00_0);
    public static final TransportVersion ML_INFERENCE_AMAZON_BEDROCK_ADDED = def(8_702_00_0);
    public static final TransportVersion ENTERPRISE_GEOIP_DOWNLOADER_BACKPORT_8_15 = def(8_702_00_1);
    public static final TransportVersion FIX_VECTOR_SIMILARITY_INNER_HITS_BACKPORT_8_15 = def(8_702_00_2);
    public static final TransportVersion ML_INFERENCE_DONT_DELETE_WHEN_SEMANTIC_TEXT_EXISTS = def(8_703_00_0);
    public static final TransportVersion INFERENCE_ADAPTIVE_ALLOCATIONS = def(8_704_00_0);
    public static final TransportVersion INDEX_REQUEST_UPDATE_BY_SCRIPT_ORIGIN = def(8_705_00_0);
    public static final TransportVersion ML_INFERENCE_COHERE_UNUSED_RERANK_SETTINGS_REMOVED = def(8_706_00_0);
    public static final TransportVersion ENRICH_CACHE_STATS_SIZE_ADDED = def(8_707_00_0);
    public static final TransportVersion ENTERPRISE_GEOIP_DOWNLOADER = def(8_708_00_0);
    public static final TransportVersion NODES_STATS_ENUM_SET = def(8_709_00_0);
    public static final TransportVersion MASTER_NODE_METRICS = def(8_710_00_0);
    public static final TransportVersion SEGMENT_LEVEL_FIELDS_STATS = def(8_711_00_0);
    public static final TransportVersion ML_ADD_DETECTION_RULE_PARAMS = def(8_712_00_0);
    public static final TransportVersion FIX_VECTOR_SIMILARITY_INNER_HITS = def(8_713_00_0);
    public static final TransportVersion INDEX_REQUEST_UPDATE_BY_DOC_ORIGIN = def(8_714_00_0);
    public static final TransportVersion ESQL_ATTRIBUTE_CACHED_SERIALIZATION = def(8_715_00_0);
    public static final TransportVersion REGISTER_SLM_STATS = def(8_716_00_0);
    public static final TransportVersion ESQL_NESTED_UNSUPPORTED = def(8_717_00_0);
    public static final TransportVersion ESQL_SINGLE_VALUE_QUERY_SOURCE = def(8_718_00_0);
    public static final TransportVersion ESQL_ORIGINAL_INDICES = def(8_719_00_0);
    public static final TransportVersion ML_INFERENCE_EIS_INTEGRATION_ADDED = def(8_720_00_0);
    public static final TransportVersion INGEST_PIPELINE_EXCEPTION_ADDED = def(8_721_00_0);
    public static final TransportVersion ZDT_NANOS_SUPPORT_BROKEN = def(8_722_00_0);
    public static final TransportVersion REMOVE_GLOBAL_RETENTION_FROM_TEMPLATES = def(8_723_00_0);
    public static final TransportVersion RANDOM_RERANKER_RETRIEVER = def(8_724_00_0);
    public static final TransportVersion ESQL_PROFILE_SLEEPS = def(8_725_00_0);
    public static final TransportVersion ZDT_NANOS_SUPPORT = def(8_726_00_0);
    public static final TransportVersion LTR_SERVERLESS_RELEASE = def(8_727_00_0);
<<<<<<< HEAD
    public static final TransportVersion ADD_MANAGE_ROLES_PRIVILEGE = def(8_728_00_0);

=======
    public static final TransportVersion ALLOW_PARTIAL_SEARCH_RESULTS_IN_PIT = def(8_728_00_0);
>>>>>>> de73cda9
    /*
     * STOP! READ THIS FIRST! No, really,
     *        ____ _____ ___  ____  _        ____  _____    _    ____    _____ _   _ ___ ____    _____ ___ ____  ____ _____ _
     *       / ___|_   _/ _ \|  _ \| |      |  _ \| ____|  / \  |  _ \  |_   _| | | |_ _/ ___|  |  ___|_ _|  _ \/ ___|_   _| |
     *       \___ \ | || | | | |_) | |      | |_) |  _|   / _ \ | | | |   | | | |_| || |\___ \  | |_   | || |_) \___ \ | | | |
     *        ___) || || |_| |  __/|_|      |  _ <| |___ / ___ \| |_| |   | | |  _  || | ___) | |  _|  | ||  _ < ___) || | |_|
     *       |____/ |_| \___/|_|   (_)      |_| \_\_____/_/   \_\____/    |_| |_| |_|___|____/  |_|   |___|_| \_\____/ |_| (_)
     *
     * A new transport version should be added EVERY TIME a change is made to the serialization protocol of one or more classes. Each
     * transport version should only be used in a single merged commit (apart from the BwC versions copied from o.e.Version, ≤V_8_8_1).
     *
     * ADDING A TRANSPORT VERSION
     * To add a new transport version, add a new constant at the bottom of the list, above this comment. Don't add other lines,
     * comments, etc. The version id has the following layout:
     *
     * M_NNN_SS_P
     *
     * M - The major version of Elasticsearch
     * NNN - The server version part
     * SS - The serverless version part. It should always be 00 here, it is used by serverless only.
     * P - The patch version part
     *
     * To determine the id of the next TransportVersion constant, do the following:
     * - Use the same major version, unless bumping majors
     * - Bump the server version part by 1, unless creating a patch version
     * - Leave the serverless part as 00
     * - Bump the patch part if creating a patch version
     *
     * If a patch version is created, it should be placed sorted among the other existing constants.
     *
     * REVERTING A TRANSPORT VERSION
     *
     * If you revert a commit with a transport version change, you MUST ensure there is a NEW transport version representing the reverted
     * change. DO NOT let the transport version go backwards, it must ALWAYS be incremented.
     *
     * DETERMINING TRANSPORT VERSIONS FROM GIT HISTORY
     *
     * If your git checkout has the expected minor-version-numbered branches and the expected release-version tags then you can find the
     * transport versions known by a particular release ...
     *
     *     git show v8.11.0:server/src/main/java/org/elasticsearch/TransportVersions.java | grep '= def'
     *
     * ... or by a particular branch ...
     *
     *     git show 8.11:server/src/main/java/org/elasticsearch/TransportVersions.java | grep '= def'
     *
     * ... and you can see which versions were added in between two versions too ...
     *
     *     git diff v8.11.0..main -- server/src/main/java/org/elasticsearch/TransportVersions.java
     *
     * In branches 8.7-8.10 see server/src/main/java/org/elasticsearch/TransportVersion.java for the equivalent definitions.
     */

    /**
     * Reference to the earliest compatible transport version to this version of the codebase.
     * This should be the transport version used by the highest minor version of the previous major.
     */
    public static final TransportVersion MINIMUM_COMPATIBLE = V_7_17_0;

    /**
     * Reference to the minimum transport version that can be used with CCS.
     * This should be the transport version used by the previous minor release.
     */
    public static final TransportVersion MINIMUM_CCS_VERSION = FIX_VECTOR_SIMILARITY_INNER_HITS_BACKPORT_8_15;

    static final NavigableMap<Integer, TransportVersion> VERSION_IDS = getAllVersionIds(TransportVersions.class);

    // the highest transport version constant defined in this file, used as a fallback for TransportVersion.current()
    static final TransportVersion LATEST_DEFINED;
    static {
        LATEST_DEFINED = VERSION_IDS.lastEntry().getValue();

        // see comment on IDS field
        // now we're registered all the transport versions, we can clear the map
        IDS = null;
    }

    public static NavigableMap<Integer, TransportVersion> getAllVersionIds(Class<?> cls) {
        Map<Integer, String> versionIdFields = new HashMap<>();
        NavigableMap<Integer, TransportVersion> builder = new TreeMap<>();

        Set<String> ignore = Set.of("ZERO", "CURRENT", "MINIMUM_COMPATIBLE", "MINIMUM_CCS_VERSION");

        for (Field declaredField : cls.getFields()) {
            if (declaredField.getType().equals(TransportVersion.class)) {
                String fieldName = declaredField.getName();
                if (ignore.contains(fieldName)) {
                    continue;
                }

                TransportVersion version;
                try {
                    version = (TransportVersion) declaredField.get(null);
                } catch (IllegalAccessException e) {
                    throw new AssertionError(e);
                }
                builder.put(version.id(), version);

                if (Assertions.ENABLED) {
                    // check the version number is unique
                    var sameVersionNumber = versionIdFields.put(version.id(), fieldName);
                    assert sameVersionNumber == null
                        : "Versions ["
                            + sameVersionNumber
                            + "] and ["
                            + fieldName
                            + "] have the same version number ["
                            + version.id()
                            + "]. Each TransportVersion should have a different version number";
                }
            }
        }

        return Collections.unmodifiableNavigableMap(builder);
    }

    static Collection<TransportVersion> getAllVersions() {
        return VERSION_IDS.values();
    }

    static final IntFunction<String> VERSION_LOOKUP = ReleaseVersions.generateVersionsLookup(TransportVersions.class);

    // no instance
    private TransportVersions() {}
}<|MERGE_RESOLUTION|>--- conflicted
+++ resolved
@@ -195,12 +195,8 @@
     public static final TransportVersion ESQL_PROFILE_SLEEPS = def(8_725_00_0);
     public static final TransportVersion ZDT_NANOS_SUPPORT = def(8_726_00_0);
     public static final TransportVersion LTR_SERVERLESS_RELEASE = def(8_727_00_0);
-<<<<<<< HEAD
-    public static final TransportVersion ADD_MANAGE_ROLES_PRIVILEGE = def(8_728_00_0);
-
-=======
     public static final TransportVersion ALLOW_PARTIAL_SEARCH_RESULTS_IN_PIT = def(8_728_00_0);
->>>>>>> de73cda9
+    public static final TransportVersion ADD_MANAGE_ROLES_PRIVILEGE = def(8_729_00_0);
     /*
      * STOP! READ THIS FIRST! No, really,
      *        ____ _____ ___  ____  _        ____  _____    _    ____    _____ _   _ ___ ____    _____ ___ ____  ____ _____ _
