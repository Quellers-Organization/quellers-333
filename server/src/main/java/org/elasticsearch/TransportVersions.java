--- conflicted
+++ resolved
@@ -164,12 +164,8 @@
     public static final TransportVersion UPDATE_NON_DYNAMIC_SETTINGS_ADDED = def(8_533_00_0);
     public static final TransportVersion REPO_ANALYSIS_REGISTER_OP_COUNT_ADDED = def(8_534_00_0);
     public static final TransportVersion ML_TRAINED_MODEL_PREFIX_STRINGS_ADDED = def(8_535_00_0);
-<<<<<<< HEAD
-    public static final TransportVersion INFERENCE_MULTIPLE_INPUTS = def(8_536_00_0);
-=======
     public static final TransportVersion COUNTED_KEYWORD_ADDED = def(8_536_00_0);
-
->>>>>>> 053c6638
+    public static final TransportVersion INFERENCE_MULTIPLE_INPUTS = def(8_537_00_0);
     /*
      * STOP! READ THIS FIRST! No, really,
      *        ____ _____ ___  ____  _        ____  _____    _    ____    _____ _   _ ___ ____    _____ ___ ____  ____ _____ _
