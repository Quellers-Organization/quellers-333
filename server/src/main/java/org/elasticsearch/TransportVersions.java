/*
 * Copyright Elasticsearch B.V. and/or licensed to Elasticsearch B.V. under one
 * or more contributor license agreements. Licensed under the Elastic License
 * 2.0 and the Server Side Public License, v 1; you may not use this file except
 * in compliance with, at your election, the Elastic License 2.0 or the Server
 * Side Public License, v 1.
 */

package org.elasticsearch;

import org.elasticsearch.core.Assertions;
import org.elasticsearch.core.UpdateForV9;

import java.lang.reflect.Field;
import java.util.Collection;
import java.util.Collections;
import java.util.HashMap;
import java.util.Map;
import java.util.NavigableMap;
import java.util.Set;
import java.util.TreeMap;
import java.util.TreeSet;
import java.util.function.IntFunction;

/**
 * <p>Transport version is used to coordinate compatible wire protocol communication between nodes, at a fine-grained level.  This replaces
 * and supersedes the old Version constants.</p>
 *
 * <p>Before adding a new version constant, please read the block comment at the end of the list of constants.</p>
 */
public class TransportVersions {

    /*
     * NOTE: IntelliJ lies!
     * This map is used during class construction, referenced by the registerTransportVersion method.
     * When all the transport version constants have been registered, the map is cleared & never touched again.
     */
    static TreeSet<Integer> IDS = new TreeSet<>();

    static TransportVersion def(int id) {
        if (IDS == null) throw new IllegalStateException("The IDS map needs to be present to call this method");

        if (IDS.add(id) == false) {
            throw new IllegalArgumentException("Version id " + id + " defined twice");
        }
        if (id < IDS.last()) {
            throw new IllegalArgumentException("Version id " + id + " is not defined in the right location. Keep constants sorted");
        }
        return new TransportVersion(id);
    }

    @UpdateForV9 // remove the transport versions with which v9 will not need to interact
    public static final TransportVersion ZERO = def(0);
    public static final TransportVersion V_7_0_0 = def(7_00_00_99);
    public static final TransportVersion V_7_0_1 = def(7_00_01_99);
    public static final TransportVersion V_7_1_0 = def(7_01_00_99);
    public static final TransportVersion V_7_2_0 = def(7_02_00_99);
    public static final TransportVersion V_7_2_1 = def(7_02_01_99);
    public static final TransportVersion V_7_3_0 = def(7_03_00_99);
    public static final TransportVersion V_7_3_2 = def(7_03_02_99);
    public static final TransportVersion V_7_4_0 = def(7_04_00_99);
    public static final TransportVersion V_7_5_0 = def(7_05_00_99);
    public static final TransportVersion V_7_6_0 = def(7_06_00_99);
    public static final TransportVersion V_7_7_0 = def(7_07_00_99);
    public static final TransportVersion V_7_8_0 = def(7_08_00_99);
    public static final TransportVersion V_7_8_1 = def(7_08_01_99);
    public static final TransportVersion V_7_9_0 = def(7_09_00_99);
    public static final TransportVersion V_7_10_0 = def(7_10_00_99);
    public static final TransportVersion V_7_10_1 = def(7_10_01_99);
    public static final TransportVersion V_7_11_0 = def(7_11_00_99);
    public static final TransportVersion V_7_12_0 = def(7_12_00_99);
    public static final TransportVersion V_7_13_0 = def(7_13_00_99);
    public static final TransportVersion V_7_14_0 = def(7_14_00_99);
    public static final TransportVersion V_7_15_0 = def(7_15_00_99);
    public static final TransportVersion V_7_15_1 = def(7_15_01_99);
    public static final TransportVersion V_7_16_0 = def(7_16_00_99);
    public static final TransportVersion V_7_17_0 = def(7_17_00_99);
    public static final TransportVersion V_7_17_1 = def(7_17_01_99);
    public static final TransportVersion V_7_17_8 = def(7_17_08_99);
    public static final TransportVersion V_8_0_0 = def(8_00_00_99);
    public static final TransportVersion V_8_1_0 = def(8_01_00_99);
    public static final TransportVersion V_8_2_0 = def(8_02_00_99);
    public static final TransportVersion V_8_3_0 = def(8_03_00_99);
    public static final TransportVersion V_8_4_0 = def(8_04_00_99);
    public static final TransportVersion V_8_5_0 = def(8_05_00_99);
    public static final TransportVersion V_8_6_0 = def(8_06_00_99);
    public static final TransportVersion V_8_6_1 = def(8_06_01_99);
    public static final TransportVersion V_8_7_0 = def(8_07_00_99);
    public static final TransportVersion V_8_7_1 = def(8_07_01_99);
    public static final TransportVersion V_8_8_0 = def(8_08_00_99);
    public static final TransportVersion V_8_8_1 = def(8_08_01_99);
    /*
     * READ THE COMMENT BELOW THIS BLOCK OF DECLARATIONS BEFORE ADDING NEW TRANSPORT VERSIONS
     * Detached transport versions added below here.
     */
    public static final TransportVersion V_8_9_X = def(8_500_020);
    public static final TransportVersion V_8_10_X = def(8_500_061);
    public static final TransportVersion V_8_11_X = def(8_512_00_1);
    public static final TransportVersion V_8_12_0 = def(8_560_00_0);
    public static final TransportVersion V_8_12_1 = def(8_560_00_1);
    public static final TransportVersion V_8_13_0 = def(8_595_00_0);
    public static final TransportVersion V_8_13_4 = def(8_595_00_1);
    // 8.14.0+
    public static final TransportVersion RANDOM_AGG_SHARD_SEED = def(8_596_00_0);
    public static final TransportVersion ESQL_TIMINGS = def(8_597_00_0);
    public static final TransportVersion DATA_STREAM_AUTO_SHARDING_EVENT = def(8_598_00_0);
    public static final TransportVersion ADD_FAILURE_STORE_INDICES_OPTIONS = def(8_599_00_0);
    public static final TransportVersion ESQL_ENRICH_OPERATOR_STATUS = def(8_600_00_0);
    public static final TransportVersion ESQL_SERIALIZE_ARRAY_VECTOR = def(8_601_00_0);
    public static final TransportVersion ESQL_SERIALIZE_ARRAY_BLOCK = def(8_602_00_0);
    public static final TransportVersion ADD_DATA_STREAM_GLOBAL_RETENTION = def(8_603_00_0);
    public static final TransportVersion ALLOCATION_STATS = def(8_604_00_0);
    public static final TransportVersion ESQL_EXTENDED_ENRICH_TYPES = def(8_605_00_0);
    public static final TransportVersion KNN_EXPLICIT_BYTE_QUERY_VECTOR_PARSING = def(8_606_00_0);
    public static final TransportVersion ESQL_EXTENDED_ENRICH_INPUT_TYPE = def(8_607_00_0);
    public static final TransportVersion ESQL_SERIALIZE_BIG_VECTOR = def(8_608_00_0);
    public static final TransportVersion AGGS_EXCLUDED_DELETED_DOCS = def(8_609_00_0);
    public static final TransportVersion ESQL_SERIALIZE_BIG_ARRAY = def(8_610_00_0);
    public static final TransportVersion AUTO_SHARDING_ROLLOVER_CONDITION = def(8_611_00_0);
    public static final TransportVersion KNN_QUERY_VECTOR_BUILDER = def(8_612_00_0);
    public static final TransportVersion USE_DATA_STREAM_GLOBAL_RETENTION = def(8_613_00_0);
    public static final TransportVersion ML_COMPLETION_INFERENCE_SERVICE_ADDED = def(8_614_00_0);
    public static final TransportVersion ML_INFERENCE_EMBEDDING_BYTE_ADDED = def(8_615_00_0);
    public static final TransportVersion ML_INFERENCE_L2_NORM_SIMILARITY_ADDED = def(8_616_00_0);
    public static final TransportVersion SEARCH_NODE_LOAD_AUTOSCALING = def(8_617_00_0);
    public static final TransportVersion ESQL_ES_SOURCE_OPTIONS = def(8_618_00_0);
    public static final TransportVersion ADD_PERSISTENT_TASK_EXCEPTIONS = def(8_619_00_0);
    public static final TransportVersion ESQL_REDUCER_NODE_FRAGMENT = def(8_620_00_0);
    public static final TransportVersion FAILURE_STORE_ROLLOVER = def(8_621_00_0);
    public static final TransportVersion CCR_STATS_API_TIMEOUT_PARAM = def(8_622_00_0);
    public static final TransportVersion ESQL_ORDINAL_BLOCK = def(8_623_00_0);
    public static final TransportVersion ML_INFERENCE_COHERE_RERANK = def(8_624_00_0);
    public static final TransportVersion INDEXING_PRESSURE_DOCUMENT_REJECTIONS_COUNT = def(8_625_00_0);
    public static final TransportVersion ALIAS_ACTION_RESULTS = def(8_626_00_0);
    public static final TransportVersion HISTOGRAM_AGGS_KEY_SORTED = def(8_627_00_0);
    public static final TransportVersion INFERENCE_FIELDS_METADATA = def(8_628_00_0);
    public static final TransportVersion ML_INFERENCE_TIMEOUT_ADDED = def(8_629_00_0);
    public static final TransportVersion MODIFY_DATA_STREAM_FAILURE_STORES = def(8_630_00_0);
    public static final TransportVersion ML_INFERENCE_RERANK_NEW_RESPONSE_FORMAT = def(8_631_00_0);
    public static final TransportVersion HIGHLIGHTERS_TAGS_ON_FIELD_LEVEL = def(8_632_00_0);
    public static final TransportVersion TRACK_FLUSH_TIME_EXCLUDING_WAITING_ON_LOCKS = def(8_633_00_0);
    public static final TransportVersion ML_INFERENCE_AZURE_OPENAI_EMBEDDINGS = def(8_634_00_0);
    public static final TransportVersion ILM_SHRINK_ENABLE_WRITE = def(8_635_00_0);
    public static final TransportVersion GEOIP_CACHE_STATS = def(8_636_00_0);
    public static final TransportVersion SHUTDOWN_REQUEST_TIMEOUTS_FIX_8_14 = def(8_636_00_1);
    public static final TransportVersion WATERMARK_THRESHOLDS_STATS = def(8_637_00_0);
    public static final TransportVersion ENRICH_CACHE_ADDITIONAL_STATS = def(8_638_00_0);
    public static final TransportVersion ML_INFERENCE_RATE_LIMIT_SETTINGS_ADDED = def(8_639_00_0);
    public static final TransportVersion ML_TRAINED_MODEL_CACHE_METADATA_ADDED = def(8_640_00_0);
    public static final TransportVersion TOP_LEVEL_KNN_SUPPORT_QUERY_NAME = def(8_641_00_0);
    public static final TransportVersion INDEX_SEGMENTS_VECTOR_FORMATS = def(8_642_00_0);
    public static final TransportVersion ADD_RESOURCE_ALREADY_UPLOADED_EXCEPTION = def(8_643_00_0);
    public static final TransportVersion ESQL_MV_ORDERING_SORTED_ASCENDING = def(8_644_00_0);
    public static final TransportVersion ESQL_PAGE_MAPPING_TO_ITERATOR = def(8_645_00_0);
    public static final TransportVersion BINARY_PIT_ID = def(8_646_00_0);
    public static final TransportVersion SECURITY_ROLE_MAPPINGS_IN_CLUSTER_STATE = def(8_647_00_0);
    public static final TransportVersion ESQL_REQUEST_TABLES = def(8_648_00_0);
    public static final TransportVersion ROLE_REMOTE_CLUSTER_PRIVS = def(8_649_00_0);
    public static final TransportVersion NO_GLOBAL_RETENTION_FOR_SYSTEM_DATA_STREAMS = def(8_650_00_0);
    public static final TransportVersion SHUTDOWN_REQUEST_TIMEOUTS_FIX = def(8_651_00_0);
    public static final TransportVersion INDEXING_PRESSURE_REQUEST_REJECTIONS_COUNT = def(8_652_00_0);
    public static final TransportVersion ROLLUP_USAGE = def(8_653_00_0);
    public static final TransportVersion SECURITY_ROLE_DESCRIPTION = def(8_654_00_0);
    public static final TransportVersion ML_INFERENCE_AZURE_OPENAI_COMPLETIONS = def(8_655_00_0);
    public static final TransportVersion JOIN_STATUS_AGE_SERIALIZATION = def(8_656_00_0);
    public static final TransportVersion ML_RERANK_DOC_OPTIONAL = def(8_657_00_0);
    public static final TransportVersion FAILURE_STORE_FIELD_PARITY = def(8_658_00_0);
    public static final TransportVersion ML_INFERENCE_AZURE_AI_STUDIO = def(8_659_00_0);
    public static final TransportVersion ML_INFERENCE_COHERE_COMPLETION_ADDED = def(8_660_00_0);
    public static final TransportVersion ESQL_REMOVE_ES_SOURCE_OPTIONS = def(8_661_00_0);
    public static final TransportVersion NODE_STATS_INGEST_BYTES = def(8_662_00_0);
    public static final TransportVersion SEMANTIC_QUERY = def(8_663_00_0);
    public static final TransportVersion GET_AUTOSCALING_CAPACITY_UNUSED_TIMEOUT = def(8_664_00_0);
    public static final TransportVersion SIMULATE_VALIDATES_MAPPINGS = def(8_665_00_0);
    public static final TransportVersion RULE_QUERY_RENAME = def(8_666_00_0);
    public static final TransportVersion SPARSE_VECTOR_QUERY_ADDED = def(8_667_00_0);
    public static final TransportVersion ESQL_ADD_INDEX_MODE_TO_SOURCE = def(8_668_00_0);
    public static final TransportVersion GET_SHUTDOWN_STATUS_TIMEOUT = def(8_669_00_0);
    public static final TransportVersion FAILURE_STORE_TELEMETRY = def(8_670_00_0);
    public static final TransportVersion ADD_METADATA_FLATTENED_TO_ROLES = def(8_671_00_0);
    public static final TransportVersion ML_INFERENCE_GOOGLE_AI_STUDIO_COMPLETION_ADDED = def(8_672_00_0);
    public static final TransportVersion WATCHER_REQUEST_TIMEOUTS = def(8_673_00_0);
    public static final TransportVersion ML_INFERENCE_ENHANCE_DELETE_ENDPOINT = def(8_674_00_0);
    public static final TransportVersion ML_INFERENCE_GOOGLE_AI_STUDIO_EMBEDDINGS_ADDED = def(8_675_00_0);
    public static final TransportVersion ADD_MISTRAL_EMBEDDINGS_INFERENCE = def(8_676_00_0);
    public static final TransportVersion ML_CHUNK_INFERENCE_OPTION = def(8_677_00_0);
    public static final TransportVersion RANK_FEATURE_PHASE_ADDED = def(8_678_00_0);
    public static final TransportVersion RANK_DOC_IN_SHARD_FETCH_REQUEST = def(8_679_00_0);
    public static final TransportVersion SECURITY_SETTINGS_REQUEST_TIMEOUTS = def(8_680_00_0);
    public static final TransportVersion QUERY_RULE_CRUD_API_PUT = def(8_681_00_0);
    public static final TransportVersion DROP_UNUSED_NODES_REQUESTS = def(8_682_00_0);
    public static final TransportVersion QUERY_RULE_CRUD_API_GET_DELETE = def(8_683_00_0);
    public static final TransportVersion MORE_LIGHTER_NODES_REQUESTS = def(8_684_00_0);
    public static final TransportVersion DROP_UNUSED_NODES_IDS = def(8_685_00_0);
    public static final TransportVersion DELETE_SNAPSHOTS_ASYNC_ADDED = def(8_686_00_0);
    public static final TransportVersion VERSION_SUPPORTING_SPARSE_VECTOR_STATS = def(8_687_00_0);
    public static final TransportVersion ML_AD_OUTPUT_MEMORY_ALLOCATOR_FIELD = def(8_688_00_0);
    public static final TransportVersion FAILURE_STORE_LAZY_CREATION = def(8_689_00_0);
    public static final TransportVersion SNAPSHOT_REQUEST_TIMEOUTS = def(8_690_00_0);
    public static final TransportVersion INDEX_METADATA_MAPPINGS_UPDATED_VERSION = def(8_691_00_0);
    public static final TransportVersion ML_INFERENCE_ELAND_SETTINGS_ADDED = def(8_692_00_0);
    public static final TransportVersion ML_ANTHROPIC_INTEGRATION_ADDED = def(8_693_00_0);
    public static final TransportVersion ML_INFERENCE_GOOGLE_VERTEX_AI_EMBEDDINGS_ADDED = def(8_694_00_0);
    public static final TransportVersion EVENT_INGESTED_RANGE_IN_CLUSTER_STATE = def(8_695_00_0);
    public static final TransportVersion ESQL_ADD_AGGREGATE_TYPE = def(8_696_00_0);
    public static final TransportVersion SECURITY_MIGRATIONS_MIGRATION_NEEDED_ADDED = def(8_697_00_0);
    public static final TransportVersion K_FOR_KNN_QUERY_ADDED = def(8_698_00_0);
    public static final TransportVersion TEXT_SIMILARITY_RERANKER_RETRIEVER = def(8_699_00_0);
    public static final TransportVersion ML_INFERENCE_GOOGLE_VERTEX_AI_RERANKING_ADDED = def(8_700_00_0);
    public static final TransportVersion VERSIONED_MASTER_NODE_REQUESTS = def(8_701_00_0);
    public static final TransportVersion ML_INFERENCE_AMAZON_BEDROCK_ADDED = def(8_702_00_0);
    public static final TransportVersion ENTERPRISE_GEOIP_DOWNLOADER_BACKPORT_8_15 = def(8_702_00_1);
    public static final TransportVersion ML_INFERENCE_DONT_DELETE_WHEN_SEMANTIC_TEXT_EXISTS = def(8_703_00_0);
    public static final TransportVersion INFERENCE_ADAPTIVE_ALLOCATIONS = def(8_704_00_0);
    public static final TransportVersion INDEX_REQUEST_UPDATE_BY_SCRIPT_ORIGIN = def(8_705_00_0);
    public static final TransportVersion ML_INFERENCE_COHERE_UNUSED_RERANK_SETTINGS_REMOVED = def(8_706_00_0);
    public static final TransportVersion ENRICH_CACHE_STATS_SIZE_ADDED = def(8_707_00_0);
<<<<<<< HEAD
    public static final TransportVersion PRE_REGISTER_SLM_STATS = def(8_708_00_0);
=======
    public static final TransportVersion ENTERPRISE_GEOIP_DOWNLOADER = def(8_708_00_0);
>>>>>>> e2129ded

    /*
     * STOP! READ THIS FIRST! No, really,
     *        ____ _____ ___  ____  _        ____  _____    _    ____    _____ _   _ ___ ____    _____ ___ ____  ____ _____ _
     *       / ___|_   _/ _ \|  _ \| |      |  _ \| ____|  / \  |  _ \  |_   _| | | |_ _/ ___|  |  ___|_ _|  _ \/ ___|_   _| |
     *       \___ \ | || | | | |_) | |      | |_) |  _|   / _ \ | | | |   | | | |_| || |\___ \  | |_   | || |_) \___ \ | | | |
     *        ___) || || |_| |  __/|_|      |  _ <| |___ / ___ \| |_| |   | | |  _  || | ___) | |  _|  | ||  _ < ___) || | |_|
     *       |____/ |_| \___/|_|   (_)      |_| \_\_____/_/   \_\____/    |_| |_| |_|___|____/  |_|   |___|_| \_\____/ |_| (_)
     *
     * A new transport version should be added EVERY TIME a change is made to the serialization protocol of one or more classes. Each
     * transport version should only be used in a single merged commit (apart from the BwC versions copied from o.e.Version, ≤V_8_8_1).
     *
     * ADDING A TRANSPORT VERSION
     * To add a new transport version, add a new constant at the bottom of the list, above this comment. Don't add other lines,
     * comments, etc. The version id has the following layout:
     *
     * M_NNN_SS_P
     *
     * M - The major version of Elasticsearch
     * NNN - The server version part
     * SS - The serverless version part. It should always be 00 here, it is used by serverless only.
     * P - The patch version part
     *
     * To determine the id of the next TransportVersion constant, do the following:
     * - Use the same major version, unless bumping majors
     * - Bump the server version part by 1, unless creating a patch version
     * - Leave the serverless part as 00
     * - Bump the patch part if creating a patch version
     *
     * If a patch version is created, it should be placed sorted among the other existing constants.
     *
     * REVERTING A TRANSPORT VERSION
     *
     * If you revert a commit with a transport version change, you MUST ensure there is a NEW transport version representing the reverted
     * change. DO NOT let the transport version go backwards, it must ALWAYS be incremented.
     *
     * DETERMINING TRANSPORT VERSIONS FROM GIT HISTORY
     *
     * If your git checkout has the expected minor-version-numbered branches and the expected release-version tags then you can find the
     * transport versions known by a particular release ...
     *
     *     git show v8.11.0:server/src/main/java/org/elasticsearch/TransportVersions.java | grep '= def'
     *
     * ... or by a particular branch ...
     *
     *     git show 8.11:server/src/main/java/org/elasticsearch/TransportVersions.java | grep '= def'
     *
     * ... and you can see which versions were added in between two versions too ...
     *
     *     git diff v8.11.0..main -- server/src/main/java/org/elasticsearch/TransportVersions.java
     *
     * In branches 8.7-8.10 see server/src/main/java/org/elasticsearch/TransportVersion.java for the equivalent definitions.
     */

    /**
     * Reference to the earliest compatible transport version to this version of the codebase.
     * This should be the transport version used by the highest minor version of the previous major.
     */
    public static final TransportVersion MINIMUM_COMPATIBLE = V_7_17_0;

    /**
     * Reference to the minimum transport version that can be used with CCS.
     * This should be the transport version used by the previous minor release.
     */
    public static final TransportVersion MINIMUM_CCS_VERSION = SHUTDOWN_REQUEST_TIMEOUTS_FIX_8_14;

    static final NavigableMap<Integer, TransportVersion> VERSION_IDS = getAllVersionIds(TransportVersions.class);

    // the highest transport version constant defined in this file, used as a fallback for TransportVersion.current()
    static final TransportVersion LATEST_DEFINED;
    static {
        LATEST_DEFINED = VERSION_IDS.lastEntry().getValue();

        // see comment on IDS field
        // now we're registered all the transport versions, we can clear the map
        IDS = null;
    }

    public static NavigableMap<Integer, TransportVersion> getAllVersionIds(Class<?> cls) {
        Map<Integer, String> versionIdFields = new HashMap<>();
        NavigableMap<Integer, TransportVersion> builder = new TreeMap<>();

        Set<String> ignore = Set.of("ZERO", "CURRENT", "MINIMUM_COMPATIBLE", "MINIMUM_CCS_VERSION");

        for (Field declaredField : cls.getFields()) {
            if (declaredField.getType().equals(TransportVersion.class)) {
                String fieldName = declaredField.getName();
                if (ignore.contains(fieldName)) {
                    continue;
                }

                TransportVersion version;
                try {
                    version = (TransportVersion) declaredField.get(null);
                } catch (IllegalAccessException e) {
                    throw new AssertionError(e);
                }
                builder.put(version.id(), version);

                if (Assertions.ENABLED) {
                    // check the version number is unique
                    var sameVersionNumber = versionIdFields.put(version.id(), fieldName);
                    assert sameVersionNumber == null
                        : "Versions ["
                            + sameVersionNumber
                            + "] and ["
                            + fieldName
                            + "] have the same version number ["
                            + version.id()
                            + "]. Each TransportVersion should have a different version number";
                }
            }
        }

        return Collections.unmodifiableNavigableMap(builder);
    }

    static Collection<TransportVersion> getAllVersions() {
        return VERSION_IDS.values();
    }

    static final IntFunction<String> VERSION_LOOKUP = ReleaseVersions.generateVersionsLookup(TransportVersions.class);

    // no instance
    private TransportVersions() {}
}<|MERGE_RESOLUTION|>--- conflicted
+++ resolved
@@ -215,11 +215,8 @@
     public static final TransportVersion INDEX_REQUEST_UPDATE_BY_SCRIPT_ORIGIN = def(8_705_00_0);
     public static final TransportVersion ML_INFERENCE_COHERE_UNUSED_RERANK_SETTINGS_REMOVED = def(8_706_00_0);
     public static final TransportVersion ENRICH_CACHE_STATS_SIZE_ADDED = def(8_707_00_0);
-<<<<<<< HEAD
-    public static final TransportVersion PRE_REGISTER_SLM_STATS = def(8_708_00_0);
-=======
     public static final TransportVersion ENTERPRISE_GEOIP_DOWNLOADER = def(8_708_00_0);
->>>>>>> e2129ded
+    public static final TransportVersion PRE_REGISTER_SLM_STATS = def(8_709_00_0);
 
     /*
      * STOP! READ THIS FIRST! No, really,
