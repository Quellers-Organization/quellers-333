/*
 * Copyright Elasticsearch B.V. and/or licensed to Elasticsearch B.V. under one
 * or more contributor license agreements. Licensed under the Elastic License
 * 2.0 and the Server Side Public License, v 1; you may not use this file except
 * in compliance with, at your election, the Elastic License 2.0 or the Server
 * Side Public License, v 1.
 */

package org.elasticsearch;

import org.elasticsearch.core.Assertions;

import java.lang.reflect.Field;
import java.util.Collection;
import java.util.Collections;
import java.util.HashMap;
import java.util.Map;
import java.util.NavigableMap;
import java.util.Set;
import java.util.TreeMap;
import java.util.TreeSet;

public class TransportVersions {

    /*
     * NOTE: IntelliJ lies!
     * This map is used during class construction, referenced by the registerTransportVersion method.
     * When all the transport version constants have been registered, the map is cleared & never touched again.
     */
    static TreeSet<Integer> IDS = new TreeSet<>();

    static TransportVersion def(int id) {
        if (IDS == null) throw new IllegalStateException("The IDS map needs to be present to call this method");

        if (IDS.add(id) == false) {
            throw new IllegalArgumentException("Version id " + id + " defined twice");
        }
        if (id < IDS.last()) {
            throw new IllegalArgumentException("Version id " + id + " is not defined in the right location. Keep constants sorted");
        }
        return new TransportVersion(id);
    }

    public static final TransportVersion ZERO = def(0);
    public static final TransportVersion V_7_0_0 = def(7_00_00_99);
    public static final TransportVersion V_7_0_1 = def(7_00_01_99);
    public static final TransportVersion V_7_1_0 = def(7_01_00_99);
    public static final TransportVersion V_7_2_0 = def(7_02_00_99);
    public static final TransportVersion V_7_2_1 = def(7_02_01_99);
    public static final TransportVersion V_7_3_0 = def(7_03_00_99);
    public static final TransportVersion V_7_3_2 = def(7_03_02_99);
    public static final TransportVersion V_7_4_0 = def(7_04_00_99);
    public static final TransportVersion V_7_5_0 = def(7_05_00_99);
    public static final TransportVersion V_7_6_0 = def(7_06_00_99);
    public static final TransportVersion V_7_7_0 = def(7_07_00_99);
    public static final TransportVersion V_7_8_0 = def(7_08_00_99);
    public static final TransportVersion V_7_8_1 = def(7_08_01_99);
    public static final TransportVersion V_7_9_0 = def(7_09_00_99);
    public static final TransportVersion V_7_10_0 = def(7_10_00_99);
    public static final TransportVersion V_7_10_1 = def(7_10_01_99);
    public static final TransportVersion V_7_11_0 = def(7_11_00_99);
    public static final TransportVersion V_7_12_0 = def(7_12_00_99);
    public static final TransportVersion V_7_13_0 = def(7_13_00_99);
    public static final TransportVersion V_7_14_0 = def(7_14_00_99);
    public static final TransportVersion V_7_15_0 = def(7_15_00_99);
    public static final TransportVersion V_7_15_1 = def(7_15_01_99);
    public static final TransportVersion V_7_16_0 = def(7_16_00_99);
    public static final TransportVersion V_7_17_0 = def(7_17_00_99);
    public static final TransportVersion V_7_17_1 = def(7_17_01_99);
    public static final TransportVersion V_7_17_8 = def(7_17_08_99);
    public static final TransportVersion V_8_0_0 = def(8_00_00_99);
    public static final TransportVersion V_8_1_0 = def(8_01_00_99);
    public static final TransportVersion V_8_2_0 = def(8_02_00_99);
    public static final TransportVersion V_8_3_0 = def(8_03_00_99);
    public static final TransportVersion V_8_4_0 = def(8_04_00_99);
    public static final TransportVersion V_8_5_0 = def(8_05_00_99);
    public static final TransportVersion V_8_6_0 = def(8_06_00_99);
    public static final TransportVersion V_8_6_1 = def(8_06_01_99);
    public static final TransportVersion V_8_7_0 = def(8_07_00_99);
    public static final TransportVersion V_8_7_1 = def(8_07_01_99);
    public static final TransportVersion V_8_8_0 = def(8_08_00_99);
    public static final TransportVersion V_8_8_1 = def(8_08_01_99);
    /*
     * READ THE COMMENT BELOW THIS BLOCK OF DECLARATIONS BEFORE ADDING NEW TRANSPORT VERSIONS
     * Detached transport versions added below here.
     */
    public static final TransportVersion V_8_500_020 = def(8_500_020);
    public static final TransportVersion V_8_500_040 = def(8_500_040);
    public static final TransportVersion V_8_500_041 = def(8_500_041);
    public static final TransportVersion V_8_500_042 = def(8_500_042);
    public static final TransportVersion V_8_500_043 = def(8_500_043);
    public static final TransportVersion V_8_500_044 = def(8_500_044);
    public static final TransportVersion V_8_500_045 = def(8_500_045);
    public static final TransportVersion V_8_500_046 = def(8_500_046);
    public static final TransportVersion V_8_500_047 = def(8_500_047);
    public static final TransportVersion V_8_500_048 = def(8_500_048);
    public static final TransportVersion V_8_500_049 = def(8_500_049);
    public static final TransportVersion V_8_500_050 = def(8_500_050);
    public static final TransportVersion V_8_500_051 = def(8_500_051);
    public static final TransportVersion V_8_500_052 = def(8_500_052);
    public static final TransportVersion V_8_500_053 = def(8_500_053);
    public static final TransportVersion V_8_500_054 = def(8_500_054);
    public static final TransportVersion V_8_500_055 = def(8_500_055);
    public static final TransportVersion V_8_500_056 = def(8_500_056);
    public static final TransportVersion V_8_500_057 = def(8_500_057);
    public static final TransportVersion V_8_500_058 = def(8_500_058);
    public static final TransportVersion V_8_500_059 = def(8_500_059);
    public static final TransportVersion V_8_500_060 = def(8_500_060);
    public static final TransportVersion V_8_500_061 = def(8_500_061);
    public static final TransportVersion V_8_500_062 = def(8_500_062);
    public static final TransportVersion V_8_500_063 = def(8_500_063);
    public static final TransportVersion V_8_500_064 = def(8_500_064);
    public static final TransportVersion V_8_500_065 = def(8_500_065);
    public static final TransportVersion V_8_500_066 = def(8_500_066);
    public static final TransportVersion SEARCH_RESP_SKIP_UNAVAILABLE_ADDED = def(8_500_067);
    public static final TransportVersion ML_TRAINED_MODEL_FINISH_PENDING_WORK_ADDED = def(8_500_068);
    public static final TransportVersion SEARCH_APP_INDICES_REMOVED = def(8_500_069);
    public static final TransportVersion GENERIC_NAMED_WRITABLE_ADDED = def(8_500_070);
    public static final TransportVersion PINNED_QUERY_OPTIONAL_INDEX = def(8_500_071);
    public static final TransportVersion SHARD_SIZE_PRIMARY_TERM_GEN_ADDED = def(8_500_072);
    public static final TransportVersion COMPAT_VERSIONS_MAPPING_VERSION_ADDED = def(8_500_073);
    public static final TransportVersion V_8_500_074 = def(8_500_074);
    public static final TransportVersion NODE_INFO_INDEX_VERSION_ADDED = def(8_500_075);
    public static final TransportVersion FIRST_NEW_ID_LAYOUT = def(8_501_00_0);
    public static final TransportVersion COMMIT_PRIMARY_TERM_GENERATION = def(8_501_00_1);
    public static final TransportVersion WAIT_FOR_CLUSTER_STATE_IN_RECOVERY_ADDED = def(8_502_00_0);
    public static final TransportVersion RECOVERY_COMMIT_TOO_NEW_EXCEPTION_ADDED = def(8_503_00_0);
    public static final TransportVersion NODE_INFO_COMPONENT_VERSIONS_ADDED = def(8_504_00_0);
    public static final TransportVersion COMPACT_FIELD_CAPS_ADDED = def(8_505_00_0);
    public static final TransportVersion DATA_STREAM_RESPONSE_INDEX_PROPERTIES = def(8_506_00_0);
    public static final TransportVersion ML_TRAINED_MODEL_CONFIG_PLATFORM_ADDED = def(8_507_00_0);
    public static final TransportVersion LONG_COUNT_IN_HISTOGRAM_ADDED = def(8_508_00_0);
    public static final TransportVersion INFERENCE_MODEL_SECRETS_ADDED = def(8_509_00_0);
    public static final TransportVersion NODE_INFO_REQUEST_SIMPLIFIED = def(8_510_00_0);
    public static final TransportVersion NESTED_KNN_VECTOR_QUERY_V = def(8_511_00_0);
    public static final TransportVersion ML_PACKAGE_LOADER_PLATFORM_ADDED = def(8_512_00_0);
    public static final TransportVersion ELSER_SERVICE_MODEL_VERSION_ADDED_PATCH = def(8_512_00_1);
    public static final TransportVersion PLUGIN_DESCRIPTOR_OPTIONAL_CLASSNAME = def(8_513_00_0);
    public static final TransportVersion UNIVERSAL_PROFILING_LICENSE_ADDED = def(8_514_00_0);
    public static final TransportVersion ELSER_SERVICE_MODEL_VERSION_ADDED = def(8_515_00_0);
    public static final TransportVersion NODE_STATS_HTTP_ROUTE_STATS_ADDED = def(8_516_00_0);
    public static final TransportVersion INCLUDE_SHARDS_STATS_ADDED = def(8_517_00_0);
    public static final TransportVersion BUILD_QUALIFIER_SEPARATED = def(8_518_00_0);
    public static final TransportVersion PIPELINES_IN_BULK_RESPONSE_ADDED = def(8_519_00_0);
    public static final TransportVersion PLUGIN_DESCRIPTOR_STRING_VERSION = def(8_520_00_0);
    public static final TransportVersion TOO_MANY_SCROLL_CONTEXTS_EXCEPTION_ADDED = def(8_521_00_0);
    public static final TransportVersion UNCONTENDED_REGISTER_ANALYSIS_ADDED = def(8_522_00_0);
    public static final TransportVersion TRANSFORM_GET_CHECKPOINT_TIMEOUT_ADDED = def(8_523_00_0);
    public static final TransportVersion IP_ADDRESS_WRITEABLE = def(8_524_00_0);
    public static final TransportVersion PRIMARY_TERM_ADDED = def(8_525_00_0);
<<<<<<< HEAD
    public static final TransportVersion ML_INFERENCE_TASK_SETTINGS_OPTIONAL_ADDED = def(8_526_00_0);
=======
    public static final TransportVersion CLUSTER_FEATURES_ADDED = def(8_526_00_0);
>>>>>>> 0a95aa20

    /*
     * STOP! READ THIS FIRST! No, really,
     *        ____ _____ ___  ____  _        ____  _____    _    ____    _____ _   _ ___ ____    _____ ___ ____  ____ _____ _
     *       / ___|_   _/ _ \|  _ \| |      |  _ \| ____|  / \  |  _ \  |_   _| | | |_ _/ ___|  |  ___|_ _|  _ \/ ___|_   _| |
     *       \___ \ | || | | | |_) | |      | |_) |  _|   / _ \ | | | |   | | | |_| || |\___ \  | |_   | || |_) \___ \ | | | |
     *        ___) || || |_| |  __/|_|      |  _ <| |___ / ___ \| |_| |   | | |  _  || | ___) | |  _|  | ||  _ < ___) || | |_|
     *       |____/ |_| \___/|_|   (_)      |_| \_\_____/_/   \_\____/    |_| |_| |_|___|____/  |_|   |___|_| \_\____/ |_| (_)
     *
     * A new transport version should be added EVERY TIME a change is made to the serialization protocol of one or more classes. Each
     * transport version should only be used in a single merged commit (apart from the BwC versions copied from o.e.Version, ≤V_8_8_1).
     *
     * ADDING A TRANSPORT VERSION
     * To add a new transport version, add a new constant at the bottom of the list, above this comment. Don't add other lines,
     * comments, etc. The version id has the following layout:
     *
     * M_NNN_SS_P
     *
     * M - The major version of Elasticsearch
     * NNN - The server version part
     * SS - The serverless version part. It should always be 00 here, it is used by serverless only.
     * P - The patch version part
     *
     * To determine the id of the next TransportVersion constant, do the following:
     * - Use the same major version, unless bumping majors
     * - Bump the server version part by 1, unless creating a patch version
     * - Leave the serverless part as 00
     * - Bump the patch part if creating a patch version
     *
     * If a patch version is created, it should be placed sorted among the other existing constants.
     *
     * REVERTING A TRANSPORT VERSION
     *
     * If you revert a commit with a transport version change, you MUST ensure there is a NEW transport version representing the reverted
     * change. DO NOT let the transport version go backwards, it must ALWAYS be incremented.
     *
     * DETERMINING TRANSPORT VERSIONS FROM GIT HISTORY
     *
     * If your git checkout has the expected minor-version-numbered branches and the expected release-version tags then you can find the
     * transport versions known by a particular release ...
     *
     *     git show v8.9.1:server/src/main/java/org/elasticsearch/TransportVersions.java | grep def
     *
     * ... or by a particular branch ...
     *
     *     git show 8.10:server/src/main/java/org/elasticsearch/TransportVersions.java | grep def
     *
     * ... and you can see which versions were added in between two versions too ...
     *
     *     git diff 8.10..main -- server/src/main/java/org/elasticsearch/TransportVersions.java
     */

    /**
     * Reference to the earliest compatible transport version to this version of the codebase.
     * This should be the transport version used by the highest minor version of the previous major.
     */
    public static final TransportVersion MINIMUM_COMPATIBLE = V_7_17_0;

    /**
     * Reference to the minimum transport version that can be used with CCS.
     * This should be the transport version used by the previous minor release.
     */
    public static final TransportVersion MINIMUM_CCS_VERSION = ML_PACKAGE_LOADER_PLATFORM_ADDED;

    static final NavigableMap<Integer, TransportVersion> VERSION_IDS = getAllVersionIds(TransportVersions.class);

    // the highest transport version constant defined in this file, used as a fallback for TransportVersion.current()
    static final TransportVersion LATEST_DEFINED;
    static {
        LATEST_DEFINED = VERSION_IDS.lastEntry().getValue();

        // see comment on IDS field
        // now we're registered all the transport versions, we can clear the map
        IDS = null;
    }

    public static NavigableMap<Integer, TransportVersion> getAllVersionIds(Class<?> cls) {
        Map<Integer, String> versionIdFields = new HashMap<>();
        NavigableMap<Integer, TransportVersion> builder = new TreeMap<>();

        Set<String> ignore = Set.of("ZERO", "CURRENT", "MINIMUM_COMPATIBLE", "MINIMUM_CCS_VERSION");

        for (Field declaredField : cls.getFields()) {
            if (declaredField.getType().equals(TransportVersion.class)) {
                String fieldName = declaredField.getName();
                if (ignore.contains(fieldName)) {
                    continue;
                }

                TransportVersion version;
                try {
                    version = (TransportVersion) declaredField.get(null);
                } catch (IllegalAccessException e) {
                    throw new AssertionError(e);
                }
                builder.put(version.id(), version);

                if (Assertions.ENABLED) {
                    // check the version number is unique
                    var sameVersionNumber = versionIdFields.put(version.id(), fieldName);
                    assert sameVersionNumber == null
                        : "Versions ["
                            + sameVersionNumber
                            + "] and ["
                            + fieldName
                            + "] have the same version number ["
                            + version.id()
                            + "]. Each TransportVersion should have a different version number";
                }
            }
        }

        return Collections.unmodifiableNavigableMap(builder);
    }

    static Collection<TransportVersion> getAllVersions() {
        return VERSION_IDS.values();
    }

    // no instance
    private TransportVersions() {}
}<|MERGE_RESOLUTION|>--- conflicted
+++ resolved
@@ -148,11 +148,8 @@
     public static final TransportVersion TRANSFORM_GET_CHECKPOINT_TIMEOUT_ADDED = def(8_523_00_0);
     public static final TransportVersion IP_ADDRESS_WRITEABLE = def(8_524_00_0);
     public static final TransportVersion PRIMARY_TERM_ADDED = def(8_525_00_0);
-<<<<<<< HEAD
-    public static final TransportVersion ML_INFERENCE_TASK_SETTINGS_OPTIONAL_ADDED = def(8_526_00_0);
-=======
     public static final TransportVersion CLUSTER_FEATURES_ADDED = def(8_526_00_0);
->>>>>>> 0a95aa20
+    public static final TransportVersion ML_INFERENCE_TASK_SETTINGS_OPTIONAL_ADDED = def(8_527_00_0);
 
     /*
      * STOP! READ THIS FIRST! No, really,
