/*
 * Copyright Elasticsearch B.V. and/or licensed to Elasticsearch B.V. under one
 * or more contributor license agreements. Licensed under the Elastic License
 * 2.0 and the Server Side Public License, v 1; you may not use this file except
 * in compliance with, at your election, the Elastic License 2.0 or the Server
 * Side Public License, v 1.
 */

package org.elasticsearch;

import org.elasticsearch.core.Assertions;
import org.elasticsearch.core.UpdateForV9;

import java.lang.reflect.Field;
import java.util.Collection;
import java.util.Collections;
import java.util.HashMap;
import java.util.Map;
import java.util.NavigableMap;
import java.util.Set;
import java.util.TreeMap;
import java.util.TreeSet;
import java.util.function.IntFunction;

/**
 * <p>Transport version is used to coordinate compatible wire protocol communication between nodes, at a fine-grained level.  This replaces
 * and supersedes the old Version constants.</p>
 *
 * <p>Before adding a new version constant, please read the block comment at the end of the list of constants.</p>
 */
public class TransportVersions {

    /*
     * NOTE: IntelliJ lies!
     * This map is used during class construction, referenced by the registerTransportVersion method.
     * When all the transport version constants have been registered, the map is cleared & never touched again.
     */
    static TreeSet<Integer> IDS = new TreeSet<>();

    static TransportVersion def(int id) {
        if (IDS == null) throw new IllegalStateException("The IDS map needs to be present to call this method");

        if (IDS.add(id) == false) {
            throw new IllegalArgumentException("Version id " + id + " defined twice");
        }
        if (id < IDS.last()) {
            throw new IllegalArgumentException("Version id " + id + " is not defined in the right location. Keep constants sorted");
        }
        return new TransportVersion(id);
    }

    @UpdateForV9 // remove the transport versions with which v9 will not need to interact
    public static final TransportVersion ZERO = def(0);
    public static final TransportVersion V_7_0_0 = def(7_00_00_99);
    public static final TransportVersion V_7_0_1 = def(7_00_01_99);
    public static final TransportVersion V_7_1_0 = def(7_01_00_99);
    public static final TransportVersion V_7_2_0 = def(7_02_00_99);
    public static final TransportVersion V_7_2_1 = def(7_02_01_99);
    public static final TransportVersion V_7_3_0 = def(7_03_00_99);
    public static final TransportVersion V_7_3_2 = def(7_03_02_99);
    public static final TransportVersion V_7_4_0 = def(7_04_00_99);
    public static final TransportVersion V_7_5_0 = def(7_05_00_99);
    public static final TransportVersion V_7_6_0 = def(7_06_00_99);
    public static final TransportVersion V_7_7_0 = def(7_07_00_99);
    public static final TransportVersion V_7_8_0 = def(7_08_00_99);
    public static final TransportVersion V_7_8_1 = def(7_08_01_99);
    public static final TransportVersion V_7_9_0 = def(7_09_00_99);
    public static final TransportVersion V_7_10_0 = def(7_10_00_99);
    public static final TransportVersion V_7_10_1 = def(7_10_01_99);
    public static final TransportVersion V_7_11_0 = def(7_11_00_99);
    public static final TransportVersion V_7_12_0 = def(7_12_00_99);
    public static final TransportVersion V_7_13_0 = def(7_13_00_99);
    public static final TransportVersion V_7_14_0 = def(7_14_00_99);
    public static final TransportVersion V_7_15_0 = def(7_15_00_99);
    public static final TransportVersion V_7_15_1 = def(7_15_01_99);
    public static final TransportVersion V_7_16_0 = def(7_16_00_99);
    public static final TransportVersion V_7_17_0 = def(7_17_00_99);
    public static final TransportVersion V_7_17_1 = def(7_17_01_99);
    public static final TransportVersion V_7_17_8 = def(7_17_08_99);
    public static final TransportVersion V_8_0_0 = def(8_00_00_99);
    public static final TransportVersion V_8_1_0 = def(8_01_00_99);
    public static final TransportVersion V_8_2_0 = def(8_02_00_99);
    public static final TransportVersion V_8_3_0 = def(8_03_00_99);
    public static final TransportVersion V_8_4_0 = def(8_04_00_99);
    public static final TransportVersion V_8_5_0 = def(8_05_00_99);
    public static final TransportVersion V_8_6_0 = def(8_06_00_99);
    public static final TransportVersion V_8_6_1 = def(8_06_01_99);
    public static final TransportVersion V_8_7_0 = def(8_07_00_99);
    public static final TransportVersion V_8_7_1 = def(8_07_01_99);
    public static final TransportVersion V_8_8_0 = def(8_08_00_99);
    public static final TransportVersion V_8_8_1 = def(8_08_01_99);
    /*
     * READ THE COMMENT BELOW THIS BLOCK OF DECLARATIONS BEFORE ADDING NEW TRANSPORT VERSIONS
     * Detached transport versions added below here.
     */
    public static final TransportVersion V_8_9_X = def(8_500_020);
    public static final TransportVersion V_8_10_X = def(8_500_061);
    public static final TransportVersion V_8_11_X = def(8_512_00_1);
    public static final TransportVersion V_8_12_0 = def(8_560_00_0);
    public static final TransportVersion V_8_12_1 = def(8_560_00_1);
    public static final TransportVersion V_8_13_0 = def(8_595_00_0);
    public static final TransportVersion V_8_13_4 = def(8_595_00_1);
    // 8.14.0+
    public static final TransportVersion RANDOM_AGG_SHARD_SEED = def(8_596_00_0);
    public static final TransportVersion ESQL_TIMINGS = def(8_597_00_0);
    public static final TransportVersion DATA_STREAM_AUTO_SHARDING_EVENT = def(8_598_00_0);
    public static final TransportVersion ADD_FAILURE_STORE_INDICES_OPTIONS = def(8_599_00_0);
    public static final TransportVersion ESQL_ENRICH_OPERATOR_STATUS = def(8_600_00_0);
    public static final TransportVersion ESQL_SERIALIZE_ARRAY_VECTOR = def(8_601_00_0);
    public static final TransportVersion ESQL_SERIALIZE_ARRAY_BLOCK = def(8_602_00_0);
    public static final TransportVersion ADD_DATA_STREAM_GLOBAL_RETENTION = def(8_603_00_0);
    public static final TransportVersion ALLOCATION_STATS = def(8_604_00_0);
    public static final TransportVersion ESQL_EXTENDED_ENRICH_TYPES = def(8_605_00_0);
    public static final TransportVersion KNN_EXPLICIT_BYTE_QUERY_VECTOR_PARSING = def(8_606_00_0);
    public static final TransportVersion ESQL_EXTENDED_ENRICH_INPUT_TYPE = def(8_607_00_0);
    public static final TransportVersion ESQL_SERIALIZE_BIG_VECTOR = def(8_608_00_0);
    public static final TransportVersion AGGS_EXCLUDED_DELETED_DOCS = def(8_609_00_0);
    public static final TransportVersion ESQL_SERIALIZE_BIG_ARRAY = def(8_610_00_0);
    public static final TransportVersion AUTO_SHARDING_ROLLOVER_CONDITION = def(8_611_00_0);
    public static final TransportVersion KNN_QUERY_VECTOR_BUILDER = def(8_612_00_0);
    public static final TransportVersion USE_DATA_STREAM_GLOBAL_RETENTION = def(8_613_00_0);
    public static final TransportVersion ML_COMPLETION_INFERENCE_SERVICE_ADDED = def(8_614_00_0);
    public static final TransportVersion ML_INFERENCE_EMBEDDING_BYTE_ADDED = def(8_615_00_0);
    public static final TransportVersion ML_INFERENCE_L2_NORM_SIMILARITY_ADDED = def(8_616_00_0);
    public static final TransportVersion SEARCH_NODE_LOAD_AUTOSCALING = def(8_617_00_0);
    public static final TransportVersion ESQL_ES_SOURCE_OPTIONS = def(8_618_00_0);
    public static final TransportVersion ADD_PERSISTENT_TASK_EXCEPTIONS = def(8_619_00_0);
    public static final TransportVersion ESQL_REDUCER_NODE_FRAGMENT = def(8_620_00_0);
    public static final TransportVersion FAILURE_STORE_ROLLOVER = def(8_621_00_0);
    public static final TransportVersion CCR_STATS_API_TIMEOUT_PARAM = def(8_622_00_0);
    public static final TransportVersion ESQL_ORDINAL_BLOCK = def(8_623_00_0);
    public static final TransportVersion ML_INFERENCE_COHERE_RERANK = def(8_624_00_0);
    public static final TransportVersion INDEXING_PRESSURE_DOCUMENT_REJECTIONS_COUNT = def(8_625_00_0);
    public static final TransportVersion ALIAS_ACTION_RESULTS = def(8_626_00_0);
    public static final TransportVersion HISTOGRAM_AGGS_KEY_SORTED = def(8_627_00_0);
    public static final TransportVersion INFERENCE_FIELDS_METADATA = def(8_628_00_0);
    public static final TransportVersion ML_INFERENCE_TIMEOUT_ADDED = def(8_629_00_0);
    public static final TransportVersion MODIFY_DATA_STREAM_FAILURE_STORES = def(8_630_00_0);
    public static final TransportVersion ML_INFERENCE_RERANK_NEW_RESPONSE_FORMAT = def(8_631_00_0);
    public static final TransportVersion HIGHLIGHTERS_TAGS_ON_FIELD_LEVEL = def(8_632_00_0);
    public static final TransportVersion TRACK_FLUSH_TIME_EXCLUDING_WAITING_ON_LOCKS = def(8_633_00_0);
    public static final TransportVersion ML_INFERENCE_AZURE_OPENAI_EMBEDDINGS = def(8_634_00_0);
    public static final TransportVersion ILM_SHRINK_ENABLE_WRITE = def(8_635_00_0);
    public static final TransportVersion GEOIP_CACHE_STATS = def(8_636_00_0);
    public static final TransportVersion SHUTDOWN_REQUEST_TIMEOUTS_FIX_8_14 = def(8_636_00_1);
    public static final TransportVersion WATERMARK_THRESHOLDS_STATS = def(8_637_00_0);
    public static final TransportVersion ENRICH_CACHE_ADDITIONAL_STATS = def(8_638_00_0);
    public static final TransportVersion ML_INFERENCE_RATE_LIMIT_SETTINGS_ADDED = def(8_639_00_0);
    public static final TransportVersion ML_TRAINED_MODEL_CACHE_METADATA_ADDED = def(8_640_00_0);
    public static final TransportVersion TOP_LEVEL_KNN_SUPPORT_QUERY_NAME = def(8_641_00_0);
    public static final TransportVersion INDEX_SEGMENTS_VECTOR_FORMATS = def(8_642_00_0);
    public static final TransportVersion ADD_RESOURCE_ALREADY_UPLOADED_EXCEPTION = def(8_643_00_0);
    public static final TransportVersion ESQL_MV_ORDERING_SORTED_ASCENDING = def(8_644_00_0);
    public static final TransportVersion ESQL_PAGE_MAPPING_TO_ITERATOR = def(8_645_00_0);
    public static final TransportVersion BINARY_PIT_ID = def(8_646_00_0);
    public static final TransportVersion SECURITY_ROLE_MAPPINGS_IN_CLUSTER_STATE = def(8_647_00_0);
    public static final TransportVersion ESQL_REQUEST_TABLES = def(8_648_00_0);
    public static final TransportVersion ROLE_REMOTE_CLUSTER_PRIVS = def(8_649_00_0);
    public static final TransportVersion NO_GLOBAL_RETENTION_FOR_SYSTEM_DATA_STREAMS = def(8_650_00_0);
    public static final TransportVersion SHUTDOWN_REQUEST_TIMEOUTS_FIX = def(8_651_00_0);
    public static final TransportVersion INDEXING_PRESSURE_REQUEST_REJECTIONS_COUNT = def(8_652_00_0);
    public static final TransportVersion ROLLUP_USAGE = def(8_653_00_0);
    public static final TransportVersion SECURITY_ROLE_DESCRIPTION = def(8_654_00_0);
    public static final TransportVersion ML_INFERENCE_AZURE_OPENAI_COMPLETIONS = def(8_655_00_0);
    public static final TransportVersion JOIN_STATUS_AGE_SERIALIZATION = def(8_656_00_0);
    public static final TransportVersion ML_RERANK_DOC_OPTIONAL = def(8_657_00_0);
    public static final TransportVersion FAILURE_STORE_FIELD_PARITY = def(8_658_00_0);
    public static final TransportVersion ML_INFERENCE_AZURE_AI_STUDIO = def(8_659_00_0);
    public static final TransportVersion ML_INFERENCE_COHERE_COMPLETION_ADDED = def(8_660_00_0);
    public static final TransportVersion ESQL_REMOVE_ES_SOURCE_OPTIONS = def(8_661_00_0);
    public static final TransportVersion NODE_STATS_INGEST_BYTES = def(8_662_00_0);
    public static final TransportVersion SEMANTIC_QUERY = def(8_663_00_0);
    public static final TransportVersion GET_AUTOSCALING_CAPACITY_UNUSED_TIMEOUT = def(8_664_00_0);
    public static final TransportVersion SIMULATE_VALIDATES_MAPPINGS = def(8_665_00_0);
    public static final TransportVersion RULE_QUERY_RENAME = def(8_666_00_0);
    public static final TransportVersion SPARSE_VECTOR_QUERY_ADDED = def(8_667_00_0);
    public static final TransportVersion ESQL_ADD_INDEX_MODE_TO_SOURCE = def(8_668_00_0);
    public static final TransportVersion GET_SHUTDOWN_STATUS_TIMEOUT = def(8_669_00_0);
    public static final TransportVersion FAILURE_STORE_TELEMETRY = def(8_670_00_0);
    public static final TransportVersion ADD_METADATA_FLATTENED_TO_ROLES = def(8_671_00_0);
    public static final TransportVersion ML_INFERENCE_GOOGLE_AI_STUDIO_COMPLETION_ADDED = def(8_672_00_0);
    public static final TransportVersion WATCHER_REQUEST_TIMEOUTS = def(8_673_00_0);
    public static final TransportVersion ML_INFERENCE_ENHANCE_DELETE_ENDPOINT = def(8_674_00_0);
    public static final TransportVersion ML_INFERENCE_GOOGLE_AI_STUDIO_EMBEDDINGS_ADDED = def(8_675_00_0);
    public static final TransportVersion ADD_MISTRAL_EMBEDDINGS_INFERENCE = def(8_676_00_0);
    public static final TransportVersion ML_CHUNK_INFERENCE_OPTION = def(8_677_00_0);
    public static final TransportVersion RANK_FEATURE_PHASE_ADDED = def(8_678_00_0);
    public static final TransportVersion RANK_DOC_IN_SHARD_FETCH_REQUEST = def(8_679_00_0);
    public static final TransportVersion SECURITY_SETTINGS_REQUEST_TIMEOUTS = def(8_680_00_0);
    public static final TransportVersion QUERY_RULE_CRUD_API_PUT = def(8_681_00_0);
    public static final TransportVersion DROP_UNUSED_NODES_REQUESTS = def(8_682_00_0);
    public static final TransportVersion QUERY_RULE_CRUD_API_GET_DELETE = def(8_683_00_0);
    public static final TransportVersion MORE_LIGHTER_NODES_REQUESTS = def(8_684_00_0);
    public static final TransportVersion DROP_UNUSED_NODES_IDS = def(8_685_00_0);
    public static final TransportVersion DELETE_SNAPSHOTS_ASYNC_ADDED = def(8_686_00_0);
    public static final TransportVersion VERSION_SUPPORTING_SPARSE_VECTOR_STATS = def(8_687_00_0);
<<<<<<< HEAD
    public static final TransportVersion GEOIP_ADDITIONAL_DATABASE_DOWNLOAD_STATS = def(8_688_00_0);
=======
    public static final TransportVersion ML_AD_OUTPUT_MEMORY_ALLOCATOR_FIELD = def(8_688_00_0);
>>>>>>> e66cb6c6

    /*
     * STOP! READ THIS FIRST! No, really,
     *        ____ _____ ___  ____  _        ____  _____    _    ____    _____ _   _ ___ ____    _____ ___ ____  ____ _____ _
     *       / ___|_   _/ _ \|  _ \| |      |  _ \| ____|  / \  |  _ \  |_   _| | | |_ _/ ___|  |  ___|_ _|  _ \/ ___|_   _| |
     *       \___ \ | || | | | |_) | |      | |_) |  _|   / _ \ | | | |   | | | |_| || |\___ \  | |_   | || |_) \___ \ | | | |
     *        ___) || || |_| |  __/|_|      |  _ <| |___ / ___ \| |_| |   | | |  _  || | ___) | |  _|  | ||  _ < ___) || | |_|
     *       |____/ |_| \___/|_|   (_)      |_| \_\_____/_/   \_\____/    |_| |_| |_|___|____/  |_|   |___|_| \_\____/ |_| (_)
     *
     * A new transport version should be added EVERY TIME a change is made to the serialization protocol of one or more classes. Each
     * transport version should only be used in a single merged commit (apart from the BwC versions copied from o.e.Version, ≤V_8_8_1).
     *
     * ADDING A TRANSPORT VERSION
     * To add a new transport version, add a new constant at the bottom of the list, above this comment. Don't add other lines,
     * comments, etc. The version id has the following layout:
     *
     * M_NNN_SS_P
     *
     * M - The major version of Elasticsearch
     * NNN - The server version part
     * SS - The serverless version part. It should always be 00 here, it is used by serverless only.
     * P - The patch version part
     *
     * To determine the id of the next TransportVersion constant, do the following:
     * - Use the same major version, unless bumping majors
     * - Bump the server version part by 1, unless creating a patch version
     * - Leave the serverless part as 00
     * - Bump the patch part if creating a patch version
     *
     * If a patch version is created, it should be placed sorted among the other existing constants.
     *
     * REVERTING A TRANSPORT VERSION
     *
     * If you revert a commit with a transport version change, you MUST ensure there is a NEW transport version representing the reverted
     * change. DO NOT let the transport version go backwards, it must ALWAYS be incremented.
     *
     * DETERMINING TRANSPORT VERSIONS FROM GIT HISTORY
     *
     * If your git checkout has the expected minor-version-numbered branches and the expected release-version tags then you can find the
     * transport versions known by a particular release ...
     *
     *     git show v8.11.0:server/src/main/java/org/elasticsearch/TransportVersions.java | grep '= def'
     *
     * ... or by a particular branch ...
     *
     *     git show 8.11:server/src/main/java/org/elasticsearch/TransportVersions.java | grep '= def'
     *
     * ... and you can see which versions were added in between two versions too ...
     *
     *     git diff v8.11.0..main -- server/src/main/java/org/elasticsearch/TransportVersions.java
     *
     * In branches 8.7-8.10 see server/src/main/java/org/elasticsearch/TransportVersion.java for the equivalent definitions.
     */

    /**
     * Reference to the earliest compatible transport version to this version of the codebase.
     * This should be the transport version used by the highest minor version of the previous major.
     */
    public static final TransportVersion MINIMUM_COMPATIBLE = V_7_17_0;

    /**
     * Reference to the minimum transport version that can be used with CCS.
     * This should be the transport version used by the previous minor release.
     */
    public static final TransportVersion MINIMUM_CCS_VERSION = V_8_13_0;

    static final NavigableMap<Integer, TransportVersion> VERSION_IDS = getAllVersionIds(TransportVersions.class);

    // the highest transport version constant defined in this file, used as a fallback for TransportVersion.current()
    static final TransportVersion LATEST_DEFINED;
    static {
        LATEST_DEFINED = VERSION_IDS.lastEntry().getValue();

        // see comment on IDS field
        // now we're registered all the transport versions, we can clear the map
        IDS = null;
    }

    public static NavigableMap<Integer, TransportVersion> getAllVersionIds(Class<?> cls) {
        Map<Integer, String> versionIdFields = new HashMap<>();
        NavigableMap<Integer, TransportVersion> builder = new TreeMap<>();

        Set<String> ignore = Set.of("ZERO", "CURRENT", "MINIMUM_COMPATIBLE", "MINIMUM_CCS_VERSION");

        for (Field declaredField : cls.getFields()) {
            if (declaredField.getType().equals(TransportVersion.class)) {
                String fieldName = declaredField.getName();
                if (ignore.contains(fieldName)) {
                    continue;
                }

                TransportVersion version;
                try {
                    version = (TransportVersion) declaredField.get(null);
                } catch (IllegalAccessException e) {
                    throw new AssertionError(e);
                }
                builder.put(version.id(), version);

                if (Assertions.ENABLED) {
                    // check the version number is unique
                    var sameVersionNumber = versionIdFields.put(version.id(), fieldName);
                    assert sameVersionNumber == null
                        : "Versions ["
                            + sameVersionNumber
                            + "] and ["
                            + fieldName
                            + "] have the same version number ["
                            + version.id()
                            + "]. Each TransportVersion should have a different version number";
                }
            }
        }

        return Collections.unmodifiableNavigableMap(builder);
    }

    static Collection<TransportVersion> getAllVersions() {
        return VERSION_IDS.values();
    }

    static final IntFunction<String> VERSION_LOOKUP = ReleaseVersions.generateVersionsLookup(TransportVersions.class);

    // no instance
    private TransportVersions() {}
}<|MERGE_RESOLUTION|>--- conflicted
+++ resolved
@@ -194,11 +194,8 @@
     public static final TransportVersion DROP_UNUSED_NODES_IDS = def(8_685_00_0);
     public static final TransportVersion DELETE_SNAPSHOTS_ASYNC_ADDED = def(8_686_00_0);
     public static final TransportVersion VERSION_SUPPORTING_SPARSE_VECTOR_STATS = def(8_687_00_0);
-<<<<<<< HEAD
-    public static final TransportVersion GEOIP_ADDITIONAL_DATABASE_DOWNLOAD_STATS = def(8_688_00_0);
-=======
     public static final TransportVersion ML_AD_OUTPUT_MEMORY_ALLOCATOR_FIELD = def(8_688_00_0);
->>>>>>> e66cb6c6
+    public static final TransportVersion GEOIP_ADDITIONAL_DATABASE_DOWNLOAD_STATS = def(8_689_00_0);
 
     /*
      * STOP! READ THIS FIRST! No, really,
