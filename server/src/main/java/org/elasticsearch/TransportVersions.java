/*
 * Copyright Elasticsearch B.V. and/or licensed to Elasticsearch B.V. under one
 * or more contributor license agreements. Licensed under the Elastic License
 * 2.0 and the Server Side Public License, v 1; you may not use this file except
 * in compliance with, at your election, the Elastic License 2.0 or the Server
 * Side Public License, v 1.
 */

package org.elasticsearch;

import org.elasticsearch.core.Assertions;
import org.elasticsearch.core.UpdateForV9;

import java.lang.reflect.Field;
import java.util.Collection;
import java.util.Collections;
import java.util.HashMap;
import java.util.Map;
import java.util.NavigableMap;
import java.util.Set;
import java.util.TreeMap;
import java.util.TreeSet;
import java.util.function.IntFunction;

/**
 * <p>Transport version is used to coordinate compatible wire protocol communication between nodes, at a fine-grained level.  This replaces
 * and supersedes the old Version constants.</p>
 *
 * <p>Before adding a new version constant, please read the block comment at the end of the list of constants.</p>
 */
public class TransportVersions {

    /*
     * NOTE: IntelliJ lies!
     * This map is used during class construction, referenced by the registerTransportVersion method.
     * When all the transport version constants have been registered, the map is cleared & never touched again.
     */
    static TreeSet<Integer> IDS = new TreeSet<>();

    static TransportVersion def(int id) {
        if (IDS == null) throw new IllegalStateException("The IDS map needs to be present to call this method");

        if (IDS.add(id) == false) {
            throw new IllegalArgumentException("Version id " + id + " defined twice");
        }
        if (id < IDS.last()) {
            throw new IllegalArgumentException("Version id " + id + " is not defined in the right location. Keep constants sorted");
        }
        return new TransportVersion(id);
    }

    @UpdateForV9 // remove the transport versions with which v9 will not need to interact
    public static final TransportVersion ZERO = def(0);
    public static final TransportVersion V_7_0_0 = def(7_00_00_99);
    public static final TransportVersion V_7_0_1 = def(7_00_01_99);
    public static final TransportVersion V_7_1_0 = def(7_01_00_99);
    public static final TransportVersion V_7_2_0 = def(7_02_00_99);
    public static final TransportVersion V_7_2_1 = def(7_02_01_99);
    public static final TransportVersion V_7_3_0 = def(7_03_00_99);
    public static final TransportVersion V_7_3_2 = def(7_03_02_99);
    public static final TransportVersion V_7_4_0 = def(7_04_00_99);
    public static final TransportVersion V_7_5_0 = def(7_05_00_99);
    public static final TransportVersion V_7_6_0 = def(7_06_00_99);
    public static final TransportVersion V_7_7_0 = def(7_07_00_99);
    public static final TransportVersion V_7_8_0 = def(7_08_00_99);
    public static final TransportVersion V_7_8_1 = def(7_08_01_99);
    public static final TransportVersion V_7_9_0 = def(7_09_00_99);
    public static final TransportVersion V_7_10_0 = def(7_10_00_99);
    public static final TransportVersion V_7_10_1 = def(7_10_01_99);
    public static final TransportVersion V_7_11_0 = def(7_11_00_99);
    public static final TransportVersion V_7_12_0 = def(7_12_00_99);
    public static final TransportVersion V_7_13_0 = def(7_13_00_99);
    public static final TransportVersion V_7_14_0 = def(7_14_00_99);
    public static final TransportVersion V_7_15_0 = def(7_15_00_99);
    public static final TransportVersion V_7_15_1 = def(7_15_01_99);
    public static final TransportVersion V_7_16_0 = def(7_16_00_99);
    public static final TransportVersion V_7_17_0 = def(7_17_00_99);
    public static final TransportVersion V_7_17_1 = def(7_17_01_99);
    public static final TransportVersion V_7_17_8 = def(7_17_08_99);
    public static final TransportVersion V_8_0_0 = def(8_00_00_99);
    public static final TransportVersion V_8_1_0 = def(8_01_00_99);
    public static final TransportVersion V_8_2_0 = def(8_02_00_99);
    public static final TransportVersion V_8_3_0 = def(8_03_00_99);
    public static final TransportVersion V_8_4_0 = def(8_04_00_99);
    public static final TransportVersion V_8_5_0 = def(8_05_00_99);
    public static final TransportVersion V_8_6_0 = def(8_06_00_99);
    public static final TransportVersion V_8_6_1 = def(8_06_01_99);
    public static final TransportVersion V_8_7_0 = def(8_07_00_99);
    public static final TransportVersion V_8_7_1 = def(8_07_01_99);
    public static final TransportVersion V_8_8_0 = def(8_08_00_99);
    public static final TransportVersion V_8_8_1 = def(8_08_01_99);
    /*
     * READ THE COMMENT BELOW THIS BLOCK OF DECLARATIONS BEFORE ADDING NEW TRANSPORT VERSIONS
     * Detached transport versions added below here.
     */
    public static final TransportVersion V_8_9_X = def(8_500_020);
    public static final TransportVersion V_8_10_X = def(8_500_061);
    public static final TransportVersion V_8_11_X = def(8_512_00_1);
    public static final TransportVersion V_8_12_0 = def(8_560_00_0);
    public static final TransportVersion DATE_HISTOGRAM_SUPPORT_DOWNSAMPLED_TZ_8_12_PATCH = def(8_560_00_1);
    public static final TransportVersion NODE_STATS_REQUEST_SIMPLIFIED = def(8_561_00_0);
    public static final TransportVersion TEXT_EXPANSION_TOKEN_PRUNING_CONFIG_ADDED = def(8_562_00_0);
    public static final TransportVersion ESQL_ASYNC_QUERY = def(8_563_00_0);
    public static final TransportVersion ESQL_STATUS_INCLUDE_LUCENE_QUERIES = def(8_564_00_0);
    public static final TransportVersion ESQL_CLUSTER_ALIAS = def(8_565_00_0);
    public static final TransportVersion SNAPSHOTS_IN_PROGRESS_TRACKING_REMOVING_NODES_ADDED = def(8_566_00_0);
    public static final TransportVersion SMALLER_RELOAD_SECURE_SETTINGS_REQUEST = def(8_567_00_0);
    public static final TransportVersion UPDATE_API_KEY_EXPIRATION_TIME_ADDED = def(8_568_00_0);
    public static final TransportVersion LAZY_ROLLOVER_ADDED = def(8_569_00_0);
    public static final TransportVersion ESQL_PLAN_POINT_LITERAL_WKB = def(8_570_00_0);
    public static final TransportVersion HOT_THREADS_AS_BYTES = def(8_571_00_0);
    public static final TransportVersion ML_INFERENCE_REQUEST_INPUT_TYPE_ADDED = def(8_572_00_0);
    public static final TransportVersion ESQL_ENRICH_POLICY_CCQ_MODE = def(8_573_00_0);
    public static final TransportVersion DATE_HISTOGRAM_SUPPORT_DOWNSAMPLED_TZ = def(8_574_00_0);
    public static final TransportVersion PEERFINDER_REPORTS_PEERS_MASTERS = def(8_575_00_0);
    public static final TransportVersion ESQL_MULTI_CLUSTERS_ENRICH = def(8_576_00_0);
    public static final TransportVersion NESTED_KNN_MORE_INNER_HITS = def(8_577_00_0);
    public static final TransportVersion REQUIRE_DATA_STREAM_ADDED = def(8_578_00_0);
    public static final TransportVersion ML_INFERENCE_COHERE_EMBEDDINGS_ADDED = def(8_579_00_0);
    public static final TransportVersion DESIRED_NODE_VERSION_OPTIONAL_STRING = def(8_580_00_0);
    public static final TransportVersion ML_INFERENCE_REQUEST_INPUT_TYPE_UNSPECIFIED_ADDED = def(8_581_00_0);
    public static final TransportVersion ASYNC_SEARCH_STATUS_SUPPORTS_KEEP_ALIVE = def(8_582_00_0);
    public static final TransportVersion KNN_QUERY_NUMCANDS_AS_OPTIONAL_PARAM = def(8_583_00_0);
    public static final TransportVersion TRANSFORM_GET_BASIC_STATS = def(8_584_00_0);
    public static final TransportVersion NLP_DOCUMENT_CHUNKING_ADDED = def(8_585_00_0);
    public static final TransportVersion SEARCH_TIMEOUT_EXCEPTION_ADDED = def(8_586_00_0);
    public static final TransportVersion ML_TEXT_EMBEDDING_INFERENCE_SERVICE_ADDED = def(8_587_00_0);
    public static final TransportVersion HEALTH_INFO_ENRICHED_WITH_REPOS = def(8_588_00_0);
    public static final TransportVersion RESOLVE_CLUSTER_ENDPOINT_ADDED = def(8_589_00_0);
    public static final TransportVersion FIELD_CAPS_FIELD_HAS_VALUE = def(8_590_00_0);
<<<<<<< HEAD
    public static final TransportVersion ML_DIMENSIONS_SET_BY_USER_ADDED = def(8_591_00_0);
=======
    public static final TransportVersion ML_INFERENCE_REQUEST_INPUT_TYPE_CLASS_CLUSTER_ADDED = def(8_591_00_0);
>>>>>>> 89e714ee

    /*
     * STOP! READ THIS FIRST! No, really,
     *        ____ _____ ___  ____  _        ____  _____    _    ____    _____ _   _ ___ ____    _____ ___ ____  ____ _____ _
     *       / ___|_   _/ _ \|  _ \| |      |  _ \| ____|  / \  |  _ \  |_   _| | | |_ _/ ___|  |  ___|_ _|  _ \/ ___|_   _| |
     *       \___ \ | || | | | |_) | |      | |_) |  _|   / _ \ | | | |   | | | |_| || |\___ \  | |_   | || |_) \___ \ | | | |
     *        ___) || || |_| |  __/|_|      |  _ <| |___ / ___ \| |_| |   | | |  _  || | ___) | |  _|  | ||  _ < ___) || | |_|
     *       |____/ |_| \___/|_|   (_)      |_| \_\_____/_/   \_\____/    |_| |_| |_|___|____/  |_|   |___|_| \_\____/ |_| (_)
     *
     * A new transport version should be added EVERY TIME a change is made to the serialization protocol of one or more classes. Each
     * transport version should only be used in a single merged commit (apart from the BwC versions copied from o.e.Version, ≤V_8_8_1).
     *
     * ADDING A TRANSPORT VERSION
     * To add a new transport version, add a new constant at the bottom of the list, above this comment. Don't add other lines,
     * comments, etc. The version id has the following layout:
     *
     * M_NNN_SS_P
     *
     * M - The major version of Elasticsearch
     * NNN - The server version part
     * SS - The serverless version part. It should always be 00 here, it is used by serverless only.
     * P - The patch version part
     *
     * To determine the id of the next TransportVersion constant, do the following:
     * - Use the same major version, unless bumping majors
     * - Bump the server version part by 1, unless creating a patch version
     * - Leave the serverless part as 00
     * - Bump the patch part if creating a patch version
     *
     * If a patch version is created, it should be placed sorted among the other existing constants.
     *
     * REVERTING A TRANSPORT VERSION
     *
     * If you revert a commit with a transport version change, you MUST ensure there is a NEW transport version representing the reverted
     * change. DO NOT let the transport version go backwards, it must ALWAYS be incremented.
     *
     * DETERMINING TRANSPORT VERSIONS FROM GIT HISTORY
     *
     * If your git checkout has the expected minor-version-numbered branches and the expected release-version tags then you can find the
     * transport versions known by a particular release ...
     *
     *     git show v8.11.0:server/src/main/java/org/elasticsearch/TransportVersions.java | grep '= def'
     *
     * ... or by a particular branch ...
     *
     *     git show 8.11:server/src/main/java/org/elasticsearch/TransportVersions.java | grep '= def'
     *
     * ... and you can see which versions were added in between two versions too ...
     *
     *     git diff v8.11.0..main -- server/src/main/java/org/elasticsearch/TransportVersions.java
     *
     * In branches 8.7-8.10 see server/src/main/java/org/elasticsearch/TransportVersion.java for the equivalent definitions.
     */

    /**
     * Reference to the earliest compatible transport version to this version of the codebase.
     * This should be the transport version used by the highest minor version of the previous major.
     */
    public static final TransportVersion MINIMUM_COMPATIBLE = V_7_17_0;

    /**
     * Reference to the minimum transport version that can be used with CCS.
     * This should be the transport version used by the previous minor release.
     */
    public static final TransportVersion MINIMUM_CCS_VERSION = V_8_11_X;

    static final NavigableMap<Integer, TransportVersion> VERSION_IDS = getAllVersionIds(TransportVersions.class);

    // the highest transport version constant defined in this file, used as a fallback for TransportVersion.current()
    static final TransportVersion LATEST_DEFINED;
    static {
        LATEST_DEFINED = VERSION_IDS.lastEntry().getValue();

        // see comment on IDS field
        // now we're registered all the transport versions, we can clear the map
        IDS = null;
    }

    public static NavigableMap<Integer, TransportVersion> getAllVersionIds(Class<?> cls) {
        Map<Integer, String> versionIdFields = new HashMap<>();
        NavigableMap<Integer, TransportVersion> builder = new TreeMap<>();

        Set<String> ignore = Set.of("ZERO", "CURRENT", "MINIMUM_COMPATIBLE", "MINIMUM_CCS_VERSION");

        for (Field declaredField : cls.getFields()) {
            if (declaredField.getType().equals(TransportVersion.class)) {
                String fieldName = declaredField.getName();
                if (ignore.contains(fieldName)) {
                    continue;
                }

                TransportVersion version;
                try {
                    version = (TransportVersion) declaredField.get(null);
                } catch (IllegalAccessException e) {
                    throw new AssertionError(e);
                }
                builder.put(version.id(), version);

                if (Assertions.ENABLED) {
                    // check the version number is unique
                    var sameVersionNumber = versionIdFields.put(version.id(), fieldName);
                    assert sameVersionNumber == null
                        : "Versions ["
                            + sameVersionNumber
                            + "] and ["
                            + fieldName
                            + "] have the same version number ["
                            + version.id()
                            + "]. Each TransportVersion should have a different version number";
                }
            }
        }

        return Collections.unmodifiableNavigableMap(builder);
    }

    static Collection<TransportVersion> getAllVersions() {
        return VERSION_IDS.values();
    }

    static final IntFunction<String> VERSION_LOOKUP = ReleaseVersions.generateVersionsLookup(TransportVersions.class);

    // no instance
    private TransportVersions() {}
}<|MERGE_RESOLUTION|>--- conflicted
+++ resolved
@@ -128,11 +128,8 @@
     public static final TransportVersion HEALTH_INFO_ENRICHED_WITH_REPOS = def(8_588_00_0);
     public static final TransportVersion RESOLVE_CLUSTER_ENDPOINT_ADDED = def(8_589_00_0);
     public static final TransportVersion FIELD_CAPS_FIELD_HAS_VALUE = def(8_590_00_0);
-<<<<<<< HEAD
-    public static final TransportVersion ML_DIMENSIONS_SET_BY_USER_ADDED = def(8_591_00_0);
-=======
     public static final TransportVersion ML_INFERENCE_REQUEST_INPUT_TYPE_CLASS_CLUSTER_ADDED = def(8_591_00_0);
->>>>>>> 89e714ee
+    public static final TransportVersion ML_DIMENSIONS_SET_BY_USER_ADDED = def(8_592_00_0);
 
     /*
      * STOP! READ THIS FIRST! No, really,
