/*
 * Copyright Elasticsearch B.V. and/or licensed to Elasticsearch B.V. under one
 * or more contributor license agreements. Licensed under the Elastic License
 * 2.0 and the Server Side Public License, v 1; you may not use this file except
 * in compliance with, at your election, the Elastic License 2.0 or the Server
 * Side Public License, v 1.
 */

package org.elasticsearch;

import org.elasticsearch.core.Assertions;
import org.elasticsearch.core.UpdateForV9;

import java.lang.reflect.Field;
import java.util.Collection;
import java.util.Collections;
import java.util.HashMap;
import java.util.Map;
import java.util.NavigableMap;
import java.util.Set;
import java.util.TreeMap;
import java.util.TreeSet;
import java.util.function.IntFunction;

/**
 * <p>Transport version is used to coordinate compatible wire protocol communication between nodes, at a fine-grained level.  This replaces
 * and supersedes the old Version constants.</p>
 *
 * <p>Before adding a new version constant, please read the block comment at the end of the list of constants.</p>
 */
public class TransportVersions {

    /*
     * NOTE: IntelliJ lies!
     * This map is used during class construction, referenced by the registerTransportVersion method.
     * When all the transport version constants have been registered, the map is cleared & never touched again.
     */
    static TreeSet<Integer> IDS = new TreeSet<>();

    static TransportVersion def(int id) {
        if (IDS == null) throw new IllegalStateException("The IDS map needs to be present to call this method");

        if (IDS.add(id) == false) {
            throw new IllegalArgumentException("Version id " + id + " defined twice");
        }
        if (id < IDS.last()) {
            throw new IllegalArgumentException("Version id " + id + " is not defined in the right location. Keep constants sorted");
        }
        return new TransportVersion(id);
    }

    @UpdateForV9 // remove the transport versions with which v9 will not need to interact
    public static final TransportVersion ZERO = def(0);
    public static final TransportVersion V_7_0_0 = def(7_00_00_99);
    public static final TransportVersion V_7_0_1 = def(7_00_01_99);
    public static final TransportVersion V_7_1_0 = def(7_01_00_99);
    public static final TransportVersion V_7_2_0 = def(7_02_00_99);
    public static final TransportVersion V_7_2_1 = def(7_02_01_99);
    public static final TransportVersion V_7_3_0 = def(7_03_00_99);
    public static final TransportVersion V_7_3_2 = def(7_03_02_99);
    public static final TransportVersion V_7_4_0 = def(7_04_00_99);
    public static final TransportVersion V_7_5_0 = def(7_05_00_99);
    public static final TransportVersion V_7_6_0 = def(7_06_00_99);
    public static final TransportVersion V_7_7_0 = def(7_07_00_99);
    public static final TransportVersion V_7_8_0 = def(7_08_00_99);
    public static final TransportVersion V_7_8_1 = def(7_08_01_99);
    public static final TransportVersion V_7_9_0 = def(7_09_00_99);
    public static final TransportVersion V_7_10_0 = def(7_10_00_99);
    public static final TransportVersion V_7_10_1 = def(7_10_01_99);
    public static final TransportVersion V_7_11_0 = def(7_11_00_99);
    public static final TransportVersion V_7_12_0 = def(7_12_00_99);
    public static final TransportVersion V_7_13_0 = def(7_13_00_99);
    public static final TransportVersion V_7_14_0 = def(7_14_00_99);
    public static final TransportVersion V_7_15_0 = def(7_15_00_99);
    public static final TransportVersion V_7_15_1 = def(7_15_01_99);
    public static final TransportVersion V_7_16_0 = def(7_16_00_99);
    public static final TransportVersion V_7_17_0 = def(7_17_00_99);
    public static final TransportVersion V_7_17_1 = def(7_17_01_99);
    public static final TransportVersion V_7_17_8 = def(7_17_08_99);
    public static final TransportVersion V_8_0_0 = def(8_00_00_99);
    public static final TransportVersion V_8_1_0 = def(8_01_00_99);
    public static final TransportVersion V_8_2_0 = def(8_02_00_99);
    public static final TransportVersion V_8_3_0 = def(8_03_00_99);
    public static final TransportVersion V_8_4_0 = def(8_04_00_99);
    public static final TransportVersion V_8_5_0 = def(8_05_00_99);
    public static final TransportVersion V_8_6_0 = def(8_06_00_99);
    public static final TransportVersion V_8_6_1 = def(8_06_01_99);
    public static final TransportVersion V_8_7_0 = def(8_07_00_99);
    public static final TransportVersion V_8_7_1 = def(8_07_01_99);
    public static final TransportVersion V_8_8_0 = def(8_08_00_99);
    public static final TransportVersion V_8_8_1 = def(8_08_01_99);
    /*
     * READ THE COMMENT BELOW THIS BLOCK OF DECLARATIONS BEFORE ADDING NEW TRANSPORT VERSIONS
     * Detached transport versions added below here.
     */
    public static final TransportVersion V_8_9_X = def(8_500_020);
    public static final TransportVersion V_8_10_X = def(8_500_061);
    public static final TransportVersion V_8_11_X = def(8_512_00_1);
    public static final TransportVersion V_8_12_0 = def(8_560_00_0);
    public static final TransportVersion V_8_12_1 = def(8_560_00_1);
    public static final TransportVersion V_8_13_0 = def(8_595_00_0);
    public static final TransportVersion V_8_13_4 = def(8_595_00_1);
    // 8.14.0+
    public static final TransportVersion RANDOM_AGG_SHARD_SEED = def(8_596_00_0);
    public static final TransportVersion ESQL_TIMINGS = def(8_597_00_0);
    public static final TransportVersion DATA_STREAM_AUTO_SHARDING_EVENT = def(8_598_00_0);
    public static final TransportVersion ADD_FAILURE_STORE_INDICES_OPTIONS = def(8_599_00_0);
    public static final TransportVersion ESQL_ENRICH_OPERATOR_STATUS = def(8_600_00_0);
    public static final TransportVersion ESQL_SERIALIZE_ARRAY_VECTOR = def(8_601_00_0);
    public static final TransportVersion ESQL_SERIALIZE_ARRAY_BLOCK = def(8_602_00_0);
    public static final TransportVersion ADD_DATA_STREAM_GLOBAL_RETENTION = def(8_603_00_0);
    public static final TransportVersion ALLOCATION_STATS = def(8_604_00_0);
    public static final TransportVersion ESQL_EXTENDED_ENRICH_TYPES = def(8_605_00_0);
    public static final TransportVersion KNN_EXPLICIT_BYTE_QUERY_VECTOR_PARSING = def(8_606_00_0);
    public static final TransportVersion ESQL_EXTENDED_ENRICH_INPUT_TYPE = def(8_607_00_0);
    public static final TransportVersion ESQL_SERIALIZE_BIG_VECTOR = def(8_608_00_0);
    public static final TransportVersion AGGS_EXCLUDED_DELETED_DOCS = def(8_609_00_0);
    public static final TransportVersion ESQL_SERIALIZE_BIG_ARRAY = def(8_610_00_0);
    public static final TransportVersion AUTO_SHARDING_ROLLOVER_CONDITION = def(8_611_00_0);
    public static final TransportVersion KNN_QUERY_VECTOR_BUILDER = def(8_612_00_0);
    public static final TransportVersion USE_DATA_STREAM_GLOBAL_RETENTION = def(8_613_00_0);
    public static final TransportVersion ML_COMPLETION_INFERENCE_SERVICE_ADDED = def(8_614_00_0);
    public static final TransportVersion ML_INFERENCE_EMBEDDING_BYTE_ADDED = def(8_615_00_0);
    public static final TransportVersion ML_INFERENCE_L2_NORM_SIMILARITY_ADDED = def(8_616_00_0);
    public static final TransportVersion SEARCH_NODE_LOAD_AUTOSCALING = def(8_617_00_0);
    public static final TransportVersion ESQL_ES_SOURCE_OPTIONS = def(8_618_00_0);
    public static final TransportVersion ADD_PERSISTENT_TASK_EXCEPTIONS = def(8_619_00_0);
    public static final TransportVersion ESQL_REDUCER_NODE_FRAGMENT = def(8_620_00_0);
    public static final TransportVersion FAILURE_STORE_ROLLOVER = def(8_621_00_0);
    public static final TransportVersion CCR_STATS_API_TIMEOUT_PARAM = def(8_622_00_0);
    public static final TransportVersion ESQL_ORDINAL_BLOCK = def(8_623_00_0);
    public static final TransportVersion ML_INFERENCE_COHERE_RERANK = def(8_624_00_0);
    public static final TransportVersion INDEXING_PRESSURE_DOCUMENT_REJECTIONS_COUNT = def(8_625_00_0);
    public static final TransportVersion ALIAS_ACTION_RESULTS = def(8_626_00_0);
    public static final TransportVersion HISTOGRAM_AGGS_KEY_SORTED = def(8_627_00_0);
    public static final TransportVersion INFERENCE_FIELDS_METADATA = def(8_628_00_0);
    public static final TransportVersion ML_INFERENCE_TIMEOUT_ADDED = def(8_629_00_0);
    public static final TransportVersion MODIFY_DATA_STREAM_FAILURE_STORES = def(8_630_00_0);
    public static final TransportVersion ML_INFERENCE_RERANK_NEW_RESPONSE_FORMAT = def(8_631_00_0);
    public static final TransportVersion HIGHLIGHTERS_TAGS_ON_FIELD_LEVEL = def(8_632_00_0);
    public static final TransportVersion TRACK_FLUSH_TIME_EXCLUDING_WAITING_ON_LOCKS = def(8_633_00_0);
    public static final TransportVersion ML_INFERENCE_AZURE_OPENAI_EMBEDDINGS = def(8_634_00_0);
    public static final TransportVersion ILM_SHRINK_ENABLE_WRITE = def(8_635_00_0);
    public static final TransportVersion GEOIP_CACHE_STATS = def(8_636_00_0);
    public static final TransportVersion SHUTDOWN_REQUEST_TIMEOUTS_FIX_8_14 = def(8_636_00_1);
    public static final TransportVersion WATERMARK_THRESHOLDS_STATS = def(8_637_00_0);
    public static final TransportVersion ENRICH_CACHE_ADDITIONAL_STATS = def(8_638_00_0);
    public static final TransportVersion ML_INFERENCE_RATE_LIMIT_SETTINGS_ADDED = def(8_639_00_0);
    public static final TransportVersion ML_TRAINED_MODEL_CACHE_METADATA_ADDED = def(8_640_00_0);
    public static final TransportVersion TOP_LEVEL_KNN_SUPPORT_QUERY_NAME = def(8_641_00_0);
    public static final TransportVersion INDEX_SEGMENTS_VECTOR_FORMATS = def(8_642_00_0);
    public static final TransportVersion ADD_RESOURCE_ALREADY_UPLOADED_EXCEPTION = def(8_643_00_0);
    public static final TransportVersion ESQL_MV_ORDERING_SORTED_ASCENDING = def(8_644_00_0);
    public static final TransportVersion ESQL_PAGE_MAPPING_TO_ITERATOR = def(8_645_00_0);
    public static final TransportVersion BINARY_PIT_ID = def(8_646_00_0);
    public static final TransportVersion SECURITY_ROLE_MAPPINGS_IN_CLUSTER_STATE = def(8_647_00_0);
    public static final TransportVersion ESQL_REQUEST_TABLES = def(8_648_00_0);
    public static final TransportVersion ROLE_REMOTE_CLUSTER_PRIVS = def(8_649_00_0);
    public static final TransportVersion NO_GLOBAL_RETENTION_FOR_SYSTEM_DATA_STREAMS = def(8_650_00_0);
    public static final TransportVersion SHUTDOWN_REQUEST_TIMEOUTS_FIX = def(8_651_00_0);
    public static final TransportVersion INDEXING_PRESSURE_REQUEST_REJECTIONS_COUNT = def(8_652_00_0);
    public static final TransportVersion ROLLUP_USAGE = def(8_653_00_0);
    public static final TransportVersion SECURITY_ROLE_DESCRIPTION = def(8_654_00_0);
    public static final TransportVersion ML_INFERENCE_AZURE_OPENAI_COMPLETIONS = def(8_655_00_0);
    public static final TransportVersion JOIN_STATUS_AGE_SERIALIZATION = def(8_656_00_0);
    public static final TransportVersion ML_RERANK_DOC_OPTIONAL = def(8_657_00_0);
    public static final TransportVersion FAILURE_STORE_FIELD_PARITY = def(8_658_00_0);
    public static final TransportVersion ML_INFERENCE_AZURE_AI_STUDIO = def(8_659_00_0);
    public static final TransportVersion ML_INFERENCE_COHERE_COMPLETION_ADDED = def(8_660_00_0);
    public static final TransportVersion ESQL_REMOVE_ES_SOURCE_OPTIONS = def(8_661_00_0);
    public static final TransportVersion NODE_STATS_INGEST_BYTES = def(8_662_00_0);
    public static final TransportVersion SEMANTIC_QUERY = def(8_663_00_0);
    public static final TransportVersion GET_AUTOSCALING_CAPACITY_UNUSED_TIMEOUT = def(8_664_00_0);
    public static final TransportVersion SIMULATE_VALIDATES_MAPPINGS = def(8_665_00_0);
    public static final TransportVersion RULE_QUERY_RENAME = def(8_666_00_0);
    public static final TransportVersion SPARSE_VECTOR_QUERY_ADDED = def(8_667_00_0);
    public static final TransportVersion ESQL_ADD_INDEX_MODE_TO_SOURCE = def(8_668_00_0);
    public static final TransportVersion GET_SHUTDOWN_STATUS_TIMEOUT = def(8_669_00_0);
    public static final TransportVersion FAILURE_STORE_TELEMETRY = def(8_670_00_0);
    public static final TransportVersion ADD_METADATA_FLATTENED_TO_ROLES = def(8_671_00_0);
    public static final TransportVersion ML_INFERENCE_GOOGLE_AI_STUDIO_COMPLETION_ADDED = def(8_672_00_0);
    public static final TransportVersion WATCHER_REQUEST_TIMEOUTS = def(8_673_00_0);
    public static final TransportVersion ML_INFERENCE_ENHANCE_DELETE_ENDPOINT = def(8_674_00_0);
    public static final TransportVersion ML_INFERENCE_GOOGLE_AI_STUDIO_EMBEDDINGS_ADDED = def(8_675_00_0);
    public static final TransportVersion ADD_MISTRAL_EMBEDDINGS_INFERENCE = def(8_676_00_0);
    public static final TransportVersion ML_CHUNK_INFERENCE_OPTION = def(8_677_00_0);
    public static final TransportVersion RANK_FEATURE_PHASE_ADDED = def(8_678_00_0);
    public static final TransportVersion RANK_DOC_IN_SHARD_FETCH_REQUEST = def(8_679_00_0);
    public static final TransportVersion SECURITY_SETTINGS_REQUEST_TIMEOUTS = def(8_680_00_0);
    public static final TransportVersion QUERY_RULE_CRUD_API_PUT = def(8_681_00_0);
    public static final TransportVersion DROP_UNUSED_NODES_REQUESTS = def(8_682_00_0);
    public static final TransportVersion QUERY_RULE_CRUD_API_GET_DELETE = def(8_683_00_0);
<<<<<<< HEAD
    public static final TransportVersion INFERENCE_AUTOSCALING = def(8_684_00_0);
=======
    public static final TransportVersion MORE_LIGHTER_NODES_REQUESTS = def(8_684_00_0);
    public static final TransportVersion DROP_UNUSED_NODES_IDS = def(8_685_00_0);
    public static final TransportVersion DELETE_SNAPSHOTS_ASYNC_ADDED = def(8_686_00_0);
    public static final TransportVersion VERSION_SUPPORTING_SPARSE_VECTOR_STATS = def(8_687_00_0);
    public static final TransportVersion ML_AD_OUTPUT_MEMORY_ALLOCATOR_FIELD = def(8_688_00_0);
>>>>>>> addad1e6

    /*
     * STOP! READ THIS FIRST! No, really,
     *        ____ _____ ___  ____  _        ____  _____    _    ____    _____ _   _ ___ ____    _____ ___ ____  ____ _____ _
     *       / ___|_   _/ _ \|  _ \| |      |  _ \| ____|  / \  |  _ \  |_   _| | | |_ _/ ___|  |  ___|_ _|  _ \/ ___|_   _| |
     *       \___ \ | || | | | |_) | |      | |_) |  _|   / _ \ | | | |   | | | |_| || |\___ \  | |_   | || |_) \___ \ | | | |
     *        ___) || || |_| |  __/|_|      |  _ <| |___ / ___ \| |_| |   | | |  _  || | ___) | |  _|  | ||  _ < ___) || | |_|
     *       |____/ |_| \___/|_|   (_)      |_| \_\_____/_/   \_\____/    |_| |_| |_|___|____/  |_|   |___|_| \_\____/ |_| (_)
     *
     * A new transport version should be added EVERY TIME a change is made to the serialization protocol of one or more classes. Each
     * transport version should only be used in a single merged commit (apart from the BwC versions copied from o.e.Version, ≤V_8_8_1).
     *
     * ADDING A TRANSPORT VERSION
     * To add a new transport version, add a new constant at the bottom of the list, above this comment. Don't add other lines,
     * comments, etc. The version id has the following layout:
     *
     * M_NNN_SS_P
     *
     * M - The major version of Elasticsearch
     * NNN - The server version part
     * SS - The serverless version part. It should always be 00 here, it is used by serverless only.
     * P - The patch version part
     *
     * To determine the id of the next TransportVersion constant, do the following:
     * - Use the same major version, unless bumping majors
     * - Bump the server version part by 1, unless creating a patch version
     * - Leave the serverless part as 00
     * - Bump the patch part if creating a patch version
     *
     * If a patch version is created, it should be placed sorted among the other existing constants.
     *
     * REVERTING A TRANSPORT VERSION
     *
     * If you revert a commit with a transport version change, you MUST ensure there is a NEW transport version representing the reverted
     * change. DO NOT let the transport version go backwards, it must ALWAYS be incremented.
     *
     * DETERMINING TRANSPORT VERSIONS FROM GIT HISTORY
     *
     * If your git checkout has the expected minor-version-numbered branches and the expected release-version tags then you can find the
     * transport versions known by a particular release ...
     *
     *     git show v8.11.0:server/src/main/java/org/elasticsearch/TransportVersions.java | grep '= def'
     *
     * ... or by a particular branch ...
     *
     *     git show 8.11:server/src/main/java/org/elasticsearch/TransportVersions.java | grep '= def'
     *
     * ... and you can see which versions were added in between two versions too ...
     *
     *     git diff v8.11.0..main -- server/src/main/java/org/elasticsearch/TransportVersions.java
     *
     * In branches 8.7-8.10 see server/src/main/java/org/elasticsearch/TransportVersion.java for the equivalent definitions.
     */

    /**
     * Reference to the earliest compatible transport version to this version of the codebase.
     * This should be the transport version used by the highest minor version of the previous major.
     */
    public static final TransportVersion MINIMUM_COMPATIBLE = V_7_17_0;

    /**
     * Reference to the minimum transport version that can be used with CCS.
     * This should be the transport version used by the previous minor release.
     */
    public static final TransportVersion MINIMUM_CCS_VERSION = V_8_13_0;

    static final NavigableMap<Integer, TransportVersion> VERSION_IDS = getAllVersionIds(TransportVersions.class);

    // the highest transport version constant defined in this file, used as a fallback for TransportVersion.current()
    static final TransportVersion LATEST_DEFINED;
    static {
        LATEST_DEFINED = VERSION_IDS.lastEntry().getValue();

        // see comment on IDS field
        // now we're registered all the transport versions, we can clear the map
        IDS = null;
    }

    public static NavigableMap<Integer, TransportVersion> getAllVersionIds(Class<?> cls) {
        Map<Integer, String> versionIdFields = new HashMap<>();
        NavigableMap<Integer, TransportVersion> builder = new TreeMap<>();

        Set<String> ignore = Set.of("ZERO", "CURRENT", "MINIMUM_COMPATIBLE", "MINIMUM_CCS_VERSION");

        for (Field declaredField : cls.getFields()) {
            if (declaredField.getType().equals(TransportVersion.class)) {
                String fieldName = declaredField.getName();
                if (ignore.contains(fieldName)) {
                    continue;
                }

                TransportVersion version;
                try {
                    version = (TransportVersion) declaredField.get(null);
                } catch (IllegalAccessException e) {
                    throw new AssertionError(e);
                }
                builder.put(version.id(), version);

                if (Assertions.ENABLED) {
                    // check the version number is unique
                    var sameVersionNumber = versionIdFields.put(version.id(), fieldName);
                    assert sameVersionNumber == null
                        : "Versions ["
                            + sameVersionNumber
                            + "] and ["
                            + fieldName
                            + "] have the same version number ["
                            + version.id()
                            + "]. Each TransportVersion should have a different version number";
                }
            }
        }

        return Collections.unmodifiableNavigableMap(builder);
    }

    static Collection<TransportVersion> getAllVersions() {
        return VERSION_IDS.values();
    }

    static final IntFunction<String> VERSION_LOOKUP = ReleaseVersions.generateVersionsLookup(TransportVersions.class);

    // no instance
    private TransportVersions() {}
}<|MERGE_RESOLUTION|>--- conflicted
+++ resolved
@@ -190,15 +190,12 @@
     public static final TransportVersion QUERY_RULE_CRUD_API_PUT = def(8_681_00_0);
     public static final TransportVersion DROP_UNUSED_NODES_REQUESTS = def(8_682_00_0);
     public static final TransportVersion QUERY_RULE_CRUD_API_GET_DELETE = def(8_683_00_0);
-<<<<<<< HEAD
-    public static final TransportVersion INFERENCE_AUTOSCALING = def(8_684_00_0);
-=======
     public static final TransportVersion MORE_LIGHTER_NODES_REQUESTS = def(8_684_00_0);
     public static final TransportVersion DROP_UNUSED_NODES_IDS = def(8_685_00_0);
     public static final TransportVersion DELETE_SNAPSHOTS_ASYNC_ADDED = def(8_686_00_0);
     public static final TransportVersion VERSION_SUPPORTING_SPARSE_VECTOR_STATS = def(8_687_00_0);
     public static final TransportVersion ML_AD_OUTPUT_MEMORY_ALLOCATOR_FIELD = def(8_688_00_0);
->>>>>>> addad1e6
+    public static final TransportVersion INFERENCE_AUTOSCALING = def(8_689_00_0);
 
     /*
      * STOP! READ THIS FIRST! No, really,
