--- conflicted
+++ resolved
@@ -171,9 +171,6 @@
     public static final TransportVersion ENTERPRISE_GEOIP_DOWNLOADER_BACKPORT_8_15 = def(8_702_00_1);
     public static final TransportVersion ML_INFERENCE_DONT_DELETE_WHEN_SEMANTIC_TEXT_EXISTS = def(8_703_00_0);
     public static final TransportVersion INFERENCE_ADAPTIVE_ALLOCATIONS = def(8_704_00_0);
-<<<<<<< HEAD
-    public static final TransportVersion SLM_SCHEDULE_BY_INTERVAL = def(8_705_00_0);
-=======
     public static final TransportVersion INDEX_REQUEST_UPDATE_BY_SCRIPT_ORIGIN = def(8_705_00_0);
     public static final TransportVersion ML_INFERENCE_COHERE_UNUSED_RERANK_SETTINGS_REMOVED = def(8_706_00_0);
     public static final TransportVersion ENRICH_CACHE_STATS_SIZE_ADDED = def(8_707_00_0);
@@ -182,7 +179,7 @@
     public static final TransportVersion MASTER_NODE_METRICS = def(8_710_00_0);
     public static final TransportVersion SEGMENT_LEVEL_FIELDS_STATS = def(8_711_00_0);
     public static final TransportVersion ML_ADD_DETECTION_RULE_PARAMS = def(8_712_00_0);
->>>>>>> 80d539d9
+    public static final TransportVersion SLM_SCHEDULE_BY_INTERVAL = def(8_713_00_0);
 
     /*
      * STOP! READ THIS FIRST! No, really,
