/*
 * Copyright Elasticsearch B.V. and/or licensed to Elasticsearch B.V. under one
 * or more contributor license agreements. Licensed under the Elastic License
 * 2.0 and the Server Side Public License, v 1; you may not use this file except
 * in compliance with, at your election, the Elastic License 2.0 or the Server
 * Side Public License, v 1.
 */

package org.elasticsearch;

import org.elasticsearch.core.Assertions;
import org.elasticsearch.core.UpdateForV9;

import java.lang.reflect.Field;
import java.util.Collection;
import java.util.Collections;
import java.util.HashMap;
import java.util.Map;
import java.util.NavigableMap;
import java.util.Set;
import java.util.TreeMap;
import java.util.TreeSet;

/**
 * <p>Transport version is used to coordinate compatible wire protocol communication between nodes, at a fine-grained level.  This replaces
 * and supersedes the old Version constants.</p>
 *
 * <p>Before adding a new version constant, please read the block comment at the end of the list of constants.</p>
 */
public class TransportVersions {

    /*
     * NOTE: IntelliJ lies!
     * This map is used during class construction, referenced by the registerTransportVersion method.
     * When all the transport version constants have been registered, the map is cleared & never touched again.
     */
    static TreeSet<Integer> IDS = new TreeSet<>();

    static TransportVersion def(int id) {
        if (IDS == null) throw new IllegalStateException("The IDS map needs to be present to call this method");

        if (IDS.add(id) == false) {
            throw new IllegalArgumentException("Version id " + id + " defined twice");
        }
        if (id < IDS.last()) {
            throw new IllegalArgumentException("Version id " + id + " is not defined in the right location. Keep constants sorted");
        }
        return new TransportVersion(id);
    }

    @UpdateForV9 // remove the transport versions with which v9 will not need to interact
    public static final TransportVersion ZERO = def(0);
    public static final TransportVersion V_7_0_0 = def(7_00_00_99);
    public static final TransportVersion V_7_0_1 = def(7_00_01_99);
    public static final TransportVersion V_7_1_0 = def(7_01_00_99);
    public static final TransportVersion V_7_2_0 = def(7_02_00_99);
    public static final TransportVersion V_7_2_1 = def(7_02_01_99);
    public static final TransportVersion V_7_3_0 = def(7_03_00_99);
    public static final TransportVersion V_7_3_2 = def(7_03_02_99);
    public static final TransportVersion V_7_4_0 = def(7_04_00_99);
    public static final TransportVersion V_7_5_0 = def(7_05_00_99);
    public static final TransportVersion V_7_6_0 = def(7_06_00_99);
    public static final TransportVersion V_7_7_0 = def(7_07_00_99);
    public static final TransportVersion V_7_8_0 = def(7_08_00_99);
    public static final TransportVersion V_7_8_1 = def(7_08_01_99);
    public static final TransportVersion V_7_9_0 = def(7_09_00_99);
    public static final TransportVersion V_7_10_0 = def(7_10_00_99);
    public static final TransportVersion V_7_10_1 = def(7_10_01_99);
    public static final TransportVersion V_7_11_0 = def(7_11_00_99);
    public static final TransportVersion V_7_12_0 = def(7_12_00_99);
    public static final TransportVersion V_7_13_0 = def(7_13_00_99);
    public static final TransportVersion V_7_14_0 = def(7_14_00_99);
    public static final TransportVersion V_7_15_0 = def(7_15_00_99);
    public static final TransportVersion V_7_15_1 = def(7_15_01_99);
    public static final TransportVersion V_7_16_0 = def(7_16_00_99);
    public static final TransportVersion V_7_17_0 = def(7_17_00_99);
    public static final TransportVersion V_7_17_1 = def(7_17_01_99);
    public static final TransportVersion V_7_17_8 = def(7_17_08_99);
    public static final TransportVersion V_8_0_0 = def(8_00_00_99);
    public static final TransportVersion V_8_1_0 = def(8_01_00_99);
    public static final TransportVersion V_8_2_0 = def(8_02_00_99);
    public static final TransportVersion V_8_3_0 = def(8_03_00_99);
    public static final TransportVersion V_8_4_0 = def(8_04_00_99);
    public static final TransportVersion V_8_5_0 = def(8_05_00_99);
    public static final TransportVersion V_8_6_0 = def(8_06_00_99);
    public static final TransportVersion V_8_6_1 = def(8_06_01_99);
    public static final TransportVersion V_8_7_0 = def(8_07_00_99);
    public static final TransportVersion V_8_7_1 = def(8_07_01_99);
    public static final TransportVersion V_8_8_0 = def(8_08_00_99);
    public static final TransportVersion V_8_8_1 = def(8_08_01_99);
    /*
     * READ THE COMMENT BELOW THIS BLOCK OF DECLARATIONS BEFORE ADDING NEW TRANSPORT VERSIONS
     * Detached transport versions added below here.
     */
    public static final TransportVersion V_8_500_020 = def(8_500_020);
    public static final TransportVersion V_8_500_040 = def(8_500_040);
    public static final TransportVersion V_8_500_041 = def(8_500_041);
    public static final TransportVersion V_8_500_042 = def(8_500_042);
    public static final TransportVersion V_8_500_043 = def(8_500_043);
    public static final TransportVersion V_8_500_044 = def(8_500_044);
    public static final TransportVersion V_8_500_045 = def(8_500_045);
    public static final TransportVersion V_8_500_046 = def(8_500_046);
    public static final TransportVersion V_8_500_047 = def(8_500_047);
    public static final TransportVersion V_8_500_048 = def(8_500_048);
    public static final TransportVersion V_8_500_049 = def(8_500_049);
    public static final TransportVersion V_8_500_050 = def(8_500_050);
    public static final TransportVersion V_8_500_051 = def(8_500_051);
    public static final TransportVersion V_8_500_052 = def(8_500_052);
    public static final TransportVersion V_8_500_053 = def(8_500_053);
    public static final TransportVersion V_8_500_054 = def(8_500_054);
    public static final TransportVersion V_8_500_055 = def(8_500_055);
    public static final TransportVersion V_8_500_056 = def(8_500_056);
    public static final TransportVersion V_8_500_057 = def(8_500_057);
    public static final TransportVersion V_8_500_058 = def(8_500_058);
    public static final TransportVersion V_8_500_059 = def(8_500_059);
    public static final TransportVersion V_8_500_060 = def(8_500_060);
    public static final TransportVersion V_8_500_061 = def(8_500_061);
    public static final TransportVersion V_8_500_062 = def(8_500_062);
    public static final TransportVersion V_8_500_063 = def(8_500_063);
    public static final TransportVersion V_8_500_064 = def(8_500_064);
    public static final TransportVersion V_8_500_065 = def(8_500_065);
    public static final TransportVersion V_8_500_066 = def(8_500_066);
    public static final TransportVersion SEARCH_RESP_SKIP_UNAVAILABLE_ADDED = def(8_500_067);
    public static final TransportVersion ML_TRAINED_MODEL_FINISH_PENDING_WORK_ADDED = def(8_500_068);
    public static final TransportVersion SEARCH_APP_INDICES_REMOVED = def(8_500_069);
    public static final TransportVersion GENERIC_NAMED_WRITABLE_ADDED = def(8_500_070);
    public static final TransportVersion PINNED_QUERY_OPTIONAL_INDEX = def(8_500_071);
    public static final TransportVersion SHARD_SIZE_PRIMARY_TERM_GEN_ADDED = def(8_500_072);
    public static final TransportVersion COMPAT_VERSIONS_MAPPING_VERSION_ADDED = def(8_500_073);
    public static final TransportVersion V_8_500_074 = def(8_500_074);
    public static final TransportVersion NODE_INFO_INDEX_VERSION_ADDED = def(8_500_075);
    public static final TransportVersion FIRST_NEW_ID_LAYOUT = def(8_501_00_0);
    public static final TransportVersion COMMIT_PRIMARY_TERM_GENERATION = def(8_501_00_1);
    public static final TransportVersion WAIT_FOR_CLUSTER_STATE_IN_RECOVERY_ADDED = def(8_502_00_0);
    public static final TransportVersion RECOVERY_COMMIT_TOO_NEW_EXCEPTION_ADDED = def(8_503_00_0);
    public static final TransportVersion NODE_INFO_COMPONENT_VERSIONS_ADDED = def(8_504_00_0);
    public static final TransportVersion COMPACT_FIELD_CAPS_ADDED = def(8_505_00_0);
    public static final TransportVersion DATA_STREAM_RESPONSE_INDEX_PROPERTIES = def(8_506_00_0);
    public static final TransportVersion ML_TRAINED_MODEL_CONFIG_PLATFORM_ADDED = def(8_507_00_0);
    public static final TransportVersion LONG_COUNT_IN_HISTOGRAM_ADDED = def(8_508_00_0);
    public static final TransportVersion INFERENCE_MODEL_SECRETS_ADDED = def(8_509_00_0);
    public static final TransportVersion NODE_INFO_REQUEST_SIMPLIFIED = def(8_510_00_0);
    public static final TransportVersion NESTED_KNN_VECTOR_QUERY_V = def(8_511_00_0);
    public static final TransportVersion ML_PACKAGE_LOADER_PLATFORM_ADDED = def(8_512_00_0);
    public static final TransportVersion ELSER_SERVICE_MODEL_VERSION_ADDED_PATCH = def(8_512_00_1);
    public static final TransportVersion PLUGIN_DESCRIPTOR_OPTIONAL_CLASSNAME = def(8_513_00_0);
    public static final TransportVersion UNIVERSAL_PROFILING_LICENSE_ADDED = def(8_514_00_0);
    public static final TransportVersion ELSER_SERVICE_MODEL_VERSION_ADDED = def(8_515_00_0);
    public static final TransportVersion NODE_STATS_HTTP_ROUTE_STATS_ADDED = def(8_516_00_0);
    public static final TransportVersion INCLUDE_SHARDS_STATS_ADDED = def(8_517_00_0);
    public static final TransportVersion BUILD_QUALIFIER_SEPARATED = def(8_518_00_0);
    public static final TransportVersion PIPELINES_IN_BULK_RESPONSE_ADDED = def(8_519_00_0);
    public static final TransportVersion PLUGIN_DESCRIPTOR_STRING_VERSION = def(8_520_00_0);
    public static final TransportVersion TOO_MANY_SCROLL_CONTEXTS_EXCEPTION_ADDED = def(8_521_00_0);
    public static final TransportVersion UNCONTENDED_REGISTER_ANALYSIS_ADDED = def(8_522_00_0);
    public static final TransportVersion TRANSFORM_GET_CHECKPOINT_TIMEOUT_ADDED = def(8_523_00_0);
    public static final TransportVersion IP_ADDRESS_WRITEABLE = def(8_524_00_0);
    public static final TransportVersion PRIMARY_TERM_ADDED = def(8_525_00_0);
    public static final TransportVersion CLUSTER_FEATURES_ADDED = def(8_526_00_0);
    public static final TransportVersion DSL_ERROR_STORE_INFORMATION_ENHANCED = def(8_527_00_0);
    public static final TransportVersion INVALID_BUCKET_PATH_EXCEPTION_INTRODUCED = def(8_528_00_0);
    public static final TransportVersion KNN_AS_QUERY_ADDED = def(8_529_00_0);
    public static final TransportVersion UNDESIRED_SHARD_ALLOCATIONS_COUNT_ADDED = def(8_530_00_0);
    public static final TransportVersion ML_INFERENCE_TASK_SETTINGS_OPTIONAL_ADDED = def(8_531_00_0);
    public static final TransportVersion DEPRECATED_COMPONENT_TEMPLATES_ADDED = def(8_532_00_0);
    public static final TransportVersion UPDATE_NON_DYNAMIC_SETTINGS_ADDED = def(8_533_00_0);
    public static final TransportVersion REPO_ANALYSIS_REGISTER_OP_COUNT_ADDED = def(8_534_00_0);
    public static final TransportVersion ML_TRAINED_MODEL_PREFIX_STRINGS_ADDED = def(8_535_00_0);
    public static final TransportVersion COUNTED_KEYWORD_ADDED = def(8_536_00_0);
    public static final TransportVersion SHAPE_VALUE_SERIALIZATION_ADDED = def(8_537_00_0);
    public static final TransportVersion INFERENCE_MULTIPLE_INPUTS = def(8_538_00_0);
    public static final TransportVersion ADDITIONAL_DESIRED_BALANCE_RECONCILIATION_STATS = def(8_539_00_0);
    public static final TransportVersion ML_STATE_CHANGE_TIMESTAMPS = def(8_540_00_0);
    public static final TransportVersion DATA_STREAM_FAILURE_STORE_ADDED = def(8_541_00_0);
    public static final TransportVersion ML_INFERENCE_OPENAI_ADDED = def(8_542_00_0);
    public static final TransportVersion SHUTDOWN_MIGRATION_STATUS_INCLUDE_COUNTS = def(8_543_00_0);
    public static final TransportVersion TRANSFORM_GET_CHECKPOINT_QUERY_AND_CLUSTER_ADDED = def(8_544_00_0);
    public static final TransportVersion GRANT_API_KEY_CLIENT_AUTHENTICATION_ADDED = def(8_545_00_0);
    public static final TransportVersion PIT_WITH_INDEX_FILTER = def(8_546_00_0);
    public static final TransportVersion NODE_INFO_VERSION_AS_STRING = def(8_547_00_0);
    public static final TransportVersion GET_API_KEY_INVALIDATION_TIME_ADDED = def(8_548_00_0);
    public static final TransportVersion ML_INFERENCE_GET_MULTIPLE_MODELS = def(8_549_00_0);
    public static final TransportVersion INFERENCE_SERVICE_RESULTS_ADDED = def(8_550_00_0);
<<<<<<< HEAD
    public static final TransportVersion RETRIEVERS_ADDED = def(8_551_00_0);
=======
    public static final TransportVersion ESQL_PROFILE = def(8_551_00_0);
    public static final TransportVersion CLUSTER_STATS_RESCORER_USAGE_ADDED = def(8_552_00_0);
    public static final TransportVersion ML_INFERENCE_HF_SERVICE_ADDED = def(8_553_00_0);
    public static final TransportVersion INFERENCE_USAGE_ADDED = def(8_554_00_0);
    public static final TransportVersion UPGRADE_TO_LUCENE_9_9 = def(8_555_00_0);
    public static final TransportVersion HEALTH_INFO_ENRICHED_WITH_DSL_STATUS = def(8_556_00_0);
    public static final TransportVersion SOURCE_IN_SINGLE_VALUE_QUERY_ADDED = def(8_557_00_0);
    public static final TransportVersion MISSED_INDICES_UPDATE_EXCEPTION_ADDED = def(8_558_00_0);
>>>>>>> 0b9487b2

    /*
     * STOP! READ THIS FIRST! No, really,
     *        ____ _____ ___  ____  _        ____  _____    _    ____    _____ _   _ ___ ____    _____ ___ ____  ____ _____ _
     *       / ___|_   _/ _ \|  _ \| |      |  _ \| ____|  / \  |  _ \  |_   _| | | |_ _/ ___|  |  ___|_ _|  _ \/ ___|_   _| |
     *       \___ \ | || | | | |_) | |      | |_) |  _|   / _ \ | | | |   | | | |_| || |\___ \  | |_   | || |_) \___ \ | | | |
     *        ___) || || |_| |  __/|_|      |  _ <| |___ / ___ \| |_| |   | | |  _  || | ___) | |  _|  | ||  _ < ___) || | |_|
     *       |____/ |_| \___/|_|   (_)      |_| \_\_____/_/   \_\____/    |_| |_| |_|___|____/  |_|   |___|_| \_\____/ |_| (_)
     *
     * A new transport version should be added EVERY TIME a change is made to the serialization protocol of one or more classes. Each
     * transport version should only be used in a single merged commit (apart from the BwC versions copied from o.e.Version, ≤V_8_8_1).
     *
     * ADDING A TRANSPORT VERSION
     * To add a new transport version, add a new constant at the bottom of the list, above this comment. Don't add other lines,
     * comments, etc. The version id has the following layout:
     *
     * M_NNN_SS_P
     *
     * M - The major version of Elasticsearch
     * NNN - The server version part
     * SS - The serverless version part. It should always be 00 here, it is used by serverless only.
     * P - The patch version part
     *
     * To determine the id of the next TransportVersion constant, do the following:
     * - Use the same major version, unless bumping majors
     * - Bump the server version part by 1, unless creating a patch version
     * - Leave the serverless part as 00
     * - Bump the patch part if creating a patch version
     *
     * If a patch version is created, it should be placed sorted among the other existing constants.
     *
     * REVERTING A TRANSPORT VERSION
     *
     * If you revert a commit with a transport version change, you MUST ensure there is a NEW transport version representing the reverted
     * change. DO NOT let the transport version go backwards, it must ALWAYS be incremented.
     *
     * DETERMINING TRANSPORT VERSIONS FROM GIT HISTORY
     *
     * If your git checkout has the expected minor-version-numbered branches and the expected release-version tags then you can find the
     * transport versions known by a particular release ...
     *
     *     git show v8.11.0:server/src/main/java/org/elasticsearch/TransportVersions.java | grep '= def'
     *
     * ... or by a particular branch ...
     *
     *     git show 8.11:server/src/main/java/org/elasticsearch/TransportVersions.java | grep '= def'
     *
     * ... and you can see which versions were added in between two versions too ...
     *
     *     git diff v8.11.0..main -- server/src/main/java/org/elasticsearch/TransportVersions.java
     *
     * In branches 8.7-8.10 see server/src/main/java/org/elasticsearch/TransportVersion.java for the equivalent definitions.
     */

    /**
     * Reference to the earliest compatible transport version to this version of the codebase.
     * This should be the transport version used by the highest minor version of the previous major.
     */
    public static final TransportVersion MINIMUM_COMPATIBLE = V_7_17_0;

    /**
     * Reference to the minimum transport version that can be used with CCS.
     * This should be the transport version used by the previous minor release.
     */
    public static final TransportVersion MINIMUM_CCS_VERSION = ML_PACKAGE_LOADER_PLATFORM_ADDED;

    static final NavigableMap<Integer, TransportVersion> VERSION_IDS = getAllVersionIds(TransportVersions.class);

    // the highest transport version constant defined in this file, used as a fallback for TransportVersion.current()
    static final TransportVersion LATEST_DEFINED;
    static {
        LATEST_DEFINED = VERSION_IDS.lastEntry().getValue();

        // see comment on IDS field
        // now we're registered all the transport versions, we can clear the map
        IDS = null;
    }

    public static NavigableMap<Integer, TransportVersion> getAllVersionIds(Class<?> cls) {
        Map<Integer, String> versionIdFields = new HashMap<>();
        NavigableMap<Integer, TransportVersion> builder = new TreeMap<>();

        Set<String> ignore = Set.of("ZERO", "CURRENT", "MINIMUM_COMPATIBLE", "MINIMUM_CCS_VERSION");

        for (Field declaredField : cls.getFields()) {
            if (declaredField.getType().equals(TransportVersion.class)) {
                String fieldName = declaredField.getName();
                if (ignore.contains(fieldName)) {
                    continue;
                }

                TransportVersion version;
                try {
                    version = (TransportVersion) declaredField.get(null);
                } catch (IllegalAccessException e) {
                    throw new AssertionError(e);
                }
                builder.put(version.id(), version);

                if (Assertions.ENABLED) {
                    // check the version number is unique
                    var sameVersionNumber = versionIdFields.put(version.id(), fieldName);
                    assert sameVersionNumber == null
                        : "Versions ["
                            + sameVersionNumber
                            + "] and ["
                            + fieldName
                            + "] have the same version number ["
                            + version.id()
                            + "]. Each TransportVersion should have a different version number";
                }
            }
        }

        return Collections.unmodifiableNavigableMap(builder);
    }

    static Collection<TransportVersion> getAllVersions() {
        return VERSION_IDS.values();
    }

    // no instance
    private TransportVersions() {}
}<|MERGE_RESOLUTION|>--- conflicted
+++ resolved
@@ -181,9 +181,6 @@
     public static final TransportVersion GET_API_KEY_INVALIDATION_TIME_ADDED = def(8_548_00_0);
     public static final TransportVersion ML_INFERENCE_GET_MULTIPLE_MODELS = def(8_549_00_0);
     public static final TransportVersion INFERENCE_SERVICE_RESULTS_ADDED = def(8_550_00_0);
-<<<<<<< HEAD
-    public static final TransportVersion RETRIEVERS_ADDED = def(8_551_00_0);
-=======
     public static final TransportVersion ESQL_PROFILE = def(8_551_00_0);
     public static final TransportVersion CLUSTER_STATS_RESCORER_USAGE_ADDED = def(8_552_00_0);
     public static final TransportVersion ML_INFERENCE_HF_SERVICE_ADDED = def(8_553_00_0);
@@ -192,7 +189,7 @@
     public static final TransportVersion HEALTH_INFO_ENRICHED_WITH_DSL_STATUS = def(8_556_00_0);
     public static final TransportVersion SOURCE_IN_SINGLE_VALUE_QUERY_ADDED = def(8_557_00_0);
     public static final TransportVersion MISSED_INDICES_UPDATE_EXCEPTION_ADDED = def(8_558_00_0);
->>>>>>> 0b9487b2
+    public static final TransportVersion RETRIEVERS_ADDED = def(8_559_00_0);
 
     /*
      * STOP! READ THIS FIRST! No, really,
