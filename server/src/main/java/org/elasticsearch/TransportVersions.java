/*
 * Copyright Elasticsearch B.V. and/or licensed to Elasticsearch B.V. under one
 * or more contributor license agreements. Licensed under the "Elastic License
 * 2.0", the "GNU Affero General Public License v3.0 only", and the "Server Side
 * Public License v 1"; you may not use this file except in compliance with, at
 * your election, the "Elastic License 2.0", the "GNU Affero General Public
 * License v3.0 only", or the "Server Side Public License, v 1".
 */

package org.elasticsearch;

import org.elasticsearch.core.Assertions;
import org.elasticsearch.core.UpdateForV9;

import java.lang.reflect.Field;
import java.util.Collection;
import java.util.Collections;
import java.util.HashMap;
import java.util.Map;
import java.util.NavigableMap;
import java.util.Set;
import java.util.TreeMap;
import java.util.TreeSet;
import java.util.function.IntFunction;

/**
 * <p>Transport version is used to coordinate compatible wire protocol communication between nodes, at a fine-grained level.  This replaces
 * and supersedes the old Version constants.</p>
 *
 * <p>Before adding a new version constant, please read the block comment at the end of the list of constants.</p>
 */
public class TransportVersions {

    /*
     * NOTE: IntelliJ lies!
     * This map is used during class construction, referenced by the registerTransportVersion method.
     * When all the transport version constants have been registered, the map is cleared & never touched again.
     */
    static TreeSet<Integer> IDS = new TreeSet<>();

    static TransportVersion def(int id) {
        if (IDS == null) throw new IllegalStateException("The IDS map needs to be present to call this method");

        if (IDS.add(id) == false) {
            throw new IllegalArgumentException("Version id " + id + " defined twice");
        }
        if (id < IDS.last()) {
            throw new IllegalArgumentException("Version id " + id + " is not defined in the right location. Keep constants sorted");
        }
        return new TransportVersion(id);
    }

    @UpdateForV9 // remove the transport versions with which v9 will not need to interact
    public static final TransportVersion ZERO = def(0);
    public static final TransportVersion V_7_0_0 = def(7_00_00_99);
    public static final TransportVersion V_7_0_1 = def(7_00_01_99);
    public static final TransportVersion V_7_1_0 = def(7_01_00_99);
    public static final TransportVersion V_7_2_0 = def(7_02_00_99);
    public static final TransportVersion V_7_2_1 = def(7_02_01_99);
    public static final TransportVersion V_7_3_0 = def(7_03_00_99);
    public static final TransportVersion V_7_3_2 = def(7_03_02_99);
    public static final TransportVersion V_7_4_0 = def(7_04_00_99);
    public static final TransportVersion V_7_5_0 = def(7_05_00_99);
    public static final TransportVersion V_7_6_0 = def(7_06_00_99);
    public static final TransportVersion V_7_7_0 = def(7_07_00_99);
    public static final TransportVersion V_7_8_0 = def(7_08_00_99);
    public static final TransportVersion V_7_8_1 = def(7_08_01_99);
    public static final TransportVersion V_7_9_0 = def(7_09_00_99);
    public static final TransportVersion V_7_10_0 = def(7_10_00_99);
    public static final TransportVersion V_7_10_1 = def(7_10_01_99);
    public static final TransportVersion V_7_11_0 = def(7_11_00_99);
    public static final TransportVersion V_7_12_0 = def(7_12_00_99);
    public static final TransportVersion V_7_13_0 = def(7_13_00_99);
    public static final TransportVersion V_7_14_0 = def(7_14_00_99);
    public static final TransportVersion V_7_15_0 = def(7_15_00_99);
    public static final TransportVersion V_7_15_1 = def(7_15_01_99);
    public static final TransportVersion V_7_16_0 = def(7_16_00_99);
    public static final TransportVersion V_7_17_0 = def(7_17_00_99);
    public static final TransportVersion V_7_17_1 = def(7_17_01_99);
    public static final TransportVersion V_7_17_8 = def(7_17_08_99);
    public static final TransportVersion V_8_0_0 = def(8_00_00_99);
    public static final TransportVersion V_8_1_0 = def(8_01_00_99);
    public static final TransportVersion V_8_2_0 = def(8_02_00_99);
    public static final TransportVersion V_8_3_0 = def(8_03_00_99);
    public static final TransportVersion V_8_4_0 = def(8_04_00_99);
    public static final TransportVersion V_8_5_0 = def(8_05_00_99);
    public static final TransportVersion V_8_6_0 = def(8_06_00_99);
    public static final TransportVersion V_8_6_1 = def(8_06_01_99);
    public static final TransportVersion V_8_7_0 = def(8_07_00_99);
    public static final TransportVersion V_8_7_1 = def(8_07_01_99);
    public static final TransportVersion V_8_8_0 = def(8_08_00_99);
    public static final TransportVersion V_8_8_1 = def(8_08_01_99);
    /*
     * READ THE COMMENT BELOW THIS BLOCK OF DECLARATIONS BEFORE ADDING NEW TRANSPORT VERSIONS
     * Detached transport versions added below here.
     */
    public static final TransportVersion V_8_9_X = def(8_500_020);
    public static final TransportVersion V_8_10_X = def(8_500_061);
    public static final TransportVersion V_8_11_X = def(8_512_00_1);
    public static final TransportVersion V_8_12_0 = def(8_560_00_0);
    public static final TransportVersion V_8_12_1 = def(8_560_00_1);
    public static final TransportVersion V_8_13_0 = def(8_595_00_0);
    public static final TransportVersion V_8_13_4 = def(8_595_00_1);
    public static final TransportVersion V_8_14_0 = def(8_636_00_1);
    // 8.15.0+
    public static final TransportVersion WATERMARK_THRESHOLDS_STATS = def(8_637_00_0);
    public static final TransportVersion ENRICH_CACHE_ADDITIONAL_STATS = def(8_638_00_0);
    public static final TransportVersion ML_INFERENCE_RATE_LIMIT_SETTINGS_ADDED = def(8_639_00_0);
    public static final TransportVersion ML_TRAINED_MODEL_CACHE_METADATA_ADDED = def(8_640_00_0);
    public static final TransportVersion TOP_LEVEL_KNN_SUPPORT_QUERY_NAME = def(8_641_00_0);
    public static final TransportVersion INDEX_SEGMENTS_VECTOR_FORMATS = def(8_642_00_0);
    public static final TransportVersion ADD_RESOURCE_ALREADY_UPLOADED_EXCEPTION = def(8_643_00_0);
    public static final TransportVersion ESQL_MV_ORDERING_SORTED_ASCENDING = def(8_644_00_0);
    public static final TransportVersion ESQL_PAGE_MAPPING_TO_ITERATOR = def(8_645_00_0);
    public static final TransportVersion BINARY_PIT_ID = def(8_646_00_0);
    public static final TransportVersion SECURITY_ROLE_MAPPINGS_IN_CLUSTER_STATE = def(8_647_00_0);
    public static final TransportVersion ESQL_REQUEST_TABLES = def(8_648_00_0);
    public static final TransportVersion ROLE_REMOTE_CLUSTER_PRIVS = def(8_649_00_0);
    public static final TransportVersion NO_GLOBAL_RETENTION_FOR_SYSTEM_DATA_STREAMS = def(8_650_00_0);
    public static final TransportVersion SHUTDOWN_REQUEST_TIMEOUTS_FIX = def(8_651_00_0);
    public static final TransportVersion INDEXING_PRESSURE_REQUEST_REJECTIONS_COUNT = def(8_652_00_0);
    public static final TransportVersion ROLLUP_USAGE = def(8_653_00_0);
    public static final TransportVersion SECURITY_ROLE_DESCRIPTION = def(8_654_00_0);
    public static final TransportVersion ML_INFERENCE_AZURE_OPENAI_COMPLETIONS = def(8_655_00_0);
    public static final TransportVersion JOIN_STATUS_AGE_SERIALIZATION = def(8_656_00_0);
    public static final TransportVersion ML_RERANK_DOC_OPTIONAL = def(8_657_00_0);
    public static final TransportVersion FAILURE_STORE_FIELD_PARITY = def(8_658_00_0);
    public static final TransportVersion ML_INFERENCE_AZURE_AI_STUDIO = def(8_659_00_0);
    public static final TransportVersion ML_INFERENCE_COHERE_COMPLETION_ADDED = def(8_660_00_0);
    public static final TransportVersion ESQL_REMOVE_ES_SOURCE_OPTIONS = def(8_661_00_0);
    public static final TransportVersion NODE_STATS_INGEST_BYTES = def(8_662_00_0);
    public static final TransportVersion SEMANTIC_QUERY = def(8_663_00_0);
    public static final TransportVersion GET_AUTOSCALING_CAPACITY_UNUSED_TIMEOUT = def(8_664_00_0);
    public static final TransportVersion SIMULATE_VALIDATES_MAPPINGS = def(8_665_00_0);
    public static final TransportVersion RULE_QUERY_RENAME = def(8_666_00_0);
    public static final TransportVersion SPARSE_VECTOR_QUERY_ADDED = def(8_667_00_0);
    public static final TransportVersion ESQL_ADD_INDEX_MODE_TO_SOURCE = def(8_668_00_0);
    public static final TransportVersion GET_SHUTDOWN_STATUS_TIMEOUT = def(8_669_00_0);
    public static final TransportVersion FAILURE_STORE_TELEMETRY = def(8_670_00_0);
    public static final TransportVersion ADD_METADATA_FLATTENED_TO_ROLES = def(8_671_00_0);
    public static final TransportVersion ML_INFERENCE_GOOGLE_AI_STUDIO_COMPLETION_ADDED = def(8_672_00_0);
    public static final TransportVersion WATCHER_REQUEST_TIMEOUTS = def(8_673_00_0);
    public static final TransportVersion ML_INFERENCE_ENHANCE_DELETE_ENDPOINT = def(8_674_00_0);
    public static final TransportVersion ML_INFERENCE_GOOGLE_AI_STUDIO_EMBEDDINGS_ADDED = def(8_675_00_0);
    public static final TransportVersion ADD_MISTRAL_EMBEDDINGS_INFERENCE = def(8_676_00_0);
    public static final TransportVersion ML_CHUNK_INFERENCE_OPTION = def(8_677_00_0);
    public static final TransportVersion RANK_FEATURE_PHASE_ADDED = def(8_678_00_0);
    public static final TransportVersion RANK_DOC_IN_SHARD_FETCH_REQUEST = def(8_679_00_0);
    public static final TransportVersion SECURITY_SETTINGS_REQUEST_TIMEOUTS = def(8_680_00_0);
    public static final TransportVersion QUERY_RULE_CRUD_API_PUT = def(8_681_00_0);
    public static final TransportVersion DROP_UNUSED_NODES_REQUESTS = def(8_682_00_0);
    public static final TransportVersion QUERY_RULE_CRUD_API_GET_DELETE = def(8_683_00_0);
    public static final TransportVersion MORE_LIGHTER_NODES_REQUESTS = def(8_684_00_0);
    public static final TransportVersion DROP_UNUSED_NODES_IDS = def(8_685_00_0);
    public static final TransportVersion DELETE_SNAPSHOTS_ASYNC_ADDED = def(8_686_00_0);
    public static final TransportVersion VERSION_SUPPORTING_SPARSE_VECTOR_STATS = def(8_687_00_0);
    public static final TransportVersion ML_AD_OUTPUT_MEMORY_ALLOCATOR_FIELD = def(8_688_00_0);
    public static final TransportVersion FAILURE_STORE_LAZY_CREATION = def(8_689_00_0);
    public static final TransportVersion SNAPSHOT_REQUEST_TIMEOUTS = def(8_690_00_0);
    public static final TransportVersion INDEX_METADATA_MAPPINGS_UPDATED_VERSION = def(8_691_00_0);
    public static final TransportVersion ML_INFERENCE_ELAND_SETTINGS_ADDED = def(8_692_00_0);
    public static final TransportVersion ML_ANTHROPIC_INTEGRATION_ADDED = def(8_693_00_0);
    public static final TransportVersion ML_INFERENCE_GOOGLE_VERTEX_AI_EMBEDDINGS_ADDED = def(8_694_00_0);
    public static final TransportVersion EVENT_INGESTED_RANGE_IN_CLUSTER_STATE = def(8_695_00_0);
    public static final TransportVersion ESQL_ADD_AGGREGATE_TYPE = def(8_696_00_0);
    public static final TransportVersion SECURITY_MIGRATIONS_MIGRATION_NEEDED_ADDED = def(8_697_00_0);
    public static final TransportVersion K_FOR_KNN_QUERY_ADDED = def(8_698_00_0);
    public static final TransportVersion TEXT_SIMILARITY_RERANKER_RETRIEVER = def(8_699_00_0);
    public static final TransportVersion ML_INFERENCE_GOOGLE_VERTEX_AI_RERANKING_ADDED = def(8_700_00_0);
    public static final TransportVersion VERSIONED_MASTER_NODE_REQUESTS = def(8_701_00_0);
    public static final TransportVersion ML_INFERENCE_AMAZON_BEDROCK_ADDED = def(8_702_00_0);
    public static final TransportVersion ENTERPRISE_GEOIP_DOWNLOADER_BACKPORT_8_15 = def(8_702_00_1);
    public static final TransportVersion FIX_VECTOR_SIMILARITY_INNER_HITS_BACKPORT_8_15 = def(8_702_00_2);
    /**
     * we made a single backport for ESQL_ES_FIELD_CACHED_SERIALIZATION and ESQL_ATTRIBUTE_CACHED_SERIALIZATION
     * with only one TransportVersion entry
     */
    public static final TransportVersion ESQL_ATTRIBUTE_CACHED_SERIALIZATION_8_15 = def(8_702_00_3);
    public static final TransportVersion ML_INFERENCE_DONT_DELETE_WHEN_SEMANTIC_TEXT_EXISTS = def(8_703_00_0);
    public static final TransportVersion INFERENCE_ADAPTIVE_ALLOCATIONS = def(8_704_00_0);
    public static final TransportVersion INDEX_REQUEST_UPDATE_BY_SCRIPT_ORIGIN = def(8_705_00_0);
    public static final TransportVersion ML_INFERENCE_COHERE_UNUSED_RERANK_SETTINGS_REMOVED = def(8_706_00_0);
    public static final TransportVersion ENRICH_CACHE_STATS_SIZE_ADDED = def(8_707_00_0);
    public static final TransportVersion ENTERPRISE_GEOIP_DOWNLOADER = def(8_708_00_0);
    public static final TransportVersion NODES_STATS_ENUM_SET = def(8_709_00_0);
    public static final TransportVersion MASTER_NODE_METRICS = def(8_710_00_0);
    public static final TransportVersion SEGMENT_LEVEL_FIELDS_STATS = def(8_711_00_0);
    public static final TransportVersion ML_ADD_DETECTION_RULE_PARAMS = def(8_712_00_0);
    public static final TransportVersion FIX_VECTOR_SIMILARITY_INNER_HITS = def(8_713_00_0);
    public static final TransportVersion INDEX_REQUEST_UPDATE_BY_DOC_ORIGIN = def(8_714_00_0);
    public static final TransportVersion ESQL_ATTRIBUTE_CACHED_SERIALIZATION = def(8_715_00_0);
    public static final TransportVersion REGISTER_SLM_STATS = def(8_716_00_0);
    public static final TransportVersion ESQL_NESTED_UNSUPPORTED = def(8_717_00_0);
    public static final TransportVersion ESQL_SINGLE_VALUE_QUERY_SOURCE = def(8_718_00_0);
    public static final TransportVersion ESQL_ORIGINAL_INDICES = def(8_719_00_0);
    public static final TransportVersion ML_INFERENCE_EIS_INTEGRATION_ADDED = def(8_720_00_0);
    public static final TransportVersion INGEST_PIPELINE_EXCEPTION_ADDED = def(8_721_00_0);
    public static final TransportVersion ZDT_NANOS_SUPPORT_BROKEN = def(8_722_00_0);
    public static final TransportVersion REMOVE_GLOBAL_RETENTION_FROM_TEMPLATES = def(8_723_00_0);
    public static final TransportVersion RANDOM_RERANKER_RETRIEVER = def(8_724_00_0);
    public static final TransportVersion ESQL_PROFILE_SLEEPS = def(8_725_00_0);
    public static final TransportVersion ZDT_NANOS_SUPPORT = def(8_726_00_0);
    public static final TransportVersion LTR_SERVERLESS_RELEASE = def(8_727_00_0);
    public static final TransportVersion ALLOW_PARTIAL_SEARCH_RESULTS_IN_PIT = def(8_728_00_0);
    public static final TransportVersion RANK_DOCS_RETRIEVER = def(8_729_00_0);
    public static final TransportVersion ESQL_ES_FIELD_CACHED_SERIALIZATION = def(8_730_00_0);
    public static final TransportVersion ADD_MANAGE_ROLES_PRIVILEGE = def(8_731_00_0);
    public static final TransportVersion REPOSITORIES_TELEMETRY = def(8_732_00_0);
    public static final TransportVersion ML_INFERENCE_ALIBABACLOUD_SEARCH_ADDED = def(8_733_00_0);
    public static final TransportVersion FIELD_CAPS_RESPONSE_INDEX_MODE = def(8_734_00_0);
    public static final TransportVersion GET_DATA_STREAMS_VERBOSE = def(8_735_00_0);
    public static final TransportVersion ESQL_ADD_INDEX_MODE_CONCRETE_INDICES = def(8_736_00_0);
    public static final TransportVersion UNASSIGNED_PRIMARY_COUNT_ON_CLUSTER_HEALTH = def(8_737_00_0);
    public static final TransportVersion ESQL_AGGREGATE_EXEC_TRACKS_INTERMEDIATE_ATTRS = def(8_738_00_0);
    public static final TransportVersion CCS_TELEMETRY_STATS = def(8_739_00_0);
    public static final TransportVersion GLOBAL_RETENTION_TELEMETRY = def(8_740_00_0);
    public static final TransportVersion ROUTING_TABLE_VERSION_REMOVED = def(8_741_00_0);
    public static final TransportVersion ML_SCHEDULED_EVENT_TIME_SHIFT_CONFIGURATION = def(8_742_00_0);
    public static final TransportVersion SIMULATE_COMPONENT_TEMPLATES_SUBSTITUTIONS = def(8_743_00_0);
    public static final TransportVersion ML_INFERENCE_IBM_WATSONX_EMBEDDINGS_ADDED = def(8_744_00_0);
    public static final TransportVersion BULK_INCREMENTAL_STATE = def(8_745_00_0);
    public static final TransportVersion FAILURE_STORE_STATUS_IN_INDEX_RESPONSE = def(8_746_00_0);
<<<<<<< HEAD
    public static final TransportVersion REGEX_AND_RANGE_INTERVAL_QUERIES = def(8_747_00_0);
=======
    public static final TransportVersion ESQL_AGGREGATION_OPERATOR_STATUS_FINISH_NANOS = def(8_747_00_0);
    public static final TransportVersion ML_TELEMETRY_MEMORY_ADDED = def(8_748_00_0);
    public static final TransportVersion ILM_ADD_SEARCHABLE_SNAPSHOT_TOTAL_SHARDS_PER_NODE = def(8_749_00_0);
>>>>>>> 4e5e8703

    /*
     * STOP! READ THIS FIRST! No, really,
     *        ____ _____ ___  ____  _        ____  _____    _    ____    _____ _   _ ___ ____    _____ ___ ____  ____ _____ _
     *       / ___|_   _/ _ \|  _ \| |      |  _ \| ____|  / \  |  _ \  |_   _| | | |_ _/ ___|  |  ___|_ _|  _ \/ ___|_   _| |
     *       \___ \ | || | | | |_) | |      | |_) |  _|   / _ \ | | | |   | | | |_| || |\___ \  | |_   | || |_) \___ \ | | | |
     *        ___) || || |_| |  __/|_|      |  _ <| |___ / ___ \| |_| |   | | |  _  || | ___) | |  _|  | ||  _ < ___) || | |_|
     *       |____/ |_| \___/|_|   (_)      |_| \_\_____/_/   \_\____/    |_| |_| |_|___|____/  |_|   |___|_| \_\____/ |_| (_)
     *
     * A new transport version should be added EVERY TIME a change is made to the serialization protocol of one or more classes. Each
     * transport version should only be used in a single merged commit (apart from the BwC versions copied from o.e.Version, ≤V_8_8_1).
     *
     * ADDING A TRANSPORT VERSION
     * To add a new transport version, add a new constant at the bottom of the list, above this comment. Don't add other lines,
     * comments, etc. The version id has the following layout:
     *
     * M_NNN_SS_P
     *
     * M - The major version of Elasticsearch
     * NNN - The server version part
     * SS - The serverless version part. It should always be 00 here, it is used by serverless only.
     * P - The patch version part
     *
     * To determine the id of the next TransportVersion constant, do the following:
     * - Use the same major version, unless bumping majors
     * - Bump the server version part by 1, unless creating a patch version
     * - Leave the serverless part as 00
     * - Bump the patch part if creating a patch version
     *
     * If a patch version is created, it should be placed sorted among the other existing constants.
     *
     * REVERTING A TRANSPORT VERSION
     *
     * If you revert a commit with a transport version change, you MUST ensure there is a NEW transport version representing the reverted
     * change. DO NOT let the transport version go backwards, it must ALWAYS be incremented.
     *
     * DETERMINING TRANSPORT VERSIONS FROM GIT HISTORY
     *
     * If your git checkout has the expected minor-version-numbered branches and the expected release-version tags then you can find the
     * transport versions known by a particular release ...
     *
     *     git show v8.11.0:server/src/main/java/org/elasticsearch/TransportVersions.java | grep '= def'
     *
     * ... or by a particular branch ...
     *
     *     git show 8.11:server/src/main/java/org/elasticsearch/TransportVersions.java | grep '= def'
     *
     * ... and you can see which versions were added in between two versions too ...
     *
     *     git diff v8.11.0..main -- server/src/main/java/org/elasticsearch/TransportVersions.java
     *
     * In branches 8.7-8.10 see server/src/main/java/org/elasticsearch/TransportVersion.java for the equivalent definitions.
     */

    /**
     * Reference to the earliest compatible transport version to this version of the codebase.
     * This should be the transport version used by the highest minor version of the previous major.
     */
    @UpdateForV9
    // This needs to be bumped to the 8.last
    public static final TransportVersion MINIMUM_COMPATIBLE = V_7_17_0;

    /**
     * Reference to the minimum transport version that can be used with CCS.
     * This should be the transport version used by the previous minor release.
     */
    public static final TransportVersion MINIMUM_CCS_VERSION = FIX_VECTOR_SIMILARITY_INNER_HITS_BACKPORT_8_15;

    static final NavigableMap<Integer, TransportVersion> VERSION_IDS = getAllVersionIds(TransportVersions.class);

    // the highest transport version constant defined in this file, used as a fallback for TransportVersion.current()
    static final TransportVersion LATEST_DEFINED;
    static {
        LATEST_DEFINED = VERSION_IDS.lastEntry().getValue();

        // see comment on IDS field
        // now we're registered all the transport versions, we can clear the map
        IDS = null;
    }

    public static NavigableMap<Integer, TransportVersion> getAllVersionIds(Class<?> cls) {
        Map<Integer, String> versionIdFields = new HashMap<>();
        NavigableMap<Integer, TransportVersion> builder = new TreeMap<>();

        Set<String> ignore = Set.of("ZERO", "CURRENT", "MINIMUM_COMPATIBLE", "MINIMUM_CCS_VERSION");

        for (Field declaredField : cls.getFields()) {
            if (declaredField.getType().equals(TransportVersion.class)) {
                String fieldName = declaredField.getName();
                if (ignore.contains(fieldName)) {
                    continue;
                }

                TransportVersion version;
                try {
                    version = (TransportVersion) declaredField.get(null);
                } catch (IllegalAccessException e) {
                    throw new AssertionError(e);
                }
                builder.put(version.id(), version);

                if (Assertions.ENABLED) {
                    // check the version number is unique
                    var sameVersionNumber = versionIdFields.put(version.id(), fieldName);
                    assert sameVersionNumber == null
                        : "Versions ["
                            + sameVersionNumber
                            + "] and ["
                            + fieldName
                            + "] have the same version number ["
                            + version.id()
                            + "]. Each TransportVersion should have a different version number";
                }
            }
        }

        return Collections.unmodifiableNavigableMap(builder);
    }

    static Collection<TransportVersion> getAllVersions() {
        return VERSION_IDS.values();
    }

    static final IntFunction<String> VERSION_LOOKUP = ReleaseVersions.generateVersionsLookup(TransportVersions.class, LATEST_DEFINED.id());

    // no instance
    private TransportVersions() {}
}<|MERGE_RESOLUTION|>--- conflicted
+++ resolved
@@ -220,13 +220,10 @@
     public static final TransportVersion ML_INFERENCE_IBM_WATSONX_EMBEDDINGS_ADDED = def(8_744_00_0);
     public static final TransportVersion BULK_INCREMENTAL_STATE = def(8_745_00_0);
     public static final TransportVersion FAILURE_STORE_STATUS_IN_INDEX_RESPONSE = def(8_746_00_0);
-<<<<<<< HEAD
-    public static final TransportVersion REGEX_AND_RANGE_INTERVAL_QUERIES = def(8_747_00_0);
-=======
     public static final TransportVersion ESQL_AGGREGATION_OPERATOR_STATUS_FINISH_NANOS = def(8_747_00_0);
     public static final TransportVersion ML_TELEMETRY_MEMORY_ADDED = def(8_748_00_0);
     public static final TransportVersion ILM_ADD_SEARCHABLE_SNAPSHOT_TOTAL_SHARDS_PER_NODE = def(8_749_00_0);
->>>>>>> 4e5e8703
+    public static final TransportVersion REGEX_AND_RANGE_INTERVAL_QUERIES = def(8_750_00_0);
 
     /*
      * STOP! READ THIS FIRST! No, really,
