--- conflicted
+++ resolved
@@ -168,14 +168,11 @@
     public static final TransportVersion ML_INFERENCE_AZURE_AI_STUDIO = def(8_659_00_0);
     public static final TransportVersion ML_INFERENCE_COHERE_COMPLETION_ADDED = def(8_660_00_0);
     public static final TransportVersion ESQL_REMOVE_ES_SOURCE_OPTIONS = def(8_661_00_0);
-<<<<<<< HEAD
-    public static final TransportVersion SPARSE_VECTOR_QUERY_ADDED = def(8_662_00_0);
-=======
     public static final TransportVersion NODE_STATS_INGEST_BYTES = def(8_662_00_0);
     public static final TransportVersion SEMANTIC_QUERY = def(8_663_00_0);
     public static final TransportVersion GET_AUTOSCALING_CAPACITY_UNUSED_TIMEOUT = def(8_664_00_0);
     public static final TransportVersion SIMULATE_VALIDATES_MAPPINGS = def(8_665_00_0);
->>>>>>> 50eab08f
+  public static final TransportVersion SPARSE_VECTOR_QUERY_ADDED = def(8_666_00_0);
 
     /*
      * STOP! READ THIS FIRST! No, really,
