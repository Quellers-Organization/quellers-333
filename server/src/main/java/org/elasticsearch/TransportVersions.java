--- conflicted
+++ resolved
@@ -184,11 +184,8 @@
     public static final TransportVersion INDEX_REQUEST_UPDATE_BY_DOC_ORIGIN = def(8_714_00_0);
     public static final TransportVersion ESQL_ATTRIBUTE_CACHED_SERIALIZATION = def(8_715_00_0);
     public static final TransportVersion REGISTER_SLM_STATS = def(8_716_00_0);
-<<<<<<< HEAD
-    public static final TransportVersion ESQL_SINGLE_VALUE_QUERY_SOURCE = def(8_717_00_0);
-=======
     public static final TransportVersion ESQL_NESTED_UNSUPPORTED = def(8_717_00_0);
->>>>>>> 3d6b7aaf
+    public static final TransportVersion ESQL_SINGLE_VALUE_QUERY_SOURCE = def(8_718_00_0);
 
     /*
      * STOP! READ THIS FIRST! No, really,
