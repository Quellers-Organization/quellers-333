--- conflicted
+++ resolved
@@ -167,9 +167,6 @@
     public static final TransportVersion FAILURE_STORE_FIELD_PARITY = def(8_658_00_0);
     public static final TransportVersion ML_INFERENCE_AZURE_AI_STUDIO = def(8_659_00_0);
     public static final TransportVersion ML_INFERENCE_COHERE_COMPLETION_ADDED = def(8_660_00_0);
-<<<<<<< HEAD
-    public static final TransportVersion RANK_DOC_IN_SHARD_FETCH_REQUEST = def(8_661_00_0);
-=======
     public static final TransportVersion ESQL_REMOVE_ES_SOURCE_OPTIONS = def(8_661_00_0);
     public static final TransportVersion NODE_STATS_INGEST_BYTES = def(8_662_00_0);
     public static final TransportVersion SEMANTIC_QUERY = def(8_663_00_0);
@@ -184,8 +181,7 @@
     public static final TransportVersion ML_INFERENCE_GOOGLE_AI_STUDIO_COMPLETION_ADDED = def(8_672_00_0);
     public static final TransportVersion WATCHER_REQUEST_TIMEOUTS = def(8_673_00_0);
     public static final TransportVersion ML_INFERENCE_ENHANCE_DELETE_ENDPOINT = def(8_674_00_0);
-
->>>>>>> a5092e2a
+    public static final TransportVersion RANK_DOC_IN_SHARD_FETCH_REQUEST = def(8_675_00_0);
     /*
      * STOP! READ THIS FIRST! No, really,
      *        ____ _____ ___  ____  _        ____  _____    _    ____    _____ _   _ ___ ____    _____ ___ ____  ____ _____ _
