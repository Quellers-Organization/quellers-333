/*
 * Copyright Elasticsearch B.V. and/or licensed to Elasticsearch B.V. under one
 * or more contributor license agreements. Licensed under the Elastic License
 * 2.0 and the Server Side Public License, v 1; you may not use this file except
 * in compliance with, at your election, the Elastic License 2.0 or the Server
 * Side Public License, v 1.
 */

package org.elasticsearch;

import org.elasticsearch.core.Assertions;
import org.elasticsearch.core.UpdateForV9;

import java.lang.reflect.Field;
import java.util.Collection;
import java.util.Collections;
import java.util.HashMap;
import java.util.Map;
import java.util.NavigableMap;
import java.util.Set;
import java.util.TreeMap;
import java.util.TreeSet;

/**
 * <p>Transport version is used to coordinate compatible wire protocol communication between nodes, at a fine-grained level.  This replaces
 * and supersedes the old Version constants.</p>
 *
 * <p>Before adding a new version constant, please read the block comment at the end of the list of constants.</p>
 */
public class TransportVersions {

    /*
     * NOTE: IntelliJ lies!
     * This map is used during class construction, referenced by the registerTransportVersion method.
     * When all the transport version constants have been registered, the map is cleared & never touched again.
     */
    static TreeSet<Integer> IDS = new TreeSet<>();

    static TransportVersion def(int id) {
        if (IDS == null) throw new IllegalStateException("The IDS map needs to be present to call this method");

        if (IDS.add(id) == false) {
            throw new IllegalArgumentException("Version id " + id + " defined twice");
        }
        if (id < IDS.last()) {
            throw new IllegalArgumentException("Version id " + id + " is not defined in the right location. Keep constants sorted");
        }
        return new TransportVersion(id);
    }

    @UpdateForV9 // remove the transport versions with which v9 will not need to interact
    public static final TransportVersion ZERO = def(0);
    public static final TransportVersion V_7_0_0 = def(7_00_00_99);
    public static final TransportVersion V_7_0_1 = def(7_00_01_99);
    public static final TransportVersion V_7_1_0 = def(7_01_00_99);
    public static final TransportVersion V_7_2_0 = def(7_02_00_99);
    public static final TransportVersion V_7_2_1 = def(7_02_01_99);
    public static final TransportVersion V_7_3_0 = def(7_03_00_99);
    public static final TransportVersion V_7_3_2 = def(7_03_02_99);
    public static final TransportVersion V_7_4_0 = def(7_04_00_99);
    public static final TransportVersion V_7_5_0 = def(7_05_00_99);
    public static final TransportVersion V_7_6_0 = def(7_06_00_99);
    public static final TransportVersion V_7_7_0 = def(7_07_00_99);
    public static final TransportVersion V_7_8_0 = def(7_08_00_99);
    public static final TransportVersion V_7_8_1 = def(7_08_01_99);
    public static final TransportVersion V_7_9_0 = def(7_09_00_99);
    public static final TransportVersion V_7_10_0 = def(7_10_00_99);
    public static final TransportVersion V_7_10_1 = def(7_10_01_99);
    public static final TransportVersion V_7_11_0 = def(7_11_00_99);
    public static final TransportVersion V_7_12_0 = def(7_12_00_99);
    public static final TransportVersion V_7_13_0 = def(7_13_00_99);
    public static final TransportVersion V_7_14_0 = def(7_14_00_99);
    public static final TransportVersion V_7_15_0 = def(7_15_00_99);
    public static final TransportVersion V_7_15_1 = def(7_15_01_99);
    public static final TransportVersion V_7_16_0 = def(7_16_00_99);
    public static final TransportVersion V_7_17_0 = def(7_17_00_99);
    public static final TransportVersion V_7_17_1 = def(7_17_01_99);
    public static final TransportVersion V_7_17_8 = def(7_17_08_99);
    public static final TransportVersion V_8_0_0 = def(8_00_00_99);
    public static final TransportVersion V_8_1_0 = def(8_01_00_99);
    public static final TransportVersion V_8_2_0 = def(8_02_00_99);
    public static final TransportVersion V_8_3_0 = def(8_03_00_99);
    public static final TransportVersion V_8_4_0 = def(8_04_00_99);
    public static final TransportVersion V_8_5_0 = def(8_05_00_99);
    public static final TransportVersion V_8_6_0 = def(8_06_00_99);
    public static final TransportVersion V_8_6_1 = def(8_06_01_99);
    public static final TransportVersion V_8_7_0 = def(8_07_00_99);
    public static final TransportVersion V_8_7_1 = def(8_07_01_99);
    public static final TransportVersion V_8_8_0 = def(8_08_00_99);
    public static final TransportVersion V_8_8_1 = def(8_08_01_99);
    /*
     * READ THE COMMENT BELOW THIS BLOCK OF DECLARATIONS BEFORE ADDING NEW TRANSPORT VERSIONS
     * Detached transport versions added below here.
     */
    public static final TransportVersion V_8_500_020 = def(8_500_020);
    public static final TransportVersion V_8_500_040 = def(8_500_040);
    public static final TransportVersion V_8_500_041 = def(8_500_041);
    public static final TransportVersion V_8_500_042 = def(8_500_042);
    public static final TransportVersion V_8_500_043 = def(8_500_043);
    public static final TransportVersion V_8_500_044 = def(8_500_044);
    public static final TransportVersion V_8_500_045 = def(8_500_045);
    public static final TransportVersion V_8_500_046 = def(8_500_046);
    public static final TransportVersion V_8_500_047 = def(8_500_047);
    public static final TransportVersion V_8_500_048 = def(8_500_048);
    public static final TransportVersion V_8_500_049 = def(8_500_049);
    public static final TransportVersion V_8_500_050 = def(8_500_050);
    public static final TransportVersion V_8_500_051 = def(8_500_051);
    public static final TransportVersion V_8_500_052 = def(8_500_052);
    public static final TransportVersion V_8_500_053 = def(8_500_053);
    public static final TransportVersion V_8_500_054 = def(8_500_054);
    public static final TransportVersion V_8_500_055 = def(8_500_055);
    public static final TransportVersion V_8_500_056 = def(8_500_056);
    public static final TransportVersion V_8_500_057 = def(8_500_057);
    public static final TransportVersion V_8_500_058 = def(8_500_058);
    public static final TransportVersion V_8_500_059 = def(8_500_059);
    public static final TransportVersion V_8_500_060 = def(8_500_060);
    public static final TransportVersion V_8_500_061 = def(8_500_061);
    public static final TransportVersion V_8_500_062 = def(8_500_062);
    public static final TransportVersion V_8_500_063 = def(8_500_063);
    public static final TransportVersion V_8_500_064 = def(8_500_064);
    public static final TransportVersion V_8_500_065 = def(8_500_065);
    public static final TransportVersion V_8_500_066 = def(8_500_066);
    public static final TransportVersion SEARCH_RESP_SKIP_UNAVAILABLE_ADDED = def(8_500_067);
    public static final TransportVersion ML_TRAINED_MODEL_FINISH_PENDING_WORK_ADDED = def(8_500_068);
    public static final TransportVersion SEARCH_APP_INDICES_REMOVED = def(8_500_069);
    public static final TransportVersion GENERIC_NAMED_WRITABLE_ADDED = def(8_500_070);
    public static final TransportVersion PINNED_QUERY_OPTIONAL_INDEX = def(8_500_071);
    public static final TransportVersion SHARD_SIZE_PRIMARY_TERM_GEN_ADDED = def(8_500_072);
    public static final TransportVersion COMPAT_VERSIONS_MAPPING_VERSION_ADDED = def(8_500_073);
    public static final TransportVersion V_8_500_074 = def(8_500_074);
    public static final TransportVersion NODE_INFO_INDEX_VERSION_ADDED = def(8_500_075);
    public static final TransportVersion FIRST_NEW_ID_LAYOUT = def(8_501_00_0);
    public static final TransportVersion COMMIT_PRIMARY_TERM_GENERATION = def(8_501_00_1);
    public static final TransportVersion WAIT_FOR_CLUSTER_STATE_IN_RECOVERY_ADDED = def(8_502_00_0);
    public static final TransportVersion RECOVERY_COMMIT_TOO_NEW_EXCEPTION_ADDED = def(8_503_00_0);
    public static final TransportVersion NODE_INFO_COMPONENT_VERSIONS_ADDED = def(8_504_00_0);
    public static final TransportVersion COMPACT_FIELD_CAPS_ADDED = def(8_505_00_0);
    public static final TransportVersion DATA_STREAM_RESPONSE_INDEX_PROPERTIES = def(8_506_00_0);
    public static final TransportVersion ML_TRAINED_MODEL_CONFIG_PLATFORM_ADDED = def(8_507_00_0);
    public static final TransportVersion LONG_COUNT_IN_HISTOGRAM_ADDED = def(8_508_00_0);
    public static final TransportVersion INFERENCE_MODEL_SECRETS_ADDED = def(8_509_00_0);
    public static final TransportVersion NODE_INFO_REQUEST_SIMPLIFIED = def(8_510_00_0);
    public static final TransportVersion NESTED_KNN_VECTOR_QUERY_V = def(8_511_00_0);
    public static final TransportVersion ML_PACKAGE_LOADER_PLATFORM_ADDED = def(8_512_00_0);
    public static final TransportVersion ELSER_SERVICE_MODEL_VERSION_ADDED_PATCH = def(8_512_00_1);
    public static final TransportVersion PLUGIN_DESCRIPTOR_OPTIONAL_CLASSNAME = def(8_513_00_0);
    public static final TransportVersion UNIVERSAL_PROFILING_LICENSE_ADDED = def(8_514_00_0);
    public static final TransportVersion ELSER_SERVICE_MODEL_VERSION_ADDED = def(8_515_00_0);
    public static final TransportVersion NODE_STATS_HTTP_ROUTE_STATS_ADDED = def(8_516_00_0);
    public static final TransportVersion INCLUDE_SHARDS_STATS_ADDED = def(8_517_00_0);
    public static final TransportVersion BUILD_QUALIFIER_SEPARATED = def(8_518_00_0);
    public static final TransportVersion PIPELINES_IN_BULK_RESPONSE_ADDED = def(8_519_00_0);
    public static final TransportVersion PLUGIN_DESCRIPTOR_STRING_VERSION = def(8_520_00_0);
    public static final TransportVersion TOO_MANY_SCROLL_CONTEXTS_EXCEPTION_ADDED = def(8_521_00_0);
    public static final TransportVersion UNCONTENDED_REGISTER_ANALYSIS_ADDED = def(8_522_00_0);
    public static final TransportVersion TRANSFORM_GET_CHECKPOINT_TIMEOUT_ADDED = def(8_523_00_0);
    public static final TransportVersion IP_ADDRESS_WRITEABLE = def(8_524_00_0);
    public static final TransportVersion PRIMARY_TERM_ADDED = def(8_525_00_0);
    public static final TransportVersion CLUSTER_FEATURES_ADDED = def(8_526_00_0);
    public static final TransportVersion DSL_ERROR_STORE_INFORMATION_ENHANCED = def(8_527_00_0);
    public static final TransportVersion INVALID_BUCKET_PATH_EXCEPTION_INTRODUCED = def(8_528_00_0);
    public static final TransportVersion KNN_AS_QUERY_ADDED = def(8_529_00_0);
    public static final TransportVersion UNDESIRED_SHARD_ALLOCATIONS_COUNT_ADDED = def(8_530_00_0);
    public static final TransportVersion ML_INFERENCE_TASK_SETTINGS_OPTIONAL_ADDED = def(8_531_00_0);
    public static final TransportVersion DEPRECATED_COMPONENT_TEMPLATES_ADDED = def(8_532_00_0);
    public static final TransportVersion UPDATE_NON_DYNAMIC_SETTINGS_ADDED = def(8_533_00_0);
    public static final TransportVersion REPO_ANALYSIS_REGISTER_OP_COUNT_ADDED = def(8_534_00_0);
    public static final TransportVersion ML_TRAINED_MODEL_PREFIX_STRINGS_ADDED = def(8_535_00_0);
    public static final TransportVersion COUNTED_KEYWORD_ADDED = def(8_536_00_0);
    public static final TransportVersion SHAPE_VALUE_SERIALIZATION_ADDED = def(8_537_00_0);
    public static final TransportVersion INFERENCE_MULTIPLE_INPUTS = def(8_538_00_0);
    public static final TransportVersion ADDITIONAL_DESIRED_BALANCE_RECONCILIATION_STATS = def(8_539_00_0);
    public static final TransportVersion ML_STATE_CHANGE_TIMESTAMPS = def(8_540_00_0);
    public static final TransportVersion DATA_STREAM_FAILURE_STORE_ADDED = def(8_541_00_0);
    public static final TransportVersion ML_INFERENCE_OPENAI_ADDED = def(8_542_00_0);
    public static final TransportVersion SHUTDOWN_MIGRATION_STATUS_INCLUDE_COUNTS = def(8_543_00_0);
    public static final TransportVersion TRANSFORM_GET_CHECKPOINT_QUERY_AND_CLUSTER_ADDED = def(8_544_00_0);
    public static final TransportVersion GRANT_API_KEY_CLIENT_AUTHENTICATION_ADDED = def(8_545_00_0);
    public static final TransportVersion PIT_WITH_INDEX_FILTER = def(8_546_00_0);
    public static final TransportVersion NODE_INFO_VERSION_AS_STRING = def(8_547_00_0);
    public static final TransportVersion GET_API_KEY_INVALIDATION_TIME_ADDED = def(8_548_00_0);
    public static final TransportVersion ML_INFERENCE_GET_MULTIPLE_MODELS = def(8_549_00_0);
    public static final TransportVersion INFERENCE_SERVICE_RESULTS_ADDED = def(8_550_00_0);
<<<<<<< HEAD
    public static final TransportVersion CLUSTER_STATS_RESCORER_USAGE_ADDED = def(8_551_00_0);
=======
    public static final TransportVersion ESQL_PROFILE = def(8_551_00_0);
>>>>>>> 30e99863
    /*
     * STOP! READ THIS FIRST! No, really,
     *        ____ _____ ___  ____  _        ____  _____    _    ____    _____ _   _ ___ ____    _____ ___ ____  ____ _____ _
     *       / ___|_   _/ _ \|  _ \| |      |  _ \| ____|  / \  |  _ \  |_   _| | | |_ _/ ___|  |  ___|_ _|  _ \/ ___|_   _| |
     *       \___ \ | || | | | |_) | |      | |_) |  _|   / _ \ | | | |   | | | |_| || |\___ \  | |_   | || |_) \___ \ | | | |
     *        ___) || || |_| |  __/|_|      |  _ <| |___ / ___ \| |_| |   | | |  _  || | ___) | |  _|  | ||  _ < ___) || | |_|
     *       |____/ |_| \___/|_|   (_)      |_| \_\_____/_/   \_\____/    |_| |_| |_|___|____/  |_|   |___|_| \_\____/ |_| (_)
     *
     * A new transport version should be added EVERY TIME a change is made to the serialization protocol of one or more classes. Each
     * transport version should only be used in a single merged commit (apart from the BwC versions copied from o.e.Version, ≤V_8_8_1).
     *
     * ADDING A TRANSPORT VERSION
     * To add a new transport version, add a new constant at the bottom of the list, above this comment. Don't add other lines,
     * comments, etc. The version id has the following layout:
     *
     * M_NNN_SS_P
     *
     * M - The major version of Elasticsearch
     * NNN - The server version part
     * SS - The serverless version part. It should always be 00 here, it is used by serverless only.
     * P - The patch version part
     *
     * To determine the id of the next TransportVersion constant, do the following:
     * - Use the same major version, unless bumping majors
     * - Bump the server version part by 1, unless creating a patch version
     * - Leave the serverless part as 00
     * - Bump the patch part if creating a patch version
     *
     * If a patch version is created, it should be placed sorted among the other existing constants.
     *
     * REVERTING A TRANSPORT VERSION
     *
     * If you revert a commit with a transport version change, you MUST ensure there is a NEW transport version representing the reverted
     * change. DO NOT let the transport version go backwards, it must ALWAYS be incremented.
     *
     * DETERMINING TRANSPORT VERSIONS FROM GIT HISTORY
     *
     * If your git checkout has the expected minor-version-numbered branches and the expected release-version tags then you can find the
     * transport versions known by a particular release ...
     *
     *     git show v8.11.0:server/src/main/java/org/elasticsearch/TransportVersions.java | grep '= def'
     *
     * ... or by a particular branch ...
     *
     *     git show 8.11:server/src/main/java/org/elasticsearch/TransportVersions.java | grep '= def'
     *
     * ... and you can see which versions were added in between two versions too ...
     *
     *     git diff v8.11.0..main -- server/src/main/java/org/elasticsearch/TransportVersions.java
     *
     * In branches 8.7-8.10 see server/src/main/java/org/elasticsearch/TransportVersion.java for the equivalent definitions.
     */

    /**
     * Reference to the earliest compatible transport version to this version of the codebase.
     * This should be the transport version used by the highest minor version of the previous major.
     */
    public static final TransportVersion MINIMUM_COMPATIBLE = V_7_17_0;

    /**
     * Reference to the minimum transport version that can be used with CCS.
     * This should be the transport version used by the previous minor release.
     */
    public static final TransportVersion MINIMUM_CCS_VERSION = ML_PACKAGE_LOADER_PLATFORM_ADDED;

    static final NavigableMap<Integer, TransportVersion> VERSION_IDS = getAllVersionIds(TransportVersions.class);

    // the highest transport version constant defined in this file, used as a fallback for TransportVersion.current()
    static final TransportVersion LATEST_DEFINED;
    static {
        LATEST_DEFINED = VERSION_IDS.lastEntry().getValue();

        // see comment on IDS field
        // now we're registered all the transport versions, we can clear the map
        IDS = null;
    }

    public static NavigableMap<Integer, TransportVersion> getAllVersionIds(Class<?> cls) {
        Map<Integer, String> versionIdFields = new HashMap<>();
        NavigableMap<Integer, TransportVersion> builder = new TreeMap<>();

        Set<String> ignore = Set.of("ZERO", "CURRENT", "MINIMUM_COMPATIBLE", "MINIMUM_CCS_VERSION");

        for (Field declaredField : cls.getFields()) {
            if (declaredField.getType().equals(TransportVersion.class)) {
                String fieldName = declaredField.getName();
                if (ignore.contains(fieldName)) {
                    continue;
                }

                TransportVersion version;
                try {
                    version = (TransportVersion) declaredField.get(null);
                } catch (IllegalAccessException e) {
                    throw new AssertionError(e);
                }
                builder.put(version.id(), version);

                if (Assertions.ENABLED) {
                    // check the version number is unique
                    var sameVersionNumber = versionIdFields.put(version.id(), fieldName);
                    assert sameVersionNumber == null
                        : "Versions ["
                            + sameVersionNumber
                            + "] and ["
                            + fieldName
                            + "] have the same version number ["
                            + version.id()
                            + "]. Each TransportVersion should have a different version number";
                }
            }
        }

        return Collections.unmodifiableNavigableMap(builder);
    }

    static Collection<TransportVersion> getAllVersions() {
        return VERSION_IDS.values();
    }

    // no instance
    private TransportVersions() {}
}<|MERGE_RESOLUTION|>--- conflicted
+++ resolved
@@ -181,11 +181,8 @@
     public static final TransportVersion GET_API_KEY_INVALIDATION_TIME_ADDED = def(8_548_00_0);
     public static final TransportVersion ML_INFERENCE_GET_MULTIPLE_MODELS = def(8_549_00_0);
     public static final TransportVersion INFERENCE_SERVICE_RESULTS_ADDED = def(8_550_00_0);
-<<<<<<< HEAD
-    public static final TransportVersion CLUSTER_STATS_RESCORER_USAGE_ADDED = def(8_551_00_0);
-=======
     public static final TransportVersion ESQL_PROFILE = def(8_551_00_0);
->>>>>>> 30e99863
+    public static final TransportVersion CLUSTER_STATS_RESCORER_USAGE_ADDED = def(8_552_00_0);
     /*
      * STOP! READ THIS FIRST! No, really,
      *        ____ _____ ___  ____  _        ____  _____    _    ____    _____ _   _ ___ ____    _____ ___ ____  ____ _____ _
