--- conflicted
+++ resolved
@@ -171,12 +171,9 @@
     public static final TransportVersion MODIFY_DATA_STREAM_FAILURE_STORES = def(8_630_00_0);
     public static final TransportVersion ML_INFERENCE_RERANK_NEW_RESPONSE_FORMAT = def(8_631_00_0);
     public static final TransportVersion HIGHLIGHTERS_TAGS_ON_FIELD_LEVEL = def(8_632_00_0);
-<<<<<<< HEAD
-    public static final TransportVersion EVENT_INGESTED_RANGE_IN_CLUSTER_STATE = def(8_633_00_0);
-=======
     public static final TransportVersion TRACK_FLUSH_TIME_EXCLUDING_WAITING_ON_LOCKS = def(8_633_00_0);
     public static final TransportVersion ML_INFERENCE_AZURE_OPENAI_EMBEDDINGS = def(8_634_00_0);
->>>>>>> 635824e1
+    public static final TransportVersion EVENT_INGESTED_RANGE_IN_CLUSTER_STATE = def(8_635_00_0);
 
     /*
      * STOP! READ THIS FIRST! No, really,
