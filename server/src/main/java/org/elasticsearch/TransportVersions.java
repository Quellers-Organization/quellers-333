/*
 * Copyright Elasticsearch B.V. and/or licensed to Elasticsearch B.V. under one
 * or more contributor license agreements. Licensed under the Elastic License
 * 2.0 and the Server Side Public License, v 1; you may not use this file except
 * in compliance with, at your election, the Elastic License 2.0 or the Server
 * Side Public License, v 1.
 */

package org.elasticsearch;

import org.elasticsearch.core.Assertions;
import org.elasticsearch.core.UpdateForV9;

import java.lang.reflect.Field;
import java.util.Collection;
import java.util.Collections;
import java.util.HashMap;
import java.util.Map;
import java.util.NavigableMap;
import java.util.Set;
import java.util.TreeMap;
import java.util.TreeSet;
import java.util.function.IntFunction;

/**
 * <p>Transport version is used to coordinate compatible wire protocol communication between nodes, at a fine-grained level.  This replaces
 * and supersedes the old Version constants.</p>
 *
 * <p>Before adding a new version constant, please read the block comment at the end of the list of constants.</p>
 */
public class TransportVersions {

    /*
     * NOTE: IntelliJ lies!
     * This map is used during class construction, referenced by the registerTransportVersion method.
     * When all the transport version constants have been registered, the map is cleared & never touched again.
     */
    static TreeSet<Integer> IDS = new TreeSet<>();

    static TransportVersion def(int id) {
        if (IDS == null) throw new IllegalStateException("The IDS map needs to be present to call this method");

        if (IDS.add(id) == false) {
            throw new IllegalArgumentException("Version id " + id + " defined twice");
        }
        if (id < IDS.last()) {
            throw new IllegalArgumentException("Version id " + id + " is not defined in the right location. Keep constants sorted");
        }
        return new TransportVersion(id);
    }

    @UpdateForV9 // remove the transport versions with which v9 will not need to interact
    public static final TransportVersion ZERO = def(0);
    public static final TransportVersion V_7_0_0 = def(7_00_00_99);
    public static final TransportVersion V_7_0_1 = def(7_00_01_99);
    public static final TransportVersion V_7_1_0 = def(7_01_00_99);
    public static final TransportVersion V_7_2_0 = def(7_02_00_99);
    public static final TransportVersion V_7_2_1 = def(7_02_01_99);
    public static final TransportVersion V_7_3_0 = def(7_03_00_99);
    public static final TransportVersion V_7_3_2 = def(7_03_02_99);
    public static final TransportVersion V_7_4_0 = def(7_04_00_99);
    public static final TransportVersion V_7_5_0 = def(7_05_00_99);
    public static final TransportVersion V_7_6_0 = def(7_06_00_99);
    public static final TransportVersion V_7_7_0 = def(7_07_00_99);
    public static final TransportVersion V_7_8_0 = def(7_08_00_99);
    public static final TransportVersion V_7_8_1 = def(7_08_01_99);
    public static final TransportVersion V_7_9_0 = def(7_09_00_99);
    public static final TransportVersion V_7_10_0 = def(7_10_00_99);
    public static final TransportVersion V_7_10_1 = def(7_10_01_99);
    public static final TransportVersion V_7_11_0 = def(7_11_00_99);
    public static final TransportVersion V_7_12_0 = def(7_12_00_99);
    public static final TransportVersion V_7_13_0 = def(7_13_00_99);
    public static final TransportVersion V_7_14_0 = def(7_14_00_99);
    public static final TransportVersion V_7_15_0 = def(7_15_00_99);
    public static final TransportVersion V_7_15_1 = def(7_15_01_99);
    public static final TransportVersion V_7_16_0 = def(7_16_00_99);
    public static final TransportVersion V_7_17_0 = def(7_17_00_99);
    public static final TransportVersion V_7_17_1 = def(7_17_01_99);
    public static final TransportVersion V_7_17_8 = def(7_17_08_99);
    public static final TransportVersion V_8_0_0 = def(8_00_00_99);
    public static final TransportVersion V_8_1_0 = def(8_01_00_99);
    public static final TransportVersion V_8_2_0 = def(8_02_00_99);
    public static final TransportVersion V_8_3_0 = def(8_03_00_99);
    public static final TransportVersion V_8_4_0 = def(8_04_00_99);
    public static final TransportVersion V_8_5_0 = def(8_05_00_99);
    public static final TransportVersion V_8_6_0 = def(8_06_00_99);
    public static final TransportVersion V_8_6_1 = def(8_06_01_99);
    public static final TransportVersion V_8_7_0 = def(8_07_00_99);
    public static final TransportVersion V_8_7_1 = def(8_07_01_99);
    public static final TransportVersion V_8_8_0 = def(8_08_00_99);
    public static final TransportVersion V_8_8_1 = def(8_08_01_99);
    /*
     * READ THE COMMENT BELOW THIS BLOCK OF DECLARATIONS BEFORE ADDING NEW TRANSPORT VERSIONS
     * Detached transport versions added below here.
     */
    public static final TransportVersion V_8_9_X = def(8_500_020);
    public static final TransportVersion V_8_10_X = def(8_500_061);
    public static final TransportVersion V_8_11_X = def(8_512_00_1);
    public static final TransportVersion V_8_12_0 = def(8_560_00_0);
    public static final TransportVersion V_8_12_1 = def(8_560_00_1);
    public static final TransportVersion V_8_13_0 = def(8_595_00_0);
    public static final TransportVersion V_8_13_4 = def(8_595_00_1);
    public static final TransportVersion V_8_14_0 = def(8_636_00_1);
    // 8.15.0+
    public static final TransportVersion WATERMARK_THRESHOLDS_STATS = def(8_637_00_0);
    public static final TransportVersion ENRICH_CACHE_ADDITIONAL_STATS = def(8_638_00_0);
    public static final TransportVersion ML_INFERENCE_RATE_LIMIT_SETTINGS_ADDED = def(8_639_00_0);
    public static final TransportVersion ML_TRAINED_MODEL_CACHE_METADATA_ADDED = def(8_640_00_0);
    public static final TransportVersion TOP_LEVEL_KNN_SUPPORT_QUERY_NAME = def(8_641_00_0);
    public static final TransportVersion INDEX_SEGMENTS_VECTOR_FORMATS = def(8_642_00_0);
    public static final TransportVersion ADD_RESOURCE_ALREADY_UPLOADED_EXCEPTION = def(8_643_00_0);
    public static final TransportVersion ESQL_MV_ORDERING_SORTED_ASCENDING = def(8_644_00_0);
    public static final TransportVersion ESQL_PAGE_MAPPING_TO_ITERATOR = def(8_645_00_0);
    public static final TransportVersion BINARY_PIT_ID = def(8_646_00_0);
    public static final TransportVersion SECURITY_ROLE_MAPPINGS_IN_CLUSTER_STATE = def(8_647_00_0);
    public static final TransportVersion ESQL_REQUEST_TABLES = def(8_648_00_0);
    public static final TransportVersion ROLE_REMOTE_CLUSTER_PRIVS = def(8_649_00_0);
    public static final TransportVersion NO_GLOBAL_RETENTION_FOR_SYSTEM_DATA_STREAMS = def(8_650_00_0);
    public static final TransportVersion SHUTDOWN_REQUEST_TIMEOUTS_FIX = def(8_651_00_0);
    public static final TransportVersion INDEXING_PRESSURE_REQUEST_REJECTIONS_COUNT = def(8_652_00_0);
    public static final TransportVersion ROLLUP_USAGE = def(8_653_00_0);
    public static final TransportVersion SECURITY_ROLE_DESCRIPTION = def(8_654_00_0);
    public static final TransportVersion ML_INFERENCE_AZURE_OPENAI_COMPLETIONS = def(8_655_00_0);
    public static final TransportVersion JOIN_STATUS_AGE_SERIALIZATION = def(8_656_00_0);
    public static final TransportVersion ML_RERANK_DOC_OPTIONAL = def(8_657_00_0);
    public static final TransportVersion FAILURE_STORE_FIELD_PARITY = def(8_658_00_0);
    public static final TransportVersion ML_INFERENCE_AZURE_AI_STUDIO = def(8_659_00_0);
    public static final TransportVersion ML_INFERENCE_COHERE_COMPLETION_ADDED = def(8_660_00_0);
    public static final TransportVersion ESQL_REMOVE_ES_SOURCE_OPTIONS = def(8_661_00_0);
    public static final TransportVersion NODE_STATS_INGEST_BYTES = def(8_662_00_0);
    public static final TransportVersion SEMANTIC_QUERY = def(8_663_00_0);
    public static final TransportVersion GET_AUTOSCALING_CAPACITY_UNUSED_TIMEOUT = def(8_664_00_0);
    public static final TransportVersion SIMULATE_VALIDATES_MAPPINGS = def(8_665_00_0);
    public static final TransportVersion RULE_QUERY_RENAME = def(8_666_00_0);
    public static final TransportVersion SPARSE_VECTOR_QUERY_ADDED = def(8_667_00_0);
    public static final TransportVersion ESQL_ADD_INDEX_MODE_TO_SOURCE = def(8_668_00_0);
    public static final TransportVersion GET_SHUTDOWN_STATUS_TIMEOUT = def(8_669_00_0);
    public static final TransportVersion FAILURE_STORE_TELEMETRY = def(8_670_00_0);
    public static final TransportVersion ADD_METADATA_FLATTENED_TO_ROLES = def(8_671_00_0);
    public static final TransportVersion ML_INFERENCE_GOOGLE_AI_STUDIO_COMPLETION_ADDED = def(8_672_00_0);
    public static final TransportVersion WATCHER_REQUEST_TIMEOUTS = def(8_673_00_0);
    public static final TransportVersion ML_INFERENCE_ENHANCE_DELETE_ENDPOINT = def(8_674_00_0);
    public static final TransportVersion ML_INFERENCE_GOOGLE_AI_STUDIO_EMBEDDINGS_ADDED = def(8_675_00_0);
    public static final TransportVersion ADD_MISTRAL_EMBEDDINGS_INFERENCE = def(8_676_00_0);
    public static final TransportVersion ML_CHUNK_INFERENCE_OPTION = def(8_677_00_0);
    public static final TransportVersion RANK_FEATURE_PHASE_ADDED = def(8_678_00_0);
    public static final TransportVersion RANK_DOC_IN_SHARD_FETCH_REQUEST = def(8_679_00_0);
    public static final TransportVersion SECURITY_SETTINGS_REQUEST_TIMEOUTS = def(8_680_00_0);
    public static final TransportVersion QUERY_RULE_CRUD_API_PUT = def(8_681_00_0);
    public static final TransportVersion DROP_UNUSED_NODES_REQUESTS = def(8_682_00_0);
    public static final TransportVersion QUERY_RULE_CRUD_API_GET_DELETE = def(8_683_00_0);
    public static final TransportVersion MORE_LIGHTER_NODES_REQUESTS = def(8_684_00_0);
    public static final TransportVersion DROP_UNUSED_NODES_IDS = def(8_685_00_0);
    public static final TransportVersion DELETE_SNAPSHOTS_ASYNC_ADDED = def(8_686_00_0);
    public static final TransportVersion VERSION_SUPPORTING_SPARSE_VECTOR_STATS = def(8_687_00_0);
    public static final TransportVersion ML_AD_OUTPUT_MEMORY_ALLOCATOR_FIELD = def(8_688_00_0);
    public static final TransportVersion FAILURE_STORE_LAZY_CREATION = def(8_689_00_0);
    public static final TransportVersion SNAPSHOT_REQUEST_TIMEOUTS = def(8_690_00_0);
    public static final TransportVersion INDEX_METADATA_MAPPINGS_UPDATED_VERSION = def(8_691_00_0);
    public static final TransportVersion ML_INFERENCE_ELAND_SETTINGS_ADDED = def(8_692_00_0);
    public static final TransportVersion ML_ANTHROPIC_INTEGRATION_ADDED = def(8_693_00_0);
    public static final TransportVersion ML_INFERENCE_GOOGLE_VERTEX_AI_EMBEDDINGS_ADDED = def(8_694_00_0);
    public static final TransportVersion EVENT_INGESTED_RANGE_IN_CLUSTER_STATE = def(8_695_00_0);
    public static final TransportVersion ESQL_ADD_AGGREGATE_TYPE = def(8_696_00_0);
    public static final TransportVersion SECURITY_MIGRATIONS_MIGRATION_NEEDED_ADDED = def(8_697_00_0);
    public static final TransportVersion K_FOR_KNN_QUERY_ADDED = def(8_698_00_0);
    public static final TransportVersion TEXT_SIMILARITY_RERANKER_RETRIEVER = def(8_699_00_0);
    public static final TransportVersion ML_INFERENCE_GOOGLE_VERTEX_AI_RERANKING_ADDED = def(8_700_00_0);
    public static final TransportVersion VERSIONED_MASTER_NODE_REQUESTS = def(8_701_00_0);
    public static final TransportVersion ML_INFERENCE_AMAZON_BEDROCK_ADDED = def(8_702_00_0);
    public static final TransportVersion ENTERPRISE_GEOIP_DOWNLOADER_BACKPORT_8_15 = def(8_702_00_1);
    public static final TransportVersion FIX_VECTOR_SIMILARITY_INNER_HITS_BACKPORT_8_15 = def(8_702_00_2);
    public static final TransportVersion ML_INFERENCE_DONT_DELETE_WHEN_SEMANTIC_TEXT_EXISTS = def(8_703_00_0);
    public static final TransportVersion INFERENCE_ADAPTIVE_ALLOCATIONS = def(8_704_00_0);
    public static final TransportVersion INDEX_REQUEST_UPDATE_BY_SCRIPT_ORIGIN = def(8_705_00_0);
    public static final TransportVersion ML_INFERENCE_COHERE_UNUSED_RERANK_SETTINGS_REMOVED = def(8_706_00_0);
    public static final TransportVersion ENRICH_CACHE_STATS_SIZE_ADDED = def(8_707_00_0);
    public static final TransportVersion ENTERPRISE_GEOIP_DOWNLOADER = def(8_708_00_0);
    public static final TransportVersion NODES_STATS_ENUM_SET = def(8_709_00_0);
    public static final TransportVersion MASTER_NODE_METRICS = def(8_710_00_0);
    public static final TransportVersion SEGMENT_LEVEL_FIELDS_STATS = def(8_711_00_0);
    public static final TransportVersion ML_ADD_DETECTION_RULE_PARAMS = def(8_712_00_0);
    public static final TransportVersion FIX_VECTOR_SIMILARITY_INNER_HITS = def(8_713_00_0);
    public static final TransportVersion INDEX_REQUEST_UPDATE_BY_DOC_ORIGIN = def(8_714_00_0);
    public static final TransportVersion ESQL_ATTRIBUTE_CACHED_SERIALIZATION = def(8_715_00_0);
    public static final TransportVersion REGISTER_SLM_STATS = def(8_716_00_0);
    public static final TransportVersion ESQL_NESTED_UNSUPPORTED = def(8_717_00_0);
<<<<<<< HEAD

    public static final TransportVersion RANK_DOCS_RETRIEVER = def(8_999_00_0);

=======
    public static final TransportVersion ESQL_SINGLE_VALUE_QUERY_SOURCE = def(8_718_00_0);
    public static final TransportVersion ESQL_ORIGINAL_INDICES = def(8_719_00_0);
>>>>>>> f02be077
    /*
     * STOP! READ THIS FIRST! No, really,
     *        ____ _____ ___  ____  _        ____  _____    _    ____    _____ _   _ ___ ____    _____ ___ ____  ____ _____ _
     *       / ___|_   _/ _ \|  _ \| |      |  _ \| ____|  / \  |  _ \  |_   _| | | |_ _/ ___|  |  ___|_ _|  _ \/ ___|_   _| |
     *       \___ \ | || | | | |_) | |      | |_) |  _|   / _ \ | | | |   | | | |_| || |\___ \  | |_   | || |_) \___ \ | | | |
     *        ___) || || |_| |  __/|_|      |  _ <| |___ / ___ \| |_| |   | | |  _  || | ___) | |  _|  | ||  _ < ___) || | |_|
     *       |____/ |_| \___/|_|   (_)      |_| \_\_____/_/   \_\____/    |_| |_| |_|___|____/  |_|   |___|_| \_\____/ |_| (_)
     *
     * A new transport version should be added EVERY TIME a change is made to the serialization protocol of one or more classes. Each
     * transport version should only be used in a single merged commit (apart from the BwC versions copied from o.e.Version, ≤V_8_8_1).
     *
     * ADDING A TRANSPORT VERSION
     * To add a new transport version, add a new constant at the bottom of the list, above this comment. Don't add other lines,
     * comments, etc. The version id has the following layout:
     *
     * M_NNN_SS_P
     *
     * M - The major version of Elasticsearch
     * NNN - The server version part
     * SS - The serverless version part. It should always be 00 here, it is used by serverless only.
     * P - The patch version part
     *
     * To determine the id of the next TransportVersion constant, do the following:
     * - Use the same major version, unless bumping majors
     * - Bump the server version part by 1, unless creating a patch version
     * - Leave the serverless part as 00
     * - Bump the patch part if creating a patch version
     *
     * If a patch version is created, it should be placed sorted among the other existing constants.
     *
     * REVERTING A TRANSPORT VERSION
     *
     * If you revert a commit with a transport version change, you MUST ensure there is a NEW transport version representing the reverted
     * change. DO NOT let the transport version go backwards, it must ALWAYS be incremented.
     *
     * DETERMINING TRANSPORT VERSIONS FROM GIT HISTORY
     *
     * If your git checkout has the expected minor-version-numbered branches and the expected release-version tags then you can find the
     * transport versions known by a particular release ...
     *
     *     git show v8.11.0:server/src/main/java/org/elasticsearch/TransportVersions.java | grep '= def'
     *
     * ... or by a particular branch ...
     *
     *     git show 8.11:server/src/main/java/org/elasticsearch/TransportVersions.java | grep '= def'
     *
     * ... and you can see which versions were added in between two versions too ...
     *
     *     git diff v8.11.0..main -- server/src/main/java/org/elasticsearch/TransportVersions.java
     *
     * In branches 8.7-8.10 see server/src/main/java/org/elasticsearch/TransportVersion.java for the equivalent definitions.
     */

    /**
     * Reference to the earliest compatible transport version to this version of the codebase.
     * This should be the transport version used by the highest minor version of the previous major.
     */
    public static final TransportVersion MINIMUM_COMPATIBLE = V_7_17_0;

    /**
     * Reference to the minimum transport version that can be used with CCS.
     * This should be the transport version used by the previous minor release.
     */
    public static final TransportVersion MINIMUM_CCS_VERSION = V_8_14_0;

    static final NavigableMap<Integer, TransportVersion> VERSION_IDS = getAllVersionIds(TransportVersions.class);

    // the highest transport version constant defined in this file, used as a fallback for TransportVersion.current()
    static final TransportVersion LATEST_DEFINED;
    static {
        LATEST_DEFINED = VERSION_IDS.lastEntry().getValue();

        // see comment on IDS field
        // now we're registered all the transport versions, we can clear the map
        IDS = null;
    }

    public static NavigableMap<Integer, TransportVersion> getAllVersionIds(Class<?> cls) {
        Map<Integer, String> versionIdFields = new HashMap<>();
        NavigableMap<Integer, TransportVersion> builder = new TreeMap<>();

        Set<String> ignore = Set.of("ZERO", "CURRENT", "MINIMUM_COMPATIBLE", "MINIMUM_CCS_VERSION");

        for (Field declaredField : cls.getFields()) {
            if (declaredField.getType().equals(TransportVersion.class)) {
                String fieldName = declaredField.getName();
                if (ignore.contains(fieldName)) {
                    continue;
                }

                TransportVersion version;
                try {
                    version = (TransportVersion) declaredField.get(null);
                } catch (IllegalAccessException e) {
                    throw new AssertionError(e);
                }
                builder.put(version.id(), version);

                if (Assertions.ENABLED) {
                    // check the version number is unique
                    var sameVersionNumber = versionIdFields.put(version.id(), fieldName);
                    assert sameVersionNumber == null
                        : "Versions ["
                            + sameVersionNumber
                            + "] and ["
                            + fieldName
                            + "] have the same version number ["
                            + version.id()
                            + "]. Each TransportVersion should have a different version number";
                }
            }
        }

        return Collections.unmodifiableNavigableMap(builder);
    }

    static Collection<TransportVersion> getAllVersions() {
        return VERSION_IDS.values();
    }

    static final IntFunction<String> VERSION_LOOKUP = ReleaseVersions.generateVersionsLookup(TransportVersions.class);

    // no instance
    private TransportVersions() {}
}<|MERGE_RESOLUTION|>--- conflicted
+++ resolved
@@ -185,14 +185,11 @@
     public static final TransportVersion ESQL_ATTRIBUTE_CACHED_SERIALIZATION = def(8_715_00_0);
     public static final TransportVersion REGISTER_SLM_STATS = def(8_716_00_0);
     public static final TransportVersion ESQL_NESTED_UNSUPPORTED = def(8_717_00_0);
-<<<<<<< HEAD
-
-    public static final TransportVersion RANK_DOCS_RETRIEVER = def(8_999_00_0);
-
-=======
     public static final TransportVersion ESQL_SINGLE_VALUE_QUERY_SOURCE = def(8_718_00_0);
     public static final TransportVersion ESQL_ORIGINAL_INDICES = def(8_719_00_0);
->>>>>>> f02be077
+  
+   
+    public static final TransportVersion RANK_DOCS_RETRIEVER = def(8_999_00_0);
     /*
      * STOP! READ THIS FIRST! No, really,
      *        ____ _____ ___  ____  _        ____  _____    _    ____    _____ _   _ ___ ____    _____ ___ ____  ____ _____ _
