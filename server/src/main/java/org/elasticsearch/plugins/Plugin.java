--- conflicted
+++ resolved
@@ -141,15 +141,14 @@
         IndicesService indicesService();
 
         /**
-<<<<<<< HEAD
          * A service to access features supported by nodes in the cluster
          */
         FeatureService featureService();
-=======
+
+        /**
          * The system indices for the cluster
          */
         SystemIndices systemIndices();
->>>>>>> a16b0566
     }
 
     /**
