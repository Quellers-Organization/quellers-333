--- conflicted
+++ resolved
@@ -437,55 +437,6 @@
     }
 
     public String toString(String prefix) {
-<<<<<<< HEAD
-        final StringBuilder information = new StringBuilder().append(prefix)
-            .append("- Plugin information:\n")
-            .append(prefix)
-            .append("Name: ")
-            .append(name)
-            .append("\n")
-            .append(prefix)
-            .append("Description: ")
-            .append(description)
-            .append("\n")
-            .append(prefix)
-            .append("Version: ")
-            .append(version)
-            .append("\n")
-            .append(prefix)
-            .append("Elasticsearch Version: ")
-            .append(elasticsearchVersion)
-            .append("\n")
-            .append(prefix)
-            .append("Java Version: ")
-            .append(javaVersion)
-            .append("\n")
-            .append(prefix)
-            .append("Native Controller: ")
-            .append(hasNativeController)
-            .append("\n")
-            .append(prefix)
-            .append("Licensed: ")
-            .append(isLicensed)
-            .append("\n")
-            .append(prefix)
-            .append("Type: ")
-            .append(type)
-            .append("\n")
-            .append(prefix)
-            .append("Java Opts: ")
-            .append(javaOpts)
-            .append("\n");
-
-        information.append(prefix)
-            .append("Extended Plugins: ")
-            .append(extendedPlugins)
-            .append("\n")
-            .append(prefix)
-            .append(" * Classname: ")
-            .append(classname);
-        return information.toString();
-=======
         final List<String> lines = new ArrayList<>();
 
         appendLine(lines, prefix, "- Plugin information:", "");
@@ -498,7 +449,7 @@
         appendLine(lines, prefix, "Licensed: ", isLicensed);
         appendLine(lines, prefix, "Type: ", type);
 
-        if (type == PluginType.BOOTSTRAP) {
+        if (javaOpts != null) {
             appendLine(lines, prefix, "Java Opts: ", javaOpts);
         }
 
@@ -510,6 +461,5 @@
 
     private static void appendLine(List<String> builder, String prefix, String field, Object value) {
         builder.add(prefix + field + value);
->>>>>>> e30a0698
     }
 }