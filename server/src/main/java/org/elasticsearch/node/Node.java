--- conflicted
+++ resolved
@@ -1024,13 +1024,9 @@
             this.namedXContentRegistry = xContentRegistry;
 
             logger.debug("initializing HTTP handlers ...");
-<<<<<<< HEAD
-            actionModule.initRestHandlers(() -> clusterService.state().nodes());
+            actionModule.initRestHandlers(() -> clusterService.state().nodesIfRecovered());
             logger.debug("initializing operator handlers ...");
             actionModule.initOperatorHandlers();
-=======
-            actionModule.initRestHandlers(() -> clusterService.state().nodesIfRecovered());
->>>>>>> 1ff0ce45
             logger.info("initialized");
 
             success = true;
