--- conflicted
+++ resolved
@@ -1043,18 +1043,14 @@
         }
     }
 
-<<<<<<< HEAD
     private HealthService createHealthService(
         ClusterService clusterService,
         ClusterModule clusterModule,
         MasterHistoryService masterHistoryService
     ) {
-=======
-    private HealthService createHealthService(ClusterService clusterService, ClusterModule clusterModule) {
         List<HealthIndicatorService> preflightHealthIndicatorServices = Collections.singletonList(
             new InstanceHasMasterHealthIndicatorService(clusterService)
         );
->>>>>>> 89a3e18e
         var serverHealthIndicatorServices = List.of(
             new RepositoryIntegrityHealthIndicatorService(clusterService),
             new ShardsAvailabilityHealthIndicatorService(clusterService, clusterModule.getAllocationService()),
