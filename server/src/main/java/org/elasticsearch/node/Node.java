--- conflicted
+++ resolved
@@ -22,10 +22,6 @@
 import org.apache.logging.log4j.LogManager;
 import org.apache.logging.log4j.Logger;
 import org.apache.lucene.util.Constants;
-<<<<<<< HEAD
-import org.elasticsearch.core.internal.io.IOUtils;
-=======
->>>>>>> 0c7f6570
 import org.apache.lucene.util.SetOnce;
 import org.elasticsearch.Build;
 import org.elasticsearch.ElasticsearchException;
@@ -100,11 +96,7 @@
 import org.elasticsearch.gateway.GatewayService;
 import org.elasticsearch.gateway.MetaStateService;
 import org.elasticsearch.http.HttpServerTransport;
-<<<<<<< HEAD
-import org.elasticsearch.http.HttpTransportSettings;
-=======
 import org.elasticsearch.index.IndexSettings;
->>>>>>> 0c7f6570
 import org.elasticsearch.index.analysis.AnalysisRegistry;
 import org.elasticsearch.index.engine.EngineFactory;
 import org.elasticsearch.index.store.IndexStore;
@@ -286,14 +278,6 @@
         logger = LogManager.getLogger(Node.class);
         final List<Closeable> resourcesToClose = new ArrayList<>(); // register everything we need to release in the case of an error
         boolean success = false;
-<<<<<<< HEAD
-        {
-            // use temp logger just to say we are starting. we can't use it later on because the node name might not be set
-            Logger logger = Loggers.getLogger(Node.class, NODE_NAME_SETTING.get(environment.settings()));
-            logger.info("initializing ...");
-        }
-=======
->>>>>>> 0c7f6570
         try {
             originalSettings = environment.settings();
             Settings tmpSettings = Settings.builder().put(environment.settings())
@@ -314,20 +298,9 @@
             } catch (IOException ex) {
                 throw new IllegalStateException("Failed to create node environment", ex);
             }
-<<<<<<< HEAD
-            final boolean hadPredefinedNodeName = NODE_NAME_SETTING.exists(tmpSettings);
-            final String nodeId = nodeEnvironment.nodeId();
-            tmpSettings = addNodeNameIfNeeded(tmpSettings, nodeId);
-            final Logger logger = Loggers.getLogger(Node.class, tmpSettings);
-            // this must be captured after the node name is possibly added to the settings
-            final String nodeName = NODE_NAME_SETTING.get(tmpSettings);
-            if (hadPredefinedNodeName == false) {
-                logger.info("node name derived from node ID [{}]; set [{}] to override", nodeId, NODE_NAME_SETTING.getKey());
-=======
             if (nodeNameExplicitlyDefined) {
                 logger.info("node name [{}], node ID [{}]",
                         NODE_NAME_SETTING.get(tmpSettings), nodeEnvironment.nodeId());
->>>>>>> 0c7f6570
             } else {
                 tmpSettings = Settings.builder()
                         .put(tmpSettings)
