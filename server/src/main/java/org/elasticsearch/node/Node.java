/*
 * Copyright Elasticsearch B.V. and/or licensed to Elasticsearch B.V. under one
 * or more contributor license agreements. Licensed under the Elastic License
 * 2.0 and the Server Side Public License, v 1; you may not use this file except
 * in compliance with, at your election, the Elastic License 2.0 or the Server
 * Side Public License, v 1.
 */

package org.elasticsearch.node;

import org.apache.logging.log4j.LogManager;
import org.apache.logging.log4j.Logger;
import org.apache.lucene.search.IndexSearcher;
import org.apache.lucene.util.Constants;
import org.apache.lucene.util.SetOnce;
import org.elasticsearch.Build;
import org.elasticsearch.ElasticsearchException;
import org.elasticsearch.ElasticsearchTimeoutException;
import org.elasticsearch.TransportVersion;
import org.elasticsearch.Version;
import org.elasticsearch.action.ActionModule;
import org.elasticsearch.action.ActionRequest;
import org.elasticsearch.action.ActionResponse;
import org.elasticsearch.action.ActionType;
import org.elasticsearch.action.admin.cluster.repositories.reservedstate.ReservedRepositoryAction;
import org.elasticsearch.action.admin.indices.template.reservedstate.ReservedComposableIndexTemplateAction;
import org.elasticsearch.action.ingest.ReservedPipelineAction;
import org.elasticsearch.action.search.SearchExecutionStatsCollector;
import org.elasticsearch.action.search.SearchPhaseController;
import org.elasticsearch.action.search.SearchTransportService;
import org.elasticsearch.action.support.TransportAction;
import org.elasticsearch.action.update.UpdateHelper;
import org.elasticsearch.bootstrap.BootstrapCheck;
import org.elasticsearch.bootstrap.BootstrapContext;
import org.elasticsearch.client.internal.Client;
import org.elasticsearch.client.internal.node.NodeClient;
import org.elasticsearch.cluster.ClusterInfoService;
import org.elasticsearch.cluster.ClusterModule;
import org.elasticsearch.cluster.ClusterName;
import org.elasticsearch.cluster.ClusterState;
import org.elasticsearch.cluster.ClusterStateObserver;
import org.elasticsearch.cluster.InternalClusterInfoService;
import org.elasticsearch.cluster.NodeConnectionsService;
import org.elasticsearch.cluster.action.index.MappingUpdatedAction;
import org.elasticsearch.cluster.coordination.CoordinationDiagnosticsService;
import org.elasticsearch.cluster.coordination.Coordinator;
import org.elasticsearch.cluster.coordination.MasterHistoryService;
import org.elasticsearch.cluster.coordination.Reconfigurator;
import org.elasticsearch.cluster.coordination.StableMasterHealthIndicatorService;
import org.elasticsearch.cluster.desirednodes.DesiredNodesSettingsValidator;
import org.elasticsearch.cluster.metadata.IndexMetadataVerifier;
import org.elasticsearch.cluster.metadata.IndexTemplateMetadata;
import org.elasticsearch.cluster.metadata.Metadata;
import org.elasticsearch.cluster.metadata.MetadataCreateDataStreamService;
import org.elasticsearch.cluster.metadata.MetadataCreateIndexService;
import org.elasticsearch.cluster.metadata.MetadataDataStreamsService;
import org.elasticsearch.cluster.metadata.MetadataIndexTemplateService;
import org.elasticsearch.cluster.metadata.MetadataUpdateSettingsService;
import org.elasticsearch.cluster.metadata.SystemIndexMetadataUpgradeService;
import org.elasticsearch.cluster.metadata.TemplateUpgradeService;
import org.elasticsearch.cluster.node.DiscoveryNode;
import org.elasticsearch.cluster.node.DiscoveryNodeRole;
import org.elasticsearch.cluster.routing.BatchedRerouteService;
import org.elasticsearch.cluster.routing.RerouteService;
import org.elasticsearch.cluster.routing.allocation.DiskThresholdMonitor;
import org.elasticsearch.cluster.routing.allocation.ShardsAvailabilityHealthIndicatorService;
import org.elasticsearch.cluster.routing.allocation.WriteLoadForecaster;
import org.elasticsearch.cluster.service.ClusterService;
import org.elasticsearch.cluster.service.TransportVersionsFixupListener;
import org.elasticsearch.cluster.version.CompatibilityVersions;
import org.elasticsearch.common.StopWatch;
import org.elasticsearch.common.breaker.CircuitBreaker;
import org.elasticsearch.common.component.Lifecycle;
import org.elasticsearch.common.component.LifecycleComponent;
import org.elasticsearch.common.inject.Injector;
import org.elasticsearch.common.inject.Key;
import org.elasticsearch.common.inject.ModulesBuilder;
import org.elasticsearch.common.io.stream.NamedWriteableRegistry;
import org.elasticsearch.common.logging.DeprecationCategory;
import org.elasticsearch.common.logging.DeprecationLogger;
import org.elasticsearch.common.logging.HeaderWarning;
import org.elasticsearch.common.logging.NodeAndClusterIdStateListener;
import org.elasticsearch.common.network.NetworkAddress;
import org.elasticsearch.common.network.NetworkModule;
import org.elasticsearch.common.network.NetworkService;
import org.elasticsearch.common.settings.ClusterSettings;
import org.elasticsearch.common.settings.ConsistentSettingsService;
import org.elasticsearch.common.settings.Setting;
import org.elasticsearch.common.settings.Setting.Property;
import org.elasticsearch.common.settings.Settings;
import org.elasticsearch.common.settings.SettingsModule;
import org.elasticsearch.common.transport.BoundTransportAddress;
import org.elasticsearch.common.transport.TransportAddress;
import org.elasticsearch.common.util.BigArrays;
import org.elasticsearch.common.util.PageCacheRecycler;
import org.elasticsearch.core.Assertions;
import org.elasticsearch.core.IOUtils;
import org.elasticsearch.core.PathUtils;
import org.elasticsearch.core.Releasables;
import org.elasticsearch.core.Strings;
import org.elasticsearch.core.SuppressForbidden;
import org.elasticsearch.core.TimeValue;
import org.elasticsearch.discovery.DiscoveryModule;
import org.elasticsearch.env.Environment;
import org.elasticsearch.env.NodeEnvironment;
import org.elasticsearch.env.NodeMetadata;
import org.elasticsearch.gateway.GatewayAllocator;
import org.elasticsearch.gateway.GatewayMetaState;
import org.elasticsearch.gateway.GatewayModule;
import org.elasticsearch.gateway.GatewayService;
import org.elasticsearch.gateway.MetaStateService;
import org.elasticsearch.gateway.PersistedClusterStateService;
import org.elasticsearch.health.HealthPeriodicLogger;
import org.elasticsearch.health.HealthService;
import org.elasticsearch.health.metadata.HealthMetadataService;
import org.elasticsearch.health.node.DiskHealthIndicatorService;
import org.elasticsearch.health.node.HealthInfoCache;
import org.elasticsearch.health.node.LocalHealthMonitor;
import org.elasticsearch.health.node.ShardsCapacityHealthIndicatorService;
import org.elasticsearch.health.node.selection.HealthNodeTaskExecutor;
import org.elasticsearch.health.stats.HealthApiStats;
import org.elasticsearch.http.HttpServerTransport;
import org.elasticsearch.index.IndexSettingProvider;
import org.elasticsearch.index.IndexSettingProviders;
import org.elasticsearch.index.IndexSettings;
import org.elasticsearch.index.IndexingPressure;
import org.elasticsearch.index.analysis.AnalysisRegistry;
import org.elasticsearch.index.engine.EngineFactory;
import org.elasticsearch.indices.ExecutorSelector;
import org.elasticsearch.indices.IndicesModule;
import org.elasticsearch.indices.IndicesService;
import org.elasticsearch.indices.ShardLimitValidator;
import org.elasticsearch.indices.SystemIndexMappingUpdateService;
import org.elasticsearch.indices.SystemIndices;
import org.elasticsearch.indices.analysis.AnalysisModule;
import org.elasticsearch.indices.breaker.BreakerSettings;
import org.elasticsearch.indices.breaker.CircuitBreakerService;
import org.elasticsearch.indices.breaker.HierarchyCircuitBreakerService;
import org.elasticsearch.indices.breaker.NoneCircuitBreakerService;
import org.elasticsearch.indices.cluster.IndicesClusterStateService;
import org.elasticsearch.indices.recovery.PeerRecoverySourceService;
import org.elasticsearch.indices.recovery.PeerRecoveryTargetService;
import org.elasticsearch.indices.recovery.RecoverySettings;
import org.elasticsearch.indices.recovery.SnapshotFilesProvider;
import org.elasticsearch.indices.recovery.plan.PeerOnlyRecoveryPlannerService;
import org.elasticsearch.indices.recovery.plan.RecoveryPlannerService;
import org.elasticsearch.indices.recovery.plan.ShardSnapshotsService;
import org.elasticsearch.indices.store.IndicesStore;
import org.elasticsearch.ingest.IngestService;
import org.elasticsearch.monitor.MonitorService;
import org.elasticsearch.monitor.fs.FsHealthService;
import org.elasticsearch.monitor.jvm.JvmInfo;
import org.elasticsearch.node.internal.TerminationHandler;
import org.elasticsearch.node.internal.TerminationHandlerProvider;
import org.elasticsearch.persistent.PersistentTasksClusterService;
import org.elasticsearch.persistent.PersistentTasksExecutor;
import org.elasticsearch.persistent.PersistentTasksExecutorRegistry;
import org.elasticsearch.persistent.PersistentTasksService;
import org.elasticsearch.plugins.ActionPlugin;
import org.elasticsearch.plugins.AnalysisPlugin;
import org.elasticsearch.plugins.CircuitBreakerPlugin;
import org.elasticsearch.plugins.ClusterCoordinationPlugin;
import org.elasticsearch.plugins.ClusterPlugin;
import org.elasticsearch.plugins.DiscoveryPlugin;
import org.elasticsearch.plugins.EnginePlugin;
import org.elasticsearch.plugins.HealthPlugin;
import org.elasticsearch.plugins.IndexStorePlugin;
import org.elasticsearch.plugins.IngestPlugin;
import org.elasticsearch.plugins.MapperPlugin;
import org.elasticsearch.plugins.MetadataUpgrader;
import org.elasticsearch.plugins.NetworkPlugin;
import org.elasticsearch.plugins.PersistentTaskPlugin;
import org.elasticsearch.plugins.Plugin;
import org.elasticsearch.plugins.PluginsService;
import org.elasticsearch.plugins.RecoveryPlannerPlugin;
import org.elasticsearch.plugins.ReloadablePlugin;
import org.elasticsearch.plugins.RepositoryPlugin;
import org.elasticsearch.plugins.ScriptPlugin;
import org.elasticsearch.plugins.SearchPlugin;
import org.elasticsearch.plugins.ShutdownAwarePlugin;
import org.elasticsearch.plugins.SystemIndexPlugin;
import org.elasticsearch.plugins.TracerPlugin;
import org.elasticsearch.plugins.internal.DocumentParsingObserver;
import org.elasticsearch.plugins.internal.DocumentParsingObserverPlugin;
import org.elasticsearch.plugins.internal.ReloadAwarePlugin;
import org.elasticsearch.plugins.internal.SettingsExtension;
import org.elasticsearch.readiness.ReadinessService;
import org.elasticsearch.repositories.RepositoriesModule;
import org.elasticsearch.repositories.RepositoriesService;
import org.elasticsearch.reservedstate.ReservedClusterStateHandler;
import org.elasticsearch.reservedstate.ReservedClusterStateHandlerProvider;
import org.elasticsearch.reservedstate.action.ReservedClusterSettingsAction;
import org.elasticsearch.reservedstate.service.FileSettingsService;
import org.elasticsearch.rest.RestController;
import org.elasticsearch.script.ScriptContext;
import org.elasticsearch.script.ScriptEngine;
import org.elasticsearch.script.ScriptModule;
import org.elasticsearch.script.ScriptService;
import org.elasticsearch.search.SearchModule;
import org.elasticsearch.search.SearchService;
import org.elasticsearch.search.SearchUtils;
import org.elasticsearch.search.aggregations.support.AggregationUsageService;
import org.elasticsearch.search.fetch.FetchPhase;
import org.elasticsearch.shutdown.PluginShutdownService;
import org.elasticsearch.snapshots.InternalSnapshotsInfoService;
import org.elasticsearch.snapshots.RepositoryIntegrityHealthIndicatorService;
import org.elasticsearch.snapshots.RestoreService;
import org.elasticsearch.snapshots.SnapshotShardsService;
import org.elasticsearch.snapshots.SnapshotsInfoService;
import org.elasticsearch.snapshots.SnapshotsService;
import org.elasticsearch.tasks.Task;
import org.elasticsearch.tasks.TaskCancellationService;
import org.elasticsearch.tasks.TaskManager;
import org.elasticsearch.tasks.TaskResultsService;
import org.elasticsearch.threadpool.ExecutorBuilder;
import org.elasticsearch.threadpool.ThreadPool;
import org.elasticsearch.tracing.Tracer;
import org.elasticsearch.transport.RemoteClusterPortSettings;
import org.elasticsearch.transport.Transport;
import org.elasticsearch.transport.TransportInterceptor;
import org.elasticsearch.transport.TransportService;
import org.elasticsearch.upgrades.SystemIndexMigrationExecutor;
import org.elasticsearch.usage.UsageService;
import org.elasticsearch.watcher.ResourceWatcherService;
import org.elasticsearch.xcontent.NamedXContentRegistry;

import java.io.BufferedWriter;
import java.io.Closeable;
import java.io.File;
import java.io.IOException;
import java.net.InetAddress;
import java.net.InetSocketAddress;
import java.nio.charset.Charset;
import java.nio.file.Files;
import java.nio.file.Path;
import java.nio.file.StandardCopyOption;
import java.util.ArrayList;
import java.util.Arrays;
import java.util.Collection;
import java.util.Collections;
import java.util.HashMap;
import java.util.LinkedHashSet;
import java.util.List;
import java.util.Map;
import java.util.Optional;
import java.util.Set;
import java.util.concurrent.CountDownLatch;
import java.util.concurrent.FutureTask;
import java.util.concurrent.TimeUnit;
import java.util.function.BiConsumer;
import java.util.function.Function;
import java.util.function.LongSupplier;
import java.util.function.Supplier;
import java.util.function.UnaryOperator;
import java.util.stream.Collectors;
import java.util.stream.Stream;

import javax.net.ssl.SNIHostName;

import static java.util.stream.Collectors.toList;
import static org.elasticsearch.common.util.CollectionUtils.concatLists;
import static org.elasticsearch.core.Types.forciblyCast;

/**
 * A node represent a node within a cluster ({@code cluster.name}). The {@link #client()} can be used
 * in order to use a {@link Client} to perform actions/operations against the cluster.
 */
public class Node implements Closeable {
    public static final Setting<Boolean> WRITE_PORTS_FILE_SETTING = Setting.boolSetting("node.portsfile", false, Property.NodeScope);

    public static final Setting<String> NODE_NAME_SETTING = Setting.simpleString("node.name", Property.NodeScope);
    public static final Setting<String> NODE_EXTERNAL_ID_SETTING = Setting.simpleString(
        "node.external_id",
        NODE_NAME_SETTING,
        Property.NodeScope
    );
    public static final Setting.AffixSetting<String> NODE_ATTRIBUTES = Setting.prefixKeySetting(
        "node.attr.",
        (key) -> new Setting<>(key, "", (value) -> {
            if (value.length() > 0
                && (Character.isWhitespace(value.charAt(0)) || Character.isWhitespace(value.charAt(value.length() - 1)))) {
                throw new IllegalArgumentException(key + " cannot have leading or trailing whitespace [" + value + "]");
            }
            if (value.length() > 0 && "node.attr.server_name".equals(key)) {
                try {
                    new SNIHostName(value);
                } catch (IllegalArgumentException e) {
                    throw new IllegalArgumentException("invalid node.attr.server_name [" + value + "]", e);
                }
            }
            return value;
        }, Property.NodeScope)
    );
    public static final Setting<String> BREAKER_TYPE_KEY = new Setting<>("indices.breaker.type", "hierarchy", (s) -> {
        return switch (s) {
            case "hierarchy", "none" -> s;
            default -> throw new IllegalArgumentException("indices.breaker.type must be one of [hierarchy, none] but was: " + s);
        };
    }, Setting.Property.NodeScope);

    public static final Setting<TimeValue> INITIAL_STATE_TIMEOUT_SETTING = Setting.positiveTimeSetting(
        "discovery.initial_state_timeout",
        TimeValue.timeValueSeconds(30),
        Property.NodeScope
    );

    private static final String CLIENT_TYPE = "node";

    private final Lifecycle lifecycle = new Lifecycle();

    /**
     * This logger instance is an instance field as opposed to a static field. This ensures that the field is not
     * initialized until an instance of Node is constructed, which is sure to happen after the logging infrastructure
     * has been initialized to include the hostname. If this field were static, then it would be initialized when the
     * class initializer runs. Alas, this happens too early, before logging is initialized as this class is referred to
     * in InternalSettingsPreparer#finalizeSettings, which runs when creating the Environment, before logging is
     * initialized.
     */
    private final Logger logger = LogManager.getLogger(Node.class);
    private final DeprecationLogger deprecationLogger = DeprecationLogger.getLogger(Node.class);
    private final Injector injector;
    private final Environment environment;
    private final NodeEnvironment nodeEnvironment;
    private final PluginsService pluginsService;
    private final NodeClient client;
    private final Collection<LifecycleComponent> pluginLifecycleComponents;
    private final LocalNodeFactory localNodeFactory;
    private final NodeService nodeService;
    private final SetOnce<TerminationHandler> terminationHandler = new SetOnce<>();
    // for testing
    final NamedWriteableRegistry namedWriteableRegistry;
    final NamedXContentRegistry namedXContentRegistry;

    /**
     * Constructs a node
     *
     * @param environment         the initial environment for this node, which will be added to by plugins
     */
    public Node(Environment environment) {
        this(environment, PluginsService.getPluginsServiceCtor(environment), true);
    }

    /**
     * Constructs a node
     *
     * @param initialEnvironment         the initial environment for this node, which will be added to by plugins
     * @param pluginServiceCtor          a function that takes a {@link Settings} object and returns a {@link PluginsService}
     * @param forbidPrivateIndexSettings whether or not private index settings are forbidden when creating an index; this is used in the
     *                                   test framework for tests that rely on being able to set private settings
     */
    protected Node(
        final Environment initialEnvironment,
        final Function<Settings, PluginsService> pluginServiceCtor,
        boolean forbidPrivateIndexSettings
    ) {
        final List<Closeable> resourcesToClose = new ArrayList<>(); // register everything we need to release in the case of an error
        boolean success = false;
        try {
            // Pass the node settings to the DeprecationLogger class so that it can have the deprecation.skip_deprecated_settings setting:
            DeprecationLogger.initialize(initialEnvironment.settings());
            Settings tmpSettings = Settings.builder()
                .put(initialEnvironment.settings())
                .put(Client.CLIENT_TYPE_SETTING_S.getKey(), CLIENT_TYPE)
                .build();

            final JvmInfo jvmInfo = JvmInfo.jvmInfo();
            logger.info(
                "version[{}], pid[{}], build[{}/{}/{}], OS[{}/{}/{}], JVM[{}/{}/{}/{}]",
                Build.current().qualifiedVersion(),
                jvmInfo.pid(),
                Build.current().type().displayName(),
                Build.current().hash(),
                Build.current().date(),
                Constants.OS_NAME,
                Constants.OS_VERSION,
                Constants.OS_ARCH,
                Constants.JVM_VENDOR,
                Constants.JVM_NAME,
                Constants.JAVA_VERSION,
                Constants.JVM_VERSION
            );
            logger.info("JVM home [{}], using bundled JDK [{}]", System.getProperty("java.home"), jvmInfo.getUsingBundledJdk());
            logger.info("JVM arguments {}", Arrays.toString(jvmInfo.getInputArguments()));
            if (Build.current().isProductionRelease() == false) {
                logger.warn(
                    "version [{}] is a pre-release version of Elasticsearch and is not suitable for production",
                    Build.current().qualifiedVersion()
                );
            }
            if (Environment.PATH_SHARED_DATA_SETTING.exists(tmpSettings)) {
                // NOTE: this must be done with an explicit check here because the deprecation property on a path setting will
                // cause ES to fail to start since logging is not yet initialized on first read of the setting
                deprecationLogger.warn(
                    DeprecationCategory.SETTINGS,
                    "shared-data-path",
                    "setting [path.shared_data] is deprecated and will be removed in a future release"
                );
            }

            if (initialEnvironment.dataFiles().length > 1) {
                // NOTE: we use initialEnvironment here, but assertEquivalent below ensures the data paths do not change
                deprecationLogger.warn(
                    DeprecationCategory.SETTINGS,
                    "multiple-data-paths",
                    "Configuring multiple [path.data] paths is deprecated. Use RAID or other system level features for utilizing "
                        + "multiple disks. This feature will be removed in a future release."
                );
            }
            if (Environment.dataPathUsesList(tmpSettings)) {
                // already checked for multiple values above, so if this is a list it is a single valued list
                deprecationLogger.warn(
                    DeprecationCategory.SETTINGS,
                    "multiple-data-paths-list",
                    "Configuring [path.data] with a list is deprecated. Instead specify as a string value."
                );
            }

            if (logger.isDebugEnabled()) {
                logger.debug(
                    "using config [{}], data [{}], logs [{}], plugins [{}]",
                    initialEnvironment.configFile(),
                    Arrays.toString(initialEnvironment.dataFiles()),
                    initialEnvironment.logsFile(),
                    initialEnvironment.pluginsFile()
                );
            }

            deleteTemporaryApmConfig(
                jvmInfo,
                (e, apmConfig) -> logger.error("failed to delete temporary APM config file [{}], reason: [{}]", apmConfig, e.getMessage())
            );

            this.pluginsService = pluginServiceCtor.apply(tmpSettings);
            final Settings settings = mergePluginSettings(pluginsService.pluginMap(), tmpSettings);

            /*
             * Create the environment based on the finalized view of the settings. This is to ensure that components get the same setting
             * values, no matter they ask for them from.
             */
            this.environment = new Environment(settings, initialEnvironment.configFile());
            Environment.assertEquivalent(initialEnvironment, this.environment);

            final List<ExecutorBuilder<?>> executorBuilders = pluginsService.flatMap(p -> p.getExecutorBuilders(settings)).toList();

            final ThreadPool threadPool = new ThreadPool(settings, executorBuilders.toArray(new ExecutorBuilder<?>[0]));
            resourcesToClose.add(() -> ThreadPool.terminate(threadPool, 10, TimeUnit.SECONDS));
            final ResourceWatcherService resourceWatcherService = new ResourceWatcherService(settings, threadPool);
            resourcesToClose.add(resourceWatcherService);
            // adds the context to the DeprecationLogger so that it does not need to be injected everywhere
            HeaderWarning.setThreadContext(threadPool.getThreadContext());
            resourcesToClose.add(() -> HeaderWarning.removeThreadContext(threadPool.getThreadContext()));

            final Set<String> taskHeaders = Stream.concat(
                pluginsService.filterPlugins(ActionPlugin.class).stream().flatMap(p -> p.getTaskHeaders().stream()),
                Task.HEADERS_TO_COPY.stream()
            ).collect(Collectors.toSet());

            final Tracer tracer = getTracer(pluginsService, settings);

            final TaskManager taskManager = new TaskManager(settings, threadPool, taskHeaders, tracer);

            // register the node.data, node.ingest, node.master, node.remote_cluster_client settings here so we can mark them private
            final List<Setting<?>> additionalSettings = new ArrayList<>(pluginsService.flatMap(Plugin::getSettings).toList());
            for (final ExecutorBuilder<?> builder : threadPool.builders()) {
                additionalSettings.addAll(builder.getRegisteredSettings());
            }
            SettingsExtension.load().forEach(e -> additionalSettings.addAll(e.getSettings()));
            client = new NodeClient(settings, threadPool);

            final ScriptModule scriptModule = new ScriptModule(settings, pluginsService.filterPlugins(ScriptPlugin.class));
            final ScriptService scriptService = newScriptService(
                settings,
                scriptModule.engines,
                scriptModule.contexts,
                threadPool::absoluteTimeInMillis
            );
            AnalysisModule analysisModule = new AnalysisModule(
                this.environment,
                pluginsService.filterPlugins(AnalysisPlugin.class),
                pluginsService.getStablePluginRegistry()
            );
            // this is as early as we can validate settings at this point. we already pass them to ScriptModule as well as ThreadPool
            // so we might be late here already

            final SettingsModule settingsModule = new SettingsModule(
                settings,
                additionalSettings,
                pluginsService.flatMap(Plugin::getSettingsFilter).toList()
            );

            // creating `NodeEnvironment` breaks the ability to rollback to 7.x on an 8.0 upgrade (`upgradeLegacyNodeFolders`) so do this
            // after settings validation.
            nodeEnvironment = new NodeEnvironment(tmpSettings, environment);
            logger.info(
                "node name [{}], node ID [{}], cluster name [{}], roles {}",
                NODE_NAME_SETTING.get(tmpSettings),
                nodeEnvironment.nodeId(),
                ClusterName.CLUSTER_NAME_SETTING.get(tmpSettings).value(),
                DiscoveryNode.getRolesFromSettings(settings)
                    .stream()
                    .map(DiscoveryNodeRole::roleName)
                    .collect(Collectors.toCollection(LinkedHashSet::new))
            );
            resourcesToClose.add(nodeEnvironment);
            localNodeFactory = new LocalNodeFactory(settings, nodeEnvironment.nodeId());

            ScriptModule.registerClusterSettingsListeners(scriptService, settingsModule.getClusterSettings());
            final NetworkService networkService = new NetworkService(
                getCustomNameResolvers(pluginsService.filterPlugins(DiscoveryPlugin.class))
            );

            List<ClusterPlugin> clusterPlugins = pluginsService.filterPlugins(ClusterPlugin.class);
            final ClusterService clusterService = new ClusterService(
                settings,
                settingsModule.getClusterSettings(),
                threadPool,
                taskManager
            );
            clusterService.addStateApplier(scriptService);
            resourcesToClose.add(clusterService);

            final Set<Setting<?>> consistentSettings = settingsModule.getConsistentSettings();
            if (consistentSettings.isEmpty() == false) {
                clusterService.addLocalNodeMasterListener(
                    new ConsistentSettingsService(settings, clusterService, consistentSettings).newHashPublisher()
                );
            }

            Supplier<DocumentParsingObserver> documentParsingObserverSupplier = getDocumentParsingObserverSupplier();

            final IngestService ingestService = new IngestService(
                clusterService,
                threadPool,
                this.environment,
                scriptService,
                analysisModule.getAnalysisRegistry(),
                pluginsService.filterPlugins(IngestPlugin.class),
                client,
                IngestService.createGrokThreadWatchdog(this.environment, threadPool),
                documentParsingObserverSupplier
            );
            final SetOnce<RepositoriesService> repositoriesServiceReference = new SetOnce<>();
            final ClusterInfoService clusterInfoService = newClusterInfoService(settings, clusterService, threadPool, client);
            final UsageService usageService = new UsageService();

            SearchModule searchModule = new SearchModule(settings, pluginsService.filterPlugins(SearchPlugin.class));
            IndexSearcher.setMaxClauseCount(SearchUtils.calculateMaxClauseValue(threadPool));
            List<NamedWriteableRegistry.Entry> namedWriteables = Stream.of(
                NetworkModule.getNamedWriteables().stream(),
                IndicesModule.getNamedWriteables().stream(),
                searchModule.getNamedWriteables().stream(),
                pluginsService.flatMap(Plugin::getNamedWriteables),
                ClusterModule.getNamedWriteables().stream(),
                SystemIndexMigrationExecutor.getNamedWriteables().stream()
            ).flatMap(Function.identity()).toList();
            final NamedWriteableRegistry namedWriteableRegistry = new NamedWriteableRegistry(namedWriteables);
            NamedXContentRegistry xContentRegistry = new NamedXContentRegistry(
                Stream.of(
                    NetworkModule.getNamedXContents().stream(),
                    IndicesModule.getNamedXContents().stream(),
                    searchModule.getNamedXContents().stream(),
                    pluginsService.flatMap(Plugin::getNamedXContent),
                    ClusterModule.getNamedXWriteables().stream(),
                    SystemIndexMigrationExecutor.getNamedXContentParsers().stream(),
                    HealthNodeTaskExecutor.getNamedXContentParsers().stream()
                ).flatMap(Function.identity()).collect(toList())
            );
            final List<SystemIndices.Feature> features = pluginsService.filterPlugins(SystemIndexPlugin.class).stream().map(plugin -> {
                SystemIndices.validateFeatureName(plugin.getFeatureName(), plugin.getClass().getCanonicalName());
                return SystemIndices.Feature.fromSystemIndexPlugin(plugin, settings);
            }).toList();
            final SystemIndices systemIndices = new SystemIndices(features);
            final ExecutorSelector executorSelector = systemIndices.getExecutorSelector();

            ModulesBuilder modules = new ModulesBuilder();
            final MonitorService monitorService = new MonitorService(settings, nodeEnvironment, threadPool);
            final FsHealthService fsHealthService = new FsHealthService(
                settings,
                clusterService.getClusterSettings(),
                threadPool,
                nodeEnvironment
            );
            final SetOnce<RerouteService> rerouteServiceReference = new SetOnce<>();
            final InternalSnapshotsInfoService snapshotsInfoService = new InternalSnapshotsInfoService(
                settings,
                clusterService,
                repositoriesServiceReference::get,
                rerouteServiceReference::get
            );
            final WriteLoadForecaster writeLoadForecaster = getWriteLoadForecaster(
                threadPool,
                settings,
                clusterService.getClusterSettings()
            );
            final ClusterModule clusterModule = new ClusterModule(
                settings,
                clusterService,
                clusterPlugins,
                clusterInfoService,
                snapshotsInfoService,
                threadPool,
                systemIndices,
                writeLoadForecaster
            );
            modules.add(clusterModule);
            IndicesModule indicesModule = new IndicesModule(pluginsService.filterPlugins(MapperPlugin.class));
            modules.add(indicesModule);

            List<BreakerSettings> pluginCircuitBreakers = pluginsService.filterPlugins(CircuitBreakerPlugin.class)
                .stream()
                .map(plugin -> plugin.getCircuitBreaker(settings))
                .toList();
            final CircuitBreakerService circuitBreakerService = createCircuitBreakerService(
                settingsModule.getSettings(),
                pluginCircuitBreakers,
                settingsModule.getClusterSettings()
            );
            pluginsService.filterPlugins(CircuitBreakerPlugin.class).forEach(plugin -> {
                CircuitBreaker breaker = circuitBreakerService.getBreaker(plugin.getCircuitBreaker(settings).getName());
                plugin.setCircuitBreaker(breaker);
            });
            resourcesToClose.add(circuitBreakerService);
            modules.add(new GatewayModule());

            CompatibilityVersions compatibilityVersions = new CompatibilityVersions(TransportVersion.current());
            PageCacheRecycler pageCacheRecycler = createPageCacheRecycler(settings);
            BigArrays bigArrays = createBigArrays(pageCacheRecycler, circuitBreakerService);
            modules.add(settingsModule);
            final MetaStateService metaStateService = new MetaStateService(nodeEnvironment, xContentRegistry);
            final PersistedClusterStateService persistedClusterStateService = newPersistedClusterStateService(
                xContentRegistry,
                clusterService.getClusterSettings(),
                threadPool,
                compatibilityVersions
            );

            // collect engine factory providers from plugins
            final Collection<EnginePlugin> enginePlugins = pluginsService.filterPlugins(EnginePlugin.class);
            final Collection<Function<IndexSettings, Optional<EngineFactory>>> engineFactoryProviders = enginePlugins.stream()
                .map(plugin -> (Function<IndexSettings, Optional<EngineFactory>>) plugin::getEngineFactory)
                .toList();

            final Map<String, IndexStorePlugin.DirectoryFactory> indexStoreFactories = pluginsService.filterPlugins(IndexStorePlugin.class)
                .stream()
                .map(IndexStorePlugin::getDirectoryFactories)
                .flatMap(m -> m.entrySet().stream())
                .collect(Collectors.toMap(Map.Entry::getKey, Map.Entry::getValue));

            final Map<String, IndexStorePlugin.RecoveryStateFactory> recoveryStateFactories = pluginsService.filterPlugins(
                IndexStorePlugin.class
            )
                .stream()
                .map(IndexStorePlugin::getRecoveryStateFactories)
                .flatMap(m -> m.entrySet().stream())
                .collect(Collectors.toMap(Map.Entry::getKey, Map.Entry::getValue));

            final List<IndexStorePlugin.IndexFoldersDeletionListener> indexFoldersDeletionListeners = pluginsService.filterPlugins(
                IndexStorePlugin.class
            ).stream().map(IndexStorePlugin::getIndexFoldersDeletionListeners).flatMap(List::stream).toList();

            final Map<String, IndexStorePlugin.SnapshotCommitSupplier> snapshotCommitSuppliers = pluginsService.filterPlugins(
                IndexStorePlugin.class
            )
                .stream()
                .map(IndexStorePlugin::getSnapshotCommitSuppliers)
                .flatMap(m -> m.entrySet().stream())
                .collect(Collectors.toMap(Map.Entry::getKey, Map.Entry::getValue));

            if (DiscoveryNode.isMasterNode(settings)) {
                clusterService.addListener(new SystemIndexMappingUpdateService(systemIndices, client));
                clusterService.addListener(new TransportVersionsFixupListener(clusterService, client.admin().cluster(), threadPool));
            }

            final RerouteService rerouteService = new BatchedRerouteService(clusterService, clusterModule.getAllocationService()::reroute);
            rerouteServiceReference.set(rerouteService);
            clusterService.setRerouteService(rerouteService);

            final IndicesService indicesService = new IndicesService(
                settings,
                pluginsService,
                nodeEnvironment,
                xContentRegistry,
                analysisModule.getAnalysisRegistry(),
                clusterModule.getIndexNameExpressionResolver(),
                indicesModule.getMapperRegistry(),
                namedWriteableRegistry,
                threadPool,
                settingsModule.getIndexScopedSettings(),
                circuitBreakerService,
                bigArrays,
                scriptService,
                clusterService,
                client,
                metaStateService,
                engineFactoryProviders,
                indexStoreFactories,
                searchModule.getValuesSourceRegistry(),
                recoveryStateFactories,
                indexFoldersDeletionListeners,
                snapshotCommitSuppliers,
                searchModule.getRequestCacheKeyDifferentiator(),
                documentParsingObserverSupplier
            );

            final var parameters = new IndexSettingProvider.Parameters(indicesService::createIndexMapperServiceForValidation);
            IndexSettingProviders indexSettingProviders = new IndexSettingProviders(
                pluginsService.flatMap(p -> p.getAdditionalIndexSettingProviders(parameters)).collect(Collectors.toSet())
            );

            final ShardLimitValidator shardLimitValidator = new ShardLimitValidator(settings, clusterService);
            final MetadataCreateIndexService metadataCreateIndexService = new MetadataCreateIndexService(
                settings,
                clusterService,
                indicesService,
                clusterModule.getAllocationService(),
                shardLimitValidator,
                environment,
                settingsModule.getIndexScopedSettings(),
                threadPool,
                xContentRegistry,
                systemIndices,
                forbidPrivateIndexSettings,
                indexSettingProviders
            );

            final MetadataCreateDataStreamService metadataCreateDataStreamService = new MetadataCreateDataStreamService(
                threadPool,
                clusterService,
                metadataCreateIndexService
            );
            final MetadataDataStreamsService metadataDataStreamsService = new MetadataDataStreamsService(clusterService, indicesService);

            final MetadataUpdateSettingsService metadataUpdateSettingsService = new MetadataUpdateSettingsService(
                clusterService,
                clusterModule.getAllocationService(),
                settingsModule.getIndexScopedSettings(),
                indicesService,
                shardLimitValidator,
                threadPool
            );

            Collection<Object> pluginComponents = pluginsService.flatMap(
                p -> p.createComponents(
                    client,
                    clusterService,
                    threadPool,
                    resourceWatcherService,
                    scriptService,
                    xContentRegistry,
                    environment,
                    nodeEnvironment,
                    namedWriteableRegistry,
                    clusterModule.getIndexNameExpressionResolver(),
                    repositoriesServiceReference::get,
                    tracer,
                    clusterModule.getAllocationService(),
                    indicesService
                )
            ).toList();

            List<ReservedClusterStateHandler<?>> reservedStateHandlers = new ArrayList<>();

            // add all reserved state handlers from server
            reservedStateHandlers.add(new ReservedClusterSettingsAction(settingsModule.getClusterSettings()));

            var templateService = new MetadataIndexTemplateService(
                clusterService,
                metadataCreateIndexService,
                indicesService,
                settingsModule.getIndexScopedSettings(),
                xContentRegistry,
                systemIndices,
                indexSettingProviders
            );

            reservedStateHandlers.add(new ReservedComposableIndexTemplateAction(templateService, settingsModule.getIndexScopedSettings()));

            // add all reserved state handlers from plugins
            List<? extends ReservedClusterStateHandlerProvider> pluginHandlers = pluginsService.loadServiceProviders(
                ReservedClusterStateHandlerProvider.class
            );
            pluginHandlers.forEach(h -> reservedStateHandlers.addAll(h.handlers()));

            List<TerminationHandler> terminationHandlers = pluginsService.loadServiceProviders(TerminationHandlerProvider.class)
                .stream()
                .map(prov -> prov.handler())
                .toList();
            if (terminationHandlers.size() == 1) {
                this.terminationHandler.set(terminationHandlers.get(0));
            } else if (terminationHandlers.size() > 1) {
                throw new IllegalStateException(
                    Strings.format(
                        "expected at most one termination handler, but found %s: [%s]",
                        terminationHandlers.size(),
                        terminationHandlers.stream().map(it -> it.getClass().getCanonicalName())
                    )
                );
            }

            ActionModule actionModule = new ActionModule(
                settings,
                clusterModule.getIndexNameExpressionResolver(),
                settingsModule.getIndexScopedSettings(),
                settingsModule.getClusterSettings(),
                settingsModule.getSettingsFilter(),
                threadPool,
                pluginsService.filterPlugins(ActionPlugin.class),
                client,
                circuitBreakerService,
                usageService,
                systemIndices,
                tracer,
                clusterService,
                reservedStateHandlers
            );
            modules.add(actionModule);

            final RestController restController = actionModule.getRestController();
            final NetworkModule networkModule = new NetworkModule(
                settings,
                pluginsService.filterPlugins(NetworkPlugin.class),
                threadPool,
                bigArrays,
                pageCacheRecycler,
                circuitBreakerService,
                namedWriteableRegistry,
                xContentRegistry,
                networkService,
                restController,
                actionModule::copyRequestHeadersToThreadContext,
                clusterService.getClusterSettings(),
                tracer
            );
            Collection<UnaryOperator<Map<String, IndexTemplateMetadata>>> indexTemplateMetadataUpgraders = pluginsService.map(
                Plugin::getIndexTemplateMetadataUpgrader
            ).toList();
            final MetadataUpgrader metadataUpgrader = new MetadataUpgrader(indexTemplateMetadataUpgraders);
            final IndexMetadataVerifier indexMetadataVerifier = new IndexMetadataVerifier(
                settings,
                clusterService,
                xContentRegistry,
                indicesModule.getMapperRegistry(),
                settingsModule.getIndexScopedSettings(),
                scriptService
            );
            if (DiscoveryNode.isMasterNode(settings)) {
                clusterService.addListener(new SystemIndexMetadataUpgradeService(systemIndices, clusterService));
            }
            new TemplateUpgradeService(client, clusterService, threadPool, indexTemplateMetadataUpgraders);
            final Transport transport = networkModule.getTransportSupplier().get();
            final TransportService transportService = newTransportService(
                settings,
                transport,
                threadPool,
                networkModule.getTransportInterceptor(),
                localNodeFactory,
                settingsModule.getClusterSettings(),
                taskManager,
                tracer
            );
            final GatewayMetaState gatewayMetaState = new GatewayMetaState();
            final ResponseCollectorService responseCollectorService = new ResponseCollectorService(clusterService);
            final SearchTransportService searchTransportService = new SearchTransportService(
                transportService,
                client,
                SearchExecutionStatsCollector.makeWrapper(responseCollectorService)
            );
            final HttpServerTransport httpServerTransport = newHttpTransport(networkModule);
            final IndexingPressure indexingLimits = new IndexingPressure(settings);

            final RecoverySettings recoverySettings = new RecoverySettings(settings, settingsModule.getClusterSettings());
            RepositoriesModule repositoriesModule = new RepositoriesModule(
                this.environment,
                pluginsService.filterPlugins(RepositoryPlugin.class),
                transportService,
                clusterService,
                bigArrays,
                xContentRegistry,
                recoverySettings
            );
            RepositoriesService repositoryService = repositoriesModule.getRepositoryService();
            repositoriesServiceReference.set(repositoryService);
            SnapshotsService snapshotsService = new SnapshotsService(
                settings,
                clusterService,
                clusterModule.getIndexNameExpressionResolver(),
                repositoryService,
                transportService,
                actionModule.getActionFilters(),
                systemIndices
            );
            SnapshotShardsService snapshotShardsService = new SnapshotShardsService(
                settings,
                clusterService,
                repositoryService,
                transportService,
                indicesService
            );

            actionModule.getReservedClusterStateService().installStateHandler(new ReservedRepositoryAction(repositoryService));
            actionModule.getReservedClusterStateService().installStateHandler(new ReservedPipelineAction());

            FileSettingsService fileSettingsService = new FileSettingsService(
                clusterService,
                actionModule.getReservedClusterStateService(),
                environment
            );

            RestoreService restoreService = new RestoreService(
                clusterService,
                repositoryService,
                clusterModule.getAllocationService(),
                metadataCreateIndexService,
                clusterModule.getMetadataDeleteIndexService(),
                indexMetadataVerifier,
                shardLimitValidator,
                systemIndices,
                indicesService,
                fileSettingsService,
                threadPool
            );
            final DiskThresholdMonitor diskThresholdMonitor = new DiskThresholdMonitor(
                settings,
                clusterService::state,
                clusterService.getClusterSettings(),
                client,
                threadPool::relativeTimeInMillis,
                rerouteService
            );
            clusterInfoService.addListener(diskThresholdMonitor::onNewInfo);

<<<<<<< HEAD
            CompatibilityVersions compatibilityVersions = new CompatibilityVersions(
                TransportVersion.current(),
                systemIndices.getMappingsVersions()
            );
=======
>>>>>>> 6ab6b237
            final DiscoveryModule discoveryModule = new DiscoveryModule(
                settings,
                transportService,
                client,
                namedWriteableRegistry,
                networkService,
                clusterService.getMasterService(),
                clusterService.getClusterApplierService(),
                clusterService.getClusterSettings(),
                pluginsService.filterPlugins(DiscoveryPlugin.class),
                pluginsService.filterPlugins(ClusterCoordinationPlugin.class),
                clusterModule.getAllocationService(),
                environment.configFile(),
                gatewayMetaState,
                rerouteService,
                fsHealthService,
                circuitBreakerService,
                compatibilityVersions
            );
            this.nodeService = new NodeService(
                settings,
                threadPool,
                monitorService,
                discoveryModule.getCoordinator(),
                transportService,
                indicesService,
                pluginsService,
                circuitBreakerService,
                scriptService,
                httpServerTransport,
                ingestService,
                clusterService,
                settingsModule.getSettingsFilter(),
                responseCollectorService,
                searchTransportService,
                indexingLimits,
                searchModule.getValuesSourceRegistry().getUsageService(),
                repositoryService
            );

            final SearchService searchService = newSearchService(
                clusterService,
                indicesService,
                threadPool,
                scriptService,
                bigArrays,
                searchModule.getFetchPhase(),
                responseCollectorService,
                circuitBreakerService,
                executorSelector,
                tracer
            );

            final PersistentTasksService persistentTasksService = new PersistentTasksService(clusterService, threadPool, client);
            final SystemIndexMigrationExecutor systemIndexMigrationExecutor = new SystemIndexMigrationExecutor(
                client,
                clusterService,
                systemIndices,
                metadataUpdateSettingsService,
                metadataCreateIndexService,
                settingsModule.getIndexScopedSettings()
            );
            final HealthNodeTaskExecutor healthNodeTaskExecutor = HealthNodeTaskExecutor.create(
                clusterService,
                persistentTasksService,
                settings,
                clusterService.getClusterSettings()
            );
            final List<PersistentTasksExecutor<?>> builtinTaskExecutors = List.of(systemIndexMigrationExecutor, healthNodeTaskExecutor);
            final List<PersistentTasksExecutor<?>> pluginTaskExecutors = pluginsService.filterPlugins(PersistentTaskPlugin.class)
                .stream()
                .map(
                    p -> p.getPersistentTasksExecutor(
                        clusterService,
                        threadPool,
                        client,
                        settingsModule,
                        clusterModule.getIndexNameExpressionResolver()
                    )
                )
                .flatMap(List::stream)
                .collect(toList());
            final PersistentTasksExecutorRegistry registry = new PersistentTasksExecutorRegistry(
                concatLists(pluginTaskExecutors, builtinTaskExecutors)
            );
            final PersistentTasksClusterService persistentTasksClusterService = new PersistentTasksClusterService(
                settings,
                registry,
                clusterService,
                threadPool
            );
            resourcesToClose.add(persistentTasksClusterService);

            final List<ShutdownAwarePlugin> shutdownAwarePlugins = pluginsService.filterPlugins(ShutdownAwarePlugin.class);
            final PluginShutdownService pluginShutdownService = new PluginShutdownService(shutdownAwarePlugins);
            clusterService.addListener(pluginShutdownService);

            final RecoveryPlannerService recoveryPlannerService = getRecoveryPlannerService(threadPool, clusterService, repositoryService);
            final DesiredNodesSettingsValidator desiredNodesSettingsValidator = new DesiredNodesSettingsValidator(
                clusterService.getClusterSettings()
            );

            final MasterHistoryService masterHistoryService = new MasterHistoryService(transportService, threadPool, clusterService);
            final CoordinationDiagnosticsService coordinationDiagnosticsService = new CoordinationDiagnosticsService(
                clusterService,
                transportService,
                discoveryModule.getCoordinator(),
                masterHistoryService
            );
            final HealthService healthService = createHealthService(
                clusterService,
                clusterModule,
                coordinationDiagnosticsService,
                threadPool,
                systemIndices
            );
            HealthPeriodicLogger healthPeriodicLogger = createHealthPeriodicLogger(clusterService, settings, client, healthService);
            healthPeriodicLogger.init();
            HealthMetadataService healthMetadataService = HealthMetadataService.create(clusterService, settings);
            LocalHealthMonitor localHealthMonitor = LocalHealthMonitor.create(settings, clusterService, nodeService, threadPool, client);
            HealthInfoCache nodeHealthOverview = HealthInfoCache.create(clusterService);
            HealthApiStats healthApiStats = new HealthApiStats();

            List<ReloadablePlugin> reloadablePlugins = pluginsService.filterPlugins(ReloadablePlugin.class);
            pluginsService.filterPlugins(ReloadAwarePlugin.class).forEach(p -> p.setReloadCallback(wrapPlugins(reloadablePlugins)));

            modules.add(b -> {
                b.bind(Node.class).toInstance(this);
                b.bind(NodeService.class).toInstance(nodeService);
                b.bind(NamedXContentRegistry.class).toInstance(xContentRegistry);
                b.bind(PluginsService.class).toInstance(pluginsService);
                b.bind(Client.class).toInstance(client);
                b.bind(NodeClient.class).toInstance(client);
                b.bind(Environment.class).toInstance(this.environment);
                b.bind(ThreadPool.class).toInstance(threadPool);
                b.bind(NodeEnvironment.class).toInstance(nodeEnvironment);
                b.bind(ResourceWatcherService.class).toInstance(resourceWatcherService);
                b.bind(CircuitBreakerService.class).toInstance(circuitBreakerService);
                b.bind(BigArrays.class).toInstance(bigArrays);
                b.bind(PageCacheRecycler.class).toInstance(pageCacheRecycler);
                b.bind(ScriptService.class).toInstance(scriptService);
                b.bind(AnalysisRegistry.class).toInstance(analysisModule.getAnalysisRegistry());
                b.bind(IngestService.class).toInstance(ingestService);
                b.bind(IndexingPressure.class).toInstance(indexingLimits);
                b.bind(UsageService.class).toInstance(usageService);
                b.bind(AggregationUsageService.class).toInstance(searchModule.getValuesSourceRegistry().getUsageService());
                b.bind(NamedWriteableRegistry.class).toInstance(namedWriteableRegistry);
                b.bind(MetadataUpgrader.class).toInstance(metadataUpgrader);
                b.bind(MetaStateService.class).toInstance(metaStateService);
                b.bind(PersistedClusterStateService.class).toInstance(persistedClusterStateService);
                b.bind(IndicesService.class).toInstance(indicesService);
                b.bind(MetadataCreateIndexService.class).toInstance(metadataCreateIndexService);
                b.bind(MetadataCreateDataStreamService.class).toInstance(metadataCreateDataStreamService);
                b.bind(MetadataDataStreamsService.class).toInstance(metadataDataStreamsService);
                b.bind(MetadataUpdateSettingsService.class).toInstance(metadataUpdateSettingsService);
                b.bind(SearchService.class).toInstance(searchService);
                b.bind(SearchTransportService.class).toInstance(searchTransportService);
                b.bind(SearchPhaseController.class).toInstance(new SearchPhaseController(searchService::aggReduceContextBuilder));
                b.bind(Transport.class).toInstance(transport);
                b.bind(TransportService.class).toInstance(transportService);
                b.bind(NetworkService.class).toInstance(networkService);
                b.bind(UpdateHelper.class).toInstance(new UpdateHelper(scriptService));
                b.bind(IndexMetadataVerifier.class).toInstance(indexMetadataVerifier);
                b.bind(ClusterInfoService.class).toInstance(clusterInfoService);
                b.bind(SnapshotsInfoService.class).toInstance(snapshotsInfoService);
                b.bind(GatewayMetaState.class).toInstance(gatewayMetaState);
                b.bind(Coordinator.class).toInstance(discoveryModule.getCoordinator());
                b.bind(Reconfigurator.class).toInstance(discoveryModule.getReconfigurator());
                {
                    processRecoverySettings(settingsModule.getClusterSettings(), recoverySettings);
                    final SnapshotFilesProvider snapshotFilesProvider = new SnapshotFilesProvider(repositoryService);
                    b.bind(PeerRecoverySourceService.class)
                        .toInstance(
                            new PeerRecoverySourceService(transportService, indicesService, recoverySettings, recoveryPlannerService)
                        );
                    b.bind(PeerRecoveryTargetService.class)
                        .toInstance(
                            new PeerRecoveryTargetService(
                                client,
                                threadPool,
                                transportService,
                                recoverySettings,
                                clusterService,
                                snapshotFilesProvider
                            )
                        );
                }
                b.bind(HttpServerTransport.class).toInstance(httpServerTransport);
                pluginComponents.forEach(p -> {
                    if (p instanceof PluginComponentBinding<?, ?> pcb) {
                        @SuppressWarnings("unchecked")
                        Class<Object> clazz = (Class<Object>) pcb.inter();
                        b.bind(clazz).toInstance(pcb.impl());

                    } else {
                        @SuppressWarnings("unchecked")
                        Class<Object> clazz = (Class<Object>) p.getClass();
                        b.bind(clazz).toInstance(p);
                    }
                });
                b.bind(PersistentTasksService.class).toInstance(persistentTasksService);
                b.bind(PersistentTasksClusterService.class).toInstance(persistentTasksClusterService);
                b.bind(PersistentTasksExecutorRegistry.class).toInstance(registry);
                b.bind(RepositoriesService.class).toInstance(repositoryService);
                b.bind(SnapshotsService.class).toInstance(snapshotsService);
                b.bind(SnapshotShardsService.class).toInstance(snapshotShardsService);
                b.bind(RestoreService.class).toInstance(restoreService);
                b.bind(RerouteService.class).toInstance(rerouteService);
                b.bind(ShardLimitValidator.class).toInstance(shardLimitValidator);
                b.bind(FsHealthService.class).toInstance(fsHealthService);
                b.bind(SystemIndices.class).toInstance(systemIndices);
                b.bind(PluginShutdownService.class).toInstance(pluginShutdownService);
                b.bind(ExecutorSelector.class).toInstance(executorSelector);
                b.bind(IndexSettingProviders.class).toInstance(indexSettingProviders);
                b.bind(DesiredNodesSettingsValidator.class).toInstance(desiredNodesSettingsValidator);
                b.bind(HealthService.class).toInstance(healthService);
                b.bind(MasterHistoryService.class).toInstance(masterHistoryService);
                b.bind(CoordinationDiagnosticsService.class).toInstance(coordinationDiagnosticsService);
                b.bind(HealthNodeTaskExecutor.class).toInstance(healthNodeTaskExecutor);
                b.bind(HealthMetadataService.class).toInstance(healthMetadataService);
                b.bind(LocalHealthMonitor.class).toInstance(localHealthMonitor);
                b.bind(HealthInfoCache.class).toInstance(nodeHealthOverview);
                b.bind(HealthApiStats.class).toInstance(healthApiStats);
                b.bind(Tracer.class).toInstance(tracer);
                b.bind(FileSettingsService.class).toInstance(fileSettingsService);
                b.bind(WriteLoadForecaster.class).toInstance(writeLoadForecaster);
                b.bind(HealthPeriodicLogger.class).toInstance(healthPeriodicLogger);
                b.bind(CompatibilityVersions.class).toInstance(compatibilityVersions);
            });

            if (ReadinessService.enabled(environment)) {
                modules.add(b -> b.bind(ReadinessService.class).toInstance(newReadinessService(clusterService, environment)));
            }

            injector = modules.createInjector();

            // We allocate copies of existing shards by looking for a viable copy of the shard in the cluster and assigning the shard there.
            // The search for viable copies is triggered by an allocation attempt (i.e. a reroute) and is performed asynchronously. When it
            // completes we trigger another reroute to try the allocation again. This means there is a circular dependency: the allocation
            // service needs access to the existing shards allocators (e.g. the GatewayAllocator) which need to be able to trigger a
            // reroute, which needs to call into the allocation service. We close the loop here:
            clusterModule.setExistingShardsAllocators(injector.getInstance(GatewayAllocator.class));

            List<LifecycleComponent> pluginLifecycleComponents = pluginComponents.stream().map(p -> {
                if (p instanceof PluginComponentBinding<?, ?> pcb) {
                    return pcb.impl();
                }
                return p;
            }).filter(p -> p instanceof LifecycleComponent).map(p -> (LifecycleComponent) p).toList();
            resourcesToClose.addAll(pluginLifecycleComponents);
            resourcesToClose.add(injector.getInstance(PeerRecoverySourceService.class));
            this.pluginLifecycleComponents = Collections.unmodifiableList(pluginLifecycleComponents);

            // Due to Java's type erasure with generics, the injector can't give us exactly what we need, and we have
            // to resort to some evil casting.
            @SuppressWarnings("rawtypes")
            Map<ActionType<? extends ActionResponse>, TransportAction<? extends ActionRequest, ? extends ActionResponse>> actions =
                forciblyCast(injector.getInstance(new Key<Map<ActionType, TransportAction>>() {
                }));

            client.initialize(
                actions,
                transportService.getTaskManager(),
                () -> clusterService.localNode().getId(),
                transportService.getLocalNodeConnection(),
                transportService.getRemoteClusterService(),
                namedWriteableRegistry
            );
            this.namedWriteableRegistry = namedWriteableRegistry;
            this.namedXContentRegistry = xContentRegistry;

            logger.debug("initializing HTTP handlers ...");
            actionModule.initRestHandlers(() -> clusterService.state().nodesIfRecovered());
            logger.info("initialized");

            success = true;
        } catch (IOException ex) {
            throw new ElasticsearchException("failed to bind service", ex);
        } finally {
            if (success == false) {
                IOUtils.closeWhileHandlingException(resourcesToClose);
            }
        }
    }

    private Supplier<DocumentParsingObserver> getDocumentParsingObserverSupplier() {
        List<DocumentParsingObserverPlugin> plugins = pluginsService.filterPlugins(DocumentParsingObserverPlugin.class);
        if (plugins.size() == 1) {
            return plugins.get(0).getDocumentParsingObserverSupplier();
        } else if (plugins.size() == 0) {
            return () -> DocumentParsingObserver.EMPTY_INSTANCE;
        }
        throw new IllegalStateException("too many DocumentParsingObserverPlugin instances");
    }

    /**
     * If the JVM was started with the Elastic APM agent and a config file argument was specified, then
     * delete the config file. The agent only reads it once, when supplied in this fashion, and it
     * may contain a secret token.
     * <p>
     * Public for testing only
     */
    @SuppressForbidden(reason = "Cannot guarantee that the temp config path is relative to the environment")
    public static void deleteTemporaryApmConfig(JvmInfo jvmInfo, BiConsumer<Exception, Path> errorHandler) {
        for (String inputArgument : jvmInfo.getInputArguments()) {
            if (inputArgument.startsWith("-javaagent:")) {
                final String agentArg = inputArgument.substring(11);
                final String[] parts = agentArg.split("=", 2);
                String APM_AGENT_CONFIG_FILE_REGEX = String.join(
                    "\\" + File.separator,
                    ".*modules",
                    "apm",
                    "elastic-apm-agent-\\d+\\.\\d+\\.\\d+\\.jar"
                );
                if (parts[0].matches(APM_AGENT_CONFIG_FILE_REGEX)) {
                    if (parts.length == 2 && parts[1].startsWith("c=")) {
                        final Path apmConfig = PathUtils.get(parts[1].substring(2));
                        if (apmConfig.getFileName().toString().matches("^\\.elstcapm\\..*\\.tmp")) {
                            try {
                                Files.deleteIfExists(apmConfig);
                            } catch (IOException e) {
                                errorHandler.accept(e, apmConfig);
                            }
                        }
                    }
                    return;
                }
            }
        }
    }

    /**
     * Wrap a group of reloadable plugins into a single reloadable plugin interface
     * @param reloadablePlugins A list of reloadable plugins
     * @return A single ReloadablePlugin that, upon reload, reloads the plugins it wraps
     */
    private static ReloadablePlugin wrapPlugins(List<ReloadablePlugin> reloadablePlugins) {
        return settings -> {
            for (ReloadablePlugin plugin : reloadablePlugins) {
                try {
                    plugin.reload(settings);
                } catch (IOException e) {
                    throw new RuntimeException(e);
                }
            }
        };
    }

    private Tracer getTracer(PluginsService pluginsService, Settings settings) {
        final List<TracerPlugin> tracerPlugins = pluginsService.filterPlugins(TracerPlugin.class);

        if (tracerPlugins.size() > 1) {
            throw new IllegalStateException("A single TracerPlugin was expected but got: " + tracerPlugins);
        }

        return tracerPlugins.isEmpty() ? Tracer.NOOP : tracerPlugins.get(0).getTracer(settings);
    }

    private HealthService createHealthService(
        ClusterService clusterService,
        ClusterModule clusterModule,
        CoordinationDiagnosticsService coordinationDiagnosticsService,
        ThreadPool threadPool,
        SystemIndices systemIndices
    ) {
        var serverHealthIndicatorServices = List.of(
            new StableMasterHealthIndicatorService(coordinationDiagnosticsService, clusterService),
            new RepositoryIntegrityHealthIndicatorService(clusterService),
            new ShardsAvailabilityHealthIndicatorService(clusterService, clusterModule.getAllocationService(), systemIndices),
            new DiskHealthIndicatorService(clusterService),
            new ShardsCapacityHealthIndicatorService(clusterService)
        );
        var pluginHealthIndicatorServices = pluginsService.filterPlugins(HealthPlugin.class)
            .stream()
            .flatMap(plugin -> plugin.getHealthIndicatorServices().stream())
            .toList();
        return new HealthService(concatLists(serverHealthIndicatorServices, pluginHealthIndicatorServices), threadPool);
    }

    private HealthPeriodicLogger createHealthPeriodicLogger(
        ClusterService clusterService,
        Settings settings,
        NodeClient client,
        HealthService healthService
    ) {
        return new HealthPeriodicLogger(settings, clusterService, client, healthService);
    }

    private RecoveryPlannerService getRecoveryPlannerService(
        ThreadPool threadPool,
        ClusterService clusterService,
        RepositoriesService repositoryService
    ) {
        final List<RecoveryPlannerService> recoveryPlannerServices = pluginsService.filterPlugins(RecoveryPlannerPlugin.class)
            .stream()
            .map(
                plugin -> plugin.createRecoveryPlannerService(
                    new ShardSnapshotsService(client, repositoryService, threadPool, clusterService)
                )
            )
            .filter(Optional::isPresent)
            .map(Optional::get)
            .toList();
        if (recoveryPlannerServices.isEmpty()) {
            return new PeerOnlyRecoveryPlannerService();
        } else if (recoveryPlannerServices.size() > 1) {
            throw new IllegalStateException("Expected a single RecoveryPlannerService but got: " + recoveryPlannerServices.size());
        }
        return recoveryPlannerServices.get(0);
    }

    private WriteLoadForecaster getWriteLoadForecaster(ThreadPool threadPool, Settings settings, ClusterSettings clusterSettings) {
        final List<ClusterPlugin> clusterPlugins = pluginsService.filterPlugins(ClusterPlugin.class);
        final List<WriteLoadForecaster> writeLoadForecasters = clusterPlugins.stream()
            .flatMap(clusterPlugin -> clusterPlugin.createWriteLoadForecasters(threadPool, settings, clusterSettings).stream())
            .toList();

        if (writeLoadForecasters.isEmpty()) {
            return WriteLoadForecaster.DEFAULT;
        }

        if (writeLoadForecasters.size() > 1) {
            throw new IllegalStateException("A single WriteLoadForecaster was expected but got: " + writeLoadForecasters);
        }

        return writeLoadForecasters.get(0);
    }

    private PersistedClusterStateService newPersistedClusterStateService(
        NamedXContentRegistry xContentRegistry,
        ClusterSettings clusterSettings,
        ThreadPool threadPool,
        CompatibilityVersions compatibilityVersions
    ) {
        final List<ClusterCoordinationPlugin.PersistedClusterStateServiceFactory> persistedClusterStateServiceFactories = pluginsService
            .filterPlugins(ClusterCoordinationPlugin.class)
            .stream()
            .map(ClusterCoordinationPlugin::getPersistedClusterStateServiceFactory)
            .flatMap(Optional::stream)
            .toList();

        if (persistedClusterStateServiceFactories.size() > 1) {
            throw new IllegalStateException("multiple persisted-state-service factories found: " + persistedClusterStateServiceFactories);
        }

        if (persistedClusterStateServiceFactories.size() == 1) {
            return persistedClusterStateServiceFactories.get(0)
                .newPersistedClusterStateService(nodeEnvironment, xContentRegistry, clusterSettings, threadPool, compatibilityVersions);
        }

        return new PersistedClusterStateService(nodeEnvironment, xContentRegistry, clusterSettings, threadPool::relativeTimeInMillis);
    }

    protected TransportService newTransportService(
        Settings settings,
        Transport transport,
        ThreadPool threadPool,
        TransportInterceptor interceptor,
        Function<BoundTransportAddress, DiscoveryNode> localNodeFactory,
        ClusterSettings clusterSettings,
        TaskManager taskManager,
        Tracer tracer
    ) {
        return new TransportService(settings, transport, threadPool, interceptor, localNodeFactory, clusterSettings, taskManager, tracer);
    }

    protected void processRecoverySettings(ClusterSettings clusterSettings, RecoverySettings recoverySettings) {
        // Noop in production, overridden by tests
    }

    /**
     * The settings that are used by this node. Contains original settings as well as additional settings provided by plugins.
     */
    public Settings settings() {
        return this.environment.settings();
    }

    /**
     * A client that can be used to execute actions (operations) against the cluster.
     */
    public Client client() {
        return client;
    }

    /**
     * Returns the environment of the node
     */
    public Environment getEnvironment() {
        return environment;
    }

    /**
     * Returns the {@link NodeEnvironment} instance of this node
     */
    public NodeEnvironment getNodeEnvironment() {
        return nodeEnvironment;
    }

    /**
     * Start the node. If the node is already started, this method is no-op.
     */
    public Node start() throws NodeValidationException {
        if (lifecycle.moveToStarted() == false) {
            return this;
        }

        logger.info("starting ...");
        pluginLifecycleComponents.forEach(LifecycleComponent::start);

        if (ReadinessService.enabled(environment)) {
            injector.getInstance(ReadinessService.class).start();
        }
        injector.getInstance(MappingUpdatedAction.class).setClient(client);
        injector.getInstance(IndicesService.class).start();
        injector.getInstance(IndicesClusterStateService.class).start();
        injector.getInstance(SnapshotsService.class).start();
        injector.getInstance(SnapshotShardsService.class).start();
        injector.getInstance(RepositoriesService.class).start();
        injector.getInstance(SearchService.class).start();
        injector.getInstance(FsHealthService.class).start();
        nodeService.getMonitorService().start();

        final ClusterService clusterService = injector.getInstance(ClusterService.class);

        final NodeConnectionsService nodeConnectionsService = injector.getInstance(NodeConnectionsService.class);
        nodeConnectionsService.start();
        clusterService.setNodeConnectionsService(nodeConnectionsService);

        injector.getInstance(GatewayService.class).start();
        final Coordinator coordinator = injector.getInstance(Coordinator.class);
        clusterService.getMasterService().setClusterStatePublisher(coordinator);

        // Start the transport service now so the publish address will be added to the local disco node in ClusterService
        TransportService transportService = injector.getInstance(TransportService.class);
        transportService.getTaskManager().setTaskResultsService(injector.getInstance(TaskResultsService.class));
        transportService.getTaskManager().setTaskCancellationService(new TaskCancellationService(transportService));
        transportService.start();
        assert localNodeFactory.getNode() != null;
        assert transportService.getLocalNode().equals(localNodeFactory.getNode())
            : "transportService has a different local node than the factory provided";
        injector.getInstance(PeerRecoverySourceService.class).start();

        // Load (and maybe upgrade) the metadata stored on disk
        final GatewayMetaState gatewayMetaState = injector.getInstance(GatewayMetaState.class);
        gatewayMetaState.start(
            settings(),
            transportService,
            clusterService,
            injector.getInstance(MetaStateService.class),
            injector.getInstance(IndexMetadataVerifier.class),
            injector.getInstance(MetadataUpgrader.class),
            injector.getInstance(PersistedClusterStateService.class),
            pluginsService.filterPlugins(ClusterCoordinationPlugin.class),
            injector.getInstance(CompatibilityVersions.class)
        );
        // TODO: Do not expect that the legacy metadata file is always present https://github.com/elastic/elasticsearch/issues/95211
        if (Assertions.ENABLED && DiscoveryNode.isStateless(settings()) == false) {
            try {
                assert injector.getInstance(MetaStateService.class).loadFullState().v1().isEmpty();
                final NodeMetadata nodeMetadata = NodeMetadata.FORMAT.loadLatestState(
                    logger,
                    NamedXContentRegistry.EMPTY,
                    nodeEnvironment.nodeDataPaths()
                );
                assert nodeMetadata != null;
                assert nodeMetadata.nodeVersion().equals(Version.CURRENT);
                assert nodeMetadata.nodeId().equals(localNodeFactory.getNode().getId());
            } catch (IOException e) {
                assert false : e;
            }
        }
        // we load the global state here (the persistent part of the cluster state stored on disk) to
        // pass it to the bootstrap checks to allow plugins to enforce certain preconditions based on the recovered state.
        final Metadata onDiskMetadata = gatewayMetaState.getPersistedState().getLastAcceptedState().metadata();
        assert onDiskMetadata != null : "metadata is null but shouldn't"; // this is never null
        validateNodeBeforeAcceptingRequests(
            new BootstrapContext(environment, onDiskMetadata),
            transportService.boundAddress(),
            pluginsService.flatMap(Plugin::getBootstrapChecks).toList()
        );

        final FileSettingsService fileSettingsService = injector.getInstance(FileSettingsService.class);
        fileSettingsService.start();
        // if we are using the readiness service, listen for the file settings being applied
        if (ReadinessService.enabled(environment)) {
            fileSettingsService.addFileChangedListener(injector.getInstance(ReadinessService.class));
        }

        clusterService.addStateApplier(transportService.getTaskManager());
        // start after transport service so the local disco is known
        coordinator.start(); // start before cluster service so that it can set initial state on ClusterApplierService
        clusterService.start();
        assert clusterService.localNode().equals(localNodeFactory.getNode())
            : "clusterService has a different local node than the factory provided";
        transportService.acceptIncomingRequests();
        /*
         * CoordinationDiagnosticsService expects to be able to send transport requests and use the cluster state, so it is important to
         * start it here after the clusterService and transportService have been started.
         */
        injector.getInstance(CoordinationDiagnosticsService.class).start();
        coordinator.startInitialJoin();
        final TimeValue initialStateTimeout = INITIAL_STATE_TIMEOUT_SETTING.get(settings());
        configureNodeAndClusterIdStateListener(clusterService);

        if (initialStateTimeout.millis() > 0) {
            final ThreadPool thread = injector.getInstance(ThreadPool.class);
            ClusterState clusterState = clusterService.state();
            ClusterStateObserver observer = new ClusterStateObserver(clusterState, clusterService, null, logger, thread.getThreadContext());

            if (clusterState.nodes().getMasterNodeId() == null) {
                logger.debug("waiting to join the cluster. timeout [{}]", initialStateTimeout);
                final CountDownLatch latch = new CountDownLatch(1);
                observer.waitForNextChange(new ClusterStateObserver.Listener() {
                    @Override
                    public void onNewClusterState(ClusterState state) {
                        latch.countDown();
                    }

                    @Override
                    public void onClusterServiceClose() {
                        latch.countDown();
                    }

                    @Override
                    public void onTimeout(TimeValue timeout) {
                        logger.warn("timed out while waiting for initial discovery state - timeout: {}", initialStateTimeout);
                        latch.countDown();
                    }
                }, state -> state.nodes().getMasterNodeId() != null, initialStateTimeout);

                try {
                    latch.await();
                } catch (InterruptedException e) {
                    throw new ElasticsearchTimeoutException("Interrupted while waiting for initial discovery state");
                }
            }
        }

        injector.getInstance(HttpServerTransport.class).start();

        if (WRITE_PORTS_FILE_SETTING.get(settings())) {
            TransportService transport = injector.getInstance(TransportService.class);
            writePortsFile("transport", transport.boundAddress());
            HttpServerTransport http = injector.getInstance(HttpServerTransport.class);
            writePortsFile("http", http.boundAddress());

            if (ReadinessService.enabled(environment)) {
                ReadinessService readiness = injector.getInstance(ReadinessService.class);
                readiness.addBoundAddressListener(address -> writePortsFile("readiness", address));
            }

            if (RemoteClusterPortSettings.REMOTE_CLUSTER_SERVER_ENABLED.get(environment.settings())) {
                writePortsFile("remote_cluster", transport.boundRemoteAccessAddress());
            }
        }

        logger.info("started {}", transportService.getLocalNode());

        pluginsService.filterPlugins(ClusterPlugin.class).forEach(ClusterPlugin::onNodeStarted);

        return this;
    }

    protected void configureNodeAndClusterIdStateListener(ClusterService clusterService) {
        NodeAndClusterIdStateListener.getAndSetNodeIdAndClusterId(
            clusterService,
            injector.getInstance(ThreadPool.class).getThreadContext()
        );
    }

    private void stop() {
        if (lifecycle.moveToStopped() == false) {
            return;
        }
        logger.info("stopping ...");

        if (ReadinessService.enabled(environment)) {
            stopIfStarted(ReadinessService.class);
        }
        stopIfStarted(FileSettingsService.class);
        injector.getInstance(ResourceWatcherService.class).close();
        stopIfStarted(HttpServerTransport.class);

        stopIfStarted(SnapshotsService.class);
        stopIfStarted(SnapshotShardsService.class);
        stopIfStarted(RepositoriesService.class);
        // stop any changes happening as a result of cluster state changes
        stopIfStarted(IndicesClusterStateService.class);
        // close cluster coordinator early to not react to pings anymore.
        // This can confuse other nodes and delay things - mostly if we're the master and we're running tests.
        stopIfStarted(Coordinator.class);
        // we close indices first, so operations won't be allowed on it
        stopIfStarted(ClusterService.class);
        stopIfStarted(NodeConnectionsService.class);
        stopIfStarted(FsHealthService.class);
        stopIfStarted(nodeService.getMonitorService());
        stopIfStarted(GatewayService.class);
        stopIfStarted(SearchService.class);
        stopIfStarted(TransportService.class);

        pluginLifecycleComponents.forEach(Node::stopIfStarted);
        // we should stop this last since it waits for resources to get released
        // if we had scroll searchers etc or recovery going on we wait for to finish.
        stopIfStarted(IndicesService.class);
        logger.info("stopped");
    }

    private <T extends LifecycleComponent> void stopIfStarted(Class<T> componentClass) {
        stopIfStarted(injector.getInstance(componentClass));
    }

    private static void stopIfStarted(LifecycleComponent component) {
        // if we failed during startup then some of our components might not have started yet
        if (component.lifecycleState() == Lifecycle.State.STARTED) {
            component.stop();
        }
    }

    // During concurrent close() calls we want to make sure that all of them return after the node has completed it's shutdown cycle.
    // If not, the hook that is added in Bootstrap#setup() will be useless:
    // close() might not be executed, in case another (for example api) call to close() has already set some lifecycles to stopped.
    // In this case the process will be terminated even if the first call to close() has not finished yet.
    @Override
    public synchronized void close() throws IOException {
        synchronized (lifecycle) {
            if (lifecycle.started()) {
                stop();
            }
            if (lifecycle.moveToClosed() == false) {
                return;
            }
        }

        logger.info("closing ...");
        List<Closeable> toClose = new ArrayList<>();
        StopWatch stopWatch = new StopWatch("node_close");
        toClose.add(() -> stopWatch.start("node_service"));
        toClose.add(nodeService);
        toClose.add(() -> stopWatch.stop().start("http"));
        toClose.add(injector.getInstance(HttpServerTransport.class));
        toClose.add(() -> stopWatch.stop().start("snapshot_service"));
        toClose.add(injector.getInstance(SnapshotsService.class));
        toClose.add(injector.getInstance(SnapshotShardsService.class));
        toClose.add(injector.getInstance(RepositoriesService.class));
        toClose.add(() -> stopWatch.stop().start("client"));
        Releasables.close(injector.getInstance(Client.class));
        toClose.add(() -> stopWatch.stop().start("indices_cluster"));
        toClose.add(injector.getInstance(IndicesClusterStateService.class));
        toClose.add(() -> stopWatch.stop().start("indices"));
        toClose.add(injector.getInstance(IndicesService.class));
        // close filter/fielddata caches after indices
        toClose.add(injector.getInstance(IndicesStore.class));
        toClose.add(injector.getInstance(PeerRecoverySourceService.class));
        toClose.add(() -> stopWatch.stop().start("cluster"));
        toClose.add(injector.getInstance(ClusterService.class));
        toClose.add(() -> stopWatch.stop().start("node_connections_service"));
        toClose.add(injector.getInstance(NodeConnectionsService.class));
        toClose.add(() -> stopWatch.stop().start("cluster_coordinator"));
        toClose.add(injector.getInstance(Coordinator.class));
        toClose.add(() -> stopWatch.stop().start("monitor"));
        toClose.add(nodeService.getMonitorService());
        toClose.add(() -> stopWatch.stop().start("fsHealth"));
        toClose.add(injector.getInstance(FsHealthService.class));
        toClose.add(() -> stopWatch.stop().start("gateway"));
        toClose.add(injector.getInstance(GatewayService.class));
        toClose.add(() -> stopWatch.stop().start("search"));
        toClose.add(injector.getInstance(SearchService.class));
        toClose.add(() -> stopWatch.stop().start("transport"));
        toClose.add(injector.getInstance(TransportService.class));
        if (ReadinessService.enabled(environment)) {
            toClose.add(injector.getInstance(ReadinessService.class));
        }
        toClose.add(injector.getInstance(FileSettingsService.class));
        toClose.add(injector.getInstance(HealthPeriodicLogger.class));

        for (LifecycleComponent plugin : pluginLifecycleComponents) {
            toClose.add(() -> stopWatch.stop().start("plugin(" + plugin.getClass().getName() + ")"));
            toClose.add(plugin);
        }
        toClose.addAll(pluginsService.filterPlugins(Plugin.class));

        toClose.add(() -> stopWatch.stop().start("script"));
        toClose.add(injector.getInstance(ScriptService.class));

        toClose.add(() -> stopWatch.stop().start("thread_pool"));
        toClose.add(() -> injector.getInstance(ThreadPool.class).shutdown());
        // Don't call shutdownNow here, it might break ongoing operations on Lucene indices.
        // See https://issues.apache.org/jira/browse/LUCENE-7248. We call shutdownNow in
        // awaitClose if the node doesn't finish closing within the specified time.

        toClose.add(() -> stopWatch.stop().start("gateway_meta_state"));
        toClose.add(injector.getInstance(GatewayMetaState.class));

        toClose.add(() -> stopWatch.stop().start("node_environment"));
        toClose.add(injector.getInstance(NodeEnvironment.class));
        toClose.add(stopWatch::stop);

        if (logger.isTraceEnabled()) {
            toClose.add(() -> logger.trace("Close times for each service:\n{}", stopWatch.prettyPrint()));
        }
        IOUtils.close(toClose);
        logger.info("closed");
    }

    /**
     * Invokes hooks to prepare this node to be closed. This should be called when Elasticsearch receives a request to shut down
     * gracefully from the underlying operating system, before system resources are closed. This method will block
     * until the node is ready to shut down.
     *
     * Note that this class is part of infrastructure to react to signals from the operating system - most graceful shutdown
     * logic should use Node Shutdown, see {@link org.elasticsearch.cluster.metadata.NodesShutdownMetadata}.
     */
    public void prepareForClose() {
        HttpServerTransport httpServerTransport = injector.getInstance(HttpServerTransport.class);
        FutureTask<Void> stopper = new FutureTask<>(() -> {
            httpServerTransport.stop();
            return null;
        });
        new Thread(stopper, "http-server-transport-stop").start();

        Optional.ofNullable(terminationHandler.get()).ifPresent(TerminationHandler::handleTermination);

        try {
            stopper.get();
        } catch (Exception e) {
            logger.warn("unexpected exception while waiting for http server to close", e);
        }
    }

    /**
     * Wait for this node to be effectively closed.
     */
    // synchronized to prevent running concurrently with close()
    public synchronized boolean awaitClose(long timeout, TimeUnit timeUnit) throws InterruptedException {
        if (lifecycle.closed() == false) {
            // We don't want to shutdown the threadpool or interrupt threads on a node that is not
            // closed yet.
            throw new IllegalStateException("Call close() first");
        }

        ThreadPool threadPool = injector.getInstance(ThreadPool.class);
        final boolean terminated = ThreadPool.terminate(threadPool, timeout, timeUnit);
        if (terminated) {
            // All threads terminated successfully. Because search, recovery and all other operations
            // that run on shards run in the threadpool, indices should be effectively closed by now.
            if (nodeService.awaitClose(0, TimeUnit.MILLISECONDS) == false) {
                throw new IllegalStateException(
                    "Some shards are still open after the threadpool terminated. "
                        + "Something is leaking index readers or store references."
                );
            }
        }
        return terminated;
    }

    /**
     * Returns {@code true} if the node is closed.
     */
    public boolean isClosed() {
        return lifecycle.closed();
    }

    public Injector injector() {
        return this.injector;
    }

    /**
     * Hook for validating the node after network
     * services are started but before the cluster service is started
     * and before the network service starts accepting incoming network
     * requests.
     *
     * @param context               the bootstrap context for this node
     * @param boundTransportAddress the network addresses the node is
     *                              bound and publishing to
     */
    @SuppressWarnings("unused")
    protected void validateNodeBeforeAcceptingRequests(
        final BootstrapContext context,
        final BoundTransportAddress boundTransportAddress,
        List<BootstrapCheck> bootstrapChecks
    ) throws NodeValidationException {}

    /**
     * Writes a file to the logs dir containing the ports for the given transport type
     */
    private void writePortsFile(String type, BoundTransportAddress boundAddress) {
        Path tmpPortsFile = environment.logsFile().resolve(type + ".ports.tmp");
        try (BufferedWriter writer = Files.newBufferedWriter(tmpPortsFile, Charset.forName("UTF-8"))) {
            for (TransportAddress address : boundAddress.boundAddresses()) {
                InetAddress inetAddress = InetAddress.getByName(address.getAddress());
                writer.write(NetworkAddress.format(new InetSocketAddress(inetAddress, address.getPort())) + "\n");
            }
        } catch (IOException e) {
            throw new RuntimeException("Failed to write ports file", e);
        }
        Path portsFile = environment.logsFile().resolve(type + ".ports");
        try {
            Files.move(tmpPortsFile, portsFile, StandardCopyOption.ATOMIC_MOVE);
        } catch (IOException e) {
            throw new RuntimeException("Failed to rename ports file", e);
        }
    }

    /**
     * The {@link PluginsService} used to build this node's components.
     */
    protected PluginsService getPluginsService() {
        return pluginsService;
    }

    /**
     * Plugins can provide additional settings for the node, but two plugins
     * cannot provide the same setting.
     * @param pluginMap A map of plugin names to plugin instances
     * @param originalSettings The node's original settings, which silently override any setting provided by the plugins.
     * @return A {@link Settings} with the merged node and plugin settings
     * @throws IllegalArgumentException if two plugins provide the same additional setting key
     */
    static Settings mergePluginSettings(Map<String, Plugin> pluginMap, Settings originalSettings) {
        Map<String, String> foundSettings = new HashMap<>();
        final Settings.Builder builder = Settings.builder();
        for (Map.Entry<String, Plugin> entry : pluginMap.entrySet()) {
            Settings settings = entry.getValue().additionalSettings();
            for (String setting : settings.keySet()) {
                String oldPlugin = foundSettings.put(setting, entry.getKey());
                if (oldPlugin != null) {
                    throw new IllegalArgumentException(
                        "Cannot have additional setting ["
                            + setting
                            + "] "
                            + "in plugin ["
                            + entry.getKey()
                            + "], already added in plugin ["
                            + oldPlugin
                            + "]"
                    );
                }
            }
            builder.put(settings);
        }
        return builder.put(originalSettings).build();
    }

    /**
     * Creates a new {@link CircuitBreakerService} based on the settings provided.
     *
     * @see #BREAKER_TYPE_KEY
     */
    private static CircuitBreakerService createCircuitBreakerService(
        Settings settings,
        List<BreakerSettings> breakerSettings,
        ClusterSettings clusterSettings
    ) {
        String type = BREAKER_TYPE_KEY.get(settings);
        if (type.equals("hierarchy")) {
            return new HierarchyCircuitBreakerService(settings, breakerSettings, clusterSettings);
        } else if (type.equals("none")) {
            return new NoneCircuitBreakerService();
        } else {
            throw new IllegalArgumentException("Unknown circuit breaker type [" + type + "]");
        }
    }

    /**
     * Creates a new {@link BigArrays} instance used for this node.
     * This method can be overwritten by subclasses to change their {@link BigArrays} implementation for instance for testing
     */
    BigArrays createBigArrays(PageCacheRecycler pageCacheRecycler, CircuitBreakerService circuitBreakerService) {
        return new BigArrays(pageCacheRecycler, circuitBreakerService, CircuitBreaker.REQUEST);
    }

    /**
     * Creates a new {@link BigArrays} instance used for this node.
     * This method can be overwritten by subclasses to change their {@link BigArrays} implementation for instance for testing
     */
    PageCacheRecycler createPageCacheRecycler(Settings settings) {
        return new PageCacheRecycler(settings);
    }

    /**
     * Creates a new SearchService. This method can be overwritten by tests to inject mock implementations.
     */
    protected SearchService newSearchService(
        ClusterService clusterService,
        IndicesService indicesService,
        ThreadPool threadPool,
        ScriptService scriptService,
        BigArrays bigArrays,
        FetchPhase fetchPhase,
        ResponseCollectorService responseCollectorService,
        CircuitBreakerService circuitBreakerService,
        ExecutorSelector executorSelector,
        Tracer tracer
    ) {
        return new SearchService(
            clusterService,
            indicesService,
            threadPool,
            scriptService,
            bigArrays,
            fetchPhase,
            responseCollectorService,
            circuitBreakerService,
            executorSelector,
            tracer
        );
    }

    /**
     * Creates a new ScriptService. This method can be overwritten by tests to inject mock implementations.
     */
    protected ScriptService newScriptService(
        Settings settings,
        Map<String, ScriptEngine> engines,
        Map<String, ScriptContext<?>> contexts,
        LongSupplier timeProvider
    ) {
        return new ScriptService(settings, engines, contexts, timeProvider);
    }

    /**
     * Creates a new ReadinessService. This method can be overwritten by tests to inject mock implementations.
     */
    protected ReadinessService newReadinessService(ClusterService clusterService, Environment environment) {
        return new ReadinessService(clusterService, environment);
    }

    /**
     * Get Custom Name Resolvers list based on a Discovery Plugins list
     *
     * @param discoveryPlugins Discovery plugins list
     */
    private List<NetworkService.CustomNameResolver> getCustomNameResolvers(List<DiscoveryPlugin> discoveryPlugins) {
        List<NetworkService.CustomNameResolver> customNameResolvers = new ArrayList<>();
        for (DiscoveryPlugin discoveryPlugin : discoveryPlugins) {
            NetworkService.CustomNameResolver customNameResolver = discoveryPlugin.getCustomNameResolver(settings());
            if (customNameResolver != null) {
                customNameResolvers.add(customNameResolver);
            }
        }
        return customNameResolvers;
    }

    /**
     * Constructs a ClusterInfoService which may be mocked for tests.
     */
    protected ClusterInfoService newClusterInfoService(
        Settings settings,
        ClusterService clusterService,
        ThreadPool threadPool,
        NodeClient client
    ) {
        final InternalClusterInfoService service = new InternalClusterInfoService(settings, clusterService, threadPool, client);
        if (DiscoveryNode.isMasterNode(settings)) {
            // listen for state changes (this node starts/stops being the elected master, or new nodes are added)
            clusterService.addListener(service);
        }
        return service;
    }

    /**
     * Constructs a {@link org.elasticsearch.http.HttpServerTransport} which may be mocked for tests.
     */
    protected HttpServerTransport newHttpTransport(NetworkModule networkModule) {
        return networkModule.getHttpServerTransportSupplier().get();
    }

    private static class LocalNodeFactory implements Function<BoundTransportAddress, DiscoveryNode> {
        private final SetOnce<DiscoveryNode> localNode = new SetOnce<>();
        private final String persistentNodeId;
        private final Settings settings;

        private LocalNodeFactory(Settings settings, String persistentNodeId) {
            this.persistentNodeId = persistentNodeId;
            this.settings = settings;
        }

        @Override
        public DiscoveryNode apply(BoundTransportAddress boundTransportAddress) {
            localNode.set(DiscoveryNode.createLocal(settings, boundTransportAddress.publishAddress(), persistentNodeId));
            return localNode.get();
        }

        DiscoveryNode getNode() {
            assert localNode.get() != null;
            return localNode.get();
        }
    }
}<|MERGE_RESOLUTION|>--- conflicted
+++ resolved
@@ -622,7 +622,10 @@
             resourcesToClose.add(circuitBreakerService);
             modules.add(new GatewayModule());
 
-            CompatibilityVersions compatibilityVersions = new CompatibilityVersions(TransportVersion.current());
+            CompatibilityVersions compatibilityVersions = new CompatibilityVersions(
+                TransportVersion.current(),
+                systemIndices.getMappingsVersions()
+            );
             PageCacheRecycler pageCacheRecycler = createPageCacheRecycler(settings);
             BigArrays bigArrays = createBigArrays(pageCacheRecycler, circuitBreakerService);
             modules.add(settingsModule);
@@ -929,13 +932,6 @@
             );
             clusterInfoService.addListener(diskThresholdMonitor::onNewInfo);
 
-<<<<<<< HEAD
-            CompatibilityVersions compatibilityVersions = new CompatibilityVersions(
-                TransportVersion.current(),
-                systemIndices.getMappingsVersions()
-            );
-=======
->>>>>>> 6ab6b237
             final DiscoveryModule discoveryModule = new DiscoveryModule(
                 settings,
                 transportService,
