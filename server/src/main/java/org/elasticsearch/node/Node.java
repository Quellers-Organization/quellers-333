/*
 * Copyright Elasticsearch B.V. and/or licensed to Elasticsearch B.V. under one
 * or more contributor license agreements. Licensed under the Elastic License
 * 2.0 and the Server Side Public License, v 1; you may not use this file except
 * in compliance with, at your election, the Elastic License 2.0 or the Server
 * Side Public License, v 1.
 */

package org.elasticsearch.node;

import org.apache.logging.log4j.LogManager;
import org.apache.logging.log4j.Logger;
import org.apache.lucene.search.IndexSearcher;
import org.apache.lucene.util.Constants;
import org.apache.lucene.util.SetOnce;
import org.elasticsearch.Assertions;
import org.elasticsearch.Build;
import org.elasticsearch.ElasticsearchException;
import org.elasticsearch.ElasticsearchTimeoutException;
import org.elasticsearch.Version;
import org.elasticsearch.action.ActionModule;
import org.elasticsearch.action.ActionRequest;
import org.elasticsearch.action.ActionResponse;
import org.elasticsearch.action.ActionType;
import org.elasticsearch.action.search.SearchExecutionStatsCollector;
import org.elasticsearch.action.search.SearchPhaseController;
import org.elasticsearch.action.search.SearchTransportService;
import org.elasticsearch.action.support.TransportAction;
import org.elasticsearch.action.update.UpdateHelper;
import org.elasticsearch.bootstrap.BootstrapCheck;
import org.elasticsearch.bootstrap.BootstrapContext;
import org.elasticsearch.client.internal.Client;
import org.elasticsearch.client.internal.node.NodeClient;
import org.elasticsearch.cluster.ClusterInfoService;
import org.elasticsearch.cluster.ClusterModule;
import org.elasticsearch.cluster.ClusterName;
import org.elasticsearch.cluster.ClusterState;
import org.elasticsearch.cluster.ClusterStateObserver;
import org.elasticsearch.cluster.InternalClusterInfoService;
import org.elasticsearch.cluster.NodeConnectionsService;
import org.elasticsearch.cluster.action.index.MappingUpdatedAction;
import org.elasticsearch.cluster.coordination.CoordinationDiagnosticsService;
import org.elasticsearch.cluster.coordination.Coordinator;
import org.elasticsearch.cluster.coordination.MasterHistoryService;
import org.elasticsearch.cluster.coordination.StableMasterHealthIndicatorService;
import org.elasticsearch.cluster.desirednodes.DesiredNodesSettingsValidator;
import org.elasticsearch.cluster.metadata.IndexMetadataVerifier;
import org.elasticsearch.cluster.metadata.IndexTemplateMetadata;
import org.elasticsearch.cluster.metadata.Metadata;
import org.elasticsearch.cluster.metadata.MetadataCreateDataStreamService;
import org.elasticsearch.cluster.metadata.MetadataCreateIndexService;
import org.elasticsearch.cluster.metadata.MetadataDataStreamsService;
import org.elasticsearch.cluster.metadata.MetadataUpdateSettingsService;
import org.elasticsearch.cluster.metadata.SystemIndexMetadataUpgradeService;
import org.elasticsearch.cluster.metadata.TemplateUpgradeService;
import org.elasticsearch.cluster.node.DiscoveryNode;
import org.elasticsearch.cluster.node.DiscoveryNodeRole;
import org.elasticsearch.cluster.routing.BatchedRerouteService;
import org.elasticsearch.cluster.routing.RerouteService;
import org.elasticsearch.cluster.routing.allocation.DiskThresholdMonitor;
import org.elasticsearch.cluster.routing.allocation.ShardsAvailabilityHealthIndicatorService;
import org.elasticsearch.cluster.service.ClusterService;
import org.elasticsearch.common.StopWatch;
import org.elasticsearch.common.breaker.CircuitBreaker;
import org.elasticsearch.common.component.Lifecycle;
import org.elasticsearch.common.component.LifecycleComponent;
import org.elasticsearch.common.inject.Injector;
import org.elasticsearch.common.inject.Key;
import org.elasticsearch.common.inject.ModulesBuilder;
import org.elasticsearch.common.io.stream.NamedWriteableRegistry;
import org.elasticsearch.common.logging.DeprecationCategory;
import org.elasticsearch.common.logging.DeprecationLogger;
import org.elasticsearch.common.logging.HeaderWarning;
import org.elasticsearch.common.logging.NodeAndClusterIdStateListener;
import org.elasticsearch.common.network.NetworkAddress;
import org.elasticsearch.common.network.NetworkModule;
import org.elasticsearch.common.network.NetworkService;
import org.elasticsearch.common.settings.ClusterSettings;
import org.elasticsearch.common.settings.ConsistentSettingsService;
import org.elasticsearch.common.settings.Setting;
import org.elasticsearch.common.settings.Setting.Property;
import org.elasticsearch.common.settings.SettingUpgrader;
import org.elasticsearch.common.settings.Settings;
import org.elasticsearch.common.settings.SettingsModule;
import org.elasticsearch.common.transport.BoundTransportAddress;
import org.elasticsearch.common.transport.TransportAddress;
import org.elasticsearch.common.util.BigArrays;
import org.elasticsearch.common.util.PageCacheRecycler;
import org.elasticsearch.core.IOUtils;
import org.elasticsearch.core.PathUtils;
import org.elasticsearch.core.Releasables;
import org.elasticsearch.core.SuppressForbidden;
import org.elasticsearch.core.TimeValue;
import org.elasticsearch.discovery.DiscoveryModule;
import org.elasticsearch.env.Environment;
import org.elasticsearch.env.NodeEnvironment;
import org.elasticsearch.env.NodeMetadata;
import org.elasticsearch.gateway.GatewayAllocator;
import org.elasticsearch.gateway.GatewayMetaState;
import org.elasticsearch.gateway.GatewayModule;
import org.elasticsearch.gateway.GatewayService;
import org.elasticsearch.gateway.MetaStateService;
import org.elasticsearch.gateway.PersistedClusterStateService;
import org.elasticsearch.health.HealthIndicatorService;
import org.elasticsearch.health.HealthService;
import org.elasticsearch.health.metadata.HealthMetadataService;
import org.elasticsearch.health.node.HealthInfoCache;
import org.elasticsearch.health.node.LocalHealthMonitor;
import org.elasticsearch.health.node.selection.HealthNode;
import org.elasticsearch.health.node.selection.HealthNodeTaskExecutor;
import org.elasticsearch.http.HttpServerTransport;
import org.elasticsearch.index.IndexSettingProvider;
import org.elasticsearch.index.IndexSettingProviders;
import org.elasticsearch.index.IndexSettings;
import org.elasticsearch.index.IndexingPressure;
import org.elasticsearch.index.analysis.AnalysisRegistry;
import org.elasticsearch.index.engine.EngineFactory;
import org.elasticsearch.indices.ExecutorSelector;
import org.elasticsearch.indices.IndicesModule;
import org.elasticsearch.indices.IndicesService;
import org.elasticsearch.indices.ShardLimitValidator;
import org.elasticsearch.indices.SystemIndexManager;
import org.elasticsearch.indices.SystemIndices;
import org.elasticsearch.indices.analysis.AnalysisModule;
import org.elasticsearch.indices.breaker.BreakerSettings;
import org.elasticsearch.indices.breaker.CircuitBreakerService;
import org.elasticsearch.indices.breaker.HierarchyCircuitBreakerService;
import org.elasticsearch.indices.breaker.NoneCircuitBreakerService;
import org.elasticsearch.indices.cluster.IndicesClusterStateService;
import org.elasticsearch.indices.recovery.PeerRecoverySourceService;
import org.elasticsearch.indices.recovery.PeerRecoveryTargetService;
import org.elasticsearch.indices.recovery.RecoverySettings;
import org.elasticsearch.indices.recovery.SnapshotFilesProvider;
import org.elasticsearch.indices.recovery.plan.RecoveryPlannerService;
import org.elasticsearch.indices.recovery.plan.ShardSnapshotsService;
import org.elasticsearch.indices.recovery.plan.SourceOnlyRecoveryPlannerService;
import org.elasticsearch.indices.store.IndicesStore;
import org.elasticsearch.ingest.IngestService;
import org.elasticsearch.monitor.MonitorService;
import org.elasticsearch.monitor.fs.FsHealthService;
import org.elasticsearch.monitor.jvm.JvmInfo;
import org.elasticsearch.persistent.PersistentTasksClusterService;
import org.elasticsearch.persistent.PersistentTasksExecutor;
import org.elasticsearch.persistent.PersistentTasksExecutorRegistry;
import org.elasticsearch.persistent.PersistentTasksService;
import org.elasticsearch.plugins.ActionPlugin;
import org.elasticsearch.plugins.AnalysisPlugin;
import org.elasticsearch.plugins.CircuitBreakerPlugin;
import org.elasticsearch.plugins.ClusterPlugin;
import org.elasticsearch.plugins.DiscoveryPlugin;
import org.elasticsearch.plugins.EnginePlugin;
import org.elasticsearch.plugins.HealthPlugin;
import org.elasticsearch.plugins.IndexStorePlugin;
import org.elasticsearch.plugins.IngestPlugin;
import org.elasticsearch.plugins.MapperPlugin;
import org.elasticsearch.plugins.MetadataUpgrader;
import org.elasticsearch.plugins.NetworkPlugin;
import org.elasticsearch.plugins.PersistentTaskPlugin;
import org.elasticsearch.plugins.Plugin;
import org.elasticsearch.plugins.PluginsService;
import org.elasticsearch.plugins.RecoveryPlannerPlugin;
import org.elasticsearch.plugins.RepositoryPlugin;
import org.elasticsearch.plugins.ScriptPlugin;
import org.elasticsearch.plugins.SearchPlugin;
import org.elasticsearch.plugins.ShutdownAwarePlugin;
import org.elasticsearch.plugins.SystemIndexPlugin;
import org.elasticsearch.plugins.TracerPlugin;
import org.elasticsearch.readiness.ReadinessService;
import org.elasticsearch.repositories.RepositoriesModule;
import org.elasticsearch.repositories.RepositoriesService;
import org.elasticsearch.reservedstate.ReservedClusterStateHandler;
import org.elasticsearch.reservedstate.ReservedClusterStateHandlerProvider;
import org.elasticsearch.reservedstate.action.ReservedClusterSettingsAction;
import org.elasticsearch.reservedstate.service.FileSettingsService;
import org.elasticsearch.rest.RestController;
import org.elasticsearch.script.ScriptContext;
import org.elasticsearch.script.ScriptEngine;
import org.elasticsearch.script.ScriptModule;
import org.elasticsearch.script.ScriptService;
import org.elasticsearch.search.SearchModule;
import org.elasticsearch.search.SearchService;
import org.elasticsearch.search.SearchUtils;
import org.elasticsearch.search.aggregations.support.AggregationUsageService;
import org.elasticsearch.search.fetch.FetchPhase;
import org.elasticsearch.shutdown.PluginShutdownService;
import org.elasticsearch.snapshots.InternalSnapshotsInfoService;
import org.elasticsearch.snapshots.RepositoryIntegrityHealthIndicatorService;
import org.elasticsearch.snapshots.RestoreService;
import org.elasticsearch.snapshots.SnapshotShardsService;
import org.elasticsearch.snapshots.SnapshotsInfoService;
import org.elasticsearch.snapshots.SnapshotsService;
import org.elasticsearch.tasks.Task;
import org.elasticsearch.tasks.TaskCancellationService;
import org.elasticsearch.tasks.TaskManager;
import org.elasticsearch.tasks.TaskResultsService;
import org.elasticsearch.threadpool.ExecutorBuilder;
import org.elasticsearch.threadpool.ThreadPool;
import org.elasticsearch.tracing.Tracer;
import org.elasticsearch.transport.Transport;
import org.elasticsearch.transport.TransportInterceptor;
import org.elasticsearch.transport.TransportService;
import org.elasticsearch.upgrades.SystemIndexMigrationExecutor;
import org.elasticsearch.usage.UsageService;
import org.elasticsearch.watcher.ResourceWatcherService;
import org.elasticsearch.xcontent.NamedXContentRegistry;

import java.io.BufferedWriter;
import java.io.Closeable;
import java.io.IOException;
import java.net.InetAddress;
import java.net.InetSocketAddress;
import java.nio.charset.Charset;
import java.nio.file.Files;
import java.nio.file.Path;
import java.nio.file.StandardCopyOption;
import java.util.ArrayList;
import java.util.Arrays;
import java.util.Collection;
import java.util.Collections;
import java.util.HashMap;
import java.util.LinkedHashSet;
import java.util.List;
import java.util.Map;
import java.util.Optional;
import java.util.Set;
import java.util.concurrent.CountDownLatch;
import java.util.concurrent.TimeUnit;
import java.util.function.Function;
import java.util.function.LongSupplier;
import java.util.function.UnaryOperator;
import java.util.stream.Collectors;
import java.util.stream.Stream;

import javax.net.ssl.SNIHostName;

import static java.util.stream.Collectors.toList;
import static org.elasticsearch.common.util.CollectionUtils.concatLists;
import static org.elasticsearch.core.Types.forciblyCast;

/**
 * A node represent a node within a cluster ({@code cluster.name}). The {@link #client()} can be used
 * in order to use a {@link Client} to perform actions/operations against the cluster.
 */
public class Node implements Closeable {
    public static final Setting<Boolean> WRITE_PORTS_FILE_SETTING = Setting.boolSetting("node.portsfile", false, Property.NodeScope);

    public static final Setting<String> NODE_NAME_SETTING = Setting.simpleString("node.name", Property.NodeScope);
    public static final Setting<String> NODE_EXTERNAL_ID_SETTING = Setting.simpleString(
        "node.external_id",
        NODE_NAME_SETTING,
        Property.NodeScope
    );
    public static final Setting.AffixSetting<String> NODE_ATTRIBUTES = Setting.prefixKeySetting(
        "node.attr.",
        (key) -> new Setting<>(key, "", (value) -> {
            if (value.length() > 0
                && (Character.isWhitespace(value.charAt(0)) || Character.isWhitespace(value.charAt(value.length() - 1)))) {
                throw new IllegalArgumentException(key + " cannot have leading or trailing whitespace " + "[" + value + "]");
            }
            if (value.length() > 0 && "node.attr.server_name".equals(key)) {
                try {
                    new SNIHostName(value);
                } catch (IllegalArgumentException e) {
                    throw new IllegalArgumentException("invalid node.attr.server_name [" + value + "]", e);
                }
            }
            return value;
        }, Property.NodeScope)
    );
    public static final Setting<String> BREAKER_TYPE_KEY = new Setting<>("indices.breaker.type", "hierarchy", (s) -> {
        return switch (s) {
            case "hierarchy", "none" -> s;
            default -> throw new IllegalArgumentException("indices.breaker.type must be one of [hierarchy, none] but was: " + s);
        };
    }, Setting.Property.NodeScope);

    public static final Setting<TimeValue> INITIAL_STATE_TIMEOUT_SETTING = Setting.positiveTimeSetting(
        "discovery.initial_state_timeout",
        TimeValue.timeValueSeconds(30),
        Property.NodeScope
    );

    private static final String CLIENT_TYPE = "node";

    private final Lifecycle lifecycle = new Lifecycle();

    /**
     * This logger instance is an instance field as opposed to a static field. This ensures that the field is not
     * initialized until an instance of Node is constructed, which is sure to happen after the logging infrastructure
     * has been initialized to include the hostname. If this field were static, then it would be initialized when the
     * class initializer runs. Alas, this happens too early, before logging is initialized as this class is referred to
     * in InternalSettingsPreparer#finalizeSettings, which runs when creating the Environment, before logging is
     * initialized.
     */
    private final Logger logger = LogManager.getLogger(Node.class);
    private final DeprecationLogger deprecationLogger = DeprecationLogger.getLogger(Node.class);
    private final Injector injector;
    private final Environment environment;
    private final NodeEnvironment nodeEnvironment;
    private final PluginsService pluginsService;
    private final NodeClient client;
    private final Collection<LifecycleComponent> pluginLifecycleComponents;
    private final LocalNodeFactory localNodeFactory;
    private final NodeService nodeService;
    // for testing
    final NamedWriteableRegistry namedWriteableRegistry;
    final NamedXContentRegistry namedXContentRegistry;

    /**
     * Constructs a node
     *
     * @param environment         the initial environment for this node, which will be added to by plugins
     */
    public Node(Environment environment) {
        this(environment, PluginsService.getPluginsServiceCtor(environment), true);
    }

    /**
     * Constructs a node
     *
     * @param initialEnvironment         the initial environment for this node, which will be added to by plugins
     * @param pluginServiceCtor          a function that takes a {@link Settings} object and returns a {@link PluginsService}
     * @param forbidPrivateIndexSettings whether or not private index settings are forbidden when creating an index; this is used in the
     *                                   test framework for tests that rely on being able to set private settings
     */
    protected Node(
        final Environment initialEnvironment,
        final Function<Settings, PluginsService> pluginServiceCtor,
        boolean forbidPrivateIndexSettings
    ) {
        final List<Closeable> resourcesToClose = new ArrayList<>(); // register everything we need to release in the case of an error
        boolean success = false;
        try {
            // Pass the node settings to the DeprecationLogger class so that it can have the deprecation.skip_deprecated_settings setting:
            DeprecationLogger.initialize(initialEnvironment.settings());
            Settings tmpSettings = Settings.builder()
                .put(initialEnvironment.settings())
                .put(Client.CLIENT_TYPE_SETTING_S.getKey(), CLIENT_TYPE)
                .build();

            final JvmInfo jvmInfo = JvmInfo.jvmInfo();
            logger.info(
                "version[{}], pid[{}], build[{}/{}/{}], OS[{}/{}/{}], JVM[{}/{}/{}/{}]",
                Build.CURRENT.qualifiedVersion(),
                jvmInfo.pid(),
                Build.CURRENT.type().displayName(),
                Build.CURRENT.hash(),
                Build.CURRENT.date(),
                Constants.OS_NAME,
                Constants.OS_VERSION,
                Constants.OS_ARCH,
                Constants.JVM_VENDOR,
                Constants.JVM_NAME,
                Constants.JAVA_VERSION,
                Constants.JVM_VERSION
            );
            logger.info("JVM home [{}], using bundled JDK [{}]", System.getProperty("java.home"), jvmInfo.getUsingBundledJdk());
            logger.info("JVM arguments {}", Arrays.toString(jvmInfo.getInputArguments()));
            if (Build.CURRENT.isProductionRelease() == false) {
                logger.warn(
                    "version [{}] is a pre-release version of Elasticsearch and is not suitable for production",
                    Build.CURRENT.qualifiedVersion()
                );
            }
            if (Environment.PATH_SHARED_DATA_SETTING.exists(tmpSettings)) {
                // NOTE: this must be done with an explicit check here because the deprecation property on a path setting will
                // cause ES to fail to start since logging is not yet initialized on first read of the setting
                deprecationLogger.warn(
                    DeprecationCategory.SETTINGS,
                    "shared-data-path",
                    "setting [path.shared_data] is deprecated and will be removed in a future release"
                );
            }

            if (initialEnvironment.dataFiles().length > 1) {
                // NOTE: we use initialEnvironment here, but assertEquivalent below ensures the data paths do not change
                deprecationLogger.warn(
                    DeprecationCategory.SETTINGS,
                    "multiple-data-paths",
                    "Configuring multiple [path.data] paths is deprecated. Use RAID or other system level features for utilizing "
                        + "multiple disks. This feature will be removed in a future release."
                );
            }
            if (Environment.dataPathUsesList(tmpSettings)) {
                // already checked for multiple values above, so if this is a list it is a single valued list
                deprecationLogger.warn(
                    DeprecationCategory.SETTINGS,
                    "multiple-data-paths-list",
                    "Configuring [path.data] with a list is deprecated. Instead specify as a string value."
                );
            }

            if (logger.isDebugEnabled()) {
                logger.debug(
                    "using config [{}], data [{}], logs [{}], plugins [{}]",
                    initialEnvironment.configFile(),
                    Arrays.toString(initialEnvironment.dataFiles()),
                    initialEnvironment.logsFile(),
                    initialEnvironment.pluginsFile()
                );
            }

            deleteTemporaryApmConfig(jvmInfo);

            this.pluginsService = pluginServiceCtor.apply(tmpSettings);
            final Settings settings = mergePluginSettings(pluginsService.pluginMap(), tmpSettings);

            /*
             * Create the environment based on the finalized view of the settings. This is to ensure that components get the same setting
             * values, no matter they ask for them from.
             */
            this.environment = new Environment(settings, initialEnvironment.configFile());
            Environment.assertEquivalent(initialEnvironment, this.environment);

            final List<ExecutorBuilder<?>> executorBuilders = pluginsService.flatMap(p -> p.getExecutorBuilders(settings)).toList();

            final ThreadPool threadPool = new ThreadPool(settings, executorBuilders.toArray(new ExecutorBuilder<?>[0]));
            resourcesToClose.add(() -> ThreadPool.terminate(threadPool, 10, TimeUnit.SECONDS));
            final ResourceWatcherService resourceWatcherService = new ResourceWatcherService(settings, threadPool);
            resourcesToClose.add(resourceWatcherService);
            // adds the context to the DeprecationLogger so that it does not need to be injected everywhere
            HeaderWarning.setThreadContext(threadPool.getThreadContext());
            resourcesToClose.add(() -> HeaderWarning.removeThreadContext(threadPool.getThreadContext()));

            final Set<String> taskHeaders = Stream.concat(
                pluginsService.filterPlugins(ActionPlugin.class).stream().flatMap(p -> p.getTaskHeaders().stream()),
                Task.HEADERS_TO_COPY.stream()
            ).collect(Collectors.toSet());

            final Tracer tracer = getTracer(pluginsService, settings);

            final TaskManager taskManager = new TaskManager(settings, threadPool, taskHeaders, tracer);

            // register the node.data, node.ingest, node.master, node.remote_cluster_client settings here so we can mark them private
            final List<Setting<?>> additionalSettings = new ArrayList<>(pluginsService.flatMap(Plugin::getSettings).toList());
            for (final ExecutorBuilder<?> builder : threadPool.builders()) {
                additionalSettings.addAll(builder.getRegisteredSettings());
            }
            client = new NodeClient(settings, threadPool);

            final ScriptModule scriptModule = new ScriptModule(settings, pluginsService.filterPlugins(ScriptPlugin.class));
            final ScriptService scriptService = newScriptService(
                settings,
                scriptModule.engines,
                scriptModule.contexts,
                threadPool::absoluteTimeInMillis
            );
            AnalysisModule analysisModule = new AnalysisModule(this.environment, pluginsService.filterPlugins(AnalysisPlugin.class));
            // this is as early as we can validate settings at this point. we already pass them to ScriptModule as well as ThreadPool
            // so we might be late here already

            final Set<SettingUpgrader<?>> settingsUpgraders = pluginsService.flatMap(Plugin::getSettingUpgraders)
                .collect(Collectors.toSet());

            final SettingsModule settingsModule = new SettingsModule(
                settings,
                additionalSettings,
                pluginsService.flatMap(Plugin::getSettingsFilter).toList(),
                settingsUpgraders
            );

            // creating `NodeEnvironment` breaks the ability to rollback to 7.x on an 8.0 upgrade (`upgradeLegacyNodeFolders`) so do this
            // after settings validation.
            nodeEnvironment = new NodeEnvironment(tmpSettings, environment);
            logger.info(
                "node name [{}], node ID [{}], cluster name [{}], roles {}",
                NODE_NAME_SETTING.get(tmpSettings),
                nodeEnvironment.nodeId(),
                ClusterName.CLUSTER_NAME_SETTING.get(tmpSettings).value(),
                DiscoveryNode.getRolesFromSettings(settings)
                    .stream()
                    .map(DiscoveryNodeRole::roleName)
                    .collect(Collectors.toCollection(LinkedHashSet::new))
            );
            resourcesToClose.add(nodeEnvironment);
            localNodeFactory = new LocalNodeFactory(settings, nodeEnvironment.nodeId());

            ScriptModule.registerClusterSettingsListeners(scriptService, settingsModule.getClusterSettings());
            final NetworkService networkService = new NetworkService(
                getCustomNameResolvers(pluginsService.filterPlugins(DiscoveryPlugin.class))
            );

            List<ClusterPlugin> clusterPlugins = pluginsService.filterPlugins(ClusterPlugin.class);
            final ClusterService clusterService = new ClusterService(
                settings,
                settingsModule.getClusterSettings(),
                threadPool,
                taskManager
            );
            clusterService.addStateApplier(scriptService);
            resourcesToClose.add(clusterService);

            final Set<Setting<?>> consistentSettings = settingsModule.getConsistentSettings();
            if (consistentSettings.isEmpty() == false) {
                clusterService.addLocalNodeMasterListener(
                    new ConsistentSettingsService(settings, clusterService, consistentSettings).newHashPublisher()
                );
            }
            final IngestService ingestService = new IngestService(
                clusterService,
                threadPool,
                this.environment,
                scriptService,
                analysisModule.getAnalysisRegistry(),
                pluginsService.filterPlugins(IngestPlugin.class),
                client
            );
            final SetOnce<RepositoriesService> repositoriesServiceReference = new SetOnce<>();
            final ClusterInfoService clusterInfoService = newClusterInfoService(settings, clusterService, threadPool, client);
            final UsageService usageService = new UsageService();

            SearchModule searchModule = new SearchModule(settings, pluginsService.filterPlugins(SearchPlugin.class));
            IndexSearcher.setMaxClauseCount(SearchUtils.calculateMaxClauseValue(threadPool));
            List<NamedWriteableRegistry.Entry> namedWriteables = Stream.of(
                NetworkModule.getNamedWriteables().stream(),
                IndicesModule.getNamedWriteables().stream(),
                searchModule.getNamedWriteables().stream(),
                pluginsService.flatMap(Plugin::getNamedWriteables),
                ClusterModule.getNamedWriteables().stream(),
                SystemIndexMigrationExecutor.getNamedWriteables().stream()
            ).flatMap(Function.identity()).toList();
            final NamedWriteableRegistry namedWriteableRegistry = new NamedWriteableRegistry(namedWriteables);
            Stream<NamedXContentRegistry.Entry> healthNodeTaskNamedXContentParsers = HealthNode.isEnabled()
                ? HealthNodeTaskExecutor.getNamedXContentParsers().stream()
                : Stream.empty();
            NamedXContentRegistry xContentRegistry = new NamedXContentRegistry(
                Stream.of(
                    NetworkModule.getNamedXContents().stream(),
                    IndicesModule.getNamedXContents().stream(),
                    searchModule.getNamedXContents().stream(),
                    pluginsService.flatMap(Plugin::getNamedXContent),
                    ClusterModule.getNamedXWriteables().stream(),
                    SystemIndexMigrationExecutor.getNamedXContentParsers().stream(),
                    healthNodeTaskNamedXContentParsers
                ).flatMap(Function.identity()).collect(toList())
            );
            final List<SystemIndices.Feature> features = pluginsService.filterPlugins(SystemIndexPlugin.class).stream().map(plugin -> {
                SystemIndices.validateFeatureName(plugin.getFeatureName(), plugin.getClass().getCanonicalName());
                return SystemIndices.Feature.fromSystemIndexPlugin(plugin, settings);
            }).toList();
            final SystemIndices systemIndices = new SystemIndices(features);
            final ExecutorSelector executorSelector = systemIndices.getExecutorSelector();

            ModulesBuilder modules = new ModulesBuilder();
            final MonitorService monitorService = new MonitorService(settings, nodeEnvironment, threadPool);
            final FsHealthService fsHealthService = new FsHealthService(
                settings,
                clusterService.getClusterSettings(),
                threadPool,
                nodeEnvironment
            );
            final SetOnce<RerouteService> rerouteServiceReference = new SetOnce<>();
            final InternalSnapshotsInfoService snapshotsInfoService = new InternalSnapshotsInfoService(
                settings,
                clusterService,
                repositoriesServiceReference::get,
                rerouteServiceReference::get
            );
            final ClusterModule clusterModule = new ClusterModule(
                settings,
                clusterService,
                clusterPlugins,
                clusterInfoService,
                snapshotsInfoService,
                threadPool.getThreadContext(),
                systemIndices
            );
            modules.add(clusterModule);
            IndicesModule indicesModule = new IndicesModule(pluginsService.filterPlugins(MapperPlugin.class));
            modules.add(indicesModule);

            List<BreakerSettings> pluginCircuitBreakers = pluginsService.filterPlugins(CircuitBreakerPlugin.class)
                .stream()
                .map(plugin -> plugin.getCircuitBreaker(settings))
                .toList();
            final CircuitBreakerService circuitBreakerService = createCircuitBreakerService(
                settingsModule.getSettings(),
                pluginCircuitBreakers,
                settingsModule.getClusterSettings()
            );
            pluginsService.filterPlugins(CircuitBreakerPlugin.class).forEach(plugin -> {
                CircuitBreaker breaker = circuitBreakerService.getBreaker(plugin.getCircuitBreaker(settings).getName());
                plugin.setCircuitBreaker(breaker);
            });
            resourcesToClose.add(circuitBreakerService);
            modules.add(new GatewayModule());

            PageCacheRecycler pageCacheRecycler = createPageCacheRecycler(settings);
            BigArrays bigArrays = createBigArrays(pageCacheRecycler, circuitBreakerService);
            modules.add(settingsModule);
            final MetaStateService metaStateService = new MetaStateService(nodeEnvironment, xContentRegistry);
            final PersistedClusterStateService persistedClusterStateService = new PersistedClusterStateService(
                nodeEnvironment,
                xContentRegistry,
                clusterService.getClusterSettings(),
                threadPool::relativeTimeInMillis
            );

            // collect engine factory providers from plugins
            final Collection<EnginePlugin> enginePlugins = pluginsService.filterPlugins(EnginePlugin.class);
            final Collection<Function<IndexSettings, Optional<EngineFactory>>> engineFactoryProviders = enginePlugins.stream()
                .map(plugin -> (Function<IndexSettings, Optional<EngineFactory>>) plugin::getEngineFactory)
                .toList();

            final Map<String, IndexStorePlugin.DirectoryFactory> indexStoreFactories = pluginsService.filterPlugins(IndexStorePlugin.class)
                .stream()
                .map(IndexStorePlugin::getDirectoryFactories)
                .flatMap(m -> m.entrySet().stream())
                .collect(Collectors.toMap(Map.Entry::getKey, Map.Entry::getValue));

            final Map<String, IndexStorePlugin.RecoveryStateFactory> recoveryStateFactories = pluginsService.filterPlugins(
                IndexStorePlugin.class
            )
                .stream()
                .map(IndexStorePlugin::getRecoveryStateFactories)
                .flatMap(m -> m.entrySet().stream())
                .collect(Collectors.toMap(Map.Entry::getKey, Map.Entry::getValue));

            final List<IndexStorePlugin.IndexFoldersDeletionListener> indexFoldersDeletionListeners = pluginsService.filterPlugins(
                IndexStorePlugin.class
            ).stream().map(IndexStorePlugin::getIndexFoldersDeletionListeners).flatMap(List::stream).toList();

            final Map<String, IndexStorePlugin.SnapshotCommitSupplier> snapshotCommitSuppliers = pluginsService.filterPlugins(
                IndexStorePlugin.class
            )
                .stream()
                .map(IndexStorePlugin::getSnapshotCommitSuppliers)
                .flatMap(m -> m.entrySet().stream())
                .collect(Collectors.toMap(Map.Entry::getKey, Map.Entry::getValue));

            if (DiscoveryNode.isMasterNode(settings)) {
                clusterService.addListener(new SystemIndexManager(systemIndices, client));
            }

            final RerouteService rerouteService = new BatchedRerouteService(clusterService, clusterModule.getAllocationService()::reroute);
            rerouteServiceReference.set(rerouteService);
            clusterService.setRerouteService(rerouteService);

            final IndicesService indicesService = new IndicesService(
                settings,
                pluginsService,
                nodeEnvironment,
                xContentRegistry,
                analysisModule.getAnalysisRegistry(),
                clusterModule.getIndexNameExpressionResolver(),
                indicesModule.getMapperRegistry(),
                namedWriteableRegistry,
                threadPool,
                settingsModule.getIndexScopedSettings(),
                circuitBreakerService,
                bigArrays,
                scriptService,
                clusterService,
                client,
                metaStateService,
                engineFactoryProviders,
                indexStoreFactories,
                searchModule.getValuesSourceRegistry(),
                recoveryStateFactories,
                indexFoldersDeletionListeners,
                snapshotCommitSuppliers,
                searchModule.getRequestCacheKeyDifferentiator()
            );

            final var parameters = new IndexSettingProvider.Parameters(indicesService::createIndexMapperServiceForValidation);
            IndexSettingProviders indexSettingProviders = new IndexSettingProviders(
                pluginsService.flatMap(p -> p.getAdditionalIndexSettingProviders(parameters)).collect(Collectors.toSet())
            );

            final ShardLimitValidator shardLimitValidator = new ShardLimitValidator(settings, clusterService);
            final MetadataCreateIndexService metadataCreateIndexService = new MetadataCreateIndexService(
                settings,
                clusterService,
                indicesService,
                clusterModule.getAllocationService(),
                shardLimitValidator,
                environment,
                settingsModule.getIndexScopedSettings(),
                threadPool,
                xContentRegistry,
                systemIndices,
                forbidPrivateIndexSettings,
                indexSettingProviders
            );

            final MetadataCreateDataStreamService metadataCreateDataStreamService = new MetadataCreateDataStreamService(
                threadPool,
                clusterService,
                metadataCreateIndexService
            );
            final MetadataDataStreamsService metadataDataStreamsService = new MetadataDataStreamsService(clusterService, indicesService);

            final MetadataUpdateSettingsService metadataUpdateSettingsService = new MetadataUpdateSettingsService(
                clusterService,
                clusterModule.getAllocationService(),
                settingsModule.getIndexScopedSettings(),
                indicesService,
                shardLimitValidator
            );

            Collection<Object> pluginComponents = pluginsService.flatMap(
                p -> p.createComponents(
                    client,
                    clusterService,
                    threadPool,
                    resourceWatcherService,
                    scriptService,
                    xContentRegistry,
                    environment,
                    nodeEnvironment,
                    namedWriteableRegistry,
                    clusterModule.getIndexNameExpressionResolver(),
                    repositoriesServiceReference::get,
                    tracer
                )
            ).toList();

            List<ReservedClusterStateHandler<?>> reservedStateHandlers = new ArrayList<>();

            // add all reserved state handlers from server
            reservedStateHandlers.add(new ReservedClusterSettingsAction(settingsModule.getClusterSettings()));

            // add all reserved state handlers from plugins
            List<? extends ReservedClusterStateHandlerProvider> pluginHandlers = pluginsService.loadServiceProviders(
                ReservedClusterStateHandlerProvider.class
            );
            pluginHandlers.forEach(h -> reservedStateHandlers.addAll(h.handlers()));

            ActionModule actionModule = new ActionModule(
                settings,
                clusterModule.getIndexNameExpressionResolver(),
                settingsModule.getIndexScopedSettings(),
                settingsModule.getClusterSettings(),
                settingsModule.getSettingsFilter(),
                threadPool,
                pluginsService.filterPlugins(ActionPlugin.class),
                client,
                circuitBreakerService,
                usageService,
                systemIndices,
                tracer,
                clusterService,
                reservedStateHandlers
            );
            modules.add(actionModule);

            final RestController restController = actionModule.getRestController();
            final NetworkModule networkModule = new NetworkModule(
                settings,
                pluginsService.filterPlugins(NetworkPlugin.class),
                threadPool,
                bigArrays,
                pageCacheRecycler,
                circuitBreakerService,
                namedWriteableRegistry,
                xContentRegistry,
                networkService,
                restController,
                clusterService.getClusterSettings(),
                tracer
            );
            Collection<UnaryOperator<Map<String, IndexTemplateMetadata>>> indexTemplateMetadataUpgraders = pluginsService.map(
                Plugin::getIndexTemplateMetadataUpgrader
            ).toList();
            final MetadataUpgrader metadataUpgrader = new MetadataUpgrader(indexTemplateMetadataUpgraders);
            final IndexMetadataVerifier indexMetadataVerifier = new IndexMetadataVerifier(
                settings,
                xContentRegistry,
                indicesModule.getMapperRegistry(),
                settingsModule.getIndexScopedSettings(),
                scriptService
            );
            if (DiscoveryNode.isMasterNode(settings)) {
                clusterService.addListener(new SystemIndexMetadataUpgradeService(systemIndices, clusterService));
            }
            new TemplateUpgradeService(client, clusterService, threadPool, indexTemplateMetadataUpgraders);
            final Transport transport = networkModule.getTransportSupplier().get();
            final TransportService transportService = newTransportService(
                settings,
                transport,
                threadPool,
                networkModule.getTransportInterceptor(),
                localNodeFactory,
                settingsModule.getClusterSettings(),
                taskManager,
                tracer
            );
            final GatewayMetaState gatewayMetaState = new GatewayMetaState();
            final ResponseCollectorService responseCollectorService = new ResponseCollectorService(clusterService);
            final SearchTransportService searchTransportService = new SearchTransportService(
                transportService,
                client,
                SearchExecutionStatsCollector.makeWrapper(responseCollectorService)
            );
            final HttpServerTransport httpServerTransport = newHttpTransport(networkModule);
            final IndexingPressure indexingLimits = new IndexingPressure(settings);

            final RecoverySettings recoverySettings = new RecoverySettings(settings, settingsModule.getClusterSettings());
            RepositoriesModule repositoriesModule = new RepositoriesModule(
                this.environment,
                pluginsService.filterPlugins(RepositoryPlugin.class),
                transportService,
                clusterService,
                bigArrays,
                xContentRegistry,
                recoverySettings
            );
            RepositoriesService repositoryService = repositoriesModule.getRepositoryService();
            repositoriesServiceReference.set(repositoryService);
            SnapshotsService snapshotsService = new SnapshotsService(
                settings,
                clusterService,
                clusterModule.getIndexNameExpressionResolver(),
                repositoryService,
                transportService,
                actionModule.getActionFilters(),
                systemIndices
            );
            SnapshotShardsService snapshotShardsService = new SnapshotShardsService(
                settings,
                clusterService,
                repositoryService,
                transportService,
                indicesService
            );
            RestoreService restoreService = new RestoreService(
                clusterService,
                repositoryService,
                clusterModule.getAllocationService(),
                metadataCreateIndexService,
                clusterModule.getMetadataDeleteIndexService(),
                indexMetadataVerifier,
                shardLimitValidator,
                systemIndices,
                indicesService
            );
            final DiskThresholdMonitor diskThresholdMonitor = new DiskThresholdMonitor(
                settings,
                clusterService::state,
                clusterService.getClusterSettings(),
                client,
                threadPool::relativeTimeInMillis,
                rerouteService
            );
            clusterInfoService.addListener(diskThresholdMonitor::onNewInfo);

            final DiscoveryModule discoveryModule = new DiscoveryModule(
                settings,
                transportService,
                client,
                namedWriteableRegistry,
                networkService,
                clusterService.getMasterService(),
                clusterService.getClusterApplierService(),
                clusterService.getClusterSettings(),
                pluginsService.filterPlugins(DiscoveryPlugin.class),
                clusterModule.getAllocationService(),
                environment.configFile(),
                gatewayMetaState,
                rerouteService,
                fsHealthService
            );
            this.nodeService = new NodeService(
                settings,
                threadPool,
                monitorService,
                discoveryModule.getCoordinator(),
                transportService,
                indicesService,
                pluginsService,
                circuitBreakerService,
                scriptService,
                httpServerTransport,
                ingestService,
                clusterService,
                settingsModule.getSettingsFilter(),
                responseCollectorService,
                searchTransportService,
                indexingLimits,
                searchModule.getValuesSourceRegistry().getUsageService()
            );

            final SearchService searchService = newSearchService(
                clusterService,
                indicesService,
                threadPool,
                scriptService,
                bigArrays,
                searchModule.getFetchPhase(),
                responseCollectorService,
                circuitBreakerService,
                executorSelector
            );

            final PersistentTasksService persistentTasksService = new PersistentTasksService(clusterService, threadPool, client);
            final SystemIndexMigrationExecutor systemIndexMigrationExecutor = new SystemIndexMigrationExecutor(
                client,
                clusterService,
                systemIndices,
                metadataUpdateSettingsService,
                metadataCreateIndexService,
                settingsModule.getIndexScopedSettings()
            );
            final HealthNodeTaskExecutor healthNodeTaskExecutor = HealthNode.isEnabled()
                ? HealthNodeTaskExecutor.create(clusterService, persistentTasksService, settings, clusterService.getClusterSettings())
                : null;
            final List<PersistentTasksExecutor<?>> builtinTaskExecutors = HealthNode.isEnabled()
                ? List.of(systemIndexMigrationExecutor, healthNodeTaskExecutor)
                : List.of(systemIndexMigrationExecutor);
            final List<PersistentTasksExecutor<?>> pluginTaskExecutors = pluginsService.filterPlugins(PersistentTaskPlugin.class)
                .stream()
                .map(
                    p -> p.getPersistentTasksExecutor(
                        clusterService,
                        threadPool,
                        client,
                        settingsModule,
                        clusterModule.getIndexNameExpressionResolver()
                    )
                )
                .flatMap(List::stream)
                .collect(toList());
            final PersistentTasksExecutorRegistry registry = new PersistentTasksExecutorRegistry(
                concatLists(pluginTaskExecutors, builtinTaskExecutors)
            );
            final PersistentTasksClusterService persistentTasksClusterService = new PersistentTasksClusterService(
                settings,
                registry,
                clusterService,
                threadPool
            );
            resourcesToClose.add(persistentTasksClusterService);

            final List<ShutdownAwarePlugin> shutdownAwarePlugins = pluginsService.filterPlugins(ShutdownAwarePlugin.class);
            final PluginShutdownService pluginShutdownService = new PluginShutdownService(shutdownAwarePlugins);
            clusterService.addListener(pluginShutdownService);

            final RecoveryPlannerService recoveryPlannerService = getRecoveryPlannerService(threadPool, clusterService, repositoryService);
            final DesiredNodesSettingsValidator desiredNodesSettingsValidator = new DesiredNodesSettingsValidator(
                clusterService.getClusterSettings()
            );

            MasterHistoryService masterHistoryService = new MasterHistoryService(transportService, threadPool, clusterService);
            CoordinationDiagnosticsService coordinationDiagnosticsService = new CoordinationDiagnosticsService(
                clusterService,
                transportService,
                discoveryModule.getCoordinator(),
                masterHistoryService
            );
            HealthService healthService = createHealthService(clusterService, clusterModule, coordinationDiagnosticsService);
            HealthMetadataService healthMetadataService = HealthNode.isEnabled()
                ? HealthMetadataService.create(clusterService, settings)
                : null;
            LocalHealthMonitor localHealthMonitor = HealthNode.isEnabled()
<<<<<<< HEAD
                ? new LocalHealthMonitor(settings, clusterService, nodeService, threadPool, client)
=======
                ? LocalHealthMonitor.create(settings, clusterService, nodeService, threadPool)
>>>>>>> 892ad014
                : null;
            HealthInfoCache nodeHealthOverview = HealthNode.isEnabled() ? HealthInfoCache.create(clusterService) : null;

            FileSettingsService fileSettingsService = new FileSettingsService(
                clusterService,
                actionModule.getReservedClusterStateService(),
                environment
            );

            modules.add(b -> {
                b.bind(Node.class).toInstance(this);
                b.bind(NodeService.class).toInstance(nodeService);
                b.bind(NamedXContentRegistry.class).toInstance(xContentRegistry);
                b.bind(PluginsService.class).toInstance(pluginsService);
                b.bind(Client.class).toInstance(client);
                b.bind(NodeClient.class).toInstance(client);
                b.bind(Environment.class).toInstance(this.environment);
                b.bind(ThreadPool.class).toInstance(threadPool);
                b.bind(NodeEnvironment.class).toInstance(nodeEnvironment);
                b.bind(ResourceWatcherService.class).toInstance(resourceWatcherService);
                b.bind(CircuitBreakerService.class).toInstance(circuitBreakerService);
                b.bind(BigArrays.class).toInstance(bigArrays);
                b.bind(PageCacheRecycler.class).toInstance(pageCacheRecycler);
                b.bind(ScriptService.class).toInstance(scriptService);
                b.bind(AnalysisRegistry.class).toInstance(analysisModule.getAnalysisRegistry());
                b.bind(IngestService.class).toInstance(ingestService);
                b.bind(IndexingPressure.class).toInstance(indexingLimits);
                b.bind(UsageService.class).toInstance(usageService);
                b.bind(AggregationUsageService.class).toInstance(searchModule.getValuesSourceRegistry().getUsageService());
                b.bind(NamedWriteableRegistry.class).toInstance(namedWriteableRegistry);
                b.bind(MetadataUpgrader.class).toInstance(metadataUpgrader);
                b.bind(MetaStateService.class).toInstance(metaStateService);
                b.bind(PersistedClusterStateService.class).toInstance(persistedClusterStateService);
                b.bind(IndicesService.class).toInstance(indicesService);
                b.bind(MetadataCreateIndexService.class).toInstance(metadataCreateIndexService);
                b.bind(MetadataCreateDataStreamService.class).toInstance(metadataCreateDataStreamService);
                b.bind(MetadataDataStreamsService.class).toInstance(metadataDataStreamsService);
                b.bind(MetadataUpdateSettingsService.class).toInstance(metadataUpdateSettingsService);
                b.bind(SearchService.class).toInstance(searchService);
                b.bind(SearchTransportService.class).toInstance(searchTransportService);
                b.bind(SearchPhaseController.class).toInstance(new SearchPhaseController(searchService::aggReduceContextBuilder));
                b.bind(Transport.class).toInstance(transport);
                b.bind(TransportService.class).toInstance(transportService);
                b.bind(NetworkService.class).toInstance(networkService);
                b.bind(UpdateHelper.class).toInstance(new UpdateHelper(scriptService));
                b.bind(IndexMetadataVerifier.class).toInstance(indexMetadataVerifier);
                b.bind(ClusterInfoService.class).toInstance(clusterInfoService);
                b.bind(SnapshotsInfoService.class).toInstance(snapshotsInfoService);
                b.bind(GatewayMetaState.class).toInstance(gatewayMetaState);
                b.bind(Coordinator.class).toInstance(discoveryModule.getCoordinator());
                {
                    processRecoverySettings(settingsModule.getClusterSettings(), recoverySettings);
                    final SnapshotFilesProvider snapshotFilesProvider = new SnapshotFilesProvider(repositoryService);
                    b.bind(PeerRecoverySourceService.class)
                        .toInstance(
                            new PeerRecoverySourceService(transportService, indicesService, recoverySettings, recoveryPlannerService)
                        );
                    b.bind(PeerRecoveryTargetService.class)
                        .toInstance(
                            new PeerRecoveryTargetService(
                                threadPool,
                                transportService,
                                recoverySettings,
                                clusterService,
                                snapshotFilesProvider
                            )
                        );
                }
                b.bind(HttpServerTransport.class).toInstance(httpServerTransport);
                pluginComponents.forEach(p -> {
                    @SuppressWarnings("unchecked")
                    Class<Object> pluginClass = (Class<Object>) p.getClass();
                    b.bind(pluginClass).toInstance(p);
                });
                b.bind(PersistentTasksService.class).toInstance(persistentTasksService);
                b.bind(PersistentTasksClusterService.class).toInstance(persistentTasksClusterService);
                b.bind(PersistentTasksExecutorRegistry.class).toInstance(registry);
                b.bind(RepositoriesService.class).toInstance(repositoryService);
                b.bind(SnapshotsService.class).toInstance(snapshotsService);
                b.bind(SnapshotShardsService.class).toInstance(snapshotShardsService);
                b.bind(RestoreService.class).toInstance(restoreService);
                b.bind(RerouteService.class).toInstance(rerouteService);
                b.bind(ShardLimitValidator.class).toInstance(shardLimitValidator);
                b.bind(FsHealthService.class).toInstance(fsHealthService);
                b.bind(SystemIndices.class).toInstance(systemIndices);
                b.bind(PluginShutdownService.class).toInstance(pluginShutdownService);
                b.bind(ExecutorSelector.class).toInstance(executorSelector);
                b.bind(IndexSettingProviders.class).toInstance(indexSettingProviders);
                b.bind(DesiredNodesSettingsValidator.class).toInstance(desiredNodesSettingsValidator);
                b.bind(HealthService.class).toInstance(healthService);
                b.bind(MasterHistoryService.class).toInstance(masterHistoryService);
                b.bind(CoordinationDiagnosticsService.class).toInstance(coordinationDiagnosticsService);
                if (HealthNode.isEnabled()) {
                    b.bind(HealthNodeTaskExecutor.class).toInstance(healthNodeTaskExecutor);
                    b.bind(HealthMetadataService.class).toInstance(healthMetadataService);
                    b.bind(LocalHealthMonitor.class).toInstance(localHealthMonitor);
                    b.bind(HealthInfoCache.class).toInstance(nodeHealthOverview);
                }
                b.bind(Tracer.class).toInstance(tracer);
                b.bind(FileSettingsService.class).toInstance(fileSettingsService);
            });

            if (ReadinessService.enabled(environment)) {
                modules.add(b -> b.bind(ReadinessService.class).toInstance(new ReadinessService(clusterService, environment)));
            }

            injector = modules.createInjector();

            // We allocate copies of existing shards by looking for a viable copy of the shard in the cluster and assigning the shard there.
            // The search for viable copies is triggered by an allocation attempt (i.e. a reroute) and is performed asynchronously. When it
            // completes we trigger another reroute to try the allocation again. This means there is a circular dependency: the allocation
            // service needs access to the existing shards allocators (e.g. the GatewayAllocator) which need to be able to trigger a
            // reroute, which needs to call into the allocation service. We close the loop here:
            clusterModule.setExistingShardsAllocators(injector.getInstance(GatewayAllocator.class));

            List<LifecycleComponent> pluginLifecycleComponents = pluginComponents.stream()
                .filter(p -> p instanceof LifecycleComponent)
                .map(p -> (LifecycleComponent) p)
                .toList();
            resourcesToClose.addAll(pluginLifecycleComponents);
            resourcesToClose.add(injector.getInstance(PeerRecoverySourceService.class));
            this.pluginLifecycleComponents = Collections.unmodifiableList(pluginLifecycleComponents);

            // Due to Java's type erasure with generics, the injector can't give us exactly what we need, and we have
            // to resort to some evil casting.
            @SuppressWarnings("rawtypes")
            Map<ActionType<? extends ActionResponse>, TransportAction<? extends ActionRequest, ? extends ActionResponse>> actions =
                forciblyCast(injector.getInstance(new Key<Map<ActionType, TransportAction>>() {
                }));

            client.initialize(
                actions,
                transportService.getTaskManager(),
                () -> clusterService.localNode().getId(),
                transportService.getLocalNodeConnection(),
                transportService.getRemoteClusterService(),
                namedWriteableRegistry
            );
            this.namedWriteableRegistry = namedWriteableRegistry;
            this.namedXContentRegistry = xContentRegistry;

            logger.debug("initializing HTTP handlers ...");
            actionModule.initRestHandlers(() -> clusterService.state().nodesIfRecovered());
            logger.info("initialized");

            success = true;
        } catch (IOException ex) {
            throw new ElasticsearchException("failed to bind service", ex);
        } finally {
            if (success == false) {
                IOUtils.closeWhileHandlingException(resourcesToClose);
            }
        }
    }

    /**
     * If the JVM was started with the Elastic APM agent and a config file argument was specified, then
     * delete the config file. The agent only reads it once, when supplied in this fashion, and it
     * may contain a secret token.
     */
    @SuppressForbidden(reason = "Cannot guarantee that the temp config path is relative to the environment")
    private void deleteTemporaryApmConfig(JvmInfo jvmInfo) {
        for (String inputArgument : jvmInfo.getInputArguments()) {
            if (inputArgument.startsWith("-javaagent:")) {
                final String agentArg = inputArgument.substring(11);
                final String[] parts = agentArg.split("=", 2);
                if (parts[0].matches("modules/x-pack-apm-integration/elastic-apm-agent-\\d+\\.\\d+\\.\\d+\\.jar")) {
                    if (parts.length == 2 && parts[1].startsWith("c=")) {
                        final Path apmConfig = PathUtils.get(parts[1].substring(2));
                        if (apmConfig.getFileName().toString().matches("^\\.elstcapm\\..*\\.tmp")) {
                            try {
                                Files.deleteIfExists(apmConfig);
                            } catch (IOException e) {
                                logger.error(
                                    "Failed to delete temporary APM config file [" + apmConfig + "], reason: [" + e.getMessage() + "]",
                                    e
                                );
                            }
                        }
                    }
                    return;
                }
            }
        }
    }

    private Tracer getTracer(PluginsService pluginsService, Settings settings) {
        final List<TracerPlugin> tracerPlugins = pluginsService.filterPlugins(TracerPlugin.class);

        if (tracerPlugins.size() > 1) {
            throw new IllegalStateException("A single TracerPlugin was expected but got: " + tracerPlugins);
        }

        return tracerPlugins.isEmpty() ? Tracer.NOOP : tracerPlugins.get(0).getTracer(settings);
    }

    private HealthService createHealthService(
        ClusterService clusterService,
        ClusterModule clusterModule,
        CoordinationDiagnosticsService coordinationDiagnosticsService
    ) {
        List<HealthIndicatorService> preflightHealthIndicatorServices = Collections.singletonList(
            new StableMasterHealthIndicatorService(coordinationDiagnosticsService)
        );
        var serverHealthIndicatorServices = List.of(
            new RepositoryIntegrityHealthIndicatorService(clusterService),
            new ShardsAvailabilityHealthIndicatorService(clusterService, clusterModule.getAllocationService())
        );
        var pluginHealthIndicatorServices = pluginsService.filterPlugins(HealthPlugin.class)
            .stream()
            .flatMap(plugin -> plugin.getHealthIndicatorServices().stream())
            .toList();
        return new HealthService(
            preflightHealthIndicatorServices,
            concatLists(serverHealthIndicatorServices, pluginHealthIndicatorServices)
        );
    }

    private RecoveryPlannerService getRecoveryPlannerService(
        ThreadPool threadPool,
        ClusterService clusterService,
        RepositoriesService repositoryService
    ) {
        final List<RecoveryPlannerPlugin> recoveryPlannerPlugins = pluginsService.filterPlugins(RecoveryPlannerPlugin.class);
        if (recoveryPlannerPlugins.isEmpty()) {
            return new SourceOnlyRecoveryPlannerService();
        }

        if (recoveryPlannerPlugins.size() > 1) {
            throw new IllegalStateException("A single RecoveryPlannerPlugin was expected but got: " + recoveryPlannerPlugins);
        }

        final ShardSnapshotsService shardSnapshotsService = new ShardSnapshotsService(
            client,
            repositoryService,
            threadPool,
            clusterService
        );
        return recoveryPlannerPlugins.get(0).createRecoveryPlannerService(shardSnapshotsService);
    }

    protected TransportService newTransportService(
        Settings settings,
        Transport transport,
        ThreadPool threadPool,
        TransportInterceptor interceptor,
        Function<BoundTransportAddress, DiscoveryNode> localNodeFactory,
        ClusterSettings clusterSettings,
        TaskManager taskManager,
        Tracer tracer
    ) {
        return new TransportService(settings, transport, threadPool, interceptor, localNodeFactory, clusterSettings, taskManager, tracer);
    }

    protected void processRecoverySettings(ClusterSettings clusterSettings, RecoverySettings recoverySettings) {
        // Noop in production, overridden by tests
    }

    /**
     * The settings that are used by this node. Contains original settings as well as additional settings provided by plugins.
     */
    public Settings settings() {
        return this.environment.settings();
    }

    /**
     * A client that can be used to execute actions (operations) against the cluster.
     */
    public Client client() {
        return client;
    }

    /**
     * Returns the environment of the node
     */
    public Environment getEnvironment() {
        return environment;
    }

    /**
     * Returns the {@link NodeEnvironment} instance of this node
     */
    public NodeEnvironment getNodeEnvironment() {
        return nodeEnvironment;
    }

    /**
     * Start the node. If the node is already started, this method is no-op.
     */
    public Node start() throws NodeValidationException {
        if (lifecycle.moveToStarted() == false) {
            return this;
        }

        logger.info("starting ...");
        pluginLifecycleComponents.forEach(LifecycleComponent::start);

        if (ReadinessService.enabled(environment)) {
            injector.getInstance(ReadinessService.class).start();
        }
        injector.getInstance(MappingUpdatedAction.class).setClient(client);
        injector.getInstance(IndicesService.class).start();
        injector.getInstance(IndicesClusterStateService.class).start();
        injector.getInstance(SnapshotsService.class).start();
        injector.getInstance(SnapshotShardsService.class).start();
        injector.getInstance(RepositoriesService.class).start();
        injector.getInstance(SearchService.class).start();
        injector.getInstance(FsHealthService.class).start();
        nodeService.getMonitorService().start();

        final ClusterService clusterService = injector.getInstance(ClusterService.class);

        final NodeConnectionsService nodeConnectionsService = injector.getInstance(NodeConnectionsService.class);
        nodeConnectionsService.start();
        clusterService.setNodeConnectionsService(nodeConnectionsService);

        injector.getInstance(GatewayService.class).start();
        final Coordinator coordinator = injector.getInstance(Coordinator.class);
        clusterService.getMasterService().setClusterStatePublisher(coordinator);

        // Start the transport service now so the publish address will be added to the local disco node in ClusterService
        TransportService transportService = injector.getInstance(TransportService.class);
        transportService.getTaskManager().setTaskResultsService(injector.getInstance(TaskResultsService.class));
        transportService.getTaskManager().setTaskCancellationService(new TaskCancellationService(transportService));
        transportService.start();
        assert localNodeFactory.getNode() != null;
        assert transportService.getLocalNode().equals(localNodeFactory.getNode())
            : "transportService has a different local node than the factory provided";
        injector.getInstance(PeerRecoverySourceService.class).start();

        // Load (and maybe upgrade) the metadata stored on disk
        final GatewayMetaState gatewayMetaState = injector.getInstance(GatewayMetaState.class);
        gatewayMetaState.start(
            settings(),
            transportService,
            clusterService,
            injector.getInstance(MetaStateService.class),
            injector.getInstance(IndexMetadataVerifier.class),
            injector.getInstance(MetadataUpgrader.class),
            injector.getInstance(PersistedClusterStateService.class)
        );
        if (Assertions.ENABLED) {
            try {
                assert injector.getInstance(MetaStateService.class).loadFullState().v1().isEmpty();
                final NodeMetadata nodeMetadata = NodeMetadata.FORMAT.loadLatestState(
                    logger,
                    NamedXContentRegistry.EMPTY,
                    nodeEnvironment.nodeDataPaths()
                );
                assert nodeMetadata != null;
                assert nodeMetadata.nodeVersion().equals(Version.CURRENT);
                assert nodeMetadata.nodeId().equals(localNodeFactory.getNode().getId());
            } catch (IOException e) {
                assert false : e;
            }
        }
        // we load the global state here (the persistent part of the cluster state stored on disk) to
        // pass it to the bootstrap checks to allow plugins to enforce certain preconditions based on the recovered state.
        final Metadata onDiskMetadata = gatewayMetaState.getPersistedState().getLastAcceptedState().metadata();
        assert onDiskMetadata != null : "metadata is null but shouldn't"; // this is never null
        validateNodeBeforeAcceptingRequests(
            new BootstrapContext(environment, onDiskMetadata),
            transportService.boundAddress(),
            pluginsService.flatMap(Plugin::getBootstrapChecks).toList()
        );

        clusterService.addStateApplier(transportService.getTaskManager());
        // start after transport service so the local disco is known
        coordinator.start(); // start before cluster service so that it can set initial state on ClusterApplierService
        clusterService.start();
        assert clusterService.localNode().equals(localNodeFactory.getNode())
            : "clusterService has a different local node than the factory provided";
        transportService.acceptIncomingRequests();
        coordinator.startInitialJoin();
        final TimeValue initialStateTimeout = INITIAL_STATE_TIMEOUT_SETTING.get(settings());
        configureNodeAndClusterIdStateListener(clusterService);

        if (initialStateTimeout.millis() > 0) {
            final ThreadPool thread = injector.getInstance(ThreadPool.class);
            ClusterState clusterState = clusterService.state();
            ClusterStateObserver observer = new ClusterStateObserver(clusterState, clusterService, null, logger, thread.getThreadContext());

            if (clusterState.nodes().getMasterNodeId() == null) {
                logger.debug("waiting to join the cluster. timeout [{}]", initialStateTimeout);
                final CountDownLatch latch = new CountDownLatch(1);
                observer.waitForNextChange(new ClusterStateObserver.Listener() {
                    @Override
                    public void onNewClusterState(ClusterState state) {
                        latch.countDown();
                    }

                    @Override
                    public void onClusterServiceClose() {
                        latch.countDown();
                    }

                    @Override
                    public void onTimeout(TimeValue timeout) {
                        logger.warn("timed out while waiting for initial discovery state - timeout: {}", initialStateTimeout);
                        latch.countDown();
                    }
                }, state -> state.nodes().getMasterNodeId() != null, initialStateTimeout);

                try {
                    latch.await();
                } catch (InterruptedException e) {
                    throw new ElasticsearchTimeoutException("Interrupted while waiting for initial discovery state");
                }
            }
        }

        injector.getInstance(FileSettingsService.class).start();
        injector.getInstance(HttpServerTransport.class).start();

        if (WRITE_PORTS_FILE_SETTING.get(settings())) {
            TransportService transport = injector.getInstance(TransportService.class);
            writePortsFile("transport", transport.boundAddress());
            HttpServerTransport http = injector.getInstance(HttpServerTransport.class);
            writePortsFile("http", http.boundAddress());

            if (ReadinessService.enabled(environment)) {
                ReadinessService readiness = injector.getInstance(ReadinessService.class);
                readiness.addBoundAddressListener(address -> writePortsFile("readiness", address));
            }
        }

        logger.info("started {}", transportService.getLocalNode());

        pluginsService.filterPlugins(ClusterPlugin.class).forEach(ClusterPlugin::onNodeStarted);

        return this;
    }

    protected void configureNodeAndClusterIdStateListener(ClusterService clusterService) {
        NodeAndClusterIdStateListener.getAndSetNodeIdAndClusterId(
            clusterService,
            injector.getInstance(ThreadPool.class).getThreadContext()
        );
    }

    private Node stop() {
        if (lifecycle.moveToStopped() == false) {
            return this;
        }
        logger.info("stopping ...");

        if (ReadinessService.enabled(environment)) {
            injector.getInstance(ReadinessService.class).stop();
        }
        injector.getInstance(FileSettingsService.class).stop();
        injector.getInstance(ResourceWatcherService.class).close();
        injector.getInstance(HttpServerTransport.class).stop();

        injector.getInstance(SnapshotsService.class).stop();
        injector.getInstance(SnapshotShardsService.class).stop();
        injector.getInstance(RepositoriesService.class).stop();
        // stop any changes happening as a result of cluster state changes
        injector.getInstance(IndicesClusterStateService.class).stop();
        // close cluster coordinator early to not react to pings anymore.
        // This can confuse other nodes and delay things - mostly if we're the master and we're running tests.
        injector.getInstance(Coordinator.class).stop();
        // we close indices first, so operations won't be allowed on it
        injector.getInstance(ClusterService.class).stop();
        injector.getInstance(NodeConnectionsService.class).stop();
        injector.getInstance(FsHealthService.class).stop();
        nodeService.getMonitorService().stop();
        injector.getInstance(GatewayService.class).stop();
        injector.getInstance(SearchService.class).stop();
        injector.getInstance(TransportService.class).stop();

        pluginLifecycleComponents.forEach(LifecycleComponent::stop);
        // we should stop this last since it waits for resources to get released
        // if we had scroll searchers etc or recovery going on we wait for to finish.
        injector.getInstance(IndicesService.class).stop();
        logger.info("stopped");

        return this;
    }

    // During concurrent close() calls we want to make sure that all of them return after the node has completed it's shutdown cycle.
    // If not, the hook that is added in Bootstrap#setup() will be useless:
    // close() might not be executed, in case another (for example api) call to close() has already set some lifecycles to stopped.
    // In this case the process will be terminated even if the first call to close() has not finished yet.
    @Override
    public synchronized void close() throws IOException {
        synchronized (lifecycle) {
            if (lifecycle.started()) {
                stop();
            }
            if (lifecycle.moveToClosed() == false) {
                return;
            }
        }

        logger.info("closing ...");
        List<Closeable> toClose = new ArrayList<>();
        StopWatch stopWatch = new StopWatch("node_close");
        toClose.add(() -> stopWatch.start("node_service"));
        toClose.add(nodeService);
        toClose.add(() -> stopWatch.stop().start("http"));
        toClose.add(injector.getInstance(HttpServerTransport.class));
        toClose.add(() -> stopWatch.stop().start("snapshot_service"));
        toClose.add(injector.getInstance(SnapshotsService.class));
        toClose.add(injector.getInstance(SnapshotShardsService.class));
        toClose.add(injector.getInstance(RepositoriesService.class));
        toClose.add(() -> stopWatch.stop().start("client"));
        Releasables.close(injector.getInstance(Client.class));
        toClose.add(() -> stopWatch.stop().start("indices_cluster"));
        toClose.add(injector.getInstance(IndicesClusterStateService.class));
        toClose.add(() -> stopWatch.stop().start("indices"));
        toClose.add(injector.getInstance(IndicesService.class));
        // close filter/fielddata caches after indices
        toClose.add(injector.getInstance(IndicesStore.class));
        toClose.add(injector.getInstance(PeerRecoverySourceService.class));
        toClose.add(() -> stopWatch.stop().start("cluster"));
        toClose.add(injector.getInstance(ClusterService.class));
        toClose.add(() -> stopWatch.stop().start("node_connections_service"));
        toClose.add(injector.getInstance(NodeConnectionsService.class));
        toClose.add(() -> stopWatch.stop().start("cluster_coordinator"));
        toClose.add(injector.getInstance(Coordinator.class));
        toClose.add(() -> stopWatch.stop().start("monitor"));
        toClose.add(nodeService.getMonitorService());
        toClose.add(() -> stopWatch.stop().start("fsHealth"));
        toClose.add(injector.getInstance(FsHealthService.class));
        toClose.add(() -> stopWatch.stop().start("gateway"));
        toClose.add(injector.getInstance(GatewayService.class));
        toClose.add(() -> stopWatch.stop().start("search"));
        toClose.add(injector.getInstance(SearchService.class));
        toClose.add(() -> stopWatch.stop().start("transport"));
        toClose.add(injector.getInstance(TransportService.class));
        if (ReadinessService.enabled(environment)) {
            toClose.add(injector.getInstance(ReadinessService.class));
        }
        toClose.add(injector.getInstance(FileSettingsService.class));

        for (LifecycleComponent plugin : pluginLifecycleComponents) {
            toClose.add(() -> stopWatch.stop().start("plugin(" + plugin.getClass().getName() + ")"));
            toClose.add(plugin);
        }
        toClose.addAll(pluginsService.filterPlugins(Plugin.class));

        toClose.add(() -> stopWatch.stop().start("script"));
        toClose.add(injector.getInstance(ScriptService.class));

        toClose.add(() -> stopWatch.stop().start("thread_pool"));
        toClose.add(() -> injector.getInstance(ThreadPool.class).shutdown());
        // Don't call shutdownNow here, it might break ongoing operations on Lucene indices.
        // See https://issues.apache.org/jira/browse/LUCENE-7248. We call shutdownNow in
        // awaitClose if the node doesn't finish closing within the specified time.

        toClose.add(() -> stopWatch.stop().start("gateway_meta_state"));
        toClose.add(injector.getInstance(GatewayMetaState.class));

        toClose.add(() -> stopWatch.stop().start("node_environment"));
        toClose.add(injector.getInstance(NodeEnvironment.class));
        toClose.add(stopWatch::stop);

        if (logger.isTraceEnabled()) {
            toClose.add(() -> logger.trace("Close times for each service:\n{}", stopWatch.prettyPrint()));
        }
        IOUtils.close(toClose);
        logger.info("closed");
    }

    /**
     * Wait for this node to be effectively closed.
     */
    // synchronized to prevent running concurrently with close()
    public synchronized boolean awaitClose(long timeout, TimeUnit timeUnit) throws InterruptedException {
        if (lifecycle.closed() == false) {
            // We don't want to shutdown the threadpool or interrupt threads on a node that is not
            // closed yet.
            throw new IllegalStateException("Call close() first");
        }

        ThreadPool threadPool = injector.getInstance(ThreadPool.class);
        final boolean terminated = ThreadPool.terminate(threadPool, timeout, timeUnit);
        if (terminated) {
            // All threads terminated successfully. Because search, recovery and all other operations
            // that run on shards run in the threadpool, indices should be effectively closed by now.
            if (nodeService.awaitClose(0, TimeUnit.MILLISECONDS) == false) {
                throw new IllegalStateException(
                    "Some shards are still open after the threadpool terminated. "
                        + "Something is leaking index readers or store references."
                );
            }
        }
        return terminated;
    }

    /**
     * Returns {@code true} if the node is closed.
     */
    public boolean isClosed() {
        return lifecycle.closed();
    }

    public Injector injector() {
        return this.injector;
    }

    /**
     * Hook for validating the node after network
     * services are started but before the cluster service is started
     * and before the network service starts accepting incoming network
     * requests.
     *
     * @param context               the bootstrap context for this node
     * @param boundTransportAddress the network addresses the node is
     *                              bound and publishing to
     */
    @SuppressWarnings("unused")
    protected void validateNodeBeforeAcceptingRequests(
        final BootstrapContext context,
        final BoundTransportAddress boundTransportAddress,
        List<BootstrapCheck> bootstrapChecks
    ) throws NodeValidationException {}

    /**
     * Writes a file to the logs dir containing the ports for the given transport type
     */
    private void writePortsFile(String type, BoundTransportAddress boundAddress) {
        Path tmpPortsFile = environment.logsFile().resolve(type + ".ports.tmp");
        try (BufferedWriter writer = Files.newBufferedWriter(tmpPortsFile, Charset.forName("UTF-8"))) {
            for (TransportAddress address : boundAddress.boundAddresses()) {
                InetAddress inetAddress = InetAddress.getByName(address.getAddress());
                writer.write(NetworkAddress.format(new InetSocketAddress(inetAddress, address.getPort())) + "\n");
            }
        } catch (IOException e) {
            throw new RuntimeException("Failed to write ports file", e);
        }
        Path portsFile = environment.logsFile().resolve(type + ".ports");
        try {
            Files.move(tmpPortsFile, portsFile, StandardCopyOption.ATOMIC_MOVE);
        } catch (IOException e) {
            throw new RuntimeException("Failed to rename ports file", e);
        }
    }

    /**
     * The {@link PluginsService} used to build this node's components.
     */
    protected PluginsService getPluginsService() {
        return pluginsService;
    }

    /**
     * Plugins can provide additional settings for the node, but two plugins
     * cannot provide the same setting.
     * @param pluginMap A map of plugin names to plugin instances
     * @param originalSettings The node's original settings, which silently override any setting provided by the plugins.
     * @return A {@link Settings} with the merged node and plugin settings
     * @throws IllegalArgumentException if two plugins provide the same additional setting key
     */
    static Settings mergePluginSettings(Map<String, Plugin> pluginMap, Settings originalSettings) {
        Map<String, String> foundSettings = new HashMap<>();
        final Settings.Builder builder = Settings.builder();
        for (Map.Entry<String, Plugin> entry : pluginMap.entrySet()) {
            Settings settings = entry.getValue().additionalSettings();
            for (String setting : settings.keySet()) {
                String oldPlugin = foundSettings.put(setting, entry.getKey());
                if (oldPlugin != null) {
                    throw new IllegalArgumentException(
                        "Cannot have additional setting ["
                            + setting
                            + "] "
                            + "in plugin ["
                            + entry.getKey()
                            + "], already added in plugin ["
                            + oldPlugin
                            + "]"
                    );
                }
            }
            builder.put(settings);
        }
        return builder.put(originalSettings).build();
    }

    /**
     * Creates a new {@link CircuitBreakerService} based on the settings provided.
     *
     * @see #BREAKER_TYPE_KEY
     */
    private static CircuitBreakerService createCircuitBreakerService(
        Settings settings,
        List<BreakerSettings> breakerSettings,
        ClusterSettings clusterSettings
    ) {
        String type = BREAKER_TYPE_KEY.get(settings);
        if (type.equals("hierarchy")) {
            return new HierarchyCircuitBreakerService(settings, breakerSettings, clusterSettings);
        } else if (type.equals("none")) {
            return new NoneCircuitBreakerService();
        } else {
            throw new IllegalArgumentException("Unknown circuit breaker type [" + type + "]");
        }
    }

    /**
     * Creates a new {@link BigArrays} instance used for this node.
     * This method can be overwritten by subclasses to change their {@link BigArrays} implementation for instance for testing
     */
    BigArrays createBigArrays(PageCacheRecycler pageCacheRecycler, CircuitBreakerService circuitBreakerService) {
        return new BigArrays(pageCacheRecycler, circuitBreakerService, CircuitBreaker.REQUEST);
    }

    /**
     * Creates a new {@link BigArrays} instance used for this node.
     * This method can be overwritten by subclasses to change their {@link BigArrays} implementation for instance for testing
     */
    PageCacheRecycler createPageCacheRecycler(Settings settings) {
        return new PageCacheRecycler(settings);
    }

    /**
     * Creates a new the SearchService. This method can be overwritten by tests to inject mock implementations.
     */
    protected SearchService newSearchService(
        ClusterService clusterService,
        IndicesService indicesService,
        ThreadPool threadPool,
        ScriptService scriptService,
        BigArrays bigArrays,
        FetchPhase fetchPhase,
        ResponseCollectorService responseCollectorService,
        CircuitBreakerService circuitBreakerService,
        ExecutorSelector executorSelector
    ) {
        return new SearchService(
            clusterService,
            indicesService,
            threadPool,
            scriptService,
            bigArrays,
            fetchPhase,
            responseCollectorService,
            circuitBreakerService,
            executorSelector
        );
    }

    /**
     * Creates a new the ScriptService. This method can be overwritten by tests to inject mock implementations.
     */
    protected ScriptService newScriptService(
        Settings settings,
        Map<String, ScriptEngine> engines,
        Map<String, ScriptContext<?>> contexts,
        LongSupplier timeProvider
    ) {
        return new ScriptService(settings, engines, contexts, timeProvider);
    }

    /**
     * Get Custom Name Resolvers list based on a Discovery Plugins list
     *
     * @param discoveryPlugins Discovery plugins list
     */
    private List<NetworkService.CustomNameResolver> getCustomNameResolvers(List<DiscoveryPlugin> discoveryPlugins) {
        List<NetworkService.CustomNameResolver> customNameResolvers = new ArrayList<>();
        for (DiscoveryPlugin discoveryPlugin : discoveryPlugins) {
            NetworkService.CustomNameResolver customNameResolver = discoveryPlugin.getCustomNameResolver(settings());
            if (customNameResolver != null) {
                customNameResolvers.add(customNameResolver);
            }
        }
        return customNameResolvers;
    }

    /**
     * Constructs a ClusterInfoService which may be mocked for tests.
     */
    protected ClusterInfoService newClusterInfoService(
        Settings settings,
        ClusterService clusterService,
        ThreadPool threadPool,
        NodeClient client
    ) {
        final InternalClusterInfoService service = new InternalClusterInfoService(settings, clusterService, threadPool, client);
        if (DiscoveryNode.isMasterNode(settings)) {
            // listen for state changes (this node starts/stops being the elected master, or new nodes are added)
            clusterService.addListener(service);
        }
        return service;
    }

    /**
     * Constructs a {@link org.elasticsearch.http.HttpServerTransport} which may be mocked for tests.
     */
    protected HttpServerTransport newHttpTransport(NetworkModule networkModule) {
        return networkModule.getHttpServerTransportSupplier().get();
    }

    private static class LocalNodeFactory implements Function<BoundTransportAddress, DiscoveryNode> {
        private final SetOnce<DiscoveryNode> localNode = new SetOnce<>();
        private final String persistentNodeId;
        private final Settings settings;

        private LocalNodeFactory(Settings settings, String persistentNodeId) {
            this.persistentNodeId = persistentNodeId;
            this.settings = settings;
        }

        @Override
        public DiscoveryNode apply(BoundTransportAddress boundTransportAddress) {
            localNode.set(DiscoveryNode.createLocal(settings, boundTransportAddress.publishAddress(), persistentNodeId));
            return localNode.get();
        }

        DiscoveryNode getNode() {
            assert localNode.get() != null;
            return localNode.get();
        }
    }
}<|MERGE_RESOLUTION|>--- conflicted
+++ resolved
@@ -952,11 +952,7 @@
                 ? HealthMetadataService.create(clusterService, settings)
                 : null;
             LocalHealthMonitor localHealthMonitor = HealthNode.isEnabled()
-<<<<<<< HEAD
-                ? new LocalHealthMonitor(settings, clusterService, nodeService, threadPool, client)
-=======
-                ? LocalHealthMonitor.create(settings, clusterService, nodeService, threadPool)
->>>>>>> 892ad014
+                ? LocalHealthMonitor.create(settings, clusterService, nodeService, threadPool, client)
                 : null;
             HealthInfoCache nodeHealthOverview = HealthNode.isEnabled() ? HealthInfoCache.create(clusterService) : null;
 
