/*
 * Copyright Elasticsearch B.V. and/or licensed to Elasticsearch B.V. under one
 * or more contributor license agreements. Licensed under the Elastic License
 * 2.0 and the Server Side Public License, v 1; you may not use this file except
 * in compliance with, at your election, the Elastic License 2.0 or the Server
 * Side Public License, v 1.
 */

package org.elasticsearch.node;

import org.apache.logging.log4j.LogManager;
import org.apache.logging.log4j.Logger;
import org.apache.lucene.search.IndexSearcher;
import org.apache.lucene.util.Constants;
import org.apache.lucene.util.SetOnce;
import org.elasticsearch.Build;
import org.elasticsearch.ElasticsearchException;
import org.elasticsearch.TransportVersion;
import org.elasticsearch.action.ActionModule;
import org.elasticsearch.action.ActionRequest;
import org.elasticsearch.action.ActionResponse;
import org.elasticsearch.action.ActionType;
import org.elasticsearch.action.admin.cluster.repositories.reservedstate.ReservedRepositoryAction;
import org.elasticsearch.action.admin.indices.template.reservedstate.ReservedComposableIndexTemplateAction;
import org.elasticsearch.action.ingest.ReservedPipelineAction;
import org.elasticsearch.action.search.SearchExecutionStatsCollector;
import org.elasticsearch.action.search.SearchPhaseController;
import org.elasticsearch.action.search.SearchTransportService;
import org.elasticsearch.action.support.TransportAction;
import org.elasticsearch.action.update.UpdateHelper;
import org.elasticsearch.client.internal.Client;
import org.elasticsearch.client.internal.node.NodeClient;
import org.elasticsearch.cluster.ClusterInfoService;
import org.elasticsearch.cluster.ClusterModule;
import org.elasticsearch.cluster.ClusterName;
import org.elasticsearch.cluster.ClusterState;
import org.elasticsearch.cluster.coordination.CoordinationDiagnosticsService;
import org.elasticsearch.cluster.coordination.Coordinator;
import org.elasticsearch.cluster.coordination.MasterHistoryService;
import org.elasticsearch.cluster.coordination.Reconfigurator;
import org.elasticsearch.cluster.coordination.StableMasterHealthIndicatorService;
import org.elasticsearch.cluster.desirednodes.DesiredNodesSettingsValidator;
import org.elasticsearch.cluster.metadata.IndexMetadataVerifier;
import org.elasticsearch.cluster.metadata.IndexNameExpressionResolver;
import org.elasticsearch.cluster.metadata.IndexTemplateMetadata;
import org.elasticsearch.cluster.metadata.MetadataCreateDataStreamService;
import org.elasticsearch.cluster.metadata.MetadataCreateIndexService;
import org.elasticsearch.cluster.metadata.MetadataDataStreamsService;
import org.elasticsearch.cluster.metadata.MetadataIndexTemplateService;
import org.elasticsearch.cluster.metadata.MetadataUpdateSettingsService;
import org.elasticsearch.cluster.metadata.SystemIndexMetadataUpgradeService;
import org.elasticsearch.cluster.metadata.TemplateUpgradeService;
import org.elasticsearch.cluster.node.DiscoveryNode;
import org.elasticsearch.cluster.node.DiscoveryNodeRole;
import org.elasticsearch.cluster.routing.BatchedRerouteService;
import org.elasticsearch.cluster.routing.RerouteService;
import org.elasticsearch.cluster.routing.allocation.AllocationService;
import org.elasticsearch.cluster.routing.allocation.DiskThresholdMonitor;
import org.elasticsearch.cluster.routing.allocation.WriteLoadForecaster;
import org.elasticsearch.cluster.service.ClusterService;
import org.elasticsearch.cluster.service.TransportVersionsFixupListener;
import org.elasticsearch.cluster.version.CompatibilityVersions;
import org.elasticsearch.common.component.LifecycleComponent;
import org.elasticsearch.common.inject.Injector;
import org.elasticsearch.common.inject.Key;
import org.elasticsearch.common.inject.Module;
import org.elasticsearch.common.inject.ModulesBuilder;
import org.elasticsearch.common.io.stream.NamedWriteableRegistry;
import org.elasticsearch.common.logging.DeprecationCategory;
import org.elasticsearch.common.logging.DeprecationLogger;
import org.elasticsearch.common.logging.HeaderWarning;
import org.elasticsearch.common.network.NetworkModule;
import org.elasticsearch.common.network.NetworkService;
import org.elasticsearch.common.settings.ClusterSettings;
import org.elasticsearch.common.settings.ConsistentSettingsService;
import org.elasticsearch.common.settings.Setting;
import org.elasticsearch.common.settings.Settings;
import org.elasticsearch.common.settings.SettingsModule;
import org.elasticsearch.common.util.BigArrays;
import org.elasticsearch.common.util.PageCacheRecycler;
import org.elasticsearch.core.IOUtils;
import org.elasticsearch.core.Tuple;
import org.elasticsearch.discovery.DiscoveryModule;
import org.elasticsearch.env.Environment;
import org.elasticsearch.env.NodeEnvironment;
import org.elasticsearch.features.FeatureService;
import org.elasticsearch.features.FeatureSpecification;
import org.elasticsearch.gateway.GatewayAllocator;
import org.elasticsearch.gateway.GatewayMetaState;
import org.elasticsearch.gateway.GatewayModule;
import org.elasticsearch.gateway.MetaStateService;
import org.elasticsearch.gateway.PersistedClusterStateService;
import org.elasticsearch.health.HealthPeriodicLogger;
import org.elasticsearch.health.HealthService;
import org.elasticsearch.health.metadata.HealthMetadataService;
import org.elasticsearch.health.node.DiskHealthIndicatorService;
import org.elasticsearch.health.node.HealthInfoCache;
import org.elasticsearch.health.node.LocalHealthMonitor;
import org.elasticsearch.health.node.ShardsCapacityHealthIndicatorService;
import org.elasticsearch.health.node.selection.HealthNodeTaskExecutor;
import org.elasticsearch.health.stats.HealthApiStats;
import org.elasticsearch.http.HttpServerTransport;
import org.elasticsearch.index.IndexSettingProvider;
import org.elasticsearch.index.IndexSettingProviders;
import org.elasticsearch.index.IndexSettings;
import org.elasticsearch.index.IndexingPressure;
import org.elasticsearch.index.analysis.AnalysisRegistry;
import org.elasticsearch.index.engine.EngineFactory;
import org.elasticsearch.indices.ExecutorSelector;
import org.elasticsearch.indices.IndicesModule;
import org.elasticsearch.indices.IndicesService;
import org.elasticsearch.indices.ShardLimitValidator;
import org.elasticsearch.indices.SystemIndexMappingUpdateService;
import org.elasticsearch.indices.SystemIndices;
import org.elasticsearch.indices.analysis.AnalysisModule;
import org.elasticsearch.indices.breaker.CircuitBreakerService;
import org.elasticsearch.indices.breaker.HierarchyCircuitBreakerService;
import org.elasticsearch.indices.breaker.NoneCircuitBreakerService;
import org.elasticsearch.indices.recovery.PeerRecoverySourceService;
import org.elasticsearch.indices.recovery.PeerRecoveryTargetService;
import org.elasticsearch.indices.recovery.RecoverySettings;
import org.elasticsearch.indices.recovery.SnapshotFilesProvider;
import org.elasticsearch.indices.recovery.plan.PeerOnlyRecoveryPlannerService;
import org.elasticsearch.indices.recovery.plan.RecoveryPlannerService;
import org.elasticsearch.indices.recovery.plan.ShardSnapshotsService;
import org.elasticsearch.inference.InferenceServiceRegistry;
import org.elasticsearch.ingest.IngestService;
import org.elasticsearch.monitor.MonitorService;
import org.elasticsearch.monitor.fs.FsHealthService;
import org.elasticsearch.monitor.jvm.JvmInfo;
import org.elasticsearch.node.internal.TerminationHandler;
import org.elasticsearch.node.internal.TerminationHandlerProvider;
import org.elasticsearch.persistent.PersistentTasksClusterService;
import org.elasticsearch.persistent.PersistentTasksExecutor;
import org.elasticsearch.persistent.PersistentTasksExecutorRegistry;
import org.elasticsearch.persistent.PersistentTasksService;
import org.elasticsearch.plugins.ActionPlugin;
import org.elasticsearch.plugins.AnalysisPlugin;
import org.elasticsearch.plugins.CircuitBreakerPlugin;
import org.elasticsearch.plugins.ClusterCoordinationPlugin;
import org.elasticsearch.plugins.ClusterPlugin;
import org.elasticsearch.plugins.DiscoveryPlugin;
import org.elasticsearch.plugins.EnginePlugin;
import org.elasticsearch.plugins.HealthPlugin;
import org.elasticsearch.plugins.IndexStorePlugin;
import org.elasticsearch.plugins.InferenceServicePlugin;
import org.elasticsearch.plugins.IngestPlugin;
import org.elasticsearch.plugins.MapperPlugin;
import org.elasticsearch.plugins.MetadataUpgrader;
import org.elasticsearch.plugins.NetworkPlugin;
import org.elasticsearch.plugins.PersistentTaskPlugin;
import org.elasticsearch.plugins.Plugin;
import org.elasticsearch.plugins.PluginsService;
import org.elasticsearch.plugins.RecoveryPlannerPlugin;
import org.elasticsearch.plugins.ReloadablePlugin;
import org.elasticsearch.plugins.RepositoryPlugin;
import org.elasticsearch.plugins.ScriptPlugin;
import org.elasticsearch.plugins.SearchPlugin;
import org.elasticsearch.plugins.ShutdownAwarePlugin;
import org.elasticsearch.plugins.SystemIndexPlugin;
import org.elasticsearch.plugins.TelemetryPlugin;
import org.elasticsearch.plugins.internal.DocumentParsingObserver;
import org.elasticsearch.plugins.internal.DocumentParsingObserverPlugin;
import org.elasticsearch.plugins.internal.ReloadAwarePlugin;
import org.elasticsearch.plugins.internal.RestExtension;
import org.elasticsearch.plugins.internal.SettingsExtension;
import org.elasticsearch.readiness.ReadinessService;
import org.elasticsearch.repositories.RepositoriesModule;
import org.elasticsearch.repositories.RepositoriesService;
import org.elasticsearch.reservedstate.ReservedClusterStateHandler;
import org.elasticsearch.reservedstate.ReservedClusterStateHandlerProvider;
import org.elasticsearch.reservedstate.action.ReservedClusterSettingsAction;
import org.elasticsearch.reservedstate.service.FileSettingsService;
import org.elasticsearch.rest.RestController;
import org.elasticsearch.script.ScriptModule;
import org.elasticsearch.script.ScriptService;
import org.elasticsearch.search.SearchModule;
import org.elasticsearch.search.SearchService;
import org.elasticsearch.search.SearchUtils;
import org.elasticsearch.search.aggregations.support.AggregationUsageService;
import org.elasticsearch.shutdown.PluginShutdownService;
import org.elasticsearch.snapshots.InternalSnapshotsInfoService;
import org.elasticsearch.snapshots.RepositoryIntegrityHealthIndicatorService;
import org.elasticsearch.snapshots.RestoreService;
import org.elasticsearch.snapshots.SnapshotShardsService;
import org.elasticsearch.snapshots.SnapshotsInfoService;
import org.elasticsearch.snapshots.SnapshotsService;
import org.elasticsearch.tasks.Task;
import org.elasticsearch.tasks.TaskManager;
import org.elasticsearch.telemetry.TelemetryProvider;
import org.elasticsearch.telemetry.tracing.Tracer;
import org.elasticsearch.threadpool.ExecutorBuilder;
import org.elasticsearch.threadpool.ThreadPool;
import org.elasticsearch.transport.Transport;
import org.elasticsearch.transport.TransportService;
import org.elasticsearch.upgrades.SystemIndexMigrationExecutor;
import org.elasticsearch.usage.UsageService;
import org.elasticsearch.watcher.ResourceWatcherService;
import org.elasticsearch.xcontent.NamedXContentRegistry;

import java.io.Closeable;
import java.io.IOException;
import java.io.UncheckedIOException;
import java.util.ArrayList;
import java.util.Arrays;
import java.util.Collection;
import java.util.LinkedHashSet;
import java.util.List;
import java.util.Map;
import java.util.Objects;
import java.util.Optional;
import java.util.Set;
import java.util.concurrent.TimeUnit;
import java.util.function.Function;
import java.util.function.Supplier;
import java.util.function.UnaryOperator;
import java.util.stream.Collectors;
import java.util.stream.Stream;

import static org.elasticsearch.core.Types.forciblyCast;

/**
 * Class uses to perform all the operations needed to construct a {@link Node} instance.
 * <p>
 * Constructing a {@link Node} is a complex operation, involving many interdependent services.
 * Separating out this logic into a dedicated class is a lot clearer and more flexible than
 * doing all this logic inside a constructor in {@link Node}.
 */
class NodeConstruction {

    /**
     * Prepare everything needed to create a {@link Node} instance.
     *
     * @param initialEnvironment         the initial environment for this node, which will be added to by plugins
     * @param serviceProvider            provides various service implementations that could be mocked
     * @param forbidPrivateIndexSettings whether or not private index settings are forbidden when creating an index; this is used in the
     *                                   test framework for tests that rely on being able to set private settings
     */
    static NodeConstruction prepareConstruction(
        Environment initialEnvironment,
        NodeServiceProvider serviceProvider,
        boolean forbidPrivateIndexSettings
    ) {
        List<Closeable> closeables = new ArrayList<>();
        try {
            NodeConstruction constructor = new NodeConstruction(closeables);

            Settings settings = constructor.createEnvironment(initialEnvironment, serviceProvider);

            ThreadPool threadPool = constructor.createThreadPool(settings);
            SettingsModule settingsModule = constructor.validateSettings(initialEnvironment.settings(), settings, threadPool);

            SearchModule searchModule = constructor.createSearchModule(settingsModule.getSettings(), threadPool);
            constructor.createClientAndRegistries(settingsModule.getSettings(), threadPool, searchModule);

            ScriptService scriptService = constructor.createScriptService(settingsModule, threadPool, serviceProvider);

            constructor.construct(
                threadPool,
                settingsModule,
                searchModule,
                scriptService,
                constructor.createAnalysisRegistry(),
                serviceProvider,
                forbidPrivateIndexSettings
            );

            return constructor;
        } catch (IOException e) {
            IOUtils.closeWhileHandlingException(closeables);
            throw new ElasticsearchException("Failed to bind service", e);
        } catch (Throwable t) {
            IOUtils.closeWhileHandlingException(closeables);
            throw t;
        }
    }

    /**
     * See comments on Node#logger for why this is not static
     */
    private final Logger logger = LogManager.getLogger(Node.class);
    private final DeprecationLogger deprecationLogger = DeprecationLogger.getLogger(Node.class);

    private final List<Closeable> resourcesToClose;
    private final ModulesBuilder modules = new ModulesBuilder();
    /*
     * References for storing in a Node
     */
    private Injector injector;
    private Environment environment;
    private NodeEnvironment nodeEnvironment;
    private PluginsService pluginsService;
    private NodeClient client;
    private Collection<LifecycleComponent> pluginLifecycleComponents;
    private Node.LocalNodeFactory localNodeFactory;
    private NodeService nodeService;
    private TerminationHandler terminationHandler;
    private NamedWriteableRegistry namedWriteableRegistry;
    private NamedXContentRegistry xContentRegistry;

    private NodeConstruction(List<Closeable> resourcesToClose) {
        this.resourcesToClose = resourcesToClose;
    }

    Injector injector() {
        return injector;
    }

    Environment environment() {
        return environment;
    }

    NodeEnvironment nodeEnvironment() {
        return nodeEnvironment;
    }

    PluginsService pluginsService() {
        return pluginsService;
    }

    NodeClient client() {
        return client;
    }

    Collection<LifecycleComponent> pluginLifecycleComponents() {
        return pluginLifecycleComponents;
    }

    Node.LocalNodeFactory localNodeFactory() {
        return localNodeFactory;
    }

    NodeService nodeService() {
        return nodeService;
    }

    TerminationHandler terminationHandler() {
        return terminationHandler;
    }

    NamedWriteableRegistry namedWriteableRegistry() {
        return namedWriteableRegistry;
    }

    NamedXContentRegistry namedXContentRegistry() {
        return xContentRegistry;
    }

    private <T> Optional<T> getSinglePlugin(Class<T> pluginClass) {
        return getSinglePlugin(pluginsService.filterPlugins(pluginClass), pluginClass);
    }

    private static <T> Optional<T> getSinglePlugin(Stream<T> plugins, Class<T> pluginClass) {
        var it = plugins.iterator();
        if (it.hasNext() == false) {
            return Optional.empty();
        }
        T plugin = it.next();
        if (it.hasNext()) {
            List<T> allPlugins = new ArrayList<>();
            allPlugins.add(plugin);
            it.forEachRemaining(allPlugins::add);
            throw new IllegalStateException("A single " + pluginClass.getName() + " was expected but got " + allPlugins);
        }
        return Optional.of(plugin);
    }

    private Settings createEnvironment(Environment initialEnvironment, NodeServiceProvider serviceProvider) {
        // Pass the node settings to the DeprecationLogger class so that it can have the deprecation.skip_deprecated_settings setting:
        Settings envSettings = initialEnvironment.settings();
        DeprecationLogger.initialize(envSettings);

        JvmInfo jvmInfo = JvmInfo.jvmInfo();
        logger.info(
            "version[{}], pid[{}], build[{}/{}/{}], OS[{}/{}/{}], JVM[{}/{}/{}/{}]",
            Build.current().qualifiedVersion(),
            jvmInfo.pid(),
            Build.current().type().displayName(),
            Build.current().hash(),
            Build.current().date(),
            Constants.OS_NAME,
            Constants.OS_VERSION,
            Constants.OS_ARCH,
            Constants.JVM_VENDOR,
            Constants.JVM_NAME,
            Constants.JAVA_VERSION,
            Constants.JVM_VERSION
        );
        logger.info("JVM home [{}], using bundled JDK [{}]", System.getProperty("java.home"), jvmInfo.getUsingBundledJdk());
        logger.info("JVM arguments {}", Arrays.toString(jvmInfo.getInputArguments()));
        if (Build.current().isProductionRelease() == false) {
            logger.warn(
                "version [{}] is a pre-release version of Elasticsearch and is not suitable for production",
                Build.current().qualifiedVersion()
            );
        }
        if (Environment.PATH_SHARED_DATA_SETTING.exists(envSettings)) {
            // NOTE: this must be done with an explicit check here because the deprecation property on a path setting will
            // cause ES to fail to start since logging is not yet initialized on first read of the setting
            deprecationLogger.warn(
                DeprecationCategory.SETTINGS,
                "shared-data-path",
                "setting [path.shared_data] is deprecated and will be removed in a future release"
            );
        }

        if (initialEnvironment.dataFiles().length > 1) {
            // NOTE: we use initialEnvironment here, but assertEquivalent below ensures the data paths do not change
            deprecationLogger.warn(
                DeprecationCategory.SETTINGS,
                "multiple-data-paths",
                "Configuring multiple [path.data] paths is deprecated. Use RAID or other system level features for utilizing "
                    + "multiple disks. This feature will be removed in a future release."
            );
        }
        if (Environment.dataPathUsesList(envSettings)) {
            // already checked for multiple values above, so if this is a list it is a single valued list
            deprecationLogger.warn(
                DeprecationCategory.SETTINGS,
                "multiple-data-paths-list",
                "Configuring [path.data] with a list is deprecated. Instead specify as a string value."
            );
        }

        if (logger.isDebugEnabled()) {
            logger.debug(
                "using config [{}], data [{}], logs [{}], plugins [{}]",
                initialEnvironment.configFile(),
                Arrays.toString(initialEnvironment.dataFiles()),
                initialEnvironment.logsFile(),
                initialEnvironment.pluginsFile()
            );
        }

        Node.deleteTemporaryApmConfig(
            jvmInfo,
            (e, apmConfig) -> logger.error("failed to delete temporary APM config file [{}], reason: [{}]", apmConfig, e.getMessage())
        );

        pluginsService = serviceProvider.newPluginService(initialEnvironment, envSettings);
        modules.bindToInstance(PluginsService.class, pluginsService);
        Settings settings = Node.mergePluginSettings(pluginsService.pluginMap(), envSettings);

        /*
         * Create the environment based on the finalized view of the settings. This is to ensure that components get the same setting
         * values, no matter they ask for them from.
         */
        environment = new Environment(settings, initialEnvironment.configFile());
        Environment.assertEquivalent(initialEnvironment, environment);
        modules.bindToInstance(Environment.class, environment);

        return settings;
    }

    private ThreadPool createThreadPool(Settings settings) throws IOException {
        ThreadPool threadPool = new ThreadPool(
            settings,
            pluginsService.flatMap(p -> p.getExecutorBuilders(settings)).toArray(ExecutorBuilder<?>[]::new)
        );
        resourcesToClose.add(() -> ThreadPool.terminate(threadPool, 10, TimeUnit.SECONDS));
        modules.bindToInstance(ThreadPool.class, threadPool);

        // adds the context to the DeprecationLogger so that it does not need to be injected everywhere
        HeaderWarning.setThreadContext(threadPool.getThreadContext());
        resourcesToClose.add(() -> HeaderWarning.removeThreadContext(threadPool.getThreadContext()));

        return threadPool;
    }

    private SettingsModule validateSettings(Settings envSettings, Settings settings, ThreadPool threadPool) throws IOException {
        // register the node.data, node.ingest, node.master, node.remote_cluster_client settings here so we can mark them private
        List<Setting<?>> additionalSettings = new ArrayList<>(pluginsService.flatMap(Plugin::getSettings).toList());
        for (final ExecutorBuilder<?> builder : threadPool.builders()) {
            additionalSettings.addAll(builder.getRegisteredSettings());
        }
        SettingsExtension.load().forEach(e -> additionalSettings.addAll(e.getSettings()));

        // this is as early as we can validate settings at this point. we already pass them to ThreadPool
        // so we might be late here already
        SettingsModule settingsModule = new SettingsModule(
            settings,
            additionalSettings,
            pluginsService.flatMap(Plugin::getSettingsFilter).toList()
        );

        // creating `NodeEnvironment` breaks the ability to rollback to 7.x on an 8.0 upgrade (`upgradeLegacyNodeFolders`) so do this
        // after settings validation.
        nodeEnvironment = new NodeEnvironment(envSettings, environment);
        logger.info(
            "node name [{}], node ID [{}], cluster name [{}], roles {}",
            Node.NODE_NAME_SETTING.get(envSettings),
            nodeEnvironment.nodeId(),
            ClusterName.CLUSTER_NAME_SETTING.get(envSettings).value(),
            DiscoveryNode.getRolesFromSettings(settings)
                .stream()
                .map(DiscoveryNodeRole::roleName)
                .collect(Collectors.toCollection(LinkedHashSet::new))
        );
        resourcesToClose.add(nodeEnvironment);
        modules.bindToInstance(NodeEnvironment.class, nodeEnvironment);

        return settingsModule;
    }

    private SearchModule createSearchModule(Settings settings, ThreadPool threadPool) {
        IndexSearcher.setMaxClauseCount(SearchUtils.calculateMaxClauseValue(threadPool));
        return new SearchModule(settings, pluginsService.filterPlugins(SearchPlugin.class).toList());
    }

    /**
     * Create various objects that are stored as member variables. This is so they are accessible as soon as possible.
     */
    private void createClientAndRegistries(Settings settings, ThreadPool threadPool, SearchModule searchModule) {
        client = new NodeClient(settings, threadPool);
        modules.add(b -> {
            b.bind(Client.class).toInstance(client);
            b.bind(NodeClient.class).toInstance(client);
        });

        localNodeFactory = new Node.LocalNodeFactory(settings, nodeEnvironment.nodeId());

        InferenceServiceRegistry inferenceServiceRegistry = new InferenceServiceRegistry(
            pluginsService.filterPlugins(InferenceServicePlugin.class).toList(),
            new InferenceServicePlugin.InferenceServiceFactoryContext(client)
        );
        resourcesToClose.add(inferenceServiceRegistry);
        modules.bindToInstance(InferenceServiceRegistry.class, inferenceServiceRegistry);

        namedWriteableRegistry = new NamedWriteableRegistry(
            Stream.of(
                NetworkModule.getNamedWriteables().stream(),
                IndicesModule.getNamedWriteables().stream(),
                searchModule.getNamedWriteables().stream(),
                pluginsService.flatMap(Plugin::getNamedWriteables),
                ClusterModule.getNamedWriteables().stream(),
                SystemIndexMigrationExecutor.getNamedWriteables().stream(),
                inferenceServiceRegistry.getNamedWriteables().stream()
            ).flatMap(Function.identity()).toList()
        );
        xContentRegistry = new NamedXContentRegistry(
            Stream.of(
                NetworkModule.getNamedXContents().stream(),
                IndicesModule.getNamedXContents().stream(),
                searchModule.getNamedXContents().stream(),
                pluginsService.flatMap(Plugin::getNamedXContent),
                ClusterModule.getNamedXWriteables().stream(),
                SystemIndexMigrationExecutor.getNamedXContentParsers().stream(),
                HealthNodeTaskExecutor.getNamedXContentParsers().stream()
            ).flatMap(Function.identity()).toList()
        );
        modules.add(b -> {
            b.bind(NamedWriteableRegistry.class).toInstance(namedWriteableRegistry);
            b.bind(NamedXContentRegistry.class).toInstance(xContentRegistry);
        });
    }

    private ScriptService createScriptService(SettingsModule settingsModule, ThreadPool threadPool, NodeServiceProvider serviceProvider) {
        Settings settings = settingsModule.getSettings();
        ScriptModule scriptModule = new ScriptModule(settings, pluginsService.filterPlugins(ScriptPlugin.class).toList());

        ScriptService scriptService = serviceProvider.newScriptService(
            pluginsService,
            settings,
            scriptModule.engines,
            scriptModule.contexts,
            threadPool::absoluteTimeInMillis
        );
        ScriptModule.registerClusterSettingsListeners(scriptService, settingsModule.getClusterSettings());
        modules.add(b -> {
            b.bind(ScriptService.class).toInstance(scriptService);
            b.bind(UpdateHelper.class).toInstance(new UpdateHelper(scriptService));
        });

        return scriptService;
    }

    private AnalysisRegistry createAnalysisRegistry() throws IOException {
        AnalysisRegistry registry = new AnalysisModule(
            environment,
            pluginsService.filterPlugins(AnalysisPlugin.class).toList(),
            pluginsService.getStablePluginRegistry()
        ).getAnalysisRegistry();
        modules.bindToInstance(AnalysisRegistry.class, registry);
        return registry;
    }

    private void construct(
        ThreadPool threadPool,
        SettingsModule settingsModule,
        SearchModule searchModule,
        ScriptService scriptService,
        AnalysisRegistry analysisRegistry,
        NodeServiceProvider serviceProvider,
        boolean forbidPrivateIndexSettings
    ) throws IOException {

        Settings settings = settingsModule.getSettings();

        final TelemetryProvider telemetryProvider = getSinglePlugin(TelemetryPlugin.class).map(p -> p.getTelemetryProvider(settings))
            .orElse(TelemetryProvider.NOOP);

        final Tracer tracer = telemetryProvider.getTracer();

        Set<String> taskHeaders = Stream.concat(
            pluginsService.filterPlugins(ActionPlugin.class).flatMap(p -> p.getTaskHeaders().stream()),
            Task.HEADERS_TO_COPY.stream()
        ).collect(Collectors.toSet());
        final TaskManager taskManager = new TaskManager(settings, threadPool, taskHeaders, tracer);

        final ClusterService clusterService = new ClusterService(settings, settingsModule.getClusterSettings(), threadPool, taskManager);
        clusterService.addStateApplier(scriptService);
        resourcesToClose.add(clusterService);

        final Set<Setting<?>> consistentSettings = settingsModule.getConsistentSettings();
        if (consistentSettings.isEmpty() == false) {
            clusterService.addLocalNodeMasterListener(
                new ConsistentSettingsService(settings, clusterService, consistentSettings).newHashPublisher()
            );
        }

        Supplier<DocumentParsingObserver> documentParsingObserverSupplier = getDocumentParsingObserverSupplier();

        final IngestService ingestService = new IngestService(
            clusterService,
            threadPool,
            environment,
            scriptService,
            analysisRegistry,
            pluginsService.filterPlugins(IngestPlugin.class).toList(),
            client,
            IngestService.createGrokThreadWatchdog(environment, threadPool),
            documentParsingObserverSupplier
        );
        final SetOnce<RepositoriesService> repositoriesServiceReference = new SetOnce<>();
        final ClusterInfoService clusterInfoService = serviceProvider.newClusterInfoService(
            pluginsService,
            settings,
            clusterService,
            threadPool,
            client
        );

        SystemIndices systemIndices = createSystemIndices(settings);

        final MonitorService monitorService = new MonitorService(settings, nodeEnvironment, threadPool);
        final FsHealthService fsHealthService = new FsHealthService(
            settings,
            clusterService.getClusterSettings(),
            threadPool,
            nodeEnvironment
        );
        final SetOnce<RerouteService> rerouteServiceReference = new SetOnce<>();
        final InternalSnapshotsInfoService snapshotsInfoService = new InternalSnapshotsInfoService(
            settings,
            clusterService,
            repositoriesServiceReference::get,
            rerouteServiceReference::get
        );
        final WriteLoadForecaster writeLoadForecaster = getWriteLoadForecaster(threadPool, settings, clusterService.getClusterSettings());
        final ClusterModule clusterModule = new ClusterModule(
            settings,
            clusterService,
            pluginsService.filterPlugins(ClusterPlugin.class).toList(),
            clusterInfoService,
            snapshotsInfoService,
            threadPool,
            systemIndices,
            writeLoadForecaster
        );
        modules.add(clusterModule);
        IndicesModule indicesModule = new IndicesModule(pluginsService.filterPlugins(MapperPlugin.class).toList());
        modules.add(indicesModule);

        CircuitBreakerService circuitBreakerService = createCircuitBreakerService(
            settingsModule.getSettings(),
            settingsModule.getClusterSettings()
        );
        modules.add(new GatewayModule());

        CompatibilityVersions compatibilityVersions = new CompatibilityVersions(
            TransportVersion.current(),
            systemIndices.getMappingsVersions()
        );
        PageCacheRecycler pageCacheRecycler = serviceProvider.newPageCacheRecycler(pluginsService, settings);
        BigArrays bigArrays = serviceProvider.newBigArrays(pluginsService, pageCacheRecycler, circuitBreakerService);
        modules.add(settingsModule);
        final MetaStateService metaStateService = new MetaStateService(nodeEnvironment, xContentRegistry);
        final PersistedClusterStateService persistedClusterStateService = newPersistedClusterStateService(
            xContentRegistry,
            clusterService.getClusterSettings(),
            threadPool,
            compatibilityVersions
        );

        // collect engine factory providers from plugins
        final Collection<Function<IndexSettings, Optional<EngineFactory>>> engineFactoryProviders = pluginsService.filterPlugins(
            EnginePlugin.class
        ).<Function<IndexSettings, Optional<EngineFactory>>>map(plugin -> plugin::getEngineFactory).toList();

        final Map<String, IndexStorePlugin.DirectoryFactory> indexStoreFactories = pluginsService.filterPlugins(IndexStorePlugin.class)
            .map(IndexStorePlugin::getDirectoryFactories)
            .flatMap(m -> m.entrySet().stream())
            .collect(Collectors.toMap(Map.Entry::getKey, Map.Entry::getValue));

        final Map<String, IndexStorePlugin.RecoveryStateFactory> recoveryStateFactories = pluginsService.filterPlugins(
            IndexStorePlugin.class
        )
            .map(IndexStorePlugin::getRecoveryStateFactories)
            .flatMap(m -> m.entrySet().stream())
            .collect(Collectors.toMap(Map.Entry::getKey, Map.Entry::getValue));

        final List<IndexStorePlugin.IndexFoldersDeletionListener> indexFoldersDeletionListeners = pluginsService.filterPlugins(
            IndexStorePlugin.class
        ).map(IndexStorePlugin::getIndexFoldersDeletionListeners).flatMap(List::stream).toList();

        final Map<String, IndexStorePlugin.SnapshotCommitSupplier> snapshotCommitSuppliers = pluginsService.filterPlugins(
            IndexStorePlugin.class
        )
            .map(IndexStorePlugin::getSnapshotCommitSuppliers)
            .flatMap(m -> m.entrySet().stream())
            .collect(Collectors.toMap(Map.Entry::getKey, Map.Entry::getValue));

        FeatureService featureService = new FeatureService(pluginsService.loadServiceProviders(FeatureSpecification.class));

        if (DiscoveryNode.isMasterNode(settings)) {
            clusterService.addListener(new SystemIndexMappingUpdateService(systemIndices, client));
            clusterService.addListener(
                new TransportVersionsFixupListener(clusterService, client.admin().cluster(), featureService, threadPool)
            );
        }

        final RerouteService rerouteService = new BatchedRerouteService(clusterService, clusterModule.getAllocationService()::reroute);
        rerouteServiceReference.set(rerouteService);
        clusterService.setRerouteService(rerouteService);

        final IndicesService indicesService = new IndicesService(
            settings,
            pluginsService,
            nodeEnvironment,
            xContentRegistry,
            analysisRegistry,
            clusterModule.getIndexNameExpressionResolver(),
            indicesModule.getMapperRegistry(),
            namedWriteableRegistry,
            threadPool,
            settingsModule.getIndexScopedSettings(),
            circuitBreakerService,
            bigArrays,
            scriptService,
            clusterService,
            client,
            featureService,
            metaStateService,
            engineFactoryProviders,
            indexStoreFactories,
            searchModule.getValuesSourceRegistry(),
            recoveryStateFactories,
            indexFoldersDeletionListeners,
            snapshotCommitSuppliers,
            searchModule.getRequestCacheKeyDifferentiator(),
            documentParsingObserverSupplier
        );

        final var parameters = new IndexSettingProvider.Parameters(indicesService::createIndexMapperServiceForValidation);
        IndexSettingProviders indexSettingProviders = new IndexSettingProviders(
            pluginsService.flatMap(p -> p.getAdditionalIndexSettingProviders(parameters)).collect(Collectors.toSet())
        );

        final ShardLimitValidator shardLimitValidator = new ShardLimitValidator(settings, clusterService);
        final MetadataCreateIndexService metadataCreateIndexService = new MetadataCreateIndexService(
            settings,
            clusterService,
            indicesService,
            clusterModule.getAllocationService(),
            shardLimitValidator,
            environment,
            settingsModule.getIndexScopedSettings(),
            threadPool,
            xContentRegistry,
            systemIndices,
            forbidPrivateIndexSettings,
            indexSettingProviders
        );

        final MetadataCreateDataStreamService metadataCreateDataStreamService = new MetadataCreateDataStreamService(
            threadPool,
            clusterService,
            metadataCreateIndexService
        );
        final MetadataDataStreamsService metadataDataStreamsService = new MetadataDataStreamsService(clusterService, indicesService);

        final MetadataUpdateSettingsService metadataUpdateSettingsService = new MetadataUpdateSettingsService(
            clusterService,
            clusterModule.getAllocationService(),
            settingsModule.getIndexScopedSettings(),
            indicesService,
            shardLimitValidator,
            threadPool
        );

        record PluginServiceInstances(
            Client client,
            ClusterService clusterService,
            ThreadPool threadPool,
            ResourceWatcherService resourceWatcherService,
            ScriptService scriptService,
            NamedXContentRegistry xContentRegistry,
            Environment environment,
            NodeEnvironment nodeEnvironment,
            NamedWriteableRegistry namedWriteableRegistry,
            IndexNameExpressionResolver indexNameExpressionResolver,
            Supplier<RepositoriesService> repositoriesServiceSupplier,
            TelemetryProvider telemetryProvider,
            AllocationService allocationService,
            IndicesService indicesService,
            FeatureService featureService,
            SystemIndices systemIndices
        ) implements Plugin.PluginServices {}
        PluginServiceInstances pluginServices = new PluginServiceInstances(
            client,
            clusterService,
            threadPool,
            createResourceWatcherService(settings, threadPool),
            scriptService,
            xContentRegistry,
            environment,
            nodeEnvironment,
            namedWriteableRegistry,
            clusterModule.getIndexNameExpressionResolver(),
            repositoriesServiceReference::get,
            telemetryProvider,
            clusterModule.getAllocationService(),
            indicesService,
            featureService,
            systemIndices
        );

        Collection<?> pluginComponents = pluginsService.flatMap(p -> p.createComponents(pluginServices)).toList();

        List<ReservedClusterStateHandler<?>> reservedStateHandlers = new ArrayList<>();

        // add all reserved state handlers from server
        reservedStateHandlers.add(new ReservedClusterSettingsAction(settingsModule.getClusterSettings()));

        var templateService = new MetadataIndexTemplateService(
            clusterService,
            metadataCreateIndexService,
            indicesService,
            settingsModule.getIndexScopedSettings(),
            xContentRegistry,
            systemIndices,
            indexSettingProviders
        );

        reservedStateHandlers.add(new ReservedComposableIndexTemplateAction(templateService, settingsModule.getIndexScopedSettings()));

        // add all reserved state handlers from plugins
        pluginsService.loadServiceProviders(ReservedClusterStateHandlerProvider.class)
            .forEach(h -> reservedStateHandlers.addAll(h.handlers()));

        var terminationHandlers = pluginsService.loadServiceProviders(TerminationHandlerProvider.class)
            .stream()
            .map(TerminationHandlerProvider::handler);
        terminationHandler = getSinglePlugin(terminationHandlers, TerminationHandler.class).orElse(null);

        ActionModule actionModule = new ActionModule(
            settings,
            clusterModule.getIndexNameExpressionResolver(),
            settingsModule.getIndexScopedSettings(),
            settingsModule.getClusterSettings(),
            settingsModule.getSettingsFilter(),
            threadPool,
            pluginsService.filterPlugins(ActionPlugin.class).toList(),
            client,
            circuitBreakerService,
            createUsageService(),
            systemIndices,
            tracer,
            clusterService,
            reservedStateHandlers,
            pluginsService.loadSingletonServiceProvider(RestExtension.class, RestExtension::allowAll)
        );
        modules.add(actionModule);

        final NetworkService networkService = new NetworkService(
            pluginsService.filterPlugins(DiscoveryPlugin.class)
                .map(d -> d.getCustomNameResolver(environment.settings()))
                .filter(Objects::nonNull)
                .toList()
        );
        final RestController restController = actionModule.getRestController();
        final NetworkModule networkModule = new NetworkModule(
            settings,
            pluginsService.filterPlugins(NetworkPlugin.class).toList(),
            threadPool,
            bigArrays,
            pageCacheRecycler,
            circuitBreakerService,
            namedWriteableRegistry,
            xContentRegistry,
            networkService,
            restController,
            actionModule::copyRequestHeadersToThreadContext,
            clusterService.getClusterSettings(),
            tracer
        );
        Collection<UnaryOperator<Map<String, IndexTemplateMetadata>>> indexTemplateMetadataUpgraders = pluginsService.map(
            Plugin::getIndexTemplateMetadataUpgrader
        ).toList();
        final MetadataUpgrader metadataUpgrader = new MetadataUpgrader(indexTemplateMetadataUpgraders);
        final IndexMetadataVerifier indexMetadataVerifier = new IndexMetadataVerifier(
            settings,
            clusterService,
            xContentRegistry,
            indicesModule.getMapperRegistry(),
            settingsModule.getIndexScopedSettings(),
            scriptService
        );
        if (DiscoveryNode.isMasterNode(settings)) {
            clusterService.addListener(new SystemIndexMetadataUpgradeService(systemIndices, clusterService));
            clusterService.addListener(new TemplateUpgradeService(client, clusterService, threadPool, indexTemplateMetadataUpgraders));
        }
        final Transport transport = networkModule.getTransportSupplier().get();
        final TransportService transportService = serviceProvider.newTransportService(
            pluginsService,
            settings,
            transport,
            threadPool,
            networkModule.getTransportInterceptor(),
            localNodeFactory,
            settingsModule.getClusterSettings(),
            taskManager,
            tracer
        );
        final GatewayMetaState gatewayMetaState = new GatewayMetaState();
        final ResponseCollectorService responseCollectorService = new ResponseCollectorService(clusterService);
        final SearchTransportService searchTransportService = new SearchTransportService(
            transportService,
            client,
            SearchExecutionStatsCollector.makeWrapper(responseCollectorService)
        );
        final HttpServerTransport httpServerTransport = serviceProvider.newHttpTransport(pluginsService, networkModule);
        final IndexingPressure indexingLimits = new IndexingPressure(settings);

        final RecoverySettings recoverySettings = new RecoverySettings(settings, settingsModule.getClusterSettings());
        RepositoriesModule repositoriesModule = new RepositoriesModule(
            environment,
            pluginsService.filterPlugins(RepositoryPlugin.class).toList(),
            transportService,
            clusterService,
            bigArrays,
            xContentRegistry,
            recoverySettings,
            telemetryProvider
        );
        RepositoriesService repositoryService = repositoriesModule.getRepositoryService();
        repositoriesServiceReference.set(repositoryService);
        SnapshotsService snapshotsService = new SnapshotsService(
            settings,
            clusterService,
            clusterModule.getIndexNameExpressionResolver(),
            repositoryService,
            transportService,
            actionModule.getActionFilters(),
            systemIndices
        );
        SnapshotShardsService snapshotShardsService = new SnapshotShardsService(
            settings,
            clusterService,
            repositoryService,
            transportService,
            indicesService
        );

        actionModule.getReservedClusterStateService().installStateHandler(new ReservedRepositoryAction(repositoryService));
        actionModule.getReservedClusterStateService().installStateHandler(new ReservedPipelineAction());

        FileSettingsService fileSettingsService = new FileSettingsService(
            clusterService,
            actionModule.getReservedClusterStateService(),
            environment
        );

        RestoreService restoreService = new RestoreService(
            clusterService,
            repositoryService,
            clusterModule.getAllocationService(),
            metadataCreateIndexService,
            indexMetadataVerifier,
            shardLimitValidator,
            systemIndices,
            indicesService,
            fileSettingsService,
            threadPool
        );
        final DiskThresholdMonitor diskThresholdMonitor = new DiskThresholdMonitor(
            settings,
            clusterService::state,
            clusterService.getClusterSettings(),
            client,
            threadPool::relativeTimeInMillis,
            rerouteService
        );
        clusterInfoService.addListener(diskThresholdMonitor::onNewInfo);

        final DiscoveryModule discoveryModule = new DiscoveryModule(
            settings,
            transportService,
            client,
            namedWriteableRegistry,
            networkService,
            clusterService.getMasterService(),
            clusterService.getClusterApplierService(),
            clusterService.getClusterSettings(),
            pluginsService.filterPlugins(DiscoveryPlugin.class).toList(),
            pluginsService.filterPlugins(ClusterCoordinationPlugin.class).toList(),
            clusterModule.getAllocationService(),
            environment.configFile(),
            gatewayMetaState,
            rerouteService,
            fsHealthService,
            circuitBreakerService,
            compatibilityVersions,
            featureService
        );
        nodeService = new NodeService(
            settings,
            threadPool,
            monitorService,
            discoveryModule.getCoordinator(),
            transportService,
            indicesService,
            pluginsService,
            circuitBreakerService,
            scriptService,
            httpServerTransport,
            ingestService,
            clusterService,
            settingsModule.getSettingsFilter(),
            responseCollectorService,
            searchTransportService,
            indexingLimits,
            searchModule.getValuesSourceRegistry().getUsageService(),
            repositoryService
        );

        final SearchService searchService = serviceProvider.newSearchService(
            pluginsService,
            clusterService,
            indicesService,
            threadPool,
            scriptService,
            bigArrays,
            searchModule.getFetchPhase(),
            responseCollectorService,
            circuitBreakerService,
            systemIndices.getExecutorSelector(),
            tracer
        );

        final PersistentTasksService persistentTasksService = new PersistentTasksService(clusterService, threadPool, client);
        final SystemIndexMigrationExecutor systemIndexMigrationExecutor = new SystemIndexMigrationExecutor(
            client,
            clusterService,
            systemIndices,
            metadataUpdateSettingsService,
            metadataCreateIndexService,
            settingsModule.getIndexScopedSettings()
        );
        final HealthNodeTaskExecutor healthNodeTaskExecutor = HealthNodeTaskExecutor.create(
            clusterService,
            persistentTasksService,
            featureService,
            settings,
            clusterService.getClusterSettings()
        );
        final Stream<PersistentTasksExecutor<?>> builtinTaskExecutors = Stream.of(systemIndexMigrationExecutor, healthNodeTaskExecutor);
        final Stream<PersistentTasksExecutor<?>> pluginTaskExecutors = pluginsService.filterPlugins(PersistentTaskPlugin.class)
            .map(
                p -> p.getPersistentTasksExecutor(
                    clusterService,
                    threadPool,
                    client,
                    settingsModule,
                    clusterModule.getIndexNameExpressionResolver()
                )
            )
            .flatMap(List::stream);
        final PersistentTasksExecutorRegistry registry = new PersistentTasksExecutorRegistry(
            Stream.concat(pluginTaskExecutors, builtinTaskExecutors).toList()
        );
        final PersistentTasksClusterService persistentTasksClusterService = new PersistentTasksClusterService(
            settings,
            registry,
            clusterService,
            threadPool
        );
        resourcesToClose.add(persistentTasksClusterService);

        PluginShutdownService pluginShutdownService = new PluginShutdownService(
            pluginsService.filterPlugins(ShutdownAwarePlugin.class).toList()
        );
        clusterService.addListener(pluginShutdownService);

        List<ReloadablePlugin> reloadablePlugins = pluginsService.filterPlugins(ReloadablePlugin.class).toList();
        pluginsService.filterPlugins(ReloadAwarePlugin.class).forEach(p -> p.setReloadCallback(wrapPlugins(reloadablePlugins)));

        modules.add(
            loadDiagnosticServices(settings, discoveryModule.getCoordinator(), clusterService, transportService, featureService, threadPool)
        );

        RecoveryPlannerService recoveryPlannerService = getRecoveryPlannerService(threadPool, clusterService, repositoryService);
        modules.add(b -> {
            serviceProvider.processRecoverySettings(pluginsService, settingsModule.getClusterSettings(), recoverySettings);
            SnapshotFilesProvider snapshotFilesProvider = new SnapshotFilesProvider(repositoryService);
            var peerRecovery = new PeerRecoverySourceService(
                transportService,
                indicesService,
                clusterService,
                recoverySettings,
                recoveryPlannerService
            );
            resourcesToClose.add(peerRecovery);
            b.bind(PeerRecoverySourceService.class).toInstance(peerRecovery);
            b.bind(PeerRecoveryTargetService.class)
                .toInstance(
                    new PeerRecoveryTargetService(
                        client,
                        threadPool,
                        transportService,
                        recoverySettings,
                        clusterService,
                        snapshotFilesProvider
                    )
                );
        });

        modules.add(loadPluginComponents(pluginComponents));

        modules.add(b -> {
            b.bind(NodeService.class).toInstance(nodeService);
<<<<<<< HEAD
            b.bind(ResourceWatcherService.class).toInstance(resourceWatcherService);
=======
            b.bind(CircuitBreakerService.class).toInstance(circuitBreakerService);
>>>>>>> 3d0f2e21
            b.bind(BigArrays.class).toInstance(bigArrays);
            b.bind(PageCacheRecycler.class).toInstance(pageCacheRecycler);
            b.bind(IngestService.class).toInstance(ingestService);
            b.bind(IndexingPressure.class).toInstance(indexingLimits);
            b.bind(AggregationUsageService.class).toInstance(searchModule.getValuesSourceRegistry().getUsageService());
            b.bind(MetadataUpgrader.class).toInstance(metadataUpgrader);
            b.bind(MetaStateService.class).toInstance(metaStateService);
            b.bind(PersistedClusterStateService.class).toInstance(persistedClusterStateService);
            b.bind(IndicesService.class).toInstance(indicesService);
            b.bind(MetadataCreateIndexService.class).toInstance(metadataCreateIndexService);
            b.bind(MetadataCreateDataStreamService.class).toInstance(metadataCreateDataStreamService);
            b.bind(MetadataDataStreamsService.class).toInstance(metadataDataStreamsService);
            b.bind(MetadataUpdateSettingsService.class).toInstance(metadataUpdateSettingsService);
            b.bind(SearchService.class).toInstance(searchService);
            b.bind(SearchTransportService.class).toInstance(searchTransportService);
            b.bind(SearchPhaseController.class).toInstance(new SearchPhaseController(searchService::aggReduceContextBuilder));
            b.bind(Transport.class).toInstance(transport);
            b.bind(TransportService.class).toInstance(transportService);
            b.bind(NetworkService.class).toInstance(networkService);
            b.bind(IndexMetadataVerifier.class).toInstance(indexMetadataVerifier);
            b.bind(ClusterInfoService.class).toInstance(clusterInfoService);
            b.bind(SnapshotsInfoService.class).toInstance(snapshotsInfoService);
            b.bind(GatewayMetaState.class).toInstance(gatewayMetaState);
            b.bind(FeatureService.class).toInstance(featureService);
            b.bind(Coordinator.class).toInstance(discoveryModule.getCoordinator());
            b.bind(Reconfigurator.class).toInstance(discoveryModule.getReconfigurator());
            b.bind(HttpServerTransport.class).toInstance(httpServerTransport);
            b.bind(PersistentTasksService.class).toInstance(persistentTasksService);
            b.bind(PersistentTasksClusterService.class).toInstance(persistentTasksClusterService);
            b.bind(PersistentTasksExecutorRegistry.class).toInstance(registry);
            b.bind(RepositoriesService.class).toInstance(repositoryService);
            b.bind(SnapshotsService.class).toInstance(snapshotsService);
            b.bind(SnapshotShardsService.class).toInstance(snapshotShardsService);
            b.bind(RestoreService.class).toInstance(restoreService);
            b.bind(RerouteService.class).toInstance(rerouteService);
            b.bind(ShardLimitValidator.class).toInstance(shardLimitValidator);
            b.bind(FsHealthService.class).toInstance(fsHealthService);
            b.bind(PluginShutdownService.class).toInstance(pluginShutdownService);
            b.bind(IndexSettingProviders.class).toInstance(indexSettingProviders);
            b.bind(DesiredNodesSettingsValidator.class).toInstance(new DesiredNodesSettingsValidator());
            b.bind(HealthNodeTaskExecutor.class).toInstance(healthNodeTaskExecutor);
            b.bind(Tracer.class).toInstance(tracer);
            b.bind(FileSettingsService.class).toInstance(fileSettingsService);
            b.bind(WriteLoadForecaster.class).toInstance(writeLoadForecaster);
            b.bind(CompatibilityVersions.class).toInstance(compatibilityVersions);
        });

        if (ReadinessService.enabled(environment)) {
            modules.bindToInstance(
                ReadinessService.class,
                serviceProvider.newReadinessService(pluginsService, clusterService, environment)
            );
        }

        injector = modules.createInjector();

        postInjection(clusterModule, actionModule, clusterService, transportService, featureService);
    }

    private UsageService createUsageService() {
        UsageService usageService = new UsageService();
        modules.bindToInstance(UsageService.class, usageService);
        return usageService;
    }

    private SystemIndices createSystemIndices(Settings settings) {
        List<SystemIndices.Feature> features = pluginsService.filterPlugins(SystemIndexPlugin.class).map(plugin -> {
            SystemIndices.validateFeatureName(plugin.getFeatureName(), plugin.getClass().getCanonicalName());
            return SystemIndices.Feature.fromSystemIndexPlugin(plugin, settings);
        }).toList();

        SystemIndices systemIndices = new SystemIndices(features);
        modules.add(b -> {
            b.bind(SystemIndices.class).toInstance(systemIndices);
            b.bind(ExecutorSelector.class).toInstance(systemIndices.getExecutorSelector());
        });
        return systemIndices;
    }

    private ResourceWatcherService createResourceWatcherService(Settings settings, ThreadPool threadPool) {
        ResourceWatcherService resourceWatcherService = new ResourceWatcherService(settings, threadPool);
        resourcesToClose.add(resourceWatcherService);
        modules.bindToInstance(ResourceWatcherService.class, resourceWatcherService);
        return resourceWatcherService;
    }

    private Module loadDiagnosticServices(
        Settings settings,
        Coordinator coordinator,
        ClusterService clusterService,
        TransportService transportService,
        FeatureService featureService,
        ThreadPool threadPool
    ) {

        MasterHistoryService masterHistoryService = new MasterHistoryService(transportService, threadPool, clusterService);
        CoordinationDiagnosticsService coordinationDiagnosticsService = new CoordinationDiagnosticsService(
            clusterService,
            transportService,
            coordinator,
            masterHistoryService
        );

        var serverHealthIndicatorServices = Stream.of(
            new StableMasterHealthIndicatorService(coordinationDiagnosticsService, clusterService),
            new RepositoryIntegrityHealthIndicatorService(clusterService),
            new DiskHealthIndicatorService(clusterService),
            new ShardsCapacityHealthIndicatorService(clusterService)
        );
        var pluginHealthIndicatorServices = pluginsService.filterPlugins(HealthPlugin.class)
            .flatMap(plugin -> plugin.getHealthIndicatorServices().stream());

        HealthService healthService = new HealthService(
            Stream.concat(serverHealthIndicatorServices, pluginHealthIndicatorServices).toList(),
            threadPool
        );
        HealthPeriodicLogger healthPeriodicLogger = HealthPeriodicLogger.create(settings, clusterService, client, healthService);
        HealthMetadataService healthMetadataService = HealthMetadataService.create(clusterService, featureService, settings);
        LocalHealthMonitor localHealthMonitor = LocalHealthMonitor.create(
            settings,
            clusterService,
            nodeService,
            threadPool,
            client,
            featureService
        );
        HealthInfoCache nodeHealthOverview = HealthInfoCache.create(clusterService);

        return b -> {
            b.bind(HealthService.class).toInstance(healthService);
            b.bind(MasterHistoryService.class).toInstance(masterHistoryService);
            b.bind(CoordinationDiagnosticsService.class).toInstance(coordinationDiagnosticsService);
            b.bind(HealthMetadataService.class).toInstance(healthMetadataService);
            b.bind(LocalHealthMonitor.class).toInstance(localHealthMonitor);
            b.bind(HealthInfoCache.class).toInstance(nodeHealthOverview);
            b.bind(HealthApiStats.class).toInstance(new HealthApiStats());
            b.bind(HealthPeriodicLogger.class).toInstance(healthPeriodicLogger);
        };
    }

    private Module loadPluginComponents(Collection<?> pluginComponents) {
        List<LifecycleComponent> pluginLifecycleComponents = pluginComponents.stream().map(p -> {
            if (p instanceof PluginComponentBinding<?, ?> pcb) {
                return pcb.impl();
            }
            return p;
        }).filter(p -> p instanceof LifecycleComponent).map(p -> (LifecycleComponent) p).toList();
        resourcesToClose.addAll(pluginLifecycleComponents);
        this.pluginLifecycleComponents = pluginLifecycleComponents;

        return b -> pluginComponents.forEach(p -> {
            if (p instanceof PluginComponentBinding<?, ?> pcb) {
                @SuppressWarnings("unchecked")
                Class<Object> clazz = (Class<Object>) pcb.inter();
                b.bind(clazz).toInstance(pcb.impl());
            } else {
                @SuppressWarnings("unchecked")
                Class<Object> clazz = (Class<Object>) p.getClass();
                b.bind(clazz).toInstance(p);
            }
        });
    }

    private void postInjection(
        ClusterModule clusterModule,
        ActionModule actionModule,
        ClusterService clusterService,
        TransportService transportService,
        FeatureService featureService
    ) {
        // We allocate copies of existing shards by looking for a viable copy of the shard in the cluster and assigning the shard there.
        // The search for viable copies is triggered by an allocation attempt (i.e. a reroute) and is performed asynchronously. When it
        // completes we trigger another reroute to try the allocation again. This means there is a circular dependency: the allocation
        // service needs access to the existing shards allocators (e.g. the GatewayAllocator) which need to be able to trigger a
        // reroute, which needs to call into the allocation service. We close the loop here:
        clusterModule.setExistingShardsAllocators(injector.getInstance(GatewayAllocator.class));

        // Due to Java's type erasure with generics, the injector can't give us exactly what we need, and we have
        // to resort to some evil casting.
        @SuppressWarnings("rawtypes")
        Map<ActionType<? extends ActionResponse>, TransportAction<? extends ActionRequest, ? extends ActionResponse>> actions =
            forciblyCast(injector.getInstance(new Key<Map<ActionType, TransportAction>>() {
            }));

        client.initialize(
            actions,
            transportService.getTaskManager(),
            () -> clusterService.localNode().getId(),
            transportService.getLocalNodeConnection(),
            transportService.getRemoteClusterService(),
            namedWriteableRegistry
        );

        logger.debug("initializing HTTP handlers ...");
        actionModule.initRestHandlers(() -> clusterService.state().nodesIfRecovered(), f -> {
            ClusterState state = clusterService.state();
            return state.clusterRecovered() && featureService.clusterHasFeature(state, f);
        });
        logger.info("initialized");
    }

    private Supplier<DocumentParsingObserver> getDocumentParsingObserverSupplier() {
        return getSinglePlugin(DocumentParsingObserverPlugin.class).map(DocumentParsingObserverPlugin::getDocumentParsingObserverSupplier)
            .orElse(() -> DocumentParsingObserver.EMPTY_INSTANCE);
    }

    /**
     * Create and initialize a new {@link CircuitBreakerService} based on the settings provided.
     *
     * @see Node#BREAKER_TYPE_KEY
     */
    private CircuitBreakerService createCircuitBreakerService(Settings settings, ClusterSettings clusterSettings) {
        var pluginBreakers = pluginsService.filterPlugins(CircuitBreakerPlugin.class)
            .map(p -> Tuple.tuple(p, p.getCircuitBreaker(settings)))
            .toList();

        String type = Node.BREAKER_TYPE_KEY.get(settings);
        CircuitBreakerService circuitBreakerService = switch (type) {
            case "hierarchy" -> new HierarchyCircuitBreakerService(
                settings,
                pluginBreakers.stream().map(Tuple::v2).toList(),
                clusterSettings
            );
            case "none" -> new NoneCircuitBreakerService();
            default -> throw new IllegalArgumentException("Unknown circuit breaker type [" + type + "]");
        };
        resourcesToClose.add(circuitBreakerService);
        modules.bindToInstance(CircuitBreakerService.class, circuitBreakerService);

        pluginBreakers.forEach(t -> t.v1().setCircuitBreaker(circuitBreakerService.getBreaker(t.v2().getName())));

        return circuitBreakerService;
    }

    /**
     * Wrap a group of reloadable plugins into a single reloadable plugin interface
     * @param reloadablePlugins A list of reloadable plugins
     * @return A single ReloadablePlugin that, upon reload, reloads the plugins it wraps
     */
    private static ReloadablePlugin wrapPlugins(List<ReloadablePlugin> reloadablePlugins) {
        return settings -> {
            for (ReloadablePlugin plugin : reloadablePlugins) {
                try {
                    plugin.reload(settings);
                } catch (IOException e) {
                    throw new UncheckedIOException(e);
                }
            }
        };
    }

    private RecoveryPlannerService getRecoveryPlannerService(
        ThreadPool threadPool,
        ClusterService clusterService,
        RepositoriesService repositoryService
    ) {
        var recoveryPlannerServices = pluginsService.filterPlugins(RecoveryPlannerPlugin.class)
            .map(
                plugin -> plugin.createRecoveryPlannerService(
                    new ShardSnapshotsService(client, repositoryService, threadPool, clusterService)
                )
            )
            .flatMap(Optional::stream);
        return getSinglePlugin(recoveryPlannerServices, RecoveryPlannerService.class).orElseGet(PeerOnlyRecoveryPlannerService::new);
    }

    private WriteLoadForecaster getWriteLoadForecaster(ThreadPool threadPool, Settings settings, ClusterSettings clusterSettings) {
        var writeLoadForecasters = pluginsService.filterPlugins(ClusterPlugin.class)
            .flatMap(clusterPlugin -> clusterPlugin.createWriteLoadForecasters(threadPool, settings, clusterSettings).stream());

        return getSinglePlugin(writeLoadForecasters, WriteLoadForecaster.class).orElse(WriteLoadForecaster.DEFAULT);
    }

    private PersistedClusterStateService newPersistedClusterStateService(
        NamedXContentRegistry xContentRegistry,
        ClusterSettings clusterSettings,
        ThreadPool threadPool,
        CompatibilityVersions compatibilityVersions
    ) {
        var persistedClusterStateServiceFactories = pluginsService.filterPlugins(ClusterCoordinationPlugin.class)
            .map(ClusterCoordinationPlugin::getPersistedClusterStateServiceFactory)
            .flatMap(Optional::stream);

        return getSinglePlugin(persistedClusterStateServiceFactories, ClusterCoordinationPlugin.PersistedClusterStateServiceFactory.class)
            .map(
                f -> f.newPersistedClusterStateService(
                    nodeEnvironment,
                    xContentRegistry,
                    clusterSettings,
                    threadPool,
                    compatibilityVersions
                )
            )
            .orElseGet(
                () -> new PersistedClusterStateService(nodeEnvironment, xContentRegistry, clusterSettings, threadPool::relativeTimeInMillis)
            );
    }
}<|MERGE_RESOLUTION|>--- conflicted
+++ resolved
@@ -1139,11 +1139,6 @@
 
         modules.add(b -> {
             b.bind(NodeService.class).toInstance(nodeService);
-<<<<<<< HEAD
-            b.bind(ResourceWatcherService.class).toInstance(resourceWatcherService);
-=======
-            b.bind(CircuitBreakerService.class).toInstance(circuitBreakerService);
->>>>>>> 3d0f2e21
             b.bind(BigArrays.class).toInstance(bigArrays);
             b.bind(PageCacheRecycler.class).toInstance(pageCacheRecycler);
             b.bind(IngestService.class).toInstance(ingestService);
