--- conflicted
+++ resolved
@@ -827,7 +827,7 @@
         }
         return false;
     }
-    
+
     public void freeAllScrollContexts() {
         for (ReaderContext readerContext : activeReaders.values()) {
             if (readerContext.scrollContext() != null) {
@@ -1144,12 +1144,8 @@
         IndexShard indexShard = indexService.getShard(request.shardId().getId());
         // we don't want to use the reader wrapper since it could run costly operations
         // and we can afford false positives.
-<<<<<<< HEAD
+        final boolean hasRefreshPending = indexShard.hasRefreshPending();
         try (Engine.Searcher searcher = indexShard.acquireSearcher("can_match")) {
-=======
-        final boolean hasRefreshPending = indexShard.hasRefreshPending();
-        try (Engine.Searcher searcher = indexShard.acquireCanMatchSearcher()) {
->>>>>>> fd554d95
             final boolean aliasFilterCanMatch = request.getAliasFilter()
                 .getQueryBuilder() instanceof MatchNoneQueryBuilder == false;
             QueryShardContext context = indexService.newQueryShardContext(request.shardId().id(), searcher,
