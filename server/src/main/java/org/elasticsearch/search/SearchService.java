
/*
 * Licensed to Elasticsearch under one or more contributor
 * license agreements. See the NOTICE file distributed with
 * this work for additional information regarding copyright
 * ownership. Elasticsearch licenses this file to you under
 * the Apache License, Version 2.0 (the "License"); you may
 * not use this file except in compliance with the License.
 * You may obtain a copy of the License at
 *
 *    http://www.apache.org/licenses/LICENSE-2.0
 *
 * Unless required by applicable law or agreed to in writing,
 * software distributed under the License is distributed on an
 * "AS IS" BASIS, WITHOUT WARRANTIES OR CONDITIONS OF ANY
 * KIND, either express or implied.  See the License for the
 * specific language governing permissions and limitations
 * under the License.
 */

package org.elasticsearch.search;

import org.apache.logging.log4j.LogManager;
import org.apache.logging.log4j.Logger;
import org.apache.lucene.search.FieldDoc;
import org.apache.lucene.search.MatchAllDocsQuery;
import org.apache.lucene.search.TopDocs;
import org.elasticsearch.ElasticsearchException;
import org.elasticsearch.Version;
import org.elasticsearch.action.ActionListener;
import org.elasticsearch.action.ActionRunnable;
import org.elasticsearch.action.OriginalIndices;
import org.elasticsearch.action.search.SearchRequest;
import org.elasticsearch.action.search.SearchShardTask;
import org.elasticsearch.action.search.SearchType;
import org.elasticsearch.action.support.TransportActions;
import org.elasticsearch.cluster.ClusterState;
import org.elasticsearch.cluster.service.ClusterService;
import org.elasticsearch.common.CheckedSupplier;
import org.elasticsearch.common.UUIDs;
import org.elasticsearch.common.breaker.CircuitBreaker;
import org.elasticsearch.common.component.AbstractLifecycleComponent;
import org.elasticsearch.common.io.stream.StreamInput;
import org.elasticsearch.common.io.stream.StreamOutput;
import org.elasticsearch.common.lease.Releasable;
import org.elasticsearch.common.lease.Releasables;
import org.elasticsearch.common.lucene.Lucene;
import org.elasticsearch.common.settings.Setting;
import org.elasticsearch.common.settings.Setting.Property;
import org.elasticsearch.common.settings.Settings;
import org.elasticsearch.common.unit.TimeValue;
import org.elasticsearch.common.util.BigArrays;
import org.elasticsearch.common.util.CollectionUtils;
import org.elasticsearch.common.util.concurrent.ConcurrentCollections;
import org.elasticsearch.common.util.concurrent.ConcurrentMapLong;
import org.elasticsearch.core.internal.io.IOUtils;
import org.elasticsearch.index.Index;
import org.elasticsearch.index.IndexNotFoundException;
import org.elasticsearch.index.IndexService;
import org.elasticsearch.index.IndexSettings;
import org.elasticsearch.index.engine.Engine;
import org.elasticsearch.index.query.CoordinatorRewriteContextProvider;
import org.elasticsearch.index.query.InnerHitContextBuilder;
import org.elasticsearch.index.query.MatchAllQueryBuilder;
import org.elasticsearch.index.query.MatchNoneQueryBuilder;
import org.elasticsearch.index.query.QueryBuilder;
import org.elasticsearch.index.query.QueryRewriteContext;
import org.elasticsearch.index.query.QueryShardContext;
import org.elasticsearch.index.query.Rewriteable;
import org.elasticsearch.index.shard.IndexEventListener;
import org.elasticsearch.index.shard.IndexShard;
import org.elasticsearch.index.shard.SearchOperationListener;
import org.elasticsearch.index.shard.ShardId;
import org.elasticsearch.indices.IndicesService;
import org.elasticsearch.indices.breaker.CircuitBreakerService;
import org.elasticsearch.indices.cluster.IndicesClusterStateService.AllocatedIndices.IndexRemovalReason;
import org.elasticsearch.node.ResponseCollectorService;
import org.elasticsearch.script.FieldScript;
import org.elasticsearch.script.ScriptService;
import org.elasticsearch.search.aggregations.AggregationInitializationException;
import org.elasticsearch.search.aggregations.AggregatorFactories;
import org.elasticsearch.search.aggregations.InternalAggregation;
import org.elasticsearch.search.aggregations.InternalAggregation.ReduceContext;
import org.elasticsearch.search.aggregations.MultiBucketConsumerService;
import org.elasticsearch.search.aggregations.SearchContextAggregations;
import org.elasticsearch.search.aggregations.pipeline.PipelineAggregator.PipelineTree;
import org.elasticsearch.search.aggregations.support.AggregationContext;
import org.elasticsearch.search.aggregations.support.AggregationContext.ProductionAggregationContext;
import org.elasticsearch.search.builder.SearchSourceBuilder;
import org.elasticsearch.search.collapse.CollapseContext;
import org.elasticsearch.search.dfs.DfsPhase;
import org.elasticsearch.search.dfs.DfsSearchResult;
import org.elasticsearch.search.fetch.FetchPhase;
import org.elasticsearch.search.fetch.FetchSearchResult;
import org.elasticsearch.search.fetch.QueryFetchSearchResult;
import org.elasticsearch.search.fetch.ScrollQueryFetchSearchResult;
import org.elasticsearch.search.fetch.ShardFetchRequest;
import org.elasticsearch.search.fetch.subphase.FetchDocValuesContext;
import org.elasticsearch.search.fetch.subphase.FetchFieldsContext;
import org.elasticsearch.search.fetch.subphase.ScriptFieldsContext.ScriptField;
import org.elasticsearch.search.fetch.subphase.highlight.HighlightBuilder;
import org.elasticsearch.search.internal.AliasFilter;
import org.elasticsearch.search.internal.InternalScrollSearchRequest;
import org.elasticsearch.search.internal.LegacyReaderContext;
import org.elasticsearch.search.internal.ReaderContext;
import org.elasticsearch.search.internal.SearchContext;
import org.elasticsearch.search.internal.ShardSearchContextId;
import org.elasticsearch.search.internal.ShardSearchRequest;
import org.elasticsearch.search.internal.SubSearchContext;
import org.elasticsearch.search.lookup.SearchLookup;
import org.elasticsearch.search.profile.Profilers;
import org.elasticsearch.search.query.QueryPhase;
import org.elasticsearch.search.query.QuerySearchRequest;
import org.elasticsearch.search.query.QuerySearchResult;
import org.elasticsearch.search.query.ScrollQuerySearchResult;
import org.elasticsearch.search.rescore.RescorerBuilder;
import org.elasticsearch.search.searchafter.SearchAfterBuilder;
import org.elasticsearch.search.sort.FieldSortBuilder;
import org.elasticsearch.search.sort.MinAndMax;
import org.elasticsearch.search.sort.SortAndFormats;
import org.elasticsearch.search.sort.SortBuilder;
import org.elasticsearch.search.suggest.Suggest;
import org.elasticsearch.search.suggest.completion.CompletionSuggestion;
import org.elasticsearch.threadpool.Scheduler.Cancellable;
import org.elasticsearch.threadpool.ThreadPool;
import org.elasticsearch.threadpool.ThreadPool.Names;
import org.elasticsearch.transport.TransportRequest;

import java.io.IOException;
import java.util.Collections;
import java.util.HashMap;
import java.util.List;
import java.util.Map;
import java.util.Optional;
import java.util.Set;
import java.util.concurrent.ExecutionException;
import java.util.concurrent.Executor;
import java.util.concurrent.atomic.AtomicInteger;
import java.util.concurrent.atomic.AtomicLong;
import java.util.function.LongSupplier;

import static org.elasticsearch.common.unit.TimeValue.timeValueHours;
import static org.elasticsearch.common.unit.TimeValue.timeValueMillis;
import static org.elasticsearch.common.unit.TimeValue.timeValueMinutes;

public class SearchService extends AbstractLifecycleComponent implements IndexEventListener {
    private static final Logger logger = LogManager.getLogger(SearchService.class);

    // we can have 5 minutes here, since we make sure to clean with search requests and when shard/index closes
    public static final Setting<TimeValue> DEFAULT_KEEPALIVE_SETTING =
        Setting.positiveTimeSetting("search.default_keep_alive", timeValueMinutes(5), Property.NodeScope, Property.Dynamic);
    public static final Setting<TimeValue> MAX_KEEPALIVE_SETTING =
        Setting.positiveTimeSetting("search.max_keep_alive", timeValueHours(24), Property.NodeScope, Property.Dynamic);
    public static final Setting<TimeValue> KEEPALIVE_INTERVAL_SETTING =
        Setting.positiveTimeSetting("search.keep_alive_interval", timeValueMinutes(1), Property.NodeScope);
    public static final Setting<Boolean> ALLOW_EXPENSIVE_QUERIES =
        Setting.boolSetting("search.allow_expensive_queries", true, Property.NodeScope, Property.Dynamic);

    /**
     * Enables low-level, frequent search cancellation checks. Enabling low-level checks will make long running searches to react
     * to the cancellation request faster. It will produce more cancellation checks but benchmarking has shown these did not
     * noticeably slow down searches.
     */
    public static final Setting<Boolean> LOW_LEVEL_CANCELLATION_SETTING =
        Setting.boolSetting("search.low_level_cancellation", true, Property.Dynamic, Property.NodeScope);

    public static final TimeValue NO_TIMEOUT = timeValueMillis(-1);
    public static final Setting<TimeValue> DEFAULT_SEARCH_TIMEOUT_SETTING =
        Setting.timeSetting("search.default_search_timeout", NO_TIMEOUT, Property.Dynamic, Property.NodeScope);
    public static final Setting<Boolean> DEFAULT_ALLOW_PARTIAL_SEARCH_RESULTS =
            Setting.boolSetting("search.default_allow_partial_results", true, Property.Dynamic, Property.NodeScope);

    public static final Setting<Integer> MAX_OPEN_SCROLL_CONTEXT =
        Setting.intSetting("search.max_open_scroll_context", 500, 0, Property.Dynamic, Property.NodeScope);

    public static final int DEFAULT_SIZE = 10;
    public static final int DEFAULT_FROM = 0;

    private final ThreadPool threadPool;

    private final ClusterService clusterService;

    private final IndicesService indicesService;

    private final ScriptService scriptService;

    private final ResponseCollectorService responseCollectorService;

    private final BigArrays bigArrays;

    private final DfsPhase dfsPhase = new DfsPhase();

    private final QueryPhase queryPhase;

    private final FetchPhase fetchPhase;

    private volatile long defaultKeepAlive;

    private volatile long maxKeepAlive;

    private volatile TimeValue defaultSearchTimeout;

    private volatile boolean defaultAllowPartialSearchResults;

    private volatile boolean lowLevelCancellation;

    private volatile int maxOpenScrollContext;

    private final Cancellable keepAliveReaper;

    private final AtomicLong idGenerator = new AtomicLong();

    private final ConcurrentMapLong<ReaderContext> activeReaders = ConcurrentCollections.newConcurrentMapLongWithAggressiveConcurrency();

    private final MultiBucketConsumerService multiBucketConsumerService;

    private final AtomicInteger openScrollContexts = new AtomicInteger();
    private final String sessionId = UUIDs.randomBase64UUID();

    public SearchService(ClusterService clusterService, IndicesService indicesService,
                         ThreadPool threadPool, ScriptService scriptService, BigArrays bigArrays, FetchPhase fetchPhase,
                         ResponseCollectorService responseCollectorService, CircuitBreakerService circuitBreakerService) {
        Settings settings = clusterService.getSettings();
        this.threadPool = threadPool;
        this.clusterService = clusterService;
        this.indicesService = indicesService;
        this.scriptService = scriptService;
        this.responseCollectorService = responseCollectorService;
        this.bigArrays = bigArrays;
        this.queryPhase = new QueryPhase();
        this.fetchPhase = fetchPhase;
        this.multiBucketConsumerService = new MultiBucketConsumerService(clusterService, settings,
            circuitBreakerService.getBreaker(CircuitBreaker.REQUEST));

        TimeValue keepAliveInterval = KEEPALIVE_INTERVAL_SETTING.get(settings);
        setKeepAlives(DEFAULT_KEEPALIVE_SETTING.get(settings), MAX_KEEPALIVE_SETTING.get(settings));

        clusterService.getClusterSettings().addSettingsUpdateConsumer(DEFAULT_KEEPALIVE_SETTING, MAX_KEEPALIVE_SETTING,
            this::setKeepAlives, this::validateKeepAlives);

        this.keepAliveReaper = threadPool.scheduleWithFixedDelay(new Reaper(), keepAliveInterval, Names.SAME);

        defaultSearchTimeout = DEFAULT_SEARCH_TIMEOUT_SETTING.get(settings);
        clusterService.getClusterSettings().addSettingsUpdateConsumer(DEFAULT_SEARCH_TIMEOUT_SETTING, this::setDefaultSearchTimeout);

        defaultAllowPartialSearchResults = DEFAULT_ALLOW_PARTIAL_SEARCH_RESULTS.get(settings);
        clusterService.getClusterSettings().addSettingsUpdateConsumer(DEFAULT_ALLOW_PARTIAL_SEARCH_RESULTS,
                this::setDefaultAllowPartialSearchResults);

        maxOpenScrollContext = MAX_OPEN_SCROLL_CONTEXT.get(settings);
        clusterService.getClusterSettings().addSettingsUpdateConsumer(MAX_OPEN_SCROLL_CONTEXT, this::setMaxOpenScrollContext);

        lowLevelCancellation = LOW_LEVEL_CANCELLATION_SETTING.get(settings);
        clusterService.getClusterSettings().addSettingsUpdateConsumer(LOW_LEVEL_CANCELLATION_SETTING, this::setLowLevelCancellation);
    }

    private void validateKeepAlives(TimeValue defaultKeepAlive, TimeValue maxKeepAlive) {
        if (defaultKeepAlive.millis() > maxKeepAlive.millis()) {
            throw new IllegalArgumentException("Default keep alive setting for request [" + DEFAULT_KEEPALIVE_SETTING.getKey() + "]" +
                " should be smaller than max keep alive [" + MAX_KEEPALIVE_SETTING.getKey() + "], " +
                "was (" + defaultKeepAlive + " > " + maxKeepAlive + ")");
        }
    }

    private void setKeepAlives(TimeValue defaultKeepAlive, TimeValue maxKeepAlive) {
        validateKeepAlives(defaultKeepAlive, maxKeepAlive);
        this.defaultKeepAlive = defaultKeepAlive.millis();
        this.maxKeepAlive = maxKeepAlive.millis();
    }

    private void setDefaultSearchTimeout(TimeValue defaultSearchTimeout) {
        this.defaultSearchTimeout = defaultSearchTimeout;
    }

    private void setDefaultAllowPartialSearchResults(boolean defaultAllowPartialSearchResults) {
        this.defaultAllowPartialSearchResults = defaultAllowPartialSearchResults;
    }

    public boolean defaultAllowPartialSearchResults() {
        return defaultAllowPartialSearchResults;
    }

    private void setMaxOpenScrollContext(int maxOpenScrollContext) {
        this.maxOpenScrollContext = maxOpenScrollContext;
    }

    private void setLowLevelCancellation(Boolean lowLevelCancellation) {
        this.lowLevelCancellation = lowLevelCancellation;
    }

    @Override
    public void afterIndexRemoved(Index index, IndexSettings indexSettings, IndexRemovalReason reason) {
        // once an index is removed due to deletion or closing, we can just clean up all the pending search context information
        // if we then close all the contexts we can get some search failures along the way which are not expected.
        // it's fine to keep the contexts open if the index is still "alive"
        // unfortunately we don't have a clear way to signal today why an index is closed.
        // to release memory and let references to the filesystem go etc.
        if (reason == IndexRemovalReason.DELETED || reason == IndexRemovalReason.CLOSED || reason == IndexRemovalReason.REOPENED) {
            freeAllContextForIndex(index);
        }
    }

    protected void putReaderContext(ReaderContext context) {
        final ReaderContext previous = activeReaders.put(context.id().getId(), context);
        assert previous == null;
        // ensure that if we race against afterIndexRemoved, we remove the context from the active list.
        // this is important to ensure store can be cleaned up, in particular if the search is a scroll with a long timeout.
        final Index index = context.indexShard().shardId().getIndex();
        if (indicesService.hasIndex(index) == false) {
            removeReaderContext(context.id().getId());
            throw new IndexNotFoundException(index);
        }
    }

    protected ReaderContext removeReaderContext(long id) {
        return activeReaders.remove(id);
    }

    @Override
    protected void doStart() {
    }

    @Override
    protected void doStop() {
        for (final ReaderContext context : activeReaders.values()) {
            freeReaderContext(context.id());
        }
    }

    @Override
    protected void doClose() {
        doStop();
        keepAliveReaper.cancel();
    }

    public void executeDfsPhase(ShardSearchRequest request, boolean keepStatesInContext,
                                SearchShardTask task, ActionListener<SearchPhaseResult> listener) {
        final IndexShard shard = getShard(request);
        rewriteAndFetchShardRequest(shard, request, new ActionListener<ShardSearchRequest>() {
            @Override
            public void onResponse(ShardSearchRequest rewritten) {
                // fork the execution in the search thread pool
                runAsync(getExecutor(shard), () -> executeDfsPhase(request, task, keepStatesInContext), listener);
            }

            @Override
            public void onFailure(Exception exc) {
                listener.onFailure(exc);
            }
        });
    }

    private DfsSearchResult executeDfsPhase(ShardSearchRequest request,
                                            SearchShardTask task,
                                            boolean keepStatesInContext) throws IOException {
        ReaderContext readerContext = createOrGetReaderContext(request, keepStatesInContext);
        try (Releasable ignored = readerContext.markAsUsed(getKeepAlive(request));
                SearchContext context = createContext(readerContext, request, task, true)) {
            dfsPhase.execute(context);
            return context.dfsResult();
        } catch (Exception e) {
            logger.trace("Dfs phase failed", e);
            processFailure(readerContext, e);
            throw e;
        }
    }

    /**
     * Try to load the query results from the cache or execute the query phase directly if the cache cannot be used.
     */
    private void loadOrExecuteQueryPhase(final ShardSearchRequest request, final SearchContext context) throws Exception {
        final boolean canCache = indicesService.canCache(request, context);
        context.getQueryShardContext().freezeContext();
        if (canCache) {
            indicesService.loadIntoContext(request, context, queryPhase);
        } else {
            queryPhase.execute(context);
        }
    }

    public void executeQueryPhase(ShardSearchRequest request, boolean keepStatesInContext,
                                  SearchShardTask task, ActionListener<SearchPhaseResult> listener) {
        assert request.canReturnNullResponseIfMatchNoDocs() == false || request.numberOfShards() > 1
            : "empty responses require more than one shard";
        final IndexShard shard = getShard(request);
        rewriteAndFetchShardRequest(shard, request, new ActionListener<ShardSearchRequest>() {
            @Override
            public void onResponse(ShardSearchRequest orig) {
                // check if we can shortcut the query phase entirely.
                if (orig.canReturnNullResponseIfMatchNoDocs()) {
                    assert orig.scroll() == null;
                    final CanMatchResponse canMatchResp;
                    try {
                        ShardSearchRequest clone = new ShardSearchRequest(orig);
                        canMatchResp = canMatch(clone, false);
                    } catch (Exception exc) {
                        listener.onFailure(exc);
                        return;
                    }
                    if (canMatchResp.canMatch == false) {
                        listener.onResponse(QuerySearchResult.nullInstance());
                        return;
                    }
                }
                // fork the execution in the search thread pool
                runAsync(getExecutor(shard), () -> executeQueryPhase(orig, task, keepStatesInContext), listener);
            }

            @Override
            public void onFailure(Exception exc) {
                listener.onFailure(exc);
            }
        });
    }

    private IndexShard getShard(ShardSearchRequest request) {
        if (request.readerId() != null) {
            return findReaderContext(request.readerId(), request).indexShard();
        } else {
            return indicesService.indexServiceSafe(request.shardId().getIndex()).getShard(request.shardId().id());
        }
    }

    private <T> void runAsync(Executor executor, CheckedSupplier<T, Exception> executable, ActionListener<T> listener) {
        executor.execute(ActionRunnable.supply(listener, executable::get));
    }

    private SearchPhaseResult executeQueryPhase(ShardSearchRequest request,
                                                SearchShardTask task,
                                                boolean keepStatesInContext) throws Exception {
        final ReaderContext readerContext = createOrGetReaderContext(request, keepStatesInContext);
        try (Releasable ignored = readerContext.markAsUsed(getKeepAlive(request));
                SearchContext context = createContext(readerContext, request, task, true)) {
            final long afterQueryTime;
            try (SearchOperationListenerExecutor executor = new SearchOperationListenerExecutor(context)) {
                loadOrExecuteQueryPhase(request, context);
                if (context.queryResult().hasSearchContext() == false && readerContext.singleSession()) {
                    freeReaderContext(readerContext.id());
                }
                afterQueryTime = executor.success();
            }
            if (request.numberOfShards() == 1) {
                return executeFetchPhase(readerContext, context, afterQueryTime);
            } else {
                // Pass the rescoreDocIds to the queryResult to send them the coordinating node and receive them back in the fetch phase.
                // We also pass the rescoreDocIds to the LegacyReaderContext in case the search state needs to stay in the data node.
                final RescoreDocIds rescoreDocIds = context.rescoreDocIds();
                context.queryResult().setRescoreDocIds(rescoreDocIds);
                readerContext.setRescoreDocIds(rescoreDocIds);
                return context.queryResult();
            }
        } catch (Exception e) {
            // execution exception can happen while loading the cache, strip it
            if (e instanceof ExecutionException) {
                e = (e.getCause() == null || e.getCause() instanceof Exception) ?
                    (Exception) e.getCause() : new ElasticsearchException(e.getCause());
            }
            logger.trace("Query phase failed", e);
            processFailure(readerContext, e);
            throw e;
        }
    }

    private QueryFetchSearchResult executeFetchPhase(ReaderContext reader, SearchContext context, long afterQueryTime) {
        try (SearchOperationListenerExecutor executor = new SearchOperationListenerExecutor(context, true, afterQueryTime)){
            shortcutDocIdsToLoad(context);
            fetchPhase.execute(context);
            if (reader.singleSession()) {
                freeReaderContext(reader.id());
            }
            executor.success();
        }
        return new QueryFetchSearchResult(context.queryResult(), context.fetchResult());
    }

    public void executeQueryPhase(InternalScrollSearchRequest request,
                                  SearchShardTask task,
                                  ActionListener<ScrollQuerySearchResult> listener) {
        final LegacyReaderContext readerContext = (LegacyReaderContext) findReaderContext(request.contextId(), request);
        final Releasable markAsUsed;
        try {
            markAsUsed = readerContext.markAsUsed(getScrollKeepAlive(request.scroll()));
        } catch (Exception e) {
            // We need to release the reader context of the scroll when we hit any exception (here the keep_alive can be too large)
            freeReaderContext(readerContext.id());
            throw e;
        }
        runAsync(getExecutor(readerContext.indexShard()), () -> {
            final ShardSearchRequest shardSearchRequest = readerContext.getShardSearchRequest(null);
            try (SearchContext searchContext = createContext(readerContext, shardSearchRequest, task, false);
                 SearchOperationListenerExecutor executor = new SearchOperationListenerExecutor(searchContext)) {
                searchContext.searcher().setAggregatedDfs(readerContext.getAggregatedDfs(null));
                processScroll(request, readerContext, searchContext);
                queryPhase.execute(searchContext);
                executor.success();
                readerContext.setRescoreDocIds(searchContext.rescoreDocIds());
                return new ScrollQuerySearchResult(searchContext.queryResult(), searchContext.shardTarget());
            } catch (Exception e) {
                logger.trace("Query phase failed", e);
                // we handle the failure in the failure listener below
                throw e;
            }
        }, wrapFailureListener(listener, readerContext, markAsUsed));
    }

    public void executeQueryPhase(QuerySearchRequest request, SearchShardTask task, ActionListener<QuerySearchResult> listener) {
        final ReaderContext readerContext = findReaderContext(request.contextId(), request.shardSearchRequest());
        final ShardSearchRequest shardSearchRequest = readerContext.getShardSearchRequest(request.shardSearchRequest());
        final Releasable markAsUsed = readerContext.markAsUsed(getKeepAlive(shardSearchRequest));
        runAsync(getExecutor(readerContext.indexShard()), () -> {
            readerContext.setAggregatedDfs(request.dfs());
            try (SearchContext searchContext = createContext(readerContext, shardSearchRequest, task, true);
                 SearchOperationListenerExecutor executor = new SearchOperationListenerExecutor(searchContext)) {
                searchContext.searcher().setAggregatedDfs(request.dfs());
                queryPhase.execute(searchContext);
                if (searchContext.queryResult().hasSearchContext() == false && readerContext.singleSession()) {
                    // no hits, we can release the context since there will be no fetch phase
                    freeReaderContext(readerContext.id());
                }
                executor.success();
                // Pass the rescoreDocIds to the queryResult to send them the coordinating node and receive them back in the fetch phase.
                // We also pass the rescoreDocIds to the LegacyReaderContext in case the search state needs to stay in the data node.
                final RescoreDocIds rescoreDocIds = searchContext.rescoreDocIds();
                searchContext.queryResult().setRescoreDocIds(rescoreDocIds);
                readerContext.setRescoreDocIds(rescoreDocIds);
                return searchContext.queryResult();
            } catch (Exception e) {
                assert TransportActions.isShardNotAvailableException(e) == false : new AssertionError(e);
                logger.trace("Query phase failed", e);
                // we handle the failure in the failure listener below
                throw e;
            }
        }, wrapFailureListener(listener, readerContext, markAsUsed));
    }

    private Executor getExecutor(IndexShard indexShard) {
        assert indexShard != null;
        final String executorName;
        if (indexShard.isSystem()) {
            executorName = Names.SYSTEM_READ;
        } else if (indexShard.indexSettings().isSearchThrottled()) {
            executorName = Names.SEARCH_THROTTLED;
        } else {
            executorName = Names.SEARCH;
        }
        return threadPool.executor(executorName);
    }

    public void executeFetchPhase(InternalScrollSearchRequest request, SearchShardTask task,
                                  ActionListener<ScrollQueryFetchSearchResult> listener) {
        final LegacyReaderContext readerContext = (LegacyReaderContext) findReaderContext(request.contextId(), request);
        final Releasable markAsUsed;
        try {
            markAsUsed = readerContext.markAsUsed(getScrollKeepAlive(request.scroll()));
        } catch (Exception e) {
            // We need to release the reader context of the scroll when we hit any exception (here the keep_alive can be too large)
            freeReaderContext(readerContext.id());
            throw e;
        }
        runAsync(getExecutor(readerContext.indexShard()), () -> {
            final ShardSearchRequest shardSearchRequest = readerContext.getShardSearchRequest(null);
            try (SearchContext searchContext = createContext(readerContext, shardSearchRequest, task, false);
                 SearchOperationListenerExecutor executor = new SearchOperationListenerExecutor(searchContext)) {
                searchContext.assignRescoreDocIds(readerContext.getRescoreDocIds(null));
                searchContext.searcher().setAggregatedDfs(readerContext.getAggregatedDfs(null));
                processScroll(request, readerContext, searchContext);
                queryPhase.execute(searchContext);
                final long afterQueryTime = executor.success();
                QueryFetchSearchResult fetchSearchResult = executeFetchPhase(readerContext, searchContext, afterQueryTime);
                return new ScrollQueryFetchSearchResult(fetchSearchResult, searchContext.shardTarget());
            } catch (Exception e) {
                assert TransportActions.isShardNotAvailableException(e) == false : new AssertionError(e);
                logger.trace("Fetch phase failed", e);
                // we handle the failure in the failure listener below
                throw e;
            }
        }, wrapFailureListener(listener, readerContext, markAsUsed));
    }

    public void executeFetchPhase(ShardFetchRequest request, SearchShardTask task, ActionListener<FetchSearchResult> listener) {
        final ReaderContext readerContext = findReaderContext(request.contextId(), request);
        final ShardSearchRequest shardSearchRequest = readerContext.getShardSearchRequest(request.getShardSearchRequest());
        final Releasable markAsUsed = readerContext.markAsUsed(getKeepAlive(shardSearchRequest));
        runAsync(getExecutor(readerContext.indexShard()), () -> {
            try (SearchContext searchContext = createContext(readerContext, shardSearchRequest, task, false)) {
                if (request.lastEmittedDoc() != null) {
                    searchContext.scrollContext().lastEmittedDoc = request.lastEmittedDoc();
                }
                searchContext.assignRescoreDocIds(readerContext.getRescoreDocIds(request.getRescoreDocIds()));
                searchContext.searcher().setAggregatedDfs(readerContext.getAggregatedDfs(request.getAggregatedDfs()));
                searchContext.docIdsToLoad(request.docIds(), request.docIdsSize());
                try (SearchOperationListenerExecutor executor =
                         new SearchOperationListenerExecutor(searchContext, true, System.nanoTime())) {
                    fetchPhase.execute(searchContext);
                    if (readerContext.singleSession()) {
                        freeReaderContext(request.contextId());
                    }
                    executor.success();
                }
                return searchContext.fetchResult();
            } catch (Exception e) {
                assert TransportActions.isShardNotAvailableException(e) == false : new AssertionError(e);
                // we handle the failure in the failure listener below
                throw e;
            }
        }, wrapFailureListener(listener, readerContext, markAsUsed));
    }

    private ReaderContext getReaderContext(ShardSearchContextId id) {
        if (id.getSessionId().isEmpty()) {
            throw new IllegalArgumentException("Session id must be specified");
        }
        if (sessionId.equals(id.getSessionId()) == false) {
            throw new SearchContextMissingException(id);
        }
        return activeReaders.get(id.getId());
    }

    private ReaderContext findReaderContext(ShardSearchContextId id, TransportRequest request) throws SearchContextMissingException {
        final ReaderContext reader = getReaderContext(id);
        if (reader == null) {
            throw new SearchContextMissingException(id);
        }
        try {
            reader.validate(request);
        } catch (Exception exc) {
            processFailure(reader, exc);
            throw exc;
        }
        return reader;
    }

    final ReaderContext createOrGetReaderContext(ShardSearchRequest request, boolean keepStatesInContext) {
        if (request.readerId() != null) {
            assert keepStatesInContext == false;
            return findReaderContext(request.readerId(), request);
        }
        IndexService indexService = indicesService.indexServiceSafe(request.shardId().getIndex());
        IndexShard shard = indexService.getShard(request.shardId().id());
        Engine.SearcherSupplier reader = shard.acquireSearcherSupplier();
        return createAndPutReaderContext(request, indexService, shard, reader, keepStatesInContext);
    }

    final ReaderContext createAndPutReaderContext(ShardSearchRequest request, IndexService indexService, IndexShard shard,
                                                  Engine.SearcherSupplier reader, boolean keepStatesInContext) {
        assert request.readerId() == null;
        assert request.keepAlive() == null;
        ReaderContext readerContext = null;
        Releasable decreaseScrollContexts = null;
        try {
            if (request.scroll() != null) {
                decreaseScrollContexts = openScrollContexts::decrementAndGet;
                if (openScrollContexts.incrementAndGet() > maxOpenScrollContext) {
                    throw new ElasticsearchException(
                        "Trying to create too many scroll contexts. Must be less than or equal to: [" +
                            maxOpenScrollContext + "]. " + "This limit can be set by changing the ["
                            + MAX_OPEN_SCROLL_CONTEXT.getKey() + "] setting.");
                }
            }
            final long keepAlive = getKeepAlive(request);
            final ShardSearchContextId id = new ShardSearchContextId(sessionId, idGenerator.incrementAndGet());
            if (keepStatesInContext || request.scroll() != null) {
                readerContext = new LegacyReaderContext(id, indexService, shard, reader, request, keepAlive);
                if (request.scroll() != null) {
                    readerContext.addOnClose(decreaseScrollContexts);
                    decreaseScrollContexts = null;
                }
            } else {
                readerContext = new ReaderContext(id, indexService, shard, reader, keepAlive, request.keepAlive() == null);
            }
            reader = null;
            final ReaderContext finalReaderContext = readerContext;
            final SearchOperationListener searchOperationListener = shard.getSearchOperationListener();
            searchOperationListener.onNewReaderContext(finalReaderContext);
            if (finalReaderContext.scrollContext() != null) {
                searchOperationListener.onNewScrollContext(finalReaderContext);
            }
            readerContext.addOnClose(() -> {
                try {
                    if (finalReaderContext.scrollContext() != null) {
                        searchOperationListener.onFreeScrollContext(finalReaderContext);
                    }
                } finally {
                    searchOperationListener.onFreeReaderContext(finalReaderContext);
                }
            });
            putReaderContext(finalReaderContext);
            readerContext = null;
            return finalReaderContext;
        } finally {
            Releasables.close(reader, readerContext, decreaseScrollContexts);
        }
    }

    /**
     * Opens the reader context for given shardId. The newly opened reader context will be keep
     * until the {@code keepAlive} elapsed unless it is manually released.
     */
    public void openReaderContext(ShardId shardId, TimeValue keepAlive, ActionListener<ShardSearchContextId> listener) {
        checkKeepAliveLimit(keepAlive.millis());
        final IndexService indexService = indicesService.indexServiceSafe(shardId.getIndex());
        final IndexShard shard = indexService.getShard(shardId.id());
        final SearchOperationListener searchOperationListener = shard.getSearchOperationListener();
        shard.awaitShardSearchActive(ignored -> {
            Engine.SearcherSupplier searcherSupplier = null;
            ReaderContext readerContext = null;
            try {
                searcherSupplier = shard.acquireSearcherSupplier();
                final ShardSearchContextId id = new ShardSearchContextId(sessionId, idGenerator.incrementAndGet());
                readerContext = new ReaderContext(id, indexService, shard, searcherSupplier, keepAlive.millis(), false);
                final ReaderContext finalReaderContext = readerContext;
                searcherSupplier = null; // transfer ownership to reader context
                searchOperationListener.onNewReaderContext(readerContext);
                readerContext.addOnClose(() -> searchOperationListener.onFreeReaderContext(finalReaderContext));
                putReaderContext(readerContext);
                readerContext = null;
                listener.onResponse(finalReaderContext.id());
            } catch (Exception exc) {
                Releasables.closeWhileHandlingException(searcherSupplier, readerContext);
                listener.onFailure(exc);
            }
        });
    }

    final SearchContext createContext(ReaderContext readerContext,
                                      ShardSearchRequest request,
                                      SearchShardTask task,
                                      boolean includeAggregations) throws IOException {
        final DefaultSearchContext context = createSearchContext(readerContext, request, defaultSearchTimeout);
        try {
            if (request.scroll() != null) {
                context.scrollContext().scroll = request.scroll();
            }
            parseSource(context, request.source(), includeAggregations);

            // if the from and size are still not set, default them
            if (context.from() == -1) {
                context.from(DEFAULT_FROM);
            }
            if (context.size() == -1) {
                context.size(DEFAULT_SIZE);
            }
            context.setTask(task);

            // pre process
            queryPhase.preProcess(context);
        } catch (Exception e) {
            context.close();
            throw e;
        }

        return context;
    }

    public DefaultSearchContext createSearchContext(ShardSearchRequest request, TimeValue timeout) throws IOException {
        final IndexService indexService = indicesService.indexServiceSafe(request.shardId().getIndex());
        final IndexShard indexShard = indexService.getShard(request.shardId().getId());
        final Engine.SearcherSupplier reader = indexShard.acquireSearcherSupplier();
        final ShardSearchContextId id = new ShardSearchContextId(sessionId, idGenerator.incrementAndGet());
        try (ReaderContext readerContext = new ReaderContext(id, indexService, indexShard, reader, -1L, true)) {
            DefaultSearchContext searchContext = createSearchContext(readerContext, request, timeout);
            searchContext.addReleasable(readerContext.markAsUsed(0L));
            return searchContext;
        }
    }

    private DefaultSearchContext createSearchContext(ReaderContext reader, ShardSearchRequest request, TimeValue timeout)
        throws IOException {
        boolean success = false;
        DefaultSearchContext searchContext = null;
        try {
            SearchShardTarget shardTarget = new SearchShardTarget(clusterService.localNode().getId(),
                reader.indexShard().shardId(), request.getClusterAlias(), OriginalIndices.NONE);
            searchContext = new DefaultSearchContext(reader, request, shardTarget,
                threadPool::relativeTimeInMillis, timeout, fetchPhase, lowLevelCancellation);
            // we clone the query shard context here just for rewriting otherwise we
            // might end up with incorrect state since we are using now() or script services
            // during rewrite and normalized / evaluate templates etc.
            QueryShardContext context = new QueryShardContext(searchContext.getQueryShardContext());
            Rewriteable.rewrite(request.getRewriteable(), context, true);
            assert searchContext.getQueryShardContext().isCacheable();
            success = true;
        } finally {
            if (success == false) {
                // we handle the case where `IndicesService#indexServiceSafe`or `IndexService#getShard`, or the DefaultSearchContext
                // constructor throws an exception since we would otherwise leak a searcher and this can have severe implications
                // (unable to obtain shard lock exceptions).
                IOUtils.closeWhileHandlingException(searchContext);
            }
        }
        return searchContext;
    }

    private void freeAllContextForIndex(Index index) {
        assert index != null;
        for (ReaderContext ctx : activeReaders.values()) {
            if (index.equals(ctx.indexShard().shardId().getIndex())) {
                freeReaderContext(ctx.id());
            }
        }
    }

    public boolean freeReaderContext(ShardSearchContextId contextId) {
        if (getReaderContext(contextId) != null) {
            try (ReaderContext context = removeReaderContext(contextId.getId())) {
                return context != null;
            }
        }
        return false;
    }

    public void freeAllScrollContexts() {
        for (ReaderContext readerContext : activeReaders.values()) {
            if (readerContext.scrollContext() != null) {
                freeReaderContext(readerContext.id());
            }
        }
    }

    private long getKeepAlive(ShardSearchRequest request) {
        if (request.scroll() != null) {
            return getScrollKeepAlive(request.scroll());
        } else if (request.keepAlive() != null) {
            checkKeepAliveLimit(request.keepAlive().millis());
            return request.keepAlive().getMillis();
        } else {
            return request.readerId() == null ? defaultKeepAlive : -1;
        }
    }

    private long getScrollKeepAlive(Scroll scroll) {
        if (scroll != null && scroll.keepAlive() != null) {
            checkKeepAliveLimit(scroll.keepAlive().millis());
            return scroll.keepAlive().getMillis();
        }
        return defaultKeepAlive;
    }

    private void checkKeepAliveLimit(long keepAlive) {
        if (keepAlive > maxKeepAlive) {
            throw new IllegalArgumentException(
                "Keep alive for request (" + TimeValue.timeValueMillis(keepAlive) + ") is too large. " +
                    "It must be less than (" + TimeValue.timeValueMillis(maxKeepAlive) + "). " +
                    "This limit can be set by changing the [" + MAX_KEEPALIVE_SETTING.getKey() + "] cluster level setting.");
        }
    }

    private <T> ActionListener<T> wrapFailureListener(ActionListener<T> listener, ReaderContext context, Releasable releasable) {
        return new ActionListener<>() {
            @Override
            public void onResponse(T resp) {
                Releasables.close(releasable);
                listener.onResponse(resp);
            }

            @Override
            public void onFailure(Exception exc) {
                processFailure(context, exc);
                Releasables.close(releasable);
                listener.onFailure(exc);
            }
        };
    }

    private boolean isScrollContext(ReaderContext context) {
        return context instanceof LegacyReaderContext && context.singleSession() == false;
    }

    private void processFailure(ReaderContext context, Exception exc) {
        if (context.singleSession() || isScrollContext(context)) {
            // we release the reader on failure if the request is a normal search or a scroll
            freeReaderContext(context.id());
        }
        try {
            if (Lucene.isCorruptionException(exc)) {
                context.indexShard().failShard("search execution corruption failure", exc);
            }
        } catch (Exception inner) {
            inner.addSuppressed(exc);
            logger.warn("failed to process shard failure to (potentially) send back shard failure on corruption", inner);
        }
    }

    private void parseSource(DefaultSearchContext context, SearchSourceBuilder source, boolean includeAggregations) {
        // nothing to parse...
        if (source == null) {
            return;
        }
        SearchShardTarget shardTarget = context.shardTarget();
        QueryShardContext queryShardContext = context.getQueryShardContext();
        context.from(source.from());
        context.size(source.size());
        Map<String, InnerHitContextBuilder> innerHitBuilders = new HashMap<>();
        if (source.query() != null) {
            InnerHitContextBuilder.extractInnerHits(source.query(), innerHitBuilders);
            context.parsedQuery(queryShardContext.toQuery(source.query()));
        }
        if (source.postFilter() != null) {
            InnerHitContextBuilder.extractInnerHits(source.postFilter(), innerHitBuilders);
            context.parsedPostFilter(queryShardContext.toQuery(source.postFilter()));
        }
        if (innerHitBuilders.size() > 0) {
            for (Map.Entry<String, InnerHitContextBuilder> entry : innerHitBuilders.entrySet()) {
                try {
                    entry.getValue().build(context, context.innerHits());
                } catch (IOException e) {
                    throw new SearchException(shardTarget, "failed to build inner_hits", e);
                }
            }
        }
        if (source.sorts() != null) {
            try {
                Optional<SortAndFormats> optionalSort = SortBuilder.buildSort(source.sorts(), context.getQueryShardContext());
                if (optionalSort.isPresent()) {
                    context.sort(optionalSort.get());
                }
            } catch (IOException e) {
                throw new SearchException(shardTarget, "failed to create sort elements", e);
            }
        }
        context.trackScores(source.trackScores());
        if (source.trackTotalHitsUpTo() != null
                && source.trackTotalHitsUpTo() != SearchContext.TRACK_TOTAL_HITS_ACCURATE
                && context.scrollContext() != null) {
            throw new SearchException(shardTarget, "disabling [track_total_hits] is not allowed in a scroll context");
        }
        if (source.trackTotalHitsUpTo() != null) {
            context.trackTotalHitsUpTo(source.trackTotalHitsUpTo());
        }
        if (source.minScore() != null) {
            context.minimumScore(source.minScore());
        }
        if (source.profile()) {
            context.setProfilers(new Profilers(context.searcher()));
        }
        if (source.timeout() != null) {
            context.timeout(source.timeout());
        }
        context.terminateAfter(source.terminateAfter());
        if (source.aggregations() != null && includeAggregations) {
            AggregationContext aggContext = new ProductionAggregationContext(
                context.getQueryShardContext(),
                context.query() == null ? new MatchAllDocsQuery() : context.query(),
                context.getProfilers() == null ? null : context.getProfilers().getAggregationProfiler(),
                multiBucketConsumerService.create(),
                () -> new SubSearchContext(context).parsedQuery(context.parsedQuery()).fetchFieldsContext(context.fetchFieldsContext()),
                context::addReleasable,
                context.bitsetFilterCache(),
                context.indexShard().shardId().hashCode(),
                context::getRelativeTimeInMillis,
                context::isCancelled
            );
            try {
                AggregatorFactories factories = source.aggregations().build(aggContext, null);
                context.aggregations(new SearchContextAggregations(factories));
            } catch (IOException e) {
                throw new AggregationInitializationException("Failed to create aggregators", e);
            }
        }
        if (source.suggest() != null) {
            try {
                context.suggest(source.suggest().build(queryShardContext));
            } catch (IOException e) {
                throw new SearchException(shardTarget, "failed to create SuggestionSearchContext", e);
            }
        }
        if (source.rescores() != null) {
            try {
                for (RescorerBuilder<?> rescore : source.rescores()) {
                    context.addRescore(rescore.buildContext(queryShardContext));
                }
            } catch (IOException e) {
                throw new SearchException(shardTarget, "failed to create RescoreSearchContext", e);
            }
        }
        if (source.explain() != null) {
            context.explain(source.explain());
        }
        if (source.fetchSource() != null) {
            context.fetchSourceContext(source.fetchSource());
        }
        if (source.docValueFields() != null) {
            FetchDocValuesContext docValuesContext = new FetchDocValuesContext(context.getQueryShardContext(), source.docValueFields());
            context.docValuesContext(docValuesContext);
        }
        if (source.fetchFields() != null) {
            FetchFieldsContext fetchFieldsContext = new FetchFieldsContext(source.fetchFields());
            context.fetchFieldsContext(fetchFieldsContext);
        }
        if (source.highlighter() != null) {
            HighlightBuilder highlightBuilder = source.highlighter();
            try {
                context.highlight(highlightBuilder.build(queryShardContext));
            } catch (IOException e) {
                throw new SearchException(shardTarget, "failed to create SearchContextHighlighter", e);
            }
        }
        if (source.scriptFields() != null && source.size() != 0) {
            int maxAllowedScriptFields = queryShardContext.getIndexSettings().getMaxScriptFields();
            if (source.scriptFields().size() > maxAllowedScriptFields) {
                throw new IllegalArgumentException(
                        "Trying to retrieve too many script_fields. Must be less than or equal to: [" + maxAllowedScriptFields
                                + "] but was [" + source.scriptFields().size() + "]. This limit can be set by changing the ["
                                + IndexSettings.MAX_SCRIPT_FIELDS_SETTING.getKey() + "] index level setting.");
            }
            for (org.elasticsearch.search.builder.SearchSourceBuilder.ScriptField field : source.scriptFields()) {
                FieldScript.Factory factory = scriptService.compile(field.script(), FieldScript.CONTEXT);
                SearchLookup lookup = context.getQueryShardContext().lookup();
                FieldScript.LeafFactory searchScript = factory.newFactory(field.script().getParams(), lookup);
                context.scriptFields().add(new ScriptField(field.fieldName(), searchScript, field.ignoreFailure()));
            }
        }
        if (source.ext() != null) {
            for (SearchExtBuilder searchExtBuilder : source.ext()) {
                context.addSearchExt(searchExtBuilder);
            }
        }
        if (source.version() != null) {
            context.version(source.version());
        }

        if (source.seqNoAndPrimaryTerm() != null) {
            context.seqNoAndPrimaryTerm(source.seqNoAndPrimaryTerm());
        }

        if (source.stats() != null) {
            context.groupStats(source.stats());
        }
        if (CollectionUtils.isEmpty(source.searchAfter()) == false) {
            if (context.scrollContext() != null) {
                throw new SearchException(shardTarget, "`search_after` cannot be used in a scroll context.");
            }
            if (context.from() > 0) {
                throw new SearchException(shardTarget, "`from` parameter must be set to 0 when `search_after` is used.");
            }
            FieldDoc fieldDoc = SearchAfterBuilder.buildFieldDoc(context.sort(), source.searchAfter());
            context.searchAfter(fieldDoc);
        }

        if (source.slice() != null) {
            if (context.scrollContext() == null) {
                throw new SearchException(shardTarget, "`slice` cannot be used outside of a scroll context");
            }
            context.sliceBuilder(source.slice());
        }

        if (source.storedFields() != null) {
            if (source.storedFields().fetchFields() == false) {
                if (context.sourceRequested()) {
                    throw new SearchException(shardTarget, "[stored_fields] cannot be disabled if [_source] is requested");
                }
                if (context.fetchFieldsContext() != null) {
                    throw new SearchException(shardTarget, "[stored_fields] cannot be disabled when using the [fields] option");
                }
            }
            context.storedFieldsContext(source.storedFields());
        }

        if (source.collapse() != null) {
            if (context.scrollContext() != null) {
                throw new SearchException(shardTarget, "cannot use `collapse` in a scroll context");
            }
            if (context.searchAfter() != null) {
                throw new SearchException(shardTarget, "cannot use `collapse` in conjunction with `search_after`");
            }
            if (context.rescore() != null && context.rescore().isEmpty() == false) {
                throw new SearchException(shardTarget, "cannot use `collapse` in conjunction with `rescore`");
            }
            final CollapseContext collapseContext = source.collapse().build(queryShardContext);
            context.collapse(collapseContext);
        }
    }

    /**
     * Shortcut ids to load, we load only "from" and up to "size". The phase controller
     * handles this as well since the result is always size * shards for Q_T_F
     */
    private void shortcutDocIdsToLoad(SearchContext context) {
        final int[] docIdsToLoad;
        int docsOffset = 0;
        final Suggest suggest = context.queryResult().suggest();
        int numSuggestDocs = 0;
        final List<CompletionSuggestion> completionSuggestions;
        if (suggest != null && suggest.hasScoreDocs()) {
            completionSuggestions = suggest.filter(CompletionSuggestion.class);
            for (CompletionSuggestion completionSuggestion : completionSuggestions) {
                numSuggestDocs += completionSuggestion.getOptions().size();
            }
        } else {
            completionSuggestions = Collections.emptyList();
        }
        if (context.request().scroll() != null) {
            TopDocs topDocs = context.queryResult().topDocs().topDocs;
            docIdsToLoad = new int[topDocs.scoreDocs.length + numSuggestDocs];
            for (int i = 0; i < topDocs.scoreDocs.length; i++) {
                docIdsToLoad[docsOffset++] = topDocs.scoreDocs[i].doc;
            }
        } else {
            TopDocs topDocs = context.queryResult().topDocs().topDocs;
            if (topDocs.scoreDocs.length < context.from()) {
                // no more docs...
                docIdsToLoad = new int[numSuggestDocs];
            } else {
                int totalSize = context.from() + context.size();
                docIdsToLoad = new int[Math.min(topDocs.scoreDocs.length - context.from(), context.size()) +
                    numSuggestDocs];
                for (int i = context.from(); i < Math.min(totalSize, topDocs.scoreDocs.length); i++) {
                    docIdsToLoad[docsOffset++] = topDocs.scoreDocs[i].doc;
                }
            }
        }
        for (CompletionSuggestion completionSuggestion : completionSuggestions) {
            for (CompletionSuggestion.Entry.Option option : completionSuggestion.getOptions()) {
                docIdsToLoad[docsOffset++] = option.getDoc().doc;
            }
        }
        context.docIdsToLoad(docIdsToLoad, docIdsToLoad.length);
    }

    private void processScroll(InternalScrollSearchRequest request, ReaderContext reader, SearchContext context) {
        // process scroll
        context.from(context.from() + context.size());
        context.scrollContext().scroll = request.scroll();
    }

    /**
     * Returns the number of active contexts in this
     * SearchService
     */
    public int getActiveContexts() {
        return this.activeReaders.size();
    }

    public ResponseCollectorService getResponseCollectorService() {
        return this.responseCollectorService;
    }

    class Reaper implements Runnable {
        @Override
        public void run() {
            for (ReaderContext context : activeReaders.values()) {
                if (context.isExpired()) {
                    logger.debug("freeing search context [{}]", context.id());
                    freeReaderContext(context.id());
                }
            }
        }
    }

    public AliasFilter buildAliasFilter(ClusterState state, String index, Set<String> resolvedExpressions) {
        return indicesService.buildAliasFilter(state, index, resolvedExpressions);
    }

    public void canMatch(ShardSearchRequest request, ActionListener<CanMatchResponse> listener) {
        try {
            listener.onResponse(canMatch(request));
        } catch (IOException e) {
            listener.onFailure(e);
        }
    }

    /**
     * This method uses a lightweight searcher without wrapping (i.e., not open a full reader on frozen indices) to rewrite the query
     * to check if the query can match any documents. This method can have false positives while if it returns {@code false} the query
     * won't match any documents on the current shard.
     */
    public CanMatchResponse canMatch(ShardSearchRequest request) throws IOException {
        return canMatch(request, true);
    }

    private CanMatchResponse canMatch(ShardSearchRequest request, boolean checkRefreshPending) throws IOException {
        assert request.searchType() == SearchType.QUERY_THEN_FETCH : "unexpected search type: " + request.searchType();
        final ReaderContext readerContext = request.readerId() != null ? findReaderContext(request.readerId(), request) : null;
        final Releasable markAsUsed = readerContext != null ? readerContext.markAsUsed(getKeepAlive(request)) : null;
        try (markAsUsed) {
            final IndexService indexService;
            final Engine.Searcher canMatchSearcher;
            final boolean hasRefreshPending;
            if (readerContext != null) {
                indexService = readerContext.indexService();
                canMatchSearcher = readerContext.acquireSearcher(Engine.CAN_MATCH_SEARCH_SOURCE);
                hasRefreshPending = false;
            } else {
                indexService = indicesService.indexServiceSafe(request.shardId().getIndex());
                IndexShard indexShard = indexService.getShard(request.shardId().getId());
                hasRefreshPending = indexShard.hasRefreshPending() && checkRefreshPending;
                canMatchSearcher = indexShard.acquireSearcher(Engine.CAN_MATCH_SEARCH_SOURCE);
            }

            try (canMatchSearcher) {
<<<<<<< HEAD
                QueryShardContext context = indexService.newQueryShardContext(request.shardId().id(), 0,
                        canMatchSearcher, request::nowInMillis, request.getClusterAlias(), request.getRuntimeMappings());
                Rewriteable.rewrite(request.getRewriteable(), context, false);
                final boolean aliasFilterCanMatch = request.getAliasFilter()
                    .getQueryBuilder() instanceof MatchNoneQueryBuilder == false;
                FieldSortBuilder sortBuilder = FieldSortBuilder.getPrimaryFieldSortOrNull(request.source());
                MinAndMax<?> minMax = sortBuilder != null ? FieldSortBuilder.getMinMaxOrNull(context, sortBuilder) : null;
                final boolean canMatch;
                if (canRewriteToMatchNone(request.source())) {
                    QueryBuilder queryBuilder = request.source().query();
                    canMatch = aliasFilterCanMatch && queryBuilder instanceof MatchNoneQueryBuilder == false;
=======
                QueryShardContext context = indexService.newQueryShardContext(request.shardId().id(), canMatchSearcher,
                    request::nowInMillis, request.getClusterAlias(), request.getRuntimeMappings());
                final boolean canMatch = queryStillMatchesAfterRewrite(request, context);
                final MinAndMax<?> minMax;
                if (canMatch || hasRefreshPending) {
                    FieldSortBuilder sortBuilder = FieldSortBuilder.getPrimaryFieldSortOrNull(request.source());
                    minMax = sortBuilder != null ? FieldSortBuilder.getMinMaxOrNull(context, sortBuilder) : null;
>>>>>>> cc15a282
                } else {
                    minMax = null;
                }
                return new CanMatchResponse(canMatch || hasRefreshPending, minMax);
            }
        }
    }

    public static boolean queryStillMatchesAfterRewrite(ShardSearchRequest request, QueryRewriteContext context) throws IOException {
        Rewriteable.rewrite(request.getRewriteable(), context, false);
        final boolean aliasFilterCanMatch = request.getAliasFilter()
            .getQueryBuilder() instanceof MatchNoneQueryBuilder == false;
        final boolean canMatch;
        if (canRewriteToMatchNone(request.source())) {
            QueryBuilder queryBuilder = request.source().query();
            canMatch = aliasFilterCanMatch && queryBuilder instanceof MatchNoneQueryBuilder == false;
        } else {
            // null query means match_all
            canMatch = aliasFilterCanMatch;
        }
        return canMatch;
    }

    /**
     * Returns true iff the given search source builder can be early terminated by rewriting to a match none query. Or in other words
     * if the execution of the search request can be early terminated without executing it. This is for instance not possible if
     * a global aggregation is part of this request or if there is a suggest builder present.
     */
    public static boolean canRewriteToMatchNone(SearchSourceBuilder source) {
        if (source == null || source.query() == null || source.query() instanceof MatchAllQueryBuilder || source.suggest() != null) {
            return false;
        }
        AggregatorFactories.Builder aggregations = source.aggregations();
        return aggregations == null || aggregations.mustVisitAllDocs() == false;
    }

    private void rewriteAndFetchShardRequest(IndexShard shard, ShardSearchRequest request, ActionListener<ShardSearchRequest> listener) {
        ActionListener<Rewriteable> actionListener = ActionListener.wrap(r -> {
            if (request.readerId() != null) {
                listener.onResponse(request);
            } else {
                // now we need to check if there is a pending refresh and register
                shard.awaitShardSearchActive(b -> listener.onResponse(request));
            }
        }, listener::onFailure);
        // we also do rewrite on the coordinating node (TransportSearchService) but we also need to do it here for BWC as well as
        // AliasFilters that might need to be rewritten. These are edge-cases but we are every efficient doing the rewrite here so it's not
        // adding a lot of overhead
        Rewriteable.rewriteAndFetch(request.getRewriteable(), indicesService.getRewriteContext(request::nowInMillis), actionListener);
    }

    /**
     * Returns a new {@link QueryRewriteContext} with the given {@code now} provider
     */
    public QueryRewriteContext getRewriteContext(LongSupplier nowInMillis) {
        return indicesService.getRewriteContext(nowInMillis);
    }

    public CoordinatorRewriteContextProvider getCoordinatorRewriteContextProvider(LongSupplier nowInMillis) {
        return indicesService.getCoordinatorRewriteContextProvider(nowInMillis);
    }

    public IndicesService getIndicesService() {
        return indicesService;
    }

    /**
     * Returns a builder for {@link InternalAggregation.ReduceContext}. This
     * builder retains a reference to the provided {@link SearchRequest}.
     */
    public InternalAggregation.ReduceContextBuilder aggReduceContextBuilder(SearchRequest request) {
        return new InternalAggregation.ReduceContextBuilder() {
            @Override
            public InternalAggregation.ReduceContext forPartialReduction() {
                return InternalAggregation.ReduceContext.forPartialReduction(bigArrays, scriptService,
                        () -> requestToPipelineTree(request));
            }

            @Override
            public ReduceContext forFinalReduction() {
                PipelineTree pipelineTree = requestToPipelineTree(request);
                return InternalAggregation.ReduceContext.forFinalReduction(
                        bigArrays, scriptService, multiBucketConsumerService.create(), pipelineTree);
            }
        };
    }

    private static PipelineTree requestToPipelineTree(SearchRequest request) {
        if (request.source() == null || request.source().aggregations() == null) {
            return PipelineTree.EMPTY;
        }
        return request.source().aggregations().buildPipelineTree();
    }

    public static final class CanMatchResponse extends SearchPhaseResult {
        private final boolean canMatch;
        private final MinAndMax<?> estimatedMinAndMax;

        public CanMatchResponse(StreamInput in) throws IOException {
            super(in);
            this.canMatch = in.readBoolean();
            if (in.getVersion().onOrAfter(Version.V_7_6_0)) {
                estimatedMinAndMax = in.readOptionalWriteable(MinAndMax::new);
            } else {
                estimatedMinAndMax = null;
            }
        }

        public CanMatchResponse(boolean canMatch, MinAndMax<?> estimatedMinAndMax) {
            this.canMatch = canMatch;
            this.estimatedMinAndMax = estimatedMinAndMax;
        }

        @Override
        public void writeTo(StreamOutput out) throws IOException {
            out.writeBoolean(canMatch);
            if (out.getVersion().onOrAfter(Version.V_7_6_0)) {
                out.writeOptionalWriteable(estimatedMinAndMax);
            }
        }

        public boolean canMatch() {
            return canMatch;
        }

        public MinAndMax<?> estimatedMinAndMax() {
            return estimatedMinAndMax;
        }
    }

    /**
     * This helper class ensures we only execute either the success or the failure path for {@link SearchOperationListener}.
     * This is crucial for some implementations like {@link org.elasticsearch.index.search.stats.ShardSearchStats}.
     */
    private static final class SearchOperationListenerExecutor implements AutoCloseable {
        private final SearchOperationListener listener;
        private final SearchContext context;
        private final long time;
        private final boolean fetch;
        private long afterQueryTime = -1;
        private boolean closed = false;

        SearchOperationListenerExecutor(SearchContext context) {
            this(context, false, System.nanoTime());
        }

        SearchOperationListenerExecutor(SearchContext context, boolean fetch, long startTime) {
            this.listener = context.indexShard().getSearchOperationListener();
            this.context = context;
            time = startTime;
            this.fetch = fetch;
            if (fetch) {
                listener.onPreFetchPhase(context);
            } else {
                listener.onPreQueryPhase(context);
            }
        }

        long success() {
            return afterQueryTime = System.nanoTime();
        }

        @Override
        public void close() {
            assert closed == false : "already closed - while technically ok double closing is a likely a bug in this case";
            if (closed == false) {
                closed = true;
                if (afterQueryTime != -1) {
                    if (fetch) {
                        listener.onFetchPhase(context, afterQueryTime - time);
                    } else {
                        listener.onQueryPhase(context, afterQueryTime - time);
                    }
                } else {
                    if (fetch) {
                        listener.onFailedFetchPhase(context);
                    } else {
                        listener.onFailedQueryPhase(context);
                    }
                }
            }
        }
    }
}<|MERGE_RESOLUTION|>--- conflicted
+++ resolved
@@ -1188,27 +1188,13 @@
             }
 
             try (canMatchSearcher) {
-<<<<<<< HEAD
                 QueryShardContext context = indexService.newQueryShardContext(request.shardId().id(), 0,
-                        canMatchSearcher, request::nowInMillis, request.getClusterAlias(), request.getRuntimeMappings());
-                Rewriteable.rewrite(request.getRewriteable(), context, false);
-                final boolean aliasFilterCanMatch = request.getAliasFilter()
-                    .getQueryBuilder() instanceof MatchNoneQueryBuilder == false;
-                FieldSortBuilder sortBuilder = FieldSortBuilder.getPrimaryFieldSortOrNull(request.source());
-                MinAndMax<?> minMax = sortBuilder != null ? FieldSortBuilder.getMinMaxOrNull(context, sortBuilder) : null;
-                final boolean canMatch;
-                if (canRewriteToMatchNone(request.source())) {
-                    QueryBuilder queryBuilder = request.source().query();
-                    canMatch = aliasFilterCanMatch && queryBuilder instanceof MatchNoneQueryBuilder == false;
-=======
-                QueryShardContext context = indexService.newQueryShardContext(request.shardId().id(), canMatchSearcher,
-                    request::nowInMillis, request.getClusterAlias(), request.getRuntimeMappings());
+                    canMatchSearcher, request::nowInMillis, request.getClusterAlias(), request.getRuntimeMappings());
                 final boolean canMatch = queryStillMatchesAfterRewrite(request, context);
                 final MinAndMax<?> minMax;
                 if (canMatch || hasRefreshPending) {
                     FieldSortBuilder sortBuilder = FieldSortBuilder.getPrimaryFieldSortOrNull(request.source());
                     minMax = sortBuilder != null ? FieldSortBuilder.getMinMaxOrNull(context, sortBuilder) : null;
->>>>>>> cc15a282
                 } else {
                     minMax = null;
                 }
