--- conflicted
+++ resolved
@@ -32,6 +32,7 @@
 import org.elasticsearch.action.OriginalIndices;
 import org.elasticsearch.action.search.SearchRequest;
 import org.elasticsearch.action.search.SearchShardTask;
+import org.elasticsearch.action.search.SearchType;
 import org.elasticsearch.action.support.TransportActions;
 import org.elasticsearch.cluster.ClusterState;
 import org.elasticsearch.cluster.metadata.IndexMetadata;
@@ -1196,20 +1197,10 @@
     }
 
     private CanMatchResponse canMatch(ShardSearchRequest request, boolean checkRefreshPending) throws IOException {
-<<<<<<< HEAD
-        //TODO(talevy): should this still be here?
-        //assert request.searchType() == SearchType.QUERY_THEN_FETCH : "unexpected search type: " + request.searchType();
-        final ReaderContext readerContext = request.readerId() != null ? findReaderContext(request.readerId(), request) : null;
-        final Releasable markAsUsed = readerContext != null ? readerContext.markAsUsed(getKeepAlive(request)) : null;
-        try (markAsUsed) {
-            final IndexService indexService;
-            final Engine.Searcher canMatchSearcher;
-=======
         assert request.searchType() == SearchType.QUERY_THEN_FETCH : "unexpected search type: " + request.searchType();
         Releasable releasable = null;
         try {
             IndexService indexService;
->>>>>>> c8dcbe76
             final boolean hasRefreshPending;
             final Engine.Searcher canMatchSearcher;
             if (request.readerId() != null) {
