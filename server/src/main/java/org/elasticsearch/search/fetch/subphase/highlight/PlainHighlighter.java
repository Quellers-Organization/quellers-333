--- conflicted
+++ resolved
@@ -38,11 +38,7 @@
 import org.elasticsearch.index.IndexSettings;
 import org.elasticsearch.index.mapper.KeywordFieldMapper;
 import org.elasticsearch.index.mapper.MappedFieldType;
-<<<<<<< HEAD
 import org.elasticsearch.search.fetch.FetchContext;
-=======
-import org.elasticsearch.index.query.QueryShardContext;
->>>>>>> 1896fb3c
 import org.elasticsearch.search.fetch.FetchSubPhase;
 
 import java.io.IOException;
@@ -124,11 +120,7 @@
             if (textLength > maxAnalyzedOffset) {
                 throw new IllegalArgumentException(
                     "The length of [" + fieldContext.fieldName + "] field of [" + hitContext.hit().getId() +
-<<<<<<< HEAD
                         "] doc of [" + context.getIndexName() + "] index " +
-=======
-                        "] doc of [" + context.index().getName() + "] index " +
->>>>>>> 1896fb3c
                         "has exceeded [" + maxAnalyzedOffset + "] - maximum allowed to be analyzed for highlighting. " +
                         "This maximum can be set by changing the [" + IndexSettings.MAX_ANALYZED_OFFSET_SETTING.getKey() +
                         "] index level setting. " + "For large texts, indexing with offsets or term vectors, and highlighting " +
@@ -146,10 +138,6 @@
                         fragsList.add(bestTextFragment);
                     }
                 }
-<<<<<<< HEAD
-            } catch (InvalidTokenOffsetsException | BytesRefHash.MaxBytesLengthExceededException e) {
-                // ignore and continue to the next value
-=======
             } catch (BytesRefHash.MaxBytesLengthExceededException e) {
                 // this can happen if for example a field is not_analyzed and ignore_above option is set.
                 // the field will be ignored when indexing but the huge term is still in the source and
@@ -157,7 +145,6 @@
                 // ignore and continue to the next value
             } catch (InvalidTokenOffsetsException e) {
                 throw new IllegalArgumentException(e);
->>>>>>> 1896fb3c
             }
         }
 
