--- conflicted
+++ resolved
@@ -15,10 +15,7 @@
 import org.elasticsearch.search.fetch.FetchSubPhaseProcessor;
 import org.elasticsearch.search.fetch.StoredFieldsSpec;
 import org.elasticsearch.search.lookup.Source;
-<<<<<<< HEAD
-=======
 import org.elasticsearch.search.lookup.SourceFilter;
->>>>>>> 012e0389
 
 import java.util.Map;
 
@@ -73,15 +70,9 @@
                 // Otherwise, filter the source and add it to the hit.
                 source = source.filter(sourceFilter);
                 if (nestedHit) {
-<<<<<<< HEAD
-                    value = getNestedSource(value, hitContext);
-                }
-                hitContext.hit().sourceRef(Source.fromMap(value, source.sourceContentType()).internalSourceRef());
-=======
                     source = extractNested(source, hitContext.hit().getNestedIdentity());
                 }
                 hitContext.hit().sourceRef(source.internalSourceRef());
->>>>>>> 012e0389
             }
 
             @Override
@@ -91,13 +82,6 @@
         };
     }
 
-<<<<<<< HEAD
-    private static boolean containsFilters(FetchSourceContext context) {
-        return context.includes().length != 0 || context.excludes().length != 0;
-    }
-
-=======
->>>>>>> 012e0389
     @SuppressWarnings("unchecked")
     private static Source extractNested(Source in, SearchHit.NestedIdentity nestedIdentity) {
         Map<String, Object> sourceMap = in.source();
