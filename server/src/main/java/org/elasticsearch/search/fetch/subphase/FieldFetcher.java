--- conflicted
+++ resolved
@@ -162,13 +162,8 @@
                 documentFields.put(field, new DocumentField(field, parsedValues));
             }
         }
-<<<<<<< HEAD
         if (this.unmappedFieldsFetchAutomaton != null) {
-            collectUnmapped(documentFields, sourceLookup.loadSourceIfNeeded(), "", 0);
-=======
-        if (this.includeUnmapped) {
             collectUnmapped(documentFields, sourceLookup.source(), "", 0);
->>>>>>> ef26b53f
         }
         return documentFields;
     }
