/*
 * Licensed to Elasticsearch under one or more contributor
 * license agreements. See the NOTICE file distributed with
 * this work for additional information regarding copyright
 * ownership. Elasticsearch licenses this file to you under
 * the Apache License, Version 2.0 (the "License"); you may
 * not use this file except in compliance with the License.
 * You may obtain a copy of the License at
 *
 *    http://www.apache.org/licenses/LICENSE-2.0
 *
 * Unless required by applicable law or agreed to in writing,
 * software distributed under the License is distributed on an
 * "AS IS" BASIS, WITHOUT WARRANTIES OR CONDITIONS OF ANY
 * KIND, either express or implied.  See the License for the
 * specific language governing permissions and limitations
 * under the License.
 */

package org.elasticsearch.search.fetch;

import org.apache.logging.log4j.LogManager;
import org.apache.logging.log4j.Logger;
import org.apache.lucene.index.LeafReaderContext;
import org.apache.lucene.index.ReaderUtil;
import org.apache.lucene.search.DocIdSetIterator;
import org.apache.lucene.search.Query;
import org.apache.lucene.search.ScoreMode;
import org.apache.lucene.search.Scorer;
import org.apache.lucene.search.TotalHits;
import org.apache.lucene.search.Weight;
import org.apache.lucene.util.BitSet;
import org.elasticsearch.common.bytes.BytesReference;
import org.elasticsearch.common.collect.Tuple;
import org.elasticsearch.common.document.DocumentField;
import org.elasticsearch.common.lucene.search.Queries;
import org.elasticsearch.common.xcontent.XContentHelper;
import org.elasticsearch.common.xcontent.XContentType;
import org.elasticsearch.common.xcontent.support.XContentMapValues;
import org.elasticsearch.index.fieldvisitor.CustomFieldsVisitor;
import org.elasticsearch.index.fieldvisitor.FieldsVisitor;
import org.elasticsearch.index.mapper.DocumentMapper;
import org.elasticsearch.index.mapper.MappedFieldType;
import org.elasticsearch.index.mapper.MapperService;
import org.elasticsearch.index.mapper.ObjectMapper;
import org.elasticsearch.index.mapper.SourceFieldMapper;
import org.elasticsearch.search.SearchContextSourcePrinter;
import org.elasticsearch.search.SearchHit;
import org.elasticsearch.search.SearchHits;
import org.elasticsearch.search.fetch.FetchSubPhase.HitContext;
import org.elasticsearch.search.fetch.subphase.FetchSourceContext;
import org.elasticsearch.search.fetch.subphase.InnerHitsContext;
import org.elasticsearch.search.fetch.subphase.InnerHitsPhase;
import org.elasticsearch.search.internal.SearchContext;
import org.elasticsearch.search.lookup.SearchLookup;
import org.elasticsearch.search.lookup.SourceLookup;
import org.elasticsearch.tasks.TaskCancelledException;

import java.io.IOException;
import java.util.ArrayList;
import java.util.Arrays;
import java.util.Collection;
import java.util.Collections;
import java.util.HashMap;
import java.util.HashSet;
import java.util.List;
import java.util.Map;
import java.util.Set;

import static java.util.Collections.emptyMap;

/**
 * Fetch phase of a search request, used to fetch the actual top matching documents to be returned to the client, identified
 * after reducing all of the matches returned by the query phase
 */
public class FetchPhase {
    private static final Logger LOGGER = LogManager.getLogger(FetchPhase.class);

    private final FetchSubPhase[] fetchSubPhases;

    public FetchPhase(List<FetchSubPhase> fetchSubPhases) {
        this.fetchSubPhases = fetchSubPhases.toArray(new FetchSubPhase[fetchSubPhases.size() + 1]);
        this.fetchSubPhases[fetchSubPhases.size()] = new InnerHitsPhase(this);
    }

    public void execute(SearchContext context) {
        if (LOGGER.isTraceEnabled()) {
            LOGGER.trace("{}", new SearchContextSourcePrinter(context));
        }

        Map<String, Set<String>> storedToRequestedFields = new HashMap<>();
        FieldsVisitor fieldsVisitor = createStoredFieldsVisitor(context, storedToRequestedFields);

        DocIdToIndex[] docs = new DocIdToIndex[context.docIdsToLoadSize()];
        for (int index = 0; index < context.docIdsToLoadSize(); index++) {
            docs[index] = new DocIdToIndex(context.docIdsToLoad()[context.docIdsToLoadFrom() + index], index);
        }
        Arrays.sort(docs);

        SearchHit[] hits = new SearchHit[context.docIdsToLoadSize()];
        Map<String, Object> sharedCache = new HashMap<>();

<<<<<<< HEAD
            SearchLookup lookup = context.getQueryShardContext().newFetchLookup();
            List<FetchSubPhaseProcessor> processors = new ArrayList<>();
            for (FetchSubPhase fsp : fetchSubPhases) {
                FetchSubPhaseProcessor processor = fsp.getProcessor(context, lookup);
                if (processor != null) {
                    processors.add(processor);
                }
            }
=======
        List<FetchSubPhaseProcessor> processors = getProcessors(context);
>>>>>>> 83756314

        int currentReaderIndex = -1;
        LeafReaderContext currentReaderContext = null;
        for (int index = 0; index < context.docIdsToLoadSize(); index++) {
            if (context.isCancelled()) {
                throw new TaskCancelledException("cancelled");
            }
            int docId = docs[index].docId;
            try {
                int readerIndex = ReaderUtil.subIndex(docId, context.searcher().getIndexReader().leaves());
                if (currentReaderIndex != readerIndex) {
                    currentReaderContext = context.searcher().getIndexReader().leaves().get(readerIndex);
                    currentReaderIndex = readerIndex;
                    for (FetchSubPhaseProcessor processor : processors) {
                        processor.setNextReader(currentReaderContext);
                    }
                }
                assert currentReaderContext != null;
<<<<<<< HEAD

                HitContext hit = prepareHitContext(
                    context,
                    lookup,
                    fieldsVisitor,
                    docId,
                    storedToRequestedFields,
                    currentReaderContext,
                    sharedCache
                );
=======
                HitContext hit
                    = prepareHitContext(context, fieldsVisitor, docId, storedToRequestedFields, currentReaderContext, sharedCache);
>>>>>>> 83756314
                for (FetchSubPhaseProcessor processor : processors) {
                    processor.process(hit);
                }
                hits[docs[index].index] = hit.hit();
            } catch (Exception e) {
                throw new FetchPhaseExecutionException(context.shardTarget(), "Error running fetch phase for doc [" + docId + "]", e);
            }
        }
        if (context.isCancelled()) {
            throw new TaskCancelledException("cancelled");
        }

        TotalHits totalHits = context.queryResult().getTotalHits();
        context.fetchResult().hits(new SearchHits(hits, totalHits, context.queryResult().getMaxScore()));

    }

    List<FetchSubPhaseProcessor> getProcessors(SearchContext context) {
        try {
            List<FetchSubPhaseProcessor> processors = new ArrayList<>();
            for (FetchSubPhase fsp : fetchSubPhases) {
                FetchSubPhaseProcessor processor = fsp.getProcessor(context);
                if (processor != null) {
                    processors.add(processor);
                }
            }
            return processors;
        } catch (Exception e) {
            throw new FetchPhaseExecutionException(context.shardTarget(), "Error building fetch sub-phases", e);
        }
    }

    static class DocIdToIndex implements Comparable<DocIdToIndex> {
        final int docId;
        final int index;

        DocIdToIndex(int docId, int index) {
            this.docId = docId;
            this.index = index;
        }

        @Override
        public int compareTo(DocIdToIndex o) {
            return Integer.compare(docId, o.docId);
        }
    }

    private FieldsVisitor createStoredFieldsVisitor(SearchContext context, Map<String, Set<String>> storedToRequestedFields) {
        StoredFieldsContext storedFieldsContext = context.storedFieldsContext();

        if (storedFieldsContext == null) {
            // no fields specified, default to return source if no explicit indication
            if (!context.hasScriptFields() && !context.hasFetchSourceContext()) {
                context.fetchSourceContext(new FetchSourceContext(true));
            }
            boolean loadSource = sourceRequired(context);
            return new FieldsVisitor(loadSource);
        } else if (storedFieldsContext.fetchFields() == false) {
            // disable stored fields entirely
            return null;
        } else {
            for (String fieldNameOrPattern : context.storedFieldsContext().fieldNames()) {
                if (fieldNameOrPattern.equals(SourceFieldMapper.NAME)) {
                    FetchSourceContext fetchSourceContext = context.hasFetchSourceContext() ? context.fetchSourceContext()
                        : FetchSourceContext.FETCH_SOURCE;
                    context.fetchSourceContext(new FetchSourceContext(true, fetchSourceContext.includes(), fetchSourceContext.excludes()));
                    continue;
                }

                Collection<String> fieldNames = context.mapperService().simpleMatchToFullName(fieldNameOrPattern);
                for (String fieldName : fieldNames) {
                    MappedFieldType fieldType = context.fieldType(fieldName);
                    if (fieldType == null) {
                        // Only fail if we know it is a object field, missing paths / fields shouldn't fail.
                        if (context.getObjectMapper(fieldName) != null) {
                            throw new IllegalArgumentException("field [" + fieldName + "] isn't a leaf field");
                        }
                    } else {
                        String storedField = fieldType.name();
                        Set<String> requestedFields = storedToRequestedFields.computeIfAbsent(
                            storedField, key -> new HashSet<>());
                        requestedFields.add(fieldName);
                    }
                }
            }
            boolean loadSource = sourceRequired(context);
            if (storedToRequestedFields.isEmpty()) {
                // empty list specified, default to disable _source if no explicit indication
                return new FieldsVisitor(loadSource);
            } else {
                return new CustomFieldsVisitor(storedToRequestedFields.keySet(), loadSource);
            }
        }
    }

    private boolean sourceRequired(SearchContext context) {
        return context.sourceRequested() || context.fetchFieldsContext() != null;
    }

    private int findRootDocumentIfNested(SearchContext context, LeafReaderContext subReaderContext, int subDocId) throws IOException {
        if (context.mapperService().hasNested()) {
            BitSet bits = context.bitsetFilterCache()
                .getBitSetProducer(Queries.newNonNestedFilter())
                .getBitSet(subReaderContext);
            if (!bits.get(subDocId)) {
                return bits.nextSetBit(subDocId);
            }
        }
        return -1;
    }

    private HitContext prepareHitContext(SearchContext context, SearchLookup lookup, FieldsVisitor fieldsVisitor, int docId,
                                         Map<String, Set<String>> storedToRequestedFields,
                                         LeafReaderContext subReaderContext, Map<String, Object> sharedCache) throws IOException {
        int rootDocId = findRootDocumentIfNested(context, subReaderContext, docId - subReaderContext.docBase);
        if (rootDocId == -1) {
            return prepareNonNestedHitContext(
                context,
                lookup,
                fieldsVisitor,
                docId,
                storedToRequestedFields,
                subReaderContext,
                sharedCache
            );
        } else {
            return prepareNestedHitContext(context, docId, rootDocId, storedToRequestedFields, subReaderContext, sharedCache);
        }
    }

    /**
     * Resets the provided {@link HitContext} with information on the current
     * document. This includes the following:
     *   - Adding an initial {@link SearchHit} instance.
     *   - Loading the document source and setting it on {@link SourceLookup}. This allows
     *     fetch subphases that use the hit context to access the preloaded source.
     */
    private HitContext prepareNonNestedHitContext(SearchContext context,
                                   SearchLookup lookup,
                                   FieldsVisitor fieldsVisitor,
                                   int docId,
                                   Map<String, Set<String>> storedToRequestedFields,
                                   LeafReaderContext subReaderContext,
                                   Map<String, Object> sharedCache) throws IOException {
        int subDocId = docId - subReaderContext.docBase;
        if (fieldsVisitor == null) {
            SearchHit hit = new SearchHit(docId, null, null, null);
<<<<<<< HEAD
            return new HitContext(
                hit,
                subReaderContext,
                subDocId,
                context.searcher(),
                lookup.source(),
                sharedCache
            );
=======
            return new HitContext(hit, subReaderContext, subDocId, sharedCache);
>>>>>>> 83756314
        } else {
            SearchHit hit;
            loadStoredFields(context.mapperService(), subReaderContext, fieldsVisitor, subDocId);
            if (fieldsVisitor.fields().isEmpty() == false) {
                Map<String, DocumentField> docFields = new HashMap<>();
                Map<String, DocumentField> metaFields = new HashMap<>();
                fillDocAndMetaFields(context, fieldsVisitor, storedToRequestedFields, docFields, metaFields);
                hit = new SearchHit(docId, fieldsVisitor.id(), docFields, metaFields);
            } else {
                hit = new SearchHit(docId, fieldsVisitor.id(), emptyMap(), emptyMap());
            }

<<<<<<< HEAD
            HitContext hitContext = new HitContext(
                hit,
                subReaderContext,
                subDocId,
                context.searcher(),
                lookup.source(),
                sharedCache
            );
=======
            HitContext hitContext = new HitContext(hit, subReaderContext, subDocId, sharedCache);
>>>>>>> 83756314
            if (fieldsVisitor.source() != null) {
                hitContext.sourceLookup().setSource(fieldsVisitor.source());
            }
            return hitContext;
        }
    }

    /**
     * Resets the provided {@link HitContext} with information on the current
     * nested document. This includes the following:
     *   - Adding an initial {@link SearchHit} instance.
     *   - Loading the document source, filtering it based on the nested document ID, then
     *     setting it on {@link SourceLookup}. This allows fetch subphases that use the hit
     *     context to access the preloaded source.
     */
    @SuppressWarnings("unchecked")
    private HitContext prepareNestedHitContext(SearchContext context,
                                               int nestedTopDocId,
                                               int rootDocId,
                                               Map<String, Set<String>> storedToRequestedFields,
                                               LeafReaderContext subReaderContext,
                                               Map<String, Object> sharedCache) throws IOException {
        // Also if highlighting is requested on nested documents we need to fetch the _source from the root document,
        // otherwise highlighting will attempt to fetch the _source from the nested doc, which will fail,
        // because the entire _source is only stored with the root document.
        boolean needSource = sourceRequired(context) || context.highlight() != null;

        String rootId;
        Map<String, Object> rootSourceAsMap = null;
        XContentType rootSourceContentType = null;

        int nestedDocId = nestedTopDocId - subReaderContext.docBase;

        if (context instanceof InnerHitsContext.InnerHitSubContext) {
            InnerHitsContext.InnerHitSubContext innerHitsContext = (InnerHitsContext.InnerHitSubContext) context;
            rootId = innerHitsContext.getRootId();

            if (needSource) {
                SourceLookup rootLookup = innerHitsContext.getRootLookup();
                rootSourceAsMap = rootLookup.loadSourceIfNeeded();
                rootSourceContentType = rootLookup.sourceContentType();
            }
        } else {
            FieldsVisitor rootFieldsVisitor = new FieldsVisitor(needSource);
            loadStoredFields(context.mapperService(), subReaderContext, rootFieldsVisitor, rootDocId);
            rootId = rootFieldsVisitor.id();

            if (needSource) {
                BytesReference rootSource = rootFieldsVisitor.source();
                Tuple<XContentType, Map<String, Object>> tuple = XContentHelper.convertToMap(rootSource, false);
                rootSourceAsMap = tuple.v2();
                rootSourceContentType = tuple.v1();
            }
        }

        Map<String, DocumentField> docFields = emptyMap();
        Map<String, DocumentField> metaFields = emptyMap();
        if (context.hasStoredFields() && !context.storedFieldsContext().fieldNames().isEmpty()) {
            FieldsVisitor nestedFieldsVisitor = new CustomFieldsVisitor(storedToRequestedFields.keySet(), false);
            loadStoredFields(context.mapperService(), subReaderContext, nestedFieldsVisitor, nestedDocId);
            if (nestedFieldsVisitor.fields().isEmpty() == false) {
                docFields = new HashMap<>();
                metaFields = new HashMap<>();
                fillDocAndMetaFields(context, nestedFieldsVisitor, storedToRequestedFields, docFields, metaFields);
            }
        }

        DocumentMapper documentMapper = context.mapperService().documentMapper();
        ObjectMapper nestedObjectMapper
            = documentMapper.findNestedObjectMapper(nestedDocId, context, subReaderContext);
        assert nestedObjectMapper != null;
        SearchHit.NestedIdentity nestedIdentity =
                getInternalNestedIdentity(context, nestedDocId, subReaderContext, context.mapperService(), nestedObjectMapper);

        SearchHit hit = new SearchHit(nestedTopDocId, rootId, nestedIdentity, docFields, metaFields);
<<<<<<< HEAD
        HitContext hitContext = new HitContext(
            hit,
            subReaderContext,
            nestedDocId,
            context.searcher(),
            new SourceLookup(),  // Use a clean, fresh SourceLookup for the nested context
            sharedCache
        );
=======
        HitContext hitContext = new HitContext(hit, subReaderContext, nestedDocId, sharedCache);
>>>>>>> 83756314

        if (rootSourceAsMap != null) {
            // Isolate the nested json array object that matches with nested hit and wrap it back into the same json
            // structure with the nested json array object being the actual content. The latter is important, so that
            // features like source filtering and highlighting work consistent regardless of whether the field points
            // to a json object array for consistency reasons on how we refer to fields
            Map<String, Object> nestedSourceAsMap = new HashMap<>();
            Map<String, Object> current = nestedSourceAsMap;
            for (SearchHit.NestedIdentity nested = nestedIdentity; nested != null; nested = nested.getChild()) {
                String nestedPath = nested.getField().string();
                current.put(nestedPath, new HashMap<>());
                Object extractedValue = XContentMapValues.extractValue(nestedPath, rootSourceAsMap);
                List<?> nestedParsedSource;
                if (extractedValue instanceof List) {
                    // nested field has an array value in the _source
                    nestedParsedSource = (List<?>) extractedValue;
                } else if (extractedValue instanceof Map) {
                    // nested field has an object value in the _source. This just means the nested field has just one inner object,
                    // which is valid, but uncommon.
                    nestedParsedSource = Collections.singletonList(extractedValue);
                } else {
                    throw new IllegalStateException("extracted source isn't an object or an array");
                }
                if ((nestedParsedSource.get(0) instanceof Map) == false &&
                    nestedObjectMapper.parentObjectMapperAreNested(context.mapperService()) == false) {
                    // When one of the parent objects are not nested then XContentMapValues.extractValue(...) extracts the values
                    // from two or more layers resulting in a list of list being returned. This is because nestedPath
                    // encapsulates two or more object layers in the _source.
                    //
                    // This is why only the first element of nestedParsedSource needs to be checked.
                    throw new IllegalArgumentException("Cannot execute inner hits. One or more parent object fields of nested field [" +
                        nestedObjectMapper.name() + "] are not nested. All parent fields need to be nested fields too");
                }
                rootSourceAsMap = (Map<String, Object>) nestedParsedSource.get(nested.getOffset());
                if (nested.getChild() == null) {
                    current.put(nestedPath, rootSourceAsMap);
                } else {
                    Map<String, Object> next = new HashMap<>();
                    current.put(nestedPath, next);
                    current = next;
                }
            }

            hitContext.sourceLookup().setSource(nestedSourceAsMap);
            hitContext.sourceLookup().setSourceContentType(rootSourceContentType);
        }
        return hitContext;
    }

    private SearchHit.NestedIdentity getInternalNestedIdentity(SearchContext context, int nestedSubDocId,
                                                               LeafReaderContext subReaderContext,
                                                               MapperService mapperService,
                                                               ObjectMapper nestedObjectMapper) throws IOException {
        int currentParent = nestedSubDocId;
        ObjectMapper nestedParentObjectMapper;
        ObjectMapper current = nestedObjectMapper;
        String originalName = nestedObjectMapper.name();
        SearchHit.NestedIdentity nestedIdentity = null;
        do {
            Query parentFilter;
            nestedParentObjectMapper = current.getParentObjectMapper(mapperService);
            if (nestedParentObjectMapper != null) {
                if (nestedParentObjectMapper.nested().isNested() == false) {
                    current = nestedParentObjectMapper;
                    continue;
                }
                parentFilter = nestedParentObjectMapper.nestedTypeFilter();
            } else {
                parentFilter = Queries.newNonNestedFilter();
            }

            Query childFilter = nestedObjectMapper.nestedTypeFilter();
            if (childFilter == null) {
                current = nestedParentObjectMapper;
                continue;
            }
            final Weight childWeight = context.searcher()
                .createWeight(context.searcher().rewrite(childFilter), ScoreMode.COMPLETE_NO_SCORES, 1f);
            Scorer childScorer = childWeight.scorer(subReaderContext);
            if (childScorer == null) {
                current = nestedParentObjectMapper;
                continue;
            }
            DocIdSetIterator childIter = childScorer.iterator();

            BitSet parentBits = context.bitsetFilterCache().getBitSetProducer(parentFilter).getBitSet(subReaderContext);

            int offset = 0;
            /*
             * Starts from the previous parent and finds the offset of the
             * <code>nestedSubDocID</code> within the nested children. Nested documents
             * are indexed in the same order than in the source array so the offset
             * of the nested child is the number of nested document with the same parent
             * that appear before him.
             */
            int previousParent = parentBits.prevSetBit(currentParent);
            for (int docId = childIter.advance(previousParent + 1); docId < nestedSubDocId && docId != DocIdSetIterator.NO_MORE_DOCS;
                 docId = childIter.nextDoc()) {
                offset++;
            }
            currentParent = nestedSubDocId;
            current = nestedObjectMapper = nestedParentObjectMapper;
            int currentPrefix = current == null ? 0 : current.name().length() + 1;
            nestedIdentity = new SearchHit.NestedIdentity(originalName.substring(currentPrefix), offset, nestedIdentity);
            if (current != null) {
                originalName = current.name();
            }
        } while (current != null);
        return nestedIdentity;
    }

    private void loadStoredFields(MapperService mapperService,
                                  LeafReaderContext readerContext,
                                  FieldsVisitor fieldVisitor, int docId) throws IOException {
        fieldVisitor.reset();
        readerContext.reader().document(docId, fieldVisitor);
        fieldVisitor.postProcess(mapperService);
    }

    private static void fillDocAndMetaFields(SearchContext context, FieldsVisitor fieldsVisitor,
            Map<String, Set<String>> storedToRequestedFields,
            Map<String, DocumentField> docFields, Map<String, DocumentField> metaFields) {
        for (Map.Entry<String, List<Object>> entry : fieldsVisitor.fields().entrySet()) {
            String storedField = entry.getKey();
            List<Object> storedValues = entry.getValue();
            if (storedToRequestedFields.containsKey(storedField)) {
                for (String requestedField : storedToRequestedFields.get(storedField)) {
                    if (context.mapperService().isMetadataField(requestedField)) {
                        metaFields.put(requestedField, new DocumentField(requestedField, storedValues));
                    } else {
                        docFields.put(requestedField, new DocumentField(requestedField, storedValues));
                    }
                }
            } else {
                if (context.mapperService().isMetadataField(storedField)) {
                    metaFields.put(storedField, new DocumentField(storedField, storedValues));
                } else {
                    docFields.put(storedField, new DocumentField(storedField, storedValues));
                }
            }
        }
    }
}<|MERGE_RESOLUTION|>--- conflicted
+++ resolved
@@ -100,18 +100,8 @@
         SearchHit[] hits = new SearchHit[context.docIdsToLoadSize()];
         Map<String, Object> sharedCache = new HashMap<>();
 
-<<<<<<< HEAD
             SearchLookup lookup = context.getQueryShardContext().newFetchLookup();
-            List<FetchSubPhaseProcessor> processors = new ArrayList<>();
-            for (FetchSubPhase fsp : fetchSubPhases) {
-                FetchSubPhaseProcessor processor = fsp.getProcessor(context, lookup);
-                if (processor != null) {
-                    processors.add(processor);
-                }
-            }
-=======
-        List<FetchSubPhaseProcessor> processors = getProcessors(context);
->>>>>>> 83756314
+        List<FetchSubPhaseProcessor> processors = getProcessors(context, lookup);
 
         int currentReaderIndex = -1;
         LeafReaderContext currentReaderContext = null;
@@ -130,8 +120,6 @@
                     }
                 }
                 assert currentReaderContext != null;
-<<<<<<< HEAD
-
                 HitContext hit = prepareHitContext(
                     context,
                     lookup,
@@ -141,10 +129,6 @@
                     currentReaderContext,
                     sharedCache
                 );
-=======
-                HitContext hit
-                    = prepareHitContext(context, fieldsVisitor, docId, storedToRequestedFields, currentReaderContext, sharedCache);
->>>>>>> 83756314
                 for (FetchSubPhaseProcessor processor : processors) {
                     processor.process(hit);
                 }
@@ -162,11 +146,11 @@
 
     }
 
-    List<FetchSubPhaseProcessor> getProcessors(SearchContext context) {
+    List<FetchSubPhaseProcessor> getProcessors(SearchContext context, SearchLookup lookup) {
         try {
             List<FetchSubPhaseProcessor> processors = new ArrayList<>();
             for (FetchSubPhase fsp : fetchSubPhases) {
-                FetchSubPhaseProcessor processor = fsp.getProcessor(context);
+                FetchSubPhaseProcessor processor = fsp.getProcessor(context, lookup);
                 if (processor != null) {
                     processors.add(processor);
                 }
@@ -292,18 +276,7 @@
         int subDocId = docId - subReaderContext.docBase;
         if (fieldsVisitor == null) {
             SearchHit hit = new SearchHit(docId, null, null, null);
-<<<<<<< HEAD
-            return new HitContext(
-                hit,
-                subReaderContext,
-                subDocId,
-                context.searcher(),
-                lookup.source(),
-                sharedCache
-            );
-=======
-            return new HitContext(hit, subReaderContext, subDocId, sharedCache);
->>>>>>> 83756314
+            return new HitContext(hit, subReaderContext, subDocId, lookup.source(), sharedCache);
         } else {
             SearchHit hit;
             loadStoredFields(context.mapperService(), subReaderContext, fieldsVisitor, subDocId);
@@ -316,18 +289,7 @@
                 hit = new SearchHit(docId, fieldsVisitor.id(), emptyMap(), emptyMap());
             }
 
-<<<<<<< HEAD
-            HitContext hitContext = new HitContext(
-                hit,
-                subReaderContext,
-                subDocId,
-                context.searcher(),
-                lookup.source(),
-                sharedCache
-            );
-=======
-            HitContext hitContext = new HitContext(hit, subReaderContext, subDocId, sharedCache);
->>>>>>> 83756314
+            HitContext hitContext = new HitContext(hit, subReaderContext, subDocId, lookup.source(), sharedCache);
             if (fieldsVisitor.source() != null) {
                 hitContext.sourceLookup().setSource(fieldsVisitor.source());
             }
@@ -403,18 +365,13 @@
                 getInternalNestedIdentity(context, nestedDocId, subReaderContext, context.mapperService(), nestedObjectMapper);
 
         SearchHit hit = new SearchHit(nestedTopDocId, rootId, nestedIdentity, docFields, metaFields);
-<<<<<<< HEAD
         HitContext hitContext = new HitContext(
             hit,
             subReaderContext,
             nestedDocId,
-            context.searcher(),
             new SourceLookup(),  // Use a clean, fresh SourceLookup for the nested context
             sharedCache
         );
-=======
-        HitContext hitContext = new HitContext(hit, subReaderContext, nestedDocId, sharedCache);
->>>>>>> 83756314
 
         if (rootSourceAsMap != null) {
             // Isolate the nested json array object that matches with nested hit and wrap it back into the same json
