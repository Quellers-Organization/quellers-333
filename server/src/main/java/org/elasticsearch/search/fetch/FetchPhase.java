/*
 * Copyright Elasticsearch B.V. and/or licensed to Elasticsearch B.V. under one
 * or more contributor license agreements. Licensed under the Elastic License
 * 2.0 and the Server Side Public License, v 1; you may not use this file except
 * in compliance with, at your election, the Elastic License 2.0 or the Server
 * Side Public License, v 1.
 */

package org.elasticsearch.search.fetch;

import org.apache.logging.log4j.LogManager;
import org.apache.logging.log4j.Logger;
import org.apache.lucene.index.LeafReaderContext;
import org.apache.lucene.search.TotalHits;
import org.elasticsearch.common.bytes.BytesReference;
import org.elasticsearch.common.document.DocumentField;
import org.elasticsearch.common.xcontent.XContentHelper;
import org.elasticsearch.common.xcontent.support.XContentMapValues;
import org.elasticsearch.core.Tuple;
<<<<<<< HEAD
import org.elasticsearch.index.fieldvisitor.CustomFieldsVisitor;
import org.elasticsearch.index.fieldvisitor.FieldsVisitor;
import org.elasticsearch.index.mapper.IdLoader;
=======
import org.elasticsearch.index.fieldvisitor.LeafStoredFieldLoader;
import org.elasticsearch.index.fieldvisitor.StoredFieldLoader;
>>>>>>> cec8c8c1
import org.elasticsearch.index.mapper.MappedFieldType;
import org.elasticsearch.index.mapper.SourceFieldMapper;
import org.elasticsearch.index.mapper.SourceLoader;
import org.elasticsearch.index.query.SearchExecutionContext;
import org.elasticsearch.search.LeafNestedDocuments;
import org.elasticsearch.search.NestedDocuments;
import org.elasticsearch.search.SearchContextSourcePrinter;
import org.elasticsearch.search.SearchHit;
import org.elasticsearch.search.SearchHits;
import org.elasticsearch.search.SearchShardTarget;
import org.elasticsearch.search.fetch.FetchSubPhase.HitContext;
import org.elasticsearch.search.fetch.subphase.FetchSourceContext;
import org.elasticsearch.search.fetch.subphase.InnerHitsContext;
import org.elasticsearch.search.fetch.subphase.InnerHitsPhase;
import org.elasticsearch.search.internal.SearchContext;
import org.elasticsearch.search.lookup.Source;
import org.elasticsearch.search.lookup.SourceLookup;
import org.elasticsearch.search.profile.ProfileResult;
import org.elasticsearch.search.profile.Profilers;
import org.elasticsearch.tasks.TaskCancelledException;
import org.elasticsearch.xcontent.XContentType;

import java.io.IOException;
import java.util.ArrayList;
import java.util.Collection;
import java.util.Collections;
import java.util.HashMap;
import java.util.HashSet;
import java.util.List;
import java.util.Map;
import java.util.Set;
import java.util.function.Function;
import java.util.stream.Collectors;

import static java.util.Collections.emptyMap;

/**
 * Fetch phase of a search request, used to fetch the actual top matching documents to be returned to the client, identified
 * after reducing all of the matches returned by the query phase
 */
public class FetchPhase {
    private static final Logger LOGGER = LogManager.getLogger(FetchPhase.class);

    private final FetchSubPhase[] fetchSubPhases;

    public FetchPhase(List<FetchSubPhase> fetchSubPhases) {
        this.fetchSubPhases = fetchSubPhases.toArray(new FetchSubPhase[fetchSubPhases.size() + 1]);
        this.fetchSubPhases[fetchSubPhases.size()] = new InnerHitsPhase(this);
    }

    public void execute(SearchContext context) {
        if (LOGGER.isTraceEnabled()) {
            LOGGER.trace("{}", new SearchContextSourcePrinter(context));
        }

        if (context.isCancelled()) {
            throw new TaskCancelledException("cancelled");
        }

        if (context.docIdsToLoad() == null || context.docIdsToLoad().length == 0) {
            // no individual hits to process, so we shortcut
            SearchHits hits = new SearchHits(new SearchHit[0], context.queryResult().getTotalHits(), context.queryResult().getMaxScore());
            context.fetchResult().shardResult(hits, null);
            return;
        }

        Profiler profiler = context.getProfilers() == null ? Profiler.NOOP : Profilers.startProfilingFetchPhase();
        SearchHits hits = null;
        try {
            hits = buildSearchHits(context, profiler);
        } finally {
            // Always finish profiling
            ProfileResult profileResult = profiler.finish();
            // Only set the shardResults if building search hits was successful
            if (hits != null) {
                context.fetchResult().shardResult(hits, profileResult);
            }
        }
    }

    private SearchHits buildSearchHits(SearchContext context, Profiler profiler) {

        SourceLoader sourceLoader = context.newSourceLoader();
        Map<String, Set<String>> storedToRequestedFields = new HashMap<>();
        StoredFieldLoader storedFieldLoader = profiler.storedFields(
            createStoredFieldLoader(context, sourceLoader, storedToRequestedFields)
        );

        FetchContext fetchContext = new FetchContext(context);
        IdLoader idLoader = context.getSearchExecutionContext()
            .newIdLoader(context.getSearchExecutionContext().getIndexSettings().getIndexRouting());

        List<FetchSubPhaseProcessor> processors = getProcessors(context.shardTarget(), fetchContext, profiler);
        NestedDocuments nestedDocuments = context.getSearchExecutionContext().getNestedDocuments();

<<<<<<< HEAD
        List<LeafReaderContext> leaves = context.searcher().getIndexReader().leaves();
        LeafNestedDocuments leafNestedDocuments = null;
        CheckedBiConsumer<Integer, FieldsVisitor, IOException> fieldReader = null;
        boolean hasSequentialDocs = hasSequentialDocs(docs);
        SourceLoader.Leaf leafSourceLoader = null;
        IdLoader.Leaf leafIdLoader = null;
        int leafIndex = -1;
        LeafReaderContext leafReaderContext = null;
        int endReaderIdx = -1;
        for (int index = 0; index < context.docIdsToLoadSize(); index++) {
            if (context.isCancelled()) {
                throw new TaskCancelledException("cancelled");
            }
            int docId = docs[index].docId;
            try {
                if (index >= endReaderIdx) {
                    profiler.startNextReader();
                    try {
                        leafIndex++;
                        leafIndex = ReaderUtil.subIndex(docId, leaves.subList(leafIndex, leaves.size())) + leafIndex;
                        leafReaderContext = context.searcher().getIndexReader().leaves().get(leafIndex);
                        endReaderIdx = endReaderIdx(context, leafReaderContext, index, docs);
                        int[] docIdsInLeaf = docIdsInLeaf(index, endReaderIdx, docs, leafReaderContext.docBase);
                        if (leafReaderContext.reader()instanceof SequentialStoredFieldsLeafReader lf
                            && hasSequentialDocs
                            && docs.length >= 10) {
                            // All the docs to fetch are adjacent but Lucene stored fields are optimized
                            // for random access and don't optimize for sequential access - except for merging.
                            // So we do a little hack here and pretend we're going to do merges in order to
                            // get better sequential access.
                            fieldReader = lf.getSequentialStoredFieldsReader()::visitDocument;
                        } else {
                            fieldReader = leafReaderContext.reader()::document;
                        }
                        leafSourceLoader = fetchContext.sourceLoader().leaf(leafReaderContext.reader(), docIdsInLeaf);
                        leafIdLoader = idLoader.leaf(leafReaderContext.reader(), docIdsInLeaf);
                        for (FetchSubPhaseProcessor processor : processors) {
                            processor.setNextReader(leafReaderContext);
                        }
                        leafNestedDocuments = nestedDocuments.getLeafNestedDocuments(leafReaderContext);
                    } finally {
                        profiler.stopNextReader();
                    }
=======
        FetchPhaseDocsIterator docsIterator = new FetchPhaseDocsIterator() {

            LeafReaderContext ctx;
            LeafNestedDocuments leafNestedDocuments;
            LeafStoredFieldLoader leafStoredFieldLoader;
            SourceLoader.Leaf leafSourceLoader;

            @Override
            protected void setNextReader(LeafReaderContext ctx, int[] docsInLeaf) throws IOException {
                profiler.startNextReader();
                this.ctx = ctx;
                this.leafNestedDocuments = nestedDocuments.getLeafNestedDocuments(ctx);
                this.leafStoredFieldLoader = storedFieldLoader.getLoader(ctx, docsInLeaf);
                this.leafSourceLoader = fetchContext.sourceLoader().leaf(ctx.reader(), docsInLeaf);
                for (FetchSubPhaseProcessor processor : processors) {
                    processor.setNextReader(ctx);
                }
                profiler.stopNextReader();
            }

            @Override
            protected SearchHit nextDoc(int doc) throws IOException {
                if (context.isCancelled()) {
                    throw new TaskCancelledException("cancelled");
>>>>>>> cec8c8c1
                }
                HitContext hit = prepareHitContext(
                    context,
                    profiler,
                    leafNestedDocuments,
                    leafStoredFieldLoader,
                    doc,
                    storedToRequestedFields,
<<<<<<< HEAD
                    leafReaderContext,
                    leafIdLoader,
                    leafSourceLoader,
                    fieldReader
=======
                    ctx,
                    leafSourceLoader
>>>>>>> cec8c8c1
                );
                for (FetchSubPhaseProcessor processor : processors) {
                    processor.process(hit);
                }
                return hit.hit();
            }
        };

        SearchHit[] hits = docsIterator.iterate(context.shardTarget(), context.searcher().getIndexReader(), context.docIdsToLoad());

        if (context.isCancelled()) {
            throw new TaskCancelledException("cancelled");
        }

        TotalHits totalHits = context.queryResult().getTotalHits();
        return new SearchHits(hits, totalHits, context.queryResult().getMaxScore());
    }

    List<FetchSubPhaseProcessor> getProcessors(SearchShardTarget target, FetchContext context, Profiler profiler) {
        try {
            List<FetchSubPhaseProcessor> processors = new ArrayList<>();
            for (FetchSubPhase fsp : fetchSubPhases) {
                FetchSubPhaseProcessor processor = fsp.getProcessor(context);
                if (processor != null) {
                    processors.add(profiler.profile(fsp.getClass().getSimpleName(), "", processor));
                }
            }
            return processors;
        } catch (Exception e) {
            throw new FetchPhaseExecutionException(target, "Error building fetch sub-phases", e);
        }
    }

    private static StoredFieldLoader createStoredFieldLoader(
        SearchContext context,
        SourceLoader sourceLoader,
        Map<String, Set<String>> storedToRequestedFields
    ) {
        StoredFieldsContext storedFieldsContext = context.storedFieldsContext();

        if (storedFieldsContext == null) {
            // no fields specified, default to return source if no explicit indication
            if (context.hasScriptFields() == false && context.hasFetchSourceContext() == false) {
                context.fetchSourceContext(FetchSourceContext.FETCH_SOURCE);
            }
            boolean loadSource = sourceRequired(context);
            if (loadSource) {
                if (false == sourceLoader.requiredStoredFields().isEmpty()) {
                    // add the stored fields needed to load the source mapping to an empty set so they aren't returned
                    sourceLoader.requiredStoredFields().forEach(fieldName -> storedToRequestedFields.putIfAbsent(fieldName, Set.of()));
                }
            }
            return StoredFieldLoader.create(loadSource, sourceLoader.requiredStoredFields());
        } else if (storedFieldsContext.fetchFields() == false) {
            // disable stored fields entirely
            return StoredFieldLoader.empty();
        } else {
            for (String fieldNameOrPattern : context.storedFieldsContext().fieldNames()) {
                if (fieldNameOrPattern.equals(SourceFieldMapper.NAME)) {
                    FetchSourceContext fetchSourceContext = context.hasFetchSourceContext()
                        ? context.fetchSourceContext()
                        : FetchSourceContext.FETCH_SOURCE;
                    context.fetchSourceContext(FetchSourceContext.of(true, fetchSourceContext.includes(), fetchSourceContext.excludes()));
                    continue;
                }
                SearchExecutionContext searchExecutionContext = context.getSearchExecutionContext();
                Collection<String> fieldNames = searchExecutionContext.getMatchingFieldNames(fieldNameOrPattern);
                for (String fieldName : fieldNames) {
                    MappedFieldType fieldType = searchExecutionContext.getFieldType(fieldName);
                    String storedField = fieldType.name();
                    Set<String> requestedFields = storedToRequestedFields.computeIfAbsent(storedField, key -> new HashSet<>());
                    requestedFields.add(fieldName);
                }
            }
            boolean loadSource = sourceRequired(context);
            if (loadSource) {
                sourceLoader.requiredStoredFields().forEach(fieldName -> storedToRequestedFields.putIfAbsent(fieldName, Set.of()));
            }
            if (storedToRequestedFields.isEmpty()) {
                // empty list specified, default to disable _source if no explicit indication
                return StoredFieldLoader.create(loadSource, sourceLoader.requiredStoredFields());
            } else {
                return StoredFieldLoader.create(loadSource, storedToRequestedFields.keySet());
            }
        }
    }

    private static boolean sourceRequired(SearchContext context) {
        return context.sourceRequested() || context.fetchFieldsContext() != null;
    }

    private static HitContext prepareHitContext(
        SearchContext context,
        Profiler profiler,
        LeafNestedDocuments nestedDocuments,
        LeafStoredFieldLoader leafStoredFieldLoader,
        int docId,
        Map<String, Set<String>> storedToRequestedFields,
        LeafReaderContext subReaderContext,
<<<<<<< HEAD
        IdLoader.Leaf idLoader,
        SourceLoader.Leaf sourceLoader,
        CheckedBiConsumer<Integer, FieldsVisitor, IOException> storedFieldReader
=======
        SourceLoader.Leaf sourceLoader
>>>>>>> cec8c8c1
    ) throws IOException {
        if (nestedDocuments.advance(docId - subReaderContext.docBase) == null) {
            return prepareNonNestedHitContext(
                context,
                profiler,
                leafStoredFieldLoader,
                docId,
                storedToRequestedFields,
                subReaderContext,
<<<<<<< HEAD
                idLoader,
                sourceLoader,
                storedFieldReader
=======
                sourceLoader
>>>>>>> cec8c8c1
            );
        } else {
            return prepareNestedHitContext(
                context,
                profiler,
                docId,
                nestedDocuments,
                storedToRequestedFields,
                subReaderContext,
                leafStoredFieldLoader
            );
        }
    }

    /**
     * Resets the provided {@link HitContext} with information on the current
     * document. This includes the following:
     *   - Adding an initial {@link SearchHit} instance.
     *   - Loading the document source and setting it on {@link HitContext#source()}. This
     *     allows fetch subphases that use the hit context to access the preloaded source.
     */
    private static HitContext prepareNonNestedHitContext(
        SearchContext context,
        Profiler profiler,
        LeafStoredFieldLoader leafStoredFieldLoader,
        int docId,
        Map<String, Set<String>> storedToRequestedFields,
        LeafReaderContext subReaderContext,
<<<<<<< HEAD
        IdLoader.Leaf idLoader,
        SourceLoader.Leaf sourceLoader,
        CheckedBiConsumer<Integer, FieldsVisitor, IOException> fieldReader
=======
        SourceLoader.Leaf sourceLoader
>>>>>>> cec8c8c1
    ) throws IOException {
        int subDocId = docId - subReaderContext.docBase;

        leafStoredFieldLoader.advanceTo(subDocId);

        if (leafStoredFieldLoader.id() == null) {
            SearchHit hit = new SearchHit(docId, null, null, null);
            return new HitContext(hit, subReaderContext, subDocId);
        } else {
            SearchHit hit;
<<<<<<< HEAD
            loadStoredFields(context.getSearchExecutionContext()::getFieldType, profiler, fieldReader, fieldsVisitor, subDocId);
            String id = idLoader.id(fieldsVisitor, subDocId);
            if (fieldsVisitor.fields().isEmpty() == false) {
                Map<String, DocumentField> docFields = new HashMap<>();
                Map<String, DocumentField> metaFields = new HashMap<>();
                fillDocAndMetaFields(context, fieldsVisitor, storedToRequestedFields, docFields, metaFields);

                hit = new SearchHit(docId, id, docFields, metaFields);
            } else {
                hit = new SearchHit(docId, id, emptyMap(), emptyMap());
=======
            if (leafStoredFieldLoader.storedFields().isEmpty() == false) {
                Map<String, DocumentField> docFields = new HashMap<>();
                Map<String, DocumentField> metaFields = new HashMap<>();
                fillDocAndMetaFields(context, leafStoredFieldLoader.storedFields(), storedToRequestedFields, docFields, metaFields);
                hit = new SearchHit(docId, leafStoredFieldLoader.id(), docFields, metaFields);
            } else {
                hit = new SearchHit(docId, leafStoredFieldLoader.id(), emptyMap(), emptyMap());
>>>>>>> cec8c8c1
            }

            HitContext hitContext = new HitContext(hit, subReaderContext, subDocId);
            BytesReference source;
            if (sourceRequired(context)) {
                try {
                    profiler.startLoadingSource();
                    source = sourceLoader.source(leafStoredFieldLoader, subDocId);
                } finally {
                    profiler.stopLoadingSource();
                }
            } else {
                source = null;
            }
            if (source != null) {
                // Store the loaded source on the hit context so that fetch subphases can access it.
                // Also make it available to scripts by storing it on the shared SearchLookup instance.
                SourceLookup.BytesSourceProvider sourceBytes = new SourceLookup.BytesSourceProvider(source);
                hitContext.setSourceLookup(new SourceLookup(sourceBytes));

                SourceLookup scriptSourceLookup = context.getSearchExecutionContext().lookup().source();
                scriptSourceLookup.setSegmentAndDocument(subReaderContext, subDocId);
                scriptSourceLookup.setSourceProvider(sourceBytes);
            }
            return hitContext;
        }
    }

    /**
     * Resets the provided {@link HitContext} with information on the current
     * nested document. This includes the following:
     *   - Adding an initial {@link SearchHit} instance.
     *   - Loading the document source, filtering it based on the nested document ID, then
     *     setting it on {@link HitContext#source()}. This allows fetch subphases that
     *     use the hit context to access the preloaded source.
     */
    @SuppressWarnings("unchecked")
    private static HitContext prepareNestedHitContext(
        SearchContext context,
        Profiler profiler,
        int topDocId,
        LeafNestedDocuments nestedInfo,
        Map<String, Set<String>> storedToRequestedFields,
        LeafReaderContext subReaderContext,
        LeafStoredFieldLoader childFieldLoader
    ) throws IOException {
        // Also if highlighting is requested on nested documents we need to fetch the _source from the root document,
        // otherwise highlighting will attempt to fetch the _source from the nested doc, which will fail,
        // because the entire _source is only stored with the root document.
        boolean needSource = sourceRequired(context) || context.highlight() != null;

        String rootId;
        Map<String, Object> rootSourceAsMap = null;
        XContentType rootSourceContentType = null;

        if (context instanceof InnerHitsContext.InnerHitSubContext innerHitsContext) {
            rootId = innerHitsContext.getRootId();

            if (needSource) {
                Source rootLookup = innerHitsContext.getRootLookup();
                rootSourceAsMap = rootLookup.source();
                rootSourceContentType = rootLookup.sourceContentType();
            }
        } else {
            StoredFieldLoader rootLoader = profiler.storedFields(StoredFieldLoader.create(needSource, Collections.emptySet()));
            LeafStoredFieldLoader leafRootLoader = rootLoader.getLoader(subReaderContext, null);
            leafRootLoader.advanceTo(nestedInfo.rootDoc());
            rootId = leafRootLoader.id();

            if (needSource) {
                if (leafRootLoader.source() != null) {
                    Tuple<XContentType, Map<String, Object>> tuple = XContentHelper.convertToMap(leafRootLoader.source(), false);
                    rootSourceAsMap = tuple.v2();
                    rootSourceContentType = tuple.v1();
                } else {
                    rootSourceAsMap = Collections.emptyMap();
                }
            }
        }

        Map<String, DocumentField> docFields = emptyMap();
        Map<String, DocumentField> metaFields = emptyMap();
        if (context.hasStoredFields() && context.storedFieldsContext().fieldNames().isEmpty() == false) {
            childFieldLoader.advanceTo(nestedInfo.doc());
            if (childFieldLoader.storedFields().isEmpty() == false) {
                docFields = new HashMap<>();
                metaFields = new HashMap<>();
                fillDocAndMetaFields(context, childFieldLoader.storedFields(), storedToRequestedFields, docFields, metaFields);
            }
        }

        SearchHit.NestedIdentity nestedIdentity = nestedInfo.nestedIdentity();

        SearchHit hit = new SearchHit(topDocId, rootId, nestedIdentity, docFields, metaFields);
        HitContext hitContext = new HitContext(hit, subReaderContext, nestedInfo.doc());

        if (rootSourceAsMap != null && rootSourceAsMap.isEmpty() == false) {
            // Isolate the nested json array object that matches with nested hit and wrap it back into the same json
            // structure with the nested json array object being the actual content. The latter is important, so that
            // features like source filtering and highlighting work consistent regardless of whether the field points
            // to a json object array for consistency reasons on how we refer to fields
            Map<String, Object> nestedSourceAsMap = new HashMap<>();
            Map<String, Object> current = nestedSourceAsMap;
            for (SearchHit.NestedIdentity nested = nestedIdentity; nested != null; nested = nested.getChild()) {
                String nestedPath = nested.getField().string();
                current.put(nestedPath, new HashMap<>());
                List<Map<?, ?>> nestedParsedSource = XContentMapValues.extractNestedSources(nestedPath, rootSourceAsMap);
                if (nestedParsedSource == null) {
                    throw new IllegalStateException("Couldn't find nested source for path " + nestedPath);
                }
                rootSourceAsMap = (Map<String, Object>) nestedParsedSource.get(nested.getOffset());
                if (nested.getChild() == null) {
                    current.put(nestedPath, rootSourceAsMap);
                } else {
                    Map<String, Object> next = new HashMap<>();
                    current.put(nestedPath, next);
                    current = next;
                }
            }

            hitContext.setSourceLookup(new SourceLookup(new SourceLookup.MapSourceProvider(nestedSourceAsMap, rootSourceContentType)));
        }
        return hitContext;
    }

    public static List<Object> processStoredField(Function<String, MappedFieldType> fieldTypeLookup, String field, List<Object> input) {
        MappedFieldType ft = fieldTypeLookup.apply(field);
        if (ft == null) {
            // TODO remove this once we've stopped calling it for accidentally loaded fields
            return input;
        }
        return input.stream().map(ft::valueForDisplay).collect(Collectors.toList());
    }

    private static void fillDocAndMetaFields(
        SearchContext context,
        Map<String, List<Object>> storedFields,
        Map<String, Set<String>> storedToRequestedFields,
        Map<String, DocumentField> docFields,
        Map<String, DocumentField> metaFields
    ) {
        Function<String, MappedFieldType> fieldTypeLookup = context.getSearchExecutionContext()::getFieldType;
        for (Map.Entry<String, List<Object>> entry : storedFields.entrySet()) {
            String storedField = entry.getKey();
            List<Object> storedValues = processStoredField(fieldTypeLookup, storedField, entry.getValue());
            if (storedToRequestedFields.containsKey(storedField)) {
                for (String requestedField : storedToRequestedFields.get(storedField)) {
                    if (context.getSearchExecutionContext().isMetadataField(requestedField)) {
                        metaFields.put(requestedField, new DocumentField(requestedField, storedValues));
                    } else {
                        docFields.put(requestedField, new DocumentField(requestedField, storedValues));
                    }
                }
            } else {
                if (context.getSearchExecutionContext().isMetadataField(storedField)) {
                    metaFields.put(storedField, new DocumentField(storedField, storedValues));
                } else {
                    docFields.put(storedField, new DocumentField(storedField, storedValues));
                }
            }
        }
    }

    interface Profiler {
        ProfileResult finish();

        FetchSubPhaseProcessor profile(String type, String description, FetchSubPhaseProcessor processor);

        StoredFieldLoader storedFields(StoredFieldLoader storedFieldLoader);

        void startLoadingSource();

        void stopLoadingSource();

        void startNextReader();

        void stopNextReader();

        Profiler NOOP = new Profiler() {
            @Override
            public ProfileResult finish() {
                return null;
            }

            @Override
            public StoredFieldLoader storedFields(StoredFieldLoader storedFieldLoader) {
                return storedFieldLoader;
            }

            @Override
            public FetchSubPhaseProcessor profile(String type, String description, FetchSubPhaseProcessor processor) {
                return processor;
            }

            @Override
            public void startLoadingSource() {}

            @Override
            public void stopLoadingSource() {}

            @Override
            public void startNextReader() {}

            @Override
            public void stopNextReader() {}

            @Override
            public String toString() {
                return "noop";
            }
        };
    }
}<|MERGE_RESOLUTION|>--- conflicted
+++ resolved
@@ -17,14 +17,8 @@
 import org.elasticsearch.common.xcontent.XContentHelper;
 import org.elasticsearch.common.xcontent.support.XContentMapValues;
 import org.elasticsearch.core.Tuple;
-<<<<<<< HEAD
-import org.elasticsearch.index.fieldvisitor.CustomFieldsVisitor;
-import org.elasticsearch.index.fieldvisitor.FieldsVisitor;
-import org.elasticsearch.index.mapper.IdLoader;
-=======
 import org.elasticsearch.index.fieldvisitor.LeafStoredFieldLoader;
 import org.elasticsearch.index.fieldvisitor.StoredFieldLoader;
->>>>>>> cec8c8c1
 import org.elasticsearch.index.mapper.MappedFieldType;
 import org.elasticsearch.index.mapper.SourceFieldMapper;
 import org.elasticsearch.index.mapper.SourceLoader;
@@ -114,57 +108,10 @@
         );
 
         FetchContext fetchContext = new FetchContext(context);
-        IdLoader idLoader = context.getSearchExecutionContext()
-            .newIdLoader(context.getSearchExecutionContext().getIndexSettings().getIndexRouting());
 
         List<FetchSubPhaseProcessor> processors = getProcessors(context.shardTarget(), fetchContext, profiler);
         NestedDocuments nestedDocuments = context.getSearchExecutionContext().getNestedDocuments();
 
-<<<<<<< HEAD
-        List<LeafReaderContext> leaves = context.searcher().getIndexReader().leaves();
-        LeafNestedDocuments leafNestedDocuments = null;
-        CheckedBiConsumer<Integer, FieldsVisitor, IOException> fieldReader = null;
-        boolean hasSequentialDocs = hasSequentialDocs(docs);
-        SourceLoader.Leaf leafSourceLoader = null;
-        IdLoader.Leaf leafIdLoader = null;
-        int leafIndex = -1;
-        LeafReaderContext leafReaderContext = null;
-        int endReaderIdx = -1;
-        for (int index = 0; index < context.docIdsToLoadSize(); index++) {
-            if (context.isCancelled()) {
-                throw new TaskCancelledException("cancelled");
-            }
-            int docId = docs[index].docId;
-            try {
-                if (index >= endReaderIdx) {
-                    profiler.startNextReader();
-                    try {
-                        leafIndex++;
-                        leafIndex = ReaderUtil.subIndex(docId, leaves.subList(leafIndex, leaves.size())) + leafIndex;
-                        leafReaderContext = context.searcher().getIndexReader().leaves().get(leafIndex);
-                        endReaderIdx = endReaderIdx(context, leafReaderContext, index, docs);
-                        int[] docIdsInLeaf = docIdsInLeaf(index, endReaderIdx, docs, leafReaderContext.docBase);
-                        if (leafReaderContext.reader()instanceof SequentialStoredFieldsLeafReader lf
-                            && hasSequentialDocs
-                            && docs.length >= 10) {
-                            // All the docs to fetch are adjacent but Lucene stored fields are optimized
-                            // for random access and don't optimize for sequential access - except for merging.
-                            // So we do a little hack here and pretend we're going to do merges in order to
-                            // get better sequential access.
-                            fieldReader = lf.getSequentialStoredFieldsReader()::visitDocument;
-                        } else {
-                            fieldReader = leafReaderContext.reader()::document;
-                        }
-                        leafSourceLoader = fetchContext.sourceLoader().leaf(leafReaderContext.reader(), docIdsInLeaf);
-                        leafIdLoader = idLoader.leaf(leafReaderContext.reader(), docIdsInLeaf);
-                        for (FetchSubPhaseProcessor processor : processors) {
-                            processor.setNextReader(leafReaderContext);
-                        }
-                        leafNestedDocuments = nestedDocuments.getLeafNestedDocuments(leafReaderContext);
-                    } finally {
-                        profiler.stopNextReader();
-                    }
-=======
         FetchPhaseDocsIterator docsIterator = new FetchPhaseDocsIterator() {
 
             LeafReaderContext ctx;
@@ -189,7 +136,6 @@
             protected SearchHit nextDoc(int doc) throws IOException {
                 if (context.isCancelled()) {
                     throw new TaskCancelledException("cancelled");
->>>>>>> cec8c8c1
                 }
                 HitContext hit = prepareHitContext(
                     context,
@@ -198,15 +144,8 @@
                     leafStoredFieldLoader,
                     doc,
                     storedToRequestedFields,
-<<<<<<< HEAD
-                    leafReaderContext,
-                    leafIdLoader,
-                    leafSourceLoader,
-                    fieldReader
-=======
                     ctx,
                     leafSourceLoader
->>>>>>> cec8c8c1
                 );
                 for (FetchSubPhaseProcessor processor : processors) {
                     processor.process(hit);
@@ -306,13 +245,7 @@
         int docId,
         Map<String, Set<String>> storedToRequestedFields,
         LeafReaderContext subReaderContext,
-<<<<<<< HEAD
-        IdLoader.Leaf idLoader,
-        SourceLoader.Leaf sourceLoader,
-        CheckedBiConsumer<Integer, FieldsVisitor, IOException> storedFieldReader
-=======
         SourceLoader.Leaf sourceLoader
->>>>>>> cec8c8c1
     ) throws IOException {
         if (nestedDocuments.advance(docId - subReaderContext.docBase) == null) {
             return prepareNonNestedHitContext(
@@ -322,13 +255,7 @@
                 docId,
                 storedToRequestedFields,
                 subReaderContext,
-<<<<<<< HEAD
-                idLoader,
-                sourceLoader,
-                storedFieldReader
-=======
                 sourceLoader
->>>>>>> cec8c8c1
             );
         } else {
             return prepareNestedHitContext(
@@ -357,13 +284,7 @@
         int docId,
         Map<String, Set<String>> storedToRequestedFields,
         LeafReaderContext subReaderContext,
-<<<<<<< HEAD
-        IdLoader.Leaf idLoader,
-        SourceLoader.Leaf sourceLoader,
-        CheckedBiConsumer<Integer, FieldsVisitor, IOException> fieldReader
-=======
         SourceLoader.Leaf sourceLoader
->>>>>>> cec8c8c1
     ) throws IOException {
         int subDocId = docId - subReaderContext.docBase;
 
@@ -374,18 +295,6 @@
             return new HitContext(hit, subReaderContext, subDocId);
         } else {
             SearchHit hit;
-<<<<<<< HEAD
-            loadStoredFields(context.getSearchExecutionContext()::getFieldType, profiler, fieldReader, fieldsVisitor, subDocId);
-            String id = idLoader.id(fieldsVisitor, subDocId);
-            if (fieldsVisitor.fields().isEmpty() == false) {
-                Map<String, DocumentField> docFields = new HashMap<>();
-                Map<String, DocumentField> metaFields = new HashMap<>();
-                fillDocAndMetaFields(context, fieldsVisitor, storedToRequestedFields, docFields, metaFields);
-
-                hit = new SearchHit(docId, id, docFields, metaFields);
-            } else {
-                hit = new SearchHit(docId, id, emptyMap(), emptyMap());
-=======
             if (leafStoredFieldLoader.storedFields().isEmpty() == false) {
                 Map<String, DocumentField> docFields = new HashMap<>();
                 Map<String, DocumentField> metaFields = new HashMap<>();
@@ -393,7 +302,6 @@
                 hit = new SearchHit(docId, leafStoredFieldLoader.id(), docFields, metaFields);
             } else {
                 hit = new SearchHit(docId, leafStoredFieldLoader.id(), emptyMap(), emptyMap());
->>>>>>> cec8c8c1
             }
 
             HitContext hitContext = new HitContext(hit, subReaderContext, subDocId);
