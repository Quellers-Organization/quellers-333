/*
 * Licensed to Elasticsearch under one or more contributor
 * license agreements. See the NOTICE file distributed with
 * this work for additional information regarding copyright
 * ownership. Elasticsearch licenses this file to you under
 * the Apache License, Version 2.0 (the "License"); you may
 * not use this file except in compliance with the License.
 * You may obtain a copy of the License at
 *
 *     http://www.apache.org/licenses/LICENSE-2.0
 *
 * Unless required by applicable law or agreed to in writing,
 * software distributed under the License is distributed on an
 * "AS IS" BASIS, WITHOUT WARRANTIES OR CONDITIONS OF ANY
 * KIND, either express or implied.  See the License for the
 * specific language governing permissions and limitations
 * under the License.
 */

package org.elasticsearch.search.fetch.subphase;

import org.apache.lucene.index.LeafReaderContext;
import org.elasticsearch.common.Nullable;
import org.elasticsearch.common.document.DocumentField;
import org.elasticsearch.index.mapper.MappingLookup;
import org.elasticsearch.index.mapper.FieldMapper;
import org.elasticsearch.index.mapper.FieldMapper.LeafValueFetcher;
import org.elasticsearch.index.mapper.FieldMapper.ValueFetcher;
import org.elasticsearch.index.mapper.MapperService;
import org.elasticsearch.search.fetch.FetchSubPhase.HitContext;
import org.elasticsearch.search.lookup.SearchLookup;

import java.io.IOException;
import java.util.ArrayList;
import java.util.Collection;
import java.util.HashMap;
import java.util.List;
import java.util.Map;
import java.util.Set;

import static java.util.stream.Collectors.toList;

/**
 * A helper class to {@link FetchFieldsPhase} that's initialized with a list of field patterns to fetch.
 * Then given a specific document, it can retrieve the corresponding fields from the document's source.
 */
public class FieldValueRetriever {
<<<<<<< HEAD
=======
    private final MappingLookup fieldMappers;
    private final List<FieldContext> fieldContexts;

>>>>>>> 45402118
    public static FieldValueRetriever create(MapperService mapperService,
                                             Collection<FieldAndFormat> fieldAndFormats) {
        MappingLookup fieldMappers = mapperService.documentMapper().mappers();
        List<FieldContext> fields = new ArrayList<>();

        for (FieldAndFormat fieldAndFormat : fieldAndFormats) {
            String fieldPattern = fieldAndFormat.field;
            String format = fieldAndFormat.format;

            Collection<String> concreteFields = mapperService.simpleMatchToFullName(fieldPattern);
            for (String field : concreteFields) {
                if (fieldMappers.getMapper(field) != null && mapperService.isMetadataField(field) == false) {
                    Set<String> sourcePaths = mapperService.sourcePath(field);
                    List<FieldMapper> mappers = sourcePaths.stream()
                        .map(path -> (FieldMapper) fieldMappers.getMapper(path))
                        .collect(toList());
                    fields.add(new FieldContext(field, mappers, format));
                }
            }
        }

        return new FieldValueRetriever(fields);
    }

    private final List<FieldContext> fieldContexts;
    private LeafReaderContext lastLeaf;

<<<<<<< HEAD
    private FieldValueRetriever(List<FieldContext> fieldContexts) {
=======
    private FieldValueRetriever(MappingLookup fieldMappers,
                                List<FieldContext> fieldContexts) {
        this.fieldMappers = fieldMappers;
>>>>>>> 45402118
        this.fieldContexts = fieldContexts;
    }

    public void prepare(SearchLookup lookup) throws IOException {
        fieldContexts.stream().forEach(field -> field.buildFetchers(lookup));
    }

    public Map<String, DocumentField> retrieve(HitContext hitContext, Set<String> ignoredFields) throws IOException {
        /*
         * The fields fetch APIs are leaf by leaf but Fetch sub phases don't
         * work that way so we have to track the last leaf. This should be
         * fairly safe because this is called in sorted order which sorts
         * by leafs. 
         */
        if (lastLeaf != hitContext.readerContext()) {
            lastLeaf = hitContext.readerContext();
            for (FieldContext fieldContext : fieldContexts) {
                fieldContext.prepareForLeaf(hitContext.readerContext());
            }
        }
        Map<String, DocumentField> documentFields = new HashMap<>();
        for (FieldContext context : fieldContexts) {
            String field = context.fieldName;
            if (ignoredFields.contains(field)) {
                continue;
            }

            List<Object> parsedValues = new ArrayList<>();
            for (LeafValueFetcher fetcher : context.leafFetchers) {
                parsedValues.addAll(fetcher.fetch(hitContext.docId() - hitContext.readerContext().docBase));
            }
            if (parsedValues.isEmpty() == false) {
                documentFields.put(field, new DocumentField(field, parsedValues));
            }
        }
        return documentFields;
    }

    private static class FieldContext {
        final String fieldName;
        final List<FieldMapper> mappers;
        final @Nullable String format;
        final List<ValueFetcher> fetchers;
        final List<LeafValueFetcher> leafFetchers;

        FieldContext(String fieldName,
                     List<FieldMapper> mappers,
                     @Nullable String format) {
            this.fieldName = fieldName;
            this.mappers = mappers;
            this.format = format;
            fetchers = new ArrayList<>(mappers.size());
            leafFetchers = new ArrayList<>(mappers.size());
        }

        private void buildFetchers(SearchLookup lookup) {
            for (FieldMapper mapper : mappers) {
                fetchers.add(mapper.valueFetcher(lookup, format));
            };
        }

        private void prepareForLeaf(LeafReaderContext context) throws IOException {
            leafFetchers.clear();
            for (ValueFetcher fetcher : fetchers) {
                leafFetchers.add(fetcher.leaf(context));
            }
        }
    }
}<|MERGE_RESOLUTION|>--- conflicted
+++ resolved
@@ -45,12 +45,6 @@
  * Then given a specific document, it can retrieve the corresponding fields from the document's source.
  */
 public class FieldValueRetriever {
-<<<<<<< HEAD
-=======
-    private final MappingLookup fieldMappers;
-    private final List<FieldContext> fieldContexts;
-
->>>>>>> 45402118
     public static FieldValueRetriever create(MapperService mapperService,
                                              Collection<FieldAndFormat> fieldAndFormats) {
         MappingLookup fieldMappers = mapperService.documentMapper().mappers();
@@ -78,13 +72,7 @@
     private final List<FieldContext> fieldContexts;
     private LeafReaderContext lastLeaf;
 
-<<<<<<< HEAD
     private FieldValueRetriever(List<FieldContext> fieldContexts) {
-=======
-    private FieldValueRetriever(MappingLookup fieldMappers,
-                                List<FieldContext> fieldContexts) {
-        this.fieldMappers = fieldMappers;
->>>>>>> 45402118
         this.fieldContexts = fieldContexts;
     }
 
