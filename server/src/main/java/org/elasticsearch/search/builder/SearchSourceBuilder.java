/*
 * Copyright Elasticsearch B.V. and/or licensed to Elasticsearch B.V. under one
 * or more contributor license agreements. Licensed under the Elastic License
 * 2.0 and the Server Side Public License, v 1; you may not use this file except
 * in compliance with, at your election, the Elastic License 2.0 or the Server
 * Side Public License, v 1.
 */

package org.elasticsearch.search.builder;

import org.elasticsearch.ElasticsearchException;
import org.elasticsearch.TransportVersions;
import org.elasticsearch.common.ParsingException;
import org.elasticsearch.common.Strings;
import org.elasticsearch.common.io.stream.StreamInput;
import org.elasticsearch.common.io.stream.StreamOutput;
import org.elasticsearch.common.io.stream.Writeable;
import org.elasticsearch.common.logging.DeprecationLogger;
import org.elasticsearch.common.xcontent.XContentHelper;
import org.elasticsearch.core.Booleans;
import org.elasticsearch.core.Nullable;
import org.elasticsearch.core.RestApiVersion;
import org.elasticsearch.core.TimeValue;
import org.elasticsearch.index.query.BoolQueryBuilder;
import org.elasticsearch.index.query.QueryBuilder;
import org.elasticsearch.index.query.QueryRewriteContext;
import org.elasticsearch.index.query.Rewriteable;
import org.elasticsearch.script.Script;
import org.elasticsearch.search.SearchExtBuilder;
import org.elasticsearch.search.aggregations.AggregationBuilder;
import org.elasticsearch.search.aggregations.AggregatorFactories;
import org.elasticsearch.search.aggregations.PipelineAggregationBuilder;
import org.elasticsearch.search.collapse.CollapseBuilder;
import org.elasticsearch.search.fetch.StoredFieldsContext;
import org.elasticsearch.search.fetch.subphase.FetchSourceContext;
import org.elasticsearch.search.fetch.subphase.FieldAndFormat;
import org.elasticsearch.search.fetch.subphase.highlight.HighlightBuilder;
import org.elasticsearch.search.internal.SearchContext;
import org.elasticsearch.search.rank.RankBuilder;
import org.elasticsearch.search.rescore.RescorerBuilder;
import org.elasticsearch.search.searchafter.SearchAfterBuilder;
import org.elasticsearch.search.slice.SliceBuilder;
import org.elasticsearch.search.sort.ScoreSortBuilder;
import org.elasticsearch.search.sort.SortBuilder;
import org.elasticsearch.search.sort.SortBuilders;
import org.elasticsearch.search.sort.SortOrder;
import org.elasticsearch.search.suggest.SuggestBuilder;
import org.elasticsearch.search.vectors.KnnSearchBuilder;
import org.elasticsearch.usage.SearchUsage;
import org.elasticsearch.usage.SearchUsageHolder;
import org.elasticsearch.xcontent.ParseField;
import org.elasticsearch.xcontent.ToXContentFragment;
import org.elasticsearch.xcontent.ToXContentObject;
import org.elasticsearch.xcontent.XContentBuilder;
import org.elasticsearch.xcontent.XContentParseException;
import org.elasticsearch.xcontent.XContentParser;
import org.elasticsearch.xcontent.XContentType;

import java.io.IOException;
import java.util.ArrayList;
import java.util.Collections;
import java.util.List;
import java.util.Map;
import java.util.Objects;
import java.util.function.Consumer;

import static java.util.Collections.emptyMap;
import static org.elasticsearch.index.query.AbstractQueryBuilder.parseTopLevelQuery;
import static org.elasticsearch.search.internal.SearchContext.TRACK_TOTAL_HITS_ACCURATE;
import static org.elasticsearch.search.internal.SearchContext.TRACK_TOTAL_HITS_DISABLED;

/**
 * A search source builder allowing to easily build search source. Simple
 * construction using
 * {@link org.elasticsearch.search.builder.SearchSourceBuilder#searchSource()}.
 *
 * @see org.elasticsearch.action.search.SearchRequest#source(SearchSourceBuilder)
 */
public final class SearchSourceBuilder implements Writeable, ToXContentObject, Rewriteable<SearchSourceBuilder> {
    private static final DeprecationLogger deprecationLogger = DeprecationLogger.getLogger(SearchSourceBuilder.class);

    public static final ParseField FROM_FIELD = new ParseField("from");
    public static final ParseField SIZE_FIELD = new ParseField("size");
    public static final ParseField TIMEOUT_FIELD = new ParseField("timeout");
    public static final ParseField TERMINATE_AFTER_FIELD = new ParseField("terminate_after");
    public static final ParseField QUERY_FIELD = new ParseField("query");
    public static final ParseField SUB_SEARCHES_FIELD = new ParseField("sub_searches");
    public static final ParseField POST_FILTER_FIELD = new ParseField("post_filter");
    public static final ParseField KNN_FIELD = new ParseField("knn");
    public static final ParseField RANK_FIELD = new ParseField("rank");
    public static final ParseField MIN_SCORE_FIELD = new ParseField("min_score");
    public static final ParseField VERSION_FIELD = new ParseField("version");
    public static final ParseField SEQ_NO_PRIMARY_TERM_FIELD = new ParseField("seq_no_primary_term");
    public static final ParseField EXPLAIN_FIELD = new ParseField("explain");
    public static final ParseField _SOURCE_FIELD = new ParseField("_source");
    public static final ParseField STORED_FIELDS_FIELD = new ParseField("stored_fields");
    public static final ParseField DOCVALUE_FIELDS_FIELD = new ParseField("docvalue_fields");
    public static final ParseField FETCH_FIELDS_FIELD = new ParseField("fields");
    public static final ParseField SCRIPT_FIELDS_FIELD = new ParseField("script_fields");
    public static final ParseField SCRIPT_FIELD = new ParseField("script");
    public static final ParseField IGNORE_FAILURE_FIELD = new ParseField("ignore_failure");
    public static final ParseField SORT_FIELD = new ParseField("sort");
    public static final ParseField TRACK_SCORES_FIELD = new ParseField("track_scores");
    public static final ParseField TRACK_TOTAL_HITS_FIELD = new ParseField("track_total_hits");
    public static final ParseField INDICES_BOOST_FIELD = new ParseField("indices_boost");
    public static final ParseField AGGREGATIONS_FIELD = new ParseField("aggregations");
    public static final ParseField AGGS_FIELD = new ParseField("aggs");
    public static final ParseField HIGHLIGHT_FIELD = new ParseField("highlight");
    public static final ParseField SUGGEST_FIELD = new ParseField("suggest");
    public static final ParseField RESCORE_FIELD = new ParseField("rescore");
    public static final ParseField STATS_FIELD = new ParseField("stats");
    public static final ParseField EXT_FIELD = new ParseField("ext");
    public static final ParseField PROFILE_FIELD = new ParseField("profile");
    public static final ParseField SEARCH_AFTER = new ParseField("search_after");
    public static final ParseField COLLAPSE = new ParseField("collapse");
    public static final ParseField SLICE = new ParseField("slice");
    public static final ParseField POINT_IN_TIME = new ParseField("pit");
    public static final ParseField RUNTIME_MAPPINGS_FIELD = new ParseField("runtime_mappings");

    /**
     * A static factory method to construct a new search source.
     */
    public static SearchSourceBuilder searchSource() {
        return new SearchSourceBuilder();
    }

    /**
     * A static factory method to construct new search highlights.
     */
    public static HighlightBuilder highlight() {
        return new HighlightBuilder();
    }

    private List<SubSearchSourceBuilder> subSearchSourceBuilders = new ArrayList<>();

    private QueryBuilder postQueryBuilder;

    private List<KnnSearchBuilder> knnSearch = new ArrayList<>();

    private RankBuilder rankBuilder = null;

    private int from = -1;

    private int size = -1;

    private Boolean explain;

    private Boolean version;

    private Boolean seqNoAndPrimaryTerm;

    private List<SortBuilder<?>> sorts;

    private boolean trackScores = false;

    private Integer trackTotalHitsUpTo;

    private SearchAfterBuilder searchAfterBuilder;

    private SliceBuilder sliceBuilder;

    private Float minScore;

    private TimeValue timeout = null;
    private int terminateAfter = SearchContext.DEFAULT_TERMINATE_AFTER;

    private StoredFieldsContext storedFieldsContext;
    private List<FieldAndFormat> docValueFields;
    private List<ScriptField> scriptFields;
    private FetchSourceContext fetchSourceContext;
    private List<FieldAndFormat> fetchFields;

    private AggregatorFactories.Builder aggregations;

    private HighlightBuilder highlightBuilder;

    private SuggestBuilder suggestBuilder;

    @SuppressWarnings("rawtypes")
    private List<RescorerBuilder> rescoreBuilders;

    private List<IndexBoost> indexBoosts = new ArrayList<>();

    private List<String> stats;

    private List<SearchExtBuilder> extBuilders = Collections.emptyList();

    private boolean profile = false;

    private CollapseBuilder collapse = null;

    private PointInTimeBuilder pointInTimeBuilder = null;

    private Map<String, Object> runtimeMappings = emptyMap();

    /**
     * Constructs a new search source builder.
     */
    public SearchSourceBuilder() {}

    /**
     * Read from a stream.
     */
    public SearchSourceBuilder(StreamInput in) throws IOException {
        aggregations = in.readOptionalWriteable(AggregatorFactories.Builder::new);
        explain = in.readOptionalBoolean();
        fetchSourceContext = in.readOptionalWriteable(FetchSourceContext::readFrom);
        if (in.readBoolean()) {
            docValueFields = in.readCollectionAsList(FieldAndFormat::new);
        } else {
            docValueFields = null;
        }
        storedFieldsContext = in.readOptionalWriteable(StoredFieldsContext::new);
        from = in.readVInt();
        highlightBuilder = in.readOptionalWriteable(HighlightBuilder::new);
        indexBoosts = in.readCollectionAsList(IndexBoost::new);
        minScore = in.readOptionalFloat();
        postQueryBuilder = in.readOptionalNamedWriteable(QueryBuilder.class);
<<<<<<< HEAD
        if (in.getTransportVersion().onOrAfter(TransportVersions.V_8_500_013)) {
=======
        if (in.getTransportVersion().onOrAfter(TransportVersion.V_8_500_020)) {
>>>>>>> 8752d804
            subSearchSourceBuilders = in.readCollectionAsList(SubSearchSourceBuilder::new);
        } else {
            QueryBuilder queryBuilder = in.readOptionalNamedWriteable(QueryBuilder.class);
            if (queryBuilder != null) {
                subSearchSourceBuilders.add(new SubSearchSourceBuilder(queryBuilder));
            }
        }
        if (in.readBoolean()) {
            rescoreBuilders = in.readNamedWriteableCollectionAsList(RescorerBuilder.class);
        }
        if (in.readBoolean()) {
            scriptFields = in.readCollectionAsList(ScriptField::new);
        }
        size = in.readVInt();
        if (in.readBoolean()) {
            int size = in.readVInt();
            sorts = new ArrayList<>();
            for (int i = 0; i < size; i++) {
                sorts.add(in.readNamedWriteable(SortBuilder.class));
            }
        }
        if (in.readBoolean()) {
            stats = in.readStringCollectionAsList();
        }
        suggestBuilder = in.readOptionalWriteable(SuggestBuilder::new);
        terminateAfter = in.readVInt();
        timeout = in.readOptionalTimeValue();
        trackScores = in.readBoolean();
        version = in.readOptionalBoolean();
        seqNoAndPrimaryTerm = in.readOptionalBoolean();
        extBuilders = in.readNamedWriteableCollectionAsList(SearchExtBuilder.class);
        profile = in.readBoolean();
        searchAfterBuilder = in.readOptionalWriteable(SearchAfterBuilder::new);
        sliceBuilder = in.readOptionalWriteable(SliceBuilder::new);
        collapse = in.readOptionalWriteable(CollapseBuilder::new);
        trackTotalHitsUpTo = in.readOptionalInt();
        if (in.getTransportVersion().onOrAfter(TransportVersions.V_7_10_0)) {
            if (in.readBoolean()) {
                fetchFields = in.readCollectionAsList(FieldAndFormat::new);
            }
            pointInTimeBuilder = in.readOptionalWriteable(PointInTimeBuilder::new);
        }
        if (in.getTransportVersion().onOrAfter(TransportVersions.V_7_11_0)) {
            runtimeMappings = in.readMap();
        }
        if (in.getTransportVersion().onOrAfter(TransportVersions.V_8_4_0)) {
            if (in.getTransportVersion().before(TransportVersions.V_8_7_0)) {
                KnnSearchBuilder searchBuilder = in.readOptionalWriteable(KnnSearchBuilder::new);
                knnSearch = searchBuilder != null ? List.of(searchBuilder) : List.of();
            } else {
                knnSearch = in.readCollectionAsList(KnnSearchBuilder::new);
            }
        }
        if (in.getTransportVersion().onOrAfter(TransportVersions.V_8_8_0)) {
            rankBuilder = in.readOptionalNamedWriteable(RankBuilder.class);
        }
    }

    @Override
    public void writeTo(StreamOutput out) throws IOException {
        out.writeOptionalWriteable(aggregations);
        out.writeOptionalBoolean(explain);
        out.writeOptionalWriteable(fetchSourceContext);
        out.writeBoolean(docValueFields != null);
        if (docValueFields != null) {
            out.writeCollection(docValueFields);
        }
        out.writeOptionalWriteable(storedFieldsContext);
        out.writeVInt(from);
        out.writeOptionalWriteable(highlightBuilder);
        out.writeCollection(indexBoosts);
        out.writeOptionalFloat(minScore);
        out.writeOptionalNamedWriteable(postQueryBuilder);
<<<<<<< HEAD
        if (out.getTransportVersion().onOrAfter(TransportVersions.V_8_500_013)) {
=======
        if (out.getTransportVersion().onOrAfter(TransportVersion.V_8_500_020)) {
>>>>>>> 8752d804
            out.writeCollection(subSearchSourceBuilders);
        } else if (out.getTransportVersion().before(TransportVersions.V_8_4_0) && subSearchSourceBuilders.size() >= 2) {
            throw new IllegalArgumentException("cannot serialize [sub_searches] to version [" + out.getTransportVersion() + "]");
        } else {
            out.writeOptionalNamedWriteable(query());
        }
        boolean hasRescoreBuilders = rescoreBuilders != null;
        out.writeBoolean(hasRescoreBuilders);
        if (hasRescoreBuilders) {
            out.writeNamedWriteableCollection(rescoreBuilders);
        }
        boolean hasScriptFields = scriptFields != null;
        out.writeBoolean(hasScriptFields);
        if (hasScriptFields) {
            out.writeCollection(scriptFields);
        }
        out.writeVInt(size);
        boolean hasSorts = sorts != null;
        out.writeBoolean(hasSorts);
        if (hasSorts) {
            out.writeNamedWriteableCollection(sorts);
        }
        boolean hasStats = stats != null;
        out.writeBoolean(hasStats);
        if (hasStats) {
            out.writeStringCollection(stats);
        }
        out.writeOptionalWriteable(suggestBuilder);
        out.writeVInt(terminateAfter);
        out.writeOptionalTimeValue(timeout);
        out.writeBoolean(trackScores);
        out.writeOptionalBoolean(version);
        out.writeOptionalBoolean(seqNoAndPrimaryTerm);
        out.writeNamedWriteableCollection(extBuilders);
        out.writeBoolean(profile);
        out.writeOptionalWriteable(searchAfterBuilder);
        out.writeOptionalWriteable(sliceBuilder);
        out.writeOptionalWriteable(collapse);
        out.writeOptionalInt(trackTotalHitsUpTo);
        if (out.getTransportVersion().onOrAfter(TransportVersions.V_7_10_0)) {
            out.writeBoolean(fetchFields != null);
            if (fetchFields != null) {
                out.writeCollection(fetchFields);
            }
            out.writeOptionalWriteable(pointInTimeBuilder);
        }
        if (out.getTransportVersion().onOrAfter(TransportVersions.V_7_11_0)) {
            out.writeGenericMap(runtimeMappings);
        } else {
            if (false == runtimeMappings.isEmpty()) {
                throw new IllegalArgumentException(
                    "Versions before 7110099 don't support [runtime_mappings] and search was sent to [" + out.getTransportVersion() + "]"
                );
            }
        }
        if (out.getTransportVersion().onOrAfter(TransportVersions.V_8_4_0)) {
            if (out.getTransportVersion().before(TransportVersions.V_8_7_0)) {
                if (knnSearch.size() > 1) {
                    throw new IllegalArgumentException(
                        "Versions before 8070099 don't support multiple [knn] search clauses and search was sent to ["
                            + out.getTransportVersion()
                            + "]"
                    );
                }
                out.writeOptionalWriteable(knnSearch.isEmpty() ? null : knnSearch.get(0));
            } else {
                out.writeCollection(knnSearch);
            }
        }
        if (out.getTransportVersion().onOrAfter(TransportVersions.V_8_8_0)) {
            out.writeOptionalNamedWriteable(rankBuilder);
        } else if (rankBuilder != null) {
            throw new IllegalArgumentException("cannot serialize [rank] to version [" + out.getTransportVersion() + "]");
        }
    }

    /**
     * Sets the query for this request.
     */
    public SearchSourceBuilder query(QueryBuilder queryBuilder) {
        subSearchSourceBuilders = new ArrayList<>();
        if (queryBuilder != null) {
            subSearchSourceBuilders.add(new SubSearchSourceBuilder(queryBuilder));
        }
        return this;
    }

    /**
     * Gets the query for this request.
     *
     * @return This will return {@code null} if there are no
     * sub searches, a single {@link QueryBuilder} if there is only
     * one sub search, and a combined {@link BoolQueryBuilder} if
     * there are multiple sub searches where each sub search becomes
     * a query with a should clause.
     */
    public QueryBuilder query() {
        if (subSearchSourceBuilders.isEmpty()) {
            return null;
        } else if (subSearchSourceBuilders.size() == 1) {
            return subSearchSourceBuilders.get(0).getQueryBuilder();
        } else {
            BoolQueryBuilder boolQueryBuilder = new BoolQueryBuilder();
            for (SubSearchSourceBuilder subSearchSourceBuilder : subSearchSourceBuilders) {
                boolQueryBuilder.should(subSearchSourceBuilder.getQueryBuilder());
            }
            return boolQueryBuilder;
        }
    }

    /**
     * Sets the sub searches for this request.
     */
    public SearchSourceBuilder subSearches(List<SubSearchSourceBuilder> subSearchSourceBuilders) {
        Objects.requireNonNull(subSearchSourceBuilders);
        this.subSearchSourceBuilders = subSearchSourceBuilders;
        return this;
    }

    /**
     * Gets the sub searches for this request.
     */
    public List<SubSearchSourceBuilder> subSearches() {
        return subSearchSourceBuilders;
    }

    /**
     * Sets a filter that will be executed after the query has been executed and
     * only has affect on the search hits (not aggregations). This filter is
     * always executed as last filtering mechanism.
     */
    public SearchSourceBuilder postFilter(QueryBuilder postFilter) {
        this.postQueryBuilder = postFilter;
        return this;
    }

    /**
     * Gets the post filter for this request
     */
    public QueryBuilder postFilter() {
        return postQueryBuilder;
    }

    /**
     * Defines a kNN search. If a query is also provided, the kNN hits
     * are combined with the query hits.
     */
    public SearchSourceBuilder knnSearch(List<KnnSearchBuilder> knnSearch) {
        this.knnSearch = Objects.requireNonNull(knnSearch);
        return this;
    }

    /**
     * An optional kNN search definition.
     */
    public List<KnnSearchBuilder> knnSearch() {
        return Collections.unmodifiableList(knnSearch);
    }

    public SearchSourceBuilder rankBuilder(RankBuilder rankBuilder) {
        this.rankBuilder = rankBuilder;
        return this;
    }

    public RankBuilder rankBuilder() {
        return rankBuilder;
    }

    /**
     * From index to start the search from. Defaults to {@code 0}.
     * Must be a positive value or 0.
     */
    public SearchSourceBuilder from(int from) {
        if (from < 0) {
            throw new IllegalArgumentException("[from] parameter cannot be negative but was [" + from + "]");
        }
        this.from = from;
        return this;
    }

    /**
     * Gets the from index to start the search from.
     **/
    public int from() {
        return from;
    }

    /**
     * The number of search hits to return. Defaults to {@code 10}.
     */
    public SearchSourceBuilder size(int size) {
        if (size < 0) {
            throw new IllegalArgumentException("[size] parameter cannot be negative, found [" + size + "]");
        }
        this.size = size;
        return this;
    }

    /**
     * Gets the number of search hits to return.
     */
    public int size() {
        return size;
    }

    /**
     * Sets the minimum score below which docs will be filtered out.
     */
    public SearchSourceBuilder minScore(float minScore) {
        this.minScore = minScore;
        return this;
    }

    /**
     * Gets the minimum score below which docs will be filtered out.
     */
    public Float minScore() {
        return minScore;
    }

    /**
     * Should each {@link org.elasticsearch.search.SearchHit} be returned with
     * an explanation of the hit (ranking).
     */
    public SearchSourceBuilder explain(Boolean explain) {
        this.explain = explain;
        return this;
    }

    /**
     * Indicates whether each search hit will be returned with an explanation of
     * the hit (ranking)
     */
    public Boolean explain() {
        return explain;
    }

    /**
     * Should each {@link org.elasticsearch.search.SearchHit} be returned with a
     * version associated with it.
     */
    public SearchSourceBuilder version(Boolean version) {
        this.version = version;
        return this;
    }

    /**
     * Indicates whether the document's version will be included in the search
     * hits.
     */
    public Boolean version() {
        return version;
    }

    /**
     * Should each {@link org.elasticsearch.search.SearchHit} be returned with the
     * sequence number and primary term of the last modification of the document.
     */
    public SearchSourceBuilder seqNoAndPrimaryTerm(Boolean seqNoAndPrimaryTerm) {
        this.seqNoAndPrimaryTerm = seqNoAndPrimaryTerm;
        return this;
    }

    /**
     * Indicates whether {@link org.elasticsearch.search.SearchHit}s should be returned with the
     * sequence number and primary term of the last modification of the document.
     */
    public Boolean seqNoAndPrimaryTerm() {
        return seqNoAndPrimaryTerm;
    }

    /**
     * An optional timeout to control how long search is allowed to take.
     */
    public SearchSourceBuilder timeout(TimeValue timeout) {
        this.timeout = timeout;
        return this;
    }

    /**
     * Gets the timeout to control how long search is allowed to take.
     */
    public TimeValue timeout() {
        return timeout;
    }

    /**
     * An optional terminate_after to terminate the search after collecting
     * <code>terminateAfter</code> documents
     */
    public SearchSourceBuilder terminateAfter(int terminateAfter) {
        if (terminateAfter < 0) {
            throw new IllegalArgumentException("terminateAfter must be > 0");
        }
        this.terminateAfter = terminateAfter;
        return this;
    }

    /**
     * Gets the number of documents to terminate after collecting.
     */
    public int terminateAfter() {
        return terminateAfter;
    }

    /**
     * Adds a sort against the given field name and the sort ordering.
     *
     * @param name
     *            The name of the field
     * @param order
     *            The sort ordering
     */
    public SearchSourceBuilder sort(String name, SortOrder order) {
        if (name.equals(ScoreSortBuilder.NAME)) {
            return sort(SortBuilders.scoreSort().order(order));
        }
        return sort(SortBuilders.fieldSort(name).order(order));
    }

    /**
     * Add a sort against the given field name.
     *
     * @param name
     *            The name of the field to sort by
     */
    public SearchSourceBuilder sort(String name) {
        if (name.equals(ScoreSortBuilder.NAME)) {
            return sort(SortBuilders.scoreSort());
        }
        return sort(SortBuilders.fieldSort(name));
    }

    /**
     * Adds a sort builder.
     */
    public SearchSourceBuilder sort(SortBuilder<?> sort) {
        if (sorts == null) {
            sorts = new ArrayList<>();
        }
        sorts.add(sort);
        return this;
    }

    /**
     * Sets the sort builders for this request.
     */
    public SearchSourceBuilder sort(List<SortBuilder<?>> sorts) {
        this.sorts = sorts;
        return this;
    }

    /**
     * Gets the sort builders for this request.
     */
    public List<SortBuilder<?>> sorts() {
        return sorts;
    }

    /**
     * Applies when sorting, and controls if scores will be tracked as well.
     * Defaults to {@code false}.
     */
    public SearchSourceBuilder trackScores(boolean trackScores) {
        this.trackScores = trackScores;
        return this;
    }

    /**
     * Indicates whether scores will be tracked for this request.
     */
    public boolean trackScores() {
        return trackScores;
    }

    /**
     * Indicates if the total hit count for the query should be tracked.
     */
    public SearchSourceBuilder trackTotalHits(boolean trackTotalHits) {
        this.trackTotalHitsUpTo = trackTotalHits ? TRACK_TOTAL_HITS_ACCURATE : TRACK_TOTAL_HITS_DISABLED;
        return this;
    }

    /**
     * Returns the total hit count that should be tracked or null if the value is unset.
     * Defaults to null.
     */
    @Nullable
    public Integer trackTotalHitsUpTo() {
        return trackTotalHitsUpTo;
    }

    public SearchSourceBuilder trackTotalHitsUpTo(int trackTotalHitsUpTo) {
        if (trackTotalHitsUpTo < TRACK_TOTAL_HITS_DISABLED) {
            throw new IllegalArgumentException(
                "[track_total_hits] parameter must be positive or equals to -1, " + "got " + trackTotalHitsUpTo
            );
        }
        this.trackTotalHitsUpTo = trackTotalHitsUpTo;
        return this;
    }

    /**
     * The sort values that indicates which docs this request should "search after".
     * The sort values of the search_after must be equal to the number of sort fields in the query and they should be
     * of the same type (or parsable as such).
     * Defaults to {@code null}.
     */
    public Object[] searchAfter() {
        if (searchAfterBuilder == null) {
            return null;
        }
        return searchAfterBuilder.getSortValues();
    }

    /**
     * Set the sort values that indicates which docs this request should "search after".
     */
    public SearchSourceBuilder searchAfter(Object[] values) {
        this.searchAfterBuilder = new SearchAfterBuilder().setSortValues(values);
        return this;
    }

    /**
     * Sets a filter that will restrict the search hits, the top hits and the aggregations to a slice of the results
     * of the main query.
     */
    public SearchSourceBuilder slice(SliceBuilder builder) {
        this.sliceBuilder = builder;
        return this;
    }

    /**
     * Gets the slice used to filter the search hits, the top hits and the aggregations.
     */
    public SliceBuilder slice() {
        return sliceBuilder;
    }

    public CollapseBuilder collapse() {
        return collapse;
    }

    public SearchSourceBuilder collapse(CollapseBuilder collapse) {
        this.collapse = collapse;
        return this;
    }

    /**
     * Add an aggregation to perform as part of the search.
     */
    public SearchSourceBuilder aggregation(AggregationBuilder aggregation) {
        if (aggregations == null) {
            aggregations = AggregatorFactories.builder();
        }
        aggregations.addAggregator(aggregation);
        return this;
    }

    /**
     * Add an aggregation to perform as part of the search.
     */
    public SearchSourceBuilder aggregation(PipelineAggregationBuilder aggregation) {
        if (aggregations == null) {
            aggregations = AggregatorFactories.builder();
        }
        aggregations.addPipelineAggregator(aggregation);
        return this;
    }

    /**
     * Gets the bytes representing the aggregation builders for this request.
     */
    public AggregatorFactories.Builder aggregations() {
        return aggregations;
    }

    /**
     * Adds highlight to perform as part of the search.
     */
    public SearchSourceBuilder highlighter(HighlightBuilder highlightBuilder) {
        this.highlightBuilder = highlightBuilder;
        return this;
    }

    /**
     * Gets the highlighter builder for this request.
     */
    public HighlightBuilder highlighter() {
        return highlightBuilder;
    }

    public SearchSourceBuilder suggest(SuggestBuilder suggestBuilder) {
        this.suggestBuilder = suggestBuilder;
        return this;
    }

    /**
     * Gets the suggester builder for this request.
     */
    public SuggestBuilder suggest() {
        return suggestBuilder;
    }

    public SearchSourceBuilder addRescorer(RescorerBuilder<?> rescoreBuilder) {
        if (rescoreBuilders == null) {
            rescoreBuilders = new ArrayList<>();
        }
        rescoreBuilders.add(rescoreBuilder);
        return this;
    }

    public SearchSourceBuilder clearRescorers() {
        rescoreBuilders = null;
        return this;
    }

    /**
     * Should the query be profiled. Defaults to {@code false}
     */
    public SearchSourceBuilder profile(boolean profile) {
        this.profile = profile;
        return this;
    }

    /**
     * Return whether to profile query execution, or {@code null} if
     * unspecified.
     */
    public boolean profile() {
        return profile;
    }

    /**
     * Gets the bytes representing the rescore builders for this request.
     */
    @SuppressWarnings("rawtypes")
    public List<RescorerBuilder> rescores() {
        return rescoreBuilders;
    }

    /**
     * Indicates whether the response should contain the stored _source for
     * every hit
     */
    public SearchSourceBuilder fetchSource(boolean fetch) {
        FetchSourceContext fetchSourceContext = this.fetchSourceContext != null ? this.fetchSourceContext : FetchSourceContext.FETCH_SOURCE;
        this.fetchSourceContext = FetchSourceContext.of(fetch, fetchSourceContext.includes(), fetchSourceContext.excludes());
        return this;
    }

    /**
     * Indicate that _source should be returned with every hit, with an
     * "include" and/or "exclude" set which can include simple wildcard
     * elements.
     *
     * @param include
     *            An optional include (optionally wildcarded) pattern to filter
     *            the returned _source
     * @param exclude
     *            An optional exclude (optionally wildcarded) pattern to filter
     *            the returned _source
     */
    public SearchSourceBuilder fetchSource(@Nullable String include, @Nullable String exclude) {
        return fetchSource(
            include == null ? Strings.EMPTY_ARRAY : new String[] { include },
            exclude == null ? Strings.EMPTY_ARRAY : new String[] { exclude }
        );
    }

    /**
     * Indicate that _source should be returned with every hit, with an
     * "include" and/or "exclude" set which can include simple wildcard
     * elements.
     *
     * @param includes
     *            An optional list of include (optionally wildcarded) pattern to
     *            filter the returned _source
     * @param excludes
     *            An optional list of exclude (optionally wildcarded) pattern to
     *            filter the returned _source
     */
    public SearchSourceBuilder fetchSource(@Nullable String[] includes, @Nullable String[] excludes) {
        FetchSourceContext fetchSourceContext = this.fetchSourceContext != null ? this.fetchSourceContext : FetchSourceContext.FETCH_SOURCE;
        this.fetchSourceContext = FetchSourceContext.of(fetchSourceContext.fetchSource(), includes, excludes);
        return this;
    }

    /**
     * Indicate how the _source should be fetched.
     */
    public SearchSourceBuilder fetchSource(@Nullable FetchSourceContext fetchSourceContext) {
        this.fetchSourceContext = fetchSourceContext;
        return this;
    }

    /**
     * Gets the {@link FetchSourceContext} which defines how the _source should
     * be fetched.
     */
    public FetchSourceContext fetchSource() {
        return fetchSourceContext;
    }

    /**
     * Adds a stored field to load and return as part of the
     * search request. If none are specified, the source of the document will be
     * return.
     */
    public SearchSourceBuilder storedField(String name) {
        return storedFields(Collections.singletonList(name));
    }

    /**
     * Sets the stored fields to load and return as part of the search request. If none
     * are specified, the source of the document will be returned.
     */
    public SearchSourceBuilder storedFields(List<String> fields) {
        if (storedFieldsContext == null) {
            storedFieldsContext = StoredFieldsContext.fromList(fields);
        } else {
            storedFieldsContext.addFieldNames(fields);
        }
        return this;
    }

    /**
     * Indicates how the stored fields should be fetched.
     */
    public SearchSourceBuilder storedFields(StoredFieldsContext context) {
        storedFieldsContext = context;
        return this;
    }

    /**
     * Gets the stored fields context.
     */
    public StoredFieldsContext storedFields() {
        return storedFieldsContext;
    }

    /**
     * Gets the docvalue fields.
     */
    public List<FieldAndFormat> docValueFields() {
        return docValueFields;
    }

    /**
     * Adds a field to load from the doc values and return as part of the
     * search request.
     */
    public SearchSourceBuilder docValueField(String name, @Nullable String format) {
        if (docValueFields == null) {
            docValueFields = new ArrayList<>();
        }
        docValueFields.add(new FieldAndFormat(name, format));
        return this;
    }

    /**
     * Adds a field to load from the doc values and return as part of the
     * search request.
     */
    public SearchSourceBuilder docValueField(String name) {
        return docValueField(name, null);
    }

    /**
     * Gets the fields to load and return as part of the search request.
     */
    public List<FieldAndFormat> fetchFields() {
        return fetchFields;
    }

    /**
     * Adds a field to load and return as part of the search request.
     */
    public SearchSourceBuilder fetchField(String name) {
        return fetchField(new FieldAndFormat(name, null, null));
    }

    /**
     * Adds a field to load and return as part of the search request.
     * @param fetchField defining the field name, optional format and optional inclusion of unmapped fields
     */
    public SearchSourceBuilder fetchField(FieldAndFormat fetchField) {
        if (fetchFields == null) {
            fetchFields = new ArrayList<>();
        }
        fetchFields.add(fetchField);
        return this;
    }

    /**
     * Adds a script field under the given name with the provided script.
     *
     * @param name
     *            The name of the field
     * @param script
     *            The script
     */
    public SearchSourceBuilder scriptField(String name, Script script) {
        scriptField(name, script, false);
        return this;
    }

    /**
     * Adds a script field under the given name with the provided script.
     *
     * @param name
     *            The name of the field
     * @param script
     *            The script
     */
    public SearchSourceBuilder scriptField(String name, Script script, boolean ignoreFailure) {
        if (scriptFields == null) {
            scriptFields = new ArrayList<>();
        }
        scriptFields.add(new ScriptField(name, script, ignoreFailure));
        return this;
    }

    /**
     * Gets the script fields.
     */
    public List<ScriptField> scriptFields() {
        return scriptFields;
    }

    /**
     * Sets the boost a specific index or alias will receive when the query is executed
     * against it.
     *
     * @param index
     *            The index or alias to apply the boost against
     * @param indexBoost
     *            The boost to apply to the index
     */
    public SearchSourceBuilder indexBoost(String index, float indexBoost) {
        Objects.requireNonNull(index, "index must not be null");
        this.indexBoosts.add(new IndexBoost(index, indexBoost));
        return this;
    }

    /**
     * Gets the boost a specific indices or aliases will receive when the query is
     * executed against them.
     */
    public List<IndexBoost> indexBoosts() {
        return indexBoosts;
    }

    /**
     * The stats groups this request will be aggregated under.
     */
    public SearchSourceBuilder stats(List<String> statsGroups) {
        this.stats = statsGroups;
        return this;
    }

    /**
     * The stats groups this request will be aggregated under.
     */
    public List<String> stats() {
        return stats;
    }

    public SearchSourceBuilder ext(List<SearchExtBuilder> searchExtBuilders) {
        this.extBuilders = Objects.requireNonNull(searchExtBuilders, "searchExtBuilders must not be null");
        return this;
    }

    public List<SearchExtBuilder> ext() {
        return extBuilders;
    }

    /**
     * @return true if the source only has suggest
     */
    public boolean isSuggestOnly() {
        return suggestBuilder != null && query() == null && knnSearch.isEmpty() && aggregations == null;
    }

    /**
     * Returns the point in time that is configured with this query
     */
    public PointInTimeBuilder pointInTimeBuilder() {
        return pointInTimeBuilder;
    }

    /**
     * Specify a point in time that this query should execute against.
     */
    public SearchSourceBuilder pointInTimeBuilder(PointInTimeBuilder builder) {
        this.pointInTimeBuilder = builder;
        return this;
    }

    /**
     * Mappings specified on this search request that override built in mappings.
     */
    public Map<String, Object> runtimeMappings() {
        return Collections.unmodifiableMap(runtimeMappings);
    }

    /**
     * Specify the mappings specified on this search request that override built in mappings.
     */
    public SearchSourceBuilder runtimeMappings(Map<String, Object> runtimeMappings) {
        this.runtimeMappings = runtimeMappings == null ? emptyMap() : runtimeMappings;
        return this;
    }

    /**
     * Rewrites this search source builder into its primitive form. e.g. by
     * rewriting the QueryBuilder. If the builder did not change the identity
     * reference must be returned otherwise the builder will be rewritten
     * infinitely.
     */
    @Override
    @SuppressWarnings({ "unchecked", "rawtypes" })
    public SearchSourceBuilder rewrite(QueryRewriteContext context) throws IOException {
        assert (this.equals(
            shallowCopy(
                subSearchSourceBuilders,
                postQueryBuilder,
                knnSearch,
                aggregations,
                sliceBuilder,
                sorts,
                rescoreBuilders,
                highlightBuilder
            )
        ));
        List<SubSearchSourceBuilder> subSearchSourceBuilders = Rewriteable.rewrite(this.subSearchSourceBuilders, context);
        QueryBuilder postQueryBuilder = null;
        if (this.postQueryBuilder != null) {
            postQueryBuilder = this.postQueryBuilder.rewrite(context);
        }
        List<KnnSearchBuilder> knnSearch = Rewriteable.rewrite(this.knnSearch, context);
        AggregatorFactories.Builder aggregations = null;
        if (this.aggregations != null) {
            aggregations = this.aggregations.rewrite(context);
        }
        List<SortBuilder<?>> sorts = Rewriteable.rewrite(this.sorts, context);

        List<RescorerBuilder> rescoreBuilders = Rewriteable.rewrite(this.rescoreBuilders, context);
        HighlightBuilder highlightBuilder = this.highlightBuilder;
        if (highlightBuilder != null) {
            highlightBuilder = this.highlightBuilder.rewrite(context);
        }

        boolean rewritten = subSearchSourceBuilders != this.subSearchSourceBuilders
            || postQueryBuilder != this.postQueryBuilder
            || knnSearch != this.knnSearch
            || aggregations != this.aggregations
            || rescoreBuilders != this.rescoreBuilders
            || sorts != this.sorts
            || this.highlightBuilder != highlightBuilder;
        if (rewritten) {
            return shallowCopy(
                subSearchSourceBuilders,
                postQueryBuilder,
                knnSearch,
                aggregations,
                this.sliceBuilder,
                sorts,
                rescoreBuilders,
                highlightBuilder
            );
        }
        return this;
    }

    /**
     * Create a shallow copy of this builder with a new slice configuration.
     */
    public SearchSourceBuilder shallowCopy() {
        return shallowCopy(
            subSearchSourceBuilders,
            postQueryBuilder,
            knnSearch,
            aggregations,
            sliceBuilder,
            sorts,
            rescoreBuilders,
            highlightBuilder
        );
    }

    /**
     * Create a shallow copy of this source replaced {@link #subSearchSourceBuilders}, {@link #postQueryBuilder}, and {@link #sliceBuilder}.
     * Used by {@link #rewrite(QueryRewriteContext)}}.
     */
    @SuppressWarnings("rawtypes")
    private SearchSourceBuilder shallowCopy(
        List<SubSearchSourceBuilder> subSearchSourceBuilders,
        QueryBuilder postQueryBuilder,
        List<KnnSearchBuilder> knnSearch,
        AggregatorFactories.Builder aggregations,
        SliceBuilder slice,
        List<SortBuilder<?>> sorts,
        List<RescorerBuilder> rescoreBuilders,
        HighlightBuilder highlightBuilder
    ) {
        SearchSourceBuilder rewrittenBuilder = new SearchSourceBuilder();
        rewrittenBuilder.aggregations = aggregations;
        rewrittenBuilder.explain = explain;
        rewrittenBuilder.extBuilders = extBuilders;
        rewrittenBuilder.fetchSourceContext = fetchSourceContext;
        rewrittenBuilder.fetchFields = fetchFields;
        rewrittenBuilder.docValueFields = docValueFields;
        rewrittenBuilder.storedFieldsContext = storedFieldsContext;
        rewrittenBuilder.from = from;
        rewrittenBuilder.highlightBuilder = highlightBuilder;
        rewrittenBuilder.indexBoosts = indexBoosts;
        rewrittenBuilder.minScore = minScore;
        rewrittenBuilder.postQueryBuilder = postQueryBuilder;
        rewrittenBuilder.knnSearch = knnSearch;
        rewrittenBuilder.rankBuilder = rankBuilder;
        rewrittenBuilder.profile = profile;
        rewrittenBuilder.subSearchSourceBuilders = subSearchSourceBuilders;
        rewrittenBuilder.rescoreBuilders = rescoreBuilders;
        rewrittenBuilder.scriptFields = scriptFields;
        rewrittenBuilder.searchAfterBuilder = searchAfterBuilder;
        rewrittenBuilder.sliceBuilder = slice;
        rewrittenBuilder.size = size;
        rewrittenBuilder.sorts = sorts;
        rewrittenBuilder.stats = stats;
        rewrittenBuilder.suggestBuilder = suggestBuilder;
        rewrittenBuilder.terminateAfter = terminateAfter;
        rewrittenBuilder.timeout = timeout;
        rewrittenBuilder.trackScores = trackScores;
        rewrittenBuilder.trackTotalHitsUpTo = trackTotalHitsUpTo;
        rewrittenBuilder.version = version;
        rewrittenBuilder.seqNoAndPrimaryTerm = seqNoAndPrimaryTerm;
        rewrittenBuilder.collapse = collapse;
        rewrittenBuilder.pointInTimeBuilder = pointInTimeBuilder;
        rewrittenBuilder.runtimeMappings = runtimeMappings;
        return rewrittenBuilder;
    }

    /**
     * Parse some xContent into this SearchSourceBuilder, overwriting any values specified in the xContent.
     *
     * @param parser The xContent parser.
     * @param checkTrailingTokens If true throws a parsing exception when extra tokens are found after the main object.
     * @param searchUsageHolder holder for the search usage statistics
     */
    public SearchSourceBuilder parseXContent(XContentParser parser, boolean checkTrailingTokens, SearchUsageHolder searchUsageHolder)
        throws IOException {
        return parseXContent(parser, checkTrailingTokens, searchUsageHolder::updateUsage);
    }

    /**
     * Parse some xContent into this SearchSourceBuilder, overwriting any values specified in the xContent.
     * This variant does not record search features usage. Most times the variant that accepts a {@link SearchUsageHolder} and records
     * usage stats into it is the one to use.
     *
     * @param parser The xContent parser.
     * @param checkTrailingTokens If true throws a parsing exception when extra tokens are found after the main object.
     */
    public SearchSourceBuilder parseXContent(XContentParser parser, boolean checkTrailingTokens) throws IOException {
        return parseXContent(parser, checkTrailingTokens, s -> {});
    }

    private SearchSourceBuilder parseXContent(XContentParser parser, boolean checkTrailingTokens, Consumer<SearchUsage> searchUsageConsumer)
        throws IOException {
        XContentParser.Token token = parser.currentToken();
        String currentFieldName = null;
        if (token != XContentParser.Token.START_OBJECT && (token = parser.nextToken()) != XContentParser.Token.START_OBJECT) {
            throw new ParsingException(
                parser.getTokenLocation(),
                "Expected [" + XContentParser.Token.START_OBJECT + "] but found [" + token + "]",
                parser.getTokenLocation()
            );
        }

        SearchUsage searchUsage = new SearchUsage();
        while ((token = parser.nextToken()) != XContentParser.Token.END_OBJECT) {
            if (token == XContentParser.Token.FIELD_NAME) {
                currentFieldName = parser.currentName();
            } else if (token.isValue()) {
                if (FROM_FIELD.match(currentFieldName, parser.getDeprecationHandler())) {
                    from(parser.intValue());
                } else if (SIZE_FIELD.match(currentFieldName, parser.getDeprecationHandler())) {
                    int parsedSize = parser.intValue();
                    if (parser.getRestApiVersion() == RestApiVersion.V_7 && parsedSize == -1) {
                        // we treat -1 as not-set, but deprecate it to be able to later remove this funny extra treatment
                        deprecationLogger.compatibleCritical(
                            "search-api-size-1",
                            "Using search size of -1 is deprecated and will be removed in future versions. "
                                + "Instead, don't use the `size` parameter if you don't want to set it explicitly."
                        );
                    } else {
                        size(parsedSize);
                    }
                } else if (TIMEOUT_FIELD.match(currentFieldName, parser.getDeprecationHandler())) {
                    timeout = TimeValue.parseTimeValue(parser.text(), null, TIMEOUT_FIELD.getPreferredName());
                } else if (TERMINATE_AFTER_FIELD.match(currentFieldName, parser.getDeprecationHandler())) {
                    terminateAfter(parser.intValue());
                    searchUsage.trackSectionUsage(TERMINATE_AFTER_FIELD.getPreferredName());
                } else if (MIN_SCORE_FIELD.match(currentFieldName, parser.getDeprecationHandler())) {
                    minScore = parser.floatValue();
                    searchUsage.trackSectionUsage(MIN_SCORE_FIELD.getPreferredName());
                } else if (VERSION_FIELD.match(currentFieldName, parser.getDeprecationHandler())) {
                    version = parser.booleanValue();
                } else if (SEQ_NO_PRIMARY_TERM_FIELD.match(currentFieldName, parser.getDeprecationHandler())) {
                    seqNoAndPrimaryTerm = parser.booleanValue();
                } else if (EXPLAIN_FIELD.match(currentFieldName, parser.getDeprecationHandler())) {
                    explain = parser.booleanValue();
                } else if (TRACK_SCORES_FIELD.match(currentFieldName, parser.getDeprecationHandler())) {
                    trackScores = parser.booleanValue();
                } else if (TRACK_TOTAL_HITS_FIELD.match(currentFieldName, parser.getDeprecationHandler())) {
                    if (token == XContentParser.Token.VALUE_BOOLEAN
                        || (token == XContentParser.Token.VALUE_STRING && Booleans.isBoolean(parser.text()))) {
                        trackTotalHits(parser.booleanValue());
                    } else {
                        trackTotalHitsUpTo(parser.intValue());
                    }
                } else if (_SOURCE_FIELD.match(currentFieldName, parser.getDeprecationHandler())) {
                    fetchSourceContext = FetchSourceContext.fromXContent(parser);
                    if (fetchSourceContext.includes().length > 0 || fetchSourceContext.fetchSource() == false) {
                        searchUsage.trackSectionUsage(_SOURCE_FIELD.getPreferredName());
                    }
                } else if (STORED_FIELDS_FIELD.match(currentFieldName, parser.getDeprecationHandler())) {
                    storedFieldsContext = StoredFieldsContext.fromXContent(
                        SearchSourceBuilder.STORED_FIELDS_FIELD.getPreferredName(),
                        parser
                    );
                    searchUsage.trackSectionUsage(STORED_FIELDS_FIELD.getPreferredName());
                } else if (SORT_FIELD.match(currentFieldName, parser.getDeprecationHandler())) {
                    sort(parser.text());
                } else if (PROFILE_FIELD.match(currentFieldName, parser.getDeprecationHandler())) {
                    profile = parser.booleanValue();
                } else {
                    throw new ParsingException(
                        parser.getTokenLocation(),
                        "Unknown key for a " + token + " in [" + currentFieldName + "].",
                        parser.getTokenLocation()
                    );
                }
            } else if (token == XContentParser.Token.START_OBJECT) {
                if (QUERY_FIELD.match(currentFieldName, parser.getDeprecationHandler())) {
                    if (subSearchSourceBuilders.isEmpty() == false) {
                        throw new IllegalArgumentException(
                            "cannot specify field [" + currentFieldName + "] and field [" + SUB_SEARCHES_FIELD.getPreferredName() + "]"
                        );
                    }
                    QueryBuilder queryBuilder = parseTopLevelQuery(parser, searchUsage::trackQueryUsage);
                    subSearchSourceBuilders.add(new SubSearchSourceBuilder(queryBuilder));
                    searchUsage.trackSectionUsage(QUERY_FIELD.getPreferredName());
                } else if (POST_FILTER_FIELD.match(currentFieldName, parser.getDeprecationHandler())) {
                    postQueryBuilder = parseTopLevelQuery(parser, searchUsage::trackQueryUsage);
                    searchUsage.trackSectionUsage(POST_FILTER_FIELD.getPreferredName());
                } else if (KNN_FIELD.match(currentFieldName, parser.getDeprecationHandler())) {
                    knnSearch = List.of(KnnSearchBuilder.fromXContent(parser));
                    searchUsage.trackSectionUsage(KNN_FIELD.getPreferredName());
                } else if (RANK_FIELD.match(currentFieldName, parser.getDeprecationHandler())) {
                    if (parser.nextToken() != XContentParser.Token.FIELD_NAME) {
                        throw new ParsingException(
                            parser.getTokenLocation(),
                            "expected a rank name, but found token [" + token + "] for [" + RANK_FIELD.getPreferredName() + "]"
                        );
                    }
                    rankBuilder = parser.namedObject(RankBuilder.class, parser.currentName(), null);
                    if (parser.currentToken() != XContentParser.Token.END_OBJECT) {
                        throw new ParsingException(
                            parser.getTokenLocation(),
                            "expected token '}', but found token [" + token + "] for [" + RANK_FIELD.getPreferredName() + "]"
                        );
                    }
                    parser.nextToken();
                    searchUsage.trackSectionUsage("rank_" + rankBuilder.getWriteableName());
                } else if (_SOURCE_FIELD.match(currentFieldName, parser.getDeprecationHandler())) {
                    fetchSourceContext = FetchSourceContext.fromXContent(parser);
                    if (fetchSourceContext.fetchSource() == false
                        || fetchSourceContext.includes().length > 0
                        || fetchSourceContext.excludes().length > 0) {
                        searchUsage.trackSectionUsage(_SOURCE_FIELD.getPreferredName());
                    }
                } else if (SCRIPT_FIELDS_FIELD.match(currentFieldName, parser.getDeprecationHandler())) {
                    scriptFields = new ArrayList<>();
                    while ((parser.nextToken()) != XContentParser.Token.END_OBJECT) {
                        scriptFields.add(new ScriptField(parser));
                    }
                    searchUsage.trackSectionUsage(SCRIPT_FIELDS_FIELD.getPreferredName());
                } else if (parser.getRestApiVersion() == RestApiVersion.V_7
                    && INDICES_BOOST_FIELD.match(currentFieldName, parser.getDeprecationHandler())) {
                        deprecationLogger.compatibleCritical(
                            "indices_boost_object_format",
                            "Object format in indices_boost is deprecated, please use array format instead"
                        );
                        while ((token = parser.nextToken()) != XContentParser.Token.END_OBJECT) {
                            if (token == XContentParser.Token.FIELD_NAME) {
                                currentFieldName = parser.currentName();
                            } else if (token.isValue()) {
                                indexBoosts.add(new IndexBoost(currentFieldName, parser.floatValue()));
                            } else {
                                throw new ParsingException(
                                    parser.getTokenLocation(),
                                    "Unknown key for a " + token + " in [" + currentFieldName + "].",
                                    parser.getTokenLocation()
                                );
                            }
                        }
                        searchUsage.trackSectionUsage(INDICES_BOOST_FIELD.getPreferredName());
                    } else if (AGGREGATIONS_FIELD.match(currentFieldName, parser.getDeprecationHandler())
                        || AGGS_FIELD.match(currentFieldName, parser.getDeprecationHandler())) {
                            aggregations = AggregatorFactories.parseAggregators(parser);
                            if (aggregations.count() > 0) {
                                searchUsage.trackSectionUsage(AGGS_FIELD.getPreferredName());
                            }
                        } else if (HIGHLIGHT_FIELD.match(currentFieldName, parser.getDeprecationHandler())) {
                            highlightBuilder = HighlightBuilder.fromXContent(parser);
                            if (highlightBuilder.fields().size() > 0) {
                                searchUsage.trackSectionUsage(HIGHLIGHT_FIELD.getPreferredName());
                            }
                        } else if (SUGGEST_FIELD.match(currentFieldName, parser.getDeprecationHandler())) {
                            suggestBuilder = SuggestBuilder.fromXContent(parser);
                            if (suggestBuilder.getSuggestions().size() > 0) {
                                searchUsage.trackSectionUsage(SUGGEST_FIELD.getPreferredName());
                            }
                        } else if (SORT_FIELD.match(currentFieldName, parser.getDeprecationHandler())) {
                            sorts = new ArrayList<>(SortBuilder.fromXContent(parser));
                        } else if (RESCORE_FIELD.match(currentFieldName, parser.getDeprecationHandler())) {
                            rescoreBuilders = new ArrayList<>();
                            rescoreBuilders.add(RescorerBuilder.parseFromXContent(parser));
                            searchUsage.trackSectionUsage(RESCORE_FIELD.getPreferredName());
                        } else if (EXT_FIELD.match(currentFieldName, parser.getDeprecationHandler())) {
                            extBuilders = new ArrayList<>();
                            String extSectionName = null;
                            while ((token = parser.nextToken()) != XContentParser.Token.END_OBJECT) {
                                if (token == XContentParser.Token.FIELD_NAME) {
                                    extSectionName = parser.currentName();
                                } else {
                                    SearchExtBuilder searchExtBuilder = parser.namedObject(SearchExtBuilder.class, extSectionName, null);
                                    if (searchExtBuilder.getWriteableName().equals(extSectionName) == false) {
                                        throw new IllegalStateException(
                                            "The parsed ["
                                                + searchExtBuilder.getClass().getName()
                                                + "] object has a different writeable name compared to the name of the section that "
                                                + " it was parsed from: found ["
                                                + searchExtBuilder.getWriteableName()
                                                + "] expected ["
                                                + extSectionName
                                                + "]"
                                        );
                                    }
                                    extBuilders.add(searchExtBuilder);
                                }
                            }
                            if (extBuilders.size() > 0) {
                                searchUsage.trackSectionUsage(EXT_FIELD.getPreferredName());
                            }
                        } else if (SLICE.match(currentFieldName, parser.getDeprecationHandler())) {
                            sliceBuilder = SliceBuilder.fromXContent(parser);
                            if (sliceBuilder.getField() != null || sliceBuilder.getId() != -1 || sliceBuilder.getMax() != -1) {
                                searchUsage.trackSectionUsage(SLICE.getPreferredName());
                            }
                        } else if (COLLAPSE.match(currentFieldName, parser.getDeprecationHandler())) {
                            collapse = CollapseBuilder.fromXContent(parser);
                            if (collapse.getField() != null) {
                                searchUsage.trackSectionUsage(COLLAPSE.getPreferredName());
                            }
                        } else if (POINT_IN_TIME.match(currentFieldName, parser.getDeprecationHandler())) {
                            pointInTimeBuilder = PointInTimeBuilder.fromXContent(parser);
                            searchUsage.trackSectionUsage(POINT_IN_TIME.getPreferredName());
                        } else if (RUNTIME_MAPPINGS_FIELD.match(currentFieldName, parser.getDeprecationHandler())) {
                            runtimeMappings = parser.map();
                            if (runtimeMappings.size() > 0) {
                                searchUsage.trackSectionUsage(RUNTIME_MAPPINGS_FIELD.getPreferredName());
                            }
                        } else {
                            throw new ParsingException(
                                parser.getTokenLocation(),
                                "Unknown key for a " + token + " in [" + currentFieldName + "].",
                                parser.getTokenLocation()
                            );
                        }
            } else if (token == XContentParser.Token.START_ARRAY) {
                if (STORED_FIELDS_FIELD.match(currentFieldName, parser.getDeprecationHandler())) {
                    storedFieldsContext = StoredFieldsContext.fromXContent(STORED_FIELDS_FIELD.getPreferredName(), parser);
                    if (storedFieldsContext.fieldNames().size() > 0 || storedFieldsContext.fetchFields() == false) {
                        searchUsage.trackSectionUsage(STORED_FIELDS_FIELD.getPreferredName());
                    }
                } else if (DOCVALUE_FIELDS_FIELD.match(currentFieldName, parser.getDeprecationHandler())) {
                    docValueFields = new ArrayList<>();
                    while ((parser.nextToken()) != XContentParser.Token.END_ARRAY) {
                        docValueFields.add(FieldAndFormat.fromXContent(parser));
                    }
                    if (docValueFields.size() > 0) {
                        searchUsage.trackSectionUsage(DOCVALUE_FIELDS_FIELD.getPreferredName());
                    }
                } else if (FETCH_FIELDS_FIELD.match(currentFieldName, parser.getDeprecationHandler())) {
                    fetchFields = new ArrayList<>();
                    while ((parser.nextToken()) != XContentParser.Token.END_ARRAY) {
                        fetchFields.add(FieldAndFormat.fromXContent(parser));
                    }
                    if (fetchFields.size() > 0) {
                        searchUsage.trackSectionUsage(FETCH_FIELDS_FIELD.getPreferredName());
                    }
                } else if (INDICES_BOOST_FIELD.match(currentFieldName, parser.getDeprecationHandler())) {
                    while ((parser.nextToken()) != XContentParser.Token.END_ARRAY) {
                        indexBoosts.add(new IndexBoost(parser));
                    }
                    if (indexBoosts.size() > 0) {
                        searchUsage.trackSectionUsage(INDICES_BOOST_FIELD.getPreferredName());
                    }
                } else if (SORT_FIELD.match(currentFieldName, parser.getDeprecationHandler())) {
                    sorts = new ArrayList<>(SortBuilder.fromXContent(parser));
                } else if (RESCORE_FIELD.match(currentFieldName, parser.getDeprecationHandler())) {
                    rescoreBuilders = new ArrayList<>();
                    while ((parser.nextToken()) != XContentParser.Token.END_ARRAY) {
                        rescoreBuilders.add(RescorerBuilder.parseFromXContent(parser));
                    }
                    searchUsage.trackSectionUsage(RESCORE_FIELD.getPreferredName());
                } else if (STATS_FIELD.match(currentFieldName, parser.getDeprecationHandler())) {
                    stats = new ArrayList<>();
                    while ((token = parser.nextToken()) != XContentParser.Token.END_ARRAY) {
                        if (token == XContentParser.Token.VALUE_STRING) {
                            stats.add(parser.text());
                        } else {
                            throw new ParsingException(
                                parser.getTokenLocation(),
                                "Expected ["
                                    + XContentParser.Token.VALUE_STRING
                                    + "] in ["
                                    + currentFieldName
                                    + "] but found ["
                                    + token
                                    + "]",
                                parser.getTokenLocation()
                            );
                        }
                    }
                    if (stats.size() > 0) {
                        searchUsage.trackSectionUsage(STATS_FIELD.getPreferredName());
                    }
                } else if (_SOURCE_FIELD.match(currentFieldName, parser.getDeprecationHandler())) {
                    fetchSourceContext = FetchSourceContext.fromXContent(parser);
                    if (fetchSourceContext.fetchSource() == false
                        || fetchSourceContext.includes().length > 0
                        || fetchSourceContext.excludes().length > 0) {
                        searchUsage.trackSectionUsage(_SOURCE_FIELD.getPreferredName());
                    }
                } else if (SEARCH_AFTER.match(currentFieldName, parser.getDeprecationHandler())) {
                    searchAfterBuilder = SearchAfterBuilder.fromXContent(parser);
                    searchUsage.trackSectionUsage(SEARCH_AFTER.getPreferredName());
                } else if (KNN_FIELD.match(currentFieldName, parser.getDeprecationHandler())) {
                    knnSearch = new ArrayList<>();
                    while ((token = parser.nextToken()) != XContentParser.Token.END_ARRAY) {
                        if (token == XContentParser.Token.START_OBJECT) {
                            knnSearch.add(KnnSearchBuilder.fromXContent(parser));
                        } else {
                            throw new XContentParseException(
                                parser.getTokenLocation(),
                                "malformed knn format, within the knn search array only objects are allowed; found " + token
                            );
                        }
                    }
                    searchUsage.trackSectionUsage(KNN_FIELD.getPreferredName());
                } else if (SUB_SEARCHES_FIELD.match(currentFieldName, parser.getDeprecationHandler())) {
                    if (subSearchSourceBuilders.isEmpty() == false) {
                        throw new IllegalArgumentException(
                            "cannot specify field [" + currentFieldName + "] and field [" + QUERY_FIELD.getPreferredName() + "]"
                        );
                    }
                    while ((token = parser.nextToken()) != XContentParser.Token.END_ARRAY) {
                        if (token == XContentParser.Token.START_OBJECT) {
                            subSearchSourceBuilders.add(SubSearchSourceBuilder.fromXContent(parser, searchUsage));
                        } else {
                            throw new XContentParseException(
                                parser.getTokenLocation(),
                                "malformed query within the [sub_searches] field; found " + token
                            );
                        }
                    }
                    searchUsage.trackSectionUsage(SUB_SEARCHES_FIELD.getPreferredName());
                } else {
                    throw new ParsingException(
                        parser.getTokenLocation(),
                        "Unknown key for a " + token + " in [" + currentFieldName + "].",
                        parser.getTokenLocation()
                    );
                }
            } else {
                throw new ParsingException(
                    parser.getTokenLocation(),
                    "Unknown key for a " + token + " in [" + currentFieldName + "].",
                    parser.getTokenLocation()
                );
            }
        }
        if (checkTrailingTokens) {
            token = parser.nextToken();
            if (token != null) {
                throw new ParsingException(parser.getTokenLocation(), "Unexpected token [" + token + "] found after the main object.");
            }
        }
        searchUsageConsumer.accept(searchUsage);
        return this;
    }

    public XContentBuilder innerToXContent(XContentBuilder builder, Params params) throws IOException {
        if (from != -1) {
            builder.field(FROM_FIELD.getPreferredName(), from);
        }
        if (size != -1) {
            builder.field(SIZE_FIELD.getPreferredName(), size);
        }

        if (timeout != null && timeout.equals(TimeValue.MINUS_ONE) == false) {
            builder.field(TIMEOUT_FIELD.getPreferredName(), timeout.getStringRep());
        }

        if (terminateAfter != SearchContext.DEFAULT_TERMINATE_AFTER) {
            builder.field(TERMINATE_AFTER_FIELD.getPreferredName(), terminateAfter);
        }

        if (subSearchSourceBuilders.isEmpty() == false) {
            if (subSearchSourceBuilders.size() == 1) {
                builder.field(QUERY_FIELD.getPreferredName(), subSearchSourceBuilders.get(0).getQueryBuilder());
            } else {
                builder.xContentList(SUB_SEARCHES_FIELD.getPreferredName(), subSearchSourceBuilders);
            }
        }

        if (postQueryBuilder != null) {
            builder.field(POST_FILTER_FIELD.getPreferredName(), postQueryBuilder);
        }

        if (knnSearch.isEmpty() == false) {
            builder.startArray(KNN_FIELD.getPreferredName());
            for (KnnSearchBuilder knnSearchBuilder : knnSearch) {
                builder.startObject();
                knnSearchBuilder.toXContent(builder, params);
                builder.endObject();
            }
            builder.endArray();
        }

        if (rankBuilder != null) {
            builder.field(RANK_FIELD.getPreferredName(), rankBuilder);
        }

        if (minScore != null) {
            builder.field(MIN_SCORE_FIELD.getPreferredName(), minScore);
        }

        if (version != null) {
            builder.field(VERSION_FIELD.getPreferredName(), version);
        }

        if (seqNoAndPrimaryTerm != null) {
            builder.field(SEQ_NO_PRIMARY_TERM_FIELD.getPreferredName(), seqNoAndPrimaryTerm);
        }

        if (explain != null) {
            builder.field(EXPLAIN_FIELD.getPreferredName(), explain);
        }

        if (profile) {
            builder.field("profile", true);
        }

        if (fetchSourceContext != null) {
            builder.field(_SOURCE_FIELD.getPreferredName(), fetchSourceContext);
        }

        if (storedFieldsContext != null) {
            storedFieldsContext.toXContent(STORED_FIELDS_FIELD.getPreferredName(), builder);
        }

        if (docValueFields != null) {
            builder.startArray(DOCVALUE_FIELDS_FIELD.getPreferredName());
            for (FieldAndFormat docValueField : docValueFields) {
                docValueField.toXContent(builder, params);
            }
            builder.endArray();
        }

        if (fetchFields != null) {
            builder.startArray(FETCH_FIELDS_FIELD.getPreferredName());
            for (FieldAndFormat docValueField : fetchFields) {
                docValueField.toXContent(builder, params);
            }
            builder.endArray();
        }

        if (scriptFields != null) {
            builder.startObject(SCRIPT_FIELDS_FIELD.getPreferredName());
            for (ScriptField scriptField : scriptFields) {
                scriptField.toXContent(builder, params);
            }
            builder.endObject();
        }

        if (sorts != null) {
            builder.startArray(SORT_FIELD.getPreferredName());
            for (SortBuilder<?> sort : sorts) {
                sort.toXContent(builder, params);
            }
            builder.endArray();
        }

        if (trackScores) {
            builder.field(TRACK_SCORES_FIELD.getPreferredName(), true);
        }

        if (trackTotalHitsUpTo != null) {
            builder.field(TRACK_TOTAL_HITS_FIELD.getPreferredName(), trackTotalHitsUpTo);
        }

        if (searchAfterBuilder != null) {
            builder.array(SEARCH_AFTER.getPreferredName(), searchAfterBuilder.getSortValues());
        }

        if (sliceBuilder != null) {
            builder.field(SLICE.getPreferredName(), sliceBuilder);
        }

        if (indexBoosts.isEmpty() == false) {
            builder.startArray(INDICES_BOOST_FIELD.getPreferredName());
            for (IndexBoost ib : indexBoosts) {
                builder.startObject();
                builder.field(ib.index, ib.boost);
                builder.endObject();
            }
            builder.endArray();
        }

        if (aggregations != null) {
            builder.field(AGGREGATIONS_FIELD.getPreferredName(), aggregations);
        }

        if (highlightBuilder != null) {
            builder.field(HIGHLIGHT_FIELD.getPreferredName(), highlightBuilder);
        }

        if (suggestBuilder != null) {
            builder.field(SUGGEST_FIELD.getPreferredName(), suggestBuilder);
        }

        if (rescoreBuilders != null) {
            builder.startArray(RESCORE_FIELD.getPreferredName());
            for (RescorerBuilder<?> rescoreBuilder : rescoreBuilders) {
                rescoreBuilder.toXContent(builder, params);
            }
            builder.endArray();
        }

        if (stats != null) {
            builder.stringListField(STATS_FIELD.getPreferredName(), stats);
        }

        if (extBuilders != null && extBuilders.isEmpty() == false) {
            builder.startObject(EXT_FIELD.getPreferredName());
            for (SearchExtBuilder extBuilder : extBuilders) {
                extBuilder.toXContent(builder, params);
            }
            builder.endObject();
        }

        if (collapse != null) {
            builder.field(COLLAPSE.getPreferredName(), collapse);
        }
        if (pointInTimeBuilder != null) {
            builder.startObject(POINT_IN_TIME.getPreferredName());
            pointInTimeBuilder.toXContent(builder, params);
            builder.endObject();
        }
        if (false == runtimeMappings.isEmpty()) {
            builder.field(RUNTIME_MAPPINGS_FIELD.getPreferredName(), runtimeMappings);
        }

        return builder;
    }

    @Override
    public XContentBuilder toXContent(XContentBuilder builder, Params params) throws IOException {
        builder.startObject();
        innerToXContent(builder, params);
        builder.endObject();
        return builder;
    }

    public static class IndexBoost implements Writeable, ToXContentObject {
        private final String index;
        private final float boost;

        IndexBoost(String index, float boost) {
            this.index = index;
            this.boost = boost;
        }

        IndexBoost(StreamInput in) throws IOException {
            index = in.readString();
            boost = in.readFloat();
        }

        IndexBoost(XContentParser parser) throws IOException {
            XContentParser.Token token = parser.currentToken();

            if (token == XContentParser.Token.START_OBJECT) {
                token = parser.nextToken();
                if (token == XContentParser.Token.FIELD_NAME) {
                    index = parser.currentName();
                } else {
                    throw new ParsingException(
                        parser.getTokenLocation(),
                        "Expected [" + XContentParser.Token.FIELD_NAME + "] in [" + INDICES_BOOST_FIELD + "] but found [" + token + "]",
                        parser.getTokenLocation()
                    );
                }
                token = parser.nextToken();
                if (token == XContentParser.Token.VALUE_NUMBER) {
                    boost = parser.floatValue();
                } else {
                    throw new ParsingException(
                        parser.getTokenLocation(),
                        "Expected [" + XContentParser.Token.VALUE_NUMBER + "] in [" + INDICES_BOOST_FIELD + "] but found [" + token + "]",
                        parser.getTokenLocation()
                    );
                }
                token = parser.nextToken();
                if (token != XContentParser.Token.END_OBJECT) {
                    throw new ParsingException(
                        parser.getTokenLocation(),
                        "Expected [" + XContentParser.Token.END_OBJECT + "] in [" + INDICES_BOOST_FIELD + "] but found [" + token + "]",
                        parser.getTokenLocation()
                    );
                }
            } else {
                throw new ParsingException(
                    parser.getTokenLocation(),
                    "Expected [" + XContentParser.Token.START_OBJECT + "] in [" + parser.currentName() + "] but found [" + token + "]",
                    parser.getTokenLocation()
                );
            }
        }

        public String getIndex() {
            return index;
        }

        public float getBoost() {
            return boost;
        }

        @Override
        public void writeTo(StreamOutput out) throws IOException {
            out.writeString(index);
            out.writeFloat(boost);
        }

        @Override
        public XContentBuilder toXContent(XContentBuilder builder, Params params) throws IOException {
            builder.startObject();
            builder.field(index, boost);
            builder.endObject();
            return builder;
        }

        @Override
        public int hashCode() {
            return Objects.hash(index, boost);
        }

        @Override
        public boolean equals(Object obj) {
            if (obj == null) {
                return false;
            }
            if (getClass() != obj.getClass()) {
                return false;
            }
            IndexBoost other = (IndexBoost) obj;
            return Objects.equals(index, other.index) && Objects.equals(boost, other.boost);
        }

    }

    public static class ScriptField implements Writeable, ToXContentFragment {

        private final boolean ignoreFailure;
        private final String fieldName;
        private final Script script;

        public ScriptField(String fieldName, Script script, boolean ignoreFailure) {
            this.fieldName = fieldName;
            this.script = script;
            this.ignoreFailure = ignoreFailure;
        }

        /**
         * Read from a stream.
         */
        public ScriptField(StreamInput in) throws IOException {
            fieldName = in.readString();
            script = new Script(in);
            ignoreFailure = in.readBoolean();
        }

        @Override
        public void writeTo(StreamOutput out) throws IOException {
            out.writeString(fieldName);
            script.writeTo(out);
            out.writeBoolean(ignoreFailure);
        }

        public ScriptField(XContentParser parser) throws IOException {
            boolean ignoreFailure = false;
            String scriptFieldName = parser.currentName();
            Script script = null;

            XContentParser.Token token;
            token = parser.nextToken();
            if (token == XContentParser.Token.START_OBJECT) {
                String currentFieldName = null;
                while ((token = parser.nextToken()) != XContentParser.Token.END_OBJECT) {
                    if (token == XContentParser.Token.FIELD_NAME) {
                        currentFieldName = parser.currentName();
                    } else if (token.isValue()) {
                        if (SCRIPT_FIELD.match(currentFieldName, parser.getDeprecationHandler())) {
                            script = Script.parse(parser);
                        } else if (IGNORE_FAILURE_FIELD.match(currentFieldName, parser.getDeprecationHandler())) {
                            ignoreFailure = parser.booleanValue();
                        } else {
                            throw new ParsingException(
                                parser.getTokenLocation(),
                                "Unknown key for a " + token + " in [" + currentFieldName + "].",
                                parser.getTokenLocation()
                            );
                        }
                    } else if (token == XContentParser.Token.START_OBJECT) {
                        if (SCRIPT_FIELD.match(currentFieldName, parser.getDeprecationHandler())) {
                            script = Script.parse(parser);
                        } else {
                            throw new ParsingException(
                                parser.getTokenLocation(),
                                "Unknown key for a " + token + " in [" + currentFieldName + "].",
                                parser.getTokenLocation()
                            );
                        }
                    } else {
                        throw new ParsingException(
                            parser.getTokenLocation(),
                            "Unknown key for a " + token + " in [" + currentFieldName + "].",
                            parser.getTokenLocation()
                        );
                    }
                }
                this.ignoreFailure = ignoreFailure;
                this.fieldName = scriptFieldName;
                this.script = script;
            } else {
                throw new ParsingException(
                    parser.getTokenLocation(),
                    "Expected [" + XContentParser.Token.START_OBJECT + "] in [" + parser.currentName() + "] but found [" + token + "]",
                    parser.getTokenLocation()
                );
            }
        }

        public String fieldName() {
            return fieldName;
        }

        public Script script() {
            return script;
        }

        public boolean ignoreFailure() {
            return ignoreFailure;
        }

        @Override
        public XContentBuilder toXContent(XContentBuilder builder, Params params) throws IOException {
            builder.startObject(fieldName);
            builder.field(SCRIPT_FIELD.getPreferredName(), script);
            builder.field(IGNORE_FAILURE_FIELD.getPreferredName(), ignoreFailure);
            builder.endObject();
            return builder;
        }

        @Override
        public int hashCode() {
            return Objects.hash(fieldName, script, ignoreFailure);
        }

        @Override
        public boolean equals(Object obj) {
            if (obj == null) {
                return false;
            }
            if (getClass() != obj.getClass()) {
                return false;
            }
            ScriptField other = (ScriptField) obj;
            return Objects.equals(fieldName, other.fieldName)
                && Objects.equals(script, other.script)
                && Objects.equals(ignoreFailure, other.ignoreFailure);
        }
    }

    @Override
    public int hashCode() {
        return Objects.hash(
            aggregations,
            explain,
            fetchSourceContext,
            fetchFields,
            docValueFields,
            storedFieldsContext,
            from,
            highlightBuilder,
            indexBoosts,
            minScore,
            subSearchSourceBuilders,
            postQueryBuilder,
            knnSearch,
            rankBuilder,
            rescoreBuilders,
            scriptFields,
            size,
            sorts,
            searchAfterBuilder,
            sliceBuilder,
            stats,
            suggestBuilder,
            terminateAfter,
            timeout,
            trackScores,
            version,
            seqNoAndPrimaryTerm,
            profile,
            extBuilders,
            collapse,
            trackTotalHitsUpTo,
            pointInTimeBuilder,
            runtimeMappings
        );
    }

    @Override
    public boolean equals(Object obj) {
        if (obj == null) {
            return false;
        }
        if (obj.getClass() != getClass()) {
            return false;
        }
        SearchSourceBuilder other = (SearchSourceBuilder) obj;
        return Objects.equals(aggregations, other.aggregations)
            && Objects.equals(explain, other.explain)
            && Objects.equals(fetchSourceContext, other.fetchSourceContext)
            && Objects.equals(fetchFields, other.fetchFields)
            && Objects.equals(docValueFields, other.docValueFields)
            && Objects.equals(storedFieldsContext, other.storedFieldsContext)
            && Objects.equals(from, other.from)
            && Objects.equals(highlightBuilder, other.highlightBuilder)
            && Objects.equals(indexBoosts, other.indexBoosts)
            && Objects.equals(minScore, other.minScore)
            && Objects.equals(subSearchSourceBuilders, other.subSearchSourceBuilders)
            && Objects.equals(postQueryBuilder, other.postQueryBuilder)
            && Objects.equals(knnSearch, other.knnSearch)
            && Objects.equals(rankBuilder, other.rankBuilder)
            && Objects.equals(rescoreBuilders, other.rescoreBuilders)
            && Objects.equals(scriptFields, other.scriptFields)
            && Objects.equals(size, other.size)
            && Objects.equals(sorts, other.sorts)
            && Objects.equals(searchAfterBuilder, other.searchAfterBuilder)
            && Objects.equals(sliceBuilder, other.sliceBuilder)
            && Objects.equals(stats, other.stats)
            && Objects.equals(suggestBuilder, other.suggestBuilder)
            && Objects.equals(terminateAfter, other.terminateAfter)
            && Objects.equals(timeout, other.timeout)
            && Objects.equals(trackScores, other.trackScores)
            && Objects.equals(version, other.version)
            && Objects.equals(seqNoAndPrimaryTerm, other.seqNoAndPrimaryTerm)
            && Objects.equals(profile, other.profile)
            && Objects.equals(extBuilders, other.extBuilders)
            && Objects.equals(collapse, other.collapse)
            && Objects.equals(trackTotalHitsUpTo, other.trackTotalHitsUpTo)
            && Objects.equals(pointInTimeBuilder, other.pointInTimeBuilder)
            && Objects.equals(runtimeMappings, other.runtimeMappings);
    }

    @Override
    public String toString() {
        return toString(EMPTY_PARAMS);
    }

    public String toString(Params params) {
        try {
            return XContentHelper.toXContent(this, XContentType.JSON, params, true).utf8ToString();
        } catch (IOException e) {
            throw new ElasticsearchException(e);
        }
    }

    public boolean supportsParallelCollection() {
        if (profile) return false;

        if (sorts != null) {
            for (SortBuilder<?> sortBuilder : sorts) {
                if (sortBuilder.supportsParallelCollection() == false) return false;
            }
        }

        return collapse == null && (aggregations == null || aggregations.supportsParallelCollection());
    }
}<|MERGE_RESOLUTION|>--- conflicted
+++ resolved
@@ -216,11 +216,7 @@
         indexBoosts = in.readCollectionAsList(IndexBoost::new);
         minScore = in.readOptionalFloat();
         postQueryBuilder = in.readOptionalNamedWriteable(QueryBuilder.class);
-<<<<<<< HEAD
-        if (in.getTransportVersion().onOrAfter(TransportVersions.V_8_500_013)) {
-=======
-        if (in.getTransportVersion().onOrAfter(TransportVersion.V_8_500_020)) {
->>>>>>> 8752d804
+        if (in.getTransportVersion().onOrAfter(TransportVersions.V_8_500_020)) {
             subSearchSourceBuilders = in.readCollectionAsList(SubSearchSourceBuilder::new);
         } else {
             QueryBuilder queryBuilder = in.readOptionalNamedWriteable(QueryBuilder.class);
@@ -294,11 +290,7 @@
         out.writeCollection(indexBoosts);
         out.writeOptionalFloat(minScore);
         out.writeOptionalNamedWriteable(postQueryBuilder);
-<<<<<<< HEAD
-        if (out.getTransportVersion().onOrAfter(TransportVersions.V_8_500_013)) {
-=======
-        if (out.getTransportVersion().onOrAfter(TransportVersion.V_8_500_020)) {
->>>>>>> 8752d804
+        if (out.getTransportVersion().onOrAfter(TransportVersions.V_8_500_020)) {
             out.writeCollection(subSearchSourceBuilders);
         } else if (out.getTransportVersion().before(TransportVersions.V_8_4_0) && subSearchSourceBuilders.size() >= 2) {
             throw new IllegalArgumentException("cannot serialize [sub_searches] to version [" + out.getTransportVersion() + "]");
