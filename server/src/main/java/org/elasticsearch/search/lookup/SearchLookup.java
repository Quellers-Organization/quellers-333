--- conflicted
+++ resolved
@@ -25,7 +25,6 @@
 
 import java.util.Collections;
 import java.util.LinkedHashSet;
-import java.util.Objects;
 import java.util.Set;
 import java.util.function.BiFunction;
 import java.util.function.Function;
@@ -40,23 +39,8 @@
      */
     private static final int MAX_FIELD_CHAIN_DEPTH = 5;
 
-<<<<<<< HEAD
     private final SourceLookup sourceLookup;
     private final MappedFields fieldTypeLookup;
-=======
-    /**
-     * The chain of fields for which this lookup was created, used for detecting
-     * loops caused by runtime fields referring to other runtime fields. The chain is empty
-     * for the "top level" lookup created for the entire search. When a lookup is used to load
-     * fielddata for a field, we fork it and make sure the field name name isn't in the chain,
-     * then add it to the end. So the lookup for the a field named {@code a} will be {@code ["a"]}. If
-     * that field looks up the values of a field named {@code b} then
-     * {@code b}'s chain will contain {@code ["a", "b"]}.
-     */
-    private final Set<String> fieldChain;
-    private final SourceLookup sourceLookup;
-    private final Function<String, MappedFieldType> fieldTypeLookup;
->>>>>>> d981cf2d
     private final BiFunction<MappedFieldType, Supplier<SearchLookup>, IndexFieldData<?>> fieldDataLookup;
 
     /**
@@ -65,12 +49,7 @@
      */
     public SearchLookup(Function<String, MappedFieldType> fieldTypeLookup,
                         BiFunction<MappedFieldType, Supplier<SearchLookup>, IndexFieldData<?>> fieldDataLookup) {
-<<<<<<< HEAD
         this.fieldTypeLookup = new MappedFields(fieldTypeLookup);
-=======
-        this.fieldTypeLookup = fieldTypeLookup;
-        this.fieldChain = Collections.emptySet();
->>>>>>> d981cf2d
         this.sourceLookup = new SourceLookup();
         this.fieldDataLookup = fieldDataLookup;
     }
@@ -82,22 +61,14 @@
      * @param searchLookup the existing lookup to create a new one from
      * @param field        the field to exclude from further field lookups
      */
-<<<<<<< HEAD
     private SearchLookup(SearchLookup searchLookup, String field) {
         this.sourceLookup = searchLookup.sourceLookup;
         this.fieldTypeLookup = searchLookup.fieldTypeLookup.excludingField(field);
-=======
-    private SearchLookup(SearchLookup searchLookup, Set<String> fieldChain) {
-        this.fieldChain = Collections.unmodifiableSet(fieldChain);
-        this.sourceLookup = searchLookup.sourceLookup;
-        this.fieldTypeLookup = searchLookup.fieldTypeLookup;
->>>>>>> d981cf2d
         this.fieldDataLookup = searchLookup.fieldDataLookup;
     }
 
     public LeafSearchLookup getLeafSearchLookup(LeafReaderContext context) {
         return new LeafSearchLookup(context,
-<<<<<<< HEAD
                 new LeafDocLookup(fieldTypeLookup::get, this::getForField, context),
                 sourceLookup,
                 new LeafStoredFieldsLookup(fieldTypeLookup::get, (doc, visitor) -> context.reader().document(doc, visitor)));
@@ -109,19 +80,6 @@
 
     public IndexFieldData<?> getForField(MappedFieldType fieldType) {
         return fieldDataLookup.apply(fieldType, () -> new SearchLookup(this, fieldType.name()));
-=======
-                new LeafDocLookup(fieldTypeLookup, this::getForField, context),
-                sourceLookup,
-                new LeafStoredFieldsLookup(fieldTypeLookup, (doc, visitor) -> context.reader().document(doc, visitor)));
-    }
-
-    public MappedFieldType fieldType(String fieldName) {
-        return fieldTypeLookup.apply(fieldName);
-    }
-
-    public IndexFieldData<?> getForField(MappedFieldType fieldType) {
-        return fieldDataLookup.apply(fieldType, () -> forkAndTrackFieldReferences(fieldType.name()));
->>>>>>> d981cf2d
     }
 
     public SourceLookup source() {
