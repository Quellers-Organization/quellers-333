/*
 * Copyright Elasticsearch B.V. and/or licensed to Elasticsearch B.V. under one
 * or more contributor license agreements. Licensed under the Elastic License
 * 2.0 and the Server Side Public License, v 1; you may not use this file except
 * in compliance with, at your election, the Elastic License 2.0 or the Server
 * Side Public License, v 1.
 */

package org.elasticsearch.search.profile.dfs;

import org.elasticsearch.search.profile.AbstractProfileBreakdown;
import org.elasticsearch.search.profile.ProfileResult;
import org.elasticsearch.search.profile.SearchProfileDfsPhaseResult;
import org.elasticsearch.search.profile.Timer;
<<<<<<< HEAD
import org.elasticsearch.search.profile.query.ProfileCollectorManager;
=======
import org.elasticsearch.search.profile.query.InternalProfileCollectorManager;
>>>>>>> 9c565c47
import org.elasticsearch.search.profile.query.QueryProfileShardResult;
import org.elasticsearch.search.profile.query.QueryProfiler;

import java.util.ArrayList;
import java.util.List;

/**
 * This class collects profiling information for the dfs phase and
 * generates a {@link ProfileResult} for the results of the timing
 * information for statistics collection. An additional {@link QueryProfiler}
 * is used to profile a knn vector query if one is executed.
 */
public class DfsProfiler extends AbstractProfileBreakdown<DfsTimingType> {

    private long startTime;
    private long totalTime;

    private final List<QueryProfiler> knnQueryProfilers = new ArrayList<>();
    private boolean collectorManagerSet = false;

    public DfsProfiler() {
        super(DfsTimingType.class);
    }

    public void start() {
        startTime = System.nanoTime();
    }

    public void stop() {
        totalTime = System.nanoTime() - startTime;
    }

    public Timer startTimer(DfsTimingType dfsTimingType) {
        Timer newTimer = getNewTimer(dfsTimingType);
        newTimer.start();
        return newTimer;
<<<<<<< HEAD
    }

    public Timer stopTimer(DfsTimingType dfsTimingType) {
        Timer newTimer = getNewTimer(dfsTimingType);
        newTimer.stop();
        return newTimer;
=======
>>>>>>> 9c565c47
    }

    public QueryProfiler addQueryProfiler(ProfileCollectorManager collectorManager) {
        QueryProfiler queryProfiler = new QueryProfiler();
        queryProfiler.setCollectorManager(collectorManager::getCollectorTree);
        knnQueryProfilers.add(queryProfiler);
        collectorManagerSet = true;
        return queryProfiler;
    }

    public SearchProfileDfsPhaseResult buildDfsPhaseResults() {
        ProfileResult dfsProfileResult = new ProfileResult(
            "statistics",
            "collect term statistics",
            toBreakdownMap(),
            toDebugMap(),
            totalTime,
            List.of()
        );
        final List<QueryProfileShardResult> queryProfileShardResult;
        if (collectorManagerSet) {
            queryProfileShardResult = new ArrayList<>(knnQueryProfilers.size());
            for (QueryProfiler queryProfiler : knnQueryProfilers) {
                queryProfileShardResult.add(
                    new QueryProfileShardResult(queryProfiler.getTree(), queryProfiler.getRewriteTime(), queryProfiler.getCollectorResult())
                );
            }
        } else {
            queryProfileShardResult = null;
        }
        return new SearchProfileDfsPhaseResult(dfsProfileResult, queryProfileShardResult);
    }
}<|MERGE_RESOLUTION|>--- conflicted
+++ resolved
@@ -12,11 +12,7 @@
 import org.elasticsearch.search.profile.ProfileResult;
 import org.elasticsearch.search.profile.SearchProfileDfsPhaseResult;
 import org.elasticsearch.search.profile.Timer;
-<<<<<<< HEAD
 import org.elasticsearch.search.profile.query.ProfileCollectorManager;
-=======
-import org.elasticsearch.search.profile.query.InternalProfileCollectorManager;
->>>>>>> 9c565c47
 import org.elasticsearch.search.profile.query.QueryProfileShardResult;
 import org.elasticsearch.search.profile.query.QueryProfiler;
 
@@ -53,15 +49,6 @@
         Timer newTimer = getNewTimer(dfsTimingType);
         newTimer.start();
         return newTimer;
-<<<<<<< HEAD
-    }
-
-    public Timer stopTimer(DfsTimingType dfsTimingType) {
-        Timer newTimer = getNewTimer(dfsTimingType);
-        newTimer.stop();
-        return newTimer;
-=======
->>>>>>> 9c565c47
     }
 
     public QueryProfiler addQueryProfiler(ProfileCollectorManager collectorManager) {
