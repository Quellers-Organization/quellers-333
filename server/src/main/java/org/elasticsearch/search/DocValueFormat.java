--- conflicted
+++ resolved
@@ -29,7 +29,6 @@
 import org.elasticsearch.common.network.InetAddresses;
 import org.elasticsearch.common.network.NetworkAddress;
 import org.elasticsearch.common.time.DateFormatter;
-import org.elasticsearch.common.time.DateFormatters;
 import org.elasticsearch.common.time.DateMathParser;
 import org.elasticsearch.common.time.DateUtils;
 
@@ -176,11 +175,7 @@
         }
 
         public DateTime(StreamInput in) throws IOException {
-<<<<<<< HEAD
-            this.formatter = DateFormatters.forPattern(in.readString());
-=======
             this.formatter = DateFormatter.forPattern(in.readString());
->>>>>>> 5f336c9a
             this.parser = formatter.toDateMathParser();
             String zoneId = in.readString();
             if (in.getVersion().before(Version.V_7_0_0)) {
