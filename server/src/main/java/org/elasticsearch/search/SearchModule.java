/*
 * Licensed to Elasticsearch under one or more contributor
 * license agreements. See the NOTICE file distributed with
 * this work for additional information regarding copyright
 * ownership. Elasticsearch licenses this file to you under
 * the Apache License, Version 2.0 (the "License"); you may
 * not use this file except in compliance with the License.
 * You may obtain a copy of the License at
 *
 *    http://www.apache.org/licenses/LICENSE-2.0
 *
 * Unless required by applicable law or agreed to in writing,
 * software distributed under the License is distributed on an
 * "AS IS" BASIS, WITHOUT WARRANTIES OR CONDITIONS OF ANY
 * KIND, either express or implied.  See the License for the
 * specific language governing permissions and limitations
 * under the License.
 */

package org.elasticsearch.search;

import org.apache.lucene.search.BooleanQuery;
import org.elasticsearch.common.NamedRegistry;
import org.elasticsearch.common.ParseField;
import org.elasticsearch.common.geo.GeoShapeType;
import org.elasticsearch.common.geo.ShapesAvailability;
import org.elasticsearch.common.io.stream.NamedWriteableRegistry;
import org.elasticsearch.common.io.stream.NamedWriteableRegistry.Entry;
import org.elasticsearch.common.io.stream.Writeable;
import org.elasticsearch.common.settings.Setting;
import org.elasticsearch.common.settings.Settings;
import org.elasticsearch.common.xcontent.NamedXContentRegistry;
import org.elasticsearch.common.xcontent.XContentParser;
import org.elasticsearch.index.query.BoolQueryBuilder;
import org.elasticsearch.index.query.BoostingQueryBuilder;
import org.elasticsearch.index.query.ConstantScoreQueryBuilder;
import org.elasticsearch.index.query.DisMaxQueryBuilder;
import org.elasticsearch.index.query.DistanceFeatureQueryBuilder;
import org.elasticsearch.index.query.ExistsQueryBuilder;
import org.elasticsearch.index.query.FieldMaskingSpanQueryBuilder;
import org.elasticsearch.index.query.FuzzyQueryBuilder;
import org.elasticsearch.index.query.GeoBoundingBoxQueryBuilder;
import org.elasticsearch.index.query.GeoDistanceQueryBuilder;
import org.elasticsearch.index.query.GeoPolygonQueryBuilder;
import org.elasticsearch.index.query.GeoShapeQueryBuilder;
import org.elasticsearch.index.query.IdsQueryBuilder;
import org.elasticsearch.index.query.IntervalQueryBuilder;
import org.elasticsearch.index.query.IntervalsSourceProvider;
import org.elasticsearch.index.query.MatchAllQueryBuilder;
import org.elasticsearch.index.query.MatchBoolPrefixQueryBuilder;
import org.elasticsearch.index.query.MatchNoneQueryBuilder;
import org.elasticsearch.index.query.MatchPhrasePrefixQueryBuilder;
import org.elasticsearch.index.query.MatchPhraseQueryBuilder;
import org.elasticsearch.index.query.MatchQueryBuilder;
import org.elasticsearch.index.query.MoreLikeThisQueryBuilder;
import org.elasticsearch.index.query.MultiMatchQueryBuilder;
import org.elasticsearch.index.query.NestedQueryBuilder;
import org.elasticsearch.index.query.PrefixQueryBuilder;
import org.elasticsearch.index.query.QueryBuilder;
import org.elasticsearch.index.query.QueryStringQueryBuilder;
import org.elasticsearch.index.query.RangeQueryBuilder;
import org.elasticsearch.index.query.RegexpQueryBuilder;
import org.elasticsearch.index.query.ScriptQueryBuilder;
import org.elasticsearch.index.query.SimpleQueryStringBuilder;
import org.elasticsearch.index.query.SpanContainingQueryBuilder;
import org.elasticsearch.index.query.SpanFirstQueryBuilder;
import org.elasticsearch.index.query.SpanMultiTermQueryBuilder;
import org.elasticsearch.index.query.SpanNearQueryBuilder;
import org.elasticsearch.index.query.SpanNearQueryBuilder.SpanGapQueryBuilder;
import org.elasticsearch.index.query.SpanNotQueryBuilder;
import org.elasticsearch.index.query.SpanOrQueryBuilder;
import org.elasticsearch.index.query.SpanTermQueryBuilder;
import org.elasticsearch.index.query.SpanWithinQueryBuilder;
import org.elasticsearch.index.query.TermQueryBuilder;
import org.elasticsearch.index.query.TermsQueryBuilder;
import org.elasticsearch.index.query.TermsSetQueryBuilder;
import org.elasticsearch.index.query.WildcardQueryBuilder;
import org.elasticsearch.index.query.WrapperQueryBuilder;
import org.elasticsearch.index.query.functionscore.ExponentialDecayFunctionBuilder;
import org.elasticsearch.index.query.functionscore.FieldValueFactorFunctionBuilder;
import org.elasticsearch.index.query.functionscore.FunctionScoreQueryBuilder;
import org.elasticsearch.index.query.functionscore.GaussDecayFunctionBuilder;
import org.elasticsearch.index.query.functionscore.LinearDecayFunctionBuilder;
import org.elasticsearch.index.query.functionscore.RandomScoreFunctionBuilder;
import org.elasticsearch.index.query.functionscore.ScoreFunctionBuilder;
import org.elasticsearch.index.query.functionscore.ScriptScoreFunctionBuilder;
import org.elasticsearch.index.query.functionscore.ScriptScoreQueryBuilder;
import org.elasticsearch.index.query.functionscore.WeightBuilder;
import org.elasticsearch.plugins.SearchPlugin;
import org.elasticsearch.plugins.SearchPlugin.AggregationSpec;
import org.elasticsearch.plugins.SearchPlugin.FetchPhaseConstructionContext;
import org.elasticsearch.plugins.SearchPlugin.PipelineAggregationSpec;
import org.elasticsearch.plugins.SearchPlugin.QuerySpec;
import org.elasticsearch.plugins.SearchPlugin.RescorerSpec;
import org.elasticsearch.plugins.SearchPlugin.ScoreFunctionSpec;
import org.elasticsearch.plugins.SearchPlugin.SearchExtSpec;
import org.elasticsearch.plugins.SearchPlugin.SignificanceHeuristicSpec;
import org.elasticsearch.plugins.SearchPlugin.SuggesterSpec;
import org.elasticsearch.search.aggregations.AggregationBuilder;
import org.elasticsearch.search.aggregations.BaseAggregationBuilder;
import org.elasticsearch.search.aggregations.InternalAggregation;
import org.elasticsearch.search.aggregations.PipelineAggregationBuilder;
import org.elasticsearch.search.aggregations.bucket.adjacency.AdjacencyMatrixAggregationBuilder;
import org.elasticsearch.search.aggregations.bucket.adjacency.InternalAdjacencyMatrix;
import org.elasticsearch.search.aggregations.bucket.composite.CompositeAggregationBuilder;
import org.elasticsearch.search.aggregations.bucket.composite.InternalComposite;
import org.elasticsearch.search.aggregations.bucket.filter.FilterAggregationBuilder;
import org.elasticsearch.search.aggregations.bucket.filter.FiltersAggregationBuilder;
import org.elasticsearch.search.aggregations.bucket.filter.InternalFilter;
import org.elasticsearch.search.aggregations.bucket.filter.InternalFilters;
import org.elasticsearch.search.aggregations.bucket.geogrid.GeoHashGridAggregationBuilder;
import org.elasticsearch.search.aggregations.bucket.geogrid.GeoTileGridAggregationBuilder;
import org.elasticsearch.search.aggregations.bucket.geogrid.InternalGeoHashGrid;
import org.elasticsearch.search.aggregations.bucket.geogrid.InternalGeoTileGrid;
import org.elasticsearch.search.aggregations.bucket.global.GlobalAggregationBuilder;
import org.elasticsearch.search.aggregations.bucket.global.InternalGlobal;
import org.elasticsearch.search.aggregations.bucket.histogram.AutoDateHistogramAggregationBuilder;
import org.elasticsearch.search.aggregations.bucket.histogram.DateHistogramAggregationBuilder;
import org.elasticsearch.search.aggregations.bucket.histogram.HistogramAggregationBuilder;
import org.elasticsearch.search.aggregations.bucket.histogram.InternalAutoDateHistogram;
import org.elasticsearch.search.aggregations.bucket.histogram.InternalDateHistogram;
import org.elasticsearch.search.aggregations.bucket.histogram.InternalHistogram;
import org.elasticsearch.search.aggregations.bucket.missing.InternalMissing;
import org.elasticsearch.search.aggregations.bucket.missing.MissingAggregationBuilder;
import org.elasticsearch.search.aggregations.bucket.nested.InternalNested;
import org.elasticsearch.search.aggregations.bucket.nested.InternalReverseNested;
import org.elasticsearch.search.aggregations.bucket.nested.NestedAggregationBuilder;
import org.elasticsearch.search.aggregations.bucket.nested.ReverseNestedAggregationBuilder;
import org.elasticsearch.search.aggregations.bucket.range.DateRangeAggregationBuilder;
import org.elasticsearch.search.aggregations.bucket.range.GeoDistanceAggregationBuilder;
import org.elasticsearch.search.aggregations.bucket.range.InternalBinaryRange;
import org.elasticsearch.search.aggregations.bucket.range.InternalDateRange;
import org.elasticsearch.search.aggregations.bucket.range.InternalGeoDistance;
import org.elasticsearch.search.aggregations.bucket.range.InternalRange;
import org.elasticsearch.search.aggregations.bucket.range.IpRangeAggregationBuilder;
import org.elasticsearch.search.aggregations.bucket.range.RangeAggregationBuilder;
import org.elasticsearch.search.aggregations.bucket.sampler.DiversifiedAggregationBuilder;
import org.elasticsearch.search.aggregations.bucket.sampler.InternalSampler;
import org.elasticsearch.search.aggregations.bucket.sampler.SamplerAggregationBuilder;
import org.elasticsearch.search.aggregations.bucket.sampler.UnmappedSampler;
import org.elasticsearch.search.aggregations.bucket.significant.SignificantLongTerms;
import org.elasticsearch.search.aggregations.bucket.significant.SignificantStringTerms;
import org.elasticsearch.search.aggregations.bucket.significant.SignificantTermsAggregationBuilder;
import org.elasticsearch.search.aggregations.bucket.significant.SignificantTextAggregationBuilder;
import org.elasticsearch.search.aggregations.bucket.significant.UnmappedSignificantTerms;
import org.elasticsearch.search.aggregations.bucket.significant.heuristics.ChiSquare;
import org.elasticsearch.search.aggregations.bucket.significant.heuristics.GND;
import org.elasticsearch.search.aggregations.bucket.significant.heuristics.JLHScore;
import org.elasticsearch.search.aggregations.bucket.significant.heuristics.MutualInformation;
import org.elasticsearch.search.aggregations.bucket.significant.heuristics.PercentageScore;
import org.elasticsearch.search.aggregations.bucket.significant.heuristics.ScriptHeuristic;
import org.elasticsearch.search.aggregations.bucket.significant.heuristics.SignificanceHeuristic;
import org.elasticsearch.search.aggregations.bucket.terms.DoubleTerms;
import org.elasticsearch.search.aggregations.bucket.terms.LongRareTerms;
import org.elasticsearch.search.aggregations.bucket.terms.LongTerms;
import org.elasticsearch.search.aggregations.bucket.terms.RareTermsAggregationBuilder;
import org.elasticsearch.search.aggregations.bucket.terms.StringRareTerms;
import org.elasticsearch.search.aggregations.bucket.terms.StringTerms;
import org.elasticsearch.search.aggregations.bucket.terms.TermsAggregationBuilder;
import org.elasticsearch.search.aggregations.bucket.terms.UnmappedRareTerms;
import org.elasticsearch.search.aggregations.bucket.terms.UnmappedTerms;
import org.elasticsearch.search.aggregations.metrics.AvgAggregationBuilder;
import org.elasticsearch.search.aggregations.metrics.CardinalityAggregationBuilder;
import org.elasticsearch.search.aggregations.metrics.ExtendedStatsAggregationBuilder;
import org.elasticsearch.search.aggregations.metrics.GeoBoundsAggregationBuilder;
import org.elasticsearch.search.aggregations.metrics.GeoCentroidAggregationBuilder;
import org.elasticsearch.search.aggregations.metrics.InternalAvg;
import org.elasticsearch.search.aggregations.metrics.InternalCardinality;
import org.elasticsearch.search.aggregations.metrics.InternalExtendedStats;
import org.elasticsearch.search.aggregations.metrics.InternalGeoBounds;
import org.elasticsearch.search.aggregations.metrics.InternalGeoCentroid;
import org.elasticsearch.search.aggregations.metrics.InternalHDRPercentileRanks;
import org.elasticsearch.search.aggregations.metrics.InternalHDRPercentiles;
import org.elasticsearch.search.aggregations.metrics.InternalMax;
import org.elasticsearch.search.aggregations.metrics.InternalMedianAbsoluteDeviation;
import org.elasticsearch.search.aggregations.metrics.InternalMin;
import org.elasticsearch.search.aggregations.metrics.InternalScriptedMetric;
import org.elasticsearch.search.aggregations.metrics.InternalStats;
import org.elasticsearch.search.aggregations.metrics.InternalSum;
import org.elasticsearch.search.aggregations.metrics.InternalTDigestPercentileRanks;
import org.elasticsearch.search.aggregations.metrics.InternalTDigestPercentiles;
import org.elasticsearch.search.aggregations.metrics.InternalTopHits;
import org.elasticsearch.search.aggregations.metrics.InternalValueCount;
import org.elasticsearch.search.aggregations.metrics.InternalWeightedAvg;
import org.elasticsearch.search.aggregations.metrics.MaxAggregationBuilder;
import org.elasticsearch.search.aggregations.metrics.MedianAbsoluteDeviationAggregationBuilder;
import org.elasticsearch.search.aggregations.metrics.MinAggregationBuilder;
import org.elasticsearch.search.aggregations.metrics.PercentileRanksAggregationBuilder;
import org.elasticsearch.search.aggregations.metrics.PercentilesAggregationBuilder;
import org.elasticsearch.search.aggregations.metrics.ScriptedMetricAggregationBuilder;
import org.elasticsearch.search.aggregations.metrics.StatsAggregationBuilder;
import org.elasticsearch.search.aggregations.metrics.SumAggregationBuilder;
import org.elasticsearch.search.aggregations.metrics.TopHitsAggregationBuilder;
import org.elasticsearch.search.aggregations.metrics.ValueCountAggregationBuilder;
import org.elasticsearch.search.aggregations.metrics.WeightedAvgAggregationBuilder;
import org.elasticsearch.search.aggregations.pipeline.AvgBucketPipelineAggregationBuilder;
import org.elasticsearch.search.aggregations.pipeline.AvgBucketPipelineAggregator;
import org.elasticsearch.search.aggregations.pipeline.BucketScriptPipelineAggregationBuilder;
import org.elasticsearch.search.aggregations.pipeline.BucketScriptPipelineAggregator;
import org.elasticsearch.search.aggregations.pipeline.BucketSelectorPipelineAggregationBuilder;
import org.elasticsearch.search.aggregations.pipeline.BucketSelectorPipelineAggregator;
import org.elasticsearch.search.aggregations.pipeline.BucketSortPipelineAggregationBuilder;
import org.elasticsearch.search.aggregations.pipeline.BucketSortPipelineAggregator;
import org.elasticsearch.search.aggregations.pipeline.CumulativeSumPipelineAggregationBuilder;
import org.elasticsearch.search.aggregations.pipeline.CumulativeSumPipelineAggregator;
import org.elasticsearch.search.aggregations.pipeline.DerivativePipelineAggregationBuilder;
import org.elasticsearch.search.aggregations.pipeline.DerivativePipelineAggregator;
import org.elasticsearch.search.aggregations.pipeline.ExtendedStatsBucketParser;
import org.elasticsearch.search.aggregations.pipeline.ExtendedStatsBucketPipelineAggregationBuilder;
import org.elasticsearch.search.aggregations.pipeline.ExtendedStatsBucketPipelineAggregator;
import org.elasticsearch.search.aggregations.pipeline.InternalBucketMetricValue;
import org.elasticsearch.search.aggregations.pipeline.InternalDerivative;
import org.elasticsearch.search.aggregations.pipeline.InternalExtendedStatsBucket;
import org.elasticsearch.search.aggregations.pipeline.InternalPercentilesBucket;
import org.elasticsearch.search.aggregations.pipeline.InternalSimpleValue;
import org.elasticsearch.search.aggregations.pipeline.InternalStatsBucket;
import org.elasticsearch.search.aggregations.pipeline.MaxBucketPipelineAggregationBuilder;
import org.elasticsearch.search.aggregations.pipeline.MaxBucketPipelineAggregator;
import org.elasticsearch.search.aggregations.pipeline.MinBucketPipelineAggregationBuilder;
import org.elasticsearch.search.aggregations.pipeline.MinBucketPipelineAggregator;
import org.elasticsearch.search.aggregations.pipeline.MovFnPipelineAggregationBuilder;
import org.elasticsearch.search.aggregations.pipeline.MovFnPipelineAggregator;
import org.elasticsearch.search.aggregations.pipeline.PercentilesBucketPipelineAggregationBuilder;
import org.elasticsearch.search.aggregations.pipeline.PercentilesBucketPipelineAggregator;
import org.elasticsearch.search.aggregations.pipeline.PipelineAggregator;
import org.elasticsearch.search.aggregations.pipeline.SerialDiffPipelineAggregationBuilder;
import org.elasticsearch.search.aggregations.pipeline.SerialDiffPipelineAggregator;
import org.elasticsearch.search.aggregations.pipeline.StatsBucketPipelineAggregationBuilder;
import org.elasticsearch.search.aggregations.pipeline.StatsBucketPipelineAggregator;
import org.elasticsearch.search.aggregations.pipeline.SumBucketPipelineAggregationBuilder;
import org.elasticsearch.search.aggregations.pipeline.SumBucketPipelineAggregator;
import org.elasticsearch.search.fetch.FetchPhase;
import org.elasticsearch.search.fetch.FetchSubPhase;
import org.elasticsearch.search.fetch.subphase.FetchDocValuesPhase;
import org.elasticsearch.search.fetch.subphase.ExplainPhase;
import org.elasticsearch.search.fetch.subphase.FetchSourcePhase;
import org.elasticsearch.search.fetch.subphase.MatchedQueriesPhase;
import org.elasticsearch.search.fetch.subphase.FetchScorePhase;
import org.elasticsearch.search.fetch.subphase.ScriptFieldsPhase;
import org.elasticsearch.search.fetch.subphase.SeqNoPrimaryTermPhase;
import org.elasticsearch.search.fetch.subphase.FetchVersionPhase;
import org.elasticsearch.search.fetch.subphase.highlight.FastVectorHighlighter;
import org.elasticsearch.search.fetch.subphase.highlight.HighlightPhase;
import org.elasticsearch.search.fetch.subphase.highlight.Highlighter;
import org.elasticsearch.search.fetch.subphase.highlight.PlainHighlighter;
import org.elasticsearch.search.fetch.subphase.highlight.UnifiedHighlighter;
import org.elasticsearch.search.fetch.subphase.matches.MatchesFetchSubPhase;
import org.elasticsearch.search.fetch.subphase.matches.MatchesProcessor;
import org.elasticsearch.search.fetch.subphase.matches.MatchesResult;
import org.elasticsearch.search.fetch.subphase.matches.MatchingTerms;
import org.elasticsearch.search.fetch.subphase.matches.MatchingTermsProcessor;
import org.elasticsearch.search.fetch.subphase.matches.NamedQueries;
import org.elasticsearch.search.fetch.subphase.matches.NamedQueriesProcessor;
import org.elasticsearch.search.rescore.QueryRescorerBuilder;
import org.elasticsearch.search.rescore.RescorerBuilder;
import org.elasticsearch.search.sort.FieldSortBuilder;
import org.elasticsearch.search.sort.GeoDistanceSortBuilder;
import org.elasticsearch.search.sort.ScoreSortBuilder;
import org.elasticsearch.search.sort.ScriptSortBuilder;
import org.elasticsearch.search.sort.SortBuilder;
import org.elasticsearch.search.suggest.Suggest;
import org.elasticsearch.search.suggest.SuggestionBuilder;
import org.elasticsearch.search.suggest.completion.CompletionSuggestion;
import org.elasticsearch.search.suggest.completion.CompletionSuggestionBuilder;
import org.elasticsearch.search.suggest.phrase.Laplace;
import org.elasticsearch.search.suggest.phrase.LinearInterpolation;
import org.elasticsearch.search.suggest.phrase.PhraseSuggestion;
import org.elasticsearch.search.suggest.phrase.PhraseSuggestionBuilder;
import org.elasticsearch.search.suggest.phrase.SmoothingModel;
import org.elasticsearch.search.suggest.phrase.StupidBackoff;
import org.elasticsearch.search.suggest.term.TermSuggestion;
import org.elasticsearch.search.suggest.term.TermSuggestionBuilder;

import java.util.ArrayList;
import java.util.HashMap;
import java.util.List;
import java.util.Map;
import java.util.function.Consumer;
import java.util.function.Function;

import static java.util.Collections.unmodifiableMap;
import static java.util.Objects.requireNonNull;

/**
 * Sets up things that can be done at search time like queries, aggregations, and suggesters.
 */
public class SearchModule {
    public static final Setting<Integer> INDICES_MAX_CLAUSE_COUNT_SETTING = Setting.intSetting("indices.query.bool.max_clause_count",
            1024, 1, Integer.MAX_VALUE, Setting.Property.NodeScope);

    private final Map<String, Highlighter> highlighters;
    private final Map<String, MatchesProcessor> matchesProcessors = new HashMap<>();
    private final List<FetchSubPhase> fetchSubPhases = new ArrayList<>();

    private final Settings settings;
    private final List<NamedWriteableRegistry.Entry> namedWriteables = new ArrayList<>();
    private final List<NamedXContentRegistry.Entry> namedXContents = new ArrayList<>();

    /**
     * Constructs a new SearchModule object
     *
     * NOTE: This constructor should not be called in production unless an accurate {@link Settings} object is provided.
     *       When constructed, a static flag is set in Lucene {@link BooleanQuery#setMaxClauseCount} according to the settings.
     *  @param settings Current settings
     * @param plugins List of included {@link SearchPlugin} objects.
     */
    public SearchModule(Settings settings, List<SearchPlugin> plugins) {
        this.settings = settings;
        registerSuggesters(plugins);
        highlighters = setupHighlighters(settings, plugins);
        registerMatchesProcessors(plugins);
        registerScoreFunctions(plugins);
        registerQueryParsers(plugins);
        registerRescorers(plugins);
        registerSorts();
        registerValueFormats();
        registerSignificanceHeuristics(plugins);
        registerAggregations(plugins);
        registerPipelineAggregations(plugins);
        registerFetchSubPhases(plugins);
        registerSearchExts(plugins);
        registerShapes();
        registerIntervalsSourceProviders();
    }

    public List<NamedWriteableRegistry.Entry> getNamedWriteables() {
        return namedWriteables;
    }

    public List<NamedXContentRegistry.Entry> getNamedXContents() {
        return namedXContents;
    }

    /**
     * Returns the {@link Highlighter} registry
     */
    public Map<String, Highlighter> getHighlighters() {
        return highlighters;
    }

    private void registerAggregations(List<SearchPlugin> plugins) {
        registerAggregation(new AggregationSpec(AvgAggregationBuilder.NAME, AvgAggregationBuilder::new, AvgAggregationBuilder::parse)
                .addResultReader(InternalAvg::new));
        registerAggregation(new AggregationSpec(WeightedAvgAggregationBuilder.NAME, WeightedAvgAggregationBuilder::new,
            WeightedAvgAggregationBuilder::parse).addResultReader(InternalWeightedAvg::new));
        registerAggregation(new AggregationSpec(SumAggregationBuilder.NAME, SumAggregationBuilder::new, SumAggregationBuilder::parse)
                .addResultReader(InternalSum::new));
        registerAggregation(new AggregationSpec(MinAggregationBuilder.NAME, MinAggregationBuilder::new, MinAggregationBuilder::parse)
                .addResultReader(InternalMin::new));
        registerAggregation(new AggregationSpec(MaxAggregationBuilder.NAME, MaxAggregationBuilder::new, MaxAggregationBuilder::parse)
                .addResultReader(InternalMax::new));
        registerAggregation(new AggregationSpec(StatsAggregationBuilder.NAME, StatsAggregationBuilder::new, StatsAggregationBuilder::parse)
                .addResultReader(InternalStats::new));
        registerAggregation(new AggregationSpec(ExtendedStatsAggregationBuilder.NAME, ExtendedStatsAggregationBuilder::new,
                ExtendedStatsAggregationBuilder::parse).addResultReader(InternalExtendedStats::new));
        registerAggregation(new AggregationSpec(ValueCountAggregationBuilder.NAME, ValueCountAggregationBuilder::new,
                ValueCountAggregationBuilder::parse).addResultReader(InternalValueCount::new));
        registerAggregation(new AggregationSpec(PercentilesAggregationBuilder.NAME, PercentilesAggregationBuilder::new,
                PercentilesAggregationBuilder::parse)
                    .addResultReader(InternalTDigestPercentiles.NAME, InternalTDigestPercentiles::new)
                    .addResultReader(InternalHDRPercentiles.NAME, InternalHDRPercentiles::new));
        registerAggregation(new AggregationSpec(PercentileRanksAggregationBuilder.NAME, PercentileRanksAggregationBuilder::new,
                PercentileRanksAggregationBuilder::parse)
                        .addResultReader(InternalTDigestPercentileRanks.NAME, InternalTDigestPercentileRanks::new)
                        .addResultReader(InternalHDRPercentileRanks.NAME, InternalHDRPercentileRanks::new));
        registerAggregation(new AggregationSpec(MedianAbsoluteDeviationAggregationBuilder.NAME,
                MedianAbsoluteDeviationAggregationBuilder::new, MedianAbsoluteDeviationAggregationBuilder::parse)
                        .addResultReader(InternalMedianAbsoluteDeviation::new));
        registerAggregation(new AggregationSpec(CardinalityAggregationBuilder.NAME, CardinalityAggregationBuilder::new,
                CardinalityAggregationBuilder::parse).addResultReader(InternalCardinality::new));
        registerAggregation(new AggregationSpec(GlobalAggregationBuilder.NAME, GlobalAggregationBuilder::new,
                GlobalAggregationBuilder::parse).addResultReader(InternalGlobal::new));
        registerAggregation(new AggregationSpec(MissingAggregationBuilder.NAME, MissingAggregationBuilder::new,
                MissingAggregationBuilder::parse).addResultReader(InternalMissing::new));
        registerAggregation(new AggregationSpec(FilterAggregationBuilder.NAME, FilterAggregationBuilder::new,
                FilterAggregationBuilder::parse).addResultReader(InternalFilter::new));
        registerAggregation(new AggregationSpec(FiltersAggregationBuilder.NAME, FiltersAggregationBuilder::new,
                FiltersAggregationBuilder::parse).addResultReader(InternalFilters::new));
        registerAggregation(new AggregationSpec(AdjacencyMatrixAggregationBuilder.NAME, AdjacencyMatrixAggregationBuilder::new,
                AdjacencyMatrixAggregationBuilder::parse).addResultReader(InternalAdjacencyMatrix::new));
        registerAggregation(new AggregationSpec(SamplerAggregationBuilder.NAME, SamplerAggregationBuilder::new,
                SamplerAggregationBuilder::parse)
                    .addResultReader(InternalSampler.NAME, InternalSampler::new)
                    .addResultReader(UnmappedSampler.NAME, UnmappedSampler::new));
        registerAggregation(new AggregationSpec(DiversifiedAggregationBuilder.NAME, DiversifiedAggregationBuilder::new,
                DiversifiedAggregationBuilder::parse)
                    /* Reuses result readers from SamplerAggregator*/);
        registerAggregation(new AggregationSpec(TermsAggregationBuilder.NAME, TermsAggregationBuilder::new,
                TermsAggregationBuilder::parse)
                    .addResultReader(StringTerms.NAME, StringTerms::new)
                    .addResultReader(UnmappedTerms.NAME, UnmappedTerms::new)
                    .addResultReader(LongTerms.NAME, LongTerms::new)
                    .addResultReader(DoubleTerms.NAME, DoubleTerms::new));
        registerAggregation(new AggregationSpec(RareTermsAggregationBuilder.NAME, RareTermsAggregationBuilder::new,
                RareTermsAggregationBuilder::parse)
                    .addResultReader(StringRareTerms.NAME, StringRareTerms::new)
                    .addResultReader(UnmappedRareTerms.NAME, UnmappedRareTerms::new)
                    .addResultReader(LongRareTerms.NAME, LongRareTerms::new));
        registerAggregation(new AggregationSpec(SignificantTermsAggregationBuilder.NAME, SignificantTermsAggregationBuilder::new,
                SignificantTermsAggregationBuilder::parse)
                    .addResultReader(SignificantStringTerms.NAME, SignificantStringTerms::new)
                    .addResultReader(SignificantLongTerms.NAME, SignificantLongTerms::new)
                    .addResultReader(UnmappedSignificantTerms.NAME, UnmappedSignificantTerms::new));
        registerAggregation(new AggregationSpec(SignificantTextAggregationBuilder.NAME, SignificantTextAggregationBuilder::new,
                SignificantTextAggregationBuilder::parse));
        registerAggregation(new AggregationSpec(RangeAggregationBuilder.NAME, RangeAggregationBuilder::new,
                RangeAggregationBuilder::parse).addResultReader(InternalRange::new));
        registerAggregation(new AggregationSpec(DateRangeAggregationBuilder.NAME, DateRangeAggregationBuilder::new,
                DateRangeAggregationBuilder::parse).addResultReader(InternalDateRange::new));
        registerAggregation(new AggregationSpec(IpRangeAggregationBuilder.NAME, IpRangeAggregationBuilder::new,
                IpRangeAggregationBuilder::parse).addResultReader(InternalBinaryRange::new));
        registerAggregation(new AggregationSpec(HistogramAggregationBuilder.NAME, HistogramAggregationBuilder::new,
                HistogramAggregationBuilder::parse).addResultReader(InternalHistogram::new));
        registerAggregation(new AggregationSpec(DateHistogramAggregationBuilder.NAME, DateHistogramAggregationBuilder::new,
                DateHistogramAggregationBuilder::parse).addResultReader(InternalDateHistogram::new));
        registerAggregation(new AggregationSpec(AutoDateHistogramAggregationBuilder.NAME, AutoDateHistogramAggregationBuilder::new,
                AutoDateHistogramAggregationBuilder::parse).addResultReader(InternalAutoDateHistogram::new));
        registerAggregation(new AggregationSpec(GeoDistanceAggregationBuilder.NAME, GeoDistanceAggregationBuilder::new,
                GeoDistanceAggregationBuilder::parse).addResultReader(InternalGeoDistance::new));
        registerAggregation(new AggregationSpec(GeoHashGridAggregationBuilder.NAME, GeoHashGridAggregationBuilder::new,
                GeoHashGridAggregationBuilder::parse).addResultReader(InternalGeoHashGrid::new));
        registerAggregation(new AggregationSpec(GeoTileGridAggregationBuilder.NAME, GeoTileGridAggregationBuilder::new,
                GeoTileGridAggregationBuilder::parse).addResultReader(InternalGeoTileGrid::new));
        registerAggregation(new AggregationSpec(NestedAggregationBuilder.NAME, NestedAggregationBuilder::new,
                NestedAggregationBuilder::parse).addResultReader(InternalNested::new));
        registerAggregation(new AggregationSpec(ReverseNestedAggregationBuilder.NAME, ReverseNestedAggregationBuilder::new,
                ReverseNestedAggregationBuilder::parse).addResultReader(InternalReverseNested::new));
        registerAggregation(new AggregationSpec(TopHitsAggregationBuilder.NAME, TopHitsAggregationBuilder::new,
                TopHitsAggregationBuilder::parse).addResultReader(InternalTopHits::new));
        registerAggregation(new AggregationSpec(GeoBoundsAggregationBuilder.NAME, GeoBoundsAggregationBuilder::new,
                GeoBoundsAggregationBuilder::parse).addResultReader(InternalGeoBounds::new));
        registerAggregation(new AggregationSpec(GeoCentroidAggregationBuilder.NAME, GeoCentroidAggregationBuilder::new,
                GeoCentroidAggregationBuilder::parse).addResultReader(InternalGeoCentroid::new));
        registerAggregation(new AggregationSpec(ScriptedMetricAggregationBuilder.NAME, ScriptedMetricAggregationBuilder::new,
                ScriptedMetricAggregationBuilder.PARSER).addResultReader(InternalScriptedMetric::new));
        registerAggregation((new AggregationSpec(CompositeAggregationBuilder.NAME, CompositeAggregationBuilder::new,
                CompositeAggregationBuilder.PARSER).addResultReader(InternalComposite::new)));
        registerFromPlugin(plugins, SearchPlugin::getAggregations, this::registerAggregation);
    }

    private void registerAggregation(AggregationSpec spec) {
        namedXContents.add(new NamedXContentRegistry.Entry(BaseAggregationBuilder.class, spec.getName(), (p, c) -> {
            String name = (String) c;
            return spec.getParser().parse(p, name);
        }));
        namedWriteables.add(
                new NamedWriteableRegistry.Entry(AggregationBuilder.class, spec.getName().getPreferredName(), spec.getReader()));
        for (Map.Entry<String, Writeable.Reader<? extends InternalAggregation>> t : spec.getResultReaders().entrySet()) {
            String writeableName = t.getKey();
            Writeable.Reader<? extends InternalAggregation> internalReader = t.getValue();
            namedWriteables.add(new NamedWriteableRegistry.Entry(InternalAggregation.class, writeableName, internalReader));
        }
    }

    private void registerPipelineAggregations(List<SearchPlugin> plugins) {
        registerPipelineAggregation(new PipelineAggregationSpec(
                DerivativePipelineAggregationBuilder.NAME,
                DerivativePipelineAggregationBuilder::new,
                DerivativePipelineAggregator::new,
                DerivativePipelineAggregationBuilder::parse)
                    .addResultReader(InternalDerivative::new));
        registerPipelineAggregation(new PipelineAggregationSpec(
                MaxBucketPipelineAggregationBuilder.NAME,
                MaxBucketPipelineAggregationBuilder::new,
                MaxBucketPipelineAggregator::new,
                MaxBucketPipelineAggregationBuilder.PARSER)
                    // This bucket is used by many pipeline aggreations.
                    .addResultReader(InternalBucketMetricValue.NAME, InternalBucketMetricValue::new));
        registerPipelineAggregation(new PipelineAggregationSpec(
                MinBucketPipelineAggregationBuilder.NAME,
                MinBucketPipelineAggregationBuilder::new,
                MinBucketPipelineAggregator::new,
                MinBucketPipelineAggregationBuilder.PARSER)
                    /* Uses InternalBucketMetricValue */);
        registerPipelineAggregation(new PipelineAggregationSpec(
                AvgBucketPipelineAggregationBuilder.NAME,
                AvgBucketPipelineAggregationBuilder::new,
                AvgBucketPipelineAggregator::new,
                AvgBucketPipelineAggregationBuilder.PARSER)
                    // This bucket is used by many pipeline aggreations.
                    .addResultReader(InternalSimpleValue.NAME, InternalSimpleValue::new));
        registerPipelineAggregation(new PipelineAggregationSpec(
                SumBucketPipelineAggregationBuilder.NAME,
                SumBucketPipelineAggregationBuilder::new,
                SumBucketPipelineAggregator::new,
                SumBucketPipelineAggregationBuilder.PARSER)
                    /* Uses InternalSimpleValue */);
        registerPipelineAggregation(new PipelineAggregationSpec(
                StatsBucketPipelineAggregationBuilder.NAME,
                StatsBucketPipelineAggregationBuilder::new,
                StatsBucketPipelineAggregator::new,
                StatsBucketPipelineAggregationBuilder.PARSER)
                    .addResultReader(InternalStatsBucket::new));
        registerPipelineAggregation(new PipelineAggregationSpec(
                ExtendedStatsBucketPipelineAggregationBuilder.NAME,
                ExtendedStatsBucketPipelineAggregationBuilder::new,
                ExtendedStatsBucketPipelineAggregator::new,
                new ExtendedStatsBucketParser())
                    .addResultReader(InternalExtendedStatsBucket::new));
        registerPipelineAggregation(new PipelineAggregationSpec(
                PercentilesBucketPipelineAggregationBuilder.NAME,
                PercentilesBucketPipelineAggregationBuilder::new,
                PercentilesBucketPipelineAggregator::new,
                PercentilesBucketPipelineAggregationBuilder.PARSER)
                    .addResultReader(InternalPercentilesBucket::new));
        registerPipelineAggregation(new PipelineAggregationSpec(
                CumulativeSumPipelineAggregationBuilder.NAME,
                CumulativeSumPipelineAggregationBuilder::new,
                CumulativeSumPipelineAggregator::new,
                CumulativeSumPipelineAggregationBuilder::parse));
        registerPipelineAggregation(new PipelineAggregationSpec(
                BucketScriptPipelineAggregationBuilder.NAME,
                BucketScriptPipelineAggregationBuilder::new,
                BucketScriptPipelineAggregator::new,
                (name, p) -> BucketScriptPipelineAggregationBuilder.PARSER.parse(p, name)));
        registerPipelineAggregation(new PipelineAggregationSpec(
                BucketSelectorPipelineAggregationBuilder.NAME,
                BucketSelectorPipelineAggregationBuilder::new,
                BucketSelectorPipelineAggregator::new,
                BucketSelectorPipelineAggregationBuilder::parse));
        registerPipelineAggregation(new PipelineAggregationSpec(
                BucketSortPipelineAggregationBuilder.NAME,
                BucketSortPipelineAggregationBuilder::new,
                BucketSortPipelineAggregator::new,
                BucketSortPipelineAggregationBuilder::parse));
        registerPipelineAggregation(new PipelineAggregationSpec(
                SerialDiffPipelineAggregationBuilder.NAME,
                SerialDiffPipelineAggregationBuilder::new,
                SerialDiffPipelineAggregator::new,
                SerialDiffPipelineAggregationBuilder::parse));
        registerPipelineAggregation(new PipelineAggregationSpec(
                MovFnPipelineAggregationBuilder.NAME,
                MovFnPipelineAggregationBuilder::new,
                MovFnPipelineAggregator::new,
                (name, p) -> MovFnPipelineAggregationBuilder.PARSER.parse(p, name)));

        registerFromPlugin(plugins, SearchPlugin::getPipelineAggregations, this::registerPipelineAggregation);
    }

    private void registerPipelineAggregation(PipelineAggregationSpec spec) {
        namedXContents.add(new NamedXContentRegistry.Entry(BaseAggregationBuilder.class, spec.getName(), (p, c) -> {
            String name = (String) c;
            return spec.getParser().parse(name, p);
        }));
        namedWriteables.add(
                new NamedWriteableRegistry.Entry(PipelineAggregationBuilder.class, spec.getName().getPreferredName(), spec.getReader()));
        namedWriteables.add(
                new NamedWriteableRegistry.Entry(PipelineAggregator.class, spec.getName().getPreferredName(), spec.getAggregatorReader()));
        for (Map.Entry<String, Writeable.Reader<? extends InternalAggregation>> resultReader : spec.getResultReaders().entrySet()) {
            namedWriteables
                    .add(new NamedWriteableRegistry.Entry(InternalAggregation.class, resultReader.getKey(), resultReader.getValue()));
        }
    }

    private void registerShapes() {
        if (ShapesAvailability.JTS_AVAILABLE && ShapesAvailability.SPATIAL4J_AVAILABLE) {
            namedWriteables.addAll(GeoShapeType.getShapeWriteables());
        }
    }

    private void registerRescorers(List<SearchPlugin> plugins) {
        registerRescorer(new RescorerSpec<>(QueryRescorerBuilder.NAME, QueryRescorerBuilder::new, QueryRescorerBuilder::fromXContent));
        registerFromPlugin(plugins, SearchPlugin::getRescorers, this::registerRescorer);
    }

    private void registerRescorer(RescorerSpec<?> spec) {
        namedXContents.add(new NamedXContentRegistry.Entry(RescorerBuilder.class, spec.getName(), (p, c) -> spec.getParser().apply(p)));
        namedWriteables.add(new NamedWriteableRegistry.Entry(RescorerBuilder.class, spec.getName().getPreferredName(), spec.getReader()));
    }

    private void registerSorts() {
        namedWriteables.add(new NamedWriteableRegistry.Entry(SortBuilder.class, GeoDistanceSortBuilder.NAME, GeoDistanceSortBuilder::new));
        namedWriteables.add(new NamedWriteableRegistry.Entry(SortBuilder.class, ScoreSortBuilder.NAME, ScoreSortBuilder::new));
        namedWriteables.add(new NamedWriteableRegistry.Entry(SortBuilder.class, ScriptSortBuilder.NAME, ScriptSortBuilder::new));
        namedWriteables.add(new NamedWriteableRegistry.Entry(SortBuilder.class, FieldSortBuilder.NAME, FieldSortBuilder::new));
    }

    private <T> void registerFromPlugin(List<SearchPlugin> plugins, Function<SearchPlugin, List<T>> producer, Consumer<T> consumer) {
        for (SearchPlugin plugin : plugins) {
            for (T t : producer.apply(plugin)) {
                consumer.accept(t);
            }
        }
    }

    public static void registerSmoothingModels(List<Entry> namedWriteables) {
        namedWriteables.add(new NamedWriteableRegistry.Entry(SmoothingModel.class, Laplace.NAME, Laplace::new));
        namedWriteables.add(new NamedWriteableRegistry.Entry(SmoothingModel.class, LinearInterpolation.NAME, LinearInterpolation::new));
        namedWriteables.add(new NamedWriteableRegistry.Entry(SmoothingModel.class, StupidBackoff.NAME, StupidBackoff::new));
    }

    private void registerSuggesters(List<SearchPlugin> plugins) {
        registerSmoothingModels(namedWriteables);

        registerSuggester(new SuggesterSpec<>(TermSuggestionBuilder.SUGGESTION_NAME,
            TermSuggestionBuilder::new, TermSuggestionBuilder::fromXContent, TermSuggestion::new));

        registerSuggester(new SuggesterSpec<>(PhraseSuggestionBuilder.SUGGESTION_NAME,
            PhraseSuggestionBuilder::new, PhraseSuggestionBuilder::fromXContent, PhraseSuggestion::new));

        registerSuggester(new SuggesterSpec<>(CompletionSuggestionBuilder.SUGGESTION_NAME,
            CompletionSuggestionBuilder::new, CompletionSuggestionBuilder::fromXContent, CompletionSuggestion::new));

        registerFromPlugin(plugins, SearchPlugin::getSuggesters, this::registerSuggester);
    }

    private void registerSuggester(SuggesterSpec<?> suggester) {
        namedWriteables.add(new NamedWriteableRegistry.Entry(
                SuggestionBuilder.class, suggester.getName().getPreferredName(), suggester.getReader()));
        namedXContents.add(new NamedXContentRegistry.Entry(SuggestionBuilder.class, suggester.getName(),
                suggester.getParser()));

        namedWriteables.add(new NamedWriteableRegistry.Entry(
            Suggest.Suggestion.class, suggester.getName().getPreferredName(), suggester.getSuggestionReader()
        ));
    }

    private Map<String, Highlighter> setupHighlighters(Settings settings, List<SearchPlugin> plugins) {
        NamedRegistry<Highlighter> highlighters = new NamedRegistry<>("highlighter");
        highlighters.register("fvh",  new FastVectorHighlighter(settings));
        highlighters.register("plain", new PlainHighlighter());
        highlighters.register("unified", new UnifiedHighlighter());
        highlighters.extractAndRegister(plugins, SearchPlugin::getHighlighters);

        return unmodifiableMap(highlighters.getRegistry());
    }

    private void registerMatchesProcessors(List<SearchPlugin> plugins) {
        registerMatchesProcessor(new SearchPlugin.MatchesProcessorSpec(
            NamedQueriesProcessor.NAME, NamedQueriesProcessor::new, NamedQueries::new, NamedQueries::fromXContent
        ));
        registerMatchesProcessor(new SearchPlugin.MatchesProcessorSpec(
            MatchingTermsProcessor.NAME, MatchingTermsProcessor::new, MatchingTerms::new, MatchingTerms::fromXContent
        ));
        registerFromPlugin(plugins, SearchPlugin::getMatchesProcessors, this::registerMatchesProcessor);
    }

    private void registerMatchesProcessor(SearchPlugin.MatchesProcessorSpec spec) {
        namedWriteables.add(new NamedWriteableRegistry.Entry(
            MatchesResult.class, spec.getName(), spec.getResultReader()));
        matchesProcessors.put(spec.getName(), spec.getInstance());
        namedXContents.add(new NamedXContentRegistry.Entry(
            MatchesResult.class, new ParseField(spec.getName()), spec.getResultParser()));
    }

    private void registerScoreFunctions(List<SearchPlugin> plugins) {
        // ScriptScoreFunctionBuilder has it own named writable because of a new script_score query
        namedWriteables.add(new NamedWriteableRegistry.Entry(
            ScriptScoreFunctionBuilder.class, ScriptScoreFunctionBuilder.NAME,  ScriptScoreFunctionBuilder::new));
        registerScoreFunction(new ScoreFunctionSpec<>(ScriptScoreFunctionBuilder.NAME, ScriptScoreFunctionBuilder::new,
                ScriptScoreFunctionBuilder::fromXContent));

        registerScoreFunction(
                new ScoreFunctionSpec<>(GaussDecayFunctionBuilder.NAME, GaussDecayFunctionBuilder::new, GaussDecayFunctionBuilder.PARSER));
        registerScoreFunction(new ScoreFunctionSpec<>(LinearDecayFunctionBuilder.NAME, LinearDecayFunctionBuilder::new,
                LinearDecayFunctionBuilder.PARSER));
        registerScoreFunction(new ScoreFunctionSpec<>(ExponentialDecayFunctionBuilder.NAME, ExponentialDecayFunctionBuilder::new,
                ExponentialDecayFunctionBuilder.PARSER));
        registerScoreFunction(new ScoreFunctionSpec<>(RandomScoreFunctionBuilder.NAME, RandomScoreFunctionBuilder::new,
                RandomScoreFunctionBuilder::fromXContent));
        registerScoreFunction(new ScoreFunctionSpec<>(FieldValueFactorFunctionBuilder.NAME, FieldValueFactorFunctionBuilder::new,
                FieldValueFactorFunctionBuilder::fromXContent));

        //weight doesn't have its own parser, so every function supports it out of the box.
        //Can be a single function too when not associated to any other function, which is why it needs to be registered manually here.
        namedWriteables.add(new NamedWriteableRegistry.Entry(ScoreFunctionBuilder.class, WeightBuilder.NAME, WeightBuilder::new));

        registerFromPlugin(plugins, SearchPlugin::getScoreFunctions, this::registerScoreFunction);
    }

    private void registerScoreFunction(ScoreFunctionSpec<?> scoreFunction) {
        namedWriteables.add(new NamedWriteableRegistry.Entry(
                ScoreFunctionBuilder.class, scoreFunction.getName().getPreferredName(), scoreFunction.getReader()));
        // TODO remove funky contexts
        namedXContents.add(new NamedXContentRegistry.Entry(
                ScoreFunctionBuilder.class, scoreFunction.getName(),
                (XContentParser p, Object c) -> scoreFunction.getParser().fromXContent(p)));
    }

    private void registerValueFormats() {
        registerValueFormat(DocValueFormat.BOOLEAN.getWriteableName(), in -> DocValueFormat.BOOLEAN);
        registerValueFormat(DocValueFormat.DateTime.NAME, DocValueFormat.DateTime::new);
        registerValueFormat(DocValueFormat.Decimal.NAME, DocValueFormat.Decimal::new);
        registerValueFormat(DocValueFormat.GEOHASH.getWriteableName(), in -> DocValueFormat.GEOHASH);
        registerValueFormat(DocValueFormat.GEOTILE.getWriteableName(), in -> DocValueFormat.GEOTILE);
        registerValueFormat(DocValueFormat.IP.getWriteableName(), in -> DocValueFormat.IP);
        registerValueFormat(DocValueFormat.RAW.getWriteableName(), in -> DocValueFormat.RAW);
        registerValueFormat(DocValueFormat.BINARY.getWriteableName(), in -> DocValueFormat.BINARY);
    }

    /**
     * Register a new ValueFormat.
     */
    private void registerValueFormat(String name, Writeable.Reader<? extends DocValueFormat> reader) {
        namedWriteables.add(new NamedWriteableRegistry.Entry(DocValueFormat.class, name, reader));
    }

    private void registerSignificanceHeuristics(List<SearchPlugin> plugins) {
        registerSignificanceHeuristic(new SignificanceHeuristicSpec<>(ChiSquare.NAME, ChiSquare::new, ChiSquare.PARSER));
        registerSignificanceHeuristic(new SignificanceHeuristicSpec<>(GND.NAME, GND::new, GND.PARSER));
        registerSignificanceHeuristic(new SignificanceHeuristicSpec<>(JLHScore.NAME, JLHScore::new, JLHScore.PARSER));
        registerSignificanceHeuristic(new SignificanceHeuristicSpec<>(
            MutualInformation.NAME, MutualInformation::new, MutualInformation.PARSER));
        registerSignificanceHeuristic(new SignificanceHeuristicSpec<>(PercentageScore.NAME, PercentageScore::new, PercentageScore.PARSER));
        registerSignificanceHeuristic(new SignificanceHeuristicSpec<>(ScriptHeuristic.NAME, ScriptHeuristic::new, ScriptHeuristic.PARSER));

        registerFromPlugin(plugins, SearchPlugin::getSignificanceHeuristics, this::registerSignificanceHeuristic);
    }

    private <T extends SignificanceHeuristic> void registerSignificanceHeuristic(SignificanceHeuristicSpec<?> spec) {
        namedXContents.add(new NamedXContentRegistry.Entry(
            SignificanceHeuristic.class, spec.getName(), p -> spec.getParser().apply(p, null)));
        namedWriteables.add(new NamedWriteableRegistry.Entry(
            SignificanceHeuristic.class, spec.getName().getPreferredName(), spec.getReader()));
    }

    private void registerFetchSubPhases(List<SearchPlugin> plugins) {
<<<<<<< HEAD
        registerFetchSubPhase(new ExplainFetchSubPhase());
        registerFetchSubPhase(new DocValueFieldsFetchSubPhase());
        registerFetchSubPhase(new ScriptFieldsFetchSubPhase());
        registerFetchSubPhase(new FetchSourceSubPhase());
        registerFetchSubPhase(new VersionFetchSubPhase());
        registerFetchSubPhase(new SeqNoPrimaryTermFetchSubPhase());
        registerFetchSubPhase(new MatchedQueriesFetchSubPhase());
        registerFetchSubPhase(new MatchesFetchSubPhase(matchesProcessors));
=======
        registerFetchSubPhase(new ExplainPhase());
        registerFetchSubPhase(new FetchDocValuesPhase());
        registerFetchSubPhase(new ScriptFieldsPhase());
        registerFetchSubPhase(new FetchSourcePhase());
        registerFetchSubPhase(new FetchVersionPhase());
        registerFetchSubPhase(new SeqNoPrimaryTermPhase());
        registerFetchSubPhase(new MatchedQueriesPhase());
>>>>>>> cd50922f
        registerFetchSubPhase(new HighlightPhase(highlighters));
        registerFetchSubPhase(new FetchScorePhase());

        FetchPhaseConstructionContext context = new FetchPhaseConstructionContext(highlighters);
        registerFromPlugin(plugins, p -> p.getFetchSubPhases(context), this::registerFetchSubPhase);
    }

    private void registerSearchExts(List<SearchPlugin> plugins) {
        registerFromPlugin(plugins, SearchPlugin::getSearchExts, this::registerSearchExt);
    }

    private void registerSearchExt(SearchExtSpec<?> spec) {
        namedXContents.add(new NamedXContentRegistry.Entry(SearchExtBuilder.class, spec.getName(), spec.getParser()));
        namedWriteables.add(new NamedWriteableRegistry.Entry(SearchExtBuilder.class, spec.getName().getPreferredName(), spec.getReader()));
    }

    private void registerFetchSubPhase(FetchSubPhase subPhase) {
        Class<?> subPhaseClass = subPhase.getClass();
        if (fetchSubPhases.stream().anyMatch(p -> p.getClass().equals(subPhaseClass))) {
            throw new IllegalArgumentException("FetchSubPhase [" + subPhaseClass + "] already registered");
        }
        fetchSubPhases.add(requireNonNull(subPhase, "FetchSubPhase must not be null"));
    }

    private void registerQueryParsers(List<SearchPlugin> plugins) {
        registerQuery(new QuerySpec<>(MatchQueryBuilder.NAME, MatchQueryBuilder::new, MatchQueryBuilder::fromXContent));
        registerQuery(new QuerySpec<>(MatchPhraseQueryBuilder.NAME, MatchPhraseQueryBuilder::new, MatchPhraseQueryBuilder::fromXContent));
        registerQuery(new QuerySpec<>(MatchPhrasePrefixQueryBuilder.NAME, MatchPhrasePrefixQueryBuilder::new,
                MatchPhrasePrefixQueryBuilder::fromXContent));
        registerQuery(new QuerySpec<>(MultiMatchQueryBuilder.NAME, MultiMatchQueryBuilder::new, MultiMatchQueryBuilder::fromXContent));
        registerQuery(new QuerySpec<>(NestedQueryBuilder.NAME, NestedQueryBuilder::new, NestedQueryBuilder::fromXContent));
        registerQuery(new QuerySpec<>(DisMaxQueryBuilder.NAME, DisMaxQueryBuilder::new, DisMaxQueryBuilder::fromXContent));
        registerQuery(new QuerySpec<>(IdsQueryBuilder.NAME, IdsQueryBuilder::new, IdsQueryBuilder::fromXContent));
        registerQuery(new QuerySpec<>(MatchAllQueryBuilder.NAME, MatchAllQueryBuilder::new, MatchAllQueryBuilder::fromXContent));
        registerQuery(new QuerySpec<>(QueryStringQueryBuilder.NAME, QueryStringQueryBuilder::new, QueryStringQueryBuilder::fromXContent));
        registerQuery(new QuerySpec<>(BoostingQueryBuilder.NAME, BoostingQueryBuilder::new, BoostingQueryBuilder::fromXContent));
        BooleanQuery.setMaxClauseCount(INDICES_MAX_CLAUSE_COUNT_SETTING.get(settings));
        registerQuery(new QuerySpec<>(BoolQueryBuilder.NAME, BoolQueryBuilder::new, BoolQueryBuilder::fromXContent));
        registerQuery(new QuerySpec<>(TermQueryBuilder.NAME, TermQueryBuilder::new, TermQueryBuilder::fromXContent));
        registerQuery(new QuerySpec<>(TermsQueryBuilder.NAME, TermsQueryBuilder::new, TermsQueryBuilder::fromXContent));
        registerQuery(new QuerySpec<>(FuzzyQueryBuilder.NAME, FuzzyQueryBuilder::new, FuzzyQueryBuilder::fromXContent));
        registerQuery(new QuerySpec<>(RegexpQueryBuilder.NAME, RegexpQueryBuilder::new, RegexpQueryBuilder::fromXContent));
        registerQuery(new QuerySpec<>(RangeQueryBuilder.NAME, RangeQueryBuilder::new, RangeQueryBuilder::fromXContent));
        registerQuery(new QuerySpec<>(PrefixQueryBuilder.NAME, PrefixQueryBuilder::new, PrefixQueryBuilder::fromXContent));
        registerQuery(new QuerySpec<>(WildcardQueryBuilder.NAME, WildcardQueryBuilder::new, WildcardQueryBuilder::fromXContent));
        registerQuery(
                new QuerySpec<>(ConstantScoreQueryBuilder.NAME, ConstantScoreQueryBuilder::new, ConstantScoreQueryBuilder::fromXContent));
        registerQuery(new QuerySpec<>(SpanTermQueryBuilder.NAME, SpanTermQueryBuilder::new, SpanTermQueryBuilder::fromXContent));
        registerQuery(new QuerySpec<>(SpanNotQueryBuilder.NAME, SpanNotQueryBuilder::new, SpanNotQueryBuilder::fromXContent));
        registerQuery(new QuerySpec<>(SpanWithinQueryBuilder.NAME, SpanWithinQueryBuilder::new, SpanWithinQueryBuilder::fromXContent));
        registerQuery(new QuerySpec<>(SpanContainingQueryBuilder.NAME, SpanContainingQueryBuilder::new,
                SpanContainingQueryBuilder::fromXContent));
        registerQuery(new QuerySpec<>(FieldMaskingSpanQueryBuilder.NAME, FieldMaskingSpanQueryBuilder::new,
                FieldMaskingSpanQueryBuilder::fromXContent));
        registerQuery(new QuerySpec<>(SpanFirstQueryBuilder.NAME, SpanFirstQueryBuilder::new, SpanFirstQueryBuilder::fromXContent));
        registerQuery(new QuerySpec<>(SpanNearQueryBuilder.NAME, SpanNearQueryBuilder::new, SpanNearQueryBuilder::fromXContent));
        registerQuery(new QuerySpec<>(SpanGapQueryBuilder.NAME, SpanGapQueryBuilder::new, SpanGapQueryBuilder::fromXContent));
        registerQuery(new QuerySpec<>(SpanOrQueryBuilder.NAME, SpanOrQueryBuilder::new, SpanOrQueryBuilder::fromXContent));
        registerQuery(new QuerySpec<>(MoreLikeThisQueryBuilder.NAME, MoreLikeThisQueryBuilder::new,
                MoreLikeThisQueryBuilder::fromXContent));
        registerQuery(new QuerySpec<>(WrapperQueryBuilder.NAME, WrapperQueryBuilder::new, WrapperQueryBuilder::fromXContent));
        registerQuery(
                new QuerySpec<>(SpanMultiTermQueryBuilder.NAME, SpanMultiTermQueryBuilder::new, SpanMultiTermQueryBuilder::fromXContent));
        registerQuery(new QuerySpec<>(FunctionScoreQueryBuilder.NAME, FunctionScoreQueryBuilder::new,
                FunctionScoreQueryBuilder::fromXContent));
        registerQuery(new QuerySpec<>(ScriptScoreQueryBuilder.NAME, ScriptScoreQueryBuilder::new, ScriptScoreQueryBuilder::fromXContent));
        registerQuery(
                new QuerySpec<>(SimpleQueryStringBuilder.NAME, SimpleQueryStringBuilder::new, SimpleQueryStringBuilder::fromXContent));
        registerQuery(new QuerySpec<>(ScriptQueryBuilder.NAME, ScriptQueryBuilder::new, ScriptQueryBuilder::fromXContent));
        registerQuery(new QuerySpec<>(GeoDistanceQueryBuilder.NAME, GeoDistanceQueryBuilder::new, GeoDistanceQueryBuilder::fromXContent));
        registerQuery(new QuerySpec<>(GeoBoundingBoxQueryBuilder.NAME, GeoBoundingBoxQueryBuilder::new,
                GeoBoundingBoxQueryBuilder::fromXContent));
        registerQuery(new QuerySpec<>(GeoPolygonQueryBuilder.NAME, GeoPolygonQueryBuilder::new, GeoPolygonQueryBuilder::fromXContent));
        registerQuery(new QuerySpec<>(ExistsQueryBuilder.NAME, ExistsQueryBuilder::new, ExistsQueryBuilder::fromXContent));
        registerQuery(new QuerySpec<>(MatchNoneQueryBuilder.NAME, MatchNoneQueryBuilder::new, MatchNoneQueryBuilder::fromXContent));
        registerQuery(new QuerySpec<>(TermsSetQueryBuilder.NAME, TermsSetQueryBuilder::new, TermsSetQueryBuilder::fromXContent));
        registerQuery(new QuerySpec<>(IntervalQueryBuilder.NAME, IntervalQueryBuilder::new, IntervalQueryBuilder::fromXContent));
        registerQuery(new QuerySpec<>(DistanceFeatureQueryBuilder.NAME, DistanceFeatureQueryBuilder::new,
            DistanceFeatureQueryBuilder::fromXContent));
        registerQuery(
            new QuerySpec<>(MatchBoolPrefixQueryBuilder.NAME, MatchBoolPrefixQueryBuilder::new, MatchBoolPrefixQueryBuilder::fromXContent));

        if (ShapesAvailability.JTS_AVAILABLE && ShapesAvailability.SPATIAL4J_AVAILABLE) {
            registerQuery(new QuerySpec<>(GeoShapeQueryBuilder.NAME, GeoShapeQueryBuilder::new, GeoShapeQueryBuilder::fromXContent));
        }

        registerFromPlugin(plugins, SearchPlugin::getQueries, this::registerQuery);
    }

    private void registerIntervalsSourceProviders() {
        namedWriteables.addAll(getIntervalsSourceProviderNamedWritables());
    }

    public static List<NamedWriteableRegistry.Entry> getIntervalsSourceProviderNamedWritables() {
        return List.of(
            new NamedWriteableRegistry.Entry(IntervalsSourceProvider.class,
                IntervalsSourceProvider.Match.NAME, IntervalsSourceProvider.Match::new),
            new NamedWriteableRegistry.Entry(IntervalsSourceProvider.class,
                IntervalsSourceProvider.Combine.NAME, IntervalsSourceProvider.Combine::new),
            new NamedWriteableRegistry.Entry(IntervalsSourceProvider.class,
                IntervalsSourceProvider.Disjunction.NAME, IntervalsSourceProvider.Disjunction::new),
            new NamedWriteableRegistry.Entry(IntervalsSourceProvider.class,
                IntervalsSourceProvider.Prefix.NAME, IntervalsSourceProvider.Prefix::new),
            new NamedWriteableRegistry.Entry(IntervalsSourceProvider.class,
                IntervalsSourceProvider.Wildcard.NAME, IntervalsSourceProvider.Wildcard::new),
            new NamedWriteableRegistry.Entry(IntervalsSourceProvider.class,
                IntervalsSourceProvider.Fuzzy.NAME, IntervalsSourceProvider.Fuzzy::new)
        );
    }

    private void registerQuery(QuerySpec<?> spec) {
        namedWriteables.add(new NamedWriteableRegistry.Entry(QueryBuilder.class, spec.getName().getPreferredName(), spec.getReader()));
        namedXContents.add(new NamedXContentRegistry.Entry(QueryBuilder.class, spec.getName(),
                (p, c) -> spec.getParser().fromXContent(p)));
    }

    public FetchPhase getFetchPhase() {
        return new FetchPhase(fetchSubPhases);
    }
}<|MERGE_RESOLUTION|>--- conflicted
+++ resolved
@@ -715,16 +715,6 @@
     }
 
     private void registerFetchSubPhases(List<SearchPlugin> plugins) {
-<<<<<<< HEAD
-        registerFetchSubPhase(new ExplainFetchSubPhase());
-        registerFetchSubPhase(new DocValueFieldsFetchSubPhase());
-        registerFetchSubPhase(new ScriptFieldsFetchSubPhase());
-        registerFetchSubPhase(new FetchSourceSubPhase());
-        registerFetchSubPhase(new VersionFetchSubPhase());
-        registerFetchSubPhase(new SeqNoPrimaryTermFetchSubPhase());
-        registerFetchSubPhase(new MatchedQueriesFetchSubPhase());
-        registerFetchSubPhase(new MatchesFetchSubPhase(matchesProcessors));
-=======
         registerFetchSubPhase(new ExplainPhase());
         registerFetchSubPhase(new FetchDocValuesPhase());
         registerFetchSubPhase(new ScriptFieldsPhase());
@@ -732,7 +722,7 @@
         registerFetchSubPhase(new FetchVersionPhase());
         registerFetchSubPhase(new SeqNoPrimaryTermPhase());
         registerFetchSubPhase(new MatchedQueriesPhase());
->>>>>>> cd50922f
+        registerFetchSubPhase(new MatchesFetchSubPhase(matchesProcessors));
         registerFetchSubPhase(new HighlightPhase(highlighters));
         registerFetchSubPhase(new FetchScorePhase());
 
