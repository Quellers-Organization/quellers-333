/*
 * Copyright Elasticsearch B.V. and/or licensed to Elasticsearch B.V. under one
 * or more contributor license agreements. Licensed under the Elastic License
 * 2.0 and the Server Side Public License, v 1; you may not use this file except
 * in compliance with, at your election, the Elastic License 2.0 or the Server
 * Side Public License, v 1.
 */

package org.elasticsearch.search.internal;

import org.apache.lucene.search.FieldDoc;
import org.apache.lucene.search.Query;
import org.apache.lucene.search.TotalHits;
import org.elasticsearch.action.search.SearchShardTask;
import org.elasticsearch.action.search.SearchType;
import org.elasticsearch.core.TimeValue;
import org.elasticsearch.index.cache.bitset.BitsetFilterCache;
import org.elasticsearch.index.mapper.IdLoader;
import org.elasticsearch.index.mapper.SourceLoader;
import org.elasticsearch.index.query.ParsedQuery;
import org.elasticsearch.index.query.SearchExecutionContext;
import org.elasticsearch.index.shard.IndexShard;
import org.elasticsearch.search.SearchExtBuilder;
import org.elasticsearch.search.SearchShardTarget;
import org.elasticsearch.search.aggregations.SearchContextAggregations;
import org.elasticsearch.search.collapse.CollapseContext;
import org.elasticsearch.search.dfs.DfsSearchResult;
import org.elasticsearch.search.fetch.FetchPhase;
import org.elasticsearch.search.fetch.FetchSearchResult;
import org.elasticsearch.search.fetch.StoredFieldsContext;
import org.elasticsearch.search.fetch.subphase.FetchSourceContext;
import org.elasticsearch.search.fetch.subphase.InnerHitsContext;
import org.elasticsearch.search.fetch.subphase.ScriptFieldsContext;
import org.elasticsearch.search.fetch.subphase.highlight.SearchHighlightContext;
import org.elasticsearch.search.profile.Profilers;
import org.elasticsearch.search.query.QuerySearchResult;
import org.elasticsearch.search.rank.context.QueryPhaseRankShardContext;
import org.elasticsearch.search.rescore.RescoreContext;
import org.elasticsearch.search.sort.SortAndFormats;
import org.elasticsearch.search.suggest.SuggestionSearchContext;

import java.util.List;

public abstract class FilteredSearchContext extends SearchContext {

    private final SearchContext in;

    public FilteredSearchContext(SearchContext in) {
        this.in = in;
    }

    @Override
    public boolean hasStoredFields() {
        return in.hasStoredFields();
    }

    @Override
    public StoredFieldsContext storedFieldsContext() {
        return in.storedFieldsContext();
    }

    @Override
    public SearchContext storedFieldsContext(StoredFieldsContext storedFieldsContext) {
        return in.storedFieldsContext(storedFieldsContext);
    }

    @Override
    public void preProcess() {
        in.preProcess();
    }

    @Override
    public Query buildFilteredQuery(Query query) {
        return in.buildFilteredQuery(query);
    }

    @Override
    public ShardSearchContextId id() {
        return in.id();
    }

    @Override
    public String source() {
        return in.source();
    }

    @Override
    public ShardSearchRequest request() {
        return in.request();
    }

    @Override
    public SearchType searchType() {
        return in.searchType();
    }

    @Override
    public SearchShardTarget shardTarget() {
        return in.shardTarget();
    }

    @Override
    public int numberOfShards() {
        return in.numberOfShards();
    }

    @Override
    public ScrollContext scrollContext() {
        return in.scrollContext();
    }

    @Override
    public SearchContextAggregations aggregations() {
        return in.aggregations();
    }

    @Override
    public SearchContext aggregations(SearchContextAggregations aggregations) {
        return in.aggregations(aggregations);
    }

    @Override
    public SearchHighlightContext highlight() {
        return in.highlight();
    }

    @Override
    public void highlight(SearchHighlightContext highlight) {
        in.highlight(highlight);
    }

    @Override
    public InnerHitsContext innerHits() {
        return in.innerHits();
    }

    @Override
    public SuggestionSearchContext suggest() {
        return in.suggest();
    }

    @Override
<<<<<<< HEAD
    public void suggest(SuggestionSearchContext suggest) {
        in.suggest(suggest);
    }

    @Override
    public QueryPhaseRankShardContext queryPhaseRankShardContext() {
        return in.queryPhaseRankShardContext();
=======
    public RankShardContext rankShardContext() {
        return in.rankShardContext();
>>>>>>> 952f07dc
    }

    @Override
    public void queryPhaseRankShardContext(QueryPhaseRankShardContext queryPhaseRankShardContext) {
        in.queryPhaseRankShardContext(queryPhaseRankShardContext);
    }

    @Override
    public List<RescoreContext> rescore() {
        return in.rescore();
    }

    @Override
    public boolean hasScriptFields() {
        return in.hasScriptFields();
    }

    @Override
    public ScriptFieldsContext scriptFields() {
        return in.scriptFields();
    }

    @Override
    public boolean sourceRequested() {
        return in.sourceRequested();
    }

    @Override
    public FetchSourceContext fetchSourceContext() {
        return in.fetchSourceContext();
    }

    @Override
    public SearchContext fetchSourceContext(FetchSourceContext fetchSourceContext) {
        return in.fetchSourceContext(fetchSourceContext);
    }

    @Override
    public ContextIndexSearcher searcher() {
        return in.searcher();
    }

    @Override
    public IndexShard indexShard() {
        return in.indexShard();
    }

    @Override
    public BitsetFilterCache bitsetFilterCache() {
        return in.bitsetFilterCache();
    }

    @Override
    public TimeValue timeout() {
        return in.timeout();
    }

    @Override
    public int terminateAfter() {
        return in.terminateAfter();
    }

    @Override
    public void terminateAfter(int terminateAfter) {
        in.terminateAfter(terminateAfter);
    }

    @Override
    public boolean lowLevelCancellation() {
        return in.lowLevelCancellation();
    }

    @Override
    public SearchContext minimumScore(float minimumScore) {
        return in.minimumScore(minimumScore);
    }

    @Override
    public Float minimumScore() {
        return in.minimumScore();
    }

    @Override
    public SearchContext sort(SortAndFormats sort) {
        return in.sort(sort);
    }

    @Override
    public SortAndFormats sort() {
        return in.sort();
    }

    @Override
    public SearchContext trackScores(boolean trackScores) {
        return in.trackScores(trackScores);
    }

    @Override
    public boolean trackScores() {
        return in.trackScores();
    }

    @Override
    public SearchContext trackTotalHitsUpTo(int trackTotalHitsUpTo) {
        return in.trackTotalHitsUpTo(trackTotalHitsUpTo);
    }

    @Override
    public int trackTotalHitsUpTo() {
        return in.trackTotalHitsUpTo();
    }

    @Override
    public SearchContext searchAfter(FieldDoc searchAfter) {
        return in.searchAfter(searchAfter);
    }

    @Override
    public FieldDoc searchAfter() {
        return in.searchAfter();
    }

    @Override
    public SearchContext parsedPostFilter(ParsedQuery postFilter) {
        return in.parsedPostFilter(postFilter);
    }

    @Override
    public ParsedQuery parsedPostFilter() {
        return in.parsedPostFilter();
    }

    @Override
    public SearchContext parsedQuery(ParsedQuery query) {
        return in.parsedQuery(query);
    }

    @Override
    public ParsedQuery parsedQuery() {
        return in.parsedQuery();
    }

    @Override
    public Query query() {
        return in.query();
    }

    @Override
    public int from() {
        return in.from();
    }

    @Override
    public SearchContext from(int from) {
        return in.from(from);
    }

    @Override
    public int size() {
        return in.size();
    }

    @Override
    public SearchContext size(int size) {
        return in.size(size);
    }

    @Override
    public boolean explain() {
        return in.explain();
    }

    @Override
    public void explain(boolean explain) {
        in.explain(explain);
    }

    @Override
    public List<String> groupStats() {
        return in.groupStats();
    }

    @Override
    public boolean version() {
        return in.version();
    }

    @Override
    public void version(boolean version) {
        in.version(version);
    }

    @Override
    public boolean seqNoAndPrimaryTerm() {
        return in.seqNoAndPrimaryTerm();
    }

    @Override
    public void seqNoAndPrimaryTerm(boolean seqNoAndPrimaryTerm) {
        in.seqNoAndPrimaryTerm(seqNoAndPrimaryTerm);
    }

    @Override
    public DfsSearchResult dfsResult() {
        return in.dfsResult();
    }

    @Override
    public void addDfsResult() {
        in.addDfsResult();
    }

    @Override
    public QuerySearchResult queryResult() {
        return in.queryResult();
    }

    @Override
    public void addQueryResult() {
        in.addQueryResult();
    }

    @Override
    public TotalHits getTotalHits() {
        return in.getTotalHits();
    }

    @Override
    public float getMaxScore() {
        return in.getMaxScore();
    }

    @Override
    public FetchSearchResult fetchResult() {
        return in.fetchResult();
    }

    @Override
    public void addFetchResult() {
        in.addFetchResult();
    }

    @Override
    public FetchPhase fetchPhase() {
        return in.fetchPhase();
    }

    @Override
    public long getRelativeTimeInMillis() {
        return in.getRelativeTimeInMillis();
    }

    @Override
    public SearchExtBuilder getSearchExt(String name) {
        return in.getSearchExt(name);
    }

    @Override
    public Profilers getProfilers() {
        return in.getProfilers();
    }

    @Override
    public SearchExecutionContext getSearchExecutionContext() {
        return in.getSearchExecutionContext();
    }

    @Override
    public void setTask(SearchShardTask task) {
        in.setTask(task);
    }

    @Override
    public SearchShardTask getTask() {
        return in.getTask();
    }

    @Override
    public boolean isCancelled() {
        return in.isCancelled();
    }

    @Override
    public CollapseContext collapse() {
        return in.collapse();
    }

    @Override
    public void addRescore(RescoreContext rescore) {
        in.addRescore(rescore);
    }

    @Override
    public ReaderContext readerContext() {
        return in.readerContext();
    }

    @Override
    public SourceLoader newSourceLoader() {
        return in.newSourceLoader();
    }

    @Override
    public IdLoader newIdLoader() {
        return in.newIdLoader();
    }
}<|MERGE_RESOLUTION|>--- conflicted
+++ resolved
@@ -140,19 +140,8 @@
     }
 
     @Override
-<<<<<<< HEAD
-    public void suggest(SuggestionSearchContext suggest) {
-        in.suggest(suggest);
-    }
-
-    @Override
     public QueryPhaseRankShardContext queryPhaseRankShardContext() {
         return in.queryPhaseRankShardContext();
-=======
-    public RankShardContext rankShardContext() {
-        return in.rankShardContext();
->>>>>>> 952f07dc
-    }
 
     @Override
     public void queryPhaseRankShardContext(QueryPhaseRankShardContext queryPhaseRankShardContext) {
