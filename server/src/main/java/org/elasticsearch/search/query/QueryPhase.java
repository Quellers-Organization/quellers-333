--- conflicted
+++ resolved
@@ -85,11 +85,8 @@
         // request, preProcess is called on the DFS phase, this is why we pre-process them
         // here to make sure it happens during the QUERY phase
         AggregationPhase.preProcess(searchContext);
-<<<<<<< HEAD
-        boolean rescore = executeWithCollectors(searchContext);
-=======
-        executeInternal(searchContext);
->>>>>>> 663d82cf
+
+        executeWithCollectors(searchContext);
 
         RescorePhase.execute(searchContext);
         SuggestPhase.execute(searchContext);
@@ -104,11 +101,7 @@
      * In a package-private method so that it can be tested without having to
      * wire everything (mapperService, etc.)
      */
-<<<<<<< HEAD
-    static boolean executeWithCollectors(SearchContext searchContext) throws QueryPhaseExecutionException {
-=======
-    static void executeInternal(SearchContext searchContext) throws QueryPhaseExecutionException {
->>>>>>> 663d82cf
+    static void executeWithCollectors(SearchContext searchContext) throws QueryPhaseExecutionException {
         final ContextIndexSearcher searcher = searchContext.searcher();
         final IndexReader reader = searcher.getIndexReader();
         QuerySearchResult queryResult = searchContext.queryResult();
