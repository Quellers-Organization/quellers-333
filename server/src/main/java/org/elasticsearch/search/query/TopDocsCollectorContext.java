--- conflicted
+++ resolved
@@ -264,11 +264,7 @@
         }
 
         @Override
-<<<<<<< HEAD
         void postProcess(SingleSearchResult result) throws IOException {
-=======
-        void postProcess(QuerySearchResult result) {
->>>>>>> c1b0bf65
             final TopDocsAndMaxScore topDocs = newTopDocs();
             result.topDocs(topDocs, sortAndFormats == null ? null : sortAndFormats.formats);
         }
@@ -293,11 +289,7 @@
         }
 
         @Override
-<<<<<<< HEAD
         void postProcess(SingleSearchResult result) throws IOException {
-=======
-        void postProcess(QuerySearchResult result) {
->>>>>>> c1b0bf65
             final TopDocsAndMaxScore topDocs = newTopDocs();
             if (scrollContext.totalHits == null) {
                 // first round
