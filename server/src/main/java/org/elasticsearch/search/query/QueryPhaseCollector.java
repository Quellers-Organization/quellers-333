--- conflicted
+++ resolved
@@ -22,13 +22,7 @@
 import org.apache.lucene.search.Weight;
 import org.apache.lucene.util.Bits;
 import org.elasticsearch.common.lucene.Lucene;
-<<<<<<< HEAD
-import org.elasticsearch.search.aggregations.AggregatorCollector;
-import org.elasticsearch.search.aggregations.InternalAggregations;
-import org.elasticsearch.search.profile.query.InternalProfileCollector;
-=======
 import org.elasticsearch.search.internal.TwoPhaseCollector;
->>>>>>> 4b48a806
 
 import java.io.IOException;
 import java.util.Objects;
@@ -47,8 +41,6 @@
  */
 public final class QueryPhaseCollector implements TwoPhaseCollector {
     private final Collector aggsCollector;
-    // populated during post collection phase
-    private InternalAggregations internalAggregations;
     private final Collector topDocsCollector;
     private final TerminateAfterChecker terminateAfterChecker;
     private final Weight postFilterWeight;
@@ -383,15 +375,8 @@
 
     @Override
     public void doPostCollection() throws IOException {
-<<<<<<< HEAD
-        if (aggsCollector instanceof AggregatorCollector aggregatorCollector) {
-            aggregatorCollector.finish();
-        } else if (aggsCollector instanceof InternalProfileCollector profileCollector) {
-            profileCollector.doPostCollection();
-=======
         if (aggsCollector instanceof TwoPhaseCollector twoPhaseCollector) {
             twoPhaseCollector.doPostCollection();
->>>>>>> 4b48a806
         }
     }
 }