--- conflicted
+++ resolved
@@ -70,12 +70,6 @@
         CardinalityUpperBound cardinality,
         Map<String, Object> metadata
     ) throws IOException {
-<<<<<<< HEAD
-        return aggregatorSupplier.build(name, config, searchContext, parent, sigma, metadata);
-=======
-        return context.getValuesSourceRegistry()
-            .getAggregator(ExtendedStatsAggregationBuilder.REGISTRY_KEY, config)
-            .build(name, config, context, parent, sigma, metadata);
->>>>>>> 19dfa7be
+        return aggregatorSupplier.build(name, config, context, parent, sigma, metadata);
     }
 }