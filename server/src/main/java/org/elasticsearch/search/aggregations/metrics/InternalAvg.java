/*
 * Licensed to Elasticsearch under one or more contributor
 * license agreements. See the NOTICE file distributed with
 * this work for additional information regarding copyright
 * ownership. Elasticsearch licenses this file to you under
 * the Apache License, Version 2.0 (the "License"); you may
 * not use this file except in compliance with the License.
 * You may obtain a copy of the License at
 *
 *    http://www.apache.org/licenses/LICENSE-2.0
 *
 * Unless required by applicable law or agreed to in writing,
 * software distributed under the License is distributed on an
 * "AS IS" BASIS, WITHOUT WARRANTIES OR CONDITIONS OF ANY
 * KIND, either express or implied.  See the License for the
 * specific language governing permissions and limitations
 * under the License.
 */
package org.elasticsearch.search.aggregations.metrics;

import org.elasticsearch.common.io.stream.StreamInput;
import org.elasticsearch.common.io.stream.StreamOutput;
import org.elasticsearch.common.xcontent.XContentBuilder;
import org.elasticsearch.search.DocValueFormat;
import org.elasticsearch.search.aggregations.InternalAggregation;
import org.elasticsearch.search.aggregations.pipeline.PipelineAggregator;

import java.io.IOException;
import java.util.List;
import java.util.Map;
import java.util.Objects;

public class InternalAvg extends InternalNumericMetricsAggregation.SingleValue implements Avg {
    private final double sum;
    private final long count;

    public InternalAvg(String name, double sum, long count, DocValueFormat format, List<PipelineAggregator> pipelineAggregators,
            Map<String, Object> metaData) {
        super(name, pipelineAggregators, metaData);
        this.sum = sum;
        this.count = count;
        this.format = format;
    }

    /**
     * Read from a stream.
     */
    public InternalAvg(StreamInput in) throws IOException {
        super(in);
        format = in.readNamedWriteable(DocValueFormat.class);
        sum = in.readDouble();
        count = in.readVLong();
    }

    @Override
    protected void doWriteTo(StreamOutput out) throws IOException {
        out.writeNamedWriteable(format);
        out.writeDouble(sum);
        out.writeVLong(count);
    }

    @Override
    public double value() {
        return getValue();
    }

    @Override
    public double getValue() {
        return sum / count;
    }

    double getSum() {
        return sum;
    }

    long getCount() {
        return count;
    }

    DocValueFormat getFormatter() {
        return format;
    }

    @Override
    public String getWriteableName() {
        return AvgAggregationBuilder.NAME;
    }

    @Override
<<<<<<< HEAD
    public InternalAvg reduce(List<InternalAggregation> aggregations, ReduceContext reduceContext) {
=======
    public InternalAvg doReduce(List<InternalAggregation> aggregations, ReduceContext reduceContext) {
        CompensatedSum kahanSummation = new CompensatedSum(0, 0);
>>>>>>> fc33ee43
        long count = 0;
        // Compute the sum of double values with Kahan summation algorithm which is more
        // accurate than naive summation.
        for (InternalAggregation aggregation : aggregations) {
            InternalAvg avg = (InternalAvg) aggregation;
            count += avg.count;
            kahanSummation.add(avg.sum);
        }
        return new InternalAvg(getName(), kahanSummation.value(), count, format, pipelineAggregators(), getMetaData());
    }

    @Override
    public XContentBuilder doXContentBody(XContentBuilder builder, Params params) throws IOException {
        builder.field(CommonFields.VALUE.getPreferredName(), count != 0 ? getValue() : null);
        if (count != 0 && format != DocValueFormat.RAW) {
            builder.field(CommonFields.VALUE_AS_STRING.getPreferredName(), format.format(getValue()).toString());
        }
        return builder;
    }

    @Override
    public int hashCode() {
        return Objects.hash(super.hashCode(), sum, count, format.getWriteableName());
    }

    @Override
    public boolean equals(Object obj) {
        if (this == obj) return true;
        if (obj == null || getClass() != obj.getClass()) return false;
        if (super.equals(obj) == false) return false;
        InternalAvg other = (InternalAvg) obj;
        return Objects.equals(sum, other.sum) &&
                Objects.equals(count, other.count) &&
                Objects.equals(format.getWriteableName(), other.format.getWriteableName());
    }
}<|MERGE_RESOLUTION|>--- conflicted
+++ resolved
@@ -87,12 +87,8 @@
     }
 
     @Override
-<<<<<<< HEAD
     public InternalAvg reduce(List<InternalAggregation> aggregations, ReduceContext reduceContext) {
-=======
-    public InternalAvg doReduce(List<InternalAggregation> aggregations, ReduceContext reduceContext) {
         CompensatedSum kahanSummation = new CompensatedSum(0, 0);
->>>>>>> fc33ee43
         long count = 0;
         // Compute the sum of double values with Kahan summation algorithm which is more
         // accurate than naive summation.
