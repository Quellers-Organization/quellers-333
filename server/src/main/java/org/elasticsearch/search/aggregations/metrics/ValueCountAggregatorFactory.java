--- conflicted
+++ resolved
@@ -20,7 +20,6 @@
 package org.elasticsearch.search.aggregations.metrics;
 
 import org.elasticsearch.index.query.QueryShardContext;
-import org.elasticsearch.search.DocValueFormat;
 import org.elasticsearch.search.aggregations.AggregationExecutionException;
 import org.elasticsearch.search.aggregations.Aggregator;
 import org.elasticsearch.search.aggregations.AggregatorFactories;
@@ -38,26 +37,9 @@
 
 class ValueCountAggregatorFactory extends ValuesSourceAggregatorFactory {
 
-<<<<<<< HEAD
-    public static void registerAggregators(ValuesSourceRegistry valuesSourceRegistry) {
-        valuesSourceRegistry.registerAny(ValueCountAggregationBuilder.NAME,
-            new MetricAggregatorSupplier() {
-                @Override
-                public Aggregator build(String name,
-                                        ValuesSource valuesSource,
-                                        DocValueFormat format,
-                                        SearchContext aggregationContext,
-                                        Aggregator parent,
-                                        List<PipelineAggregator> pipelineAggregators,
-                                        Map<String, Object> metaData) throws IOException {
-                    return new ValueCountAggregator(name, valuesSource, aggregationContext, parent, pipelineAggregators, metaData);
-                }
-            });
-=======
     public static void registerAggregators(ValuesSourceRegistry.Builder builder) {
         builder.register(ValueCountAggregationBuilder.NAME, CoreValuesSourceType.ALL_CORE,
-            (ValueCountAggregatorSupplier) ValueCountAggregator::new);
->>>>>>> 4e3538a6
+            (MetricAggregatorSupplier) ValueCountAggregator::new);
     }
 
     ValueCountAggregatorFactory(String name, ValuesSourceConfig config, QueryShardContext queryShardContext,
@@ -75,30 +57,17 @@
 
     @Override
     protected Aggregator doCreateInternal(ValuesSource valuesSource,
-<<<<<<< HEAD
-                                          SearchContext searchContext,
-                                          Aggregator parent,
-                                          boolean collectsFromSingleBucket,
-                                          List<PipelineAggregator> pipelineAggregators,
-                                          Map<String, Object> metaData) throws IOException {
-=======
                                             SearchContext searchContext,
                                             Aggregator parent,
                                             boolean collectsFromSingleBucket,
                                             Map<String, Object> metadata) throws IOException {
->>>>>>> 4e3538a6
         AggregatorSupplier aggregatorSupplier = queryShardContext.getValuesSourceRegistry().getAggregator(config.valueSourceType(),
             ValueCountAggregationBuilder.NAME);
         if (aggregatorSupplier instanceof MetricAggregatorSupplier == false) {
             throw new AggregationExecutionException("Registry miss-match - expected MetricAggregatorSupplier, found [" +
                 aggregatorSupplier.getClass().toString() + "]");
         }
-<<<<<<< HEAD
         return ((MetricAggregatorSupplier) aggregatorSupplier)
-            .build(name, valuesSource, config.format(), searchContext, parent, pipelineAggregators, metaData);
-=======
-        return ((ValueCountAggregatorSupplier) aggregatorSupplier)
-            .build(name, valuesSource, searchContext, parent, metadata);
->>>>>>> 4e3538a6
+            .build(name, valuesSource, config.format(), searchContext, parent, metadata);
     }
 }