/*
 * Licensed to Elasticsearch under one or more contributor
 * license agreements. See the NOTICE file distributed with
 * this work for additional information regarding copyright
 * ownership. Elasticsearch licenses this file to you under
 * the Apache License, Version 2.0 (the "License"); you may
 * not use this file except in compliance with the License.
 * You may obtain a copy of the License at
 *
 *    http://www.apache.org/licenses/LICENSE-2.0
 *
 * Unless required by applicable law or agreed to in writing,
 * software distributed under the License is distributed on an
 * "AS IS" BASIS, WITHOUT WARRANTIES OR CONDITIONS OF ANY
 * KIND, either express or implied.  See the License for the
 * specific language governing permissions and limitations
 * under the License.
 */
package org.elasticsearch.search.aggregations.bucket.terms;

import org.apache.lucene.index.LeafReaderContext;
import org.apache.lucene.index.SortedNumericDocValues;
import org.apache.lucene.util.NumericUtils;
import org.elasticsearch.index.fielddata.FieldData;
import org.elasticsearch.search.DocValueFormat;
import org.elasticsearch.search.aggregations.Aggregator;
import org.elasticsearch.search.aggregations.AggregatorFactories;
import org.elasticsearch.search.aggregations.BucketOrder;
import org.elasticsearch.search.aggregations.pipeline.PipelineAggregator;
import org.elasticsearch.search.aggregations.support.ValuesSource;
import org.elasticsearch.search.aggregations.support.ValuesSource.Numeric;
import org.elasticsearch.search.internal.SearchContext;

import java.io.IOException;
import java.util.List;
import java.util.Map;
import java.util.stream.Collectors;

public class DoubleTermsAggregator extends LongTermsAggregator {

    DoubleTermsAggregator(String name, AggregatorFactories factories, ValuesSource.Numeric valuesSource, DocValueFormat format,
            BucketOrder order, BucketCountThresholds bucketCountThresholds, SearchContext aggregationContext, Aggregator parent,
            SubAggCollectionMode collectionMode, boolean showTermDocCountError, IncludeExclude.LongFilter longFilter,
            List<PipelineAggregator> pipelineAggregators, Map<String, Object> metadata) throws IOException {
        super(name, factories, valuesSource, format, order, bucketCountThresholds, aggregationContext, parent, collectionMode,
                showTermDocCountError, longFilter, pipelineAggregators, metadata);
    }

    @Override
    protected SortedNumericDocValues getValues(Numeric valuesSource, LeafReaderContext ctx) throws IOException {
        return FieldData.toSortableLongBits(valuesSource.doubleValues(ctx));
    }

    @Override
    public DoubleTerms buildAggregation(long owningBucketOrdinal) throws IOException {
        final LongTerms terms = (LongTerms) super.buildAggregation(owningBucketOrdinal);
        return convertToDouble(terms);
    }

    @Override
    public DoubleTerms buildEmptyAggregation() {
        final LongTerms terms = (LongTerms) super.buildEmptyAggregation();
        return convertToDouble(terms);
    }

    private static DoubleTerms convertToDouble(LongTerms terms) {
        List<DoubleTerms.Bucket> buckets = terms.buckets.stream().map(DoubleTermsAggregator::convertToDouble).collect(Collectors.toList());
<<<<<<< HEAD
        return new DoubleTerms(terms.getName(), terms.order, terms.requiredSize, terms.minDocCount,
                terms.getMetaData(), terms.format, terms.shardSize, terms.showTermDocCountError, terms.otherDocCount, buckets,
=======
        return new DoubleTerms(terms.getName(), terms.order, terms.requiredSize, terms.minDocCount, terms.pipelineAggregators(),
                terms.getMetadata(), terms.format, terms.shardSize, terms.showTermDocCountError, terms.otherDocCount, buckets,
>>>>>>> c9de5b11
                terms.docCountError);
    }

    private static DoubleTerms.Bucket convertToDouble(LongTerms.Bucket bucket) {
        double value = NumericUtils.sortableLongToDouble(bucket.term);
        return new DoubleTerms.Bucket(value, bucket.docCount, bucket.aggregations, bucket.showDocCountError, bucket.docCountError,
                bucket.format);
    }
}<|MERGE_RESOLUTION|>--- conflicted
+++ resolved
@@ -65,13 +65,8 @@
 
     private static DoubleTerms convertToDouble(LongTerms terms) {
         List<DoubleTerms.Bucket> buckets = terms.buckets.stream().map(DoubleTermsAggregator::convertToDouble).collect(Collectors.toList());
-<<<<<<< HEAD
         return new DoubleTerms(terms.getName(), terms.order, terms.requiredSize, terms.minDocCount,
-                terms.getMetaData(), terms.format, terms.shardSize, terms.showTermDocCountError, terms.otherDocCount, buckets,
-=======
-        return new DoubleTerms(terms.getName(), terms.order, terms.requiredSize, terms.minDocCount, terms.pipelineAggregators(),
                 terms.getMetadata(), terms.format, terms.shardSize, terms.showTermDocCountError, terms.otherDocCount, buckets,
->>>>>>> c9de5b11
                 terms.docCountError);
     }
 
