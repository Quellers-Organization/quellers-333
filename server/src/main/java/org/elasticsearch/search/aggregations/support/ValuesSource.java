--- conflicted
+++ resolved
@@ -563,42 +563,4 @@
             }
         }
     }
-<<<<<<< HEAD
-=======
-
-    public abstract static class Histogram extends ValuesSource {
-
-        public abstract HistogramValues getHistogramValues(LeafReaderContext context) throws IOException;
-
-        public static class Fielddata extends Histogram {
-
-            protected final IndexHistogramFieldData indexFieldData;
-
-            public Fielddata(IndexHistogramFieldData indexFieldData) {
-                this.indexFieldData = indexFieldData;
-            }
-
-            @Override
-            public SortedBinaryDocValues bytesValues(LeafReaderContext context) {
-                return indexFieldData.load(context).getBytesValues();
-            }
-
-            @Override
-            public DocValueBits docsWithValue(LeafReaderContext context) throws IOException {
-                HistogramValues values = getHistogramValues(context);
-                return new DocValueBits() {
-                    @Override
-                    public boolean advanceExact(int doc) throws IOException {
-                        return values.advanceExact(doc);
-                    }
-                };
-            }
-
-            public HistogramValues getHistogramValues(LeafReaderContext context) throws IOException {
-                return indexFieldData.load(context).getHistogramValues();
-            }
-        }
-    }
-
->>>>>>> 6fceef73
 }