--- conflicted
+++ resolved
@@ -105,18 +105,10 @@
         }
     }
 
-<<<<<<< HEAD
     public SignificantStringTerms(String name, int requiredSize, long minDocCount,
-            Map<String, Object> metaData, DocValueFormat format, long subsetSize, long supersetSize,
-            SignificanceHeuristic significanceHeuristic, List<Bucket> buckets) {
-        super(name, requiredSize, minDocCount, metaData, format, subsetSize, supersetSize, significanceHeuristic, buckets);
-=======
-    public SignificantStringTerms(String name, int requiredSize, long minDocCount, List<PipelineAggregator> pipelineAggregators,
             Map<String, Object> metadata, DocValueFormat format, long subsetSize, long supersetSize,
             SignificanceHeuristic significanceHeuristic, List<Bucket> buckets) {
-        super(name, requiredSize, minDocCount, pipelineAggregators, metadata, format, subsetSize, supersetSize, significanceHeuristic,
-                buckets);
->>>>>>> c9de5b11
+        super(name, requiredSize, minDocCount, metadata, format, subsetSize, supersetSize, significanceHeuristic, buckets);
     }
 
     /**
@@ -133,11 +125,7 @@
 
     @Override
     public SignificantStringTerms create(List<SignificantStringTerms.Bucket> buckets) {
-<<<<<<< HEAD
-        return new SignificantStringTerms(name, requiredSize, minDocCount, metaData, format, subsetSize,
-=======
-        return new SignificantStringTerms(name, requiredSize, minDocCount, pipelineAggregators(), metadata, format, subsetSize,
->>>>>>> c9de5b11
+        return new SignificantStringTerms(name, requiredSize, minDocCount, metadata, format, subsetSize,
                 supersetSize, significanceHeuristic, buckets);
     }
 
@@ -149,11 +137,7 @@
 
     @Override
     protected SignificantStringTerms create(long subsetSize, long supersetSize, List<Bucket> buckets) {
-<<<<<<< HEAD
-        return new SignificantStringTerms(getName(), requiredSize, minDocCount, getMetaData(), format, subsetSize,
-=======
-        return new SignificantStringTerms(getName(), requiredSize, minDocCount, pipelineAggregators(), getMetadata(), format, subsetSize,
->>>>>>> c9de5b11
+        return new SignificantStringTerms(getName(), requiredSize, minDocCount, getMetadata(), format, subsetSize,
                 supersetSize, significanceHeuristic, buckets);
     }
 
