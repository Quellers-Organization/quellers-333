/*
 * Licensed to Elasticsearch under one or more contributor
 * license agreements. See the NOTICE file distributed with
 * this work for additional information regarding copyright
 * ownership. Elasticsearch licenses this file to you under
 * the Apache License, Version 2.0 (the "License"); you may
 * not use this file except in compliance with the License.
 * You may obtain a copy of the License at
 *
 *    http://www.apache.org/licenses/LICENSE-2.0
 *
 * Unless required by applicable law or agreed to in writing,
 * software distributed under the License is distributed on an
 * "AS IS" BASIS, WITHOUT WARRANTIES OR CONDITIONS OF ANY
 * KIND, either express or implied.  See the License for the
 * specific language governing permissions and limitations
 * under the License.
 */

package org.elasticsearch.search.aggregations.support;

import org.apache.lucene.util.BytesRef;
import org.elasticsearch.common.geo.GeoPoint;
import org.elasticsearch.common.time.DateFormatter;
import org.elasticsearch.index.fielddata.IndexFieldData;
import org.elasticsearch.index.fielddata.IndexGeoPointFieldData;
import org.elasticsearch.index.fielddata.IndexNumericFieldData;
import org.elasticsearch.index.fielddata.IndexOrdinalsFieldData;
import org.elasticsearch.index.mapper.DateFieldMapper;
import org.elasticsearch.index.mapper.MappedFieldType;
import org.elasticsearch.index.mapper.RangeFieldMapper;
import org.elasticsearch.script.AggregationScript;
import org.elasticsearch.search.DocValueFormat;
import org.elasticsearch.search.aggregations.AggregationExecutionException;

import java.time.ZoneId;
import java.time.ZoneOffset;
import java.util.Locale;
import java.util.function.LongSupplier;

/**
 * {@link CoreValuesSourceType} holds the {@link ValuesSourceType} implementations for the core aggregations package.
 */
public enum CoreValuesSourceType implements ValuesSourceType {
    NUMERIC() {
        @Override
        public ValuesSource getEmpty() {
            return ValuesSource.Numeric.EMPTY;
        }

        @Override
        public ValuesSource getScript(AggregationScript.LeafFactory script, ValueType scriptValueType) {
            return new ValuesSource.Numeric.Script(script, scriptValueType);
        }

        @Override
        public ValuesSource getField(FieldContext fieldContext, AggregationScript.LeafFactory script) {

            if ((fieldContext.indexFieldData() instanceof IndexNumericFieldData) == false) {
                throw new IllegalArgumentException("Expected numeric type on field [" + fieldContext.field() +
                    "], but got [" + fieldContext.fieldType().typeName() + "]");
            }

            ValuesSource.Numeric dataSource = new ValuesSource.Numeric.FieldData((IndexNumericFieldData) fieldContext.indexFieldData());
            if (script != null) {
                // Value script case
                dataSource = new ValuesSource.Numeric.WithScript(dataSource, script);
            }
            return dataSource;
        }

        @Override
        public ValuesSource replaceMissing(ValuesSource valuesSource, Object rawMissing, DocValueFormat docValueFormat,
                                           LongSupplier nowSupplier) {
            Number missing = docValueFormat.parseDouble(rawMissing.toString(), false, nowSupplier);
            return MissingValues.replaceMissing((ValuesSource.Numeric) valuesSource, missing);
        }
    },
    BYTES() {
        @Override
        public ValuesSource getEmpty() {
            return ValuesSource.Bytes.WithOrdinals.EMPTY;
        }

        @Override
        public ValuesSource getScript(AggregationScript.LeafFactory script, ValueType scriptValueType) {
            return new ValuesSource.Bytes.Script(script);
        }

        @Override
        public ValuesSource getField(FieldContext fieldContext, AggregationScript.LeafFactory script) {
            final IndexFieldData<?> indexFieldData = fieldContext.indexFieldData();
            ValuesSource dataSource;
            if (indexFieldData instanceof IndexOrdinalsFieldData) {
                dataSource = new ValuesSource.Bytes.WithOrdinals.FieldData((IndexOrdinalsFieldData) indexFieldData);
            } else {
                dataSource = new ValuesSource.Bytes.FieldData(indexFieldData);
            }
            if (script != null) {
                // Again, what's the difference between WithScript and Script?
                dataSource = new ValuesSource.Bytes.WithScript(dataSource, script);
            }
            return dataSource;
        }

        @Override
        public ValuesSource replaceMissing(ValuesSource valuesSource, Object rawMissing, DocValueFormat docValueFormat,
                                           LongSupplier nowSupplier) {
            final BytesRef missing = docValueFormat.parseBytesRef(rawMissing.toString());
            if (valuesSource instanceof ValuesSource.Bytes.WithOrdinals) {
                return MissingValues.replaceMissing((ValuesSource.Bytes.WithOrdinals) valuesSource, missing);
            } else {
                return MissingValues.replaceMissing((ValuesSource.Bytes) valuesSource, missing);
            }
        }
    },
    GEOPOINT() {
        @Override
        public ValuesSource getEmpty() {
            return ValuesSource.GeoPoint.EMPTY;
        }

        @Override
        public ValuesSource getScript(AggregationScript.LeafFactory script, ValueType scriptValueType) {
            throw new AggregationExecutionException("value source of type [" + this.value() + "] is not supported by scripts");
        }

        @Override
        public ValuesSource getField(FieldContext fieldContext, AggregationScript.LeafFactory script) {
            if (!(fieldContext.indexFieldData() instanceof IndexGeoPointFieldData)) {
                throw new IllegalArgumentException("Expected geo_point type on field [" + fieldContext.field() +
                    "], but got [" + fieldContext.fieldType().typeName() + "]");
            }

            return new ValuesSource.GeoPoint.Fielddata((IndexGeoPointFieldData) fieldContext.indexFieldData());
        }

        @Override
        public ValuesSource replaceMissing(ValuesSource valuesSource, Object rawMissing, DocValueFormat docValueFormat,
                                           LongSupplier nowSupplier) {
            // TODO: also support the structured formats of geo points
            final GeoPoint missing = new GeoPoint(rawMissing.toString());
            return MissingValues.replaceMissing((ValuesSource.GeoPoint) valuesSource, missing);
        }

        @Override
        public DocValueFormat getFormatter(String format, ZoneId tz) {
            return DocValueFormat.GEOHASH;
        }
    },
    RANGE() {
        @Override
        public ValuesSource getEmpty() {
            throw new IllegalArgumentException("Can't deal with unmapped ValuesSource type " + this.value());
        }

        @Override
        public ValuesSource getScript(AggregationScript.LeafFactory script, ValueType scriptValueType) {
            throw new AggregationExecutionException("value source of type [" + this.value() + "] is not supported by scripts");
        }

        @Override
        public ValuesSource getField(FieldContext fieldContext, AggregationScript.LeafFactory script) {
            MappedFieldType fieldType = fieldContext.fieldType();

            if (fieldType instanceof RangeFieldMapper.RangeFieldType == false) {
                throw new IllegalArgumentException("Asked for range ValuesSource, but field is of type " + fieldType.name());
            }
            RangeFieldMapper.RangeFieldType rangeFieldType = (RangeFieldMapper.RangeFieldType) fieldType;
            return new ValuesSource.Range(fieldContext.indexFieldData(), rangeFieldType.rangeType());
        }

        @Override
        public ValuesSource replaceMissing(ValuesSource valuesSource, Object rawMissing, DocValueFormat docValueFormat,
                                           LongSupplier nowSupplier) {
            throw new IllegalArgumentException("Can't apply missing values on a " + valuesSource.getClass());
        }
    },
<<<<<<< HEAD
    IP(EquivalenceType.STRING) {
=======
    IP() {
>>>>>>> 475a0cee
        @Override
        public ValuesSource getEmpty() {
            return BYTES.getEmpty();
        }

        @Override
        public ValuesSource getScript(AggregationScript.LeafFactory script, ValueType scriptValueType) {
            return BYTES.getScript(script, scriptValueType);
        }

        @Override
        public ValuesSource getField(FieldContext fieldContext, AggregationScript.LeafFactory script) {
            return BYTES.getField(fieldContext, script);
        }

        @Override
        public ValuesSource replaceMissing(ValuesSource valuesSource, Object rawMissing, DocValueFormat docValueFormat,
                                           LongSupplier nowSupplier) {
            return BYTES.replaceMissing(valuesSource, rawMissing, docValueFormat, nowSupplier);
        }

        @Override
        public DocValueFormat getFormatter(String format, ZoneId tz) {
            return DocValueFormat.IP;
        }
    },
    DATE() {
        @Override
        public ValuesSource getEmpty() {
            return NUMERIC.getEmpty();
        }

        @Override
        public ValuesSource getScript(AggregationScript.LeafFactory script, ValueType scriptValueType) {
            return NUMERIC.getScript(script, scriptValueType);
        }

        @Override
        public ValuesSource getField(FieldContext fieldContext, AggregationScript.LeafFactory script) {
            return NUMERIC.getField(fieldContext, script);
        }

        @Override
        public ValuesSource replaceMissing(ValuesSource valuesSource, Object rawMissing, DocValueFormat docValueFormat,
                                           LongSupplier nowSupplier) {
            return NUMERIC.replaceMissing(valuesSource, rawMissing, docValueFormat, nowSupplier);
        }

        @Override
        public DocValueFormat getFormatter(String format, ZoneId tz) {
            return  new DocValueFormat.DateTime(
                format == null ? DateFieldMapper.DEFAULT_DATE_TIME_FORMATTER : DateFormatter.forPattern(format),
                tz == null ? ZoneOffset.UTC : tz,
                // If we were just looking at fields, we could read the resolution from the field settings, but we need to deal with script
                // output, which has no way to indicate the resolution, so we need to default to something.  Milliseconds is the standard.
                DateFieldMapper.Resolution.MILLISECONDS);
        }
    },
    BOOLEAN() {
        @Override
        public ValuesSource getEmpty() {
            return NUMERIC.getEmpty();
        }

        @Override
        public ValuesSource getScript(AggregationScript.LeafFactory script, ValueType scriptValueType) {
            return NUMERIC.getScript(script, scriptValueType);
        }

        @Override
        public ValuesSource getField(FieldContext fieldContext, AggregationScript.LeafFactory script) {
            return NUMERIC.getField(fieldContext, script);
        }

        @Override
        public ValuesSource replaceMissing(ValuesSource valuesSource, Object rawMissing, DocValueFormat docValueFormat,
                                           LongSupplier nowSupplier) {
            return NUMERIC.replaceMissing(valuesSource, rawMissing, docValueFormat, nowSupplier);
        }

        @Override
        public DocValueFormat getFormatter(String format, ZoneId tz) {
            return DocValueFormat.BOOLEAN;
        }
    }
    ;

    public static ValuesSourceType fromString(String name) {
        return valueOf(name.trim().toUpperCase(Locale.ROOT));
    }

    public String value() {
        return name().toLowerCase(Locale.ROOT);
    }

}<|MERGE_RESOLUTION|>--- conflicted
+++ resolved
@@ -176,11 +176,7 @@
             throw new IllegalArgumentException("Can't apply missing values on a " + valuesSource.getClass());
         }
     },
-<<<<<<< HEAD
-    IP(EquivalenceType.STRING) {
-=======
     IP() {
->>>>>>> 475a0cee
         @Override
         public ValuesSource getEmpty() {
             return BYTES.getEmpty();
