/*
 * Licensed to Elasticsearch under one or more contributor
 * license agreements. See the NOTICE file distributed with
 * this work for additional information regarding copyright
 * ownership. Elasticsearch licenses this file to you under
 * the Apache License, Version 2.0 (the "License"); you may
 * not use this file except in compliance with the License.
 * You may obtain a copy of the License at
 *
 *    http://www.apache.org/licenses/LICENSE-2.0
 *
 * Unless required by applicable law or agreed to in writing,
 * software distributed under the License is distributed on an
 * "AS IS" BASIS, WITHOUT WARRANTIES OR CONDITIONS OF ANY
 * KIND, either express or implied.  See the License for the
 * specific language governing permissions and limitations
 * under the License.
 */
package org.elasticsearch.search.aggregations.metrics;

import org.elasticsearch.search.DocValueFormat;
import org.elasticsearch.search.aggregations.Aggregator;
import org.elasticsearch.search.aggregations.pipeline.PipelineAggregator;
import org.elasticsearch.search.aggregations.support.AggregatorSupplier;
import org.elasticsearch.search.aggregations.support.ValuesSource;
import org.elasticsearch.search.internal.SearchContext;

import java.io.IOException;
import java.util.List;
import java.util.Map;

public interface MetricAggregatorSupplier extends AggregatorSupplier {
    Aggregator build(String name,
                     ValuesSource valuesSource,
<<<<<<< HEAD
                     DocValueFormat formatter,
=======
                     DocValueFormat format,
>>>>>>> d961faa3
                     SearchContext context,
                     Aggregator parent,
                     List<PipelineAggregator> pipelineAggregators,
                     Map<String, Object> metaData) throws IOException;

}<|MERGE_RESOLUTION|>--- conflicted
+++ resolved
@@ -32,14 +32,9 @@
 public interface MetricAggregatorSupplier extends AggregatorSupplier {
     Aggregator build(String name,
                      ValuesSource valuesSource,
-<<<<<<< HEAD
-                     DocValueFormat formatter,
-=======
                      DocValueFormat format,
->>>>>>> d961faa3
                      SearchContext context,
                      Aggregator parent,
                      List<PipelineAggregator> pipelineAggregators,
                      Map<String, Object> metaData) throws IOException;
-
 }