/*
 * Licensed to Elasticsearch under one or more contributor
 * license agreements. See the NOTICE file distributed with
 * this work for additional information regarding copyright
 * ownership. Elasticsearch licenses this file to you under
 * the Apache License, Version 2.0 (the "License"); you may
 * not use this file except in compliance with the License.
 * You may obtain a copy of the License at
 *
 *    http://www.apache.org/licenses/LICENSE-2.0
 *
 * Unless required by applicable law or agreed to in writing,
 * software distributed under the License is distributed on an
 * "AS IS" BASIS, WITHOUT WARRANTIES OR CONDITIONS OF ANY
 * KIND, either express or implied.  See the License for the
 * specific language governing permissions and limitations
 * under the License.
 */
package org.elasticsearch.search.aggregations.bucket.histogram;

import org.apache.lucene.util.CollectionUtil;
import org.apache.lucene.util.PriorityQueue;
import org.elasticsearch.common.Rounding;
import org.elasticsearch.common.io.stream.StreamInput;
import org.elasticsearch.common.io.stream.StreamOutput;
import org.elasticsearch.common.xcontent.XContentBuilder;
import org.elasticsearch.search.DocValueFormat;
import org.elasticsearch.search.aggregations.Aggregations;
import org.elasticsearch.search.aggregations.BucketOrder;
import org.elasticsearch.search.aggregations.InternalAggregation;
import org.elasticsearch.search.aggregations.InternalAggregations;
import org.elasticsearch.search.aggregations.InternalMultiBucketAggregation;
import org.elasticsearch.search.aggregations.InternalOrder;
import org.elasticsearch.search.aggregations.KeyComparable;
import org.elasticsearch.search.aggregations.bucket.MultiBucketsAggregation;

import java.io.IOException;
import java.time.Instant;
import java.time.ZoneOffset;
import java.util.ArrayList;
import java.util.Collections;
import java.util.Iterator;
import java.util.List;
import java.util.ListIterator;
import java.util.Map;
import java.util.Objects;

/**
 * Implementation of {@link Histogram}.
 */
public final class InternalDateHistogram extends InternalMultiBucketAggregation<InternalDateHistogram, InternalDateHistogram.Bucket>
        implements Histogram, HistogramFactory {

    public static class Bucket extends InternalMultiBucketAggregation.InternalBucket implements Histogram.Bucket, KeyComparable<Bucket> {

        final long key;
        final long docCount;
        final InternalAggregations aggregations;
        private final transient boolean keyed;
        protected final transient DocValueFormat format;

        public Bucket(long key, long docCount, boolean keyed, DocValueFormat format,
                InternalAggregations aggregations) {
            this.format = format;
            this.keyed = keyed;
            this.key = key;
            this.docCount = docCount;
            this.aggregations = aggregations;
        }

        /**
         * Read from a stream.
         */
        public Bucket(StreamInput in, boolean keyed, DocValueFormat format) throws IOException {
            this.format = format;
            this.keyed = keyed;
            key = in.readLong();
            docCount = in.readVLong();
            aggregations = new InternalAggregations(in);
        }

        @Override
        public boolean equals(Object obj) {
            if (obj == null || obj.getClass() != InternalDateHistogram.Bucket.class) {
                return false;
            }
            InternalDateHistogram.Bucket that = (InternalDateHistogram.Bucket) obj;
            // No need to take the keyed and format parameters into account,
            // they are already stored and tested on the InternalDateHistogram object
            return key == that.key
                    && docCount == that.docCount
                    && Objects.equals(aggregations, that.aggregations);
        }

        @Override
        public int hashCode() {
            return Objects.hash(getClass(), key, docCount, aggregations);
        }

        @Override
        public void writeTo(StreamOutput out) throws IOException {
            out.writeLong(key);
            out.writeVLong(docCount);
            aggregations.writeTo(out);
        }

        @Override
        public String getKeyAsString() {
            return format.format(key).toString();
        }

        @Override
        public Object getKey() {
            return Instant.ofEpochMilli(key).atZone(ZoneOffset.UTC);
        }

        @Override
        public long getDocCount() {
            return docCount;
        }

        @Override
        public Aggregations getAggregations() {
            return aggregations;
        }

        @Override
        public XContentBuilder toXContent(XContentBuilder builder, Params params) throws IOException {
            String keyAsString = format.format(key).toString();
            if (keyed) {
                builder.startObject(keyAsString);
            } else {
                builder.startObject();
            }
            if (format != DocValueFormat.RAW) {
                builder.field(CommonFields.KEY_AS_STRING.getPreferredName(), keyAsString);
            }
            builder.field(CommonFields.KEY.getPreferredName(), key);
            builder.field(CommonFields.DOC_COUNT.getPreferredName(), docCount);
            aggregations.toXContentInternal(builder, params);
            builder.endObject();
            return builder;
        }

        @Override
        public int compareKey(Bucket other) {
            return Long.compare(key, other.key);
        }

        public DocValueFormat getFormatter() {
            return format;
        }

        public boolean getKeyed() {
            return keyed;
        }
    }

    static class EmptyBucketInfo {

        final Rounding rounding;
        final InternalAggregations subAggregations;
        final ExtendedBounds bounds;

        EmptyBucketInfo(Rounding rounding, InternalAggregations subAggregations) {
            this(rounding, subAggregations, null);
        }

        EmptyBucketInfo(Rounding rounding, InternalAggregations subAggregations, ExtendedBounds bounds) {
            this.rounding = rounding;
            this.subAggregations = subAggregations;
            this.bounds = bounds;
        }

        EmptyBucketInfo(StreamInput in) throws IOException {
            rounding = Rounding.read(in);
            subAggregations = new InternalAggregations(in);
            bounds = in.readOptionalWriteable(ExtendedBounds::new);
        }

        void writeTo(StreamOutput out) throws IOException {
            rounding.writeTo(out);
            subAggregations.writeTo(out);
            out.writeOptionalWriteable(bounds);
        }

        @Override
        public boolean equals(Object obj) {
            if (obj == null || getClass() != obj.getClass()) {
                return false;
            }
            EmptyBucketInfo that = (EmptyBucketInfo) obj;
            return Objects.equals(rounding, that.rounding)
                    && Objects.equals(bounds, that.bounds)
                    && Objects.equals(subAggregations, that.subAggregations);
        }

        @Override
        public int hashCode() {
            return Objects.hash(getClass(), rounding, bounds, subAggregations);
        }
    }

    private final List<Bucket> buckets;
    private final BucketOrder order;
    private final DocValueFormat format;
    private final boolean keyed;
    private final long minDocCount;
    private final long offset;
    final EmptyBucketInfo emptyBucketInfo;

    InternalDateHistogram(String name, List<Bucket> buckets, BucketOrder order, long minDocCount, long offset,
<<<<<<< HEAD
            EmptyBucketInfo emptyBucketInfo, DocValueFormat formatter, boolean keyed, Map<String, Object> metaData) {
        super(name, metaData);
=======
            EmptyBucketInfo emptyBucketInfo,
            DocValueFormat formatter, boolean keyed, List<PipelineAggregator> pipelineAggregators,
            Map<String, Object> metadata) {
        super(name, pipelineAggregators, metadata);
>>>>>>> c9de5b11
        this.buckets = buckets;
        this.order = order;
        this.offset = offset;
        assert (minDocCount == 0) == (emptyBucketInfo != null);
        this.minDocCount = minDocCount;
        this.emptyBucketInfo = emptyBucketInfo;
        this.format = formatter;
        this.keyed = keyed;
    }

    /**
     * Stream from a stream.
     */
    public InternalDateHistogram(StreamInput in) throws IOException {
        super(in);
        order = InternalOrder.Streams.readHistogramOrder(in);
        minDocCount = in.readVLong();
        if (minDocCount == 0) {
            emptyBucketInfo = new EmptyBucketInfo(in);
        } else {
            emptyBucketInfo = null;
        }
        offset = in.readLong();
        format = in.readNamedWriteable(DocValueFormat.class);
        keyed = in.readBoolean();
        buckets = in.readList(stream -> new Bucket(stream, keyed, format));
    }

    @Override
    protected void doWriteTo(StreamOutput out) throws IOException {
        InternalOrder.Streams.writeHistogramOrder(order, out);
        out.writeVLong(minDocCount);
        if (minDocCount == 0) {
            emptyBucketInfo.writeTo(out);
        }
        out.writeLong(offset);
        out.writeNamedWriteable(format);
        out.writeBoolean(keyed);
        out.writeList(buckets);
    }

    @Override
    public String getWriteableName() {
        return DateHistogramAggregationBuilder.NAME;
    }

    @Override
    public List<InternalDateHistogram.Bucket> getBuckets() {
        return Collections.unmodifiableList(buckets);
    }

    DocValueFormat getFormatter() {
        return format;
    }

    long getMinDocCount() {
        return minDocCount;
    }

    long getOffset() {
        return offset;
    }

    BucketOrder getOrder() {
        return order;
    }

    @Override
    public InternalDateHistogram create(List<Bucket> buckets) {
<<<<<<< HEAD
        return new InternalDateHistogram(name, buckets, order, minDocCount, offset, emptyBucketInfo, format, keyed, metaData);
=======
        return new InternalDateHistogram(name, buckets, order, minDocCount, offset, emptyBucketInfo, format,
                keyed, pipelineAggregators(), metadata);
>>>>>>> c9de5b11
    }

    @Override
    public Bucket createBucket(InternalAggregations aggregations, Bucket prototype) {
        return new Bucket(prototype.key, prototype.docCount, prototype.keyed, prototype.format, aggregations);
    }

    private static class IteratorAndCurrent {

        private final Iterator<Bucket> iterator;
        private Bucket current;

        IteratorAndCurrent(Iterator<Bucket> iterator) {
            this.iterator = iterator;
            current = iterator.next();
        }

    }

    private List<Bucket> reduceBuckets(List<InternalAggregation> aggregations, ReduceContext reduceContext) {

        final PriorityQueue<IteratorAndCurrent> pq = new PriorityQueue<IteratorAndCurrent>(aggregations.size()) {
            @Override
            protected boolean lessThan(IteratorAndCurrent a, IteratorAndCurrent b) {
                return a.current.key < b.current.key;
            }
        };
        for (InternalAggregation aggregation : aggregations) {
            InternalDateHistogram histogram = (InternalDateHistogram) aggregation;
            if (histogram.buckets.isEmpty() == false) {
                pq.add(new IteratorAndCurrent(histogram.buckets.iterator()));
            }
        }

        List<Bucket> reducedBuckets = new ArrayList<>();
        if (pq.size() > 0) {
            // list of buckets coming from different shards that have the same key
            List<Bucket> currentBuckets = new ArrayList<>();
            double key = pq.top().current.key;

            do {
                final IteratorAndCurrent top = pq.top();

                if (top.current.key != key) {
                    // the key changes, reduce what we already buffered and reset the buffer for current buckets
                    final Bucket reduced = reduceBucket(currentBuckets, reduceContext);
                    if (reduced.getDocCount() >= minDocCount || reduceContext.isFinalReduce() == false) {
                        reduceContext.consumeBucketsAndMaybeBreak(1);
                        reducedBuckets.add(reduced);
                    } else {
                        reduceContext.consumeBucketsAndMaybeBreak(-countInnerBucket(reduced));
                    }
                    currentBuckets.clear();
                    key = top.current.key;
                }

                currentBuckets.add(top.current);

                if (top.iterator.hasNext()) {
                    final Bucket next = top.iterator.next();
                    assert next.key > top.current.key : "shards must return data sorted by key";
                    top.current = next;
                    pq.updateTop();
                } else {
                    pq.pop();
                }
            } while (pq.size() > 0);

            if (currentBuckets.isEmpty() == false) {
                final Bucket reduced = reduceBucket(currentBuckets, reduceContext);
                if (reduced.getDocCount() >= minDocCount || reduceContext.isFinalReduce() == false) {
                    reduceContext.consumeBucketsAndMaybeBreak(1);
                    reducedBuckets.add(reduced);
                } else {
                    reduceContext.consumeBucketsAndMaybeBreak(-countInnerBucket(reduced));
                }
            }
        }

        return reducedBuckets;
    }

    /**
     * Reduce a list of same-keyed buckets (from multiple shards) to a single bucket. This
     * requires all buckets to have the same key.
     */
    @Override
    protected Bucket reduceBucket(List<Bucket> buckets, ReduceContext context) {
        assert buckets.size() > 0;
        List<InternalAggregations> aggregations = new ArrayList<>(buckets.size());
        long docCount = 0;
        for (Bucket bucket : buckets) {
            docCount += bucket.docCount;
            aggregations.add((InternalAggregations) bucket.getAggregations());
        }
        InternalAggregations aggs = InternalAggregations.reduce(aggregations, context);
        return createBucket(buckets.get(0).key, docCount, aggs);
    }

    private void addEmptyBuckets(List<Bucket> list, ReduceContext reduceContext) {
        Bucket lastBucket = null;
        ExtendedBounds bounds = emptyBucketInfo.bounds;
        ListIterator<Bucket> iter = list.listIterator();

        // first adding all the empty buckets *before* the actual data (based on th extended_bounds.min the user requested)
        InternalAggregations reducedEmptySubAggs = InternalAggregations.reduce(Collections.singletonList(emptyBucketInfo.subAggregations),
                reduceContext);
        if (bounds != null) {
            Bucket firstBucket = iter.hasNext() ? list.get(iter.nextIndex()) : null;
            if (firstBucket == null) {
                if (bounds.getMin() != null && bounds.getMax() != null) {
                    long key = bounds.getMin() + offset;
                    long max = bounds.getMax() + offset;
                    while (key <= max) {
                        reduceContext.consumeBucketsAndMaybeBreak(1);
                        iter.add(new InternalDateHistogram.Bucket(key, 0, keyed, format, reducedEmptySubAggs));
                        key = nextKey(key).longValue();
                    }
                }
            } else {
                if (bounds.getMin() != null) {
                    long key = bounds.getMin() + offset;
                    if (key < firstBucket.key) {
                        while (key < firstBucket.key) {
                            reduceContext.consumeBucketsAndMaybeBreak(1);
                            iter.add(new InternalDateHistogram.Bucket(key, 0, keyed, format, reducedEmptySubAggs));
                            key = nextKey(key).longValue();
                        }
                    }
                }
            }
        }

        // now adding the empty buckets within the actual data,
        // e.g. if the data series is [1,2,3,7] there're 3 empty buckets that will be created for 4,5,6
        while (iter.hasNext()) {
            Bucket nextBucket = list.get(iter.nextIndex());
            if (lastBucket != null) {
                long key = nextKey(lastBucket.key).longValue();
                while (key < nextBucket.key) {
                    reduceContext.consumeBucketsAndMaybeBreak(1);
                    iter.add(new InternalDateHistogram.Bucket(key, 0, keyed, format, reducedEmptySubAggs));
                    key = nextKey(key).longValue();
                }
                assert key == nextBucket.key : "key: " + key + ", nextBucket.key: " + nextBucket.key;
            }
            lastBucket = iter.next();
        }

        // finally, adding the empty buckets *after* the actual data (based on the extended_bounds.max requested by the user)
        if (bounds != null && lastBucket != null && bounds.getMax() != null && bounds.getMax() + offset > lastBucket.key) {
            long key = nextKey(lastBucket.key).longValue();
            long max = bounds.getMax() + offset;
            while (key <= max) {
                reduceContext.consumeBucketsAndMaybeBreak(1);
                iter.add(new InternalDateHistogram.Bucket(key, 0, keyed, format, reducedEmptySubAggs));
                key = nextKey(key).longValue();
            }
        }
    }

    @Override
    public InternalAggregation reduce(List<InternalAggregation> aggregations, ReduceContext reduceContext) {
        List<Bucket> reducedBuckets = reduceBuckets(aggregations, reduceContext);
        if (reduceContext.isFinalReduce()) {
            if (minDocCount == 0) {
                addEmptyBuckets(reducedBuckets, reduceContext);
            }
            if (InternalOrder.isKeyDesc(order)) {
                // we just need to reverse here...
                List<Bucket> reverse = new ArrayList<>(reducedBuckets);
                Collections.reverse(reverse);
                reducedBuckets = reverse;
            } else if (InternalOrder.isKeyAsc(order) == false){
                // nothing to do when sorting by key ascending, as data is already sorted since shards return
                // sorted buckets and the merge-sort performed by reduceBuckets maintains order.
                // otherwise, sorted by compound order or sub-aggregation, we need to fall back to a costly n*log(n) sort
                CollectionUtil.introSort(reducedBuckets, order.comparator());
            }
        }
        return new InternalDateHistogram(getName(), reducedBuckets, order, minDocCount, offset, emptyBucketInfo,
<<<<<<< HEAD
                format, keyed, getMetaData());
=======
                format, keyed, pipelineAggregators(), getMetadata());
>>>>>>> c9de5b11
    }

    @Override
    public XContentBuilder doXContentBody(XContentBuilder builder, Params params) throws IOException {
        if (keyed) {
            builder.startObject(CommonFields.BUCKETS.getPreferredName());
        } else {
            builder.startArray(CommonFields.BUCKETS.getPreferredName());
        }
        for (Bucket bucket : buckets) {
            bucket.toXContent(builder, params);
        }
        if (keyed) {
            builder.endObject();
        } else {
            builder.endArray();
        }
        return builder;
    }

    // HistogramFactory method impls

    @Override
    public Number getKey(MultiBucketsAggregation.Bucket bucket) {
        return ((Bucket) bucket).key;
    }

    @Override
    public Number nextKey(Number key) {
        return emptyBucketInfo.rounding.nextRoundingValue(key.longValue() - offset) + offset;
    }

    @Override
    public InternalAggregation createAggregation(List<MultiBucketsAggregation.Bucket> buckets) {
        // convert buckets to the right type
        List<Bucket> buckets2 = new ArrayList<>(buckets.size());
        for (Object b : buckets) {
            buckets2.add((Bucket) b);
        }
        buckets2 = Collections.unmodifiableList(buckets2);
<<<<<<< HEAD
        return new InternalDateHistogram(name, buckets2, order, minDocCount, offset, emptyBucketInfo, format, keyed, getMetaData());
=======
        return new InternalDateHistogram(name, buckets2, order, minDocCount, offset, emptyBucketInfo, format,
                keyed, pipelineAggregators(), getMetadata());
>>>>>>> c9de5b11
    }

    @Override
    public Bucket createBucket(Number key, long docCount, InternalAggregations aggregations) {
        return new Bucket(key.longValue(), docCount, keyed, format, aggregations);
    }

    @Override
    public boolean equals(Object obj) {
        if (this == obj) return true;
        if (obj == null || getClass() != obj.getClass()) return false;
        if (super.equals(obj) == false) return false;

        InternalDateHistogram that = (InternalDateHistogram) obj;
        return Objects.equals(buckets, that.buckets)
                && Objects.equals(order, that.order)
                && Objects.equals(format, that.format)
                && Objects.equals(keyed, that.keyed)
                && Objects.equals(minDocCount, that.minDocCount)
                && Objects.equals(offset, that.offset)
                && Objects.equals(emptyBucketInfo, that.emptyBucketInfo);
    }

    @Override
    public int hashCode() {
        return Objects.hash(super.hashCode(), buckets, order, format, keyed, minDocCount, offset, emptyBucketInfo);
    }
}<|MERGE_RESOLUTION|>--- conflicted
+++ resolved
@@ -210,15 +210,8 @@
     final EmptyBucketInfo emptyBucketInfo;
 
     InternalDateHistogram(String name, List<Bucket> buckets, BucketOrder order, long minDocCount, long offset,
-<<<<<<< HEAD
-            EmptyBucketInfo emptyBucketInfo, DocValueFormat formatter, boolean keyed, Map<String, Object> metaData) {
-        super(name, metaData);
-=======
-            EmptyBucketInfo emptyBucketInfo,
-            DocValueFormat formatter, boolean keyed, List<PipelineAggregator> pipelineAggregators,
-            Map<String, Object> metadata) {
-        super(name, pipelineAggregators, metadata);
->>>>>>> c9de5b11
+            EmptyBucketInfo emptyBucketInfo, DocValueFormat formatter, boolean keyed, Map<String, Object> metadata) {
+        super(name, metadata);
         this.buckets = buckets;
         this.order = order;
         this.offset = offset;
@@ -288,12 +281,7 @@
 
     @Override
     public InternalDateHistogram create(List<Bucket> buckets) {
-<<<<<<< HEAD
-        return new InternalDateHistogram(name, buckets, order, minDocCount, offset, emptyBucketInfo, format, keyed, metaData);
-=======
-        return new InternalDateHistogram(name, buckets, order, minDocCount, offset, emptyBucketInfo, format,
-                keyed, pipelineAggregators(), metadata);
->>>>>>> c9de5b11
+        return new InternalDateHistogram(name, buckets, order, minDocCount, offset, emptyBucketInfo, format, keyed, metadata);
     }
 
     @Override
@@ -475,11 +463,7 @@
             }
         }
         return new InternalDateHistogram(getName(), reducedBuckets, order, minDocCount, offset, emptyBucketInfo,
-<<<<<<< HEAD
-                format, keyed, getMetaData());
-=======
-                format, keyed, pipelineAggregators(), getMetadata());
->>>>>>> c9de5b11
+                format, keyed, getMetadata());
     }
 
     @Override
@@ -520,12 +504,7 @@
             buckets2.add((Bucket) b);
         }
         buckets2 = Collections.unmodifiableList(buckets2);
-<<<<<<< HEAD
-        return new InternalDateHistogram(name, buckets2, order, minDocCount, offset, emptyBucketInfo, format, keyed, getMetaData());
-=======
-        return new InternalDateHistogram(name, buckets2, order, minDocCount, offset, emptyBucketInfo, format,
-                keyed, pipelineAggregators(), getMetadata());
->>>>>>> c9de5b11
+        return new InternalDateHistogram(name, buckets2, order, minDocCount, offset, emptyBucketInfo, format, keyed, getMetadata());
     }
 
     @Override
