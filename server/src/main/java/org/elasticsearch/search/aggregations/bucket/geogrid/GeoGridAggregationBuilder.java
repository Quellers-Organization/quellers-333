/*
 * Licensed to Elasticsearch under one or more contributor
 * license agreements. See the NOTICE file distributed with
 * this work for additional information regarding copyright
 * ownership. Elasticsearch licenses this file to you under
 * the Apache License, Version 2.0 (the "License"); you may
 * not use this file except in compliance with the License.
 * You may obtain a copy of the License at
 *
 *    http://www.apache.org/licenses/LICENSE-2.0
 *
 * Unless required by applicable law or agreed to in writing,
 * software distributed under the License is distributed on an
 * "AS IS" BASIS, WITHOUT WARRANTIES OR CONDITIONS OF ANY
 * KIND, either express or implied.  See the License for the
 * specific language governing permissions and limitations
 * under the License.
 */

package org.elasticsearch.search.aggregations.bucket.geogrid;

import org.elasticsearch.ElasticsearchException;
import org.elasticsearch.Version;
import org.elasticsearch.common.ParseField;
import org.elasticsearch.common.geo.GeoBoundingBox;
import org.elasticsearch.common.geo.GeoPoint;
import org.elasticsearch.common.io.stream.StreamInput;
import org.elasticsearch.common.io.stream.StreamOutput;
import org.elasticsearch.common.xcontent.ObjectParser;
import org.elasticsearch.common.xcontent.XContentBuilder;
import org.elasticsearch.common.xcontent.XContentParser;
import org.elasticsearch.index.query.QueryShardContext;
import org.elasticsearch.search.aggregations.AggregatorFactories.Builder;
import org.elasticsearch.search.aggregations.AggregatorFactory;
import org.elasticsearch.search.aggregations.bucket.BucketUtils;
import org.elasticsearch.search.aggregations.bucket.MultiBucketAggregationBuilder;
import org.elasticsearch.search.aggregations.support.ValuesSourceAggregationBuilder;
import org.elasticsearch.search.aggregations.support.ValuesSourceAggregatorFactory;
import org.elasticsearch.search.aggregations.support.ValuesSourceConfig;
import org.elasticsearch.search.aggregations.support.ValuesSourceParserHelper;

import java.io.IOException;
import java.util.Map;
import java.util.Objects;

public abstract class GeoGridAggregationBuilder extends ValuesSourceAggregationBuilder<GeoGridAggregationBuilder>
        implements MultiBucketAggregationBuilder {
    /* recognized field names in JSON */
    static final ParseField FIELD_PRECISION = new ParseField("precision");
    static final ParseField FIELD_SIZE = new ParseField("size");
    static final ParseField FIELD_SHARD_SIZE = new ParseField("shard_size");

    protected int precision;
    protected int requiredSize;
    protected int shardSize;
    private GeoBoundingBox geoBoundingBox = new GeoBoundingBox(new GeoPoint(Double.NaN, Double.NaN), new GeoPoint(Double.NaN, Double.NaN));


    @FunctionalInterface
    protected interface PrecisionParser {
        int parse(XContentParser parser) throws IOException;
    }

    public static ObjectParser<GeoGridAggregationBuilder, Void> createParser(String name, PrecisionParser precisionParser) {
        ObjectParser<GeoGridAggregationBuilder, Void> parser = new ObjectParser<>(name);
        ValuesSourceParserHelper.declareGeoFields(parser, false, false);
        parser.declareField((p, builder, context) -> builder.precision(precisionParser.parse(p)), FIELD_PRECISION,
            org.elasticsearch.common.xcontent.ObjectParser.ValueType.INT);
        parser.declareInt(GeoGridAggregationBuilder::size, FIELD_SIZE);
        parser.declareInt(GeoGridAggregationBuilder::shardSize, FIELD_SHARD_SIZE);
        parser.declareField((p, builder, context) -> {
                builder.setGeoBoundingBox(GeoBoundingBox.parseBoundingBox(p));
            },
            GeoBoundingBox.BOUNDS_FIELD, org.elasticsearch.common.xcontent.ObjectParser.ValueType.OBJECT);
        return parser;
    }

    public GeoGridAggregationBuilder(String name) {
        super(name);
    }

    protected GeoGridAggregationBuilder(GeoGridAggregationBuilder clone, Builder factoriesBuilder, Map<String, Object> metaData) {
        super(clone, factoriesBuilder, metaData);
        this.precision = clone.precision;
        this.requiredSize = clone.requiredSize;
        this.shardSize = clone.shardSize;
        this.geoBoundingBox = clone.geoBoundingBox;
    }

    /**
     * Read from a stream.
     */
    public GeoGridAggregationBuilder(StreamInput in) throws IOException {
        super(in);
        precision = in.readVInt();
        requiredSize = in.readVInt();
        shardSize = in.readVInt();
        if (in.getVersion().onOrAfter(Version.V_7_6_0)) {
            geoBoundingBox = new GeoBoundingBox(in);
        }
    }

    @Override
    protected void innerWriteTo(StreamOutput out) throws IOException {
        out.writeVInt(precision);
        out.writeVInt(requiredSize);
        out.writeVInt(shardSize);
        if (out.getVersion().onOrAfter(Version.V_7_6_0)) {
            geoBoundingBox.writeTo(out);
        }
    }

    /**
     * method to validate and set the precision value
     * @param precision the precision to set for the aggregation
     * @return the {@link GeoGridAggregationBuilder} builder
     */
    public abstract GeoGridAggregationBuilder precision(int precision);

    /**
     * Creates a new instance of the {@link ValuesSourceAggregatorFactory}-derived class specific to the geo aggregation.
     */
<<<<<<< HEAD
    protected abstract ValuesSourceAggregatorFactory createFactory(
        String name, ValuesSourceConfig config, int precision, int requiredSize, int shardSize,
        QueryShardContext queryShardContext, AggregatorFactory parent, Builder subFactoriesBuilder, Map<String, Object> metaData
=======
    protected abstract ValuesSourceAggregatorFactory<ValuesSource.GeoPoint> createFactory(
        String name, ValuesSourceConfig<ValuesSource.GeoPoint> config, int precision, int requiredSize, int shardSize,
        GeoBoundingBox geoBoundingBox, QueryShardContext queryShardContext, AggregatorFactory parent,
        Builder subFactoriesBuilder, Map<String, Object> metaData
>>>>>>> ca1a32c2
    ) throws IOException;

    public int precision() {
        return precision;
    }

    public GeoGridAggregationBuilder size(int size) {
        if (size <= 0) {
            throw new IllegalArgumentException(
                    "[size] must be greater than 0. Found [" + size + "] in [" + name + "]");
        }
        this.requiredSize = size;
        return this;
    }

    public int size() {
        return requiredSize;
    }

    public GeoGridAggregationBuilder shardSize(int shardSize) {
        if (shardSize <= 0) {
            throw new IllegalArgumentException(
                    "[shardSize] must be greater than 0. Found [" + shardSize + "] in [" + name + "]");
            }
        this.shardSize = shardSize;
        return this;
        }

    public int shardSize() {
        return shardSize;
    }

    public GeoGridAggregationBuilder setGeoBoundingBox(GeoBoundingBox geoBoundingBox) {
        this.geoBoundingBox = geoBoundingBox;
        // no validation done here, similar to geo_bounding_box query behavior.
        return this;
    }

    public GeoBoundingBox geoBoundingBox() {
        return geoBoundingBox;
    }

    @Override
    protected ValuesSourceAggregatorFactory innerBuild(QueryShardContext queryShardContext,
                                                       ValuesSourceConfig config,
                                                       AggregatorFactory parent, Builder subFactoriesBuilder)
                    throws IOException {
        int shardSize = this.shardSize;

        int requiredSize = this.requiredSize;

        if (shardSize < 0) {
            // Use default heuristic to avoid any wrong-ranking caused by
            // distributed counting
            shardSize = BucketUtils.suggestShardSideQueueSize(requiredSize);
        }

        if (requiredSize <= 0 || shardSize <= 0) {
            throw new ElasticsearchException(
                    "parameters [required_size] and [shard_size] must be > 0 in " + getType() + " aggregation [" + name + "].");
        }

        if (shardSize < requiredSize) {
            shardSize = requiredSize;
        }
        return createFactory(name, config, precision, requiredSize, shardSize, geoBoundingBox, queryShardContext, parent,
                subFactoriesBuilder, metaData);
    }

    @Override
    protected XContentBuilder doXContentBody(XContentBuilder builder, Params params) throws IOException {
        builder.field(FIELD_PRECISION.getPreferredName(), precision);
        builder.field(FIELD_SIZE.getPreferredName(), requiredSize);
        if (shardSize > -1) {
            builder.field(FIELD_SHARD_SIZE.getPreferredName(), shardSize);
        }
        if (geoBoundingBox.isUnbounded() == false) {
            geoBoundingBox.toXContent(builder, params);
        }
        return builder;
    }

    @Override
    public boolean equals(Object obj) {
        if (this == obj) return true;
        if (obj == null || getClass() != obj.getClass()) return false;
        if (super.equals(obj) == false) return false;
        GeoGridAggregationBuilder other = (GeoGridAggregationBuilder) obj;
        return precision == other.precision
            && requiredSize == other.requiredSize
            && shardSize == other.shardSize
            && Objects.equals(geoBoundingBox, other.geoBoundingBox);
    }

    @Override
    public int hashCode() {
        return Objects.hash(super.hashCode(), precision, requiredSize, shardSize, geoBoundingBox);
    }
}<|MERGE_RESOLUTION|>--- conflicted
+++ resolved
@@ -120,16 +120,10 @@
     /**
      * Creates a new instance of the {@link ValuesSourceAggregatorFactory}-derived class specific to the geo aggregation.
      */
-<<<<<<< HEAD
     protected abstract ValuesSourceAggregatorFactory createFactory(
         String name, ValuesSourceConfig config, int precision, int requiredSize, int shardSize,
-        QueryShardContext queryShardContext, AggregatorFactory parent, Builder subFactoriesBuilder, Map<String, Object> metaData
-=======
-    protected abstract ValuesSourceAggregatorFactory<ValuesSource.GeoPoint> createFactory(
-        String name, ValuesSourceConfig<ValuesSource.GeoPoint> config, int precision, int requiredSize, int shardSize,
         GeoBoundingBox geoBoundingBox, QueryShardContext queryShardContext, AggregatorFactory parent,
         Builder subFactoriesBuilder, Map<String, Object> metaData
->>>>>>> ca1a32c2
     ) throws IOException;
 
     public int precision() {
