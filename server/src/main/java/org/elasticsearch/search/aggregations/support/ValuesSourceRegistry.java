--- conflicted
+++ resolved
@@ -108,14 +108,9 @@
 
         @Override
         public ValuesSourceType getValuesSourceType(MappedFieldType fieldType, IndexFieldData indexFieldData, String aggregationName,
-<<<<<<< HEAD
                                                     ValueType valueType, Script script,
                                                     Function<Script, ValuesSourceType> defaultValuesSourceType) {
-            if (resolverRegistry.containsKey(aggregationName)) {
-=======
-                                                    ValueType valueType) {
             if (aggregationName != null && resolverRegistry.containsKey(aggregationName)) {
->>>>>>> 57579124
                 List<AbstractMap.SimpleEntry<BiFunction<MappedFieldType, IndexFieldData, Boolean>, ValuesSourceType>> resolverList
                     = resolverRegistry.get(aggregationName);
                 for (AbstractMap.SimpleEntry<BiFunction<MappedFieldType, IndexFieldData, Boolean>, ValuesSourceType> entry : resolverList) {
