--- conflicted
+++ resolved
@@ -41,18 +41,6 @@
 public class RangeHistogramAggregator extends AbstractHistogramAggregator {
     private final ValuesSource.Range valuesSource;
 
-<<<<<<< HEAD
-    private final LongHash bucketOrds;
-
-    public RangeHistogramAggregator(String name, AggregatorFactories factories, double interval, double offset,
-                             BucketOrder order, boolean keyed, long minDocCount, double minBound, double maxBound,
-                             @Nullable ValuesSource.Range valuesSource, DocValueFormat formatter,
-                             SearchContext context, Aggregator parent, Map<String, Object> metadata) throws IOException {
-
-        super(name, factories, context, parent, CardinalityUpperBound.MANY, metadata);
-        if (interval <= 0) {
-            throw new IllegalArgumentException("interval must be positive, got: " + interval);
-=======
     public RangeHistogramAggregator(
         String name,
         AggregatorFactories factories,
@@ -66,7 +54,7 @@
         ValuesSourceConfig valuesSourceConfig,
         SearchContext context,
         Aggregator parent,
-        boolean collectsFromSingleBucket,
+        CardinalityUpperBound cardinality,
         Map<String, Object> metadata
     ) throws IOException {
         super(
@@ -82,7 +70,7 @@
             valuesSourceConfig.format(),
             context,
             parent,
-            collectsFromSingleBucket,
+            cardinality,
             metadata
         );
         // TODO: Stop using nulls here
@@ -91,7 +79,6 @@
             throw new IllegalArgumentException(
                 "Expected numeric range type but found non-numeric range [" + this.valuesSource.rangeType().name + "]"
             );
->>>>>>> 73e6ae67
         }
     }
 
