--- conflicted
+++ resolved
@@ -49,12 +49,7 @@
     public static final ObjectParser<RareTermsAggregationBuilder, String> PARSER =
             ObjectParser.fromBuilder(NAME, RareTermsAggregationBuilder::new);
     static {
-<<<<<<< HEAD
-        PARSER = new ObjectParser<>(RareTermsAggregationBuilder.NAME);
         ValuesSourceAggregationBuilder.declareFields(PARSER, true, true, false);
-=======
-        ValuesSourceParserHelper.declareAnyFields(PARSER, true, true);
->>>>>>> 3a2818da
         PARSER.declareLong(RareTermsAggregationBuilder::maxDocCount, MAX_DOC_COUNT_FIELD_NAME);
 
         PARSER.declareField((b, v) -> b.includeExclude(IncludeExclude.merge(v, b.includeExclude())),
