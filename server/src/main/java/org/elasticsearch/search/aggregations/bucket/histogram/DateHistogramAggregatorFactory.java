--- conflicted
+++ resolved
@@ -82,11 +82,8 @@
     }
 
     @Override
-    protected Aggregator doCreateInternal(
-        Aggregator parent,
-        CardinalityUpperBound cardinality,
-        Map<String, Object> metadata
-    ) throws IOException {
+    protected Aggregator doCreateInternal(Aggregator parent, CardinalityUpperBound cardinality, Map<String, Object> metadata)
+        throws IOException {
         DateHistogramAggregationSupplier aggregatorSupplier = context.getValuesSourceRegistry()
             .getAggregator(DateHistogramAggregationBuilder.REGISTRY_KEY, config);
         return aggregatorSupplier.build(
@@ -107,16 +104,8 @@
     }
 
     @Override
-<<<<<<< HEAD
     protected Aggregator createUnmapped(Aggregator parent, Map<String, Object> metadata) throws IOException {
-        return new DateHistogramAggregator(name, factories, rounding, order, keyed, minDocCount, extendedBounds, hardBounds,
+        return new DateHistogramAggregator(name, factories, rounding, null, order, keyed, minDocCount, extendedBounds, hardBounds,
             config, context, parent, CardinalityUpperBound.NONE, metadata);
-=======
-    protected Aggregator createUnmapped(SearchContext searchContext,
-                                            Aggregator parent,
-                                            Map<String, Object> metadata) throws IOException {
-        return new DateHistogramAggregator(name, factories, rounding, null, order, keyed, minDocCount, extendedBounds, hardBounds,
-            config, searchContext, parent, CardinalityUpperBound.NONE, metadata);
->>>>>>> 2fe60740
     }
 }