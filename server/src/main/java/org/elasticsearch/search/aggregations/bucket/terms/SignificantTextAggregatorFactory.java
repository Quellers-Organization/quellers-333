--- conflicted
+++ resolved
@@ -86,11 +86,7 @@
             throw new IllegalArgumentException("Field [" + fieldName + "] does not exist, SignificantText " +
                 "requires an analyzed field");
         }
-<<<<<<< HEAD
-        if (fieldType.getTextSearchInfo() == TextSearchInfo.NONE) {
-=======
         if (supportsAgg(fieldType) == false) {
->>>>>>> 4191c72b
             throw new IllegalArgumentException("Field [" + fieldType.name() + "] has no analyzer, but SignificantText " +
                 "requires an analyzed field");
         }
