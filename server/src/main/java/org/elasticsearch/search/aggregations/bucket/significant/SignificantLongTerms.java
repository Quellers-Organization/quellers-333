--- conflicted
+++ resolved
@@ -100,17 +100,10 @@
         }
     }
 
-<<<<<<< HEAD
     public SignificantLongTerms(String name, int requiredSize, long minDocCount,
-            Map<String, Object> metaData, DocValueFormat format, long subsetSize, long supersetSize,
-            SignificanceHeuristic significanceHeuristic, List<Bucket> buckets) {
-        super(name, requiredSize, minDocCount, metaData, format, subsetSize, supersetSize, significanceHeuristic,
-=======
-    public SignificantLongTerms(String name, int requiredSize, long minDocCount, List<PipelineAggregator> pipelineAggregators,
             Map<String, Object> metadata, DocValueFormat format, long subsetSize, long supersetSize,
             SignificanceHeuristic significanceHeuristic, List<Bucket> buckets) {
-        super(name, requiredSize, minDocCount, pipelineAggregators, metadata, format, subsetSize, supersetSize, significanceHeuristic,
->>>>>>> c9de5b11
+        super(name, requiredSize, minDocCount, metadata, format, subsetSize, supersetSize, significanceHeuristic,
                 buckets);
     }
 
@@ -128,11 +121,7 @@
 
     @Override
     public SignificantLongTerms create(List<SignificantLongTerms.Bucket> buckets) {
-<<<<<<< HEAD
-        return new SignificantLongTerms(name, requiredSize, minDocCount, metaData, format, subsetSize, supersetSize,
-=======
-        return new SignificantLongTerms(name, requiredSize, minDocCount, pipelineAggregators(), metadata, format, subsetSize, supersetSize,
->>>>>>> c9de5b11
+        return new SignificantLongTerms(name, requiredSize, minDocCount, metadata, format, subsetSize, supersetSize,
                 significanceHeuristic, buckets);
     }
 
@@ -144,11 +133,7 @@
 
     @Override
     protected SignificantLongTerms create(long subsetSize, long supersetSize, List<Bucket> buckets) {
-<<<<<<< HEAD
-        return new SignificantLongTerms(getName(), requiredSize, minDocCount, getMetaData(), format, subsetSize,
-=======
-        return new SignificantLongTerms(getName(), requiredSize, minDocCount, pipelineAggregators(), getMetadata(), format, subsetSize,
->>>>>>> c9de5b11
+        return new SignificantLongTerms(getName(), requiredSize, minDocCount, getMetadata(), format, subsetSize,
                 supersetSize, significanceHeuristic, buckets);
     }
 
