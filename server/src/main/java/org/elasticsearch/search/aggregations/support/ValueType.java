/*
 * Licensed to Elasticsearch under one or more contributor
 * license agreements. See the NOTICE file distributed with
 * this work for additional information regarding copyright
 * ownership. Elasticsearch licenses this file to you under
 * the Apache License, Version 2.0 (the "License"); you may
 * not use this file except in compliance with the License.
 * You may obtain a copy of the License at
 *
 *    http://www.apache.org/licenses/LICENSE-2.0
 *
 * Unless required by applicable law or agreed to in writing,
 * software distributed under the License is distributed on an
 * "AS IS" BASIS, WITHOUT WARRANTIES OR CONDITIONS OF ANY
 * KIND, either express or implied.  See the License for the
 * specific language governing permissions and limitations
 * under the License.
 */

package org.elasticsearch.search.aggregations.support;

import org.elasticsearch.common.ParseField;
import org.elasticsearch.common.io.stream.StreamInput;
import org.elasticsearch.common.io.stream.StreamOutput;
import org.elasticsearch.common.io.stream.Writeable;
import org.elasticsearch.index.fielddata.IndexFieldData;
import org.elasticsearch.index.fielddata.IndexGeometryFieldData;
import org.elasticsearch.index.fielddata.IndexGeoPointFieldData;
import org.elasticsearch.index.fielddata.IndexGeoShapeFieldData;
import org.elasticsearch.index.fielddata.IndexNumericFieldData;
import org.elasticsearch.index.fielddata.plain.BinaryDVIndexFieldData;
import org.elasticsearch.index.mapper.DateFieldMapper;
import org.elasticsearch.search.DocValueFormat;

import java.io.IOException;
import java.time.ZoneOffset;

public enum ValueType implements Writeable {

    STRING((byte) 1, "string", "string", ValuesSourceType.BYTES,
            IndexFieldData.class, DocValueFormat.RAW),
    LONG((byte) 2, "byte|short|integer|long", "long",
                    ValuesSourceType.NUMERIC,
            IndexNumericFieldData.class, DocValueFormat.RAW),
    DOUBLE((byte) 3, "float|double", "double", ValuesSourceType.NUMERIC, IndexNumericFieldData.class, DocValueFormat.RAW),
    NUMBER((byte) 4, "number", "number", ValuesSourceType.NUMERIC, IndexNumericFieldData.class, DocValueFormat.RAW),
    DATE((byte) 5, "date", "date", ValuesSourceType.NUMERIC, IndexNumericFieldData.class,
            new DocValueFormat.DateTime(DateFieldMapper.DEFAULT_DATE_TIME_FORMATTER, ZoneOffset.UTC,
                DateFieldMapper.Resolution.MILLISECONDS)),
    IP((byte) 6, "ip", "ip", ValuesSourceType.BYTES, IndexFieldData.class, DocValueFormat.IP),
    // TODO: what is the difference between "number" and "numeric"?
    NUMERIC((byte) 7, "numeric", "numeric", ValuesSourceType.NUMERIC, IndexNumericFieldData.class, DocValueFormat.RAW),
    GEOPOINT((byte) 8, "geo_point", "geo_point", ValuesSourceType.GEOPOINT, IndexGeoPointFieldData.class, DocValueFormat.GEOHASH),
    BOOLEAN((byte) 9, "boolean", "boolean", ValuesSourceType.NUMERIC, IndexNumericFieldData.class, DocValueFormat.BOOLEAN),
<<<<<<< HEAD
    GEOSHAPE((byte) 10, "geo_shape", "geo_shape", ValuesSourceType.GEOSHAPE, IndexGeoShapeFieldData.class, DocValueFormat.RAW),
    // GEO is an abstract ValueType that represents either GEOPOINT or GEOSHAPE in aggregations. It is never directly
    // associated with concrete field data
    GEO((byte) 11, "geo", "geo", ValuesSourceType.GEO, IndexGeometryFieldData.class, DocValueFormat.RAW);
=======
    RANGE((byte) 10, "range", "range", ValuesSourceType.RANGE, BinaryDVIndexFieldData.class, DocValueFormat.RAW);
>>>>>>> 9f716fbd

    final String description;
    final ValuesSourceType valuesSourceType;
    final Class<? extends IndexFieldData> fieldDataType;
    final DocValueFormat defaultFormat;
    private final byte id;
    private String preferredName;

    public static final ParseField VALUE_TYPE = new ParseField("value_type", "valueType");

    ValueType(byte id, String description, String preferredName, ValuesSourceType valuesSourceType,
            Class<? extends IndexFieldData> fieldDataType, DocValueFormat defaultFormat) {
        this.id = id;
        this.description = description;
        this.preferredName = preferredName;
        this.valuesSourceType = valuesSourceType;
        this.fieldDataType = fieldDataType;
        this.defaultFormat = defaultFormat;
    }

    public String getPreferredName() {
        return preferredName;
    }

    public ValuesSourceType getValuesSourceType() {
        return valuesSourceType;
    }

    public boolean isA(ValueType valueType) {
        return valueType.valuesSourceType == valuesSourceType &&
                valueType.fieldDataType.isAssignableFrom(fieldDataType);
    }

    public boolean isNotA(ValueType valueType) {
        return !isA(valueType);
    }

    public DocValueFormat defaultFormat() {
        return defaultFormat;
    }

    public static ValueType resolveForScript(String type) {
        switch (type) {
            case "string":  return STRING;
            case "double":
            case "float":   return DOUBLE;
            case "long":
            case "integer":
            case "short":
            case "byte":    return LONG;
            case "date":    return DATE;
            case "ip":      return IP;
            case "boolean": return BOOLEAN;
            default:
                // TODO: do not be lenient here
                return null;
        }
    }

    @Override
    public String toString() {
        return description;
    }

    public static ValueType readFromStream(StreamInput in) throws IOException {
        byte id = in.readByte();
        for (ValueType valueType : values()) {
            if (id == valueType.id) {
                return valueType;
            }
        }
        throw new IOException("No valueType found for id [" + id + "]");
    }

    @Override
    public void writeTo(StreamOutput out) throws IOException {
        out.writeByte(id);
    }
}<|MERGE_RESOLUTION|>--- conflicted
+++ resolved
@@ -52,14 +52,11 @@
     NUMERIC((byte) 7, "numeric", "numeric", ValuesSourceType.NUMERIC, IndexNumericFieldData.class, DocValueFormat.RAW),
     GEOPOINT((byte) 8, "geo_point", "geo_point", ValuesSourceType.GEOPOINT, IndexGeoPointFieldData.class, DocValueFormat.GEOHASH),
     BOOLEAN((byte) 9, "boolean", "boolean", ValuesSourceType.NUMERIC, IndexNumericFieldData.class, DocValueFormat.BOOLEAN),
-<<<<<<< HEAD
-    GEOSHAPE((byte) 10, "geo_shape", "geo_shape", ValuesSourceType.GEOSHAPE, IndexGeoShapeFieldData.class, DocValueFormat.RAW),
+    RANGE((byte) 10, "range", "range", ValuesSourceType.RANGE, BinaryDVIndexFieldData.class, DocValueFormat.RAW),
+    GEOSHAPE((byte) 11, "geo_shape", "geo_shape", ValuesSourceType.GEOSHAPE, IndexGeoShapeFieldData.class, DocValueFormat.RAW),
     // GEO is an abstract ValueType that represents either GEOPOINT or GEOSHAPE in aggregations. It is never directly
     // associated with concrete field data
-    GEO((byte) 11, "geo", "geo", ValuesSourceType.GEO, IndexGeometryFieldData.class, DocValueFormat.RAW);
-=======
-    RANGE((byte) 10, "range", "range", ValuesSourceType.RANGE, BinaryDVIndexFieldData.class, DocValueFormat.RAW);
->>>>>>> 9f716fbd
+    GEO((byte) 12, "geo", "geo", ValuesSourceType.GEO, IndexGeometryFieldData.class, DocValueFormat.RAW);
 
     final String description;
     final ValuesSourceType valuesSourceType;
