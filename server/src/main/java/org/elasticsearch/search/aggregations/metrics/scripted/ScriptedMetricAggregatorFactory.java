--- conflicted
+++ resolved
@@ -19,12 +19,8 @@
 
 package org.elasticsearch.search.aggregations.metrics.scripted;
 
-<<<<<<< HEAD
 import org.elasticsearch.script.ScriptedMetricAggContexts;
-=======
 import org.elasticsearch.common.util.CollectionUtils;
-import org.elasticsearch.script.ExecutableScript;
->>>>>>> 1dbe554e
 import org.elasticsearch.script.Script;
 import org.elasticsearch.search.SearchParseException;
 import org.elasticsearch.search.aggregations.Aggregator;
@@ -101,12 +97,8 @@
 
         final Script reduceScript = deepCopyScript(this.reduceScript, context);
         if (initScript != null) {
-<<<<<<< HEAD
             initScript.execute();
-=======
-            initScript.run();
-            CollectionUtils.ensureNoSelfReferences(aggParams.get("_agg"), "Scripted metric aggs init script");
->>>>>>> 1dbe554e
+            CollectionUtils.ensureNoSelfReferences(aggState, "Scripted metric aggs init script");
         }
         return new ScriptedMetricAggregator(name, mapScript,
                 combineScript, reduceScript, aggState, context, parent,
