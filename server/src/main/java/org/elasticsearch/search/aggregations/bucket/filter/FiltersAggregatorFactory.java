--- conflicted
+++ resolved
@@ -20,7 +20,6 @@
 package org.elasticsearch.search.aggregations.bucket.filter;
 
 import org.apache.lucene.search.Query;
-import org.apache.lucene.search.Weight;
 import org.elasticsearch.search.aggregations.Aggregator;
 import org.elasticsearch.search.aggregations.AggregatorFactories;
 import org.elasticsearch.search.aggregations.AggregatorFactory;
@@ -36,7 +35,6 @@
 
     private final String[] keys;
     private final Query[] filters;
-    private Weight[] weights;
     private final boolean keyed;
     private final boolean otherBucket;
     private final String otherBucketKey;
@@ -57,46 +55,11 @@
         }
     }
 
-    /**
-     * Returns the {@link Weight}s for this filter aggregation, creating it if
-     * necessary. This is done lazily so that the {@link Weight}s are only
-     * created if the aggregation collects documents reducing the overhead of
-     * the aggregation in the case where no documents are collected.
-     * <p>
-     * Note that as aggregations are initialized and executed in a serial manner,
-     * no concurrency considerations are necessary here.
-     */
-<<<<<<< HEAD
-    public Weight[] getWeights() {
-        if (weights == null) {
-            try {
-                IndexSearcher contextSearcher = context.searcher();
-                weights = new Weight[filters.length];
-                for (int i = 0; i < filters.length; ++i) {
-                    this.weights[i] = contextSearcher.createWeight(contextSearcher.rewrite(filters[i]), ScoreMode.COMPLETE_NO_SCORES, 1);
-                }
-            } catch (IOException e) {
-                throw new AggregationInitializationException("Failed to initialse filters for aggregation [" + name() + "]", e);
-            }
-        }
-        return weights;
-    }
-=======
-    
->>>>>>> 2fe60740
-
     @Override
     public Aggregator createInternal(Aggregator parent,
                                         CardinalityUpperBound cardinality,
                                         Map<String, Object> metadata) throws IOException {
-<<<<<<< HEAD
-        return new FiltersAggregator(name, factories, keys, this::getWeights, keyed,
+        return FiltersAggregator.build(name, factories, keys, filters, keyed,
             otherBucket ? otherBucketKey : null, context, parent, cardinality, metadata);
-=======
-        return FiltersAggregator.build(name, factories, keys, filters, keyed,
-            otherBucket ? otherBucketKey : null, searchContext, parent, cardinality, metadata);
->>>>>>> 2fe60740
     }
-
-
 }