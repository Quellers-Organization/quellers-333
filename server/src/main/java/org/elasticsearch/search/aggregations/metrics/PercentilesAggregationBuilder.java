/*
 * Licensed to Elasticsearch under one or more contributor
 * license agreements. See the NOTICE file distributed with
 * this work for additional information regarding copyright
 * ownership. Elasticsearch licenses this file to you under
 * the Apache License, Version 2.0 (the "License"); you may
 * not use this file except in compliance with the License.
 * You may obtain a copy of the License at
 *
 *    http://www.apache.org/licenses/LICENSE-2.0
 *
 * Unless required by applicable law or agreed to in writing,
 * software distributed under the License is distributed on an
 * "AS IS" BASIS, WITHOUT WARRANTIES OR CONDITIONS OF ANY
 * KIND, either express or implied.  See the License for the
 * specific language governing permissions and limitations
 * under the License.
 */

package org.elasticsearch.search.aggregations.metrics;

import org.elasticsearch.common.ParseField;
import org.elasticsearch.common.io.stream.StreamInput;
import org.elasticsearch.common.xcontent.ConstructingObjectParser;
import org.elasticsearch.common.xcontent.XContentParser;
import org.elasticsearch.index.query.QueryShardContext;
import org.elasticsearch.search.aggregations.AggregationBuilder;
import org.elasticsearch.search.aggregations.AggregatorFactories.Builder;
import org.elasticsearch.search.aggregations.AggregatorFactory;
import org.elasticsearch.search.aggregations.support.ValuesSource;
import org.elasticsearch.search.aggregations.support.ValuesSourceAggregatorFactory;
import org.elasticsearch.search.aggregations.support.ValuesSourceConfig;

import java.io.IOException;
import java.util.Arrays;
import java.util.Map;

public class PercentilesAggregationBuilder extends AbstractPercentilesAggregationBuilder<PercentilesAggregationBuilder> {
    public static final String NAME = Percentiles.TYPE_NAME;

    private static final double[] DEFAULT_PERCENTS = new double[] { 1, 5, 25, 50, 75, 95, 99 };
    private static final ParseField PERCENTS_FIELD = new ParseField("percents");

    private static final ConstructingObjectParser<PercentilesAggregationBuilder, String> PARSER;
    static {
        PARSER = AbstractPercentilesAggregationBuilder.getParser(
            PercentilesAggregationBuilder.NAME,
            (name, values, percentileConfig) -> {
                if (values == null) {
                    values = DEFAULT_PERCENTS; // this is needed because Percentiles has a default, while Ranks does not
                }
                return new PercentilesAggregationBuilder(name, values, percentileConfig);
            },
            PERCENTS_FIELD);
    }

    public PercentilesAggregationBuilder(StreamInput in) throws IOException {
        super(in);
    }

    public static AggregationBuilder parse(String aggregationName, XContentParser parser) throws IOException {
        return PARSER.parse(parser, aggregationName);
    }

    public PercentilesAggregationBuilder(String name) {
        this(name, DEFAULT_PERCENTS, null);
    }

    public PercentilesAggregationBuilder(String name, double[] values, PercentilesConfig percentilesConfig) {
        super(name, values, percentilesConfig, PERCENTS_FIELD);
    }

    protected PercentilesAggregationBuilder(PercentilesAggregationBuilder clone,
                                            Builder factoriesBuilder, Map<String, Object> metaData) {
        super(clone, factoriesBuilder, metaData);
    }

    @Override
    protected AggregationBuilder shallowCopy(Builder factoriesBuilder, Map<String, Object> metaData) {
        return new PercentilesAggregationBuilder(this, factoriesBuilder, metaData);
    }

    /**
     * Set the values to compute percentiles from.
     */
    public PercentilesAggregationBuilder percentiles(double... percents) {
        if (percents == null) {
            throw new IllegalArgumentException("[percents] must not be null: [" + name + "]");
        }
        if (percents.length == 0) {
            throw new IllegalArgumentException("[percents] must not be empty: [" + name + "]");
        }
        double[] sortedPercents = Arrays.copyOf(percents, percents.length);
        Arrays.sort(sortedPercents);
<<<<<<< HEAD
        this.values = sortedPercents;
=======
        for (double percent : sortedPercents) {
            if (percent < 0.0 || percent > 100.0) {
                throw new IllegalArgumentException("percent must be in [0,100], got [" + percent + "]: [" + name + "]");
            }
        }

        this.percents = sortedPercents;
>>>>>>> 7edb03b3
        return this;
    }

    /**
     * Get the values to compute percentiles from.
     */
    public double[] percentiles() {
        return values;
    }

    @Override
    protected ValuesSourceAggregatorFactory<ValuesSource> innerBuild(QueryShardContext queryShardContext,
                                                                    ValuesSourceConfig<ValuesSource> config,
                                                                    AggregatorFactory parent,
                                                                    Builder subFactoriesBuilder) throws IOException {
        return new PercentilesAggregatorFactory(name, config, values, configOrDefault(), keyed,
            queryShardContext, parent, subFactoriesBuilder, metaData);
    }

    @Override
    public String getType() {
        return NAME;
    }
}<|MERGE_RESOLUTION|>--- conflicted
+++ resolved
@@ -92,17 +92,12 @@
         }
         double[] sortedPercents = Arrays.copyOf(percents, percents.length);
         Arrays.sort(sortedPercents);
-<<<<<<< HEAD
-        this.values = sortedPercents;
-=======
         for (double percent : sortedPercents) {
             if (percent < 0.0 || percent > 100.0) {
                 throw new IllegalArgumentException("percent must be in [0,100], got [" + percent + "]: [" + name + "]");
             }
         }
-
-        this.percents = sortedPercents;
->>>>>>> 7edb03b3
+        this.values = sortedPercents;
         return this;
     }
 
