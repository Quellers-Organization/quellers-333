--- conflicted
+++ resolved
@@ -187,11 +187,6 @@
         return resultStrategy.buildEmptyResult();
     }
 
-<<<<<<< HEAD
-        return new StringTerms(name, order, bucketCountThresholds.getRequiredSize(), bucketCountThresholds.getMinDocCount(),
-                pipelineAggregators(), metaData(), format, bucketCountThresholds.getShardSize(), showTermDocCountError,
-                otherDocCount, Arrays.asList(list), null);
-=======
     @Override
     public void collectDebugInfo(BiConsumer<String, Object> add) {
         super.collectDebugInfo(add);
@@ -201,7 +196,6 @@
         add.accept("segments_with_single_valued_ords", segmentsWithSingleValuedOrds);
         add.accept("segments_with_multi_valued_ords", segmentsWithMultiValuedOrds);
         add.accept("has_filter", acceptedGlobalOrdinals != ALWAYS_TRUE);
->>>>>>> 293d490d
     }
 
     /**
