--- conflicted
+++ resolved
@@ -107,14 +107,8 @@
         for (int i = 0; i < sourceConfigs.length; i++) {
             this.sources[i] = createValuesSource(context.bigArrays(), context.searcher().getIndexReader(), sourceConfigs[i], size);
         }
-<<<<<<< HEAD
-        this.queue = new CompositeValuesCollectorQueue(context.bigArrays(), sources, size,
-            rawAfterKey, this::addRequestCircuitBreakerBytes);
-        this.sortedDocsProducer = sources[0].createSortedDocsProducerOrNull(context.searcher().getIndexReader(), context.query());
-=======
         this.queue = new CompositeValuesCollectorQueue(context.bigArrays(), sources, size, rawAfterKey);
         this.rawAfterKey = rawAfterKey;
->>>>>>> 8d70f069
     }
 
     @Override
