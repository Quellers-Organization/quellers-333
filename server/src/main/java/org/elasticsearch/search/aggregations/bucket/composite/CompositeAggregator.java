/*
 * Copyright Elasticsearch B.V. and/or licensed to Elasticsearch B.V. under one
 * or more contributor license agreements. Licensed under the Elastic License
 * 2.0 and the Server Side Public License, v 1; you may not use this file except
 * in compliance with, at your election, the Elastic License 2.0 or the Server
 * Side Public License, v 1.
 */

package org.elasticsearch.search.aggregations.bucket.composite;

import org.apache.lucene.index.DocValues;
import org.apache.lucene.index.LeafReaderContext;
import org.apache.lucene.index.NumericDocValues;
import org.apache.lucene.index.SortedNumericDocValues;
import org.apache.lucene.index.SortedSetDocValues;
import org.apache.lucene.queries.SearchAfterSortedDocQuery;
import org.apache.lucene.search.BooleanClause;
import org.apache.lucene.search.BooleanQuery;
import org.apache.lucene.search.CollectionTerminatedException;
import org.apache.lucene.search.DocIdSet;
import org.apache.lucene.search.DocIdSetIterator;
import org.apache.lucene.search.FieldComparator;
import org.apache.lucene.search.FieldDoc;
import org.apache.lucene.search.LeafFieldComparator;
import org.apache.lucene.search.ScoreMode;
import org.apache.lucene.search.Scorer;
import org.apache.lucene.search.Sort;
import org.apache.lucene.search.SortField;
import org.apache.lucene.search.SortedNumericSelector;
import org.apache.lucene.search.SortedNumericSortField;
import org.apache.lucene.search.Weight;
import org.apache.lucene.search.comparators.LongComparator;
import org.apache.lucene.util.Bits;
import org.apache.lucene.util.RoaringDocIdSet;
import org.elasticsearch.ElasticsearchParseException;
import org.elasticsearch.core.Releasables;
import org.elasticsearch.index.IndexSortConfig;
import org.elasticsearch.search.DocValueFormat;
import org.elasticsearch.search.aggregations.Aggregator;
import org.elasticsearch.search.aggregations.AggregatorFactories;
import org.elasticsearch.search.aggregations.BucketCollector;
import org.elasticsearch.search.aggregations.CardinalityUpperBound;
import org.elasticsearch.search.aggregations.InternalAggregation;
import org.elasticsearch.search.aggregations.InternalAggregations;
import org.elasticsearch.search.aggregations.LeafBucketCollector;
import org.elasticsearch.search.aggregations.MultiBucketCollector;
import org.elasticsearch.search.aggregations.MultiBucketConsumerService;
import org.elasticsearch.search.aggregations.bucket.BucketsAggregator;
import org.elasticsearch.search.aggregations.support.AggregationContext;
import org.elasticsearch.search.searchafter.SearchAfterBuilder;
import org.elasticsearch.search.sort.SortAndFormats;

import java.io.IOException;
import java.util.ArrayList;
import java.util.Arrays;
import java.util.Collections;
import java.util.List;
import java.util.Map;
import java.util.function.LongUnaryOperator;
import java.util.stream.Collectors;

import static org.elasticsearch.search.aggregations.MultiBucketConsumerService.MAX_BUCKET_SETTING;

final class CompositeAggregator extends BucketsAggregator {
    private final int size;
    private final List<String> sourceNames;
    private final int[] reverseMuls;
    private final List<DocValueFormat> formats;
    private final CompositeKey rawAfterKey;

    private final CompositeValuesSourceConfig[] sourceConfigs;
    private final SingleDimensionValuesSource<?>[] sources;
    private final CompositeValuesCollectorQueue queue;

    private final List<Entry> entries = new ArrayList<>();
    private LeafReaderContext currentLeaf;
    private RoaringDocIdSet.Builder docIdSetBuilder;
    private BucketCollector deferredCollectors;

    private boolean earlyTerminated;

    CompositeAggregator(
        String name,
        AggregatorFactories factories,
        AggregationContext context,
        Aggregator parent,
        Map<String, Object> metadata,
        int size,
        CompositeValuesSourceConfig[] sourceConfigs,
        CompositeKey rawAfterKey
    ) throws IOException {
        super(name, factories, context, parent, CardinalityUpperBound.MANY, metadata);
        this.size = size;
        this.sourceNames = Arrays.stream(sourceConfigs).map(CompositeValuesSourceConfig::name).collect(Collectors.toList());
        this.reverseMuls = Arrays.stream(sourceConfigs).mapToInt(CompositeValuesSourceConfig::reverseMul).toArray();
        this.formats = Arrays.stream(sourceConfigs).map(CompositeValuesSourceConfig::format).collect(Collectors.toList());
        this.sources = new SingleDimensionValuesSource<?>[sourceConfigs.length];
        // check that the provided size is not greater than the search.max_buckets setting
        int bucketLimit = context.multiBucketConsumer().getLimit();
        if (size > bucketLimit) {
            throw new MultiBucketConsumerService.TooManyBucketsException(
                "Trying to create too many buckets. Must be less than or equal"
                    + " to: ["
                    + bucketLimit
                    + "] but was ["
                    + size
                    + "]. This limit can be set by changing the ["
                    + MAX_BUCKET_SETTING.getKey()
                    + "] cluster level setting.",
                bucketLimit
            );
        }
        this.sourceConfigs = sourceConfigs;
        for (int i = 0; i < sourceConfigs.length; i++) {
            this.sources[i] = sourceConfigs[i].createValuesSource(
                context.bigArrays(),
                context.searcher().getIndexReader(),
                size,
                this::addRequestCircuitBreakerBytes
            );
        }
        this.queue = new CompositeValuesCollectorQueue(context.bigArrays(), sources, size);
        if (rawAfterKey != null) {
            try {
                this.queue.setAfterKey(rawAfterKey);
            } catch (IllegalArgumentException ex) {
                throw new ElasticsearchParseException(
                    "Cannot set after key in the composite aggregation [" + name + "] - " + ex.getMessage(),
                    ex
                );
            }
        }
        this.rawAfterKey = rawAfterKey;
    }

    @Override
    protected void doClose() {
        try {
            Releasables.close(queue);
        } finally {
            Releasables.close(sources);
        }
    }

    @Override
    protected void doPreCollection() throws IOException {
        deferredCollectors = MultiBucketCollector.wrap(false, Arrays.asList(subAggregators));
        collectableSubAggregators = BucketCollector.NO_OP_COLLECTOR;
    }

    @Override
    protected void doPostCollection() throws IOException {
        finishLeaf();
    }

    @Override
    public InternalAggregation[] buildAggregations(long[] owningBucketOrds) throws IOException {
        // Composite aggregator must be at the top of the aggregation tree
        assert owningBucketOrds.length == 1 && owningBucketOrds[0] == 0L;
        if (deferredCollectors != NO_OP_COLLECTOR) {
            // Replay all documents that contain at least one top bucket (collected during the first pass).
            runDeferredCollections();
        }

        int num = Math.min(size, queue.size());
        final InternalComposite.InternalBucket[] buckets = new InternalComposite.InternalBucket[num];
        long[] bucketOrdsToCollect = new long[queue.size()];
        for (int i = 0; i < queue.size(); i++) {
            bucketOrdsToCollect[i] = i;
        }
        InternalAggregations[] subAggsForBuckets = buildSubAggsForBuckets(bucketOrdsToCollect);
        while (queue.size() > 0) {
            int slot = queue.pop();
            CompositeKey key = queue.toCompositeKey(slot);
            InternalAggregations aggs = subAggsForBuckets[slot];
            long docCount = queue.getDocCount(slot);
            buckets[queue.size()] = new InternalComposite.InternalBucket(sourceNames, formats, key, reverseMuls, docCount, aggs);
        }
        CompositeKey lastBucket = num > 0 ? buckets[num - 1].getRawKey() : null;
        return new InternalAggregation[] {
            new InternalComposite(
                name,
                size,
                sourceNames,
                formats,
                Arrays.asList(buckets),
                lastBucket,
                reverseMuls,
                earlyTerminated,
                metadata()
            ) };
    }

    @Override
    public InternalAggregation buildEmptyAggregation() {
        return new InternalComposite(name, size, sourceNames, formats, Collections.emptyList(), null, reverseMuls, false, metadata());
    }

    private void finishLeaf() {
        if (currentLeaf != null) {
            DocIdSet docIdSet = docIdSetBuilder.build();
            entries.add(new Entry(currentLeaf, docIdSet));
            currentLeaf = null;
            docIdSetBuilder = null;
        }
    }

    /** Return true if the provided field may have multiple values per document in the leaf **/
    private boolean isMaybeMultivalued(LeafReaderContext context, SortField sortField) throws IOException {
        SortField.Type type = IndexSortConfig.getSortFieldType(sortField);
        switch (type) {
            case STRING:
                final SortedSetDocValues v1 = context.reader().getSortedSetDocValues(sortField.getField());
                return v1 != null && DocValues.unwrapSingleton(v1) == null;

            case DOUBLE:
            case FLOAT:
            case LONG:
            case INT:
                final SortedNumericDocValues v2 = context.reader().getSortedNumericDocValues(sortField.getField());
                return v2 != null && DocValues.unwrapSingleton(v2) == null;

            default:
                // we have no clue whether the field is multi-valued or not so we assume it is.
                return true;
        }
    }

    /**
     * Returns the {@link Sort} prefix that is eligible to index sort
     * optimization and null if index sort is not applicable.
     */
    private Sort buildIndexSortPrefix(LeafReaderContext context) throws IOException {
        Sort indexSort = context.reader().getMetaData().getSort();
        if (indexSort == null) {
            return null;
        }
        List<SortField> sortFields = new ArrayList<>();
        int end = Math.min(indexSort.getSort().length, sourceConfigs.length);
        for (int i = 0; i < end; i++) {
            CompositeValuesSourceConfig sourceConfig = sourceConfigs[i];
            SingleDimensionValuesSource<?> source = sources[i];
            SortField indexSortField = indexSort.getSort()[i];
            if (source.fieldType == null
<<<<<<< HEAD
                    // TODO: can we handle missing bucket when using index sort optimization ?
                    || source.missingBucket.include()
                    || indexSortField.getField().equals(source.fieldType.name()) == false
                    || isMaybeMultivalued(context, indexSortField)
                    || sourceConfig.hasScript()) {
=======
                // TODO: can we handle missing bucket when using index sort optimization ?
                || source.missingBucket
                || indexSortField.getField().equals(source.fieldType.name()) == false
                || isMaybeMultivalued(context, indexSortField)
                || sourceConfig.hasScript()) {
>>>>>>> 35ec6f34
                break;
            }

            if (indexSortField.getReverse() != (source.reverseMul == -1)) {
                if (i == 0) {
                    // the leading index sort matches the leading source field but the order is reversed
                    // so we don't check the other sources.
                    return new Sort(indexSortField);
                }
                break;
            }
            sortFields.add(indexSortField);
            if (sourceConfig.valuesSource() instanceof RoundingValuesSource) {
                // the rounding "squashes" many values together, that breaks the ordering of sub-values
                // so we ignore subsequent source even if they match the index sort.
                break;
            }
        }
        return sortFields.isEmpty() ? null : new Sort(sortFields.toArray(new SortField[0]));
    }

    /**
     * Return the number of leading sources that match the index sort.
     *
     * @param indexSortPrefix The index sort prefix that matches the sources
     * @return The length of the index sort prefix if the sort order matches
     *         or -1 if the leading index sort is in the reverse order of the
     *         leading source. A value of 0 indicates that the index sort is
     *         not applicable.
     */
    private int computeSortPrefixLen(Sort indexSortPrefix) {
        if (indexSortPrefix == null) {
            return 0;
        }
        if (indexSortPrefix.getSort()[0].getReverse() != (sources[0].reverseMul == -1)) {
            assert indexSortPrefix.getSort().length == 1;
            return -1;
        } else {
            return indexSortPrefix.getSort().length;
        }
    }

    /**
     * Rewrites the provided {@link Sort} to apply rounding on {@link SortField} that target
     * {@link RoundingValuesSource}.
     */
    private Sort applySortFieldRounding(Sort sort) {
        SortField[] sortFields = new SortField[sort.getSort().length];
        for (int i = 0; i < sort.getSort().length; i++) {
            if (sourceConfigs[i].valuesSource() instanceof RoundingValuesSource) {
                LongUnaryOperator round = ((RoundingValuesSource) sourceConfigs[i].valuesSource())::round;
                final SortedNumericSortField delegate = (SortedNumericSortField) sort.getSort()[i];
                sortFields[i] = new SortedNumericSortField(delegate.getField(), delegate.getNumericType(), delegate.getReverse()) {
                    @Override
                    public boolean equals(Object obj) {
                        return delegate.equals(obj);
                    }

                    @Override
                    public int hashCode() {
                        return delegate.hashCode();
                    }

                    @Override
                    public FieldComparator<?> getComparator(int numHits, int sortPos) {
                        return new LongComparator(1, delegate.getField(), (Long) missingValue, delegate.getReverse(), sortPos) {
                            @Override
                            public LeafFieldComparator getLeafComparator(LeafReaderContext context) throws IOException {
                                return new LongLeafComparator(context) {
                                    @Override
                                    protected NumericDocValues getNumericDocValues(LeafReaderContext context, String field)
                                        throws IOException {
                                        NumericDocValues dvs = SortedNumericSelector.wrap(
                                            DocValues.getSortedNumeric(context.reader(), field),
                                            delegate.getSelector(),
                                            delegate.getNumericType()
                                        );
                                        return new NumericDocValues() {
                                            @Override
                                            public long longValue() throws IOException {
                                                return round.applyAsLong(dvs.longValue());
                                            }

                                            @Override
                                            public boolean advanceExact(int target) throws IOException {
                                                return dvs.advanceExact(target);
                                            }

                                            @Override
                                            public int docID() {
                                                return dvs.docID();
                                            }

                                            @Override
                                            public int nextDoc() throws IOException {
                                                return dvs.nextDoc();
                                            }

                                            @Override
                                            public int advance(int target) throws IOException {
                                                return dvs.advance(target);
                                            }

                                            @Override
                                            public long cost() {
                                                return dvs.cost();
                                            }
                                        };
                                    }
                                };
                            }
                        };
                    }
                };
            } else {
                sortFields[i] = sort.getSort()[i];
            }
        }
        return new Sort(sortFields);
    }

    private void processLeafFromQuery(LeafReaderContext ctx, Sort indexSortPrefix) throws IOException {
        DocValueFormat[] formats = new DocValueFormat[indexSortPrefix.getSort().length];
        for (int i = 0; i < formats.length; i++) {
            formats[i] = sources[i].format;
        }
        FieldDoc fieldDoc = SearchAfterBuilder.buildFieldDoc(
            new SortAndFormats(indexSortPrefix, formats),
            Arrays.copyOfRange(rawAfterKey.values(), 0, formats.length),
            null
        );
        if (indexSortPrefix.getSort().length < sources.length) {
            // include all docs that belong to the partial bucket
            fieldDoc.doc = -1;
        }
        BooleanQuery newQuery = new BooleanQuery.Builder().add(topLevelQuery(), BooleanClause.Occur.MUST)
            .add(new SearchAfterSortedDocQuery(applySortFieldRounding(indexSortPrefix), fieldDoc), BooleanClause.Occur.FILTER)
            .build();
        Weight weight = searcher().createWeight(searcher().rewrite(newQuery), ScoreMode.COMPLETE_NO_SCORES, 1f);
        Scorer scorer = weight.scorer(ctx);
        if (scorer != null) {
            DocIdSetIterator docIt = scorer.iterator();
            final LeafBucketCollector inner = queue.getLeafCollector(
                ctx,
                getFirstPassCollector(docIdSetBuilder, indexSortPrefix.getSort().length)
            );
            inner.setScorer(scorer);
            final Bits liveDocs = ctx.reader().getLiveDocs();
            while (docIt.nextDoc() != DocIdSetIterator.NO_MORE_DOCS) {
                if (liveDocs == null || liveDocs.get(docIt.docID())) {
                    inner.collect(docIt.docID());
                }
            }
        }
    }

    @Override
    protected LeafBucketCollector getLeafCollector(LeafReaderContext ctx, LeafBucketCollector sub) throws IOException {
        finishLeaf();

        boolean fillDocIdSet = deferredCollectors != NO_OP_COLLECTOR;

        Sort indexSortPrefix = buildIndexSortPrefix(ctx);
        int sortPrefixLen = computeSortPrefixLen(indexSortPrefix);

        SortedDocsProducer sortedDocsProducer = (sortPrefixLen == 0 && parent == null)
            ? sources[0].createSortedDocsProducerOrNull(ctx.reader(), topLevelQuery())
            : null;
        if (sortedDocsProducer != null) {
            // Visit documents sorted by the leading source of the composite definition and terminates
            // when the leading source value is guaranteed to be greater than the lowest composite bucket
            // in the queue.
            DocIdSet docIdSet = sortedDocsProducer.processLeaf(topLevelQuery(), queue, ctx, fillDocIdSet);
            if (fillDocIdSet) {
                entries.add(new Entry(ctx, docIdSet));
            }
            // We can bypass search entirely for this segment, the processing is done in the previous call.
            // Throwing this exception will terminate the execution of the search for this root aggregation,
            // see {@link MultiCollector} for more details on how we handle early termination in aggregations.
            earlyTerminated = true;
            return LeafBucketCollector.NO_OP_COLLECTOR;
        } else {
            if (fillDocIdSet) {
                currentLeaf = ctx;
                docIdSetBuilder = new RoaringDocIdSet.Builder(ctx.reader().maxDoc());
            }
            if (rawAfterKey != null && sortPrefixLen > 0) {
                // We have an after key and index sort is applicable so we jump directly to the doc
                // that is after the index sort prefix using the rawAfterKey and we start collecting
                // document from there.
                try {
                    processLeafFromQuery(ctx, indexSortPrefix);
                } catch (CollectionTerminatedException e) {
                    /*
                     * Signal that there isn't anything to collect. We're going
                     * to return noop collector anyway so we can ignore it.
                     */
                }
                return LeafBucketCollector.NO_OP_COLLECTOR;
            } else {
                final LeafBucketCollector inner;
                try {
                    inner = queue.getLeafCollector(ctx, getFirstPassCollector(docIdSetBuilder, sortPrefixLen));
                } catch (CollectionTerminatedException e) {
                    return LeafBucketCollector.NO_OP_COLLECTOR;
                }
                return new LeafBucketCollector() {
                    @Override
                    public void collect(int doc, long zeroBucket) throws IOException {
                        assert zeroBucket == 0L;
                        inner.collect(doc);
                    }
                };
            }
        }
    }

    /**
     * The first pass selects the top composite buckets from all matching documents.
     */
    private LeafBucketCollector getFirstPassCollector(RoaringDocIdSet.Builder builder, int indexSortPrefix) {
        return new LeafBucketCollector() {
            int lastDoc = -1;

            @Override
            public void collect(int doc, long bucket) throws IOException {
                try {
                    int docCount = docCountProvider.getDocCount(doc);
                    if (queue.addIfCompetitive(indexSortPrefix, docCount)) {
                        if (builder != null && lastDoc != doc) {
                            builder.add(doc);
                            lastDoc = doc;
                        }
                    }
                } catch (CollectionTerminatedException exc) {
                    earlyTerminated = true;
                    throw exc;
                }
            }
        };
    }

    /**
     * Replay the documents that might contain a top bucket and pass top buckets to
     * the {@link #deferredCollectors}.
     */
    private void runDeferredCollections() throws IOException {
        final boolean needsScores = scoreMode().needsScores();
        Weight weight = null;
        if (needsScores) {
            weight = searcher().createWeight(searcher().rewrite(topLevelQuery()), ScoreMode.COMPLETE, 1f);
        }
        deferredCollectors.preCollection();
        for (Entry entry : entries) {
            DocIdSetIterator docIdSetIterator = entry.docIdSet.iterator();
            if (docIdSetIterator == null) {
                continue;
            }
            final LeafBucketCollector subCollector = deferredCollectors.getLeafCollector(entry.context);
            final LeafBucketCollector collector = queue.getLeafCollector(entry.context, getSecondPassCollector(subCollector));
            DocIdSetIterator scorerIt = null;
            if (needsScores) {
                Scorer scorer = weight.scorer(entry.context);
                if (scorer != null) {
                    scorerIt = scorer.iterator();
                    subCollector.setScorer(scorer);
                }
            }
            int docID;
            while ((docID = docIdSetIterator.nextDoc()) != DocIdSetIterator.NO_MORE_DOCS) {
                if (needsScores) {
                    assert scorerIt != null && scorerIt.docID() < docID;
                    scorerIt.advance(docID);
                    // aggregations should only be replayed on matching documents
                    assert scorerIt.docID() == docID;
                }
                collector.collect(docID);
            }
        }
        deferredCollectors.postCollection();
    }

    /**
     * Replay the top buckets from the matching documents.
     */
    private LeafBucketCollector getSecondPassCollector(LeafBucketCollector subCollector) {
        return new LeafBucketCollector() {
            @Override
            public void collect(int doc, long zeroBucket) throws IOException {
                assert zeroBucket == 0;
                Integer slot = queue.compareCurrent();
                if (slot != null) {
                    // The candidate key is a top bucket.
                    // We can defer the collection of this document/bucket to the sub collector
                    subCollector.collect(doc, slot);
                }
            }
        };
    }

    private static class Entry {
        final LeafReaderContext context;
        final DocIdSet docIdSet;

        Entry(LeafReaderContext context, DocIdSet docIdSet) {
            this.context = context;
            this.docIdSet = docIdSet;
        }
    }
}<|MERGE_RESOLUTION|>--- conflicted
+++ resolved
@@ -242,19 +242,11 @@
             SingleDimensionValuesSource<?> source = sources[i];
             SortField indexSortField = indexSort.getSort()[i];
             if (source.fieldType == null
-<<<<<<< HEAD
-                    // TODO: can we handle missing bucket when using index sort optimization ?
-                    || source.missingBucket.include()
-                    || indexSortField.getField().equals(source.fieldType.name()) == false
-                    || isMaybeMultivalued(context, indexSortField)
-                    || sourceConfig.hasScript()) {
-=======
                 // TODO: can we handle missing bucket when using index sort optimization ?
-                || source.missingBucket
+                || source.missingBucket.include()
                 || indexSortField.getField().equals(source.fieldType.name()) == false
                 || isMaybeMultivalued(context, indexSortField)
                 || sourceConfig.hasScript()) {
->>>>>>> 35ec6f34
                 break;
             }
 
