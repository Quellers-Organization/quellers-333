/*
 * Licensed to Elasticsearch under one or more contributor
 * license agreements. See the NOTICE file distributed with
 * this work for additional information regarding copyright
 * ownership. Elasticsearch licenses this file to you under
 * the Apache License, Version 2.0 (the "License"); you may
 * not use this file except in compliance with the License.
 * You may obtain a copy of the License at
 *
 *    http://www.apache.org/licenses/LICENSE-2.0
 *
 * Unless required by applicable law or agreed to in writing,
 * software distributed under the License is distributed on an
 * "AS IS" BASIS, WITHOUT WARRANTIES OR CONDITIONS OF ANY
 * KIND, either express or implied.  See the License for the
 * specific language governing permissions and limitations
 * under the License.
 */

package org.elasticsearch.search.aggregations.metrics;

import org.apache.lucene.index.LeafReaderContext;
import org.elasticsearch.common.geo.GeoPoint;
import org.elasticsearch.common.lease.Releasables;
import org.elasticsearch.common.util.BigArrays;
import org.elasticsearch.common.util.DoubleArray;
import org.elasticsearch.common.util.LongArray;
import org.elasticsearch.index.fielddata.MultiGeoValues;
import org.elasticsearch.search.aggregations.Aggregator;
import org.elasticsearch.search.aggregations.InternalAggregation;
import org.elasticsearch.search.aggregations.LeafBucketCollector;
import org.elasticsearch.search.aggregations.LeafBucketCollectorBase;
import org.elasticsearch.search.aggregations.pipeline.PipelineAggregator;
import org.elasticsearch.search.aggregations.support.ValuesSource;
import org.elasticsearch.search.internal.SearchContext;

import java.io.IOException;
import java.util.List;
import java.util.Map;

/**
 * A geo metric aggregator that computes a geo-centroid from a {@code geo_point} type field
 */
final class GeoCentroidAggregator extends MetricsAggregator {
    private final ValuesSource.Geo valuesSource;
    private DoubleArray lonSum, lonCompensations, latSum, latCompensations;
    private LongArray counts;

    GeoCentroidAggregator(String name, SearchContext context, Aggregator parent,
                                    ValuesSource.Geo valuesSource, List<PipelineAggregator> pipelineAggregators,
                                    Map<String, Object> metaData) throws IOException {
        super(name, context, parent, pipelineAggregators, metaData);
        this.valuesSource = valuesSource;
        if (valuesSource != null) {
            final BigArrays bigArrays = context.bigArrays();
            lonSum = bigArrays.newDoubleArray(1, true);
            lonCompensations = bigArrays.newDoubleArray(1, true);
            latSum = bigArrays.newDoubleArray(1, true);
            latCompensations = bigArrays.newDoubleArray(1, true);
            counts = bigArrays.newLongArray(1, true);
        }
    }

    @Override
    public LeafBucketCollector getLeafCollector(LeafReaderContext ctx, LeafBucketCollector sub) throws IOException {
        if (valuesSource == null) {
            return LeafBucketCollector.NO_OP_COLLECTOR;
        }
        final BigArrays bigArrays = context.bigArrays();
<<<<<<< HEAD
        final MultiGeoValues values = valuesSource.geoValues(ctx);
=======
        final MultiGeoPointValues values = valuesSource.geoPointValues(ctx);
        final CompensatedSum compensatedSumLat = new CompensatedSum(0, 0);
        final CompensatedSum compensatedSumLon = new CompensatedSum(0, 0);

>>>>>>> d596585c
        return new LeafBucketCollectorBase(sub, values) {
            @Override
            public void collect(int doc, long bucket) throws IOException {
                latSum = bigArrays.grow(latSum, bucket + 1);
                lonSum = bigArrays.grow(lonSum, bucket + 1);
                lonCompensations = bigArrays.grow(lonCompensations, bucket + 1);
                latCompensations = bigArrays.grow(latCompensations, bucket + 1);
                counts = bigArrays.grow(counts, bucket + 1);

                if (values.advanceExact(doc)) {
                    final int valueCount = values.docValueCount();
                    // increment by the number of points for this document
                    counts.increment(bucket, valueCount);
                    // Compute the sum of double values with Kahan summation algorithm which is more
                    // accurate than naive summation.
                    double sumLat = latSum.get(bucket);
                    double compensationLat = latCompensations.get(bucket);
                    double sumLon = lonSum.get(bucket);
                    double compensationLon = lonCompensations.get(bucket);

                    compensatedSumLat.reset(sumLat, compensationLat);
                    compensatedSumLon.reset(sumLon, compensationLon);

                    // update the sum
                    //
                    // this calculates the centroid of centroid of shapes when
                    // executing against geo-shape fields.
                    for (int i = 0; i < valueCount; ++i) {
                        MultiGeoValues.GeoValue value = values.nextValue();
                        //latitude
                        compensatedSumLat.add(value.lat());
                        //longitude
                        compensatedSumLon.add(value.lon());
                    }
                    lonSum.set(bucket, compensatedSumLon.value());
                    lonCompensations.set(bucket, compensatedSumLon.delta());
                    latSum.set(bucket, compensatedSumLat.value());
                    latCompensations.set(bucket, compensatedSumLat.delta());
                }
            }
        };
    }

    @Override
    public InternalAggregation buildAggregation(long bucket) {
        if (valuesSource == null || bucket >= counts.size()) {
            return buildEmptyAggregation();
        }
        final long bucketCount = counts.get(bucket);
        final GeoPoint bucketCentroid = (bucketCount > 0)
                ? new GeoPoint(latSum.get(bucket) / bucketCount, lonSum.get(bucket) / bucketCount)
                : null;
        return new InternalGeoCentroid(name, bucketCentroid , bucketCount, pipelineAggregators(), metaData());
    }

    @Override
    public InternalAggregation buildEmptyAggregation() {
        return new InternalGeoCentroid(name, null, 0L, pipelineAggregators(), metaData());
    }

    @Override
    public void doClose() {
        Releasables.close(latSum, latCompensations, lonSum, lonCompensations, counts);
    }
}<|MERGE_RESOLUTION|>--- conflicted
+++ resolved
@@ -42,12 +42,12 @@
  * A geo metric aggregator that computes a geo-centroid from a {@code geo_point} type field
  */
 final class GeoCentroidAggregator extends MetricsAggregator {
-    private final ValuesSource.Geo valuesSource;
+    private final ValuesSource.GeoPoint valuesSource;
     private DoubleArray lonSum, lonCompensations, latSum, latCompensations;
     private LongArray counts;
 
     GeoCentroidAggregator(String name, SearchContext context, Aggregator parent,
-                                    ValuesSource.Geo valuesSource, List<PipelineAggregator> pipelineAggregators,
+                                    ValuesSource.GeoPoint valuesSource, List<PipelineAggregator> pipelineAggregators,
                                     Map<String, Object> metaData) throws IOException {
         super(name, context, parent, pipelineAggregators, metaData);
         this.valuesSource = valuesSource;
@@ -67,14 +67,9 @@
             return LeafBucketCollector.NO_OP_COLLECTOR;
         }
         final BigArrays bigArrays = context.bigArrays();
-<<<<<<< HEAD
         final MultiGeoValues values = valuesSource.geoValues(ctx);
-=======
-        final MultiGeoPointValues values = valuesSource.geoPointValues(ctx);
         final CompensatedSum compensatedSumLat = new CompensatedSum(0, 0);
         final CompensatedSum compensatedSumLon = new CompensatedSum(0, 0);
-
->>>>>>> d596585c
         return new LeafBucketCollectorBase(sub, values) {
             @Override
             public void collect(int doc, long bucket) throws IOException {
@@ -99,9 +94,6 @@
                     compensatedSumLon.reset(sumLon, compensationLon);
 
                     // update the sum
-                    //
-                    // this calculates the centroid of centroid of shapes when
-                    // executing against geo-shape fields.
                     for (int i = 0; i < valueCount; ++i) {
                         MultiGeoValues.GeoValue value = values.nextValue();
                         //latitude
