/*
 * Licensed to Elasticsearch under one or more contributor
 * license agreements. See the NOTICE file distributed with
 * this work for additional information regarding copyright
 * ownership. Elasticsearch licenses this file to you under
 * the Apache License, Version 2.0 (the "License"); you may
 * not use this file except in compliance with the License.
 * You may obtain a copy of the License at
 *
 *    http://www.apache.org/licenses/LICENSE-2.0
 *
 * Unless required by applicable law or agreed to in writing,
 * software distributed under the License is distributed on an
 * "AS IS" BASIS, WITHOUT WARRANTIES OR CONDITIONS OF ANY
 * KIND, either express or implied.  See the License for the
 * specific language governing permissions and limitations
 * under the License.
 */

package org.elasticsearch.search.aggregations.bucket.missing;

import org.elasticsearch.search.aggregations.Aggregator;
import org.elasticsearch.search.aggregations.AggregatorFactories;
import org.elasticsearch.search.aggregations.AggregatorFactory;
import org.elasticsearch.search.aggregations.CardinalityUpperBound;
import org.elasticsearch.search.aggregations.support.AggregationContext;
import org.elasticsearch.search.aggregations.support.CoreValuesSourceType;
import org.elasticsearch.search.aggregations.support.ValuesSourceAggregatorFactory;
import org.elasticsearch.search.aggregations.support.ValuesSourceConfig;
import org.elasticsearch.search.aggregations.support.ValuesSourceRegistry;

import java.io.IOException;
import java.util.Map;

public class MissingAggregatorFactory extends ValuesSourceAggregatorFactory {

    private final MissingAggregatorSupplier aggregatorSupplier;

    public static void registerAggregators(ValuesSourceRegistry.Builder builder) {
        builder.register(MissingAggregationBuilder.REGISTRY_KEY, CoreValuesSourceType.ALL_CORE, MissingAggregator::new, true);
    }

    public MissingAggregatorFactory(String name, ValuesSourceConfig config, AggregationContext context,
                                    AggregatorFactory parent, AggregatorFactories.Builder subFactoriesBuilder,
                                    Map<String, Object> metadata,
                                    MissingAggregatorSupplier aggregatorSupplier) throws IOException {
        super(name, config, context, parent, subFactoriesBuilder, metadata);
        this.aggregatorSupplier = aggregatorSupplier;
    }

    @Override
    protected MissingAggregator createUnmapped(Aggregator parent, Map<String, Object> metadata) throws IOException {
        return new MissingAggregator(name, factories, config, context, parent, CardinalityUpperBound.NONE, metadata);
    }

    @Override
<<<<<<< HEAD
    protected Aggregator doCreateInternal(SearchContext searchContext,
                                          Aggregator parent,
                                          CardinalityUpperBound cardinality,
                                          Map<String, Object> metadata) throws IOException {
        return aggregatorSupplier
            .build(name, factories, config, searchContext, parent, cardinality, metadata);
=======
    protected Aggregator doCreateInternal(Aggregator parent, CardinalityUpperBound cardinality, Map<String, Object> metadata)
        throws IOException {
        return context.getValuesSourceRegistry()
            .getAggregator(MissingAggregationBuilder.REGISTRY_KEY, config)
            .build(name, factories, config, context, parent, cardinality, metadata);
>>>>>>> 19dfa7be
    }
}<|MERGE_RESOLUTION|>--- conflicted
+++ resolved
@@ -54,19 +54,10 @@
     }
 
     @Override
-<<<<<<< HEAD
-    protected Aggregator doCreateInternal(SearchContext searchContext,
-                                          Aggregator parent,
+    protected Aggregator doCreateInternal(Aggregator parent,
                                           CardinalityUpperBound cardinality,
                                           Map<String, Object> metadata) throws IOException {
         return aggregatorSupplier
-            .build(name, factories, config, searchContext, parent, cardinality, metadata);
-=======
-    protected Aggregator doCreateInternal(Aggregator parent, CardinalityUpperBound cardinality, Map<String, Object> metadata)
-        throws IOException {
-        return context.getValuesSourceRegistry()
-            .getAggregator(MissingAggregationBuilder.REGISTRY_KEY, config)
             .build(name, factories, config, context, parent, cardinality, metadata);
->>>>>>> 19dfa7be
     }
 }