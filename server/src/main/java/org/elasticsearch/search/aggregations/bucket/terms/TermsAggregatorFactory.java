--- conflicted
+++ resolved
@@ -84,11 +84,6 @@
                                     boolean showTermDocCountError,
                                     CardinalityUpperBound cardinality,
                                     Map<String, Object> metadata) throws IOException {
-<<<<<<< HEAD
-                assert cardinality == CardinalityUpperBound.ONE;
-
-=======
->>>>>>> 73e6ae67
                 ExecutionMode execution = null;
                 if (executionHint != null) {
                     execution = ExecutionMode.fromString(executionHint);
@@ -114,7 +109,7 @@
 
                 // TODO: [Zach] we might want refactor and remove ExecutionMode#create(), moving that logic outside the enum
                 return execution.create(name, factories, valuesSource, order, format, bucketCountThresholds, includeExclude,
-                    context, parent, subAggCollectMode, showTermDocCountError, collectsFromSingleBucket, metadata);
+                    context, parent, subAggCollectMode, showTermDocCountError, cardinality, metadata);
 
             }
         };
@@ -159,23 +154,6 @@
                     if (includeExclude != null) {
                         longFilter = includeExclude.convertToDoubleFilter();
                     }
-<<<<<<< HEAD
-                    return new DoubleTermsAggregator(name, factories, (ValuesSource.Numeric) valuesSource, format, order,
-                        bucketCountThresholds, context, parent, subAggCollectMode, showTermDocCountError, longFilter,
-                        cardinality, metadata);
-                }
-                if (includeExclude != null) {
-                    longFilter = includeExclude.convertToLongFilter(format);
-                }
-                return new LongTermsAggregator(name, factories, (ValuesSource.Numeric) valuesSource, format, order,
-                    bucketCountThresholds, context, parent, subAggCollectMode, showTermDocCountError, longFilter,
-                    cardinality, metadata);
-            }
-
-            @Override
-            public boolean needsToCollectFromSingleBucket() {
-                return false;
-=======
                     resultStrategy = agg -> agg.new DoubleTermsResults(showTermDocCountError);
                 } else {
                     if (includeExclude != null) {
@@ -184,8 +162,7 @@
                     resultStrategy = agg -> agg.new LongTermsResults(showTermDocCountError);
                 }
                 return new NumericTermsAggregator(name, factories, resultStrategy, numericValuesSource, format, order,
-                    bucketCountThresholds, context, parent, subAggCollectMode, longFilter, collectsFromSingleBucket, metadata);
->>>>>>> 73e6ae67
+                    bucketCountThresholds, context, parent, subAggCollectMode, longFilter, cardinality, metadata);
             }
         };
     }
@@ -259,13 +236,6 @@
         }
 
         TermsAggregatorSupplier termsAggregatorSupplier = (TermsAggregatorSupplier) aggregatorSupplier;
-<<<<<<< HEAD
-        if (cardinality == CardinalityUpperBound.MANY && termsAggregatorSupplier.needsToCollectFromSingleBucket()) {
-            return asMultiBucketAggregator(this, searchContext, parent);
-        }
-
-=======
->>>>>>> 73e6ae67
         BucketCountThresholds bucketCountThresholds = new BucketCountThresholds(this.bucketCountThresholds);
         if (InternalOrder.isKeyOrder(order) == false
             && bucketCountThresholds.getShardSize() == TermsAggregationBuilder.DEFAULT_BUCKET_COUNT_THRESHOLDS.getShardSize()) {
@@ -336,7 +306,7 @@
                               Aggregator parent,
                               SubAggCollectionMode subAggCollectMode,
                               boolean showTermDocCountError,
-                              boolean collectsFromSingleBucket,
+                              CardinalityUpperBound cardinality,
                               Map<String, Object> metadata) throws IOException {
                 final IncludeExclude.StringFilter filter = includeExclude == null ? null : includeExclude.convertToStringFilter(format);
                 return new MapStringTermsAggregator(
@@ -352,7 +322,7 @@
                     parent,
                     subAggCollectMode,
                     showTermDocCountError,
-                    collectsFromSingleBucket,
+                    cardinality,
                     metadata
                 );
             }
@@ -370,7 +340,7 @@
                               SearchContext context, Aggregator parent,
                               SubAggCollectionMode subAggCollectMode,
                               boolean showTermDocCountError,
-                              boolean collectsFromSingleBucket,
+                              CardinalityUpperBound cardinality,
                               Map<String, Object> metadata) throws IOException {
 
                 final long maxOrd = getMaxOrd(valuesSource, context.searcher());
@@ -402,7 +372,7 @@
                 }
                 final IncludeExclude.OrdinalsFilter filter = includeExclude == null ? null : includeExclude.convertToOrdinalsFilter(format);
                 boolean remapGlobalOrds;
-                if (collectsFromSingleBucket && REMAP_GLOBAL_ORDS != null) {
+                if (cardinality == CardinalityUpperBound.ONE && REMAP_GLOBAL_ORDS != null) {
                     /*
                      * We use REMAP_GLOBAL_ORDS to allow tests to force
                      * specific optimizations but this particular one
@@ -440,7 +410,7 @@
                     remapGlobalOrds,
                     subAggCollectMode,
                     showTermDocCountError,
-                    collectsFromSingleBucket,
+                    cardinality,
                     metadata
                 );
             }
@@ -474,7 +444,7 @@
                                    Aggregator parent,
                                    SubAggCollectionMode subAggCollectMode,
                                    boolean showTermDocCountError,
-                                   boolean collectsFromSingleBucket,
+                                   CardinalityUpperBound cardinality,
                                    Map<String, Object> metadata) throws IOException;
 
         @Override
