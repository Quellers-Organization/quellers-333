--- conflicted
+++ resolved
@@ -68,9 +68,8 @@
     }
 
     @Override
-<<<<<<< HEAD
-    protected Aggregator createUnmapped(SearchContext searchContext, Aggregator parent, Map<String, Object> metadata) throws IOException {
-        return new NonCollectingAggregator(name, searchContext, parent, factories, metadata) {
+    protected Aggregator createUnmapped(Aggregator parent, Map<String, Object> metadata) throws IOException {
+        return new NonCollectingAggregator(name, context, parent, factories, metadata) {
             @Override
             public InternalAggregation buildEmptyAggregation() {
                 InternalVariableWidthHistogram.EmptyBucketInfo emptyBucketInfo = new InternalVariableWidthHistogram.EmptyBucketInfo(
@@ -83,14 +82,8 @@
     }
 
     @Override
-    protected Aggregator doCreateInternal(SearchContext searchContext,
-                                          Aggregator parent,
-                                          CardinalityUpperBound cardinality,
-                                          Map<String, Object> metadata) throws IOException{
-=======
     protected Aggregator doCreateInternal(Aggregator parent, CardinalityUpperBound cardinality, Map<String, Object> metadata)
         throws IOException {
->>>>>>> 5859c4d6
         if (cardinality != CardinalityUpperBound.ONE) {
             throw new IllegalArgumentException(
                 "["
@@ -101,13 +94,4 @@
         return aggregatorSupplier
             .build(name, factories, numBuckets, shardSize, initialBuffer, config, context, parent, metadata);
     }
-<<<<<<< HEAD
-=======
-
-    @Override
-    protected Aggregator createUnmapped(Aggregator parent, Map<String, Object> metadata) throws IOException {
-        return new VariableWidthHistogramAggregator(name, factories, numBuckets, shardSize, initialBuffer, config,
-            context, parent, metadata);
-    }
->>>>>>> 5859c4d6
 }