/*
 * Licensed to Elasticsearch under one or more contributor
 * license agreements. See the NOTICE file distributed with
 * this work for additional information regarding copyright
 * ownership. Elasticsearch licenses this file to you under
 * the Apache License, Version 2.0 (the "License"); you may
 * not use this file except in compliance with the License.
 * You may obtain a copy of the License at
 *
 *    http://www.apache.org/licenses/LICENSE-2.0
 *
 * Unless required by applicable law or agreed to in writing,
 * software distributed under the License is distributed on an
 * "AS IS" BASIS, WITHOUT WARRANTIES OR CONDITIONS OF ANY
 * KIND, either express or implied.  See the License for the
 * specific language governing permissions and limitations
 * under the License.
 */

package org.elasticsearch.search.aggregations;

import org.elasticsearch.common.io.stream.StreamInput;
import org.elasticsearch.common.io.stream.Writeable;
import org.elasticsearch.search.aggregations.bucket.MultiBucketsAggregation;
import org.elasticsearch.search.aggregations.bucket.SingleBucketAggregation;
import org.elasticsearch.search.aggregations.pipeline.PipelineAggregator;
import org.elasticsearch.search.aggregations.pipeline.PipelineAggregator.PipelineTree;

import java.io.IOException;
import java.util.ArrayList;
import java.util.List;
import java.util.Map;
import java.util.function.Consumer;
import java.util.function.Function;

public abstract class InternalMultiBucketAggregation<A extends InternalMultiBucketAggregation,
            B extends InternalMultiBucketAggregation.InternalBucket>
        extends InternalAggregation implements MultiBucketsAggregation {

<<<<<<< HEAD
    public InternalMultiBucketAggregation(String name, Map<String, Object> metaData) {
        super(name, metaData);
    }

    /**
     * @deprecated being removed
     */
    @Deprecated
    public InternalMultiBucketAggregation(String name, List<PipelineAggregator> pipelineAggregators, Map<String, Object> metaData) {
        super(name, pipelineAggregators, metaData);
=======
    public InternalMultiBucketAggregation(String name, List<PipelineAggregator> pipelineAggregators, Map<String, Object> metadata) {
        super(name, pipelineAggregators, metadata);
>>>>>>> c9de5b11
    }

    /**
     * Read from a stream.
     */
    protected InternalMultiBucketAggregation(StreamInput in) throws IOException {
        super(in);
    }

    /**
     * Create a new copy of this {@link Aggregation} with the same settings as
     * this {@link Aggregation} and contains the provided buckets.
     *
     * @param buckets
     *            the buckets to use in the new {@link Aggregation}
     * @return the new {@link Aggregation}
     */
    public abstract A create(List<B> buckets);

    /**
     * Create a new {@link InternalBucket} using the provided prototype bucket
     * and aggregations.
     *
     * @param aggregations
     *            the aggregations for the new bucket
     * @param prototype
     *            the bucket to use as a prototype
     * @return the new bucket
     */
    public abstract B createBucket(InternalAggregations aggregations, B prototype);

    /**
     * Reduce a list of same-keyed buckets (from multiple shards) to a single bucket. This
     * requires all buckets to have the same key.
     */
    protected abstract B reduceBucket(List<B> buckets, ReduceContext context);

    @Override
    public abstract List<B> getBuckets();

    @Override
    public Object getProperty(List<String> path) {
        if (path.isEmpty()) {
            return this;
        }
        return resolvePropertyFromPath(path, getBuckets(), getName());
    }

    static Object resolvePropertyFromPath(List<String> path, List<? extends InternalBucket> buckets, String name) {
        String aggName = path.get(0);
        if (aggName.equals("_bucket_count")) {
            return buckets.size();
        }

        // This is a bucket key, look through our buckets and see if we can find a match
        if (aggName.startsWith("'") && aggName.endsWith("'")) {
            for (InternalBucket bucket : buckets) {
                if (bucket.getKeyAsString().equals(aggName.substring(1, aggName.length() - 1))) {
                    return bucket.getProperty(name, path.subList(1, path.size()));
                }
            }
            // No key match, time to give up
            throw new InvalidAggregationPathException("Cannot find an key [" + aggName + "] in [" + name + "]");
        }

        Object[] propertyArray = new Object[buckets.size()];
        for (int i = 0; i < buckets.size(); i++) {
            propertyArray[i] = buckets.get(i).getProperty(name, path);
        }
        return propertyArray;

    }

    /**
     * Counts the number of inner buckets inside the provided {@link InternalBucket}
     */
    public static int countInnerBucket(InternalBucket bucket) {
        int count = 0;
        for (Aggregation agg : bucket.getAggregations().asList()) {
            count += countInnerBucket(agg);
        }
        return count;
    }

    /**
     * Counts the number of inner buckets inside the provided {@link Aggregation}
     */
    public static int countInnerBucket(Aggregation agg) {
        int size = 0;
        if (agg instanceof MultiBucketsAggregation) {
            MultiBucketsAggregation multi = (MultiBucketsAggregation) agg;
            for (MultiBucketsAggregation.Bucket bucket : multi.getBuckets()) {
                ++ size;
                for (Aggregation bucketAgg : bucket.getAggregations().asList()) {
                    size += countInnerBucket(bucketAgg);
                }
            }
        } else if (agg instanceof SingleBucketAggregation) {
            SingleBucketAggregation single = (SingleBucketAggregation) agg;
            for (Aggregation bucketAgg : single.getAggregations().asList()) {
                size += countInnerBucket(bucketAgg);
            }
        }
        return size;
    }

    /**
     * A multi-bucket agg needs to first reduce the buckets and *their* pipelines
     * before allowing sibling pipelines to materialize.
     */
    @Override
    public final InternalAggregation reducePipelines(
            InternalAggregation reducedAggs, ReduceContext reduceContext, PipelineTree pipelineTree) {
        assert reduceContext.isFinalReduce();
        List<B> materializedBuckets = reducePipelineBuckets(reduceContext, pipelineTree);
        return super.reducePipelines(create(materializedBuckets), reduceContext, pipelineTree);
    }

    @Override
    public InternalAggregation copyWithRewritenBuckets(Function<InternalAggregations, InternalAggregations> rewriter) {
        boolean modified = false;
        List<B> newBuckets = new ArrayList<>();
        for (B bucket : getBuckets()) {
            InternalAggregations rewritten = rewriter.apply((InternalAggregations) bucket.getAggregations());
            if (rewritten == null) {
                newBuckets.add(bucket);
                continue;
            }
            modified = true;
            B newBucket = createBucket(rewritten, bucket);
            newBuckets.add(newBucket);
        }
        return modified ? create(newBuckets) : this;
    }

    @Override
    public void forEachBucket(Consumer<InternalAggregations> consumer) {
        for (B bucket : getBuckets()) {
            consumer.accept((InternalAggregations) bucket.getAggregations());
        }
    }

    private List<B> reducePipelineBuckets(ReduceContext reduceContext, PipelineTree pipelineTree) {
        List<B> reducedBuckets = new ArrayList<>();
        for (B bucket : getBuckets()) {
            List<InternalAggregation> aggs = new ArrayList<>();
            for (Aggregation agg : bucket.getAggregations()) {
                PipelineTree subTree = pipelineTree.subTree(agg.getName());
                aggs.add(((InternalAggregation)agg).reducePipelines((InternalAggregation)agg, reduceContext, subTree));
            }
            reducedBuckets.add(createBucket(new InternalAggregations(aggs), bucket));
        }
        return reducedBuckets;
    }

    public abstract static class InternalBucket implements Bucket, Writeable {

        public Object getProperty(String containingAggName, List<String> path) {
            if (path.isEmpty()) {
                return this;
            }
            Aggregations aggregations = getAggregations();
            String aggName = path.get(0);
            if (aggName.equals("_count")) {
                if (path.size() > 1) {
                    throw new InvalidAggregationPathException("_count must be the last element in the path");
                }
                return getDocCount();
            } else if (aggName.equals("_key")) {
                if (path.size() > 1) {
                    throw new InvalidAggregationPathException("_key must be the last element in the path");
                }
                return getKey();
            }
            InternalAggregation aggregation = aggregations.get(aggName);
            if (aggregation == null) {
                throw new InvalidAggregationPathException("Cannot find an aggregation named [" + aggName + "] in [" + containingAggName
                        + "]");
            }
            return aggregation.getProperty(path.subList(1, path.size()));
        }
    }
}<|MERGE_RESOLUTION|>--- conflicted
+++ resolved
@@ -37,21 +37,16 @@
             B extends InternalMultiBucketAggregation.InternalBucket>
         extends InternalAggregation implements MultiBucketsAggregation {
 
-<<<<<<< HEAD
-    public InternalMultiBucketAggregation(String name, Map<String, Object> metaData) {
-        super(name, metaData);
+    public InternalMultiBucketAggregation(String name, Map<String, Object> metadata) {
+        super(name, metadata);
     }
 
     /**
      * @deprecated being removed
      */
     @Deprecated
-    public InternalMultiBucketAggregation(String name, List<PipelineAggregator> pipelineAggregators, Map<String, Object> metaData) {
-        super(name, pipelineAggregators, metaData);
-=======
     public InternalMultiBucketAggregation(String name, List<PipelineAggregator> pipelineAggregators, Map<String, Object> metadata) {
         super(name, pipelineAggregators, metadata);
->>>>>>> c9de5b11
     }
 
     /**
