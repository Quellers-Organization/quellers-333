--- conflicted
+++ resolved
@@ -55,18 +55,13 @@
     }
 
     @Override
-<<<<<<< HEAD
-    protected Aggregator createUnmapped(SearchContext searchContext, Aggregator parent, Map<String, Object> metadata) throws IOException {
-        return new NonCollectingAggregator(name, searchContext, parent, factories, metadata) {
+    protected Aggregator createUnmapped(Aggregator parent, Map<String, Object> metadata) throws IOException {
+        return new NonCollectingAggregator(name, context, parent, factories, metadata) {
             @Override
             public InternalAggregation buildEmptyAggregation() {
                 return new InternalAvg(name, 0.0, 0L, config.format(), metadata);
             }
         };
-=======
-    protected Aggregator createUnmapped(Aggregator parent, Map<String, Object> metadata) throws IOException {
-        return new AvgAggregator(name, config, context, parent, metadata);
->>>>>>> 5859c4d6
     }
 
     @Override
