/*
 * Licensed to Elasticsearch under one or more contributor
 * license agreements. See the NOTICE file distributed with
 * this work for additional information regarding copyright
 * ownership. Elasticsearch licenses this file to you under
 * the Apache License, Version 2.0 (the "License"); you may
 * not use this file except in compliance with the License.
 * You may obtain a copy of the License at
 *
 *    http://www.apache.org/licenses/LICENSE-2.0
 *
 * Unless required by applicable law or agreed to in writing,
 * software distributed under the License is distributed on an
 * "AS IS" BASIS, WITHOUT WARRANTIES OR CONDITIONS OF ANY
 * KIND, either express or implied.  See the License for the
 * specific language governing permissions and limitations
 * under the License.
 */
package org.elasticsearch.search.aggregations.metrics;

import org.apache.lucene.index.LeafReaderContext;
import org.apache.lucene.search.ScoreMode;
import org.elasticsearch.common.lease.Releasables;
import org.elasticsearch.common.util.BigArrays;
import org.elasticsearch.common.util.DoubleArray;
import org.elasticsearch.index.fielddata.SortedNumericDoubleValues;
import org.elasticsearch.search.DocValueFormat;
import org.elasticsearch.search.aggregations.AggregationExecutionException;
import org.elasticsearch.search.aggregations.Aggregator;
import org.elasticsearch.search.aggregations.InternalAggregation;
import org.elasticsearch.search.aggregations.LeafBucketCollector;
import org.elasticsearch.search.aggregations.LeafBucketCollectorBase;
import org.elasticsearch.search.aggregations.pipeline.PipelineAggregator;
import org.elasticsearch.search.aggregations.support.MultiValuesSource;
import org.elasticsearch.search.internal.SearchContext;

import java.io.IOException;
import java.util.List;
import java.util.Map;

import static org.elasticsearch.search.aggregations.metrics.WeightedAvgAggregationBuilder.VALUE_FIELD;
import static org.elasticsearch.search.aggregations.metrics.WeightedAvgAggregationBuilder.WEIGHT_FIELD;

class WeightedAvgAggregator extends NumericMetricsAggregator.SingleValue {

    private final MultiValuesSource.NumericMultiValuesSource valuesSources;

    private DoubleArray weights;
    private DoubleArray valueSums;
    private DoubleArray valueCompensations;
    private DoubleArray weightCompensations;
    private DocValueFormat format;

    WeightedAvgAggregator(String name, MultiValuesSource.NumericMultiValuesSource valuesSources, DocValueFormat format,
                            SearchContext context, Aggregator parent,
                            List<PipelineAggregator> pipelineAggregators, Map<String, Object> metadata) throws IOException {
        super(name, context, parent, pipelineAggregators, metadata);
        this.valuesSources = valuesSources;
        this.format = format;
        if (valuesSources != null) {
            final BigArrays bigArrays = context.bigArrays();
            weights = bigArrays.newDoubleArray(1, true);
            valueSums = bigArrays.newDoubleArray(1, true);
            valueCompensations = bigArrays.newDoubleArray(1, true);
            weightCompensations = bigArrays.newDoubleArray(1, true);
        }
    }

    @Override
    public ScoreMode scoreMode() {
        return valuesSources != null && valuesSources.needsScores() ? ScoreMode.COMPLETE : ScoreMode.COMPLETE_NO_SCORES;
    }

    @Override
    public LeafBucketCollector getLeafCollector(LeafReaderContext ctx,
            final LeafBucketCollector sub) throws IOException {
        if (valuesSources == null) {
            return LeafBucketCollector.NO_OP_COLLECTOR;
        }
        final BigArrays bigArrays = context.bigArrays();
        final SortedNumericDoubleValues docValues = valuesSources.getField(VALUE_FIELD.getPreferredName(), ctx);
        final SortedNumericDoubleValues docWeights = valuesSources.getField(WEIGHT_FIELD.getPreferredName(), ctx);
        final CompensatedSum compensatedValueSum = new CompensatedSum(0, 0);
        final CompensatedSum compensatedWeightSum = new CompensatedSum(0, 0);

        return new LeafBucketCollectorBase(sub, docValues) {
            @Override
            public void collect(int doc, long bucket) throws IOException {
                weights = bigArrays.grow(weights, bucket + 1);
                valueSums = bigArrays.grow(valueSums, bucket + 1);
                valueCompensations = bigArrays.grow(valueCompensations, bucket + 1);
                weightCompensations = bigArrays.grow(weightCompensations, bucket + 1);

                if (docValues.advanceExact(doc) && docWeights.advanceExact(doc)) {
                    if (docWeights.docValueCount() > 1) {
                        throw new AggregationExecutionException("Encountered more than one weight for a " +
                            "single document. Use a script to combine multiple weights-per-doc into a single value.");
                    }
                    // There should always be one weight if advanceExact lands us here, either
                    // a real weight or a `missing` weight
                    assert docWeights.docValueCount() == 1;
                    final double weight = docWeights.nextValue();

                    final int numValues = docValues.docValueCount();
                    assert numValues > 0;

                    double valueSum = valueSums.get(bucket);
                    double valueCompensation = valueCompensations.get(bucket);
                    compensatedValueSum.reset(valueSum, valueCompensation);

                    double weightSum = weights.get(bucket);
                    double weightCompensation = weightCompensations.get(bucket);
                    compensatedWeightSum.reset(weightSum, weightCompensation);

                    for (int i = 0; i < numValues; i++) {
                        compensatedValueSum.add(docValues.nextValue() * weight);
                        compensatedWeightSum.add(weight);
                    }

                    valueSums.set(bucket, compensatedValueSum.value());
                    valueCompensations.set(bucket, compensatedValueSum.delta());
                    weights.set(bucket, compensatedWeightSum.value());
                    weightCompensations.set(bucket, compensatedWeightSum.delta());
                }
            }
        };
    }


    @Override
    public double metric(long owningBucketOrd) {
        if (valuesSources == null || owningBucketOrd >= valueSums.size()) {
            return Double.NaN;
        }
        return valueSums.get(owningBucketOrd) / weights.get(owningBucketOrd);
    }

    @Override
    public InternalAggregation buildAggregation(long bucket) {
        if (valuesSources == null || bucket >= valueSums.size()) {
            return buildEmptyAggregation();
        }
<<<<<<< HEAD
        return new InternalWeightedAvg(name, valueSums.get(bucket), weights.get(bucket), format, metaData());
=======
        return new InternalWeightedAvg(name, valueSums.get(bucket), weights.get(bucket), format, pipelineAggregators(), metadata());
>>>>>>> c9de5b11
    }

    @Override
    public InternalAggregation buildEmptyAggregation() {
<<<<<<< HEAD
        return new InternalWeightedAvg(name, 0.0, 0L, format, metaData());
=======
        return new InternalWeightedAvg(name, 0.0, 0L, format, pipelineAggregators(), metadata());
>>>>>>> c9de5b11
    }

    @Override
    public void doClose() {
        Releasables.close(weights, valueSums, valueCompensations, weightCompensations);
    }

}<|MERGE_RESOLUTION|>--- conflicted
+++ resolved
@@ -140,20 +140,12 @@
         if (valuesSources == null || bucket >= valueSums.size()) {
             return buildEmptyAggregation();
         }
-<<<<<<< HEAD
-        return new InternalWeightedAvg(name, valueSums.get(bucket), weights.get(bucket), format, metaData());
-=======
-        return new InternalWeightedAvg(name, valueSums.get(bucket), weights.get(bucket), format, pipelineAggregators(), metadata());
->>>>>>> c9de5b11
+        return new InternalWeightedAvg(name, valueSums.get(bucket), weights.get(bucket), format, metadata());
     }
 
     @Override
     public InternalAggregation buildEmptyAggregation() {
-<<<<<<< HEAD
-        return new InternalWeightedAvg(name, 0.0, 0L, format, metaData());
-=======
-        return new InternalWeightedAvg(name, 0.0, 0L, format, pipelineAggregators(), metadata());
->>>>>>> c9de5b11
+        return new InternalWeightedAvg(name, 0.0, 0L, format, metadata());
     }
 
     @Override
