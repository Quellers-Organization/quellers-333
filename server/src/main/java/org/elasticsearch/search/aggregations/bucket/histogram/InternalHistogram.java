--- conflicted
+++ resolved
@@ -31,11 +31,7 @@
 import org.elasticsearch.search.aggregations.InternalOrder;
 import org.elasticsearch.search.aggregations.KeyComparable;
 import org.elasticsearch.search.aggregations.bucket.MultiBucketsAggregation;
-<<<<<<< HEAD
-import org.elasticsearch.search.aggregations.pipeline.PipelineAggregator;
 import org.elasticsearch.search.aggregations.support.BreakingPriorityQueue;
-=======
->>>>>>> 8d70f069
 
 import java.io.IOException;
 import java.util.ArrayList;
@@ -306,39 +302,42 @@
                     pq.add(new IteratorAndCurrent(histogram.buckets.iterator()));
                 }
             }
-            if (pq.size() > 0) {
-                // list of buckets coming from different shards that have the same key
-                double key = pq.top().current.key;
-
-                do {
-                    final IteratorAndCurrent top = pq.top();
-
-                    if (Double.compare(top.current.key, key) != 0) {
-                        // The key changes, reduce what we already buffered and reset the buffer for current buckets.
-                        // Using Double.compare instead of != to handle NaN correctly.
-                        final Bucket reduced = reduceBucket(currentBuckets, reduceContext);
-                        if (reduced.getDocCount() >= minDocCount || reduceContext.isFinalReduce() == false) {
-                            reduceContext.consumeBucketsAndMaybeBreak(1);
-                            reducedBuckets.add(reduced);
-                        } else {
-                            reduceContext.consumeBucketsAndMaybeBreak(-countInnerBucket(reduced));
-                        }
-                        currentBuckets.clear();
-                        key = top.current.key;
+        }
+
+        List<Bucket> reducedBuckets = new ArrayList<>();
+        if (pq.size() > 0) {
+            // list of buckets coming from different shards that have the same key
+            List<Bucket> currentBuckets = new ArrayList<>();
+            double key = pq.top().current.key;
+
+            do {
+                final IteratorAndCurrent top = pq.top();
+
+                if (Double.compare(top.current.key, key) != 0) {
+                    // The key changes, reduce what we already buffered and reset the buffer for current buckets.
+                    // Using Double.compare instead of != to handle NaN correctly.
+                    final Bucket reduced = reduceBucket(currentBuckets, reduceContext);
+                    if (reduced.getDocCount() >= minDocCount || reduceContext.isFinalReduce() == false) {
+                        reduceContext.consumeBucketsAndMaybeBreak(1);
+                        reducedBuckets.add(reduced);
+                    } else {
+                        reduceContext.consumeBucketsAndMaybeBreak(-countInnerBucket(reduced));
                     }
-
-                    currentBuckets.add(top.current);
-
-                    if (top.iterator.hasNext()) {
-                        final Bucket next = top.iterator.next();
-                        assert Double.compare(next.key, top.current.key) > 0 : "shards must return data sorted by key";
-                        top.current = next;
-                        pq.updateTop();
-                    } else {
-                        pq.pop();
-                    }
-                } while (pq.size() > 0);
-            }
+                    currentBuckets.clear();
+                    key = top.current.key;
+                }
+
+                currentBuckets.add(top.current);
+
+                if (top.iterator.hasNext()) {
+                    final Bucket next = top.iterator.next();
+                    assert Double.compare(next.key, top.current.key) > 0 : "shards must return data sorted by key";
+                    top.current = next;
+                    pq.updateTop();
+                } else {
+                    pq.pop();
+                }
+            } while (pq.size() > 0);
 
             if (currentBuckets.isEmpty() == false) {
                 final Bucket reduced = reduceBucket(currentBuckets, reduceContext);
