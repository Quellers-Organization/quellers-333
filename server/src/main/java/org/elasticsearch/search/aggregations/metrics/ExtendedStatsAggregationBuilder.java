/*
 * Licensed to Elasticsearch under one or more contributor
 * license agreements. See the NOTICE file distributed with
 * this work for additional information regarding copyright
 * ownership. Elasticsearch licenses this file to you under
 * the Apache License, Version 2.0 (the "License"); you may
 * not use this file except in compliance with the License.
 * You may obtain a copy of the License at
 *
 *    http://www.apache.org/licenses/LICENSE-2.0
 *
 * Unless required by applicable law or agreed to in writing,
 * software distributed under the License is distributed on an
 * "AS IS" BASIS, WITHOUT WARRANTIES OR CONDITIONS OF ANY
 * KIND, either express or implied.  See the License for the
 * specific language governing permissions and limitations
 * under the License.
 */

package org.elasticsearch.search.aggregations.metrics;

import org.elasticsearch.common.io.stream.StreamInput;
import org.elasticsearch.common.io.stream.StreamOutput;
import org.elasticsearch.common.xcontent.ObjectParser;
import org.elasticsearch.common.xcontent.XContentBuilder;
import org.elasticsearch.index.query.QueryShardContext;
import org.elasticsearch.search.aggregations.AggregationBuilder;
import org.elasticsearch.search.aggregations.AggregatorFactories.Builder;
import org.elasticsearch.search.aggregations.AggregatorFactory;
import org.elasticsearch.search.aggregations.support.CoreValuesSourceType;
import org.elasticsearch.search.aggregations.support.ValuesSource;
import org.elasticsearch.search.aggregations.support.ValuesSourceAggregationBuilder;
import org.elasticsearch.search.aggregations.support.ValuesSourceConfig;
import org.elasticsearch.search.aggregations.support.ValuesSourceType;

import java.io.IOException;
import java.util.Map;
import java.util.Objects;

public class ExtendedStatsAggregationBuilder
        extends ValuesSourceAggregationBuilder.LeafOnly<ValuesSource.Numeric, ExtendedStatsAggregationBuilder> {
    public static final String NAME = "extended_stats";

    public static final ObjectParser<ExtendedStatsAggregationBuilder, String> PARSER =
            ObjectParser.fromBuilder(NAME, ExtendedStatsAggregationBuilder::new);
    static {
<<<<<<< HEAD
        PARSER = new ObjectParser<>(ExtendedStatsAggregationBuilder.NAME);
        ValuesSourceAggregationBuilder.declareFields(PARSER, true, true, false);
=======
        ValuesSourceParserHelper.declareNumericFields(PARSER, true, true, false);
>>>>>>> 3a2818da
        PARSER.declareDouble(ExtendedStatsAggregationBuilder::sigma, ExtendedStatsAggregator.SIGMA_FIELD);
    }

    private double sigma = 2.0;

    public ExtendedStatsAggregationBuilder(String name) {
        super(name);
    }

    protected ExtendedStatsAggregationBuilder(ExtendedStatsAggregationBuilder clone,
                                              Builder factoriesBuilder, Map<String, Object> metaData) {
        super(clone, factoriesBuilder, metaData);
        this.sigma = clone.sigma;
    }

    @Override
    protected AggregationBuilder shallowCopy(Builder factoriesBuilder, Map<String, Object> metaData) {
        return new ExtendedStatsAggregationBuilder(this, factoriesBuilder, metaData);
    }

    /**
     * Read from a stream.
     */
    public ExtendedStatsAggregationBuilder(StreamInput in) throws IOException {
        super(in);
        sigma = in.readDouble();
    }

    @Override
    protected ValuesSourceType defaultValueSourceType() {
        return CoreValuesSourceType.NUMERIC;
    }

    @Override
    protected void innerWriteTo(StreamOutput out) throws IOException {
        out.writeDouble(sigma);
    }

    public ExtendedStatsAggregationBuilder sigma(double sigma) {
        if (sigma < 0.0) {
            throw new IllegalArgumentException("[sigma] must be greater than or equal to 0. Found [" + sigma + "] in [" + name + "]");
        }
        this.sigma = sigma;
        return this;
    }

    public double sigma() {
        return sigma;
    }

    @Override
    protected ExtendedStatsAggregatorFactory innerBuild(QueryShardContext queryShardContext, ValuesSourceConfig config,
                                                        AggregatorFactory parent, Builder subFactoriesBuilder) throws IOException {
        return new ExtendedStatsAggregatorFactory(name, config, sigma, queryShardContext, parent, subFactoriesBuilder, metaData);
    }

    @Override
    public XContentBuilder doXContentBody(XContentBuilder builder, Params params) throws IOException {
        builder.field(ExtendedStatsAggregator.SIGMA_FIELD.getPreferredName(), sigma);
        return builder;
    }

    @Override
    public int hashCode() {
        return Objects.hash(super.hashCode(), sigma);
    }

    @Override
    public boolean equals(Object obj) {
        if (this == obj) return true;
        if (obj == null || getClass() != obj.getClass()) return false;
        if (super.equals(obj) == false) return false;
        ExtendedStatsAggregationBuilder other = (ExtendedStatsAggregationBuilder) obj;
        return Objects.equals(sigma, other.sigma);
    }

    @Override
    public String getType() {
        return NAME;
    }
}<|MERGE_RESOLUTION|>--- conflicted
+++ resolved
@@ -44,12 +44,7 @@
     public static final ObjectParser<ExtendedStatsAggregationBuilder, String> PARSER =
             ObjectParser.fromBuilder(NAME, ExtendedStatsAggregationBuilder::new);
     static {
-<<<<<<< HEAD
-        PARSER = new ObjectParser<>(ExtendedStatsAggregationBuilder.NAME);
         ValuesSourceAggregationBuilder.declareFields(PARSER, true, true, false);
-=======
-        ValuesSourceParserHelper.declareNumericFields(PARSER, true, true, false);
->>>>>>> 3a2818da
         PARSER.declareDouble(ExtendedStatsAggregationBuilder::sigma, ExtendedStatsAggregator.SIGMA_FIELD);
     }
 
