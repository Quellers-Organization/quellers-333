/*
 * Licensed to Elasticsearch under one or more contributor
 * license agreements. See the NOTICE file distributed with
 * this work for additional information regarding copyright
 * ownership. Elasticsearch licenses this file to you under
 * the Apache License, Version 2.0 (the "License"); you may
 * not use this file except in compliance with the License.
 * You may obtain a copy of the License at
 *
 *    http://www.apache.org/licenses/LICENSE-2.0
 *
 * Unless required by applicable law or agreed to in writing,
 * software distributed under the License is distributed on an
 * "AS IS" BASIS, WITHOUT WARRANTIES OR CONDITIONS OF ANY
 * KIND, either express or implied.  See the License for the
 * specific language governing permissions and limitations
 * under the License.
 */

package org.elasticsearch.search.aggregations.metrics;

import org.elasticsearch.common.io.stream.StreamInput;
import org.elasticsearch.common.io.stream.StreamOutput;
import org.elasticsearch.common.xcontent.ObjectParser;
import org.elasticsearch.common.xcontent.XContentBuilder;
import org.elasticsearch.common.xcontent.XContentParser;
import org.elasticsearch.index.query.QueryShardContext;
import org.elasticsearch.search.aggregations.AggregationBuilder;
import org.elasticsearch.search.aggregations.AggregatorFactories.Builder;
import org.elasticsearch.search.aggregations.AggregatorFactory;
import org.elasticsearch.search.aggregations.support.CoreValuesSourceType;
import org.elasticsearch.search.aggregations.support.ValueType;
import org.elasticsearch.search.aggregations.support.ValuesSource;
import org.elasticsearch.search.aggregations.support.ValuesSource.Numeric;
import org.elasticsearch.search.aggregations.support.ValuesSourceAggregationBuilder;
import org.elasticsearch.search.aggregations.support.ValuesSourceConfig;
import org.elasticsearch.search.aggregations.support.ValuesSourceParserHelper;

import java.io.IOException;
import java.util.Map;
import java.util.Objects;

public class ExtendedStatsAggregationBuilder
        extends ValuesSourceAggregationBuilder.LeafOnly<ValuesSource.Numeric, ExtendedStatsAggregationBuilder> {
    public static final String NAME = "extended_stats";

    private static final ObjectParser<ExtendedStatsAggregationBuilder, Void> PARSER;
    static {
        PARSER = new ObjectParser<>(ExtendedStatsAggregationBuilder.NAME);
        ValuesSourceParserHelper.declareNumericFields(PARSER, true, true, false);
        PARSER.declareDouble(ExtendedStatsAggregationBuilder::sigma, ExtendedStatsAggregator.SIGMA_FIELD);
    }

    public static AggregationBuilder parse(String aggregationName, XContentParser parser) throws IOException {
        return PARSER.parse(parser, new ExtendedStatsAggregationBuilder(aggregationName), null);
    }

    private double sigma = 2.0;

    public ExtendedStatsAggregationBuilder(String name) {
<<<<<<< HEAD
        super(name, ValueType.NUMERIC);
=======
        super(name, CoreValuesSourceType.NUMERIC, ValueType.NUMERIC);
>>>>>>> 0331312a
    }

    protected ExtendedStatsAggregationBuilder(ExtendedStatsAggregationBuilder clone,
                                              Builder factoriesBuilder, Map<String, Object> metaData) {
        super(clone, factoriesBuilder, metaData);
        this.sigma = clone.sigma;
    }

    @Override
    protected AggregationBuilder shallowCopy(Builder factoriesBuilder, Map<String, Object> metaData) {
        return new ExtendedStatsAggregationBuilder(this, factoriesBuilder, metaData);
    }

    /**
     * Read from a stream.
     */
    public ExtendedStatsAggregationBuilder(StreamInput in) throws IOException {
        super(in, CoreValuesSourceType.NUMERIC, ValueType.NUMERIC);
        sigma = in.readDouble();
    }

    @Override
    protected void innerWriteTo(StreamOutput out) throws IOException {
        out.writeDouble(sigma);
    }

    public ExtendedStatsAggregationBuilder sigma(double sigma) {
        if (sigma < 0.0) {
            throw new IllegalArgumentException("[sigma] must be greater than or equal to 0. Found [" + sigma + "] in [" + name + "]");
        }
        this.sigma = sigma;
        return this;
    }

    public double sigma() {
        return sigma;
    }

    @Override
    protected ExtendedStatsAggregatorFactory innerBuild(QueryShardContext queryShardContext, ValuesSourceConfig<Numeric> config,
                                                        AggregatorFactory parent, Builder subFactoriesBuilder) throws IOException {
        return new ExtendedStatsAggregatorFactory(name, config, sigma, queryShardContext, parent, subFactoriesBuilder, metaData);
    }

    @Override
    public XContentBuilder doXContentBody(XContentBuilder builder, Params params) throws IOException {
        builder.field(ExtendedStatsAggregator.SIGMA_FIELD.getPreferredName(), sigma);
        return builder;
    }

    @Override
    public int hashCode() {
        return Objects.hash(super.hashCode(), sigma);
    }

    @Override
    public boolean equals(Object obj) {
        if (this == obj) return true;
        if (obj == null || getClass() != obj.getClass()) return false;
        if (super.equals(obj) == false) return false;
        ExtendedStatsAggregationBuilder other = (ExtendedStatsAggregationBuilder) obj;
        return Objects.equals(sigma, other.sigma);
    }

    @Override
    public String getType() {
        return NAME;
    }
}<|MERGE_RESOLUTION|>--- conflicted
+++ resolved
@@ -58,11 +58,7 @@
     private double sigma = 2.0;
 
     public ExtendedStatsAggregationBuilder(String name) {
-<<<<<<< HEAD
         super(name, ValueType.NUMERIC);
-=======
-        super(name, CoreValuesSourceType.NUMERIC, ValueType.NUMERIC);
->>>>>>> 0331312a
     }
 
     protected ExtendedStatsAggregationBuilder(ExtendedStatsAggregationBuilder clone,
