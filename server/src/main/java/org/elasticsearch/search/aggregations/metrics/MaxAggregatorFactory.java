--- conflicted
+++ resolved
@@ -56,19 +56,14 @@
     }
 
     @Override
-<<<<<<< HEAD
-    protected Aggregator createUnmapped(SearchContext searchContext, Aggregator parent,
+    protected Aggregator createUnmapped(Aggregator parent,
                                         Map<String, Object> metadata) throws IOException {
-        return new NonCollectingAggregator(name, searchContext, parent, factories, metadata) {
+        return new NonCollectingAggregator(name, context, parent, factories, metadata) {
             @Override
             public InternalAggregation buildEmptyAggregation() {
                 return new InternalMax(name, Double.NEGATIVE_INFINITY, config.format(), metadata());
             }
         };
-=======
-    protected Aggregator createUnmapped(Aggregator parent, Map<String, Object> metadata) throws IOException {
-        return new MaxAggregator(name, config, context, parent, metadata);
->>>>>>> 5859c4d6
     }
 
     @Override
