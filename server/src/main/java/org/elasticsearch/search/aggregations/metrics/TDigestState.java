/*
 * Copyright Elasticsearch B.V. and/or licensed to Elasticsearch B.V. under one
 * or more contributor license agreements. Licensed under the "Elastic License
 * 2.0", the "GNU Affero General Public License v3.0 only", and the "Server Side
 * Public License v 1"; you may not use this file except in compliance with, at
 * your election, the "Elastic License 2.0", the "GNU Affero General Public
 * License v3.0 only", or the "Server Side Public License, v 1".
 */
package org.elasticsearch.search.aggregations.metrics;

import org.apache.lucene.util.Accountable;
import org.apache.lucene.util.RamUsageEstimator;
import org.elasticsearch.TransportVersions;
import org.elasticsearch.common.breaker.CircuitBreaker;
import org.elasticsearch.common.breaker.NoopCircuitBreaker;
import org.elasticsearch.common.io.stream.StreamInput;
import org.elasticsearch.common.io.stream.StreamOutput;
import org.elasticsearch.core.Releasable;
import org.elasticsearch.core.Releasables;
import org.elasticsearch.tdigest.Centroid;
import org.elasticsearch.tdigest.TDigest;

import java.io.IOException;
import java.util.Collection;
import java.util.Iterator;
import java.util.concurrent.atomic.AtomicBoolean;

/**
 * Decorates {@link org.elasticsearch.tdigest.TDigest} with custom serialization. The underlying implementation for TDigest is selected
 * through factory method params, providing one optimized for performance (e.g. MergingDigest or HybridDigest) by default, or optionally one
 * that produces highly accurate results regardless of input size but its construction over the sample population takes 2x-10x longer.
 */
public class TDigestState implements Releasable, Accountable {
    private static final long SHALLOW_SIZE = RamUsageEstimator.shallowSizeOfInstance(TDigestState.class);

    private final CircuitBreaker breaker;
    private final AtomicBoolean closed = new AtomicBoolean(false);

    protected static final CircuitBreaker DEFAULT_NOOP_BREAKER = new NoopCircuitBreaker("default-tdigest-state-noop-breaker");

    protected static final CircuitBreaker DEFAULT_NOOP_BREAKER = new NoopCircuitBreaker("default-tdigest-state-noop-breaker");

    private final CircuitBreaker breaker;

    private final double compression;

    private final TDigest tdigest;

    // Supported tdigest types.
    protected enum Type {
        HYBRID,
        AVL_TREE,
        MERGING,
        SORTING;

        static Type defaultValue() {
            return HYBRID;
        }

        static Type valueForHighAccuracy() {
            return AVL_TREE;
        }
    }

    private final Type type;

    /**
     * @deprecated No-op circuit-breaked factory for TDigestState. Used in _search aggregations.
     *             Please use the {@link #create(CircuitBreaker, double)} method instead on new usages.
     */
    @Deprecated
    public static TDigestState createWithoutCircuitBreaking(double compression) {
        return create(DEFAULT_NOOP_BREAKER, compression);
    }

    /**
     * Default factory for TDigestState. The underlying {@link org.elasticsearch.tdigest.TDigest} implementation is optimized for
     * performance, potentially providing slightly inaccurate results compared to other, substantially slower implementations.
     * @param compression the compression factor for the underlying {@link org.elasticsearch.tdigest.TDigest} object
     * @return a TDigestState object that's optimized for performance
     */
    public static TDigestState create(CircuitBreaker breaker, double compression) {
<<<<<<< HEAD
        breaker.addEstimateBytesAndMaybeBreak(SHALLOW_SIZE, "tdigest-state-create");
        try {
            return new TDigestState(breaker, Type.defaultValue(), compression);
        } catch (Exception e) {
            breaker.addWithoutBreaking(-SHALLOW_SIZE);
            throw e;
        }
    }

    static TDigestState create(CircuitBreaker breaker, Type type, double compression) {
        breaker.addEstimateBytesAndMaybeBreak(SHALLOW_SIZE, "tdigest-state-create-with-type");
        try {
            return new TDigestState(breaker, type, compression);
        } catch (Exception e) {
            breaker.addWithoutBreaking(-SHALLOW_SIZE);
            throw e;
        }
=======
        return new TDigestState(breaker, Type.defaultValue(), compression);
>>>>>>> 2acb8804
    }

    /**
     * Factory for TDigestState that's optimized for high accuracy. It's substantially slower than the default implementation.
     * @param compression the compression factor for the underlying {@link org.elasticsearch.tdigest.TDigest} object
     * @return a TDigestState object that's optimized for performance
     */
    static TDigestState createOptimizedForAccuracy(CircuitBreaker breaker, double compression) {
<<<<<<< HEAD
        breaker.addEstimateBytesAndMaybeBreak(SHALLOW_SIZE, "tdigest-state-create-optimized-for-accuracy");
        try {
            return new TDigestState(breaker, Type.valueForHighAccuracy(), compression);
        } catch (Exception e) {
            breaker.addWithoutBreaking(-SHALLOW_SIZE);
            throw e;
        }
=======
        return new TDigestState(breaker, Type.valueForHighAccuracy(), compression);
>>>>>>> 2acb8804
    }

    /**
     * @deprecated No-op circuit-breaked factory for TDigestState. Used in _search aggregations.
     *             Please use the {@link #create(CircuitBreaker, double, TDigestExecutionHint)} method instead on new usages.
     */
    @Deprecated
    public static TDigestState createWithoutCircuitBreaking(double compression, TDigestExecutionHint executionHint) {
        return create(DEFAULT_NOOP_BREAKER, compression, executionHint);
    }

    /**
     * Factory for TDigestState. The underlying {@link org.elasticsearch.tdigest.TDigest} implementation is either optimized for
     * performance (default), potentially providing slightly inaccurate results for large populations, or optimized for accuracy but taking
     * 2x-10x more to build.
     * @param compression the compression factor for the underlying {@link org.elasticsearch.tdigest.TDigest} object
     * @param executionHint controls which implementation is used; accepted values are 'high_accuracy' and '' (default)
     * @return a TDigestState object
     */
    public static TDigestState create(CircuitBreaker breaker, double compression, TDigestExecutionHint executionHint) {
        return switch (executionHint) {
            case HIGH_ACCURACY -> createOptimizedForAccuracy(breaker, compression);
            case DEFAULT -> create(breaker, compression);
        };
    }

    /**
     * Factory for TDigestState. Uses the same initialization params as the passed TDigestState object. No data loading happens, and the
     * input TDigestState object doesn't get altered in any way.
     * @param state the TDigestState object providing the initialization params
     * @return a TDigestState object
     */
    public static TDigestState createUsingParamsFrom(TDigestState state) {
<<<<<<< HEAD
        state.breaker.addEstimateBytesAndMaybeBreak(SHALLOW_SIZE, "tdigest-state-create-using-params-from");
        try {
            return new TDigestState(state.breaker, state.type, state.compression);
        } catch (Exception e) {
            state.breaker.addWithoutBreaking(-SHALLOW_SIZE);
            throw e;
        }
=======
        return new TDigestState(state.breaker, state.type, state.compression);
>>>>>>> 2acb8804
    }

    protected TDigestState(CircuitBreaker breaker, Type type, double compression) {
        this.breaker = breaker;
        var arrays = new MemoryTrackingTDigestArrays(breaker);
        tdigest = switch (type) {
            case HYBRID -> TDigest.createHybridDigest(arrays, compression);
            case AVL_TREE -> TDigest.createAvlTreeDigest(arrays, compression);
            case SORTING -> TDigest.createSortingDigest(arrays);
            case MERGING -> TDigest.createMergingDigest(arrays, compression);
        };
        this.type = type;
        this.compression = compression;
    }

    @Override
    public long ramBytesUsed() {
        return SHALLOW_SIZE + tdigest.ramBytesUsed();
    }

    public final double compression() {
        return compression;
    }

    public static void write(TDigestState state, StreamOutput out) throws IOException {
        out.writeDouble(state.compression);
        if (out.getTransportVersion().onOrAfter(TransportVersions.V_8_9_X)) {
            out.writeString(state.type.toString());
            out.writeVLong(state.tdigest.size());
        }

        out.writeVInt(state.centroidCount());
        for (Centroid centroid : state.centroids()) {
            out.writeDouble(centroid.mean());
            out.writeVLong(centroid.count());
        }
    }

    /**
     * @deprecated No-op circuit-breaked factory for TDigestState. Used in _search aggregations.
     *             Please use the {@link #read(CircuitBreaker, StreamInput)} method instead on new usages.
     */
    @Deprecated
    public static TDigestState read(StreamInput in) throws IOException {
        return read(DEFAULT_NOOP_BREAKER, in);
    }

    public static TDigestState read(CircuitBreaker breaker, StreamInput in) throws IOException {
        double compression = in.readDouble();
        TDigestState state;
        long size = 0;
<<<<<<< HEAD
        breaker.addEstimateBytesAndMaybeBreak(SHALLOW_SIZE, "tdigest-state-read");
        try {
            if (in.getTransportVersion().onOrAfter(TransportVersions.V_8_9_X)) {
                state = new TDigestState(breaker, Type.valueOf(in.readString()), compression);
                size = in.readVLong();
            } else {
                state = new TDigestState(breaker, Type.valueForHighAccuracy(), compression);
            }
        } catch (Exception e) {
            breaker.addWithoutBreaking(-SHALLOW_SIZE);
            throw e;
=======
        if (in.getTransportVersion().onOrAfter(TransportVersions.V_8_9_X)) {
            state = new TDigestState(breaker, Type.valueOf(in.readString()), compression);
            size = in.readVLong();
        } else {
            state = new TDigestState(breaker, Type.valueForHighAccuracy(), compression);
>>>>>>> 2acb8804
        }
        int n = in.readVInt();
        if (size > 0) {
            state.tdigest.reserve(size);
        }
        for (int i = 0; i < n; i++) {
            state.add(in.readDouble(), in.readVLong());
        }
        return state;
    }

    @Override
    public boolean equals(Object obj) {
        if (obj instanceof TDigestState == false) {
            return false;
        }
        TDigestState that = (TDigestState) obj;
        if (this == that) {
            return true;
        }
        if (compression != that.compression) {
            return false;
        }
        if (type.equals(that.type) == false) {
            return false;
        }
        if (this.getMax() != that.getMax()) {
            return false;
        }
        if (this.getMin() != that.getMin()) {
            return false;
        }
        if (this.centroidCount() != that.centroidCount()) {
            return false;
        }

        Iterator<? extends Centroid> thisCentroids = centroids().iterator();
        Iterator<? extends Centroid> thatCentroids = that.centroids().iterator();
        while (thisCentroids.hasNext()) {
            if (thatCentroids.hasNext() == false) {
                return false;
            }
            Centroid thisNext = thisCentroids.next();
            Centroid thatNext = thatCentroids.next();
            if (thisNext.mean() != thatNext.mean() || thisNext.count() != thatNext.count()) {
                return false;
            }
        }
        return thatCentroids.hasNext() == false;
    }

    @Override
    public int hashCode() {
        int h = 31 * Double.hashCode(compression) + type.hashCode();
        h = 31 * h + Integer.hashCode(centroidCount());
        for (Centroid centroid : centroids()) {
            h = 31 * h + Double.hashCode(centroid.mean());
            h = 31 * h + (int) centroid.count();
        }
        h = 31 * h + Double.hashCode(getMax());
        h = 31 * h + Double.hashCode(getMin());
        return h;
    }

    /*
     * Expose the parts of the {@link org.elasticsearch.tdigest.TDigest} API that are used in the ES codebase. Refer to the TDigest
     * API documentation for each method below.
     */

    public void add(TDigestState other) {
        tdigest.add(other.tdigest);
    }

    public void add(double x, long w) {
        tdigest.add(x, w);
    }

    public void add(double x) {
        tdigest.add(x, 1);
    }

    public final void compress() {
        tdigest.compress();
    }

    public final long size() {
        return tdigest.size();
    }

    public final double cdf(double x) {
        return tdigest.cdf(x);
    }

    public final double quantile(double q) {
        return tdigest.quantile(q);
    }

    public final Collection<Centroid> centroids() {
        return tdigest.centroids();
    }

    public final int centroidCount() {
        return tdigest.centroidCount();
    }

    public final double getMin() {
        return tdigest.getMin();
    }

    public final double getMax() {
        return tdigest.getMax();
    }

    @Override
    public void close() {
        if (closed.compareAndSet(false, true)) {
            breaker.addWithoutBreaking(-SHALLOW_SIZE);
            Releasables.close(tdigest);
        }
    }
}<|MERGE_RESOLUTION|>--- conflicted
+++ resolved
@@ -33,14 +33,10 @@
 public class TDigestState implements Releasable, Accountable {
     private static final long SHALLOW_SIZE = RamUsageEstimator.shallowSizeOfInstance(TDigestState.class);
 
+    private static final CircuitBreaker DEFAULT_NOOP_BREAKER = new NoopCircuitBreaker("default-tdigest-state-noop-breaker");
+
     private final CircuitBreaker breaker;
     private final AtomicBoolean closed = new AtomicBoolean(false);
-
-    protected static final CircuitBreaker DEFAULT_NOOP_BREAKER = new NoopCircuitBreaker("default-tdigest-state-noop-breaker");
-
-    protected static final CircuitBreaker DEFAULT_NOOP_BREAKER = new NoopCircuitBreaker("default-tdigest-state-noop-breaker");
-
-    private final CircuitBreaker breaker;
 
     private final double compression;
 
@@ -80,7 +76,6 @@
      * @return a TDigestState object that's optimized for performance
      */
     public static TDigestState create(CircuitBreaker breaker, double compression) {
-<<<<<<< HEAD
         breaker.addEstimateBytesAndMaybeBreak(SHALLOW_SIZE, "tdigest-state-create");
         try {
             return new TDigestState(breaker, Type.defaultValue(), compression);
@@ -98,9 +93,6 @@
             breaker.addWithoutBreaking(-SHALLOW_SIZE);
             throw e;
         }
-=======
-        return new TDigestState(breaker, Type.defaultValue(), compression);
->>>>>>> 2acb8804
     }
 
     /**
@@ -109,7 +101,6 @@
      * @return a TDigestState object that's optimized for performance
      */
     static TDigestState createOptimizedForAccuracy(CircuitBreaker breaker, double compression) {
-<<<<<<< HEAD
         breaker.addEstimateBytesAndMaybeBreak(SHALLOW_SIZE, "tdigest-state-create-optimized-for-accuracy");
         try {
             return new TDigestState(breaker, Type.valueForHighAccuracy(), compression);
@@ -117,9 +108,6 @@
             breaker.addWithoutBreaking(-SHALLOW_SIZE);
             throw e;
         }
-=======
-        return new TDigestState(breaker, Type.valueForHighAccuracy(), compression);
->>>>>>> 2acb8804
     }
 
     /**
@@ -153,7 +141,6 @@
      * @return a TDigestState object
      */
     public static TDigestState createUsingParamsFrom(TDigestState state) {
-<<<<<<< HEAD
         state.breaker.addEstimateBytesAndMaybeBreak(SHALLOW_SIZE, "tdigest-state-create-using-params-from");
         try {
             return new TDigestState(state.breaker, state.type, state.compression);
@@ -161,9 +148,6 @@
             state.breaker.addWithoutBreaking(-SHALLOW_SIZE);
             throw e;
         }
-=======
-        return new TDigestState(state.breaker, state.type, state.compression);
->>>>>>> 2acb8804
     }
 
     protected TDigestState(CircuitBreaker breaker, Type type, double compression) {
@@ -215,7 +199,6 @@
         double compression = in.readDouble();
         TDigestState state;
         long size = 0;
-<<<<<<< HEAD
         breaker.addEstimateBytesAndMaybeBreak(SHALLOW_SIZE, "tdigest-state-read");
         try {
             if (in.getTransportVersion().onOrAfter(TransportVersions.V_8_9_X)) {
@@ -227,13 +210,6 @@
         } catch (Exception e) {
             breaker.addWithoutBreaking(-SHALLOW_SIZE);
             throw e;
-=======
-        if (in.getTransportVersion().onOrAfter(TransportVersions.V_8_9_X)) {
-            state = new TDigestState(breaker, Type.valueOf(in.readString()), compression);
-            size = in.readVLong();
-        } else {
-            state = new TDigestState(breaker, Type.valueForHighAccuracy(), compression);
->>>>>>> 2acb8804
         }
         int n = in.readVInt();
         if (size > 0) {
