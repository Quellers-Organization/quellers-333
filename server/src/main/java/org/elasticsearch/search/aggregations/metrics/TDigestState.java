--- conflicted
+++ resolved
@@ -7,115 +7,33 @@
  */
 package org.elasticsearch.search.aggregations.metrics;
 
-<<<<<<< HEAD
-import org.elasticsearch.TransportVersion;
-import org.elasticsearch.common.io.stream.StreamInput;
-import org.elasticsearch.common.io.stream.StreamOutput;
-import org.elasticsearch.tdigest.Centroid;
-import org.elasticsearch.tdigest.TDigest;
-=======
 import org.elasticsearch.common.io.stream.StreamInput;
 import org.elasticsearch.common.io.stream.StreamOutput;
 import org.elasticsearch.tdigest.AVLTreeDigest;
 import org.elasticsearch.tdigest.Centroid;
->>>>>>> b13fccb0
 
 import java.io.IOException;
-import java.util.ArrayList;
-import java.util.Collection;
 import java.util.Iterator;
-import java.util.List;
 
 /**
-<<<<<<< HEAD
- * Decorates {@link org.elasticsearch.tdigest.TDigest} with custom serialization. The underlying implementation for TDigest is selected
- * through factory method params, providing one optimized for performance (e.g. MergingDigest or HybridDigest) by default, or optionally one
- * that produces highly accurate results regardless of input size but its construction over the sample population takes 2x-10x longer.
-=======
  * Extension of {@link org.elasticsearch.tdigest.TDigest} with custom serialization.
->>>>>>> b13fccb0
  */
-public class TDigestState {
+public class TDigestState extends AVLTreeDigest {
 
     private final double compression;
 
-    private final TDigest tdigest;
-
-    // Supported tdigest types.
-    protected enum Type {
-        HYBRID,
-        AVL_TREE,
-        MERGING,
-        SORTING;
-
-        static Type defaultValue() {
-            return AVL_TREE;
-        }
-
-        static Type valueForHighAccuracy() {
-            return AVL_TREE;
-        }
-    }
-
-    private final Type type;
-
-    /**
-     * Default factory for TDigestState. The underlying {@link org.elasticsearch.tdigest.TDigest} implementation is optimized for
-     * performance, potentially providing slightly inaccurate results compared to other, substantially slower implementations.
-     * @param compression the compression factor for the underlying {@link org.elasticsearch.tdigest.TDigest} object
-     * @return a TDigestState object that's optimized for performance
-     */
-    public static TDigestState create(double compression) {
-        return create(compression, false);
-    }
-
-
-    /**
-     * Factory for TDigestState. The underlying {@link org.elasticsearch.tdigest.TDigest} implementation is either optimized for
-     * performance, potentially providing slightly inaccurate results for large populations, or optimized for accuracy but taking 2x-10x
-     * more to build.
-     * @param compression the compression factor for the underlying {@link org.elasticsearch.tdigest.TDigest} object
-     * @param optimizeForAccuracy controls whether the constructed object is optimized for accuracy or performance
-     * @return a TDigestState object
-     */
-    public static TDigestState create(double compression, boolean optimizeForAccuracy) {
-        if (optimizeForAccuracy) {
-            return new TDigestState(Type.valueForHighAccuracy(), compression);
-        }
-        return new TDigestState(Type.defaultValue(), compression);
-    }
-
-    /**
-     * Factory for TDigestState. Uses the same initialization params as the passed TDigestState object. No data loading happens, and the
-     * input TDigestState object doesn't get altered in any way.
-     * @param state the TDigestState object providing the initialization params
-     * @return a TDigestState object
-     */
-    public static TDigestState createUsingParamsFrom(TDigestState state) {
-        return new TDigestState(state.type, state.compression);
-    }
-
-    protected TDigestState(Type type, double compression) {
-        tdigest = switch (type) {
-            case HYBRID -> TDigest.createHybridDigest(compression);
-            case AVL_TREE -> TDigest.createAvlTreeDigest(compression);
-            case SORTING -> TDigest.createSortingDigest();
-            case MERGING -> TDigest.createMergingDigest(compression);
-        };
-        this.type = type;
+    public TDigestState(double compression) {
+        super(compression);
         this.compression = compression;
     }
 
-    public final double compression() {
+    @Override
+    public double compression() {
         return compression;
     }
 
     public static void write(TDigestState state, StreamOutput out) throws IOException {
         out.writeDouble(state.compression);
-        if (out.getTransportVersion().onOrAfter(TransportVersion.V_8_9_0)) {
-            out.writeString(state.type.toString());
-        }
-
         out.writeVInt(state.centroidCount());
         for (Centroid centroid : state.centroids()) {
             out.writeDouble(centroid.mean());
@@ -125,12 +43,7 @@
 
     public static TDigestState read(StreamInput in) throws IOException {
         double compression = in.readDouble();
-        TDigestState state;
-        if (in.getTransportVersion().onOrAfter(TransportVersion.V_8_9_0)) {
-            state = new TDigestState(Type.valueOf(in.readString()), compression);
-        } else {
-            state = new TDigestState(Type.valueForHighAccuracy(), compression);
-        }
+        TDigestState state = new TDigestState(compression);
         int n = in.readVInt();
         for (int i = 0; i < n; i++) {
             state.add(in.readDouble(), in.readVInt());
@@ -148,9 +61,6 @@
             return true;
         }
         if (compression != that.compression) {
-            return false;
-        }
-        if (type.equals(that.type) == false) {
             return false;
         }
         if (this.getMax() != that.getMax()) {
@@ -180,12 +90,7 @@
 
     @Override
     public int hashCode() {
-<<<<<<< HEAD
-        int h = 31 * Double.hashCode(compression) + type.hashCode();
-        h = 31 * h + Integer.hashCode(centroidCount());
-=======
         int h = 31 * Double.hashCode(compression) + Integer.hashCode(centroidCount());
->>>>>>> b13fccb0
         for (Centroid centroid : centroids()) {
             h = 31 * h + Double.hashCode(centroid.mean());
             h = 31 * h + centroid.count();
@@ -194,64 +99,4 @@
         h = 31 * h + Double.hashCode(getMin());
         return h;
     }
-
-    /*
-     * Expose the parts of the TDigest API that are used in the ES codebase. Refer to the TDigest API documentation for each.
-     */
-
-    public void add(TDigestState other) {
-        tdigest.add(other.tdigest);
-    }
-
-    public void add(double x, int w) {
-        tdigest.add(x, w);
-    }
-
-    public void add(double x) {
-        tdigest.add(x, 1);
-    }
-
-    public void add(List<? extends TDigestState> others) {
-        List<TDigest> otherTdigests = new ArrayList<>();
-        for (TDigestState other : others) {
-            otherTdigests.add(other.tdigest);
-        }
-        tdigest.add(otherTdigests);
-    }
-
-    public void add(TDigest other) {
-        tdigest.add(other);
-    }
-
-    public final void compress() {
-        tdigest.compress();
-    }
-
-    public final long size() {
-        return tdigest.size();
-    }
-
-    public final double cdf(double x) {
-        return tdigest.cdf(x);
-    }
-
-    public final double quantile(double q) {
-        return tdigest.quantile(q);
-    }
-
-    public final Collection<Centroid> centroids() {
-        return tdigest.centroids();
-    }
-
-    public final int centroidCount() {
-        return tdigest.centroidCount();
-    }
-
-    public final double getMin() {
-        return tdigest.getMin();
-    }
-
-    public final double getMax() {
-        return tdigest.getMax();
-    }
 }