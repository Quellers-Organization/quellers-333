--- conflicted
+++ resolved
@@ -38,11 +38,7 @@
         SORTING;
 
         static Type defaultValue() {
-<<<<<<< HEAD
-            return HYBRID;
-=======
             return AVL_TREE;
->>>>>>> 6d62e093
         }
 
         static Type valueForHighAccuracy() {
