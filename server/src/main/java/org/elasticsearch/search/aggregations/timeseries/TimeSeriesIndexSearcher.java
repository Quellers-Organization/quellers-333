/*
 * Copyright Elasticsearch B.V. and/or licensed to Elasticsearch B.V. under one
 * or more contributor license agreements. Licensed under the Elastic License
 * 2.0 and the Server Side Public License, v 1; you may not use this file except
 * in compliance with, at your election, the Elastic License 2.0 or the Server
 * Side Public License, v 1.
 */

package org.elasticsearch.search.aggregations.timeseries;

import org.apache.lucene.index.DocValues;
import org.apache.lucene.index.LeafReaderContext;
import org.apache.lucene.index.SortedDocValues;
import org.apache.lucene.index.SortedNumericDocValues;
import org.apache.lucene.search.BulkScorer;
import org.apache.lucene.search.DocIdSetIterator;
import org.apache.lucene.search.Explanation;
import org.apache.lucene.search.IndexSearcher;
import org.apache.lucene.search.LeafCollector;
import org.apache.lucene.search.Query;
import org.apache.lucene.search.Scorer;
import org.apache.lucene.search.Weight;
import org.apache.lucene.util.Bits;
import org.apache.lucene.util.BytesRef;
import org.apache.lucene.util.PriorityQueue;
import org.elasticsearch.cluster.metadata.DataStream;
import org.elasticsearch.index.mapper.TimeSeriesIdFieldMapper;
import org.elasticsearch.search.aggregations.BucketCollector;
import org.elasticsearch.search.aggregations.LeafBucketCollector;
import org.elasticsearch.search.internal.CancellableScorer;

import java.io.IOException;
<<<<<<< HEAD
=======
import java.util.ArrayList;
import java.util.Iterator;
>>>>>>> 0ddfad4c
import java.util.List;

/**
 * An IndexSearcher wrapper that executes the searches in time-series indices by traversing them by tsid and timestamp
 * TODO: Convert it to use index sort instead of hard-coded tsid and timestamp values
 */
public class TimeSeriesIndexSearcher {

    // We need to delegate to the other searcher here as opposed to extending IndexSearcher and inheriting default implementations as the
    // IndexSearcher would most of the time be a ContextIndexSearcher that has important logic related to e.g. document-level security.
    private final IndexSearcher searcher;
    private final List<Runnable> cancellations;

    public TimeSeriesIndexSearcher(IndexSearcher searcher, List<Runnable> cancellations) {
        this.searcher = searcher;
        this.cancellations = cancellations;
    }

    public void search(Query query, BucketCollector bucketCollector) throws IOException {
        query = searcher.rewrite(query);
<<<<<<< HEAD
        Weight weight = wrapWeight(searcher.createWeight(query, bucketCollector.scoreMode(), 1));
        PriorityQueue<LeafWalker> queue = new PriorityQueue<>(searcher.getIndexReader().leaves().size()) {
            @Override
            protected boolean lessThan(LeafWalker a, LeafWalker b) {
                int res = a.tsid.compareTo(b.tsid);
                if (res == 0) {
                    return a.timestamp < b.timestamp;
                } else {
                    return res < 0;
                }
            }
        };
=======
        Weight weight = searcher.createWeight(query, bucketCollector.scoreMode(), 1);

        // Create LeafWalker for each subreader
        List<LeafWalker> leafWalkers = new ArrayList<>();
>>>>>>> 0ddfad4c
        for (LeafReaderContext leaf : searcher.getIndexReader().leaves()) {
            LeafBucketCollector leafCollector = bucketCollector.getLeafCollector(leaf);
            Scorer scorer = weight.scorer(leaf);
            if (scorer != null) {
                LeafWalker leafWalker = new LeafWalker(leaf, scorer, leafCollector);
                if (leafWalker.nextDoc() != DocIdSetIterator.NO_MORE_DOCS) {
                    leafWalkers.add(leafWalker);
                }
            }
        }

        PriorityQueue<LeafWalker> queue = new PriorityQueue<>(searcher.getIndexReader().leaves().size()) {
            @Override
            protected boolean lessThan(LeafWalker a, LeafWalker b) {
                return a.timestamp < b.timestamp;
            }
        };

        // The priority queue is filled for each TSID in order. When a walker moves
        // to the next TSID it is removed from the queue. Once the queue is empty,
        // we refill it with walkers positioned on the next TSID. Within the queue
        // walkers are ordered by timestamp.
        while (populateQueue(leafWalkers, queue)) {
            do {
                LeafWalker walker = queue.top();
                walker.collectCurrent();
                if (walker.nextDoc() == DocIdSetIterator.NO_MORE_DOCS || walker.shouldPop()) {
                    queue.pop();
                } else {
                    queue.updateTop();
                }
            } while (queue.size() > 0);
        }
    }

    // Re-populate the queue with walkers on the same TSID.
    private boolean populateQueue(List<LeafWalker> leafWalkers, PriorityQueue<LeafWalker> queue) throws IOException {
        BytesRef currentTsid = null;
        assert queue.size() == 0;
        Iterator<LeafWalker> it = leafWalkers.iterator();
        while (it.hasNext()) {
            LeafWalker leafWalker = it.next();
            if (leafWalker.docId == DocIdSetIterator.NO_MORE_DOCS) {
                // If a walker is exhausted then we can remove it from consideration
                // entirely
                it.remove();
                continue;
            }
            BytesRef tsid = leafWalker.tsids.lookupOrd(leafWalker.tsids.ordValue());
            if (currentTsid == null) {
                currentTsid = tsid;
            }
            int comp = tsid.compareTo(currentTsid);
            if (comp < 0) {
                // We've found a walker on a lower TSID, so we remove all walkers
                // collected so far from the queue and reset our comparison TSID
                // to be the lower value
                queue.clear();
                queue.add(leafWalker);
                currentTsid = tsid;
            }
            if (comp == 0) {
                queue.add(leafWalker);
            }
        }
        assert queueAllHaveTsid(queue, currentTsid);
        // If all walkers are exhausted then nothing will have been added to the queue
        // and we're done
        return queue.size() > 0;
    }

    private boolean queueAllHaveTsid(PriorityQueue<LeafWalker> queue, BytesRef tsid) throws IOException {
        for (LeafWalker leafWalker : queue) {
            BytesRef walkerId = leafWalker.tsids.lookupOrd(leafWalker.tsids.ordValue());
            assert walkerId.equals(tsid) : tsid.utf8ToString() + " != " + walkerId.utf8ToString();
        }
        return true;
    }

    private static class LeafWalker {
        private final LeafCollector collector;
        private final Bits liveDocs;
        private final DocIdSetIterator iterator;
        private final SortedDocValues tsids;
        private final SortedNumericDocValues timestamps;    // TODO can we have this just a NumericDocValues?
        int docId = -1;
        int tsidOrd;
        long timestamp;

        LeafWalker(LeafReaderContext context, Scorer scorer, LeafCollector collector) throws IOException {
            this.collector = collector;
            liveDocs = context.reader().getLiveDocs();
            this.collector.setScorer(scorer);
            iterator = scorer.iterator();
            tsids = DocValues.getSorted(context.reader(), TimeSeriesIdFieldMapper.NAME);
            timestamps = DocValues.getSortedNumeric(context.reader(), DataStream.TimestampField.FIXED_TIMESTAMP_FIELD);
        }

        void collectCurrent() throws IOException {
            assert tsids.docID() == docId;
            assert timestamps.docID() == docId;
            collector.collect(docId);
        }

        int nextDoc() throws IOException {
            if (docId == DocIdSetIterator.NO_MORE_DOCS) {
                return DocIdSetIterator.NO_MORE_DOCS;
            }
            do {
                docId = iterator.nextDoc();
            } while (docId != DocIdSetIterator.NO_MORE_DOCS && isInvalidDoc(docId));
            if (docId != DocIdSetIterator.NO_MORE_DOCS) {
                timestamp = timestamps.nextValue();
            }
            return docId;
        }

        // invalid if the doc is deleted or if it doesn't have a tsid or timestamp entry
        private boolean isInvalidDoc(int docId) throws IOException {
            return (liveDocs != null && liveDocs.get(docId) == false)
                || tsids.advanceExact(docId) == false
                || timestamps.advanceExact(docId) == false;
        }

        // true if the TSID ord has changed since the last time we checked
        boolean shouldPop() throws IOException {
            if (tsidOrd == -1) {
                tsidOrd = tsids.ordValue();
            } else if (tsidOrd != tsids.ordValue()) {
                tsidOrd = tsids.ordValue();
                return true;
            }
            return false;
        }
    }

    private void checkCancelled() {
        for (Runnable r : cancellations) {
            r.run();
        }
    }

    private Weight wrapWeight(Weight weight) {
        if (cancellations.isEmpty() == false) {
            return new Weight(weight.getQuery()) {
                @Override
                public Explanation explain(LeafReaderContext context, int doc) throws IOException {
                    throw new UnsupportedOperationException();
                }

                @Override
                public boolean isCacheable(LeafReaderContext ctx) {
                    throw new UnsupportedOperationException();
                }

                @Override
                public Scorer scorer(LeafReaderContext context) throws IOException {
                    Scorer scorer = weight.scorer(context);
                    if (scorer != null) {
                        return new CancellableScorer(scorer, () -> checkCancelled());
                    } else {
                        return null;
                    }
                }

                @Override
                public BulkScorer bulkScorer(LeafReaderContext context) throws IOException {
                    return weight.bulkScorer(context);
                }
            };
        } else {
            return weight;
        }
    }
}<|MERGE_RESOLUTION|>--- conflicted
+++ resolved
@@ -30,11 +30,8 @@
 import org.elasticsearch.search.internal.CancellableScorer;
 
 import java.io.IOException;
-<<<<<<< HEAD
-=======
 import java.util.ArrayList;
 import java.util.Iterator;
->>>>>>> 0ddfad4c
 import java.util.List;
 
 /**
@@ -55,25 +52,10 @@
 
     public void search(Query query, BucketCollector bucketCollector) throws IOException {
         query = searcher.rewrite(query);
-<<<<<<< HEAD
         Weight weight = wrapWeight(searcher.createWeight(query, bucketCollector.scoreMode(), 1));
-        PriorityQueue<LeafWalker> queue = new PriorityQueue<>(searcher.getIndexReader().leaves().size()) {
-            @Override
-            protected boolean lessThan(LeafWalker a, LeafWalker b) {
-                int res = a.tsid.compareTo(b.tsid);
-                if (res == 0) {
-                    return a.timestamp < b.timestamp;
-                } else {
-                    return res < 0;
-                }
-            }
-        };
-=======
-        Weight weight = searcher.createWeight(query, bucketCollector.scoreMode(), 1);
 
         // Create LeafWalker for each subreader
         List<LeafWalker> leafWalkers = new ArrayList<>();
->>>>>>> 0ddfad4c
         for (LeafReaderContext leaf : searcher.getIndexReader().leaves()) {
             LeafBucketCollector leafCollector = bucketCollector.getLeafCollector(leaf);
             Scorer scorer = weight.scorer(leaf);
@@ -153,6 +135,45 @@
         return true;
     }
 
+    private void checkCancelled() {
+        for (Runnable r : cancellations) {
+            r.run();
+        }
+    }
+
+    private Weight wrapWeight(Weight weight) {
+        if (cancellations.isEmpty() == false) {
+            return new Weight(weight.getQuery()) {
+                @Override
+                public Explanation explain(LeafReaderContext context, int doc) throws IOException {
+                    throw new UnsupportedOperationException();
+                }
+
+                @Override
+                public boolean isCacheable(LeafReaderContext ctx) {
+                    throw new UnsupportedOperationException();
+                }
+
+                @Override
+                public Scorer scorer(LeafReaderContext context) throws IOException {
+                    Scorer scorer = weight.scorer(context);
+                    if (scorer != null) {
+                        return new CancellableScorer(scorer, () -> checkCancelled());
+                    } else {
+                        return null;
+                    }
+                }
+
+                @Override
+                public BulkScorer bulkScorer(LeafReaderContext context) throws IOException {
+                    return weight.bulkScorer(context);
+                }
+            };
+        } else {
+            return weight;
+        }
+    }
+
     private static class LeafWalker {
         private final LeafCollector collector;
         private final Bits liveDocs;
@@ -209,43 +230,4 @@
             return false;
         }
     }
-
-    private void checkCancelled() {
-        for (Runnable r : cancellations) {
-            r.run();
-        }
-    }
-
-    private Weight wrapWeight(Weight weight) {
-        if (cancellations.isEmpty() == false) {
-            return new Weight(weight.getQuery()) {
-                @Override
-                public Explanation explain(LeafReaderContext context, int doc) throws IOException {
-                    throw new UnsupportedOperationException();
-                }
-
-                @Override
-                public boolean isCacheable(LeafReaderContext ctx) {
-                    throw new UnsupportedOperationException();
-                }
-
-                @Override
-                public Scorer scorer(LeafReaderContext context) throws IOException {
-                    Scorer scorer = weight.scorer(context);
-                    if (scorer != null) {
-                        return new CancellableScorer(scorer, () -> checkCancelled());
-                    } else {
-                        return null;
-                    }
-                }
-
-                @Override
-                public BulkScorer bulkScorer(LeafReaderContext context) throws IOException {
-                    return weight.bulkScorer(context);
-                }
-            };
-        } else {
-            return weight;
-        }
-    }
 }