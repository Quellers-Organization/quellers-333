--- conflicted
+++ resolved
@@ -275,18 +275,11 @@
     @Override
     public Query buildFilteredQuery(Query query) {
         List<Query> filters = new ArrayList<>();
-<<<<<<< HEAD
         NestedLookup nestedLookup = searchExecutionContext.nestedLookup();
         NestedHelper nestedHelper = new NestedHelper(nestedLookup, searchExecutionContext::isFieldMapped);
         if (nestedLookup != NestedLookup.EMPTY
-                && nestedHelper.mightMatchNestedDocs(query)
-                && (aliasFilter == null || nestedHelper.mightMatchNestedDocs(aliasFilter))) {
-=======
-        NestedHelper nestedHelper = new NestedHelper(searchExecutionContext::getObjectMapper, searchExecutionContext::isFieldMapped);
-        if (searchExecutionContext.hasNested()
             && nestedHelper.mightMatchNestedDocs(query)
             && (aliasFilter == null || nestedHelper.mightMatchNestedDocs(aliasFilter))) {
->>>>>>> 05ddae80
             filters.add(Queries.newNonNestedFilter());
         }
 
