--- conflicted
+++ resolved
@@ -46,29 +46,6 @@
      */
     public static final int V_EMPTY_ID = 0;
     public static final Version V_EMPTY = new Version(V_EMPTY_ID, org.apache.lucene.util.Version.LATEST);
-<<<<<<< HEAD
-    public static final int V_6_5_0_ID = 6050099;
-    public static final Version V_6_5_0 = new Version(V_6_5_0_ID, org.apache.lucene.util.Version.LUCENE_7_5_0);
-    public static final int V_6_5_1_ID = 6050199;
-    public static final Version V_6_5_1 = new Version(V_6_5_1_ID, org.apache.lucene.util.Version.LUCENE_7_5_0);
-    public static final int V_6_5_2_ID = 6050299;
-    public static final Version V_6_5_2 = new Version(V_6_5_2_ID, org.apache.lucene.util.Version.LUCENE_7_5_0);
-    public static final int V_6_5_3_ID = 6050399;
-    public static final Version V_6_5_3 = new Version(V_6_5_3_ID, org.apache.lucene.util.Version.LUCENE_7_5_0);
-    public static final int V_6_5_4_ID = 6050499;
-    public static final Version V_6_5_4 = new Version(V_6_5_4_ID, org.apache.lucene.util.Version.LUCENE_7_5_0);
-    public static final int V_6_6_0_ID = 6060099;
-    public static final Version V_6_6_0 = new Version(V_6_6_0_ID, org.apache.lucene.util.Version.LUCENE_7_6_0);
-    public static final int V_6_6_1_ID = 6060199;
-    public static final Version V_6_6_1 = new Version(V_6_6_1_ID, org.apache.lucene.util.Version.LUCENE_7_6_0);
-    public static final int V_6_6_2_ID = 6060299;
-    public static final Version V_6_6_2 = new Version(V_6_6_2_ID, org.apache.lucene.util.Version.LUCENE_7_6_0);
-=======
-    public static final int V_6_8_0_ID = 6080099;
-    public static final Version V_6_8_0 = new Version(V_6_8_0_ID, org.apache.lucene.util.Version.LUCENE_7_7_0);
-    public static final int V_6_8_1_ID = 6080199;
-    public static final Version V_6_8_1 = new Version(V_6_8_1_ID, org.apache.lucene.util.Version.LUCENE_7_7_0);
->>>>>>> 8e5812c4
     public static final int V_7_0_0_ID = 7000099;
     public static final Version V_7_0_0 = new Version(V_7_0_0_ID, org.apache.lucene.util.Version.LUCENE_8_0_0);
     public static final int V_7_0_1_ID = 7000199;
@@ -115,29 +92,6 @@
                 return V_7_0_1;
             case V_7_0_0_ID:
                 return V_7_0_0;
-<<<<<<< HEAD
-            case V_6_6_2_ID:
-                return V_6_6_2;
-            case V_6_6_1_ID:
-                return V_6_6_1;
-            case V_6_6_0_ID:
-                return V_6_6_0;
-            case V_6_5_4_ID:
-                return V_6_5_4;
-            case V_6_5_3_ID:
-                return V_6_5_3;
-            case V_6_5_2_ID:
-                return V_6_5_2;
-            case V_6_5_1_ID:
-                return V_6_5_1;
-            case V_6_5_0_ID:
-                return V_6_5_0;
-=======
-            case V_6_8_1_ID:
-                return V_6_8_1;
-            case V_6_8_0_ID:
-                return V_6_8_0;
->>>>>>> 8e5812c4
             case V_EMPTY_ID:
                 return V_EMPTY;
             default:
