--- conflicted
+++ resolved
@@ -23,7 +23,6 @@
 import org.elasticsearch.action.admin.cluster.configuration.AddVotingConfigExclusionsRequest;
 import org.elasticsearch.client.node.NodeClient;
 import org.elasticsearch.common.Strings;
-import org.elasticsearch.common.logging.DeprecationLogger;
 import org.elasticsearch.common.unit.TimeValue;
 import org.elasticsearch.rest.BaseRestHandler;
 import org.elasticsearch.rest.RestRequest;
@@ -39,22 +38,9 @@
 public class RestAddVotingConfigExclusionAction extends BaseRestHandler {
     private static final TimeValue DEFAULT_TIMEOUT = TimeValue.timeValueSeconds(30L);
     private static final Logger logger = LogManager.getLogger(RestAddVotingConfigExclusionAction.class);
-    private static final DeprecationLogger DEPRECATION_LOGGER = new DeprecationLogger(logger);
 
     private static final String DEPRECATION_MESSAGE = "Using [node_name] for adding voting config exclustion will be removed " +
         "in a future version. Please use [node_ids] or [node_names] instead";
-
-<<<<<<< HEAD
-    public RestAddVotingConfigExclusionAction(RestController controller) {
-        controller.registerAsDeprecatedHandler(RestRequest.Method.POST, "/_cluster/voting_config_exclusions/{node_name}", this,
-                                                DEPRECATION_MESSAGE, DEPRECATION_LOGGER);
-
-        controller.registerHandler(RestRequest.Method.POST, "/_cluster/voting_config_exclusions", this);
-
-    }
-
-=======
->>>>>>> 4b17ef8c
     @Override
     public String getName() {
         return "add_voting_config_exclusions_action";
@@ -62,7 +48,8 @@
 
     @Override
     public List<Route> routes() {
-        return List.of(new Route(POST, "/_cluster/voting_config_exclusions/{node_name}"));
+        return List.of(new DeprecatedRoute(POST, "/_cluster/voting_config_exclusions/{node_name}", DEPRECATION_MESSAGE),
+                        new Route(POST, "/_cluster/voting_config_exclusions"));
     }
 
     @Override
