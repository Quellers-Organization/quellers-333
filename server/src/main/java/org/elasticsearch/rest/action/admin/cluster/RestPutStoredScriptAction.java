/*
 * Licensed to Elasticsearch under one or more contributor
 * license agreements. See the NOTICE file distributed with
 * this work for additional information regarding copyright
 * ownership. Elasticsearch licenses this file to you under
 * the Apache License, Version 2.0 (the "License"); you may
 * not use this file except in compliance with the License.
 * You may obtain a copy of the License at
 *
 *    http://www.apache.org/licenses/LICENSE-2.0
 *
 * Unless required by applicable law or agreed to in writing,
 * software distributed under the License is distributed on an
 * "AS IS" BASIS, WITHOUT WARRANTIES OR CONDITIONS OF ANY
 * KIND, either express or implied.  See the License for the
 * specific language governing permissions and limitations
 * under the License.
 */
package org.elasticsearch.rest.action.admin.cluster;

import org.apache.logging.log4j.LogManager;
import org.elasticsearch.action.admin.cluster.storedscripts.PutStoredScriptRequest;
import org.elasticsearch.client.node.NodeClient;
import org.elasticsearch.common.bytes.BytesReference;
import org.elasticsearch.common.logging.DeprecationLogger;
import org.elasticsearch.common.xcontent.XContentType;
import org.elasticsearch.rest.BaseRestHandler;
import org.elasticsearch.rest.RestRequest;
import org.elasticsearch.rest.action.RestToXContentListener;
import org.elasticsearch.script.StoredScriptSource;

import java.io.IOException;
import java.util.List;

import static org.elasticsearch.rest.RestRequest.Method.POST;
import static org.elasticsearch.rest.RestRequest.Method.PUT;

public class RestPutStoredScriptAction extends BaseRestHandler {

<<<<<<< HEAD
    private static final DeprecationLogger deprecationLogger =
        new DeprecationLogger(LogManager.getLogger(RestGetStoredScriptAction.class));

    public RestPutStoredScriptAction(RestController controller) {
        controller.registerWithDeprecatedHandler(POST, "/_script/{id}", this,
            POST, "/_scripts/{id}", deprecationLogger);
        controller.registerWithDeprecatedHandler(PUT, "/_script/{id}", this,
            PUT, "/_scripts/{id}", deprecationLogger);
        controller.registerWithDeprecatedHandler(POST, "/_script/{id}/{context}", this,
            POST, "/_scripts/{id}/{context}", deprecationLogger);
        controller.registerWithDeprecatedHandler(PUT, "/_script/{id}/{context}", this,
            PUT, "/_scripts/{id}/{context}", deprecationLogger);
=======
    @Override
    public List<Route> routes() {
        return List.of(
            new Route(POST, "/_scripts/{id}"),
            new Route(PUT, "/_scripts/{id}"),
            new Route(POST, "/_scripts/{id}/{context}"),
            new Route(PUT, "/_scripts/{id}/{context}"));
>>>>>>> b072f5f0
    }

    @Override
    public String getName() {
        return "put_stored_script_action";
    }

    @Override
    public RestChannelConsumer prepareRequest(RestRequest request, NodeClient client) throws IOException {
        String id = request.param("id");
        String context = request.param("context");
        BytesReference content = request.requiredContent();
        XContentType xContentType = request.getXContentType();
        StoredScriptSource source = StoredScriptSource.parse(content, xContentType);

        PutStoredScriptRequest putRequest = new PutStoredScriptRequest(id, context, content, request.getXContentType(), source);
        putRequest.masterNodeTimeout(request.paramAsTime("master_timeout", putRequest.masterNodeTimeout()));
        putRequest.timeout(request.paramAsTime("timeout", putRequest.timeout()));
        return channel -> client.admin().cluster().putStoredScript(putRequest, new RestToXContentListener<>(channel));
    }
}<|MERGE_RESOLUTION|>--- conflicted
+++ resolved
@@ -18,11 +18,9 @@
  */
 package org.elasticsearch.rest.action.admin.cluster;
 
-import org.apache.logging.log4j.LogManager;
 import org.elasticsearch.action.admin.cluster.storedscripts.PutStoredScriptRequest;
 import org.elasticsearch.client.node.NodeClient;
 import org.elasticsearch.common.bytes.BytesReference;
-import org.elasticsearch.common.logging.DeprecationLogger;
 import org.elasticsearch.common.xcontent.XContentType;
 import org.elasticsearch.rest.BaseRestHandler;
 import org.elasticsearch.rest.RestRequest;
@@ -37,28 +35,21 @@
 
 public class RestPutStoredScriptAction extends BaseRestHandler {
 
-<<<<<<< HEAD
-    private static final DeprecationLogger deprecationLogger =
-        new DeprecationLogger(LogManager.getLogger(RestGetStoredScriptAction.class));
-
-    public RestPutStoredScriptAction(RestController controller) {
-        controller.registerWithDeprecatedHandler(POST, "/_script/{id}", this,
-            POST, "/_scripts/{id}", deprecationLogger);
-        controller.registerWithDeprecatedHandler(PUT, "/_script/{id}", this,
-            PUT, "/_scripts/{id}", deprecationLogger);
-        controller.registerWithDeprecatedHandler(POST, "/_script/{id}/{context}", this,
-            POST, "/_scripts/{id}/{context}", deprecationLogger);
-        controller.registerWithDeprecatedHandler(PUT, "/_script/{id}/{context}", this,
-            PUT, "/_scripts/{id}/{context}", deprecationLogger);
-=======
     @Override
     public List<Route> routes() {
         return List.of(
-            new Route(POST, "/_scripts/{id}"),
-            new Route(PUT, "/_scripts/{id}"),
-            new Route(POST, "/_scripts/{id}/{context}"),
-            new Route(PUT, "/_scripts/{id}/{context}"));
->>>>>>> b072f5f0
+            new ReplacedRoute(
+                POST, "/_script/{id}",
+                POST, "/_scripts/{id}"),
+            new ReplacedRoute(
+                PUT, "/_script/{id}",
+                PUT, "/_scripts/{id}"),
+            new ReplacedRoute(
+                POST, "/_script/{id}/{context}",
+                POST, "/_scripts/{id}/{context}"),
+            new ReplacedRoute(
+                PUT, "/_script/{id}/{context}",
+                PUT, "/_scripts/{id}/{context}"));
     }
 
     @Override
