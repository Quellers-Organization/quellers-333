--- conflicted
+++ resolved
@@ -19,11 +19,7 @@
 
 package org.elasticsearch.rest.action.admin.indices;
 
-<<<<<<< HEAD
 import org.elasticsearch.action.admin.indices.upgrade.get.UpgradeStatusRequest;
-=======
-import org.elasticsearch.Version;
->>>>>>> 8328b9c5
 import org.elasticsearch.action.admin.indices.upgrade.post.UpgradeRequest;
 import org.elasticsearch.action.support.IndicesOptions;
 import org.elasticsearch.client.node.NodeClient;
@@ -52,25 +48,6 @@
 
     @Override
     public RestChannelConsumer prepareRequest(RestRequest request, NodeClient client) throws IOException {
-<<<<<<< HEAD
-        if (request.method().equals(RestRequest.Method.GET)) {
-            return handleGet(request, client);
-        } else if (request.method().equals(RestRequest.Method.POST)) {
-            return handlePost(request, client);
-        } else {
-            throw new IllegalArgumentException("illegal method [" + request.method() + "] for request [" + request.path() + "]");
-        }
-    }
-
-    private RestChannelConsumer handleGet(final RestRequest request, NodeClient client) {
-        UpgradeStatusRequest statusRequest = new UpgradeStatusRequest(Strings.splitStringByCommaToArray(request.param("index")));
-        statusRequest.indicesOptions(IndicesOptions.fromRequest(request, statusRequest.indicesOptions()));
-        return channel -> client.admin().indices().upgradeStatus(statusRequest, new RestToXContentListener<>(channel));
-    }
-
-    private RestChannelConsumer handlePost(final RestRequest request, NodeClient client) {
-=======
->>>>>>> 8328b9c5
         UpgradeRequest upgradeReq = new UpgradeRequest(Strings.splitStringByCommaToArray(request.param("index")));
         upgradeReq.indicesOptions(IndicesOptions.fromRequest(request, upgradeReq.indicesOptions()));
         upgradeReq.upgradeOnlyAncientSegments(request.paramAsBoolean("only_ancient_segments", false));
