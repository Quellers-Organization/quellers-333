--- conflicted
+++ resolved
@@ -46,14 +46,7 @@
     public static final String TYPES_DEPRECATION_MESSAGE = "[types removal] " +
         "Specifying a type in explain requests is deprecated.";
 
-<<<<<<< HEAD
     public RestExplainAction(RestController controller) {
-        controller.registerHandler(GET, "/{index}/{type}/{id}/_explain", this);
-        controller.registerHandler(POST, "/{index}/{type}/{id}/_explain", this);
-=======
-    public RestExplainAction(Settings settings, RestController controller) {
-        super(settings);
->>>>>>> 8280a206
         controller.registerHandler(GET, "/{index}/_explain/{id}", this);
         controller.registerHandler(POST, "/{index}/_explain/{id}", this);
 
