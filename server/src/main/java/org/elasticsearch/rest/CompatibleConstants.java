/*
 * Licensed to Elasticsearch under one or more contributor
 * license agreements. See the NOTICE file distributed with
 * this work for additional information regarding copyright
 * ownership. Elasticsearch licenses this file to you under
 * the Apache License, Version 2.0 (the "License"); you may
 * not use this file except in compliance with the License.
 * You may obtain a copy of the License at
 *
 *    http://www.apache.org/licenses/LICENSE-2.0
 *
 * Unless required by applicable law or agreed to in writing,
 * software distributed under the License is distributed on an
 * "AS IS" BASIS, WITHOUT WARRANTIES OR CONDITIONS OF ANY
 * KIND, either express or implied.  See the License for the
 * specific language governing permissions and limitations
 * under the License.
 */

package org.elasticsearch.rest;

import org.elasticsearch.Version;

public class CompatibleConstants {

    /**
     * TODO revisit when https://github.com/elastic/elasticsearch/issues/52370 is resolved
     */
<<<<<<< HEAD
    public static final String COMPATIBLE_HEADER = "Accept";
    public static final String COMPATIBLE_VERSION = "" + (Version.CURRENT.major - 1);
=======
    public static final String COMPATIBLE_ACCEPT_HEADER = "Accept";
    public static final String COMPATIBLE_CONTENT_TYPE_HEADER = "Content-Type";
    public static final String COMPATIBLE_PARAMS_KEY = "Compatible-With";
    public static final String COMPATIBLE_VERSION = String.valueOf(Version.minimumRestCompatibilityVersion().major);
>>>>>>> 3b3da9d6

}<|MERGE_RESOLUTION|>--- conflicted
+++ resolved
@@ -26,14 +26,8 @@
     /**
      * TODO revisit when https://github.com/elastic/elasticsearch/issues/52370 is resolved
      */
-<<<<<<< HEAD
-    public static final String COMPATIBLE_HEADER = "Accept";
-    public static final String COMPATIBLE_VERSION = "" + (Version.CURRENT.major - 1);
-=======
     public static final String COMPATIBLE_ACCEPT_HEADER = "Accept";
     public static final String COMPATIBLE_CONTENT_TYPE_HEADER = "Content-Type";
     public static final String COMPATIBLE_PARAMS_KEY = "Compatible-With";
-    public static final String COMPATIBLE_VERSION = String.valueOf(Version.minimumRestCompatibilityVersion().major);
->>>>>>> 3b3da9d6
 
 }