--- conflicted
+++ resolved
@@ -94,7 +94,7 @@
         this.handlerWrapper = handlerWrapper;
         this.client = client;
         this.circuitBreakerService = circuitBreakerService;
-        registerHandlerNoWrap(Method.GET, "/favicon.ico", RestApiCompatibleVersion.currentVersion(),
+        registerHandlerNoWrap(Method.GET, "/favicon.ico", RestApiVersion.current(),
             (request, channel, clnt) ->
                 channel.sendResponse(new BytesRestResponse(RestStatus.OK, "image/x-icon", FAVICON_RESPONSE)));
     }
@@ -107,11 +107,11 @@
      * @param handler The handler to actually execute
      * @param deprecationMessage The message to log and send as a header in the response
      */
-    protected void registerAsDeprecatedHandler(Method method, String path, RestApiCompatibleVersion version,
+    protected void registerAsDeprecatedHandler(Method method, String path, RestApiVersion version,
                                                RestHandler handler, String deprecationMessage) {
         assert (handler instanceof DeprecationRestHandler) == false;
 
-        if (version.major >= RestApiCompatibleVersion.currentVersion().major) {
+        if (version.major >= RestApiVersion.current().major) {
             // e.g. it was marked as deprecated in 8.x, and we're currently running 8.x
             registerHandler(method, path, version, new DeprecationRestHandler(handler, deprecationMessage, deprecationLogger));
         } else {
@@ -144,8 +144,8 @@
      * @param replacedMethod GET, POST, etc.
      * @param replacedPath <em>Deprecated</em> path to handle (e.g., "/_optimize")
      */
-    protected void registerAsReplacedHandler(Method method, String path, RestApiCompatibleVersion version, RestHandler handler,
-                                             Method replacedMethod, String replacedPath, RestApiCompatibleVersion replacedVersion) {
+    protected void registerAsReplacedHandler(Method method, String path, RestApiVersion version, RestHandler handler,
+                                             Method replacedMethod, String replacedPath, RestApiVersion replacedVersion) {
         // e.g., [POST /_optimize] is deprecated! Use [POST /_forcemerge] instead.
         final String replacedMessage =
             "[" + replacedMethod.name() + " " + replacedPath + "] is deprecated! Use [" + method.name() + " " + path + "] instead.";
@@ -161,23 +161,16 @@
      * @param handler The handler to actually execute
      * @param method GET, POST, etc.
      */
-    protected void registerHandler(Method method, String path, RestApiCompatibleVersion version, RestHandler handler) {
+    protected void registerHandler(Method method, String path, RestApiVersion version, RestHandler handler) {
         if (handler instanceof BaseRestHandler) {
             usageService.addRestHandler((BaseRestHandler) handler);
         }
         registerHandlerNoWrap(method, path, version, handlerWrapper.apply(handler));
     }
 
-<<<<<<< HEAD
-    private void registerHandlerNoWrap(Method method, String path, RestApiCompatibleVersion version, RestHandler handler) {
-        assert RestApiCompatibleVersion.minimumSupported() == version || RestApiCompatibleVersion.currentVersion() == version
-            : "REST API compatibility is only supported for version " + RestApiCompatibleVersion.minimumSupported().major;
-=======
-    private void registerHandlerNoWrap(RestRequest.Method method, String path, RestHandler maybeWrappedHandler) {
-        final RestApiVersion version = maybeWrappedHandler.compatibleWithVersion();
+    private void registerHandlerNoWrap(Method method, String path, RestApiVersion version, RestHandler handler) {
         assert RestApiVersion.minimumSupported() == version || RestApiVersion.current() == version
             : "REST API compatibility is only supported for version " + RestApiVersion.minimumSupported().major;
->>>>>>> 638735bb
 
         handlers.insertOrUpdate(path,
             new MethodHandlers(path).addMethod(method, version, handler),
@@ -187,14 +180,14 @@
     public void registerHandler(final Route route, final RestHandler handler) {
         if (route.isReplacement()) {
             Route replaced = route.getReplacedRoute();
-            registerAsReplacedHandler(route.getMethod(), route.getPath(), RestApiCompatibleVersion.currentVersion(), handler,
-                replaced.getMethod(), replaced.getPath(), route.getRestApiCompatibleVersion());
+            registerAsReplacedHandler(route.getMethod(), route.getPath(), RestApiVersion.current(), handler,
+                replaced.getMethod(), replaced.getPath(), route.getRestApiVersion());
         } else if (route.isDeprecated()) {
-            registerAsDeprecatedHandler(route.getMethod(), route.getPath(), route.getRestApiCompatibleVersion(), handler,
+            registerAsDeprecatedHandler(route.getMethod(), route.getPath(), route.getRestApiVersion(), handler,
                 route.getDeprecationMessage());
         } else {
             // it's just a normal route
-            registerHandler(route.getMethod(), route.getPath(), RestApiCompatibleVersion.currentVersion(), handler);
+            registerHandler(route.getMethod(), route.getPath(), RestApiVersion.current(), handler);
         }
     }
 
@@ -355,7 +348,7 @@
         final String uri = request.uri();
         final Method requestMethod;
 
-        RestApiVersion restApiVersion = request.getRestApiCompatibleVersion();
+        RestApiVersion restApiVersion = request.getRestApiVersion();
         try {
             // Resolves the HTTP method and fails if the method is invalid
             requestMethod = request.method();
