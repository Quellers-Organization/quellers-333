/*
 * Copyright Elasticsearch B.V. and/or licensed to Elasticsearch B.V. under one
 * or more contributor license agreements. Licensed under the Elastic License
 * 2.0 and the Server Side Public License, v 1; you may not use this file except
 * in compliance with, at your election, the Elastic License 2.0 or the Server
 * Side Public License, v 1.
 */

package org.elasticsearch.cluster.coordination;

import org.elasticsearch.cluster.node.DiscoveryNode;
import org.elasticsearch.health.Diagnosis;
import org.elasticsearch.health.HealthIndicatorDetails;
import org.elasticsearch.health.HealthIndicatorImpact;
import org.elasticsearch.health.HealthIndicatorResult;
import org.elasticsearch.health.HealthIndicatorService;
import org.elasticsearch.health.HealthStatus;
import org.elasticsearch.health.ImpactArea;

import java.util.Collection;
import java.util.List;

/**
 * This indicator reports the health of master stability.
 * If we have had a master within the last 30 seconds, and that master has not changed more than 3 times in the last 30 minutes, then
 * this will report GREEN.
 * If we have had a master within the last 30 seconds, but that master has changed more than 3 times in the last 30 minutes (and that is
 * confirmed by checking with the last-known master), then this will report YELLOW.
 * If we have not had a master within the last 30 seconds, then this will will report RED with one exception. That exception is when:
 * (1) no node is elected master, (2) this node is not master eligible, (3) some node is master eligible, (4) we ask a master-eligible node
 * to run this indicator, and (5) it comes back with a result that is not RED.
 * Since this indicator needs to be able to run when there is no master at all, it does not depend on the dedicated health node (which
 * requires the existence of a master).
 */
public class StableMasterHealthIndicatorService implements HealthIndicatorService {

    public static final String NAME = "master_is_stable";
    public static final String GET_HELP_GUIDE = "https://ela.st/getting-help";
    public static final Diagnosis CONTACT_SUPPORT_USER_ACTION = new Diagnosis(
        new Diagnosis.Definition(
            "contact_support",
            "The Elasticsearch cluster does not have a stable master node.",
            "Get help at " + GET_HELP_GUIDE,
            GET_HELP_GUIDE
        ),
        null
    );

    private final CoordinationDiagnosticsService coordinationDiagnosticsService;

    // Keys for the details map:
    private static final String DETAILS_CURRENT_MASTER = "current_master";
    private static final String DETAILS_RECENT_MASTERS = "recent_masters";
    private static final String DETAILS_EXCEPTION_FETCHING_HISTORY = "exception_fetching_history";
    private static final String CLUSTER_FORMATION = "cluster_formation";

    // Impacts of having an unstable master:
    private static final String UNSTABLE_MASTER_INGEST_IMPACT = "The cluster cannot create, delete, or rebalance indices, and cannot "
        + "insert or update documents.";
    private static final String UNSTABLE_MASTER_DEPLOYMENT_MANAGEMENT_IMPACT = "Scheduled tasks such as Watcher, ILM, and SLM will not "
        + "work. The _cat APIs will not work.";
    private static final String UNSTABLE_MASTER_BACKUP_IMPACT = "Snapshot and restore will not work. Searchable snapshots cannot be "
        + "mounted.";

    /**
     * This is the list of the impacts to be reported when the master node is determined to be unstable.
     */
    private static final List<HealthIndicatorImpact> UNSTABLE_MASTER_IMPACTS = List.of(
        new HealthIndicatorImpact(1, UNSTABLE_MASTER_INGEST_IMPACT, List.of(ImpactArea.INGEST)),
        new HealthIndicatorImpact(1, UNSTABLE_MASTER_DEPLOYMENT_MANAGEMENT_IMPACT, List.of(ImpactArea.DEPLOYMENT_MANAGEMENT)),
        new HealthIndicatorImpact(3, UNSTABLE_MASTER_BACKUP_IMPACT, List.of(ImpactArea.BACKUP))
    );

    public StableMasterHealthIndicatorService(CoordinationDiagnosticsService coordinationDiagnosticsService) {
        this.coordinationDiagnosticsService = coordinationDiagnosticsService;
    }

    @Override
    public String name() {
        return NAME;
    }

    @Override
<<<<<<< HEAD
    public String helpURL() {
        return HELP_URL;
=======
    public String component() {
        return CLUSTER_COORDINATION;
>>>>>>> 71d5ad6c
    }

    @Override
    public HealthIndicatorResult calculate(boolean explain) {
        CoordinationDiagnosticsService.CoordinationDiagnosticsResult coordinationDiagnosticsResult = coordinationDiagnosticsService
            .diagnoseMasterStability(explain);
        return getHealthIndicatorResult(coordinationDiagnosticsResult, explain);
    }

    /**
     * Transforms a CoordinationDiagnosticsService.CoordinationDiagnosticsResult into a HealthIndicatorResult.
     * @param coordinationDiagnosticsResult The CoordinationDiagnosticsResult from the CoordinationDiagnosticsService to be transformed
     * @param explain If false, the details and user actions returned will be empty
     * @return The HealthIndicatorResult
     */
    // Non-private for testing
    HealthIndicatorResult getHealthIndicatorResult(
        CoordinationDiagnosticsService.CoordinationDiagnosticsResult coordinationDiagnosticsResult,
        boolean explain
    ) {
        HealthStatus status = HealthStatus.fromCoordinationDiagnosticsStatus(coordinationDiagnosticsResult.status());
        HealthIndicatorDetails details = getDetails(coordinationDiagnosticsResult.details(), explain);
        Collection<HealthIndicatorImpact> impacts = status.indicatesHealthProblem() ? UNSTABLE_MASTER_IMPACTS : List.of();
        List<Diagnosis> diagnosis = status.indicatesHealthProblem() ? getContactSupportUserActions(explain) : List.of();
        return createIndicator(status, coordinationDiagnosticsResult.summary(), details, impacts, diagnosis);
    }

    /**
     * Returns a HealthIndicatorDetails populated with information from the coordinationDiagnosticsDetails. If explain is false,
     * HealthIndicatorDetails.EMPTY will be returned. Otherwise the xContent of the returned HealthIndicatorDetails will potentially
     * include some of "current_master", "recent_masters", and "exception_fetching_history" top-level objects. The "current_master" field
     * will have "node_id" and "name" fields. The "recent_masters" field will be an array of objects, each containing "node_id" and
     * "name" fields. The "exception_fetching_history" field will contain "message" and "stack_trace" fields.
     * @param coordinationDiagnosticsDetails The CoordinationDiagnosticsDetails to transform into a HealthIndicatorDetails
     * @param explain If false, HealthIndicatorDetails.EMPTY will be returned
     * @return A HealthIndicatorDetails
     */
    private HealthIndicatorDetails getDetails(
        CoordinationDiagnosticsService.CoordinationDiagnosticsDetails coordinationDiagnosticsDetails,
        boolean explain
    ) {
        if (explain == false) {
            return HealthIndicatorDetails.EMPTY;
        }
        return (builder, params) -> {
            builder.startObject();
            DiscoveryNode masterNode = coordinationDiagnosticsDetails.currentMaster();
            builder.object(DETAILS_CURRENT_MASTER, xContentBuilder -> {
                if (masterNode != null) {
                    builder.field("node_id", masterNode.getId());
                    builder.field("name", masterNode.getName());
                } else {
                    builder.nullField("node_id");
                    builder.nullField("name");
                }
            });
            List<DiscoveryNode> recentMasters = coordinationDiagnosticsDetails.recentMasters();
            if (recentMasters != null) {
                builder.array(DETAILS_RECENT_MASTERS, arrayXContentBuilder -> {
                    for (DiscoveryNode recentMaster : recentMasters) {
                        if (recentMaster != null) {
                            builder.startObject();
                            builder.field("node_id", recentMaster.getId());
                            builder.field("name", recentMaster.getName());
                            builder.endObject();
                        }
                    }
                });
            }
            String remoteHistoryExceptionMessage = coordinationDiagnosticsDetails.remoteExceptionMessage();
            if (remoteHistoryExceptionMessage != null) {
                builder.object(DETAILS_EXCEPTION_FETCHING_HISTORY, xContentBuilder -> {
                    builder.field("message", remoteHistoryExceptionMessage);
                    builder.field("stack_trace", coordinationDiagnosticsDetails.remoteExceptionStackTrace());
                });
            }
            if (coordinationDiagnosticsDetails.clusterFormationDescription() != null) {
                builder.object(
                    CLUSTER_FORMATION,
                    xContentBuilder -> { builder.field("description", coordinationDiagnosticsDetails.clusterFormationDescription()); }
                );
            }
            return builder.endObject();
        };
    }

    /**
     * This method returns the only user action that is relevant when the master is unstable -- contact support.
     * @param explain If true, the returned list includes a UserAction to contact support, otherwise an empty list
     * @return a single UserAction instructing users to contact support.
     */
    private List<Diagnosis> getContactSupportUserActions(boolean explain) {
        if (explain) {
            return List.of(CONTACT_SUPPORT_USER_ACTION);
        } else {
            return List.of();
        }
    }
}<|MERGE_RESOLUTION|>--- conflicted
+++ resolved
@@ -78,16 +78,6 @@
     @Override
     public String name() {
         return NAME;
-    }
-
-    @Override
-<<<<<<< HEAD
-    public String helpURL() {
-        return HELP_URL;
-=======
-    public String component() {
-        return CLUSTER_COORDINATION;
->>>>>>> 71d5ad6c
     }
 
     @Override
