--- conflicted
+++ resolved
@@ -23,7 +23,6 @@
 import org.elasticsearch.cluster.routing.RerouteService;
 import org.elasticsearch.cluster.routing.allocation.AllocationService;
 import org.elasticsearch.common.Priority;
-import org.elasticsearch.core.Releasable;
 import org.elasticsearch.persistent.PersistentTasksCustomMetadata;
 
 import java.util.ArrayList;
@@ -33,7 +32,6 @@
 import java.util.List;
 import java.util.Map;
 import java.util.function.BiConsumer;
-import java.util.function.Supplier;
 import java.util.stream.Collectors;
 
 import static org.elasticsearch.gateway.GatewayService.STATE_NOT_RECOVERED_BLOCK;
@@ -51,15 +49,7 @@
     }
 
     @Override
-<<<<<<< HEAD
-    public ClusterState execute(
-        ClusterState currentState,
-        List<TaskContext<JoinTask>> joinTaskContexts,
-        Supplier<Releasable> dropHeadersContextSupplier
-    ) throws Exception {
-=======
     public ClusterState execute(BatchExecutionContext<JoinTask> batchExecutionContext) throws Exception {
->>>>>>> 4779893b
         // The current state that MasterService uses might have been updated by a (different) master in a higher term already. If so, stop
         // processing the current cluster state update, there's no point in continuing to compute it as it will later be rejected by
         // Coordinator#publish anyhow.
