--- conflicted
+++ resolved
@@ -32,12 +32,8 @@
 import org.elasticsearch.cluster.routing.RerouteService;
 import org.elasticsearch.cluster.routing.allocation.AllocationService;
 import org.elasticsearch.common.Priority;
-<<<<<<< HEAD
 import org.elasticsearch.common.util.set.Sets;
-import org.elasticsearch.persistent.PersistentTasksCustomMetaData;
-=======
 import org.elasticsearch.persistent.PersistentTasksCustomMetadata;
->>>>>>> e5d6fd49
 
 import java.util.ArrayList;
 import java.util.Collection;
@@ -170,13 +166,13 @@
                 e -> logger.debug("post-join reroute failed", e)));
 
             if (joiniedNodeNameIds.isEmpty() == false) {
-                Set<CoordinationMetaData.VotingConfigExclusion> currentVotingConfigExclusions = currentState.getVotingConfigExclusions();
-                Set<CoordinationMetaData.VotingConfigExclusion> newVotingConfigExclusions = currentVotingConfigExclusions.stream()
+                Set<CoordinationMetadata.VotingConfigExclusion> currentVotingConfigExclusions = currentState.getVotingConfigExclusions();
+                Set<CoordinationMetadata.VotingConfigExclusion> newVotingConfigExclusions = currentVotingConfigExclusions.stream()
                     .map(e -> {
                         // Update nodeId in VotingConfigExclusion when a new node with excluded node name joins
-                        if (CoordinationMetaData.VotingConfigExclusion.MISSING_VALUE_MARKER.equals(e.getNodeId()) &&
+                        if (CoordinationMetadata.VotingConfigExclusion.MISSING_VALUE_MARKER.equals(e.getNodeId()) &&
                             joiniedNodeNameIds.containsKey(e.getNodeName())) {
-                            return new CoordinationMetaData.VotingConfigExclusion(joiniedNodeNameIds.get(e.getNodeName()), e.getNodeName());
+                            return new CoordinationMetadata.VotingConfigExclusion(joiniedNodeNameIds.get(e.getNodeName()), e.getNodeName());
                         } else {
                             return e;
                         }
@@ -184,13 +180,13 @@
 
                 // if VotingConfigExclusions did get updated
                 if (Sets.difference(currentVotingConfigExclusions, newVotingConfigExclusions).isEmpty() == false) {
-                    CoordinationMetaData.Builder coordMetaDataBuilder = CoordinationMetaData.builder(currentState.coordinationMetaData())
+                    CoordinationMetadata.Builder coordMetadataBuilder = CoordinationMetadata.builder(currentState.coordinationMetadata())
                         .clearVotingConfigExclusions();
-                    newVotingConfigExclusions.forEach(coordMetaDataBuilder::addVotingConfigExclusion);
-                    MetaData newMetaData = MetaData.builder(currentState.metaData())
-                                                    .coordinationMetaData(coordMetaDataBuilder.build()).build();
+                    newVotingConfigExclusions.forEach(coordMetadataBuilder::addVotingConfigExclusion);
+                    Metadata newMetadata = Metadata.builder(currentState.metadata())
+                                                    .coordinationMetadata(coordMetadataBuilder.build()).build();
                     return results.build(allocationService.adaptAutoExpandReplicas(newState.nodes(nodesBuilder)
-                                                                                            .metaData(newMetaData).build()));
+                                                                                            .metadata(newMetadata).build()));
                 }
             }
 
