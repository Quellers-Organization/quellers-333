/*
 * Copyright Elasticsearch B.V. and/or licensed to Elasticsearch B.V. under one
 * or more contributor license agreements. Licensed under the Elastic License
 * 2.0 and the Server Side Public License, v 1; you may not use this file except
 * in compliance with, at your election, the Elastic License 2.0 or the Server
 * Side Public License, v 1.
 */
package org.elasticsearch.cluster.coordination;

import org.apache.logging.log4j.LogManager;
import org.apache.logging.log4j.Logger;
import org.elasticsearch.cluster.ClusterState;
import org.elasticsearch.cluster.coordination.CoordinationMetadata.VotingConfiguration;
import org.elasticsearch.cluster.coordination.CoordinationState.VoteCollection;
import org.elasticsearch.cluster.node.DiscoveryNode;
import org.elasticsearch.cluster.node.DiscoveryNodes;
import org.elasticsearch.common.io.stream.StreamInput;
import org.elasticsearch.common.io.stream.StreamOutput;
import org.elasticsearch.common.io.stream.Writeable;
import org.elasticsearch.common.settings.Setting;
import org.elasticsearch.common.settings.Settings;
import org.elasticsearch.common.transport.TransportAddress;
import org.elasticsearch.common.util.concurrent.AbstractRunnable;
import org.elasticsearch.core.Nullable;
import org.elasticsearch.core.TimeValue;
import org.elasticsearch.gateway.GatewayMetaState;
import org.elasticsearch.monitor.StatusInfo;
import org.elasticsearch.threadpool.ThreadPool;
import org.elasticsearch.threadpool.ThreadPool.Names;

import java.io.IOException;
import java.util.Comparator;
import java.util.HashSet;
import java.util.List;
import java.util.Locale;
import java.util.Map;
import java.util.Set;
import java.util.function.Supplier;

import static org.elasticsearch.cluster.coordination.ClusterBootstrapService.INITIAL_MASTER_NODES_SETTING;
import static org.elasticsearch.monitor.StatusInfo.Status.UNHEALTHY;

public class ClusterFormationFailureHelper {
    private static final Logger logger = LogManager.getLogger(ClusterFormationFailureHelper.class);

    public static final Setting<TimeValue> DISCOVERY_CLUSTER_FORMATION_WARNING_TIMEOUT_SETTING = Setting.timeSetting(
        "discovery.cluster_formation_warning_timeout",
        TimeValue.timeValueMillis(10000),
        TimeValue.timeValueMillis(1),
        Setting.Property.NodeScope
    );

    private final Supplier<ClusterFormationState> clusterFormationStateSupplier;
    private final ThreadPool threadPool;
    private final TimeValue clusterFormationWarningTimeout;
    private final Runnable logLastFailedJoinAttempt;
    @Nullable // if no warning is scheduled
    private volatile WarningScheduler warningScheduler;

    public ClusterFormationFailureHelper(
        Settings settings,
        Supplier<ClusterFormationState> clusterFormationStateSupplier,
        ThreadPool threadPool,
        Runnable logLastFailedJoinAttempt
    ) {
        this.clusterFormationStateSupplier = clusterFormationStateSupplier;
        this.threadPool = threadPool;
        this.clusterFormationWarningTimeout = DISCOVERY_CLUSTER_FORMATION_WARNING_TIMEOUT_SETTING.get(settings);
        this.logLastFailedJoinAttempt = logLastFailedJoinAttempt;
    }

    public boolean isRunning() {
        return warningScheduler != null;
    }

    public void start() {
        assert warningScheduler == null;
        warningScheduler = new WarningScheduler();
        warningScheduler.scheduleNextWarning();
    }

    public void stop() {
        warningScheduler = null;
    }

    private class WarningScheduler {

        private boolean isActive() {
            return warningScheduler == this;
        }

        void scheduleNextWarning() {
            threadPool.scheduleUnlessShuttingDown(clusterFormationWarningTimeout, Names.CLUSTER_COORDINATION, new AbstractRunnable() {
                @Override
                public void onFailure(Exception e) {
                    logger.debug("unexpected exception scheduling cluster formation warning", e);
                }

                @Override
                protected void doRun() {
                    if (isActive()) {
                        logLastFailedJoinAttempt.run();
                        logger.warn(clusterFormationStateSupplier.get().getDescription());
                    }
                }

                @Override
                public void onAfter() {
                    if (isActive()) {
                        scheduleNextWarning();
                    }
                }

                @Override
                public String toString() {
                    return "emit warning if cluster not formed";
                }
            });
        }
    }

<<<<<<< HEAD
    public record ClusterFormationState(
        Settings settings,
        ClusterState clusterState,
=======
    /**
     * If this node believes that cluster formation has failed, this record provides information that can be used to determine why that is.
     */
    public record ClusterFormationState(
        List<String> initialMasterNodesSetting,
        DiscoveryNode localNode,
        Map<String, DiscoveryNode> masterEligibleNodes,
        long clusterStateVersion,
        long acceptedTerm,
        VotingConfiguration lastAcceptedConfiguration,
        VotingConfiguration lastCommittedConfiguration,
>>>>>>> 9b25b5f9
        List<TransportAddress> resolvedAddresses,
        List<DiscoveryNode> foundPeers,
        long currentTerm,
        boolean hasDiscoveredQuorum,
        StatusInfo statusInfo,
        List<JoinStatus> inFlightJoinStatuses
    ) implements Writeable {

        public ClusterFormationState(
            Settings settings,
            ClusterState clusterState,
            List<TransportAddress> resolvedAddresses,
            List<DiscoveryNode> foundPeers,
            long currentTerm,
            ElectionStrategy electionStrategy,
            StatusInfo statusInfo,
            List<JoinStatus> inFlightJoinStatuses
        ) {
            this(
                INITIAL_MASTER_NODES_SETTING.get(settings),
                clusterState.nodes().getLocalNode(),
                clusterState.nodes().getMasterNodes(),
                clusterState.version(),
                clusterState.term(),
                clusterState.getLastAcceptedConfiguration(),
                clusterState.getLastCommittedConfiguration(),
                resolvedAddresses,
                foundPeers,
                currentTerm,
                calculateHasDiscoveredQuorum(
                    foundPeers,
                    electionStrategy,
                    clusterState.nodes().getLocalNode(),
                    currentTerm,
                    clusterState.term(),
                    clusterState.version(),
                    clusterState.getLastCommittedConfiguration(),
                    clusterState.getLastAcceptedConfiguration()
                ),
                statusInfo,
                inFlightJoinStatuses
            );
        }

        private static boolean calculateHasDiscoveredQuorum(
            List<DiscoveryNode> foundPeers,
            ElectionStrategy electionStrategy,
            DiscoveryNode localNode,
            long currentTerm,
            long acceptedTerm,
            long clusterStateVersion,
            VotingConfiguration lastCommittedConfiguration,
            VotingConfiguration lastAcceptedConfiguration
        ) {
            final VoteCollection voteCollection = new VoteCollection();
            foundPeers.forEach(voteCollection::addVote);
            return electionStrategy.isElectionQuorum(
                localNode,
                currentTerm,
                acceptedTerm,
                clusterStateVersion,
                lastCommittedConfiguration,
                lastAcceptedConfiguration,
                voteCollection
            );
        }

        public ClusterFormationState(StreamInput in) throws IOException {
            this(
                in.readStringList(),
                new DiscoveryNode(in),
                in.readMap(StreamInput::readString, DiscoveryNode::new),
                in.readLong(),
                in.readLong(),
                new VotingConfiguration(in),
                new VotingConfiguration(in),
                in.readImmutableList(TransportAddress::new),
                in.readImmutableList(DiscoveryNode::new),
                in.readLong(),
                in.readBoolean(),
                new StatusInfo(in),
                in.readList(JoinStatus::new)
            );
        }

        /**
         * This method provides a human-readable String describing why cluster formation failed.
         * @return A human-readable String describing why cluster formation failed
         */
        public String getDescription() {
            return getCoordinatorDescription() + getJoinStatusDescription();
        }

        private String getCoordinatorDescription() {
            if (statusInfo.getStatus() == UNHEALTHY) {
                return String.format(Locale.ROOT, "this node is unhealthy: %s", statusInfo.getInfo());
            }

            final StringBuilder clusterStateNodes = new StringBuilder();
            DiscoveryNodes.addCommaSeparatedNodesWithoutAttributes(masterEligibleNodes.values().iterator(), clusterStateNodes);

            final String discoveryWillContinueDescription = String.format(
                Locale.ROOT,
                "discovery will continue using %s from hosts providers and [%s] from last-known cluster state; "
                    + "node term %d, last-accepted version %d in term %d",
                resolvedAddresses,
                clusterStateNodes,
                currentTerm,
                clusterStateVersion,
                acceptedTerm
            );

            final StringBuilder foundPeersDescription = new StringBuilder();
            DiscoveryNodes.addCommaSeparatedNodesWithoutAttributes(foundPeers.iterator(), foundPeersDescription);

            final String discoveryStateIgnoringQuorum = String.format(
                Locale.ROOT,
                "have discovered [%s]; %s",
                foundPeersDescription,
                discoveryWillContinueDescription
            );

            if (localNode.isMasterNode() == false) {
                return String.format(Locale.ROOT, "master not discovered yet: %s", discoveryStateIgnoringQuorum);
            }

            if (lastAcceptedConfiguration.isEmpty()) {

                final String bootstrappingDescription;

                if (INITIAL_MASTER_NODES_SETTING.get(Settings.EMPTY).equals(initialMasterNodesSetting)) {
                    bootstrappingDescription = "[" + INITIAL_MASTER_NODES_SETTING.getKey() + "] is empty on this node";
                } else {
                    bootstrappingDescription = String.format(
                        Locale.ROOT,
                        "this node must discover master-eligible nodes %s to bootstrap a cluster",
                        initialMasterNodesSetting
                    );
                }

                return String.format(
                    Locale.ROOT,
                    "master not discovered yet, this node has not previously joined a bootstrapped cluster, and %s: %s",
                    bootstrappingDescription,
                    discoveryStateIgnoringQuorum
                );
            }

            assert lastCommittedConfiguration.isEmpty() == false;

            if (lastCommittedConfiguration.equals(VotingConfiguration.MUST_JOIN_ELECTED_MASTER)) {
                return String.format(
                    Locale.ROOT,
                    "master not discovered yet and this node was detached from its previous cluster, have discovered [%s]; %s",
                    foundPeersDescription,
                    discoveryWillContinueDescription
                );
            }

            final String quorumDescription;
            if (lastAcceptedConfiguration.equals(lastCommittedConfiguration)) {
                quorumDescription = describeQuorum(lastAcceptedConfiguration);
            } else {
                quorumDescription = describeQuorum(lastAcceptedConfiguration) + " and " + describeQuorum(lastCommittedConfiguration);
            }

            final VoteCollection voteCollection = new VoteCollection();
            foundPeers.forEach(voteCollection::addVote);
            final String haveDiscoveredQuorum = hasDiscoveredQuorum ? "have discovered possible quorum" : "have only discovered non-quorum";

            return String.format(
                Locale.ROOT,
                "master not discovered or elected yet, an election requires %s, %s [%s]; %s",
                quorumDescription,
                haveDiscoveredQuorum,
                foundPeersDescription,
                discoveryWillContinueDescription
            );
        }

        private static String describeQuorum(VotingConfiguration votingConfiguration) {
            final Set<String> nodeIds = votingConfiguration.getNodeIds();
            assert nodeIds.isEmpty() == false;
            final int requiredNodes = nodeIds.size() / 2 + 1;

            final Set<String> realNodeIds = new HashSet<>(nodeIds);
            realNodeIds.removeIf(ClusterBootstrapService::isBootstrapPlaceholder);
            assert requiredNodes <= realNodeIds.size() : nodeIds;

            if (nodeIds.size() == 1) {
                if (nodeIds.contains(GatewayMetaState.STALE_STATE_CONFIG_NODE_ID)) {
                    return "one or more nodes that have already participated as master-eligible nodes in the cluster but this node was "
                        + "not master-eligible the last time it joined the cluster";
                } else {
                    return "a node with id " + realNodeIds;
                }
            } else if (nodeIds.size() == 2) {
                return "two nodes with ids " + realNodeIds;
            } else {
                if (requiredNodes < realNodeIds.size()) {
                    return "at least " + requiredNodes + " nodes with ids from " + realNodeIds;
                } else {
                    return requiredNodes + " nodes with ids " + realNodeIds;
                }
            }
        }

        private String getJoinStatusDescription() {
            if (inFlightJoinStatuses.isEmpty()) {
                return "";
            }

            final var stringBuilder = new StringBuilder();
            inFlightJoinStatuses.stream()
                .sorted(Comparator.comparing(JoinStatus::age).reversed())
                .limit(10)
                .forEachOrdered(
                    joinStatus -> stringBuilder.append("; joining [")
                        .append(joinStatus.remoteNode().descriptionWithoutAttributes())
                        .append("] in term [")
                        .append(joinStatus.term())
                        .append("] has status [")
                        .append(joinStatus.message())
                        .append("] after [")
                        .append(timeValueWithMillis(joinStatus.age()))
                        .append("]")
                );
            return stringBuilder.toString();
        }

        private static String timeValueWithMillis(TimeValue timeValue) {
            final var millis = timeValue.millis();
            if (millis >= 1000) {
                return timeValue + "/" + millis + "ms";
            } else {
                return millis + "ms";
            }
        }

        @Override
        public void writeTo(StreamOutput out) throws IOException {
            out.writeStringCollection(initialMasterNodesSetting);
            localNode.writeTo(out);
            out.writeMap(masterEligibleNodes, StreamOutput::writeString, (streamOutput, node) -> node.writeTo(streamOutput));
            out.writeLong(clusterStateVersion);
            out.writeLong(acceptedTerm);
            lastAcceptedConfiguration.writeTo(out);
            lastCommittedConfiguration.writeTo(out);
            out.writeList(resolvedAddresses);
            out.writeList(foundPeers);
            out.writeLong(currentTerm);
            out.writeBoolean(hasDiscoveredQuorum);
            statusInfo.writeTo(out);
            out.writeCollection(inFlightJoinStatuses);
        }
    }
}<|MERGE_RESOLUTION|>--- conflicted
+++ resolved
@@ -119,11 +119,6 @@
         }
     }
 
-<<<<<<< HEAD
-    public record ClusterFormationState(
-        Settings settings,
-        ClusterState clusterState,
-=======
     /**
      * If this node believes that cluster formation has failed, this record provides information that can be used to determine why that is.
      */
@@ -135,7 +130,6 @@
         long acceptedTerm,
         VotingConfiguration lastAcceptedConfiguration,
         VotingConfiguration lastCommittedConfiguration,
->>>>>>> 9b25b5f9
         List<TransportAddress> resolvedAddresses,
         List<DiscoveryNode> foundPeers,
         long currentTerm,
