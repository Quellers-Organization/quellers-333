--- conflicted
+++ resolved
@@ -22,7 +22,6 @@
     implements
         ClusterStateTaskListener {
 
-<<<<<<< HEAD
     public static JoinTask singleNode(
         DiscoveryNode node,
         TransportVersion transportVersion,
@@ -30,11 +29,7 @@
         ActionListener<Void> listener,
         long term
     ) {
-        return new JoinTask(List.of(new NodeJoinTask(node, transportVersion, reason, listener)), false, term);
-=======
-    public static JoinTask singleNode(DiscoveryNode node, JoinReason reason, ActionListener<Void> listener, long term) {
-        return new JoinTask(List.of(new NodeJoinTask(node, reason, listener)), false, term, null);
->>>>>>> 36923542
+        return new JoinTask(List.of(new NodeJoinTask(node, transportVersion, reason, listener)), false, term, null);
     }
 
     public static JoinTask completingElection(Stream<NodeJoinTask> nodeJoinTaskStream, long term) {
@@ -74,16 +69,12 @@
         return () -> nodeJoinTasks.stream().map(j -> j.node).iterator();
     }
 
-<<<<<<< HEAD
-    public record NodeJoinTask(DiscoveryNode node, TransportVersion transportVersion, JoinReason reason, ActionListener<Void> listener) {
-=======
     public JoinTask alsoRefreshState(ClusterState latestState) {
         assert isBecomingMaster;
         return new JoinTask(nodeJoinTasks, isBecomingMaster, term, latestState);
     }
 
-    public record NodeJoinTask(DiscoveryNode node, JoinReason reason, ActionListener<Void> listener) {
->>>>>>> 36923542
+    public record NodeJoinTask(DiscoveryNode node, TransportVersion transportVersion, JoinReason reason, ActionListener<Void> listener) {
 
         public NodeJoinTask(DiscoveryNode node, TransportVersion transportVersion, JoinReason reason, ActionListener<Void> listener) {
             this.node = Objects.requireNonNull(node);
