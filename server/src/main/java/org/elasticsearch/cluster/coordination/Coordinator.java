/*
 * Licensed to Elasticsearch under one or more contributor
 * license agreements. See the NOTICE file distributed with
 * this work for additional information regarding copyright
 * ownership. Elasticsearch licenses this file to you under
 * the Apache License, Version 2.0 (the "License"); you may
 * not use this file except in compliance with the License.
 * You may obtain a copy of the License at
 *
 *    http://www.apache.org/licenses/LICENSE-2.0
 *
 * Unless required by applicable law or agreed to in writing,
 * software distributed under the License is distributed on an
 * "AS IS" BASIS, WITHOUT WARRANTIES OR CONDITIONS OF ANY
 * KIND, either express or implied.  See the License for the
 * specific language governing permissions and limitations
 * under the License.
 */
package org.elasticsearch.cluster.coordination;

import org.apache.logging.log4j.Level;
import org.apache.logging.log4j.LogManager;
import org.apache.logging.log4j.Logger;
import org.apache.logging.log4j.message.ParameterizedMessage;
import org.apache.lucene.util.SetOnce;
import org.elasticsearch.action.ActionListener;
import org.elasticsearch.cluster.ClusterChangedEvent;
import org.elasticsearch.cluster.ClusterName;
import org.elasticsearch.cluster.ClusterState;
import org.elasticsearch.cluster.ClusterStateTaskConfig;
import org.elasticsearch.cluster.ClusterStateUpdateTask;
import org.elasticsearch.cluster.LocalClusterUpdateTask;
import org.elasticsearch.cluster.block.ClusterBlocks;
import org.elasticsearch.cluster.coordination.ClusterFormationFailureHelper.ClusterFormationState;
import org.elasticsearch.cluster.coordination.CoordinationMetadata.VotingConfigExclusion;
import org.elasticsearch.cluster.coordination.CoordinationMetadata.VotingConfiguration;
import org.elasticsearch.cluster.coordination.CoordinationState.VoteCollection;
import org.elasticsearch.cluster.coordination.FollowersChecker.FollowerCheckRequest;
import org.elasticsearch.cluster.coordination.JoinHelper.InitialJoinAccumulator;
import org.elasticsearch.cluster.metadata.Metadata;
import org.elasticsearch.cluster.node.DiscoveryNode;
import org.elasticsearch.cluster.node.DiscoveryNodes;
import org.elasticsearch.cluster.routing.RerouteService;
import org.elasticsearch.cluster.routing.allocation.AllocationService;
import org.elasticsearch.cluster.service.ClusterApplier;
import org.elasticsearch.cluster.service.ClusterApplier.ClusterApplyListener;
import org.elasticsearch.cluster.service.MasterService;
import org.elasticsearch.common.Nullable;
import org.elasticsearch.common.Priority;
import org.elasticsearch.common.Strings;
import org.elasticsearch.common.component.AbstractLifecycleComponent;
import org.elasticsearch.common.io.stream.NamedWriteableRegistry;
import org.elasticsearch.common.lease.Releasable;
import org.elasticsearch.common.settings.ClusterSettings;
import org.elasticsearch.common.settings.Setting;
import org.elasticsearch.common.settings.Settings;
import org.elasticsearch.common.transport.TransportAddress;
import org.elasticsearch.common.unit.TimeValue;
import org.elasticsearch.common.util.concurrent.EsExecutors;
import org.elasticsearch.common.util.concurrent.ListenableFuture;
import org.elasticsearch.common.xcontent.XContentHelper;
import org.elasticsearch.common.xcontent.json.JsonXContent;
import org.elasticsearch.discovery.Discovery;
import org.elasticsearch.discovery.DiscoveryModule;
import org.elasticsearch.discovery.DiscoveryStats;
import org.elasticsearch.discovery.HandshakingTransportAddressConnector;
import org.elasticsearch.discovery.PeerFinder;
import org.elasticsearch.discovery.SeedHostsProvider;
import org.elasticsearch.discovery.SeedHostsResolver;
import org.elasticsearch.threadpool.Scheduler;
import org.elasticsearch.threadpool.ThreadPool.Names;
import org.elasticsearch.transport.TransportResponse.Empty;
import org.elasticsearch.transport.TransportService;

import java.io.IOException;
import java.util.ArrayList;
import java.util.Collection;
import java.util.Collections;
import java.util.HashSet;
import java.util.List;
import java.util.Optional;
import java.util.Random;
import java.util.Set;
import java.util.concurrent.atomic.AtomicBoolean;
import java.util.function.BiConsumer;
import java.util.function.Supplier;
import java.util.stream.Collectors;
import java.util.stream.Stream;
import java.util.stream.StreamSupport;

import static org.elasticsearch.cluster.coordination.NoMasterBlockService.NO_MASTER_BLOCK_ID;
import static org.elasticsearch.gateway.ClusterStateUpdaters.hideStateIfNotRecovered;
import static org.elasticsearch.gateway.GatewayService.STATE_NOT_RECOVERED_BLOCK;

public class Coordinator extends AbstractLifecycleComponent implements Discovery {

    private static final Logger logger = LogManager.getLogger(Coordinator.class);

    // the timeout before emitting an info log about a slow-running publication
    public static final Setting<TimeValue> PUBLISH_INFO_TIMEOUT_SETTING =
        Setting.timeSetting("cluster.publish.info_timeout",
            TimeValue.timeValueMillis(10000), TimeValue.timeValueMillis(1), Setting.Property.NodeScope);

    // the timeout for the publication of each value
    public static final Setting<TimeValue> PUBLISH_TIMEOUT_SETTING =
        Setting.timeSetting("cluster.publish.timeout",
            TimeValue.timeValueMillis(30000), TimeValue.timeValueMillis(1), Setting.Property.NodeScope);

    private final Settings settings;
    private final boolean singleNodeDiscovery;
    private final ElectionStrategy electionStrategy;
    private final TransportService transportService;
    private final MasterService masterService;
    private final AllocationService allocationService;
    private final JoinHelper joinHelper;
    private final NodeRemovalClusterStateTaskExecutor nodeRemovalExecutor;
    private final Supplier<CoordinationState.PersistedState> persistedStateSupplier;
    private final NoMasterBlockService noMasterBlockService;
    final Object mutex = new Object(); // package-private to allow tests to call methods that assert that the mutex is held
    private final SetOnce<CoordinationState> coordinationState = new SetOnce<>(); // initialized on start-up (see doStart)
    private volatile ClusterState applierState; // the state that should be exposed to the cluster state applier

    private final PeerFinder peerFinder;
    private final PreVoteCollector preVoteCollector;
    private final Random random;
    private final ElectionSchedulerFactory electionSchedulerFactory;
    private final SeedHostsResolver configuredHostsResolver;
    private final TimeValue publishTimeout;
    private final TimeValue publishInfoTimeout;
    private final PublicationTransportHandler publicationHandler;
    private final LeaderChecker leaderChecker;
    private final FollowersChecker followersChecker;
    private final ClusterApplier clusterApplier;
    private final Collection<BiConsumer<DiscoveryNode, ClusterState>> onJoinValidators;
    @Nullable
    private Releasable electionScheduler;
    @Nullable
    private Releasable prevotingRound;
    private long maxTermSeen;
    private final Reconfigurator reconfigurator;
    private final ClusterBootstrapService clusterBootstrapService;
    private final LagDetector lagDetector;
    private final ClusterFormationFailureHelper clusterFormationFailureHelper;

    private Mode mode;
    private Optional<DiscoveryNode> lastKnownLeader;
    private Optional<Join> lastJoin;
    private JoinHelper.JoinAccumulator joinAccumulator;
    private Optional<CoordinatorPublication> currentPublication = Optional.empty();

    /**
     * @param nodeName The name of the node, used to name the {@link java.util.concurrent.ExecutorService} of the {@link SeedHostsResolver}.
     * @param onJoinValidators A collection of join validators to restrict which nodes may join the cluster.
     */
    public Coordinator(String nodeName, Settings settings, ClusterSettings clusterSettings, TransportService transportService,
                       NamedWriteableRegistry namedWriteableRegistry, AllocationService allocationService, MasterService masterService,
                       Supplier<CoordinationState.PersistedState> persistedStateSupplier, SeedHostsProvider seedHostsProvider,
                       ClusterApplier clusterApplier, Collection<BiConsumer<DiscoveryNode, ClusterState>> onJoinValidators, Random random,
                       RerouteService rerouteService, ElectionStrategy electionStrategy) {
        this.settings = settings;
        this.transportService = transportService;
        this.masterService = masterService;
        this.allocationService = allocationService;
        this.onJoinValidators = JoinTaskExecutor.addBuiltInJoinValidators(onJoinValidators);
        this.singleNodeDiscovery = DiscoveryModule.isSingleNodeDiscovery(settings);
        this.electionStrategy = electionStrategy;
        this.joinHelper = new JoinHelper(settings, allocationService, masterService, transportService,
            this::getCurrentTerm, this::getStateForMasterService, this::handleJoinRequest, this::joinLeaderInTerm, this.onJoinValidators,
            rerouteService);
        this.persistedStateSupplier = persistedStateSupplier;
        this.noMasterBlockService = new NoMasterBlockService(settings, clusterSettings);
        this.lastKnownLeader = Optional.empty();
        this.lastJoin = Optional.empty();
        this.joinAccumulator = new InitialJoinAccumulator();
        this.publishTimeout = PUBLISH_TIMEOUT_SETTING.get(settings);
        this.publishInfoTimeout = PUBLISH_INFO_TIMEOUT_SETTING.get(settings);
        this.random = random;
        this.electionSchedulerFactory = new ElectionSchedulerFactory(settings, random, transportService.getThreadPool());
        this.preVoteCollector = new PreVoteCollector(transportService, this::startElection, this::updateMaxTermSeen, electionStrategy);
        configuredHostsResolver = new SeedHostsResolver(nodeName, settings, transportService, seedHostsProvider);
        this.peerFinder = new CoordinatorPeerFinder(settings, transportService,
            new HandshakingTransportAddressConnector(settings, transportService), configuredHostsResolver);
        this.publicationHandler = new PublicationTransportHandler(transportService, namedWriteableRegistry,
            this::handlePublishRequest, this::handleApplyCommit);
        this.leaderChecker = new LeaderChecker(settings, transportService, this::onLeaderFailure);
        this.followersChecker = new FollowersChecker(settings, transportService, this::onFollowerCheckRequest, this::removeNode);
        this.nodeRemovalExecutor = new NodeRemovalClusterStateTaskExecutor(allocationService, logger);
        this.clusterApplier = clusterApplier;
        masterService.setClusterStateSupplier(this::getStateForMasterService);
        this.reconfigurator = new Reconfigurator(settings, clusterSettings);
        this.clusterBootstrapService = new ClusterBootstrapService(settings, transportService, this::getFoundPeers,
            this::isInitialConfigurationSet, this::setInitialConfiguration);
        this.lagDetector = new LagDetector(settings, transportService.getThreadPool(), n -> removeNode(n, "lagging"),
            transportService::getLocalNode);
        this.clusterFormationFailureHelper = new ClusterFormationFailureHelper(settings, this::getClusterFormationState,
            transportService.getThreadPool(), joinHelper::logLastFailedJoinAttempt);
    }

    private ClusterFormationState getClusterFormationState() {
        return new ClusterFormationState(settings, getStateForMasterService(), peerFinder.getLastResolvedAddresses(),
            Stream.concat(Stream.of(getLocalNode()), StreamSupport.stream(peerFinder.getFoundPeers().spliterator(), false))
                    .collect(Collectors.toList()), getCurrentTerm(), electionStrategy);
    }

    private void onLeaderFailure(Exception e) {
        synchronized (mutex) {
            if (mode != Mode.CANDIDATE) {
                assert lastKnownLeader.isPresent();
                logger.info(new ParameterizedMessage("master node [{}] failed, restarting discovery", lastKnownLeader.get()), e);
            }
            becomeCandidate("onLeaderFailure");
        }
    }

    private void removeNode(DiscoveryNode discoveryNode, String reason) {
        synchronized (mutex) {
            if (mode == Mode.LEADER) {
                masterService.submitStateUpdateTask("node-left",
                    new NodeRemovalClusterStateTaskExecutor.Task(discoveryNode, reason),
                    ClusterStateTaskConfig.build(Priority.IMMEDIATE),
                    nodeRemovalExecutor,
                    nodeRemovalExecutor);
            }
        }
    }

    void onFollowerCheckRequest(FollowerCheckRequest followerCheckRequest) {
        synchronized (mutex) {
            ensureTermAtLeast(followerCheckRequest.getSender(), followerCheckRequest.getTerm());

            if (getCurrentTerm() != followerCheckRequest.getTerm()) {
                logger.trace("onFollowerCheckRequest: current term is [{}], rejecting {}", getCurrentTerm(), followerCheckRequest);
                throw new CoordinationStateRejectedException("onFollowerCheckRequest: current term is ["
                    + getCurrentTerm() + "], rejecting " + followerCheckRequest);
            }

            // check if node has accepted a state in this term already. If not, this node has never committed a cluster state in this
            // term and therefore never removed the NO_MASTER_BLOCK for this term. This logic ensures that we quickly turn a node
            // into follower, even before receiving the first cluster state update, but also don't have to deal with the situation
            // where we would possibly have to remove the NO_MASTER_BLOCK from the applierState when turning a candidate back to follower.
            if (getLastAcceptedState().term() < getCurrentTerm()) {
                becomeFollower("onFollowerCheckRequest", followerCheckRequest.getSender());
            } else if (mode == Mode.FOLLOWER) {
                logger.trace("onFollowerCheckRequest: responding successfully to {}", followerCheckRequest);
            } else if (joinHelper.isJoinPending()) {
                logger.trace("onFollowerCheckRequest: rejoining master, responding successfully to {}", followerCheckRequest);
            } else {
                logger.trace("onFollowerCheckRequest: received check from faulty master, rejecting {}", followerCheckRequest);
                throw new CoordinationStateRejectedException(
                    "onFollowerCheckRequest: received check from faulty master, rejecting " + followerCheckRequest);
            }
        }
    }

    private void handleApplyCommit(ApplyCommitRequest applyCommitRequest, ActionListener<Void> applyListener) {
        synchronized (mutex) {
            logger.trace("handleApplyCommit: applying commit {}", applyCommitRequest);

            coordinationState.get().handleCommit(applyCommitRequest);
            final ClusterState committedState = hideStateIfNotRecovered(coordinationState.get().getLastAcceptedState());
            applierState = mode == Mode.CANDIDATE ? clusterStateWithNoMasterBlock(committedState) : committedState;
            if (applyCommitRequest.getSourceNode().equals(getLocalNode())) {
                // master node applies the committed state at the end of the publication process, not here.
                applyListener.onResponse(null);
            } else {
                clusterApplier.onNewClusterState(applyCommitRequest.toString(), () -> applierState,
                    new ClusterApplyListener() {

                        @Override
                        public void onFailure(String source, Exception e) {
                            applyListener.onFailure(e);
                        }

                        @Override
                        public void onSuccess(String source) {
                            applyListener.onResponse(null);
                        }
                    });
            }
        }
    }

    PublishWithJoinResponse handlePublishRequest(PublishRequest publishRequest) {
        assert publishRequest.getAcceptedState().nodes().getLocalNode().equals(getLocalNode()) :
            publishRequest.getAcceptedState().nodes().getLocalNode() + " != " + getLocalNode();

        synchronized (mutex) {
            final DiscoveryNode sourceNode = publishRequest.getAcceptedState().nodes().getMasterNode();
            logger.trace("handlePublishRequest: handling [{}] from [{}]", publishRequest, sourceNode);

            if (sourceNode.equals(getLocalNode()) && mode != Mode.LEADER) {
                // Rare case in which we stood down as leader between starting this publication and receiving it ourselves. The publication
                // is already failed so there is no point in proceeding.
                throw new CoordinationStateRejectedException("no longer leading this publication's term: " + publishRequest);
            }

            final ClusterState localState = coordinationState.get().getLastAcceptedState();

            if (localState.metadata().clusterUUIDCommitted() &&
                localState.metadata().clusterUUID().equals(publishRequest.getAcceptedState().metadata().clusterUUID()) == false) {
                logger.warn("received cluster state from {} with a different cluster uuid {} than local cluster uuid {}, rejecting",
                    sourceNode, publishRequest.getAcceptedState().metadata().clusterUUID(), localState.metadata().clusterUUID());
                throw new CoordinationStateRejectedException("received cluster state from " + sourceNode +
                    " with a different cluster uuid " + publishRequest.getAcceptedState().metadata().clusterUUID() +
                    " than local cluster uuid " + localState.metadata().clusterUUID() + ", rejecting");
            }

            if (publishRequest.getAcceptedState().term() > localState.term()) {
                // only do join validation if we have not accepted state from this master yet
                onJoinValidators.forEach(a -> a.accept(getLocalNode(), publishRequest.getAcceptedState()));
            }

            ensureTermAtLeast(sourceNode, publishRequest.getAcceptedState().term());
            final PublishResponse publishResponse = coordinationState.get().handlePublishRequest(publishRequest);

            if (sourceNode.equals(getLocalNode())) {
                preVoteCollector.update(getPreVoteResponse(), getLocalNode());
            } else {
                becomeFollower("handlePublishRequest", sourceNode); // also updates preVoteCollector
            }

            return new PublishWithJoinResponse(publishResponse,
                joinWithDestination(lastJoin, sourceNode, publishRequest.getAcceptedState().term()));
        }
    }

    private static Optional<Join> joinWithDestination(Optional<Join> lastJoin, DiscoveryNode leader, long term) {
        if (lastJoin.isPresent()
            && lastJoin.get().targetMatches(leader)
            && lastJoin.get().getTerm() == term) {
            return lastJoin;
        }

        return Optional.empty();
    }

    private void closePrevotingAndElectionScheduler() {
        if (prevotingRound != null) {
            prevotingRound.close();
            prevotingRound = null;
        }

        if (electionScheduler != null) {
            electionScheduler.close();
            electionScheduler = null;
        }
    }

    private void updateMaxTermSeen(final long term) {
        synchronized (mutex) {
            maxTermSeen = Math.max(maxTermSeen, term);
            final long currentTerm = getCurrentTerm();
            if (mode == Mode.LEADER && maxTermSeen > currentTerm) {
                // Bump our term. However if there is a publication in flight then doing so would cancel the publication, so don't do that
                // since we check whether a term bump is needed at the end of the publication too.
                if (publicationInProgress()) {
                    logger.debug("updateMaxTermSeen: maxTermSeen = {} > currentTerm = {}, enqueueing term bump", maxTermSeen, currentTerm);
                } else {
                    try {
                        logger.debug("updateMaxTermSeen: maxTermSeen = {} > currentTerm = {}, bumping term", maxTermSeen, currentTerm);
                        ensureTermAtLeast(getLocalNode(), maxTermSeen);
                        startElection();
                    } catch (Exception e) {
                        logger.warn(new ParameterizedMessage("failed to bump term to {}", maxTermSeen), e);
                        becomeCandidate("updateMaxTermSeen");
                    }
                }
            }
        }
    }

    private void startElection() {
        synchronized (mutex) {
            // The preVoteCollector is only active while we are candidate, but it does not call this method with synchronisation, so we have
            // to check our mode again here.
            if (mode == Mode.CANDIDATE) {
                if (localNodeMayWinElection(getLastAcceptedState()) == false) {
                    logger.trace("skip election as local node may not win it: {}", getLastAcceptedState().coordinationMetadata());
                    return;
                }

                final StartJoinRequest startJoinRequest
                    = new StartJoinRequest(getLocalNode(), Math.max(getCurrentTerm(), maxTermSeen) + 1);
                logger.debug("starting election with {}", startJoinRequest);
                getDiscoveredNodes().forEach(node -> joinHelper.sendStartJoinRequest(startJoinRequest, node));
            }
        }
    }

    private void abdicateTo(DiscoveryNode newMaster) {
        assert Thread.holdsLock(mutex);
        assert mode == Mode.LEADER : "expected to be leader on abdication but was " + mode;
        assert newMaster.isMasterNode() : "should only abdicate to master-eligible node but was " + newMaster;
        final StartJoinRequest startJoinRequest = new StartJoinRequest(newMaster, Math.max(getCurrentTerm(), maxTermSeen) + 1);
        logger.info("abdicating to {} with term {}", newMaster, startJoinRequest.getTerm());
        getLastAcceptedState().nodes().mastersFirstStream().forEach(node -> joinHelper.sendStartJoinRequest(startJoinRequest, node));
        // handling of start join messages on the local node will be dispatched to the generic thread-pool
        assert mode == Mode.LEADER : "should still be leader after sending abdication messages " + mode;
        // explicitly move node to candidate state so that the next cluster state update task yields an onNoLongerMaster event
        becomeCandidate("after abdicating to " + newMaster);
    }

    private static boolean localNodeMayWinElection(ClusterState lastAcceptedState) {
        final DiscoveryNode localNode = lastAcceptedState.nodes().getLocalNode();
        assert localNode != null;
        return nodeMayWinElection(lastAcceptedState, localNode);
    }

    private static boolean nodeMayWinElection(ClusterState lastAcceptedState, DiscoveryNode node) {
        final String nodeId = node.getId();
        return lastAcceptedState.getLastCommittedConfiguration().getNodeIds().contains(nodeId)
            || lastAcceptedState.getLastAcceptedConfiguration().getNodeIds().contains(nodeId)
            || lastAcceptedState.getVotingConfigExclusions().stream().noneMatch(vce -> vce.getNodeId().equals(nodeId));
    }

    private Optional<Join> ensureTermAtLeast(DiscoveryNode sourceNode, long targetTerm) {
        assert Thread.holdsLock(mutex) : "Coordinator mutex not held";
        if (getCurrentTerm() < targetTerm) {
            return Optional.of(joinLeaderInTerm(new StartJoinRequest(sourceNode, targetTerm)));
        }
        return Optional.empty();
    }

    private Join joinLeaderInTerm(StartJoinRequest startJoinRequest) {
        synchronized (mutex) {
            logger.debug("joinLeaderInTerm: for [{}] with term {}", startJoinRequest.getSourceNode(), startJoinRequest.getTerm());
            final Join join = coordinationState.get().handleStartJoin(startJoinRequest);
            lastJoin = Optional.of(join);
            peerFinder.setCurrentTerm(getCurrentTerm());
            if (mode != Mode.CANDIDATE) {
                becomeCandidate("joinLeaderInTerm"); // updates followersChecker and preVoteCollector
            } else {
                followersChecker.updateFastResponseState(getCurrentTerm(), mode);
                preVoteCollector.update(getPreVoteResponse(), null);
            }
            return join;
        }
    }


    private void handleJoinRequest(JoinRequest joinRequest, JoinHelper.JoinCallback joinCallback) {
        assert Thread.holdsLock(mutex) == false;
        assert getLocalNode().isMasterNode() : getLocalNode() + " received a join but is not master-eligible";
        logger.trace("handleJoinRequest: as {}, handling {}", mode, joinRequest);

        if (singleNodeDiscovery && joinRequest.getSourceNode().equals(getLocalNode()) == false) {
            joinCallback.onFailure(new IllegalStateException("cannot join node with [" + DiscoveryModule.DISCOVERY_TYPE_SETTING.getKey() +
                "] set to [" + DiscoveryModule.SINGLE_NODE_DISCOVERY_TYPE  + "] discovery"));
            return;
        }

        transportService.connectToNode(joinRequest.getSourceNode(), ActionListener.wrap(ignore -> {
            final ClusterState stateForJoinValidation = getStateForMasterService();

            if (stateForJoinValidation.nodes().isLocalNodeElectedMaster()) {
                onJoinValidators.forEach(a -> a.accept(joinRequest.getSourceNode(), stateForJoinValidation));
                if (stateForJoinValidation.getBlocks().hasGlobalBlock(STATE_NOT_RECOVERED_BLOCK) == false) {
                    // we do this in a couple of places including the cluster update thread. This one here is really just best effort
                    // to ensure we fail as fast as possible.
                    JoinTaskExecutor.ensureMajorVersionBarrier(joinRequest.getSourceNode().getVersion(),
                        stateForJoinValidation.getNodes().getMinNodeVersion());
                }
                sendValidateJoinRequest(stateForJoinValidation, joinRequest, joinCallback);
            } else {
                processJoinRequest(joinRequest, joinCallback);
            }
        }, joinCallback::onFailure));
    }

    // package private for tests
    void sendValidateJoinRequest(ClusterState stateForJoinValidation, JoinRequest joinRequest,
                                 JoinHelper.JoinCallback joinCallback) {
        // validate the join on the joining node, will throw a failure if it fails the validation
        joinHelper.sendValidateJoinRequest(joinRequest.getSourceNode(), stateForJoinValidation, new ActionListener<Empty>() {
            @Override
            public void onResponse(Empty empty) {
                try {
                    processJoinRequest(joinRequest, joinCallback);
                } catch (Exception e) {
                    joinCallback.onFailure(e);
                }
            }

            @Override
            public void onFailure(Exception e) {
                logger.warn(() -> new ParameterizedMessage("failed to validate incoming join request from node [{}]",
                    joinRequest.getSourceNode()), e);
                joinCallback.onFailure(new IllegalStateException("failure when sending a validation request to node", e));
            }
        });
    }

    private void processJoinRequest(JoinRequest joinRequest, JoinHelper.JoinCallback joinCallback) {
        final Optional<Join> optionalJoin = joinRequest.getOptionalJoin();
        synchronized (mutex) {
            updateMaxTermSeen(joinRequest.getTerm());

            final CoordinationState coordState = coordinationState.get();
            final boolean prevElectionWon = coordState.electionWon();

            optionalJoin.ifPresent(this::handleJoin);
            joinAccumulator.handleJoinRequest(joinRequest.getSourceNode(), joinCallback);

            if (prevElectionWon == false && coordState.electionWon()) {
                becomeLeader("handleJoinRequest");
            }
        }
    }

    void becomeCandidate(String method) {
        assert Thread.holdsLock(mutex) : "Coordinator mutex not held";
        logger.debug("{}: coordinator becoming CANDIDATE in term {} (was {}, lastKnownLeader was [{}])",
            method, getCurrentTerm(), mode, lastKnownLeader);

        if (mode != Mode.CANDIDATE) {
            final Mode prevMode = mode;
            mode = Mode.CANDIDATE;
            cancelActivePublication("become candidate: " + method);
            joinAccumulator.close(mode);
            joinAccumulator = joinHelper.new CandidateJoinAccumulator();

            peerFinder.activate(coordinationState.get().getLastAcceptedState().nodes());
            clusterFormationFailureHelper.start();

            leaderChecker.setCurrentNodes(DiscoveryNodes.EMPTY_NODES);
            leaderChecker.updateLeader(null);

            followersChecker.clearCurrentNodes();
            followersChecker.updateFastResponseState(getCurrentTerm(), mode);
            lagDetector.clearTrackedNodes();

            if (prevMode == Mode.LEADER) {
                cleanMasterService();
            }

            if (applierState.nodes().getMasterNodeId() != null) {
                applierState = clusterStateWithNoMasterBlock(applierState);
                clusterApplier.onNewClusterState("becoming candidate: " + method, () -> applierState, (source, e) -> {
                });
            }
        }

        preVoteCollector.update(getPreVoteResponse(), null);
    }

    void becomeLeader(String method) {
        assert Thread.holdsLock(mutex) : "Coordinator mutex not held";
        assert mode == Mode.CANDIDATE : "expected candidate but was " + mode;
        assert getLocalNode().isMasterNode() : getLocalNode() + " became a leader but is not master-eligible";

        logger.debug("{}: coordinator becoming LEADER in term {} (was {}, lastKnownLeader was [{}])",
            method, getCurrentTerm(), mode, lastKnownLeader);

        mode = Mode.LEADER;
        joinAccumulator.close(mode);
        joinAccumulator = joinHelper.new LeaderJoinAccumulator();

        lastKnownLeader = Optional.of(getLocalNode());
        peerFinder.deactivate(getLocalNode());
        clusterFormationFailureHelper.stop();
        closePrevotingAndElectionScheduler();
        preVoteCollector.update(getPreVoteResponse(), getLocalNode());

        assert leaderChecker.leader() == null : leaderChecker.leader();
        followersChecker.updateFastResponseState(getCurrentTerm(), mode);
    }

    void becomeFollower(String method, DiscoveryNode leaderNode) {
        assert Thread.holdsLock(mutex) : "Coordinator mutex not held";
        assert leaderNode.isMasterNode() : leaderNode + " became a leader but is not master-eligible";
        assert mode != Mode.LEADER : "do not switch to follower from leader (should be candidate first)";

        if (mode == Mode.FOLLOWER && Optional.of(leaderNode).equals(lastKnownLeader)) {
            logger.trace("{}: coordinator remaining FOLLOWER of [{}] in term {}",
                method, leaderNode, getCurrentTerm());
        } else {
            logger.debug("{}: coordinator becoming FOLLOWER of [{}] in term {} (was {}, lastKnownLeader was [{}])",
                method, leaderNode, getCurrentTerm(), mode, lastKnownLeader);
        }

        final boolean restartLeaderChecker = (mode == Mode.FOLLOWER && Optional.of(leaderNode).equals(lastKnownLeader)) == false;

        if (mode != Mode.FOLLOWER) {
            mode = Mode.FOLLOWER;
            joinAccumulator.close(mode);
            joinAccumulator = new JoinHelper.FollowerJoinAccumulator();
            leaderChecker.setCurrentNodes(DiscoveryNodes.EMPTY_NODES);
        }

        lastKnownLeader = Optional.of(leaderNode);
        peerFinder.deactivate(leaderNode);
        clusterFormationFailureHelper.stop();
        closePrevotingAndElectionScheduler();
        cancelActivePublication("become follower: " + method);
        preVoteCollector.update(getPreVoteResponse(), leaderNode);

        if (restartLeaderChecker) {
            leaderChecker.updateLeader(leaderNode);
        }

        followersChecker.clearCurrentNodes();
        followersChecker.updateFastResponseState(getCurrentTerm(), mode);
        lagDetector.clearTrackedNodes();
    }

    private void cleanMasterService() {
        masterService.submitStateUpdateTask("clean-up after stepping down as master",
            new LocalClusterUpdateTask() {
                @Override
                public void onFailure(String source, Exception e) {
                    // ignore
                    logger.trace("failed to clean-up after stepping down as master", e);
                }

                @Override
                public ClusterTasksResult<LocalClusterUpdateTask> execute(ClusterState currentState) {
                    if (currentState.nodes().isLocalNodeElectedMaster() == false) {
                        allocationService.cleanCaches();
                    }
                    return unchanged();
                }

            });
    }

    private PreVoteResponse getPreVoteResponse() {
        return new PreVoteResponse(getCurrentTerm(), coordinationState.get().getLastAcceptedTerm(),
            coordinationState.get().getLastAcceptedState().version());
    }

    // package-visible for testing
    long getCurrentTerm() {
        synchronized (mutex) {
            return coordinationState.get().getCurrentTerm();
        }
    }

    // package-visible for testing
    Mode getMode() {
        synchronized (mutex) {
            return mode;
        }
    }

    // visible for testing
    DiscoveryNode getLocalNode() {
        return transportService.getLocalNode();
    }

    // package-visible for testing
    boolean publicationInProgress() {
        synchronized (mutex) {
            return currentPublication.isPresent();
        }
    }

    @Override
    protected void doStart() {
        synchronized (mutex) {
            CoordinationState.PersistedState persistedState = persistedStateSupplier.get();
            coordinationState.set(new CoordinationState(getLocalNode(), persistedState, electionStrategy));
            peerFinder.setCurrentTerm(getCurrentTerm());
            configuredHostsResolver.start();
            final ClusterState lastAcceptedState = coordinationState.get().getLastAcceptedState();
            if (lastAcceptedState.metadata().clusterUUIDCommitted()) {
                logger.info("cluster UUID [{}]", lastAcceptedState.metadata().clusterUUID());
            }
            final VotingConfiguration votingConfiguration = lastAcceptedState.getLastCommittedConfiguration();
            if (singleNodeDiscovery &&
                votingConfiguration.isEmpty() == false &&
                votingConfiguration.hasQuorum(Collections.singleton(getLocalNode().getId())) == false) {
                throw new IllegalStateException("cannot start with [" + DiscoveryModule.DISCOVERY_TYPE_SETTING.getKey() + "] set to [" +
                    DiscoveryModule.SINGLE_NODE_DISCOVERY_TYPE + "] when local node " + getLocalNode() +
                    " does not have quorum in voting configuration " + votingConfiguration);
            }
            ClusterState initialState = ClusterState.builder(ClusterName.CLUSTER_NAME_SETTING.get(settings))
                .blocks(ClusterBlocks.builder()
                    .addGlobalBlock(STATE_NOT_RECOVERED_BLOCK)
                    .addGlobalBlock(noMasterBlockService.getNoMasterBlock()))
                .nodes(DiscoveryNodes.builder().add(getLocalNode()).localNodeId(getLocalNode().getId()))
                .build();
            applierState = initialState;
            clusterApplier.setInitialState(initialState);
        }
    }

    @Override
    public DiscoveryStats stats() {
        return new DiscoveryStats(new PendingClusterStateStats(0, 0, 0), publicationHandler.stats());
    }

    @Override
    public void startInitialJoin() {
        synchronized (mutex) {
            becomeCandidate("startInitialJoin");
        }
        clusterBootstrapService.scheduleUnconfiguredBootstrap();
    }

    @Override
    protected void doStop() {
        configuredHostsResolver.stop();
    }

    @Override
    protected void doClose() throws IOException {
        final CoordinationState coordinationState = this.coordinationState.get();
        if (coordinationState != null) {
            // This looks like a race that might leak an unclosed CoordinationState if it's created while execution is here, but this method
            // is synchronized on AbstractLifecycleComponent#lifestyle, as is the doStart() method that creates the CoordinationState, so
            // it's all ok.
            synchronized (mutex) {
                coordinationState.close();
            }
        }
    }

    public void invariant() {
        synchronized (mutex) {
            final Optional<DiscoveryNode> peerFinderLeader = peerFinder.getLeader();
            assert peerFinder.getCurrentTerm() == getCurrentTerm();
            assert followersChecker.getFastResponseState().term == getCurrentTerm() : followersChecker.getFastResponseState();
            assert followersChecker.getFastResponseState().mode == getMode() : followersChecker.getFastResponseState();
            assert (applierState.nodes().getMasterNodeId() == null) == applierState.blocks().hasGlobalBlockWithId(NO_MASTER_BLOCK_ID);
            assert preVoteCollector.getPreVoteResponse().equals(getPreVoteResponse())
                : preVoteCollector + " vs " + getPreVoteResponse();

            assert lagDetector.getTrackedNodes().contains(getLocalNode()) == false : lagDetector.getTrackedNodes();
            assert followersChecker.getKnownFollowers().equals(lagDetector.getTrackedNodes())
                : followersChecker.getKnownFollowers() + " vs " + lagDetector.getTrackedNodes();

            if (mode == Mode.LEADER) {
                final boolean becomingMaster = getStateForMasterService().term() != getCurrentTerm();

                assert coordinationState.get().electionWon();
                assert lastKnownLeader.isPresent() && lastKnownLeader.get().equals(getLocalNode());
                assert joinAccumulator instanceof JoinHelper.LeaderJoinAccumulator;
                assert peerFinderLeader.equals(lastKnownLeader) : peerFinderLeader;
                assert electionScheduler == null : electionScheduler;
                assert prevotingRound == null : prevotingRound;
                assert becomingMaster || getStateForMasterService().nodes().getMasterNodeId() != null : getStateForMasterService();
                assert leaderChecker.leader() == null : leaderChecker.leader();
                assert getLocalNode().equals(applierState.nodes().getMasterNode()) ||
                    (applierState.nodes().getMasterNodeId() == null && applierState.term() < getCurrentTerm());
                assert preVoteCollector.getLeader() == getLocalNode() : preVoteCollector;
                assert clusterFormationFailureHelper.isRunning() == false;

                final boolean activePublication = currentPublication.map(CoordinatorPublication::isActiveForCurrentLeader).orElse(false);
                if (becomingMaster && activePublication == false) {
                    // cluster state update task to become master is submitted to MasterService, but publication has not started yet
                    assert followersChecker.getKnownFollowers().isEmpty() : followersChecker.getKnownFollowers();
                } else {
                    final ClusterState lastPublishedState;
                    if (activePublication) {
                        // active publication in progress: followersChecker is up-to-date with nodes that we're actively publishing to
                        lastPublishedState = currentPublication.get().publishedState();
                    } else {
                        // no active publication: followersChecker is up-to-date with the nodes of the latest publication
                        lastPublishedState = coordinationState.get().getLastAcceptedState();
                    }
                    final Set<DiscoveryNode> lastPublishedNodes = new HashSet<>();
                    lastPublishedState.nodes().forEach(lastPublishedNodes::add);
                    assert lastPublishedNodes.remove(getLocalNode()); // followersChecker excludes local node
                    assert lastPublishedNodes.equals(followersChecker.getKnownFollowers()) :
                        lastPublishedNodes + " != " + followersChecker.getKnownFollowers();
                }

                assert becomingMaster || activePublication ||
                    coordinationState.get().getLastAcceptedConfiguration().equals(coordinationState.get().getLastCommittedConfiguration())
                    : coordinationState.get().getLastAcceptedConfiguration() + " != "
                    + coordinationState.get().getLastCommittedConfiguration();
            } else if (mode == Mode.FOLLOWER) {
                assert coordinationState.get().electionWon() == false : getLocalNode() + " is FOLLOWER so electionWon() should be false";
                assert lastKnownLeader.isPresent() && (lastKnownLeader.get().equals(getLocalNode()) == false);
                assert joinAccumulator instanceof JoinHelper.FollowerJoinAccumulator;
                assert peerFinderLeader.equals(lastKnownLeader) : peerFinderLeader;
                assert electionScheduler == null : electionScheduler;
                assert prevotingRound == null : prevotingRound;
                assert getStateForMasterService().nodes().getMasterNodeId() == null : getStateForMasterService();
                assert leaderChecker.currentNodeIsMaster() == false;
                assert lastKnownLeader.equals(Optional.of(leaderChecker.leader()));
                assert followersChecker.getKnownFollowers().isEmpty();
                assert lastKnownLeader.get().equals(applierState.nodes().getMasterNode()) ||
                    (applierState.nodes().getMasterNodeId() == null &&
                        (applierState.term() < getCurrentTerm() || applierState.version() < getLastAcceptedState().version()));
                assert currentPublication.map(Publication::isCommitted).orElse(true);
                assert preVoteCollector.getLeader().equals(lastKnownLeader.get()) : preVoteCollector;
                assert clusterFormationFailureHelper.isRunning() == false;
            } else {
                assert mode == Mode.CANDIDATE;
                assert joinAccumulator instanceof JoinHelper.CandidateJoinAccumulator;
                assert peerFinderLeader.isPresent() == false : peerFinderLeader;
                assert prevotingRound == null || electionScheduler != null;
                assert getStateForMasterService().nodes().getMasterNodeId() == null : getStateForMasterService();
                assert leaderChecker.currentNodeIsMaster() == false;
                assert leaderChecker.leader() == null : leaderChecker.leader();
                assert followersChecker.getKnownFollowers().isEmpty();
                assert applierState.nodes().getMasterNodeId() == null;
                assert currentPublication.map(Publication::isCommitted).orElse(true);
                assert preVoteCollector.getLeader() == null : preVoteCollector;
                assert clusterFormationFailureHelper.isRunning();
            }
        }
    }

    public boolean isInitialConfigurationSet() {
        return getStateForMasterService().getLastAcceptedConfiguration().isEmpty() == false;
    }

    /**
     * Sets the initial configuration to the given {@link VotingConfiguration}. This method is safe to call
     * more than once, as long as the argument to each call is the same.
     *
     * @param votingConfiguration The nodes that should form the initial configuration.
     * @return whether this call successfully set the initial configuration - if false, the cluster has already been bootstrapped.
     */
    public boolean setInitialConfiguration(final VotingConfiguration votingConfiguration) {
        synchronized (mutex) {
            final ClusterState currentState = getStateForMasterService();

            if (isInitialConfigurationSet()) {
                logger.debug("initial configuration already set, ignoring {}", votingConfiguration);
                return false;
            }

            if (getLocalNode().isMasterNode() == false) {
                logger.debug("skip setting initial configuration as local node is not a master-eligible node");
                throw new CoordinationStateRejectedException(
                    "this node is not master-eligible, but cluster bootstrapping can only happen on a master-eligible node");
            }

            if (votingConfiguration.getNodeIds().contains(getLocalNode().getId()) == false) {
                logger.debug("skip setting initial configuration as local node is not part of initial configuration");
                throw new CoordinationStateRejectedException("local node is not part of initial configuration");
            }

            final List<DiscoveryNode> knownNodes = new ArrayList<>();
            knownNodes.add(getLocalNode());
            peerFinder.getFoundPeers().forEach(knownNodes::add);

            if (votingConfiguration.hasQuorum(knownNodes.stream().map(DiscoveryNode::getId).collect(Collectors.toList())) == false) {
                logger.debug("skip setting initial configuration as not enough nodes discovered to form a quorum in the " +
                    "initial configuration [knownNodes={}, {}]", knownNodes, votingConfiguration);
                throw new CoordinationStateRejectedException("not enough nodes discovered to form a quorum in the initial configuration " +
                    "[knownNodes=" + knownNodes + ", " + votingConfiguration + "]");
            }

            logger.info("setting initial configuration to {}", votingConfiguration);
            final CoordinationMetadata coordinationMetadata = CoordinationMetadata.builder(currentState.coordinationMetadata())
                .lastAcceptedConfiguration(votingConfiguration)
                .lastCommittedConfiguration(votingConfiguration)
                .build();

            Metadata.Builder metadataBuilder = Metadata.builder(currentState.metadata());
            // automatically generate a UID for the metadata if we need to
<<<<<<< HEAD
            metaDataBuilder.generateClusterUuidIfNeeded();
            metaDataBuilder.coordinationMetaData(coordinationMetaData);
=======
            metadataBuilder.generateClusterUuidIfNeeded(); // TODO generate UUID in bootstrapping tool?
            metadataBuilder.coordinationMetadata(coordinationMetadata);
>>>>>>> 02772ca5

            coordinationState.get().setInitialState(ClusterState.builder(currentState).metadata(metadataBuilder).build());
            assert localNodeMayWinElection(getLastAcceptedState()) :
                "initial state does not allow local node to win election: " + getLastAcceptedState().coordinationMetadata();
            preVoteCollector.update(getPreVoteResponse(), null); // pick up the change to last-accepted version
            startElectionScheduler();
            return true;
        }
    }

    // Package-private for testing
    ClusterState improveConfiguration(ClusterState clusterState) {
        assert Thread.holdsLock(mutex) : "Coordinator mutex not held";

        // exclude any nodes whose ID is in the voting config exclusions list ...
        final Stream<String> excludedNodeIds = clusterState.getVotingConfigExclusions().stream().map(VotingConfigExclusion::getNodeId);
        // ... and also automatically exclude the node IDs of master-ineligible nodes that were previously master-eligible and are still in
        // the voting config. We could exclude all the master-ineligible nodes here, but there could be quite a few of them and that makes
        // the logging much harder to follow.
        final Stream<String> masterIneligibleNodeIdsInVotingConfig = StreamSupport.stream(clusterState.nodes().spliterator(), false)
            .filter(n -> n.isMasterNode() == false
                && (clusterState.getLastAcceptedConfiguration().getNodeIds().contains(n.getId())
                || clusterState.getLastCommittedConfiguration().getNodeIds().contains(n.getId())))
            .map(DiscoveryNode::getId);

        final Set<DiscoveryNode> liveNodes = StreamSupport.stream(clusterState.nodes().spliterator(), false)
            .filter(DiscoveryNode::isMasterNode).filter(coordinationState.get()::containsJoinVoteFor).collect(Collectors.toSet());
        final VotingConfiguration newConfig = reconfigurator.reconfigure(liveNodes,
            Stream.concat(masterIneligibleNodeIdsInVotingConfig, excludedNodeIds).collect(Collectors.toSet()),
            getLocalNode(), clusterState.getLastAcceptedConfiguration());

        if (newConfig.equals(clusterState.getLastAcceptedConfiguration()) == false) {
            assert coordinationState.get().joinVotesHaveQuorumFor(newConfig);
            return ClusterState.builder(clusterState).metadata(Metadata.builder(clusterState.metadata())
                .coordinationMetadata(CoordinationMetadata.builder(clusterState.coordinationMetadata())
                    .lastAcceptedConfiguration(newConfig).build())).build();
        }
        return clusterState;
    }

    private AtomicBoolean reconfigurationTaskScheduled = new AtomicBoolean();

    private void scheduleReconfigurationIfNeeded() {
        assert Thread.holdsLock(mutex) : "Coordinator mutex not held";
        assert mode == Mode.LEADER : mode;
        assert currentPublication.isPresent() == false : "Expected no publication in progress";

        final ClusterState state = getLastAcceptedState();
        if (improveConfiguration(state) != state && reconfigurationTaskScheduled.compareAndSet(false, true)) {
            logger.trace("scheduling reconfiguration");
            masterService.submitStateUpdateTask("reconfigure", new ClusterStateUpdateTask(Priority.URGENT) {
                @Override
                public ClusterState execute(ClusterState currentState) {
                    reconfigurationTaskScheduled.set(false);
                    synchronized (mutex) {
                        return improveConfiguration(currentState);
                    }
                }

                @Override
                public void onFailure(String source, Exception e) {
                    reconfigurationTaskScheduled.set(false);
                    logger.debug("reconfiguration failed", e);
                }
            });
        }
    }

    // exposed for tests
    boolean missingJoinVoteFrom(DiscoveryNode node) {
        return node.isMasterNode() && coordinationState.get().containsJoinVoteFor(node) == false;
    }

    private void handleJoin(Join join) {
        synchronized (mutex) {
            ensureTermAtLeast(getLocalNode(), join.getTerm()).ifPresent(this::handleJoin);

            if (coordinationState.get().electionWon()) {
                // If we have already won the election then the actual join does not matter for election purposes, so swallow any exception
                final boolean isNewJoinFromMasterEligibleNode = handleJoinIgnoringExceptions(join);

                // If we haven't completely finished becoming master then there's already a publication scheduled which will, in turn,
                // schedule a reconfiguration if needed. It's benign to schedule a reconfiguration anyway, but it might fail if it wins the
                // race against the election-winning publication and log a big error message, which we can prevent by checking this here:
                final boolean establishedAsMaster = mode == Mode.LEADER && getLastAcceptedState().term() == getCurrentTerm();
                if (isNewJoinFromMasterEligibleNode && establishedAsMaster && publicationInProgress() == false) {
                    scheduleReconfigurationIfNeeded();
                }
            } else {
                coordinationState.get().handleJoin(join); // this might fail and bubble up the exception
            }
        }
    }

    /**
     * @return true iff the join was from a new node and was successfully added
     */
    private boolean handleJoinIgnoringExceptions(Join join) {
        try {
            return coordinationState.get().handleJoin(join);
        } catch (CoordinationStateRejectedException e) {
            logger.debug(new ParameterizedMessage("failed to add {} - ignoring", join), e);
            return false;
        }
    }

    public ClusterState getLastAcceptedState() {
        synchronized (mutex) {
            return coordinationState.get().getLastAcceptedState();
        }
    }

    @Nullable
    public ClusterState getApplierState() {
        return applierState;
    }

    private List<DiscoveryNode> getDiscoveredNodes() {
        final List<DiscoveryNode> nodes = new ArrayList<>();
        nodes.add(getLocalNode());
        peerFinder.getFoundPeers().forEach(nodes::add);
        return nodes;
    }

    ClusterState getStateForMasterService() {
        synchronized (mutex) {
            // expose last accepted cluster state as base state upon which the master service
            // speculatively calculates the next cluster state update
            final ClusterState clusterState = coordinationState.get().getLastAcceptedState();
            if (mode != Mode.LEADER || clusterState.term() != getCurrentTerm()) {
                // the master service checks if the local node is the master node in order to fail execution of the state update early
                return clusterStateWithNoMasterBlock(clusterState);
            }
            return clusterState;
        }
    }

    private ClusterState clusterStateWithNoMasterBlock(ClusterState clusterState) {
        if (clusterState.nodes().getMasterNodeId() != null) {
            // remove block if it already exists before adding new one
            assert clusterState.blocks().hasGlobalBlockWithId(NO_MASTER_BLOCK_ID) == false :
                "NO_MASTER_BLOCK should only be added by Coordinator";
            final ClusterBlocks clusterBlocks = ClusterBlocks.builder().blocks(clusterState.blocks()).addGlobalBlock(
                noMasterBlockService.getNoMasterBlock()).build();
            final DiscoveryNodes discoveryNodes = new DiscoveryNodes.Builder(clusterState.nodes()).masterNodeId(null).build();
            return ClusterState.builder(clusterState).blocks(clusterBlocks).nodes(discoveryNodes).build();
        } else {
            return clusterState;
        }
    }

    @Override
    public void publish(ClusterChangedEvent clusterChangedEvent, ActionListener<Void> publishListener, AckListener ackListener) {
        try {
            synchronized (mutex) {
                if (mode != Mode.LEADER || getCurrentTerm() != clusterChangedEvent.state().term()) {
                    logger.debug(() -> new ParameterizedMessage("[{}] failed publication as node is no longer master for term {}",
                        clusterChangedEvent.source(), clusterChangedEvent.state().term()));
                    publishListener.onFailure(new FailedToCommitClusterStateException("node is no longer master for term " +
                        clusterChangedEvent.state().term() + " while handling publication"));
                    return;
                }

                if (currentPublication.isPresent()) {
                    assert false : "[" + currentPublication.get() + "] in progress, cannot start new publication";
                    logger.warn(() -> new ParameterizedMessage("[{}] failed publication as already publication in progress",
                        clusterChangedEvent.source()));
                    publishListener.onFailure(new FailedToCommitClusterStateException("publication " + currentPublication.get() +
                        " already in progress"));
                    return;
                }

                assert assertPreviousStateConsistency(clusterChangedEvent);

                final ClusterState clusterState = clusterChangedEvent.state();

                assert getLocalNode().equals(clusterState.getNodes().get(getLocalNode().getId())) :
                    getLocalNode() + " should be in published " + clusterState;

                final PublicationTransportHandler.PublicationContext publicationContext =
                    publicationHandler.newPublicationContext(clusterChangedEvent);

                final PublishRequest publishRequest = coordinationState.get().handleClientValue(clusterState);
                final CoordinatorPublication publication = new CoordinatorPublication(publishRequest, publicationContext,
                    new ListenableFuture<>(), ackListener, publishListener);
                currentPublication = Optional.of(publication);

                final DiscoveryNodes publishNodes = publishRequest.getAcceptedState().nodes();
                leaderChecker.setCurrentNodes(publishNodes);
                followersChecker.setCurrentNodes(publishNodes);
                lagDetector.setTrackedNodes(publishNodes);
                publication.start(followersChecker.getFaultyNodes());
            }
        } catch (Exception e) {
            logger.debug(() -> new ParameterizedMessage("[{}] publishing failed", clusterChangedEvent.source()), e);
            publishListener.onFailure(new FailedToCommitClusterStateException("publishing failed", e));
        }
    }

    // there is no equals on cluster state, so we just serialize it to XContent and compare Maps
    // deserialized from the resulting JSON
    private boolean assertPreviousStateConsistency(ClusterChangedEvent event) {
        assert event.previousState() == coordinationState.get().getLastAcceptedState() ||
            XContentHelper.convertToMap(
                JsonXContent.jsonXContent, Strings.toString(event.previousState()), false
            ).equals(
                XContentHelper.convertToMap(
                    JsonXContent.jsonXContent,
                    Strings.toString(clusterStateWithNoMasterBlock(coordinationState.get().getLastAcceptedState())),
                    false))
            : Strings.toString(event.previousState()) + " vs "
            + Strings.toString(clusterStateWithNoMasterBlock(coordinationState.get().getLastAcceptedState()));
        return true;
    }

    private <T> ActionListener<T> wrapWithMutex(ActionListener<T> listener) {
        return new ActionListener<T>() {
            @Override
            public void onResponse(T t) {
                synchronized (mutex) {
                    listener.onResponse(t);
                }
            }

            @Override
            public void onFailure(Exception e) {
                synchronized (mutex) {
                    listener.onFailure(e);
                }
            }
        };
    }

    private void cancelActivePublication(String reason) {
        assert Thread.holdsLock(mutex) : "Coordinator mutex not held";
        if (currentPublication.isPresent()) {
            currentPublication.get().cancel(reason);
        }
    }

    public Collection<BiConsumer<DiscoveryNode, ClusterState>> getOnJoinValidators() {
        return onJoinValidators;
    }

    public enum Mode {
        CANDIDATE, LEADER, FOLLOWER
    }

    private class CoordinatorPeerFinder extends PeerFinder {

        CoordinatorPeerFinder(Settings settings, TransportService transportService, TransportAddressConnector transportAddressConnector,
                              ConfiguredHostsResolver configuredHostsResolver) {
            super(settings, transportService, transportAddressConnector,
                singleNodeDiscovery ? hostsResolver -> Collections.emptyList() : configuredHostsResolver);
        }

        @Override
        protected void onActiveMasterFound(DiscoveryNode masterNode, long term) {
            synchronized (mutex) {
                ensureTermAtLeast(masterNode, term);
                joinHelper.sendJoinRequest(masterNode, getCurrentTerm(), joinWithDestination(lastJoin, masterNode, term));
            }
        }

        @Override
        protected void startProbe(TransportAddress transportAddress) {
            if (singleNodeDiscovery == false) {
                super.startProbe(transportAddress);
            }
        }

        @Override
        protected void onFoundPeersUpdated() {
            synchronized (mutex) {
                final Iterable<DiscoveryNode> foundPeers = getFoundPeers();
                if (mode == Mode.CANDIDATE) {
                    final VoteCollection expectedVotes = new VoteCollection();
                    foundPeers.forEach(expectedVotes::addVote);
                    expectedVotes.addVote(Coordinator.this.getLocalNode());
                    final boolean foundQuorum = coordinationState.get().isElectionQuorum(expectedVotes);

                    if (foundQuorum) {
                        if (electionScheduler == null) {
                            startElectionScheduler();
                        }
                    } else {
                        closePrevotingAndElectionScheduler();
                    }
                }
            }

            clusterBootstrapService.onFoundPeersUpdated();
        }
    }

    private void startElectionScheduler() {
        assert electionScheduler == null : electionScheduler;

        if (getLocalNode().isMasterNode() == false) {
            return;
        }

        final TimeValue gracePeriod = TimeValue.ZERO;
        electionScheduler = electionSchedulerFactory.startElectionScheduler(gracePeriod, new Runnable() {
            @Override
            public void run() {
                synchronized (mutex) {
                    if (mode == Mode.CANDIDATE) {
                        final ClusterState lastAcceptedState = coordinationState.get().getLastAcceptedState();

                        if (localNodeMayWinElection(lastAcceptedState) == false) {
                            logger.trace("skip prevoting as local node may not win election: {}",
                                lastAcceptedState.coordinationMetadata());
                            return;
                        }

                        if (prevotingRound != null) {
                            prevotingRound.close();
                        }
                        prevotingRound = preVoteCollector.start(lastAcceptedState, getDiscoveredNodes());
                    }
                }
            }

            @Override
            public String toString() {
                return "scheduling of new prevoting round";
            }
        });
    }

    public Iterable<DiscoveryNode> getFoundPeers() {
        return peerFinder.getFoundPeers();
    }

    /**
     * If there is any current committed publication, this method cancels it.
     * This method is used exclusively by tests.
     * @return true if publication was cancelled, false if there is no current committed publication.
     */
    boolean cancelCommittedPublication() {
        synchronized (mutex) {
            if (currentPublication.isPresent()) {
                final CoordinatorPublication publication = currentPublication.get();
                if (publication.isCommitted()) {
                    publication.cancel("cancelCommittedPublication");
                    logger.debug("Cancelled publication of [{}].", publication);
                    return true;
                }
            }
            return false;
        }
    }

    class CoordinatorPublication extends Publication {

        private final PublishRequest publishRequest;
        private final ListenableFuture<Void> localNodeAckEvent;
        private final AckListener ackListener;
        private final ActionListener<Void> publishListener;
        private final PublicationTransportHandler.PublicationContext publicationContext;

        @Nullable // if using single-node discovery
        private final Scheduler.ScheduledCancellable timeoutHandler;
        private final Scheduler.Cancellable infoTimeoutHandler;

        // We may not have accepted our own state before receiving a join from another node, causing its join to be rejected (we cannot
        // safely accept a join whose last-accepted term/version is ahead of ours), so store them up and process them at the end.
        private final List<Join> receivedJoins = new ArrayList<>();
        private boolean receivedJoinsProcessed;

        CoordinatorPublication(PublishRequest publishRequest, PublicationTransportHandler.PublicationContext publicationContext,
                               ListenableFuture<Void> localNodeAckEvent, AckListener ackListener, ActionListener<Void> publishListener) {
            super(publishRequest,
                new AckListener() {
                    @Override
                    public void onCommit(TimeValue commitTime) {
                        ackListener.onCommit(commitTime);
                    }

                    @Override
                    public void onNodeAck(DiscoveryNode node, Exception e) {
                        // acking and cluster state application for local node is handled specially
                        if (node.equals(getLocalNode())) {
                            synchronized (mutex) {
                                if (e == null) {
                                    localNodeAckEvent.onResponse(null);
                                } else {
                                    localNodeAckEvent.onFailure(e);
                                }
                            }
                        } else {
                            ackListener.onNodeAck(node, e);
                            if (e == null) {
                                lagDetector.setAppliedVersion(node, publishRequest.getAcceptedState().version());
                            }
                        }
                    }
                },
                transportService.getThreadPool()::relativeTimeInMillis);
            this.publishRequest = publishRequest;
            this.publicationContext = publicationContext;
            this.localNodeAckEvent = localNodeAckEvent;
            this.ackListener = ackListener;
            this.publishListener = publishListener;

            this.timeoutHandler = singleNodeDiscovery ? null : transportService.getThreadPool().schedule(new Runnable() {
                @Override
                public void run() {
                    synchronized (mutex) {
                        cancel("timed out after " + publishTimeout);
                    }
                }

                @Override
                public String toString() {
                    return "scheduled timeout for " + CoordinatorPublication.this;
                }
            }, publishTimeout, Names.GENERIC);

            this.infoTimeoutHandler = transportService.getThreadPool().schedule(new Runnable() {
                @Override
                public void run() {
                    synchronized (mutex) {
                        logIncompleteNodes(Level.INFO);
                    }
                }

                @Override
                public String toString() {
                    return "scheduled timeout for reporting on " + CoordinatorPublication.this;
                }
            }, publishInfoTimeout, Names.GENERIC);
        }

        private void removePublicationAndPossiblyBecomeCandidate(String reason) {
            assert Thread.holdsLock(mutex) : "Coordinator mutex not held";

            assert currentPublication.get() == this;
            currentPublication = Optional.empty();
            logger.debug("publication ended unsuccessfully: {}", this);

            // check if node has not already switched modes (by bumping term)
            if (isActiveForCurrentLeader()) {
                becomeCandidate(reason);
            }
        }

        boolean isActiveForCurrentLeader() {
            // checks if this publication can still influence the mode of the current publication
            return mode == Mode.LEADER && publishRequest.getAcceptedState().term() == getCurrentTerm();
        }

        @Override
        protected void onCompletion(boolean committed) {
            assert Thread.holdsLock(mutex) : "Coordinator mutex not held";

            localNodeAckEvent.addListener(new ActionListener<Void>() {
                @Override
                public void onResponse(Void ignore) {
                    assert Thread.holdsLock(mutex) : "Coordinator mutex not held";
                    assert committed;

                    receivedJoins.forEach(CoordinatorPublication.this::handleAssociatedJoin);
                    assert receivedJoinsProcessed == false;
                    receivedJoinsProcessed = true;

                    clusterApplier.onNewClusterState(CoordinatorPublication.this.toString(), () -> applierState,
                        new ClusterApplyListener() {
                            @Override
                            public void onFailure(String source, Exception e) {
                                synchronized (mutex) {
                                    removePublicationAndPossiblyBecomeCandidate("clusterApplier#onNewClusterState");
                                }
                                cancelTimeoutHandlers();
                                ackListener.onNodeAck(getLocalNode(), e);
                                publishListener.onFailure(e);
                            }

                            @Override
                            public void onSuccess(String source) {
                                synchronized (mutex) {
                                    assert currentPublication.get() == CoordinatorPublication.this;
                                    currentPublication = Optional.empty();
                                    logger.debug("publication ended successfully: {}", CoordinatorPublication.this);
                                    // trigger term bump if new term was found during publication
                                    updateMaxTermSeen(getCurrentTerm());

                                    if (mode == Mode.LEADER) {
                                        // if necessary, abdicate to another node or improve the voting configuration
                                        boolean attemptReconfiguration = true;
                                        final ClusterState state = getLastAcceptedState(); // committed state
                                        if (localNodeMayWinElection(state) == false) {
                                            final List<DiscoveryNode> masterCandidates = completedNodes().stream()
                                                .filter(DiscoveryNode::isMasterNode)
                                                .filter(node -> nodeMayWinElection(state, node))
                                                .filter(node -> {
                                                    // check if master candidate would be able to get an election quorum if we were to
                                                    // abdicate to it. Assume that every node that completed the publication can provide
                                                    // a vote in that next election and has the latest state.
                                                    final long futureElectionTerm = state.term() + 1;
                                                    final VoteCollection futureVoteCollection = new VoteCollection();
                                                    completedNodes().forEach(completedNode -> futureVoteCollection.addJoinVote(
                                                        new Join(completedNode, node, futureElectionTerm, state.term(), state.version())));
                                                    return electionStrategy.isElectionQuorum(node, futureElectionTerm,
                                                        state.term(), state.version(), state.getLastCommittedConfiguration(),
                                                        state.getLastAcceptedConfiguration(), futureVoteCollection);
                                                })
                                                .collect(Collectors.toList());
                                            if (masterCandidates.isEmpty() == false) {
                                                abdicateTo(masterCandidates.get(random.nextInt(masterCandidates.size())));
                                                attemptReconfiguration = false;
                                            }
                                        }
                                        if (attemptReconfiguration) {
                                            scheduleReconfigurationIfNeeded();
                                        }
                                    }
                                    lagDetector.startLagDetector(publishRequest.getAcceptedState().version());
                                    logIncompleteNodes(Level.WARN);
                                }
                                cancelTimeoutHandlers();
                                ackListener.onNodeAck(getLocalNode(), null);
                                publishListener.onResponse(null);
                            }
                        });
                }

                @Override
                public void onFailure(Exception e) {
                    assert Thread.holdsLock(mutex) : "Coordinator mutex not held";
                    removePublicationAndPossiblyBecomeCandidate("Publication.onCompletion(false)");
                    cancelTimeoutHandlers();

                    final FailedToCommitClusterStateException exception = new FailedToCommitClusterStateException("publication failed", e);
                    ackListener.onNodeAck(getLocalNode(), exception); // other nodes have acked, but not the master.
                    publishListener.onFailure(exception);
                }
            }, EsExecutors.newDirectExecutorService(), transportService.getThreadPool().getThreadContext());
        }

        private void cancelTimeoutHandlers() {
            if (timeoutHandler != null) {
                timeoutHandler.cancel();
            }
            infoTimeoutHandler.cancel();
        }

        private void handleAssociatedJoin(Join join) {
            if (join.getTerm() == getCurrentTerm() && missingJoinVoteFrom(join.getSourceNode())) {
                logger.trace("handling {}", join);
                handleJoin(join);
            }
        }

        @Override
        protected boolean isPublishQuorum(VoteCollection votes) {
            assert Thread.holdsLock(mutex) : "Coordinator mutex not held";
            return coordinationState.get().isPublishQuorum(votes);
        }

        @Override
        protected Optional<ApplyCommitRequest> handlePublishResponse(DiscoveryNode sourceNode,
                                                                     PublishResponse publishResponse) {
            assert Thread.holdsLock(mutex) : "Coordinator mutex not held";
            assert getCurrentTerm() >= publishResponse.getTerm();
            return coordinationState.get().handlePublishResponse(sourceNode, publishResponse);
        }

        @Override
        protected void onJoin(Join join) {
            assert Thread.holdsLock(mutex) : "Coordinator mutex not held";
            if (receivedJoinsProcessed) {
                // a late response may arrive after the state has been locally applied, meaning that receivedJoins has already been
                // processed, so we have to handle this late response here.
                handleAssociatedJoin(join);
            } else {
                receivedJoins.add(join);
            }
        }

        @Override
        protected void onMissingJoin(DiscoveryNode discoveryNode) {
            assert Thread.holdsLock(mutex) : "Coordinator mutex not held";
            // The remote node did not include a join vote in its publish response. We do not persist joins, so it could be that the remote
            // node voted for us and then rebooted, or it could be that it voted for a different node in this term. If we don't have a copy
            // of a join from this node then we assume the latter and bump our term to obtain a vote from this node.
            if (missingJoinVoteFrom(discoveryNode)) {
                final long term = publishRequest.getAcceptedState().term();
                logger.debug("onMissingJoin: no join vote from {}, bumping term to exceed {}", discoveryNode, term);
                updateMaxTermSeen(term + 1);
            }
        }

        @Override
        protected void sendPublishRequest(DiscoveryNode destination, PublishRequest publishRequest,
                                          ActionListener<PublishWithJoinResponse> responseActionListener) {
            publicationContext.sendPublishRequest(destination, publishRequest, wrapWithMutex(responseActionListener));
        }

        @Override
        protected void sendApplyCommit(DiscoveryNode destination, ApplyCommitRequest applyCommit,
                                       ActionListener<Empty> responseActionListener) {
            publicationContext.sendApplyCommit(destination, applyCommit, wrapWithMutex(responseActionListener));
        }
    }
}<|MERGE_RESOLUTION|>--- conflicted
+++ resolved
@@ -853,13 +853,8 @@
 
             Metadata.Builder metadataBuilder = Metadata.builder(currentState.metadata());
             // automatically generate a UID for the metadata if we need to
-<<<<<<< HEAD
-            metaDataBuilder.generateClusterUuidIfNeeded();
-            metaDataBuilder.coordinationMetaData(coordinationMetaData);
-=======
-            metadataBuilder.generateClusterUuidIfNeeded(); // TODO generate UUID in bootstrapping tool?
+            metadataBuilder.generateClusterUuidIfNeeded();
             metadataBuilder.coordinationMetadata(coordinationMetadata);
->>>>>>> 02772ca5
 
             coordinationState.get().setInitialState(ClusterState.builder(currentState).metadata(metadataBuilder).build());
             assert localNodeMayWinElection(getLastAcceptedState()) :
