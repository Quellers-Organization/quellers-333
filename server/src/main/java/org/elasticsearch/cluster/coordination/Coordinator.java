--- conflicted
+++ resolved
@@ -402,13 +402,12 @@
             joinAccumulator = joinHelper.new CandidateJoinAccumulator();
 
             peerFinder.activate(coordinationState.get().getLastAcceptedState().nodes());
-<<<<<<< HEAD
+            clusterFormationFailureHelper.start();
+
             if (getCurrentTerm() == ZEN1_BWC_TERM) {
                 discoveryUpgradeService.activate(lastKnownLeader);
             }
-=======
-            clusterFormationFailureHelper.start();
->>>>>>> 9d417984
+
             leaderChecker.setCurrentNodes(DiscoveryNodes.EMPTY_NODES);
             leaderChecker.updateLeader(null);
 
@@ -439,11 +438,8 @@
 
         lastKnownLeader = Optional.of(getLocalNode());
         peerFinder.deactivate(getLocalNode());
-<<<<<<< HEAD
         discoveryUpgradeService.deactivate();
-=======
         clusterFormationFailureHelper.stop();
->>>>>>> 9d417984
         closePrevotingAndElectionScheduler();
         preVoteCollector.update(getPreVoteResponse(), getLocalNode());
 
@@ -468,11 +464,8 @@
 
         lastKnownLeader = Optional.of(leaderNode);
         peerFinder.deactivate(leaderNode);
-<<<<<<< HEAD
         discoveryUpgradeService.deactivate();
-=======
         clusterFormationFailureHelper.stop();
->>>>>>> 9d417984
         closePrevotingAndElectionScheduler();
         cancelActivePublication();
         preVoteCollector.update(getPreVoteResponse(), leaderNode);
