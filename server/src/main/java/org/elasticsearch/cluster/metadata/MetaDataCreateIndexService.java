/*
 * Licensed to Elasticsearch under one or more contributor
 * license agreements. See the NOTICE file distributed with
 * this work for additional information regarding copyright
 * ownership. Elasticsearch licenses this file to you under
 * the Apache License, Version 2.0 (the "License"); you may
 * not use this file except in compliance with the License.
 * You may obtain a copy of the License at
 *
 *    http://www.apache.org/licenses/LICENSE-2.0
 *
 * Unless required by applicable law or agreed to in writing,
 * software distributed under the License is distributed on an
 * "AS IS" BASIS, WITHOUT WARRANTIES OR CONDITIONS OF ANY
 * KIND, either express or implied.  See the License for the
 * specific language governing permissions and limitations
 * under the License.
 */

package org.elasticsearch.cluster.metadata;

import com.carrotsearch.hppc.cursors.ObjectObjectCursor;
import org.apache.logging.log4j.Logger;
import org.apache.logging.log4j.message.ParameterizedMessage;
import org.elasticsearch.ElasticsearchException;
import org.elasticsearch.ResourceAlreadyExistsException;
import org.elasticsearch.Version;
import org.elasticsearch.action.ActionListener;
import org.elasticsearch.action.admin.indices.alias.Alias;
import org.elasticsearch.action.admin.indices.create.CreateIndexClusterStateUpdateRequest;
import org.elasticsearch.action.admin.indices.shrink.ResizeType;
import org.elasticsearch.action.support.ActiveShardCount;
import org.elasticsearch.action.support.ActiveShardsObserver;
import org.elasticsearch.cluster.AckedClusterStateUpdateTask;
import org.elasticsearch.cluster.ClusterState;
import org.elasticsearch.cluster.ack.ClusterStateUpdateResponse;
import org.elasticsearch.cluster.ack.CreateIndexClusterStateUpdateResponse;
import org.elasticsearch.cluster.block.ClusterBlock;
import org.elasticsearch.cluster.block.ClusterBlockLevel;
import org.elasticsearch.cluster.block.ClusterBlocks;
import org.elasticsearch.cluster.metadata.IndexMetaData.State;
import org.elasticsearch.cluster.node.DiscoveryNodes;
import org.elasticsearch.cluster.routing.IndexRoutingTable;
import org.elasticsearch.cluster.routing.RoutingTable;
import org.elasticsearch.cluster.routing.ShardRouting;
import org.elasticsearch.cluster.routing.ShardRoutingState;
import org.elasticsearch.cluster.routing.allocation.AllocationService;
import org.elasticsearch.cluster.service.ClusterService;
import org.elasticsearch.common.Priority;
import org.elasticsearch.common.Strings;
import org.elasticsearch.common.UUIDs;
import org.elasticsearch.common.ValidationException;
import org.elasticsearch.common.component.AbstractComponent;
import org.elasticsearch.common.compress.CompressedXContent;
import org.elasticsearch.common.io.PathUtils;
import org.elasticsearch.common.settings.IndexScopedSettings;
import org.elasticsearch.common.settings.Setting;
import org.elasticsearch.common.settings.Settings;
import org.elasticsearch.common.xcontent.NamedXContentRegistry;
import org.elasticsearch.common.xcontent.XContentHelper;
import org.elasticsearch.env.Environment;
import org.elasticsearch.index.Index;
import org.elasticsearch.index.IndexNotFoundException;
import org.elasticsearch.index.IndexService;
import org.elasticsearch.index.mapper.DocumentMapper;
import org.elasticsearch.index.mapper.MapperService;
import org.elasticsearch.index.mapper.MapperService.MergeReason;
import org.elasticsearch.index.query.QueryShardContext;
import org.elasticsearch.indices.IndexCreationException;
import org.elasticsearch.indices.IndicesService;
import org.elasticsearch.indices.InvalidIndexNameException;
import org.elasticsearch.indices.cluster.IndicesClusterStateService.AllocatedIndices.IndexRemovalReason;
import org.elasticsearch.threadpool.ThreadPool;

import java.io.UnsupportedEncodingException;
import java.nio.file.Path;
import java.time.Instant;
import java.util.ArrayList;
import java.util.Arrays;
import java.util.Collections;
import java.util.HashMap;
import java.util.List;
import java.util.Locale;
import java.util.Map;
import java.util.Set;
import java.util.concurrent.atomic.AtomicInteger;
import java.util.function.BiFunction;
import java.util.function.Predicate;
import java.util.stream.IntStream;

import static org.elasticsearch.cluster.metadata.IndexMetaData.SETTING_AUTO_EXPAND_REPLICAS;
import static org.elasticsearch.cluster.metadata.IndexMetaData.SETTING_CREATION_DATE;
import static org.elasticsearch.cluster.metadata.IndexMetaData.SETTING_INDEX_UUID;
import static org.elasticsearch.cluster.metadata.IndexMetaData.SETTING_NUMBER_OF_REPLICAS;
import static org.elasticsearch.cluster.metadata.IndexMetaData.SETTING_NUMBER_OF_SHARDS;

/**
 * Service responsible for submitting create index requests
 */
public class MetaDataCreateIndexService extends AbstractComponent {

    public static final int MAX_INDEX_NAME_BYTES = 255;

    private final ClusterService clusterService;
    private final IndicesService indicesService;
    private final AllocationService allocationService;
    private final AliasValidator aliasValidator;
    private final Environment env;
    private final IndexScopedSettings indexScopedSettings;
    private final ActiveShardsObserver activeShardsObserver;
    private final NamedXContentRegistry xContentRegistry;
    private final boolean forbidPrivateIndexSettings;

    public MetaDataCreateIndexService(
            final Settings settings,
            final ClusterService clusterService,
            final IndicesService indicesService,
            final AllocationService allocationService,
            final AliasValidator aliasValidator,
            final Environment env,
            final IndexScopedSettings indexScopedSettings,
            final ThreadPool threadPool,
            final NamedXContentRegistry xContentRegistry,
            final boolean forbidPrivateIndexSettings) {
        super(settings);
        this.clusterService = clusterService;
        this.indicesService = indicesService;
        this.allocationService = allocationService;
        this.aliasValidator = aliasValidator;
        this.env = env;
        this.indexScopedSettings = indexScopedSettings;
        this.activeShardsObserver = new ActiveShardsObserver(settings, clusterService, threadPool);
        this.xContentRegistry = xContentRegistry;
        this.forbidPrivateIndexSettings = forbidPrivateIndexSettings;
    }

    /**
     * Validate the name for an index against some static rules and a cluster state.
     */
    public static void validateIndexName(String index, ClusterState state) {
        validateIndexOrAliasName(index, InvalidIndexNameException::new);
        if (!index.toLowerCase(Locale.ROOT).equals(index)) {
            throw new InvalidIndexNameException(index, "must be lowercase");
        }
        if (state.routingTable().hasIndex(index)) {
            throw new ResourceAlreadyExistsException(state.routingTable().index(index).getIndex());
        }
        if (state.metaData().hasIndex(index)) {
            throw new ResourceAlreadyExistsException(state.metaData().index(index).getIndex());
        }
        if (state.metaData().hasAlias(index)) {
            throw new InvalidIndexNameException(index, "already exists as alias");
        }
    }

    /**
     * Validate the name for an index or alias against some static rules.
     */
    public static void validateIndexOrAliasName(String index, BiFunction<String, String, ? extends RuntimeException> exceptionCtor) {
        if (!Strings.validFileName(index)) {
            throw exceptionCtor.apply(index, "must not contain the following characters " + Strings.INVALID_FILENAME_CHARS);
        }
        if (index.contains("#")) {
            throw exceptionCtor.apply(index, "must not contain '#'");
        }
        if (index.contains(":")) {
            throw exceptionCtor.apply(index, "must not contain ':'");
        }
        if (index.charAt(0) == '_' || index.charAt(0) == '-' || index.charAt(0) == '+') {
            throw exceptionCtor.apply(index, "must not start with '_', '-', or '+'");
        }
        int byteCount = 0;
        try {
            byteCount = index.getBytes("UTF-8").length;
        } catch (UnsupportedEncodingException e) {
            // UTF-8 should always be supported, but rethrow this if it is not for some reason
            throw new ElasticsearchException("Unable to determine length of index name", e);
        }
        if (byteCount > MAX_INDEX_NAME_BYTES) {
            throw exceptionCtor.apply(index, "index name is too long, (" + byteCount + " > " + MAX_INDEX_NAME_BYTES + ")");
        }
        if (index.equals(".") || index.equals("..")) {
            throw exceptionCtor.apply(index, "must not be '.' or '..'");
        }
    }

    /**
     * Creates an index in the cluster state and waits for the specified number of shard copies to
     * become active (as specified in {@link CreateIndexClusterStateUpdateRequest#waitForActiveShards()})
     * before sending the response on the listener. If the index creation was successfully applied on
     * the cluster state, then {@link CreateIndexClusterStateUpdateResponse#isAcknowledged()} will return
     * true, otherwise it will return false and no waiting will occur for started shards
     * ({@link CreateIndexClusterStateUpdateResponse#isShardsAcknowledged()} will also be false).  If the index
     * creation in the cluster state was successful and the requisite shard copies were started before
     * the timeout, then {@link CreateIndexClusterStateUpdateResponse#isShardsAcknowledged()} will
     * return true, otherwise if the operation timed out, then it will return false.
     *
     * @param request the index creation cluster state update request
     * @param listener the listener on which to send the index creation cluster state update response
     */
    public void createIndex(final CreateIndexClusterStateUpdateRequest request,
                            final ActionListener<CreateIndexClusterStateUpdateResponse> listener) {
        onlyCreateIndex(request, ActionListener.wrap(response -> {
            if (response.isAcknowledged()) {
                activeShardsObserver.waitForActiveShards(new String[]{request.index()}, request.waitForActiveShards(), request.ackTimeout(),
                    shardsAcknowledged -> {
                        if (shardsAcknowledged == false) {
                            logger.debug("[{}] index created, but the operation timed out while waiting for " +
                                             "enough shards to be started.", request.index());
                        }
                        listener.onResponse(new CreateIndexClusterStateUpdateResponse(response.isAcknowledged(), shardsAcknowledged));
                    }, listener::onFailure);
            } else {
                listener.onResponse(new CreateIndexClusterStateUpdateResponse(false, false));
            }
        }, listener::onFailure));
    }

    private void onlyCreateIndex(final CreateIndexClusterStateUpdateRequest request,
                                 final ActionListener<ClusterStateUpdateResponse> listener) {
        Settings.Builder updatedSettingsBuilder = Settings.builder();
        Settings build = updatedSettingsBuilder.put(request.settings()).normalizePrefix(IndexMetaData.INDEX_SETTING_PREFIX).build();
        indexScopedSettings.validate(build, true); // we do validate here - index setting must be consistent
        request.settings(build);
        clusterService.submitStateUpdateTask(
                "create-index [" + request.index() + "], cause [" + request.cause() + "]",
                new IndexCreationTask(
                        logger,
                        allocationService,
                        request,
                        listener,
                        indicesService,
                        aliasValidator,
                        xContentRegistry,
                        settings,
                        this::validate,
                        indexScopedSettings));
    }

    interface IndexValidator {
        void validate(CreateIndexClusterStateUpdateRequest request, ClusterState state);
    }

    static class IndexCreationTask extends AckedClusterStateUpdateTask<ClusterStateUpdateResponse> {

        private final IndicesService indicesService;
        private final AliasValidator aliasValidator;
        private final NamedXContentRegistry xContentRegistry;
        private final CreateIndexClusterStateUpdateRequest request;
        private final Logger logger;
        private final AllocationService allocationService;
        private final Settings settings;
        private final IndexValidator validator;
        private final IndexScopedSettings indexScopedSettings;

        IndexCreationTask(Logger logger, AllocationService allocationService, CreateIndexClusterStateUpdateRequest request,
                          ActionListener<ClusterStateUpdateResponse> listener, IndicesService indicesService,
                          AliasValidator aliasValidator, NamedXContentRegistry xContentRegistry,
                          Settings settings, IndexValidator validator, IndexScopedSettings indexScopedSettings) {
            super(Priority.URGENT, request, listener);
            this.request = request;
            this.logger = logger;
            this.allocationService = allocationService;
            this.indicesService = indicesService;
            this.aliasValidator = aliasValidator;
            this.xContentRegistry = xContentRegistry;
            this.settings = settings;
            this.validator = validator;
            this.indexScopedSettings = indexScopedSettings;
        }

        @Override
        protected ClusterStateUpdateResponse newResponse(boolean acknowledged) {
            return new ClusterStateUpdateResponse(acknowledged);
        }

        @Override
        public ClusterState execute(ClusterState currentState) throws Exception {
            Index createdIndex = null;
            String removalExtraInfo = null;
            IndexRemovalReason removalReason = IndexRemovalReason.FAILURE;
            try {
                validator.validate(request, currentState);

                for (Alias alias : request.aliases()) {
                    aliasValidator.validateAlias(alias, request.index(), currentState.metaData());
                }

                // we only find a template when its an API call (a new index)
                // find templates, highest order are better matching
                List<IndexTemplateMetaData> templates =
                        MetaDataIndexTemplateService.findTemplates(currentState.metaData(), request.index());

                Map<String, Map<String, String>> customs = new HashMap<>();

                // add the request mapping
                Map<String, Map<String, Object>> mappings = new HashMap<>();

                Map<String, AliasMetaData> templatesAliases = new HashMap<>();

                List<String> templateNames = new ArrayList<>();

                for (Map.Entry<String, String> entry : request.mappings().entrySet()) {
                    mappings.put(entry.getKey(), MapperService.parseMapping(xContentRegistry, entry.getValue()));
                }

                final Index recoverFromIndex = request.recoverFrom();

                if (recoverFromIndex == null) {
                    // apply templates, merging the mappings into the request mapping if exists
                    for (IndexTemplateMetaData template : templates) {
                        templateNames.add(template.getName());
                        for (ObjectObjectCursor<String, CompressedXContent> cursor : template.mappings()) {
                            String mappingString = cursor.value.string();
                            if (mappings.containsKey(cursor.key)) {
                                XContentHelper.mergeDefaults(mappings.get(cursor.key),
                                    MapperService.parseMapping(xContentRegistry, mappingString));
                            } else {
                                mappings.put(cursor.key,
                                    MapperService.parseMapping(xContentRegistry, mappingString));
                            }
                        }
                        //handle aliases
                        for (ObjectObjectCursor<String, AliasMetaData> cursor : template.aliases()) {
                            AliasMetaData aliasMetaData = cursor.value;
                            //if an alias with same name came with the create index request itself,
                            // ignore this one taken from the index template
                            if (request.aliases().contains(new Alias(aliasMetaData.alias()))) {
                                continue;
                            }
                            //if an alias with same name was already processed, ignore this one
                            if (templatesAliases.containsKey(cursor.key)) {
                                continue;
                            }

                            //Allow templatesAliases to be templated by replacing a token with the name of the index that we are applying it to
                            if (aliasMetaData.alias().contains("{index}")) {
                                String templatedAlias = aliasMetaData.alias().replace("{index}", request.index());
                                aliasMetaData = AliasMetaData.newAliasMetaData(aliasMetaData, templatedAlias);
                            }

                            aliasValidator.validateAliasMetaData(aliasMetaData, request.index(), currentState.metaData());
                            templatesAliases.put(aliasMetaData.alias(), aliasMetaData);
                        }
                    }
                }
                Settings.Builder indexSettingsBuilder = Settings.builder();
                if (recoverFromIndex == null) {
                    // apply templates, here, in reverse order, since first ones are better matching
                    for (int i = templates.size() - 1; i >= 0; i--) {
                        indexSettingsBuilder.put(templates.get(i).settings());
                    }
                }
                // now, put the request settings, so they override templates
                indexSettingsBuilder.put(request.settings());
                if (indexSettingsBuilder.get(IndexMetaData.SETTING_INDEX_VERSION_CREATED.getKey()) == null) {
                    final DiscoveryNodes nodes = currentState.nodes();
                    final Version createdVersion = Version.min(Version.CURRENT, nodes.getSmallestNonClientNodeVersion());
                    indexSettingsBuilder.put(IndexMetaData.SETTING_INDEX_VERSION_CREATED.getKey(), createdVersion);
                }
                if (indexSettingsBuilder.get(SETTING_NUMBER_OF_SHARDS) == null) {
                    final int numberOfShards = getNumberOfShards(indexSettingsBuilder);
                    indexSettingsBuilder.put(SETTING_NUMBER_OF_SHARDS, settings.getAsInt(SETTING_NUMBER_OF_SHARDS, numberOfShards));
                }
                if (indexSettingsBuilder.get(SETTING_NUMBER_OF_REPLICAS) == null) {
                    indexSettingsBuilder.put(SETTING_NUMBER_OF_REPLICAS, settings.getAsInt(SETTING_NUMBER_OF_REPLICAS, 1));
                }
                if (settings.get(SETTING_AUTO_EXPAND_REPLICAS) != null && indexSettingsBuilder.get(SETTING_AUTO_EXPAND_REPLICAS) == null) {
                    indexSettingsBuilder.put(SETTING_AUTO_EXPAND_REPLICAS, settings.get(SETTING_AUTO_EXPAND_REPLICAS));
                }

                if (indexSettingsBuilder.get(SETTING_CREATION_DATE) == null) {
                    indexSettingsBuilder.put(SETTING_CREATION_DATE, Instant.now().toEpochMilli());
                }
                indexSettingsBuilder.put(IndexMetaData.SETTING_INDEX_PROVIDED_NAME, request.getProvidedName());
                indexSettingsBuilder.put(SETTING_INDEX_UUID, UUIDs.randomBase64UUID());
                final IndexMetaData.Builder tmpImdBuilder = IndexMetaData.builder(request.index());
                final Settings idxSettings = indexSettingsBuilder.build();
                int numTargetShards = IndexMetaData.INDEX_NUMBER_OF_SHARDS_SETTING.get(idxSettings);
                final int routingNumShards;
                final Version indexVersionCreated = IndexMetaData.SETTING_INDEX_VERSION_CREATED.get(idxSettings);
                final IndexMetaData sourceMetaData = recoverFromIndex == null ? null :
                    currentState.metaData().getIndexSafe(recoverFromIndex);
                if (sourceMetaData == null || sourceMetaData.getNumberOfShards() == 1) {
                    // in this case we either have no index to recover from or
                    // we have a source index with 1 shard and without an explicit split factor
                    // or one that is valid in that case we can split into whatever and auto-generate a new factor.
                    if (IndexMetaData.INDEX_NUMBER_OF_ROUTING_SHARDS_SETTING.exists(idxSettings)) {
                        routingNumShards = IndexMetaData.INDEX_NUMBER_OF_ROUTING_SHARDS_SETTING.get(idxSettings);
                    } else {
                        routingNumShards = calculateNumRoutingShards(numTargetShards, indexVersionCreated);
                    }
                } else {
                    assert IndexMetaData.INDEX_NUMBER_OF_ROUTING_SHARDS_SETTING.exists(indexSettingsBuilder.build()) == false
                        : "index.number_of_routing_shards should not be present on the target index on resize";
                    routingNumShards = sourceMetaData.getRoutingNumShards();
                }
                // remove the setting it's temporary and is only relevant once we create the index
                indexSettingsBuilder.remove(IndexMetaData.INDEX_NUMBER_OF_ROUTING_SHARDS_SETTING.getKey());
                tmpImdBuilder.setRoutingNumShards(routingNumShards);

                if (recoverFromIndex != null) {
                    assert request.resizeType() != null;
                    prepareResizeIndexSettings(
                            currentState,
                            mappings.keySet(),
                            indexSettingsBuilder,
                            recoverFromIndex,
                            request.index(),
                            request.resizeType(),
                            request.copySettings(),
                            indexScopedSettings);
                }
                final Settings actualIndexSettings = indexSettingsBuilder.build();
                tmpImdBuilder.settings(actualIndexSettings);

                if (recoverFromIndex != null) {
                    /*
                     * We need to arrange that the primary term on all the shards in the shrunken index is at least as large as
                     * the maximum primary term on all the shards in the source index. This ensures that we have correct
                     * document-level semantics regarding sequence numbers in the shrunken index.
                     */
                    final long primaryTerm =
                        IntStream
                            .range(0, sourceMetaData.getNumberOfShards())
                            .mapToLong(sourceMetaData::primaryTerm)
                            .max()
                            .getAsLong();
                    for (int shardId = 0; shardId < tmpImdBuilder.numberOfShards(); shardId++) {
                        tmpImdBuilder.primaryTerm(shardId, primaryTerm);
                    }
                }
                // Set up everything, now locally create the index to see that things are ok, and apply
                final IndexMetaData tmpImd = tmpImdBuilder.build();
                ActiveShardCount waitForActiveShards = request.waitForActiveShards();
                if (waitForActiveShards == ActiveShardCount.DEFAULT) {
                    waitForActiveShards = tmpImd.getWaitForActiveShards();
                }
                if (waitForActiveShards.validate(tmpImd.getNumberOfReplicas()) == false) {
                    throw new IllegalArgumentException("invalid wait_for_active_shards[" + request.waitForActiveShards() +
                        "]: cannot be greater than number of shard copies [" +
                        (tmpImd.getNumberOfReplicas() + 1) + "]");
                }
                // create the index here (on the master) to validate it can be created, as well as adding the mapping
                final IndexService indexService = indicesService.createIndex(tmpImd, Collections.emptyList());
                createdIndex = indexService.index();
                // now add the mappings
                MapperService mapperService = indexService.mapperService();
                try {
                    mapperService.merge(mappings, MergeReason.MAPPING_UPDATE);
                } catch (Exception e) {
                    removalExtraInfo = "failed on parsing default mapping/mappings on index creation";
                    throw e;
                }

                if (request.recoverFrom() == null) {
                    // now that the mapping is merged we can validate the index sort.
                    // we cannot validate for index shrinking since the mapping is empty
                    // at this point. The validation will take place later in the process
                    // (when all shards are copied in a single place).
                    indexService.getIndexSortSupplier().get();
                }

                // the context is only used for validation so it's fine to pass fake values for the shard id and the current
                // timestamp
                final QueryShardContext queryShardContext = indexService.newQueryShardContext(0, null, () -> 0L, null);

                for (Alias alias : request.aliases()) {
                    if (Strings.hasLength(alias.filter())) {
                        aliasValidator.validateAliasFilter(alias.name(), alias.filter(), queryShardContext, xContentRegistry);
                    }
                }
                for (AliasMetaData aliasMetaData : templatesAliases.values()) {
                    if (aliasMetaData.filter() != null) {
                        aliasValidator.validateAliasFilter(aliasMetaData.alias(), aliasMetaData.filter().uncompressed(),
                            queryShardContext, xContentRegistry);
                    }
                }

                // now, update the mappings with the actual source
                Map<String, MappingMetaData> mappingsMetaData = new HashMap<>();
                for (DocumentMapper mapper : Arrays.asList(mapperService.documentMapper(), mapperService.documentMapper(MapperService.DEFAULT_MAPPING))) {
                    if (mapper != null) {
                        MappingMetaData mappingMd = new MappingMetaData(mapper);
                        mappingsMetaData.put(mapper.type(), mappingMd);
                    }
                }

                final IndexMetaData.Builder indexMetaDataBuilder = IndexMetaData.builder(request.index())
                    .settings(actualIndexSettings)
                    .setRoutingNumShards(routingNumShards);

                for (int shardId = 0; shardId < tmpImd.getNumberOfShards(); shardId++) {
                    indexMetaDataBuilder.primaryTerm(shardId, tmpImd.primaryTerm(shardId));
                }

                for (MappingMetaData mappingMd : mappingsMetaData.values()) {
                    indexMetaDataBuilder.putMapping(mappingMd);
                }

                for (AliasMetaData aliasMetaData : templatesAliases.values()) {
                    indexMetaDataBuilder.putAlias(aliasMetaData);
                }
                for (Alias alias : request.aliases()) {
                    AliasMetaData aliasMetaData = AliasMetaData.builder(alias.name()).filter(alias.filter())
                        .indexRouting(alias.indexRouting()).searchRouting(alias.searchRouting()).writeIndex(alias.writeIndex()).build();
                    indexMetaDataBuilder.putAlias(aliasMetaData);
                }

                for (Map.Entry<String, Map<String, String>> customEntry : customs.entrySet()) {
                    indexMetaDataBuilder.putCustom(customEntry.getKey(), customEntry.getValue());
                }

                indexMetaDataBuilder.state(request.state());

                final IndexMetaData indexMetaData;
                try {
                    indexMetaData = indexMetaDataBuilder.build();
                } catch (Exception e) {
                    removalExtraInfo = "failed to build index metadata";
                    throw e;
                }

                indexService.getIndexEventListener().beforeIndexAddedToCluster(indexMetaData.getIndex(),
                    indexMetaData.getSettings());

                MetaData newMetaData = MetaData.builder(currentState.metaData())
                    .put(indexMetaData, false)
                    .build();

                logger.info("[{}] creating index, cause [{}], templates {}, shards [{}]/[{}], mappings {}",
                    request.index(), request.cause(), templateNames, indexMetaData.getNumberOfShards(),
                    indexMetaData.getNumberOfReplicas(), mappings.keySet());

                ClusterBlocks.Builder blocks = ClusterBlocks.builder().blocks(currentState.blocks());
                if (!request.blocks().isEmpty()) {
                    for (ClusterBlock block : request.blocks()) {
                        blocks.addIndexBlock(request.index(), block);
                    }
                }
                blocks.updateBlocks(indexMetaData);

                ClusterState updatedState = ClusterState.builder(currentState).blocks(blocks).metaData(newMetaData).build();

                if (request.state() == State.OPEN) {
                    RoutingTable.Builder routingTableBuilder = RoutingTable.builder(updatedState.routingTable())
                        .addAsNew(updatedState.metaData().index(request.index()));
                    updatedState = allocationService.reroute(
                        ClusterState.builder(updatedState).routingTable(routingTableBuilder.build()).build(),
                        "index [" + request.index() + "] created");
                }
                removalExtraInfo = "cleaning up after validating index on master";
                removalReason = IndexRemovalReason.NO_LONGER_ASSIGNED;
                return updatedState;
            } finally {
                if (createdIndex != null) {
                    // Index was already partially created - need to clean up
                    indicesService.removeIndex(createdIndex, removalReason, removalExtraInfo);
                }
            }
        }

        static int getNumberOfShards(final Settings.Builder indexSettingsBuilder) {
            // TODO: this logic can be removed when the current major version is 8
            assert Version.CURRENT.major == 7;
            final int numberOfShards;
<<<<<<< HEAD
            if (Version.fromId(Integer.parseInt(indexSettingsBuilder.get(SETTING_VERSION_CREATED))).before(Version.V_7_0_0)) {
=======
            final Version indexVersionCreated =
                    Version.fromId(Integer.parseInt(indexSettingsBuilder.get(IndexMetaData.SETTING_INDEX_VERSION_CREATED.getKey())));
            if (indexVersionCreated.before(Version.V_7_0_0_alpha1)) {
>>>>>>> d7965ba6
                numberOfShards = 5;
            } else {
                numberOfShards = 1;
            }
            return numberOfShards;
        }

        @Override
        public void onFailure(String source, Exception e) {
            if (e instanceof ResourceAlreadyExistsException) {
                logger.trace(() -> new ParameterizedMessage("[{}] failed to create", request.index()), e);
            } else {
                logger.debug(() -> new ParameterizedMessage("[{}] failed to create", request.index()), e);
            }
            super.onFailure(source, e);
        }
    }

    private void validate(CreateIndexClusterStateUpdateRequest request, ClusterState state) {
        validateIndexName(request.index(), state);
        validateIndexSettings(request.index(), request.settings(), forbidPrivateIndexSettings);
    }

    public void validateIndexSettings(
            final String indexName, final Settings settings, final boolean forbidPrivateIndexSettings) throws IndexCreationException {
        List<String> validationErrors = getIndexSettingsValidationErrors(settings, forbidPrivateIndexSettings);
        if (validationErrors.isEmpty() == false) {
            ValidationException validationException = new ValidationException();
            validationException.addValidationErrors(validationErrors);
            throw new IndexCreationException(indexName, validationException);
        }
    }

    List<String> getIndexSettingsValidationErrors(final Settings settings, final boolean forbidPrivateIndexSettings) {
        String customPath = IndexMetaData.INDEX_DATA_PATH_SETTING.get(settings);
        List<String> validationErrors = new ArrayList<>();
        if (Strings.isEmpty(customPath) == false && env.sharedDataFile() == null) {
            validationErrors.add("path.shared_data must be set in order to use custom data paths");
        } else if (Strings.isEmpty(customPath) == false) {
            Path resolvedPath = PathUtils.get(new Path[]{env.sharedDataFile()}, customPath);
            if (resolvedPath == null) {
                validationErrors.add("custom path [" + customPath + "] is not a sub-path of path.shared_data [" + env.sharedDataFile() + "]");
            }
        }
        if (forbidPrivateIndexSettings) {
            for (final String key : settings.keySet()) {
                final Setting<?> setting = indexScopedSettings.get(key);
                if (setting == null) {
                    assert indexScopedSettings.isPrivateSetting(key);
                } else if (setting.isPrivateIndex()) {
                    validationErrors.add("private index setting [" + key + "] can not be set explicitly");
                }
            }
        }
        return validationErrors;
    }

    /**
     * Validates the settings and mappings for shrinking an index.
     * @return the list of nodes at least one instance of the source index shards are allocated
     */
    static List<String> validateShrinkIndex(ClusterState state, String sourceIndex,
                                        Set<String> targetIndexMappingsTypes, String targetIndexName,
                                        Settings targetIndexSettings) {
        IndexMetaData sourceMetaData = validateResize(state, sourceIndex, targetIndexMappingsTypes, targetIndexName, targetIndexSettings);
        assert IndexMetaData.INDEX_NUMBER_OF_SHARDS_SETTING.exists(targetIndexSettings);
        IndexMetaData.selectShrinkShards(0, sourceMetaData, IndexMetaData.INDEX_NUMBER_OF_SHARDS_SETTING.get(targetIndexSettings));

        if (sourceMetaData.getNumberOfShards() == 1) {
            throw new IllegalArgumentException("can't shrink an index with only one shard");
        }

        // now check that index is all on one node
        final IndexRoutingTable table = state.routingTable().index(sourceIndex);
        Map<String, AtomicInteger> nodesToNumRouting = new HashMap<>();
        int numShards = sourceMetaData.getNumberOfShards();
        for (ShardRouting routing : table.shardsWithState(ShardRoutingState.STARTED)) {
            nodesToNumRouting.computeIfAbsent(routing.currentNodeId(), (s) -> new AtomicInteger(0)).incrementAndGet();
        }
        List<String> nodesToAllocateOn = new ArrayList<>();
        for (Map.Entry<String, AtomicInteger> entries : nodesToNumRouting.entrySet()) {
            int numAllocations = entries.getValue().get();
            assert numAllocations <= numShards : "wait what? " + numAllocations + " is > than num shards " + numShards;
            if (numAllocations == numShards) {
                nodesToAllocateOn.add(entries.getKey());
            }
        }
        if (nodesToAllocateOn.isEmpty()) {
            throw new IllegalStateException("index " + sourceIndex +
                " must have all shards allocated on the same node to shrink index");
        }
        return nodesToAllocateOn;
    }

    static void validateSplitIndex(ClusterState state, String sourceIndex,
                                   Set<String> targetIndexMappingsTypes, String targetIndexName,
                                   Settings targetIndexSettings) {
        IndexMetaData sourceMetaData = validateResize(state, sourceIndex, targetIndexMappingsTypes, targetIndexName, targetIndexSettings);
        IndexMetaData.selectSplitShard(0, sourceMetaData, IndexMetaData.INDEX_NUMBER_OF_SHARDS_SETTING.get(targetIndexSettings));
        if (sourceMetaData.getCreationVersion().before(Version.V_6_0_0_alpha1)) {
            // ensure we have a single type since this would make the splitting code considerably more complex
            // and a 5.x index would not be splittable unless it has been shrunk before so rather opt out of the complexity
            // since in 5.x we don't have a setting to artificially set the number of routing shards
            throw new IllegalStateException("source index created version is too old to apply a split operation");
        }

    }

    static IndexMetaData validateResize(ClusterState state, String sourceIndex,
                                           Set<String> targetIndexMappingsTypes, String targetIndexName,
                                           Settings targetIndexSettings) {
        if (state.metaData().hasIndex(targetIndexName)) {
            throw new ResourceAlreadyExistsException(state.metaData().index(targetIndexName).getIndex());
        }
        final IndexMetaData sourceMetaData = state.metaData().index(sourceIndex);
        if (sourceMetaData == null) {
            throw new IndexNotFoundException(sourceIndex);
        }
        // ensure index is read-only
        if (state.blocks().indexBlocked(ClusterBlockLevel.WRITE, sourceIndex) == false) {
            throw new IllegalStateException("index " + sourceIndex + " must be read-only to resize index. use \"index.blocks.write=true\"");
        }

        if ((targetIndexMappingsTypes.size() > 1 ||
            (targetIndexMappingsTypes.isEmpty() || targetIndexMappingsTypes.contains(MapperService.DEFAULT_MAPPING)) == false)) {
            throw new IllegalArgumentException("mappings are not allowed when resizing indices" +
                ", all mappings are copied from the source index");
        }

        if (IndexMetaData.INDEX_NUMBER_OF_SHARDS_SETTING.exists(targetIndexSettings)) {
            // this method applies all necessary checks ie. if the target shards are less than the source shards
            // of if the source shards are divisible by the number of target shards
            IndexMetaData.getRoutingFactor(sourceMetaData.getNumberOfShards(),
                IndexMetaData.INDEX_NUMBER_OF_SHARDS_SETTING.get(targetIndexSettings));
        }
        return sourceMetaData;
    }

    static void prepareResizeIndexSettings(
            final ClusterState currentState,
            final Set<String> mappingKeys,
            final Settings.Builder indexSettingsBuilder,
            final Index resizeSourceIndex,
            final String resizeIntoName,
            final ResizeType type,
            final boolean copySettings,
            final IndexScopedSettings indexScopedSettings) {
        final IndexMetaData sourceMetaData = currentState.metaData().index(resizeSourceIndex.getName());
        if (type == ResizeType.SHRINK) {
            final List<String> nodesToAllocateOn = validateShrinkIndex(currentState, resizeSourceIndex.getName(),
                mappingKeys, resizeIntoName, indexSettingsBuilder.build());
            indexSettingsBuilder
                // we use "i.r.a.initial_recovery" rather than "i.r.a.require|include" since we want the replica to allocate right away
                // once we are allocated.
                .put(IndexMetaData.INDEX_ROUTING_INITIAL_RECOVERY_GROUP_SETTING.getKey() + "_id",
                    Strings.arrayToCommaDelimitedString(nodesToAllocateOn.toArray()))
                // we only try once and then give up with a shrink index
                .put("index.allocation.max_retries", 1);
        } else if (type == ResizeType.SPLIT) {
            validateSplitIndex(currentState, resizeSourceIndex.getName(), mappingKeys, resizeIntoName, indexSettingsBuilder.build());
        } else {
            throw new IllegalStateException("unknown resize type is " + type);
        }

        final Settings.Builder builder = Settings.builder();
        if (copySettings) {
            // copy all settings and non-copyable settings and settings that have already been set (e.g., from the request)
            for (final String key : sourceMetaData.getSettings().keySet()) {
                final Setting<?> setting = indexScopedSettings.get(key);
                if (setting == null) {
                    assert indexScopedSettings.isPrivateSetting(key) : key;
                } else if (setting.getProperties().contains(Setting.Property.NotCopyableOnResize)) {
                    continue;
                }
                // do not override settings that have already been set (for example, from the request)
                if (indexSettingsBuilder.keys().contains(key)) {
                    continue;
                }
                builder.copy(key, sourceMetaData.getSettings());
            }
        } else {
            final Predicate<String> sourceSettingsPredicate =
                    (s) -> (s.startsWith("index.similarity.") || s.startsWith("index.analysis.") || s.startsWith("index.sort."))
                            && indexSettingsBuilder.keys().contains(s) == false;
            builder.put(sourceMetaData.getSettings().filter(sourceSettingsPredicate));
        }

        indexSettingsBuilder
            .put(IndexMetaData.SETTING_INDEX_VERSION_CREATED.getKey(), sourceMetaData.getCreationVersion())
            .put(IndexMetaData.SETTING_VERSION_UPGRADED, sourceMetaData.getUpgradedVersion())
            .put(builder.build())
            .put(IndexMetaData.SETTING_ROUTING_PARTITION_SIZE, sourceMetaData.getRoutingPartitionSize())
            .put(IndexMetaData.INDEX_RESIZE_SOURCE_NAME.getKey(), resizeSourceIndex.getName())
            .put(IndexMetaData.INDEX_RESIZE_SOURCE_UUID.getKey(), resizeSourceIndex.getUUID());
    }

    /**
     * Returns a default number of routing shards based on the number of shards of the index. The default number of routing shards will
     * allow any index to be split at least once and at most 10 times by a factor of two. The closer the number or shards gets to 1024
     * the less default split operations are supported
     */
    public static int calculateNumRoutingShards(int numShards, Version indexVersionCreated) {
        if (indexVersionCreated.onOrAfter(Version.V_7_0_0)) {
            // only select this automatically for indices that are created on or after 7.0 this will prevent this new behaviour
            // until we have a fully upgraded cluster. Additionally it will make integratin testing easier since mixed clusters
            // will always have the behavior of the min node in the cluster.
            //
            // We use as a default number of routing shards the higher number that can be expressed
            // as {@code numShards * 2^x`} that is less than or equal to the maximum number of shards: 1024.
            int log2MaxNumShards = 10; // logBase2(1024)
            int log2NumShards = 32 - Integer.numberOfLeadingZeros(numShards - 1); // ceil(logBase2(numShards))
            int numSplits = log2MaxNumShards - log2NumShards;
            numSplits = Math.max(1, numSplits); // Ensure the index can be split at least once
            return numShards * 1 << numSplits;
        } else {
            return numShards;
        }
    }
}<|MERGE_RESOLUTION|>--- conflicted
+++ resolved
@@ -564,13 +564,9 @@
             // TODO: this logic can be removed when the current major version is 8
             assert Version.CURRENT.major == 7;
             final int numberOfShards;
-<<<<<<< HEAD
-            if (Version.fromId(Integer.parseInt(indexSettingsBuilder.get(SETTING_VERSION_CREATED))).before(Version.V_7_0_0)) {
-=======
             final Version indexVersionCreated =
                     Version.fromId(Integer.parseInt(indexSettingsBuilder.get(IndexMetaData.SETTING_INDEX_VERSION_CREATED.getKey())));
-            if (indexVersionCreated.before(Version.V_7_0_0_alpha1)) {
->>>>>>> d7965ba6
+            if (indexVersionCreated.before(Version.V_7_0_0)) {
                 numberOfShards = 5;
             } else {
                 numberOfShards = 1;
