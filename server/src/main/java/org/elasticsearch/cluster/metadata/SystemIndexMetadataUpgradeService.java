/*
 * Copyright Elasticsearch B.V. and/or licensed to Elasticsearch B.V. under one
 * or more contributor license agreements. Licensed under the Elastic License
 * 2.0 and the Server Side Public License, v 1; you may not use this file except
 * in compliance with, at your election, the Elastic License 2.0 or the Server
 * Side Public License, v 1.
 */

package org.elasticsearch.cluster.metadata;

import com.carrotsearch.hppc.cursors.ObjectObjectCursor;

import org.apache.logging.log4j.LogManager;
import org.apache.logging.log4j.Logger;
import org.elasticsearch.cluster.ClusterChangedEvent;
import org.elasticsearch.cluster.ClusterState;
import org.elasticsearch.cluster.ClusterStateListener;
import org.elasticsearch.cluster.ClusterStateUpdateTask;
import org.elasticsearch.cluster.service.ClusterService;
import org.elasticsearch.common.collect.ImmutableOpenMap;
import org.elasticsearch.common.settings.Settings;
import org.elasticsearch.indices.SystemIndices;

import java.util.ArrayList;
import java.util.List;

/**
 * A service responsible for updating the metadata used by system indices.
 */
public class SystemIndexMetadataUpgradeService implements ClusterStateListener {

    private static final Logger logger = LogManager.getLogger(SystemIndexMetadataUpgradeService.class);

    private final SystemIndices systemIndices;
    private final ClusterService clusterService;

    private boolean master = false;

    private volatile ImmutableOpenMap<String, IndexMetadata> lastIndexMetadataMap = ImmutableOpenMap.of();
    private volatile boolean updateTaskPending = false;

    public SystemIndexMetadataUpgradeService(SystemIndices systemIndices, ClusterService clusterService) {
        this.systemIndices = systemIndices;
        this.clusterService = clusterService;
    }

    @Override
    public void clusterChanged(ClusterChangedEvent event) {
        if (event.localNodeMaster() != master) {
            this.master = event.localNodeMaster();
        }

        if (master && updateTaskPending == false) {
            final ImmutableOpenMap<String, IndexMetadata> indexMetadataMap = event.state().metadata().indices();

            if (lastIndexMetadataMap != indexMetadataMap) {
                for (ObjectObjectCursor<String, IndexMetadata> cursor : indexMetadataMap) {
                    if (cursor.value != lastIndexMetadataMap.get(cursor.key)) {
                        final boolean isSystem = systemIndices.isSystemIndex(cursor.value.getIndex())
                            || systemIndices.isSystemIndexBackingDataStream(cursor.value.getIndex().getName());
                        if (isSystem != cursor.value.isSystem()) {
                            updateTaskPending = true;
                            clusterService.submitStateUpdateTask(
                                "system_index_metadata_upgrade_service {system metadata change}",
                                new SystemIndexMetadataUpdateTask()
                            );
                            break;
                        }
                    }
                }
            }
        }
    }

    // visible for testing
    SystemIndexMetadataUpdateTask getTask() {
        return new SystemIndexMetadataUpdateTask();
    }

    public class SystemIndexMetadataUpdateTask extends ClusterStateUpdateTask {

        @Override
        public ClusterState execute(ClusterState currentState) throws Exception {
            final ImmutableOpenMap<String, IndexMetadata> indexMetadataMap = currentState.metadata().indices();
            final List<IndexMetadata> updatedMetadata = new ArrayList<>();
            for (ObjectObjectCursor<String, IndexMetadata> cursor : indexMetadataMap) {
                if (cursor.value != lastIndexMetadataMap.get(cursor.key)) {
                    final boolean isSystem = systemIndices.isSystemIndex(cursor.value.getIndex())
                        || systemIndices.isSystemIndexBackingDataStream(cursor.value.getIndex().getName());
                    IndexMetadata.Builder builder = IndexMetadata.builder(cursor.value);
                    boolean updated = false;
                    if (isSystem != cursor.value.isSystem()) {
                        builder.system(cursor.value.isSystem() == false);
                        updated = true;
                    }
<<<<<<< HEAD
                    boolean isHidden = cursor.value.getSettings().getAsBoolean(IndexMetadata.SETTING_INDEX_HIDDEN, false);
                    if (isSystem && isHidden == false) {
                        builder.settings(Settings.builder()
                            .put(cursor.value.getSettings())
                            .put(IndexMetadata.SETTING_INDEX_HIDDEN, true));
=======
                    if (isSystem && cursor.value.getSettings().getAsBoolean(IndexMetadata.SETTING_INDEX_HIDDEN, false)) {
                        builder.settings(Settings.builder().put(cursor.value.getSettings()).put(IndexMetadata.SETTING_INDEX_HIDDEN, false));
>>>>>>> 30e15ba8
                        updated = true;
                    }
                    if (updated) {
                        updatedMetadata.add(builder.build());
                    }
                }
            }

            if (updatedMetadata.isEmpty() == false) {
                final Metadata.Builder builder = Metadata.builder(currentState.metadata());
                updatedMetadata.forEach(idxMeta -> builder.put(idxMeta, true));
                return ClusterState.builder(currentState).metadata(builder).build();
            }
            return currentState;
        }

        @Override
        public void onFailure(String source, Exception e) {
            updateTaskPending = false;
            logger.error("failed to update system index metadata", e);
        }

        @Override
        public void clusterStateProcessed(String source, ClusterState oldState, ClusterState newState) {
            lastIndexMetadataMap = newState.metadata().indices();
            updateTaskPending = false;
        }
    }
}<|MERGE_RESOLUTION|>--- conflicted
+++ resolved
@@ -93,16 +93,11 @@
                         builder.system(cursor.value.isSystem() == false);
                         updated = true;
                     }
-<<<<<<< HEAD
                     boolean isHidden = cursor.value.getSettings().getAsBoolean(IndexMetadata.SETTING_INDEX_HIDDEN, false);
                     if (isSystem && isHidden == false) {
                         builder.settings(Settings.builder()
                             .put(cursor.value.getSettings())
                             .put(IndexMetadata.SETTING_INDEX_HIDDEN, true));
-=======
-                    if (isSystem && cursor.value.getSettings().getAsBoolean(IndexMetadata.SETTING_INDEX_HIDDEN, false)) {
-                        builder.settings(Settings.builder().put(cursor.value.getSettings()).put(IndexMetadata.SETTING_INDEX_HIDDEN, false));
->>>>>>> 30e15ba8
                         updated = true;
                     }
                     if (updated) {
