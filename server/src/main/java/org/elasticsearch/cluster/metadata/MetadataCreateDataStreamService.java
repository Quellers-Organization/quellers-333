/*
 * Licensed to Elasticsearch under one or more contributor
 * license agreements. See the NOTICE file distributed with
 * this work for additional information regarding copyright
 * ownership. Elasticsearch licenses this file to you under
 * the Apache License, Version 2.0 (the "License"); you may
 * not use this file except in compliance with the License.
 * You may obtain a copy of the License at
 *
 *     http://www.apache.org/licenses/LICENSE-2.0
 *
 * Unless required by applicable law or agreed to in writing,
 * software distributed under the License is distributed on an
 * "AS IS" BASIS, WITHOUT WARRANTIES OR CONDITIONS OF ANY
 * KIND, either express or implied.  See the License for the
 * specific language governing permissions and limitations
 * under the License.
 */
package org.elasticsearch.cluster.metadata;

import org.apache.logging.log4j.LogManager;
import org.apache.logging.log4j.Logger;
import org.elasticsearch.ElasticsearchStatusException;
import org.elasticsearch.ResourceAlreadyExistsException;
import org.elasticsearch.action.ActionListener;
import org.elasticsearch.action.admin.indices.create.CreateIndexClusterStateUpdateRequest;
import org.elasticsearch.action.support.ActiveShardCount;
import org.elasticsearch.action.support.ActiveShardsObserver;
import org.elasticsearch.action.support.master.AcknowledgedResponse;
import org.elasticsearch.cluster.AckedClusterStateUpdateTask;
import org.elasticsearch.cluster.ClusterState;
import org.elasticsearch.cluster.ack.ClusterStateUpdateRequest;
import org.elasticsearch.cluster.ack.ClusterStateUpdateResponse;
import org.elasticsearch.cluster.service.ClusterService;
import org.elasticsearch.common.Priority;
import org.elasticsearch.common.Strings;
import org.elasticsearch.common.settings.Settings;
import org.elasticsearch.common.unit.TimeValue;
import org.elasticsearch.common.xcontent.NamedXContentRegistry;
import org.elasticsearch.common.xcontent.ObjectPath;
import org.elasticsearch.index.Index;
import org.elasticsearch.index.mapper.MapperService;
import org.elasticsearch.index.mapper.MetadataFieldMapper;
import org.elasticsearch.rest.RestStatus;
import org.elasticsearch.threadpool.ThreadPool;

import java.io.IOException;
import java.util.List;
import java.util.Locale;
import java.util.Map;
import java.util.Objects;
import java.util.concurrent.atomic.AtomicReference;
import java.util.stream.Collectors;

public class MetadataCreateDataStreamService {

    private static final Logger logger = LogManager.getLogger(MetadataCreateDataStreamService.class);

    private final ClusterService clusterService;
    private final ActiveShardsObserver activeShardsObserver;
    private final MetadataCreateIndexService metadataCreateIndexService;

    public MetadataCreateDataStreamService(ThreadPool threadPool,
                                           ClusterService clusterService,
                                           MetadataCreateIndexService metadataCreateIndexService) {
        this.clusterService = clusterService;
        this.activeShardsObserver = new ActiveShardsObserver(clusterService, threadPool);
        this.metadataCreateIndexService = metadataCreateIndexService;
    }

    public void createDataStream(CreateDataStreamClusterStateUpdateRequest request,
                                 ActionListener<AcknowledgedResponse> finalListener) {
        AtomicReference<String> firstBackingIndexRef = new AtomicReference<>();
        ActionListener<ClusterStateUpdateResponse> listener = ActionListener.wrap(
            response -> {
                if (response.isAcknowledged()) {
                    String firstBackingIndexName = firstBackingIndexRef.get();
                    assert firstBackingIndexName != null;
                    activeShardsObserver.waitForActiveShards(
                        new String[]{firstBackingIndexName},
                        ActiveShardCount.DEFAULT,
                        request.masterNodeTimeout(),
                        shardsAcked -> finalListener.onResponse(AcknowledgedResponse.TRUE),
                        finalListener::onFailure);
                } else {
                    finalListener.onResponse(AcknowledgedResponse.FALSE);
                }
            },
            finalListener::onFailure
        );
        clusterService.submitStateUpdateTask("create-data-stream [" + request.name + "]",
            new AckedClusterStateUpdateTask<>(Priority.HIGH, request, listener) {

                @Override
                public ClusterState execute(ClusterState currentState) throws Exception {
                    ClusterState clusterState = createDataStream(metadataCreateIndexService, currentState, request);
                    firstBackingIndexRef.set(clusterState.metadata().dataStreams().get(request.name).getIndices().get(0).getName());
                    return clusterState;
                }

                @Override
                protected ClusterStateUpdateResponse newResponse(boolean acknowledged) {
                    return new ClusterStateUpdateResponse(acknowledged);
                }
            });
    }

    public ClusterState createDataStream(CreateDataStreamClusterStateUpdateRequest request, ClusterState current) throws Exception {
        return createDataStream(metadataCreateIndexService, current, request);
    }

    public static final class CreateDataStreamClusterStateUpdateRequest extends ClusterStateUpdateRequest {

        private final String name;

        public CreateDataStreamClusterStateUpdateRequest(String name,
                                                         TimeValue masterNodeTimeout,
                                                         TimeValue timeout) {
            this.name = name;
            masterNodeTimeout(masterNodeTimeout);
            ackTimeout(timeout);
        }
    }

    static ClusterState createDataStream(MetadataCreateIndexService metadataCreateIndexService,
                                         ClusterState currentState,
                                         CreateDataStreamClusterStateUpdateRequest request) throws Exception {
        return createDataStream(metadataCreateIndexService, currentState, request.name, List.of(), null);
    }

    /**
     * Creates a data stream with the specified properties.
     *
     * @param metadataCreateIndexService Used if a new write index must be created
     * @param currentState               Cluster state
     * @param dataStreamName             Name of the data stream
     * @param backingIndices             List of backing indices. May be empty
     * @param writeIndex                 Write index for the data stream. If null, a new write index will be created.
     * @return                           Cluster state containing the new data stream
     */
    static ClusterState createDataStream(MetadataCreateIndexService metadataCreateIndexService,
                                         ClusterState currentState,
                                         String dataStreamName,
                                         List<IndexMetadata> backingIndices,
                                         IndexMetadata writeIndex) throws Exception
    {
        if (writeIndex == null) {
            Objects.requireNonNull(metadataCreateIndexService);
        }
        Objects.requireNonNull(currentState);
        Objects.requireNonNull(backingIndices);
        if (currentState.metadata().dataStreams().containsKey(dataStreamName)) {
            throw new ResourceAlreadyExistsException("data_stream [" + dataStreamName + "] already exists");
        }

        MetadataCreateIndexService.validateIndexOrAliasName(dataStreamName,
            (s1, s2) -> new IllegalArgumentException("data_stream [" + s1 + "] " + s2));

        if (dataStreamName.toLowerCase(Locale.ROOT).equals(dataStreamName) == false) {
            throw new IllegalArgumentException("data_stream [" + dataStreamName + "] must be lowercase");
        }
<<<<<<< HEAD
        if (request.name.startsWith(DataStream.BACKING_INDEX_PREFIX)) {
            throw new IllegalArgumentException("data_stream [" + request.name + "] must not start with '"
                + DataStream.BACKING_INDEX_PREFIX + "'");
=======
        if (dataStreamName.startsWith(".")) {
            throw new IllegalArgumentException("data_stream [" + dataStreamName + "] must not start with '.'");
>>>>>>> 001d16ce
        }

        ComposableIndexTemplate template = lookupTemplateForDataStream(dataStreamName, currentState.metadata());

        if (writeIndex == null) {
            String firstBackingIndexName = DataStream.getDefaultBackingIndexName(dataStreamName, 1);
            CreateIndexClusterStateUpdateRequest createIndexRequest =
                new CreateIndexClusterStateUpdateRequest("initialize_data_stream", firstBackingIndexName, firstBackingIndexName)
                    .dataStreamName(dataStreamName)
                    .settings(Settings.builder().put("index.hidden", true).build());
            try {
                currentState = metadataCreateIndexService.applyCreateIndexRequest(currentState, createIndexRequest, false);
            } catch (ResourceAlreadyExistsException e) {
                // Rethrow as ElasticsearchStatusException, so that bulk transport action doesn't ignore it during
                // auto index/data stream creation.
                // (otherwise bulk execution fails later, because data stream will also not have been created)
                throw new ElasticsearchStatusException("data stream could not be created because backing index [{}] already exists",
                    RestStatus.BAD_REQUEST, e, firstBackingIndexName);
            }
            writeIndex = currentState.metadata().index(firstBackingIndexName);
        }
        assert writeIndex != null;
        assert writeIndex.mapping() != null : "no mapping found for backing index [" + writeIndex.getIndex().getName() + "]";

        String fieldName = template.getDataStreamTemplate().getTimestampField();
        DataStream.TimestampField timestampField = new DataStream.TimestampField(fieldName);
<<<<<<< HEAD
        boolean hidden = template.getDataStreamTemplate().isHidden();
        DataStream newDataStream =
            new DataStream(request.name, timestampField, List.of(firstBackingIndex.getIndex()), 1L,
                template.metadata() != null ? Map.copyOf(template.metadata()) : null, hidden);
=======
        List<Index> dsBackingIndices = backingIndices.stream().map(IndexMetadata::getIndex).collect(Collectors.toList());
        dsBackingIndices.add(writeIndex.getIndex());
        DataStream newDataStream = new DataStream(dataStreamName, timestampField, dsBackingIndices, 1L,
                                                  template.metadata() != null ? Map.copyOf(template.metadata()) : null);
>>>>>>> 001d16ce
        Metadata.Builder builder = Metadata.builder(currentState.metadata()).put(newDataStream);
        logger.info("adding data stream [{}] with write index [{}] and backing indices [{}]", dataStreamName,
            writeIndex.getIndex().getName(),
            Strings.arrayToCommaDelimitedString(backingIndices.stream().map(i -> i.getIndex().getName()).toArray()));
        return ClusterState.builder(currentState).metadata(builder).build();
    }

    public static ComposableIndexTemplate lookupTemplateForDataStream(String dataStreamName, Metadata metadata) {
        final String v2Template = MetadataIndexTemplateService.findV2Template(metadata, dataStreamName, false);
        if (v2Template == null) {
            throw new IllegalArgumentException("no matching index template found for data stream [" + dataStreamName + "]");
        }
        ComposableIndexTemplate composableIndexTemplate = metadata.templatesV2().get(v2Template);
        if (composableIndexTemplate.getDataStreamTemplate() == null) {
            throw new IllegalArgumentException("matching index template [" + v2Template + "] for data stream [" + dataStreamName  +
                "] has no data stream template");
        }
        return composableIndexTemplate;
    }

    public static void validateTimestampFieldMapping(String timestampFieldName, MapperService mapperService) throws IOException {
        MetadataFieldMapper fieldMapper =
            (MetadataFieldMapper) mapperService.documentMapper().mappers().getMapper("_data_stream_timestamp");
        assert fieldMapper != null : "[_data_stream_timestamp] meta field mapper must exist";

        Map<String, Object> parsedTemplateMapping =
            MapperService.parseMapping(NamedXContentRegistry.EMPTY, mapperService.documentMapper().mappingSource().string());
        Boolean enabled = ObjectPath.eval("_doc._data_stream_timestamp.enabled", parsedTemplateMapping);
        // Sanity check: if this fails then somehow the mapping for _data_stream_timestamp has been overwritten and
        // that would be a bug.
        if (enabled == null || enabled == false) {
            throw new IllegalStateException("[_data_stream_timestamp] meta field has been disabled");
        }

        // Sanity check (this validation logic should already have been executed when merging mappings):
        fieldMapper.validate(mapperService.documentMapper().mappers());
    }

}<|MERGE_RESOLUTION|>--- conflicted
+++ resolved
@@ -159,14 +159,9 @@
         if (dataStreamName.toLowerCase(Locale.ROOT).equals(dataStreamName) == false) {
             throw new IllegalArgumentException("data_stream [" + dataStreamName + "] must be lowercase");
         }
-<<<<<<< HEAD
         if (request.name.startsWith(DataStream.BACKING_INDEX_PREFIX)) {
-            throw new IllegalArgumentException("data_stream [" + request.name + "] must not start with '"
+            throw new IllegalArgumentException("data_stream [" + dataStreamName + "] must not start with '"
                 + DataStream.BACKING_INDEX_PREFIX + "'");
-=======
-        if (dataStreamName.startsWith(".")) {
-            throw new IllegalArgumentException("data_stream [" + dataStreamName + "] must not start with '.'");
->>>>>>> 001d16ce
         }
 
         ComposableIndexTemplate template = lookupTemplateForDataStream(dataStreamName, currentState.metadata());
@@ -193,17 +188,10 @@
 
         String fieldName = template.getDataStreamTemplate().getTimestampField();
         DataStream.TimestampField timestampField = new DataStream.TimestampField(fieldName);
-<<<<<<< HEAD
-        boolean hidden = template.getDataStreamTemplate().isHidden();
-        DataStream newDataStream =
-            new DataStream(request.name, timestampField, List.of(firstBackingIndex.getIndex()), 1L,
-                template.metadata() != null ? Map.copyOf(template.metadata()) : null, hidden);
-=======
         List<Index> dsBackingIndices = backingIndices.stream().map(IndexMetadata::getIndex).collect(Collectors.toList());
         dsBackingIndices.add(writeIndex.getIndex());
         DataStream newDataStream = new DataStream(dataStreamName, timestampField, dsBackingIndices, 1L,
-                                                  template.metadata() != null ? Map.copyOf(template.metadata()) : null);
->>>>>>> 001d16ce
+                                                  template.metadata() != null ? Map.copyOf(template.metadata()) : null, hidden);
         Metadata.Builder builder = Metadata.builder(currentState.metadata()).put(newDataStream);
         logger.info("adding data stream [{}] with write index [{}] and backing indices [{}]", dataStreamName,
             writeIndex.getIndex().getName(),
