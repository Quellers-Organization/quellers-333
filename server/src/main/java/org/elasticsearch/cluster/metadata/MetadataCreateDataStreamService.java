/*
 * Licensed to Elasticsearch under one or more contributor
 * license agreements. See the NOTICE file distributed with
 * this work for additional information regarding copyright
 * ownership. Elasticsearch licenses this file to you under
 * the Apache License, Version 2.0 (the "License"); you may
 * not use this file except in compliance with the License.
 * You may obtain a copy of the License at
 *
 *     http://www.apache.org/licenses/LICENSE-2.0
 *
 * Unless required by applicable law or agreed to in writing,
 * software distributed under the License is distributed on an
 * "AS IS" BASIS, WITHOUT WARRANTIES OR CONDITIONS OF ANY
 * KIND, either express or implied.  See the License for the
 * specific language governing permissions and limitations
 * under the License.
 */
package org.elasticsearch.cluster.metadata;

import org.apache.logging.log4j.LogManager;
import org.apache.logging.log4j.Logger;
import org.elasticsearch.ElasticsearchStatusException;
import org.elasticsearch.ResourceAlreadyExistsException;
import org.elasticsearch.action.ActionListener;
import org.elasticsearch.action.admin.indices.create.CreateIndexClusterStateUpdateRequest;
import org.elasticsearch.action.support.ActiveShardCount;
import org.elasticsearch.action.support.ActiveShardsObserver;
import org.elasticsearch.action.support.master.AcknowledgedResponse;
import org.elasticsearch.cluster.AckedClusterStateUpdateTask;
import org.elasticsearch.cluster.ClusterState;
import org.elasticsearch.cluster.ack.ClusterStateUpdateRequest;
import org.elasticsearch.cluster.ack.ClusterStateUpdateResponse;
import org.elasticsearch.cluster.service.ClusterService;
import org.elasticsearch.common.Priority;
import org.elasticsearch.common.settings.Settings;
import org.elasticsearch.common.unit.TimeValue;
import org.elasticsearch.common.xcontent.NamedXContentRegistry;
import org.elasticsearch.common.xcontent.ObjectPath;
import org.elasticsearch.index.Index;
import org.elasticsearch.index.mapper.MapperService;
import org.elasticsearch.index.mapper.MetadataFieldMapper;
import org.elasticsearch.rest.RestStatus;
import org.elasticsearch.threadpool.ThreadPool;

import java.io.IOException;
import java.util.List;
import java.util.Locale;
import java.util.Map;
import java.util.Objects;
import java.util.concurrent.atomic.AtomicReference;
import java.util.stream.Collectors;

public class MetadataCreateDataStreamService {

    private static final Logger logger = LogManager.getLogger(MetadataCreateDataStreamService.class);

    private final ClusterService clusterService;
    private final ActiveShardsObserver activeShardsObserver;
    private final MetadataCreateIndexService metadataCreateIndexService;

    public MetadataCreateDataStreamService(ThreadPool threadPool,
                                           ClusterService clusterService,
                                           MetadataCreateIndexService metadataCreateIndexService) {
        this.clusterService = clusterService;
        this.activeShardsObserver = new ActiveShardsObserver(clusterService, threadPool);
        this.metadataCreateIndexService = metadataCreateIndexService;
    }

    public void createDataStream(CreateDataStreamClusterStateUpdateRequest request,
                                 ActionListener<AcknowledgedResponse> finalListener) {
        AtomicReference<String> firstBackingIndexRef = new AtomicReference<>();
        ActionListener<ClusterStateUpdateResponse> listener = ActionListener.wrap(
            response -> {
                if (response.isAcknowledged()) {
                    String firstBackingIndexName = firstBackingIndexRef.get();
                    assert firstBackingIndexName != null;
                    activeShardsObserver.waitForActiveShards(
                        new String[]{firstBackingIndexName},
                        ActiveShardCount.DEFAULT,
                        request.masterNodeTimeout(),
                        shardsAcked -> finalListener.onResponse(AcknowledgedResponse.TRUE),
                        finalListener::onFailure);
                } else {
                    finalListener.onResponse(AcknowledgedResponse.FALSE);
                }
            },
            finalListener::onFailure
        );
        clusterService.submitStateUpdateTask("create-data-stream [" + request.name + "]",
            new AckedClusterStateUpdateTask<>(Priority.HIGH, request, listener) {

                @Override
                public ClusterState execute(ClusterState currentState) throws Exception {
                    ClusterState clusterState = createDataStream(metadataCreateIndexService, currentState, request);
                    firstBackingIndexRef.set(clusterState.metadata().dataStreams().get(request.name).getIndices().get(0).getName());
                    return clusterState;
                }

                @Override
                protected ClusterStateUpdateResponse newResponse(boolean acknowledged) {
                    return new ClusterStateUpdateResponse(acknowledged);
                }
            });
    }

    public ClusterState createDataStream(CreateDataStreamClusterStateUpdateRequest request, ClusterState current) throws Exception {
        return createDataStream(metadataCreateIndexService, current, request);
    }

    public static final class CreateDataStreamClusterStateUpdateRequest extends ClusterStateUpdateRequest {

        private final String name;

        public CreateDataStreamClusterStateUpdateRequest(String name,
                                                         TimeValue masterNodeTimeout,
                                                         TimeValue timeout) {
            this.name = name;
            masterNodeTimeout(masterNodeTimeout);
            ackTimeout(timeout);
        }
    }

    static ClusterState createDataStream(MetadataCreateIndexService metadataCreateIndexService,
                                         ClusterState currentState,
                                         CreateDataStreamClusterStateUpdateRequest request) throws Exception {
        return createDataStream(metadataCreateIndexService, currentState, request.name, List.of(), null);
    }

    /**
     * Creates a data stream with the specified properties.
     *
     * @param metadataCreateIndexService Used if a new write index must be created
     * @param currentState               Cluster state
     * @param dataStreamName             Name of the data stream
     * @param backingIndices             List of backing indices. May be empty
     * @param writeIndex                 Write index for the data stream. If null, a new write index will be created.
     * @return                           Cluster state containing the new data stream
     */
    static ClusterState createDataStream(MetadataCreateIndexService metadataCreateIndexService,
                                         ClusterState currentState,
                                         String dataStreamName,
                                         List<IndexMetadata> backingIndices,
                                         IndexMetadata writeIndex) throws Exception
    {
        Objects.requireNonNull(metadataCreateIndexService);
        Objects.requireNonNull(currentState);
        Objects.requireNonNull(backingIndices);
        if (currentState.metadata().dataStreams().containsKey(dataStreamName)) {
            throw new ResourceAlreadyExistsException("data_stream [" + dataStreamName + "] already exists");
        }

        MetadataCreateIndexService.validateIndexOrAliasName(dataStreamName,
            (s1, s2) -> new IllegalArgumentException("data_stream [" + s1 + "] " + s2));

        if (dataStreamName.toLowerCase(Locale.ROOT).equals(dataStreamName) == false) {
            throw new IllegalArgumentException("data_stream [" + dataStreamName + "] must be lowercase");
        }
        if (dataStreamName.startsWith(".")) {
            throw new IllegalArgumentException("data_stream [" + dataStreamName + "] must not start with '.'");
        }

        ComposableIndexTemplate template = lookupTemplateForDataStream(dataStreamName, currentState.metadata());

        if (writeIndex == null) {
            String firstBackingIndexName = DataStream.getDefaultBackingIndexName(dataStreamName, 1);
            CreateIndexClusterStateUpdateRequest createIndexRequest =
                new CreateIndexClusterStateUpdateRequest("initialize_data_stream", firstBackingIndexName, firstBackingIndexName)
                    .dataStreamName(dataStreamName)
                    .settings(Settings.builder().put("index.hidden", true).build());
            try {
                currentState = metadataCreateIndexService.applyCreateIndexRequest(currentState, createIndexRequest, false);
            } catch (ResourceAlreadyExistsException e) {
                // Rethrow as ElasticsearchStatusException, so that bulk transport action doesn't ignore it during
                // auto index/data stream creation.
                // (otherwise bulk execution fails later, because data stream will also not have been created)
                throw new ElasticsearchStatusException("data stream could not be created because backing index [{}] already exists",
                    RestStatus.BAD_REQUEST, e, firstBackingIndexName);
            }
            writeIndex = currentState.metadata().index(firstBackingIndexName);
        }
        assert writeIndex != null;
        assert writeIndex.mapping() != null : "no mapping found for backing index [" + writeIndex.getIndex().getName() + "]";

        String fieldName = template.getDataStreamTemplate().getTimestampField();
        DataStream.TimestampField timestampField = new DataStream.TimestampField(fieldName);
<<<<<<< HEAD
        List<Index> dsBackingIndices = backingIndices.stream().map(IndexMetadata::getIndex).collect(Collectors.toList());
        dsBackingIndices.add(writeIndex.getIndex());
        DataStream newDataStream = new DataStream(dataStreamName, timestampField, dsBackingIndices, 1);
=======
        DataStream newDataStream =
            new DataStream(request.name, timestampField, List.of(firstBackingIndex.getIndex()), 1L,
                template.metadata() != null ? Map.copyOf(template.metadata()) : null);
>>>>>>> 709264ac
        Metadata.Builder builder = Metadata.builder(currentState.metadata()).put(newDataStream);
        logger.info("adding data stream [{}]", dataStreamName);
        return ClusterState.builder(currentState).metadata(builder).build();
    }

    public static ComposableIndexTemplate lookupTemplateForDataStream(String dataStreamName, Metadata metadata) {
        final String v2Template = MetadataIndexTemplateService.findV2Template(metadata, dataStreamName, false);
        if (v2Template == null) {
            throw new IllegalArgumentException("no matching index template found for data stream [" + dataStreamName + "]");
        }
        ComposableIndexTemplate composableIndexTemplate = metadata.templatesV2().get(v2Template);
        if (composableIndexTemplate.getDataStreamTemplate() == null) {
            throw new IllegalArgumentException("matching index template [" + v2Template + "] for data stream [" + dataStreamName  +
                "] has no data stream template");
        }
        return composableIndexTemplate;
    }

    public static void validateTimestampFieldMapping(String timestampFieldName, MapperService mapperService) throws IOException {
        MetadataFieldMapper fieldMapper =
            (MetadataFieldMapper) mapperService.documentMapper().mappers().getMapper("_data_stream_timestamp");
        assert fieldMapper != null : "[_data_stream_timestamp] meta field mapper must exist";

        Map<String, Object> parsedTemplateMapping =
            MapperService.parseMapping(NamedXContentRegistry.EMPTY, mapperService.documentMapper().mappingSource().string());
        Boolean enabled = ObjectPath.eval("_doc._data_stream_timestamp.enabled", parsedTemplateMapping);
        // Sanity check: if this fails then somehow the mapping for _data_stream_timestamp has been overwritten and
        // that would be a bug.
        if (enabled == null || enabled == false) {
            throw new IllegalStateException("[_data_stream_timestamp] meta field has been disabled");
        }

        // Sanity check (this validation logic should already have been executed when merging mappings):
        fieldMapper.validate(mapperService.documentMapper().mappers());
    }

}<|MERGE_RESOLUTION|>--- conflicted
+++ resolved
@@ -184,15 +184,10 @@
 
         String fieldName = template.getDataStreamTemplate().getTimestampField();
         DataStream.TimestampField timestampField = new DataStream.TimestampField(fieldName);
-<<<<<<< HEAD
         List<Index> dsBackingIndices = backingIndices.stream().map(IndexMetadata::getIndex).collect(Collectors.toList());
         dsBackingIndices.add(writeIndex.getIndex());
-        DataStream newDataStream = new DataStream(dataStreamName, timestampField, dsBackingIndices, 1);
-=======
-        DataStream newDataStream =
-            new DataStream(request.name, timestampField, List.of(firstBackingIndex.getIndex()), 1L,
-                template.metadata() != null ? Map.copyOf(template.metadata()) : null);
->>>>>>> 709264ac
+        DataStream newDataStream = new DataStream(dataStreamName, timestampField, dsBackingIndices, 1L,
+                                                  template.metadata() != null ? Map.copyOf(template.metadata()) : null);
         Metadata.Builder builder = Metadata.builder(currentState.metadata()).put(newDataStream);
         logger.info("adding data stream [{}]", dataStreamName);
         return ClusterState.builder(currentState).metadata(builder).build();
