/*
 * Copyright Elasticsearch B.V. and/or licensed to Elasticsearch B.V. under one
 * or more contributor license agreements. Licensed under the Elastic License
 * 2.0 and the Server Side Public License, v 1; you may not use this file except
 * in compliance with, at your election, the Elastic License 2.0 or the Server
 * Side Public License, v 1.
 */

package org.elasticsearch.cluster.metadata;

import com.carrotsearch.hppc.LongArrayList;
import com.carrotsearch.hppc.cursors.IntObjectCursor;
import com.carrotsearch.hppc.cursors.ObjectCursor;
import com.carrotsearch.hppc.cursors.ObjectObjectCursor;

import org.elasticsearch.Assertions;
import org.elasticsearch.Version;
import org.elasticsearch.action.admin.indices.rollover.RolloverInfo;
import org.elasticsearch.action.support.ActiveShardCount;
import org.elasticsearch.cluster.Diff;
import org.elasticsearch.cluster.Diffable;
import org.elasticsearch.cluster.DiffableUtils;
import org.elasticsearch.cluster.block.ClusterBlock;
import org.elasticsearch.cluster.block.ClusterBlockLevel;
import org.elasticsearch.cluster.node.DiscoveryNodeFilters;
import org.elasticsearch.cluster.routing.IndexRouting;
import org.elasticsearch.cluster.routing.allocation.DataTier;
import org.elasticsearch.cluster.routing.allocation.IndexMetadataUpdater;
import org.elasticsearch.cluster.routing.allocation.decider.DiskThresholdDecider;
import org.elasticsearch.common.collect.ImmutableOpenIntMap;
import org.elasticsearch.common.collect.ImmutableOpenMap;
import org.elasticsearch.common.collect.MapBuilder;
import org.elasticsearch.common.compress.CompressedXContent;
import org.elasticsearch.common.io.stream.StreamInput;
import org.elasticsearch.common.io.stream.StreamOutput;
import org.elasticsearch.common.io.stream.Writeable;
import org.elasticsearch.common.settings.Setting;
import org.elasticsearch.common.settings.Setting.Property;
import org.elasticsearch.common.settings.Settings;
import org.elasticsearch.common.xcontent.ToXContent;
import org.elasticsearch.common.xcontent.ToXContentFragment;
import org.elasticsearch.common.xcontent.XContentBuilder;
import org.elasticsearch.common.xcontent.XContentFactory;
import org.elasticsearch.common.xcontent.XContentHelper;
import org.elasticsearch.common.xcontent.XContentParser;
import org.elasticsearch.common.xcontent.XContentParserUtils;
import org.elasticsearch.core.Nullable;
import org.elasticsearch.gateway.MetadataStateFormat;
import org.elasticsearch.index.Index;
import org.elasticsearch.index.mapper.MapperService;
import org.elasticsearch.index.seqno.SequenceNumbers;
import org.elasticsearch.index.shard.IndexLongFieldRange;
import org.elasticsearch.index.shard.ShardId;
import org.elasticsearch.rest.RestStatus;

import java.io.IOException;
import java.time.Instant;
import java.time.ZoneOffset;
import java.time.ZonedDateTime;
import java.util.Arrays;
import java.util.Collections;
import java.util.EnumSet;
import java.util.HashMap;
import java.util.HashSet;
import java.util.Iterator;
import java.util.List;
import java.util.Locale;
import java.util.Map;
import java.util.Set;
import java.util.function.Function;

import static org.elasticsearch.cluster.metadata.Metadata.CONTEXT_MODE_PARAM;
import static org.elasticsearch.cluster.node.DiscoveryNodeFilters.IP_VALIDATOR;
import static org.elasticsearch.cluster.node.DiscoveryNodeFilters.OpType.AND;
import static org.elasticsearch.cluster.node.DiscoveryNodeFilters.OpType.OR;
import static org.elasticsearch.common.settings.Settings.readSettingsFromStream;
import static org.elasticsearch.common.settings.Settings.writeSettingsToStream;

public class IndexMetadata implements Diffable<IndexMetadata>, ToXContentFragment {

    public static final ClusterBlock INDEX_READ_ONLY_BLOCK =
        new ClusterBlock(5, "index read-only (api)", false, false, false,
            RestStatus.FORBIDDEN, EnumSet.of(ClusterBlockLevel.WRITE, ClusterBlockLevel.METADATA_WRITE));
    public static final ClusterBlock INDEX_READ_BLOCK =
        new ClusterBlock(7, "index read (api)", false, false, false,
            RestStatus.FORBIDDEN, EnumSet.of(ClusterBlockLevel.READ));
    public static final ClusterBlock INDEX_WRITE_BLOCK =
        new ClusterBlock(8, "index write (api)", false, false, false,
            RestStatus.FORBIDDEN, EnumSet.of(ClusterBlockLevel.WRITE));
    public static final ClusterBlock INDEX_METADATA_BLOCK =
        new ClusterBlock(9, "index metadata (api)", false, false, false,
            RestStatus.FORBIDDEN, EnumSet.of(ClusterBlockLevel.METADATA_WRITE, ClusterBlockLevel.METADATA_READ));
    public static final ClusterBlock INDEX_READ_ONLY_ALLOW_DELETE_BLOCK =
        new ClusterBlock(12, "disk usage exceeded flood-stage watermark, index has read-only-allow-delete block", false, false,
            true, RestStatus.TOO_MANY_REQUESTS, EnumSet.of(ClusterBlockLevel.METADATA_WRITE, ClusterBlockLevel.WRITE));

    public enum State {
        OPEN((byte) 0),
        CLOSE((byte) 1);

        private final byte id;

        State(byte id) {
            this.id = id;
        }

        public byte id() {
            return this.id;
        }

        public static State fromId(byte id) {
            if (id == 0) {
                return OPEN;
            } else if (id == 1) {
                return CLOSE;
            }
            throw new IllegalStateException("No state match for id [" + id + "]");
        }

        public static State fromString(String state) {
            if ("open".equals(state)) {
                return OPEN;
            } else if ("close".equals(state)) {
                return CLOSE;
            }
            throw new IllegalStateException("No state match for [" + state + "]");
        }
    }

    static Setting<Integer> buildNumberOfShardsSetting() {
        /* This is a safety limit that should only be exceeded in very rare and special cases. The assumption is that
         * 99% of the users have less than 1024 shards per index. We also make it a hard check that requires restart of nodes
         * if a cluster should allow to create more than 1024 shards per index. NOTE: this does not limit the number of shards
         * per cluster. this also prevents creating stuff like a new index with millions of shards by accident which essentially
         * kills the entire cluster with OOM on the spot.*/
        final int maxNumShards = Integer.parseInt(System.getProperty("es.index.max_number_of_shards", "1024"));
        if (maxNumShards < 1) {
            throw new IllegalArgumentException("es.index.max_number_of_shards must be > 0");
        }
        return Setting.intSetting(SETTING_NUMBER_OF_SHARDS, 1, 1, maxNumShards, Property.IndexScope, Property.Final);
    }

    public static final String INDEX_SETTING_PREFIX = "index.";
    public static final String SETTING_NUMBER_OF_SHARDS = "index.number_of_shards";
    public static final Setting<Integer> INDEX_NUMBER_OF_SHARDS_SETTING = buildNumberOfShardsSetting();
    public static final String SETTING_NUMBER_OF_REPLICAS = "index.number_of_replicas";
    public static final Setting<Integer> INDEX_NUMBER_OF_REPLICAS_SETTING =
        Setting.intSetting(SETTING_NUMBER_OF_REPLICAS, 1, 0, Property.Dynamic, Property.IndexScope);

    public static final String SETTING_ROUTING_PARTITION_SIZE = "index.routing_partition_size";
    public static final Setting<Integer> INDEX_ROUTING_PARTITION_SIZE_SETTING =
            Setting.intSetting(SETTING_ROUTING_PARTITION_SIZE, 1, 1, Property.IndexScope);

    @SuppressWarnings("Convert2Diamond") // since some IntelliJs mysteriously report an error if an <Integer> is replaced with <> here:
    public static final Setting<Integer> INDEX_NUMBER_OF_ROUTING_SHARDS_SETTING = Setting.intSetting(
        "index.number_of_routing_shards",
        INDEX_NUMBER_OF_SHARDS_SETTING,
        1,
        new Setting.Validator<Integer>() {

            @Override
            public void validate(final Integer value) {

            }

            @Override
            public void validate(final Integer numRoutingShards, final Map<Setting<?>, Object> settings) {
                int numShards = (int) settings.get(INDEX_NUMBER_OF_SHARDS_SETTING);
                if (numRoutingShards < numShards) {
                    throw new IllegalArgumentException("index.number_of_routing_shards [" + numRoutingShards
                        + "] must be >= index.number_of_shards [" + numShards + "]");
                }
                getRoutingFactor(numShards, numRoutingShards);
            }

            @Override
            public Iterator<Setting<?>> settings() {
                final List<Setting<?>> settings = List.of(INDEX_NUMBER_OF_SHARDS_SETTING);
                return settings.iterator();
            }

        },
        Property.IndexScope);

    public static final String SETTING_AUTO_EXPAND_REPLICAS = "index.auto_expand_replicas";
    public static final Setting<AutoExpandReplicas> INDEX_AUTO_EXPAND_REPLICAS_SETTING = AutoExpandReplicas.SETTING;

    public enum APIBlock implements Writeable {
        READ_ONLY("read_only", INDEX_READ_ONLY_BLOCK),
        READ("read", INDEX_READ_BLOCK),
        WRITE("write", INDEX_WRITE_BLOCK),
        METADATA("metadata", INDEX_METADATA_BLOCK),
        READ_ONLY_ALLOW_DELETE("read_only_allow_delete", INDEX_READ_ONLY_ALLOW_DELETE_BLOCK);

        final String name;
        final String settingName;
        final Setting<Boolean> setting;
        final ClusterBlock block;

        APIBlock(String name, ClusterBlock block) {
            this.name = name;
            this.settingName = "index.blocks." + name;
            this.setting = Setting.boolSetting(settingName, false, Property.Dynamic, Property.IndexScope);
            this.block = block;
        }

        public String settingName() {
            return settingName;
        }

        public Setting<Boolean> setting() {
            return setting;
        }

        public ClusterBlock getBlock() {
            return block;
        }

        public static APIBlock fromName(String name) {
            for (APIBlock block : APIBlock.values()) {
                if (block.name.equals(name)) {
                    return block;
                }
            }
            throw new IllegalArgumentException("No block found with name " + name);
        }

        public static APIBlock fromSetting(String settingName) {
            for (APIBlock block : APIBlock.values()) {
                if (block.settingName.equals(settingName)) {
                    return block;
                }
            }
            throw new IllegalArgumentException("No block found with setting name " + settingName);
        }

        @Override
        public void writeTo(StreamOutput out) throws IOException {
            out.writeVInt(ordinal());
        }

        public static APIBlock readFrom(StreamInput input) throws IOException {
            return APIBlock.values()[input.readVInt()];
        }
    }

    public static final String SETTING_READ_ONLY = APIBlock.READ_ONLY.settingName();
    public static final Setting<Boolean> INDEX_READ_ONLY_SETTING = APIBlock.READ_ONLY.setting();

    public static final String SETTING_BLOCKS_READ = APIBlock.READ.settingName();
    public static final Setting<Boolean> INDEX_BLOCKS_READ_SETTING = APIBlock.READ.setting();

    public static final String SETTING_BLOCKS_WRITE = APIBlock.WRITE.settingName();
    public static final Setting<Boolean> INDEX_BLOCKS_WRITE_SETTING = APIBlock.WRITE.setting();

    public static final String SETTING_BLOCKS_METADATA = APIBlock.METADATA.settingName();
    public static final Setting<Boolean> INDEX_BLOCKS_METADATA_SETTING = APIBlock.METADATA.setting();

    public static final String SETTING_READ_ONLY_ALLOW_DELETE = APIBlock.READ_ONLY_ALLOW_DELETE.settingName();
    public static final Setting<Boolean> INDEX_BLOCKS_READ_ONLY_ALLOW_DELETE_SETTING = APIBlock.READ_ONLY_ALLOW_DELETE.setting();

    public static final String SETTING_VERSION_CREATED = "index.version.created";

    public static final Setting<Version> SETTING_INDEX_VERSION_CREATED =
            Setting.versionSetting(SETTING_VERSION_CREATED, Version.V_EMPTY, Property.IndexScope, Property.PrivateIndex);

    public static final String SETTING_VERSION_CREATED_STRING = "index.version.created_string";
    public static final String SETTING_CREATION_DATE = "index.creation_date";

    /**
     * These internal settings are no longer added to new indices. They are deprecated but still defined
     * to retain compatibility with old indexes. TODO: remove in 9.0.
     */
    @Deprecated public static final String SETTING_VERSION_UPGRADED = "index.version.upgraded";
    @Deprecated public static final String SETTING_VERSION_UPGRADED_STRING = "index.version.upgraded_string";

    /**
     * The user provided name for an index. This is the plain string provided by the user when the index was created.
     * It might still contain date math expressions etc. (added in 5.0)
     */
    public static final String SETTING_INDEX_PROVIDED_NAME = "index.provided_name";
    public static final String SETTING_PRIORITY = "index.priority";
    public static final Setting<Integer> INDEX_PRIORITY_SETTING =
        Setting.intSetting("index.priority", 1, 0, Property.Dynamic, Property.IndexScope);
    public static final String SETTING_CREATION_DATE_STRING = "index.creation_date_string";
    public static final String SETTING_INDEX_UUID = "index.uuid";
    public static final String SETTING_HISTORY_UUID = "index.history.uuid";
    public static final String SETTING_DATA_PATH = "index.data_path";
    public static final Setting<String> INDEX_DATA_PATH_SETTING =
        new Setting<>(SETTING_DATA_PATH, "", Function.identity(), Property.IndexScope, Property.Deprecated);
    public static final String INDEX_UUID_NA_VALUE = "_na_";

    public static final String INDEX_ROUTING_REQUIRE_GROUP_PREFIX = "index.routing.allocation.require";
    public static final String INDEX_ROUTING_INCLUDE_GROUP_PREFIX = "index.routing.allocation.include";
    public static final String INDEX_ROUTING_EXCLUDE_GROUP_PREFIX = "index.routing.allocation.exclude";
    public static final Setting.AffixSetting<String> INDEX_ROUTING_REQUIRE_GROUP_SETTING =
        Setting.prefixKeySetting(INDEX_ROUTING_REQUIRE_GROUP_PREFIX + ".", key ->
            Setting.simpleString(key, value -> IP_VALIDATOR.accept(key, value), Property.Dynamic, Property.IndexScope));
    public static final Setting.AffixSetting<String> INDEX_ROUTING_INCLUDE_GROUP_SETTING =
        Setting.prefixKeySetting(INDEX_ROUTING_INCLUDE_GROUP_PREFIX + ".", key ->
            Setting.simpleString(key, value -> IP_VALIDATOR.accept(key, value), Property.Dynamic, Property.IndexScope));
    public static final Setting.AffixSetting<String> INDEX_ROUTING_EXCLUDE_GROUP_SETTING =
        Setting.prefixKeySetting(INDEX_ROUTING_EXCLUDE_GROUP_PREFIX + ".", key ->
            Setting.simpleString(key, value -> IP_VALIDATOR.accept(key, value), Property.Dynamic, Property.IndexScope));
    public static final Setting.AffixSetting<String> INDEX_ROUTING_INITIAL_RECOVERY_GROUP_SETTING =
        Setting.prefixKeySetting("index.routing.allocation.initial_recovery.", key -> Setting.simpleString(key));

    /**
     * The number of active shard copies to check for before proceeding with a write operation.
     */
    public static final Setting<ActiveShardCount> SETTING_WAIT_FOR_ACTIVE_SHARDS =
        new Setting<>("index.write.wait_for_active_shards",
                      "1",
                      ActiveShardCount::parseString,
                      Setting.Property.Dynamic,
                      Setting.Property.IndexScope);

    public static final String SETTING_INDEX_HIDDEN = "index.hidden";
    /**
     * Whether the index is considered hidden or not. A hidden index will not be resolved in
     * normal wildcard searches unless explicitly allowed
     */
    public static final Setting<Boolean> INDEX_HIDDEN_SETTING =
        Setting.boolSetting(SETTING_INDEX_HIDDEN, false, Property.Dynamic, Property.IndexScope);

    /**
     * an internal index format description, allowing us to find out if this index is upgraded or needs upgrading
     */
    private static final String INDEX_FORMAT = "index.format";
    public static final Setting<Integer> INDEX_FORMAT_SETTING =
            Setting.intSetting(INDEX_FORMAT, 0, Setting.Property.IndexScope, Setting.Property.Final);

    public static final String KEY_IN_SYNC_ALLOCATIONS = "in_sync_allocations";
    static final String KEY_VERSION = "version";
    static final String KEY_MAPPING_VERSION = "mapping_version";
    static final String KEY_SETTINGS_VERSION = "settings_version";
    static final String KEY_ALIASES_VERSION = "aliases_version";
    static final String KEY_ROUTING_NUM_SHARDS = "routing_num_shards";
    static final String KEY_SETTINGS = "settings";
    static final String KEY_STATE = "state";
    static final String KEY_MAPPINGS = "mappings";
    static final String KEY_ALIASES = "aliases";
    static final String KEY_ROLLOVER_INFOS = "rollover_info";
    static final String KEY_SYSTEM = "system";
    static final String KEY_TIMESTAMP_RANGE = "timestamp_range";
    public static final String KEY_PRIMARY_TERMS = "primary_terms";

    public static final String INDEX_STATE_FILE_PREFIX = "state-";

    static final Version SYSTEM_INDEX_FLAG_ADDED = Version.V_7_10_0;

    private final int routingNumShards;
    private final int routingFactor;
    private final int routingPartitionSize;

    private final int numberOfShards;
    private final int numberOfReplicas;

    private final Index index;
    private final long version;

    private final long mappingVersion;

    private final long settingsVersion;

    private final long aliasesVersion;

    private final long[] primaryTerms;

    private final State state;

    private final ImmutableOpenMap<String, AliasMetadata> aliases;

    private final Settings settings;

    private final ImmutableOpenMap<String, MappingMetadata> mappings;

    private final ImmutableOpenMap<String, DiffableStringMap> customData;

    private final ImmutableOpenIntMap<Set<String>> inSyncAllocationIds;

    private final transient int totalNumberOfShards;

    private final DiscoveryNodeFilters requireFilters;
    private final DiscoveryNodeFilters includeFilters;
    private final DiscoveryNodeFilters excludeFilters;
    private final DiscoveryNodeFilters initialRecoveryFilters;

    private final Version indexCreatedVersion;

    private final ActiveShardCount waitForActiveShards;
    private final ImmutableOpenMap<String, RolloverInfo> rolloverInfos;
    private final boolean isSystem;
    private final boolean isHidden;

    private final IndexLongFieldRange timestampRange;

    private final int priority;

    private final long creationDate;

<<<<<<< HEAD
    private final List<String> tierPreference;
=======
    private final boolean ignoreDiskWatermarks;
>>>>>>> 26076939

    private IndexMetadata(
            final Index index,
            final long version,
            final long mappingVersion,
            final long settingsVersion,
            final long aliasesVersion,
            final long[] primaryTerms,
            final State state,
            final int numberOfShards,
            final int numberOfReplicas,
            final Settings settings,
            final ImmutableOpenMap<String, MappingMetadata> mappings,
            final ImmutableOpenMap<String, AliasMetadata> aliases,
            final ImmutableOpenMap<String, DiffableStringMap> customData,
            final ImmutableOpenIntMap<Set<String>> inSyncAllocationIds,
            final DiscoveryNodeFilters requireFilters,
            final DiscoveryNodeFilters initialRecoveryFilters,
            final DiscoveryNodeFilters includeFilters,
            final DiscoveryNodeFilters excludeFilters,
            final Version indexCreatedVersion,
            final int routingNumShards,
            final int routingPartitionSize,
            final ActiveShardCount waitForActiveShards,
            final ImmutableOpenMap<String, RolloverInfo> rolloverInfos,
            final boolean isSystem,
            final boolean isHidden,
            final IndexLongFieldRange timestampRange,
            final int priority,
            final long creationDate,
<<<<<<< HEAD
            final List<String> tierPreference) {
=======
            final boolean ignoreDiskWatermarks
    ) {
>>>>>>> 26076939

        this.index = index;
        this.version = version;
        assert mappingVersion >= 0 : mappingVersion;
        this.mappingVersion = mappingVersion;
        assert settingsVersion >= 0 : settingsVersion;
        this.settingsVersion = settingsVersion;
        assert aliasesVersion >= 0 : aliasesVersion;
        this.aliasesVersion = aliasesVersion;
        this.primaryTerms = primaryTerms;
        assert primaryTerms.length == numberOfShards;
        this.state = state;
        this.numberOfShards = numberOfShards;
        this.numberOfReplicas = numberOfReplicas;
        this.totalNumberOfShards = numberOfShards * (numberOfReplicas + 1);
        this.settings = settings;
        this.mappings = mappings;
        this.customData = customData;
        this.aliases = aliases;
        this.inSyncAllocationIds = inSyncAllocationIds;
        this.requireFilters = requireFilters;
        this.includeFilters = includeFilters;
        this.excludeFilters = excludeFilters;
        this.initialRecoveryFilters = initialRecoveryFilters;
        this.indexCreatedVersion = indexCreatedVersion;
        this.routingNumShards = routingNumShards;
        this.routingFactor = routingNumShards / numberOfShards;
        this.routingPartitionSize = routingPartitionSize;
        this.waitForActiveShards = waitForActiveShards;
        this.rolloverInfos = rolloverInfos;
        this.isSystem = isSystem;
        assert isHidden == INDEX_HIDDEN_SETTING.get(settings);
        this.isHidden = isHidden;
        this.timestampRange = timestampRange;
        this.priority = priority;
        this.creationDate = creationDate;
<<<<<<< HEAD
        this.tierPreference = tierPreference;
=======
        this.ignoreDiskWatermarks = ignoreDiskWatermarks;
>>>>>>> 26076939
        assert numberOfShards * routingFactor == routingNumShards :  routingNumShards + " must be a multiple of " + numberOfShards;
    }

    public Index getIndex() {
        return index;
    }

    public String getIndexUUID() {
        return index.getUUID();
    }

    /**
     * Test whether the current index UUID is the same as the given one. Returns true if either are _na_
     */
    public boolean isSameUUID(String otherUUID) {
        assert otherUUID != null;
        assert getIndexUUID() != null;
        if (INDEX_UUID_NA_VALUE.equals(otherUUID) || INDEX_UUID_NA_VALUE.equals(getIndexUUID())) {
            return true;
        }
        return otherUUID.equals(getIndexUUID());
    }

    public long getVersion() {
        return this.version;
    }

    public long getMappingVersion() {
        return mappingVersion;
    }

    public long getSettingsVersion() {
        return settingsVersion;
    }

    public long getAliasesVersion() {
        return aliasesVersion;
    }

    /**
     * The term of the current selected primary. This is a non-negative number incremented when
     * a primary shard is assigned after a full cluster restart or a replica shard is promoted to a primary.
     *
     * Note: since we increment the term every time a shard is assigned, the term for any operational shard (i.e., a shard
     * that can be indexed into) is larger than 0. See {@link IndexMetadataUpdater#applyChanges}.
     **/
    public long primaryTerm(int shardId) {
        return this.primaryTerms[shardId];
    }

    /**
     * Return the {@link Version} on which this index has been created. This
     * information is typically useful for backward compatibility.
     */
    public Version getCreationVersion() {
        return indexCreatedVersion;
    }

    public long getCreationDate() {
        return creationDate;
    }

    public State getState() {
        return this.state;
    }

    public int getNumberOfShards() {
        return numberOfShards;
    }

    public int getNumberOfReplicas() {
        return numberOfReplicas;
    }

    public int getRoutingPartitionSize() {
        return routingPartitionSize;
    }

    public boolean isRoutingPartitionedIndex() {
        return routingPartitionSize != 1;
    }

    public int getTotalNumberOfShards() {
        return totalNumberOfShards;
    }

    /**
     * Returns the configured {@link #SETTING_WAIT_FOR_ACTIVE_SHARDS}, which defaults
     * to an active shard count of 1 if not specified.
     */
    public ActiveShardCount getWaitForActiveShards() {
        return waitForActiveShards;
    }

    public boolean ignoreDiskWatermarks() {
        return ignoreDiskWatermarks;
    }

    public Settings getSettings() {
        return settings;
    }

    public ImmutableOpenMap<String, AliasMetadata> getAliases() {
        return this.aliases;
    }

    public List<String> getTierPreference() {
        return tierPreference;
    }

    /**
     * Return the concrete mapping for this index or {@code null} if this index has no mappings at all.
     */
    @Nullable
    public MappingMetadata mapping() {
        for (ObjectObjectCursor<String, MappingMetadata> cursor : mappings) {
            return cursor.value;
        }
        return null;
    }

    public static final String INDEX_RESIZE_SOURCE_UUID_KEY = "index.resize.source.uuid";
    public static final String INDEX_RESIZE_SOURCE_NAME_KEY = "index.resize.source.name";
    public static final Setting<String> INDEX_RESIZE_SOURCE_UUID = Setting.simpleString(INDEX_RESIZE_SOURCE_UUID_KEY);
    public static final Setting<String> INDEX_RESIZE_SOURCE_NAME = Setting.simpleString(INDEX_RESIZE_SOURCE_NAME_KEY);

    public Index getResizeSourceIndex() {
        return INDEX_RESIZE_SOURCE_UUID.exists(settings) ? new Index(INDEX_RESIZE_SOURCE_NAME.get(settings),
            INDEX_RESIZE_SOURCE_UUID.get(settings)) : null;
    }

    public static final String INDEX_ROLLUP_SOURCE_UUID_KEY = "index.rollup.source.uuid";
    public static final String INDEX_ROLLUP_SOURCE_NAME_KEY = "index.rollup.source.name";
    public static final Setting<String> INDEX_ROLLUP_SOURCE_UUID = Setting.simpleString(INDEX_ROLLUP_SOURCE_UUID_KEY,
        Property.IndexScope, Property.PrivateIndex);
    public static final Setting<String> INDEX_ROLLUP_SOURCE_NAME = Setting.simpleString(INDEX_ROLLUP_SOURCE_NAME_KEY,
        Property.IndexScope, Property.PrivateIndex);

    ImmutableOpenMap<String, DiffableStringMap> getCustomData() {
        return this.customData;
    }

    public Map<String, String> getCustomData(final String key) {
        return this.customData.get(key);
    }

    public ImmutableOpenIntMap<Set<String>> getInSyncAllocationIds() {
        return inSyncAllocationIds;
    }

    public ImmutableOpenMap<String, RolloverInfo> getRolloverInfos() {
        return rolloverInfos;
    }

    public Set<String> inSyncAllocationIds(int shardId) {
        assert shardId >= 0 && shardId < numberOfShards;
        return inSyncAllocationIds.get(shardId);
    }

    @Nullable
    public DiscoveryNodeFilters requireFilters() {
        return requireFilters;
    }

    @Nullable
    public DiscoveryNodeFilters getInitialRecoveryFilters() {
        return initialRecoveryFilters;
    }

    @Nullable
    public DiscoveryNodeFilters includeFilters() {
        return includeFilters;
    }

    @Nullable
    public DiscoveryNodeFilters excludeFilters() {
        return excludeFilters;
    }

    public IndexLongFieldRange getTimestampRange() {
        return timestampRange;
    }

    @Override
    public boolean equals(Object o) {
        if (this == o) {
            return true;
        }
        if (o == null || getClass() != o.getClass()) {
            return false;
        }

        IndexMetadata that = (IndexMetadata) o;

        if (version != that.version) {
            return false;
        }

        if (aliases.equals(that.aliases) == false) {
            return false;
        }
        if (index.equals(that.index) == false) {
            return false;
        }
        if (mappings.equals(that.mappings) == false) {
            return false;
        }
        if (settings.equals(that.settings) == false) {
            return false;
        }
        if (state != that.state) {
            return false;
        }
        if (customData.equals(that.customData) == false) {
            return false;
        }
        if (routingNumShards != that.routingNumShards) {
            return false;
        }
        if (routingFactor != that.routingFactor) {
            return false;
        }
        if (Arrays.equals(primaryTerms, that.primaryTerms) == false) {
            return false;
        }
        if (inSyncAllocationIds.equals(that.inSyncAllocationIds) == false) {
            return false;
        }
        if (rolloverInfos.equals(that.rolloverInfos) == false) {
            return false;
        }
        if (isSystem != that.isSystem) {
            return false;
        }
        return true;
    }

    @Override
    public int hashCode() {
        int result = index.hashCode();
        result = 31 * result + Long.hashCode(version);
        result = 31 * result + state.hashCode();
        result = 31 * result + aliases.hashCode();
        result = 31 * result + settings.hashCode();
        result = 31 * result + mappings.hashCode();
        result = 31 * result + customData.hashCode();
        result = 31 * result + Long.hashCode(routingFactor);
        result = 31 * result + Long.hashCode(routingNumShards);
        result = 31 * result + Arrays.hashCode(primaryTerms);
        result = 31 * result + inSyncAllocationIds.hashCode();
        result = 31 * result + rolloverInfos.hashCode();
        result = 31 * result + Boolean.hashCode(isSystem);
        return result;
    }


    @Override
    public Diff<IndexMetadata> diff(IndexMetadata previousState) {
        return new IndexMetadataDiff(previousState, this);
    }

    public static Diff<IndexMetadata> readDiffFrom(StreamInput in) throws IOException {
        return new IndexMetadataDiff(in);
    }

    public static IndexMetadata fromXContent(XContentParser parser) throws IOException {
        return Builder.fromXContent(parser);
    }

    @Override
    public XContentBuilder toXContent(XContentBuilder builder, Params params) throws IOException {
        Builder.toXContent(this, builder, params);
        return builder;
    }

    private static class IndexMetadataDiff implements Diff<IndexMetadata> {

        private final String index;
        private final int routingNumShards;
        private final long version;
        private final long mappingVersion;
        private final long settingsVersion;
        private final long aliasesVersion;
        private final long[] primaryTerms;
        private final State state;
        private final Settings settings;
        private final Diff<ImmutableOpenMap<String, MappingMetadata>> mappings;
        private final Diff<ImmutableOpenMap<String, AliasMetadata>> aliases;
        private final Diff<ImmutableOpenMap<String, DiffableStringMap>> customData;
        private final Diff<ImmutableOpenIntMap<Set<String>>> inSyncAllocationIds;
        private final Diff<ImmutableOpenMap<String, RolloverInfo>> rolloverInfos;
        private final boolean isSystem;
        private final IndexLongFieldRange timestampRange;

        IndexMetadataDiff(IndexMetadata before, IndexMetadata after) {
            index = after.index.getName();
            version = after.version;
            mappingVersion = after.mappingVersion;
            settingsVersion = after.settingsVersion;
            aliasesVersion = after.aliasesVersion;
            routingNumShards = after.routingNumShards;
            state = after.state;
            settings = after.settings;
            primaryTerms = after.primaryTerms;
            mappings = DiffableUtils.diff(before.mappings, after.mappings, DiffableUtils.getStringKeySerializer());
            aliases = DiffableUtils.diff(before.aliases, after.aliases, DiffableUtils.getStringKeySerializer());
            customData = DiffableUtils.diff(before.customData, after.customData, DiffableUtils.getStringKeySerializer());
            inSyncAllocationIds = DiffableUtils.diff(before.inSyncAllocationIds, after.inSyncAllocationIds,
                DiffableUtils.getVIntKeySerializer(), DiffableUtils.StringSetValueSerializer.getInstance());
            rolloverInfos = DiffableUtils.diff(before.rolloverInfos, after.rolloverInfos, DiffableUtils.getStringKeySerializer());
            isSystem = after.isSystem;
            timestampRange = after.timestampRange;
        }

        private static final DiffableUtils.DiffableValueReader<String, AliasMetadata> ALIAS_METADATA_DIFF_VALUE_READER =
                new DiffableUtils.DiffableValueReader<>(AliasMetadata::new, AliasMetadata::readDiffFrom);
        private static final DiffableUtils.DiffableValueReader<String, MappingMetadata> MAPPING_DIFF_VALUE_READER =
                new DiffableUtils.DiffableValueReader<>(MappingMetadata::new, MappingMetadata::readDiffFrom);
        private static final DiffableUtils.DiffableValueReader<String, DiffableStringMap> CUSTOM_DIFF_VALUE_READER =
                new DiffableUtils.DiffableValueReader<>(DiffableStringMap::readFrom, DiffableStringMap::readDiffFrom);
        private static final DiffableUtils.DiffableValueReader<String, RolloverInfo> ROLLOVER_INFO_DIFF_VALUE_READER =
                new DiffableUtils.DiffableValueReader<>(RolloverInfo::new, RolloverInfo::readDiffFrom);

        IndexMetadataDiff(StreamInput in) throws IOException {
            index = in.readString();
            routingNumShards = in.readInt();
            version = in.readLong();
            mappingVersion = in.readVLong();
            settingsVersion = in.readVLong();
            if (in.getVersion().onOrAfter(Version.V_7_2_0)) {
                aliasesVersion = in.readVLong();
            } else {
                aliasesVersion = 1;
            }
            state = State.fromId(in.readByte());
            settings = Settings.readSettingsFromStream(in);
            primaryTerms = in.readVLongArray();
            mappings = DiffableUtils.readImmutableOpenMapDiff(in, DiffableUtils.getStringKeySerializer(), MAPPING_DIFF_VALUE_READER);
            aliases = DiffableUtils.readImmutableOpenMapDiff(in, DiffableUtils.getStringKeySerializer(), ALIAS_METADATA_DIFF_VALUE_READER);
            customData = DiffableUtils.readImmutableOpenMapDiff(in, DiffableUtils.getStringKeySerializer(), CUSTOM_DIFF_VALUE_READER);
            inSyncAllocationIds = DiffableUtils.readImmutableOpenIntMapDiff(in, DiffableUtils.getVIntKeySerializer(),
                    DiffableUtils.StringSetValueSerializer.getInstance());
            rolloverInfos =
                    DiffableUtils.readImmutableOpenMapDiff(in, DiffableUtils.getStringKeySerializer(), ROLLOVER_INFO_DIFF_VALUE_READER);
            if (in.getVersion().onOrAfter(SYSTEM_INDEX_FLAG_ADDED)) {
                isSystem = in.readBoolean();
            } else {
                isSystem = false;
            }
            timestampRange = IndexLongFieldRange.readFrom(in);
        }

        @Override
        public void writeTo(StreamOutput out) throws IOException {
            out.writeString(index);
            out.writeInt(routingNumShards);
            out.writeLong(version);
            out.writeVLong(mappingVersion);
            out.writeVLong(settingsVersion);
            if (out.getVersion().onOrAfter(Version.V_7_2_0)) {
                out.writeVLong(aliasesVersion);
            }
            out.writeByte(state.id);
            Settings.writeSettingsToStream(settings, out);
            out.writeVLongArray(primaryTerms);
            mappings.writeTo(out);
            aliases.writeTo(out);
            customData.writeTo(out);
            inSyncAllocationIds.writeTo(out);
            rolloverInfos.writeTo(out);
            if (out.getVersion().onOrAfter(SYSTEM_INDEX_FLAG_ADDED)) {
                out.writeBoolean(isSystem);
            }
            timestampRange.writeTo(out);
        }

        @Override
        public IndexMetadata apply(IndexMetadata part) {
            Builder builder = builder(index);
            builder.version(version);
            builder.mappingVersion(mappingVersion);
            builder.settingsVersion(settingsVersion);
            builder.aliasesVersion(aliasesVersion);
            builder.setRoutingNumShards(routingNumShards);
            builder.state(state);
            builder.settings(settings);
            builder.primaryTerms(primaryTerms);
            builder.mappings.putAll(mappings.apply(part.mappings));
            builder.aliases.putAll(aliases.apply(part.aliases));
            builder.customMetadata.putAll(customData.apply(part.customData));
            builder.inSyncAllocationIds.putAll(inSyncAllocationIds.apply(part.inSyncAllocationIds));
            builder.rolloverInfos.putAll(rolloverInfos.apply(part.rolloverInfos));
            builder.system(isSystem);
            builder.timestampRange(timestampRange);
            return builder.build();
        }
    }

    public static IndexMetadata readFrom(StreamInput in) throws IOException {
        Builder builder = new Builder(in.readString());
        builder.version(in.readLong());
        builder.mappingVersion(in.readVLong());
        builder.settingsVersion(in.readVLong());
        if (in.getVersion().onOrAfter(Version.V_7_2_0)) {
            builder.aliasesVersion(in.readVLong());
        }
        builder.setRoutingNumShards(in.readInt());
        builder.state(State.fromId(in.readByte()));
        builder.settings(readSettingsFromStream(in));
        builder.primaryTerms(in.readVLongArray());
        int mappingsSize = in.readVInt();
        for (int i = 0; i < mappingsSize; i++) {
            MappingMetadata mappingMd = new MappingMetadata(in);
            builder.putMapping(mappingMd);
        }
        int aliasesSize = in.readVInt();
        for (int i = 0; i < aliasesSize; i++) {
            AliasMetadata aliasMd = new AliasMetadata(in);
            builder.putAlias(aliasMd);
        }
        int customSize = in.readVInt();
        for (int i = 0; i < customSize; i++) {
            String key = in.readString();
            DiffableStringMap custom = DiffableStringMap.readFrom(in);
            builder.putCustom(key, custom);
        }
        int inSyncAllocationIdsSize = in.readVInt();
        for (int i = 0; i < inSyncAllocationIdsSize; i++) {
            int key = in.readVInt();
            Set<String> allocationIds = DiffableUtils.StringSetValueSerializer.getInstance().read(in, key);
            builder.putInSyncAllocationIds(key, allocationIds);
        }
        int rolloverAliasesSize = in.readVInt();
        for (int i = 0; i < rolloverAliasesSize; i++) {
            builder.putRolloverInfo(new RolloverInfo(in));
        }
        if (in.getVersion().onOrAfter(SYSTEM_INDEX_FLAG_ADDED)) {
            builder.system(in.readBoolean());
        }
        builder.timestampRange(IndexLongFieldRange.readFrom(in));
        return builder.build();
    }

    @Override
    public void writeTo(StreamOutput out) throws IOException {
        out.writeString(index.getName()); // uuid will come as part of settings
        out.writeLong(version);
        out.writeVLong(mappingVersion);
        out.writeVLong(settingsVersion);
        if (out.getVersion().onOrAfter(Version.V_7_2_0)) {
            out.writeVLong(aliasesVersion);
        }
        out.writeInt(routingNumShards);
        out.writeByte(state.id());
        writeSettingsToStream(settings, out);
        out.writeVLongArray(primaryTerms);
        out.writeVInt(mappings.size());
        for (MappingMetadata mappingMetadata : mappings.values()) {
            mappingMetadata.writeTo(out);
        }
        out.writeVInt(aliases.size());
        for (AliasMetadata aliasMetadata : aliases.values()) {
            aliasMetadata.writeTo(out);
        }
        out.writeVInt(customData.size());
        for (final ObjectObjectCursor<String, DiffableStringMap> cursor : customData) {
            out.writeString(cursor.key);
            cursor.value.writeTo(out);
        }
        out.writeVInt(inSyncAllocationIds.size());
        for (IntObjectCursor<Set<String>> cursor : inSyncAllocationIds) {
            out.writeVInt(cursor.key);
            DiffableUtils.StringSetValueSerializer.getInstance().write(cursor.value, out);
        }
        out.writeVInt(rolloverInfos.size());
        for (RolloverInfo rolloverInfo : rolloverInfos.values()) {
            rolloverInfo.writeTo(out);
        }
        if (out.getVersion().onOrAfter(SYSTEM_INDEX_FLAG_ADDED)) {
            out.writeBoolean(isSystem);
        }
        timestampRange.writeTo(out);
    }

    public boolean isSystem() {
        return isSystem;
    }

    public boolean isHidden() {
        return isHidden;
    }

    public int priority() {
        return priority;
    }

    public static Builder builder(String index) {
        return new Builder(index);
    }

    public static Builder builder(IndexMetadata indexMetadata) {
        return new Builder(indexMetadata);
    }

    public static class Builder {

        private String index;
        private State state = State.OPEN;
        private long version = 1;
        private long mappingVersion = 1;
        private long settingsVersion = 1;
        private long aliasesVersion = 1;
        private long[] primaryTerms = null;
        private Settings settings = Settings.Builder.EMPTY_SETTINGS;
        private final ImmutableOpenMap.Builder<String, MappingMetadata> mappings;
        private final ImmutableOpenMap.Builder<String, AliasMetadata> aliases;
        private final ImmutableOpenMap.Builder<String, DiffableStringMap> customMetadata;
        private final ImmutableOpenIntMap.Builder<Set<String>> inSyncAllocationIds;
        private final ImmutableOpenMap.Builder<String, RolloverInfo> rolloverInfos;
        private Integer routingNumShards;
        private boolean isSystem;
        private IndexLongFieldRange timestampRange = IndexLongFieldRange.NO_SHARDS;

        public Builder(String index) {
            this.index = index;
            this.mappings = ImmutableOpenMap.builder();
            this.aliases = ImmutableOpenMap.builder();
            this.customMetadata = ImmutableOpenMap.builder();
            this.inSyncAllocationIds = ImmutableOpenIntMap.builder();
            this.rolloverInfos = ImmutableOpenMap.builder();
            this.isSystem = false;
        }

        public Builder(IndexMetadata indexMetadata) {
            this.index = indexMetadata.getIndex().getName();
            this.state = indexMetadata.state;
            this.version = indexMetadata.version;
            this.mappingVersion = indexMetadata.mappingVersion;
            this.settingsVersion = indexMetadata.settingsVersion;
            this.aliasesVersion = indexMetadata.aliasesVersion;
            this.settings = indexMetadata.getSettings();
            this.primaryTerms = indexMetadata.primaryTerms.clone();
            this.mappings = ImmutableOpenMap.builder(indexMetadata.mappings);
            this.aliases = ImmutableOpenMap.builder(indexMetadata.aliases);
            this.customMetadata = ImmutableOpenMap.builder(indexMetadata.customData);
            this.routingNumShards = indexMetadata.routingNumShards;
            this.inSyncAllocationIds = ImmutableOpenIntMap.builder(indexMetadata.inSyncAllocationIds);
            this.rolloverInfos = ImmutableOpenMap.builder(indexMetadata.rolloverInfos);
            this.isSystem = indexMetadata.isSystem;
            this.timestampRange = indexMetadata.timestampRange;
        }

        public Builder index(String index) {
            this.index = index;
            return this;
        }

        public Builder numberOfShards(int numberOfShards) {
            settings = Settings.builder().put(settings).put(SETTING_NUMBER_OF_SHARDS, numberOfShards).build();
            return this;
        }

        /**
         * Sets the number of shards that should be used for routing. This should only be used if the number of shards in
         * an index has changed ie if the index is shrunk.
         */
        public Builder setRoutingNumShards(int routingNumShards) {
            this.routingNumShards = routingNumShards;
            return this;
        }

        /**
         * Returns number of shards that should be used for routing. By default this method will return the number of shards
         * for this index.
         *
         * @see #setRoutingNumShards(int)
         * @see #numberOfShards()
         */
        public int getRoutingNumShards() {
            return routingNumShards == null ? numberOfShards() : routingNumShards;
        }

        /**
         * Returns the number of shards.
         *
         * @return the provided value or -1 if it has not been set.
         */
        public int numberOfShards() {
            return settings.getAsInt(SETTING_NUMBER_OF_SHARDS, -1);
        }

        public Builder numberOfReplicas(int numberOfReplicas) {
            settings = Settings.builder().put(settings).put(SETTING_NUMBER_OF_REPLICAS, numberOfReplicas).build();
            return this;
        }

        public Builder routingPartitionSize(int routingPartitionSize) {
            settings = Settings.builder().put(settings).put(SETTING_ROUTING_PARTITION_SIZE, routingPartitionSize).build();
            return this;
        }

        public Builder creationDate(long creationDate) {
            settings = Settings.builder().put(settings).put(SETTING_CREATION_DATE, creationDate).build();
            return this;
        }

        public Builder settings(Settings.Builder settings) {
            return settings(settings.build());
        }

        public Builder settings(Settings settings) {
            this.settings = settings;
            return this;
        }

        public MappingMetadata mapping() {
            return mappings.get(MapperService.SINGLE_MAPPING_NAME);
        }

        public Builder putMapping(String source) {
            putMapping(new MappingMetadata(MapperService.SINGLE_MAPPING_NAME,
                XContentHelper.convertToMap(XContentFactory.xContent(source), source, true)));
            return this;
        }

        public Builder putMapping(MappingMetadata mappingMd) {
            mappings.clear();
            if (mappingMd != null) {
                mappings.put(MapperService.SINGLE_MAPPING_NAME, mappingMd);
            }
            return this;
        }

        public Builder state(State state) {
            this.state = state;
            return this;
        }

        public Builder putAlias(AliasMetadata aliasMetadata) {
            aliases.put(aliasMetadata.alias(), aliasMetadata);
            return this;
        }

        public Builder putAlias(AliasMetadata.Builder aliasMetadata) {
            aliases.put(aliasMetadata.alias(), aliasMetadata.build());
            return this;
        }

        public Builder removeAlias(String alias) {
            aliases.remove(alias);
            return this;
        }

        public Builder removeAllAliases() {
            aliases.clear();
            return this;
        }

        public Builder putCustom(String type, Map<String, String> customIndexMetadata) {
            this.customMetadata.put(type, new DiffableStringMap(customIndexMetadata));
            return this;
        }

        public Map<String, String> removeCustom(String type) {
            return this.customMetadata.remove(type);
        }

        public Set<String> getInSyncAllocationIds(int shardId) {
            return inSyncAllocationIds.get(shardId);
        }

        public Builder putInSyncAllocationIds(int shardId, Set<String> allocationIds) {
            inSyncAllocationIds.put(shardId, new HashSet<>(allocationIds));
            return this;
        }

        public Builder putRolloverInfo(RolloverInfo rolloverInfo) {
            rolloverInfos.put(rolloverInfo.getAlias(), rolloverInfo);
            return this;
        }

        public long version() {
            return this.version;
        }

        public Builder version(long version) {
            this.version = version;
            return this;
        }

        public long mappingVersion() {
            return mappingVersion;
        }

        public Builder mappingVersion(final long mappingVersion) {
            this.mappingVersion = mappingVersion;
            return this;
        }

        public long settingsVersion() {
            return settingsVersion;
        }

        public Builder settingsVersion(final long settingsVersion) {
            this.settingsVersion = settingsVersion;
            return this;
        }

        public long aliasesVersion() {
            return aliasesVersion;
        }

        public Builder aliasesVersion(final long aliasesVersion) {
            this.aliasesVersion = aliasesVersion;
            return this;
        }

        /**
         * returns the primary term for the given shard.
         * See {@link IndexMetadata#primaryTerm(int)} for more information.
         */
        public long primaryTerm(int shardId) {
            if (primaryTerms == null) {
                initializePrimaryTerms();
            }
            return this.primaryTerms[shardId];
        }

        /**
         * sets the primary term for the given shard.
         * See {@link IndexMetadata#primaryTerm(int)} for more information.
         */
        public Builder primaryTerm(int shardId, long primaryTerm) {
            if (primaryTerms == null) {
                initializePrimaryTerms();
            }
            this.primaryTerms[shardId] = primaryTerm;
            return this;
        }

        private void primaryTerms(long[] primaryTerms) {
            this.primaryTerms = primaryTerms.clone();
        }

        private void initializePrimaryTerms() {
            assert primaryTerms == null;
            if (numberOfShards() < 0) {
                throw new IllegalStateException("you must set the number of shards before setting/reading primary terms");
            }
            primaryTerms = new long[numberOfShards()];
            Arrays.fill(primaryTerms, SequenceNumbers.UNASSIGNED_PRIMARY_TERM);
        }

        public Builder system(boolean system) {
            this.isSystem = system;
            return this;
        }

        public boolean isSystem() {
            return isSystem;
        }

        public Builder timestampRange(IndexLongFieldRange timestampRange) {
            this.timestampRange = timestampRange;
            return this;
        }

        public IndexLongFieldRange getTimestampRange() {
            return timestampRange;
        }

        public IndexMetadata build() {
            /*
             * We expect that the metadata has been properly built to set the number of shards and the number of replicas, and do not rely
             * on the default values here. Those must have been set upstream.
             */
            if (INDEX_NUMBER_OF_SHARDS_SETTING.exists(settings) == false) {
                throw new IllegalArgumentException("must specify number of shards for index [" + index + "]");
            }
            final int numberOfShards = INDEX_NUMBER_OF_SHARDS_SETTING.get(settings);

            if (INDEX_NUMBER_OF_REPLICAS_SETTING.exists(settings) == false) {
                throw new IllegalArgumentException("must specify number of replicas for index [" + index + "]");
            }
            final int numberOfReplicas = INDEX_NUMBER_OF_REPLICAS_SETTING.get(settings);

            int routingPartitionSize = INDEX_ROUTING_PARTITION_SIZE_SETTING.get(settings);
            if (routingPartitionSize != 1 && routingPartitionSize >= getRoutingNumShards()) {
                throw new IllegalArgumentException("routing partition size [" + routingPartitionSize + "] should be a positive number"
                        + " less than the number of shards [" + getRoutingNumShards() + "] for [" + index + "]");
            }

            // fill missing slots in inSyncAllocationIds with empty set if needed and make all entries immutable
            ImmutableOpenIntMap.Builder<Set<String>> filledInSyncAllocationIds = ImmutableOpenIntMap.builder();
            for (int i = 0; i < numberOfShards; i++) {
                if (inSyncAllocationIds.containsKey(i)) {
                    filledInSyncAllocationIds.put(i, Set.copyOf(inSyncAllocationIds.get(i)));
                } else {
                    filledInSyncAllocationIds.put(i, Collections.emptySet());
                }
            }
            final Map<String, String> requireMap = INDEX_ROUTING_REQUIRE_GROUP_SETTING.getAsMap(settings);
            final DiscoveryNodeFilters requireFilters;
            if (requireMap.isEmpty()) {
                requireFilters = null;
            } else {
                requireFilters = DiscoveryNodeFilters.buildFromKeyValue(AND, requireMap);
            }
            Map<String, String> includeMap = INDEX_ROUTING_INCLUDE_GROUP_SETTING.getAsMap(settings);
            final DiscoveryNodeFilters includeFilters;
            if (includeMap.isEmpty()) {
                includeFilters = null;
            } else {
                includeFilters = DiscoveryNodeFilters.buildFromKeyValue(OR, includeMap);
            }
            Map<String, String> excludeMap = INDEX_ROUTING_EXCLUDE_GROUP_SETTING.getAsMap(settings);
            final DiscoveryNodeFilters excludeFilters;
            if (excludeMap.isEmpty()) {
                excludeFilters = null;
            } else {
                excludeFilters = DiscoveryNodeFilters.buildFromKeyValue(OR, excludeMap);
            }
            Map<String, String> initialRecoveryMap = INDEX_ROUTING_INITIAL_RECOVERY_GROUP_SETTING.getAsMap(settings);
            final DiscoveryNodeFilters initialRecoveryFilters;
            if (initialRecoveryMap.isEmpty()) {
                initialRecoveryFilters = null;
            } else {
                initialRecoveryFilters = DiscoveryNodeFilters.buildFromKeyValue(OR, initialRecoveryMap);
            }
            Version indexCreatedVersion = indexCreatedVersion(settings);

            if (primaryTerms == null) {
                initializePrimaryTerms();
            } else if (primaryTerms.length != numberOfShards) {
                throw new IllegalStateException("primaryTerms length is [" + primaryTerms.length
                    + "] but should be equal to number of shards [" + numberOfShards() + "]");
            }

            final ActiveShardCount waitForActiveShards = SETTING_WAIT_FOR_ACTIVE_SHARDS.get(settings);
            if (waitForActiveShards.validate(numberOfReplicas) == false) {
                throw new IllegalArgumentException("invalid " + SETTING_WAIT_FOR_ACTIVE_SHARDS.getKey() +
                                                   "[" + waitForActiveShards + "]: cannot be greater than " +
                                                   "number of shard copies [" + (numberOfReplicas + 1) + "]");
            }

            final String uuid = settings.get(SETTING_INDEX_UUID, INDEX_UUID_NA_VALUE);

            return new IndexMetadata(
                    new Index(index, uuid),
                    version,
                    mappingVersion,
                    settingsVersion,
                    aliasesVersion,
                    primaryTerms,
                    state,
                    numberOfShards,
                    numberOfReplicas,
                    settings,
                    mappings.build(),
                    aliases.build(),
                    customMetadata.build(),
                    filledInSyncAllocationIds.build(),
                    requireFilters,
                    initialRecoveryFilters,
                    includeFilters,
                    excludeFilters,
                    indexCreatedVersion,
                    getRoutingNumShards(),
                    routingPartitionSize,
                    waitForActiveShards,
                    rolloverInfos.build(),
                    isSystem,
                    INDEX_HIDDEN_SETTING.get(settings),
                    timestampRange,
                    IndexMetadata.INDEX_PRIORITY_SETTING.get(settings),
                    settings.getAsLong(SETTING_CREATION_DATE, -1L),
<<<<<<< HEAD
                    DataTier.parseTierList(DataTier.TIER_PREFERENCE_SETTING.get(settings))
=======
                    DiskThresholdDecider.SETTING_IGNORE_DISK_WATERMARKS.get(settings)
>>>>>>> 26076939
            );
        }

        @SuppressWarnings("unchecked")
        public static void toXContent(IndexMetadata indexMetadata, XContentBuilder builder, ToXContent.Params params) throws IOException {
            Metadata.XContentContext context = Metadata.XContentContext.valueOf(
                params.param(CONTEXT_MODE_PARAM, Metadata.CONTEXT_MODE_API));

            builder.startObject(indexMetadata.getIndex().getName());

            builder.field(KEY_VERSION, indexMetadata.getVersion());
            builder.field(KEY_MAPPING_VERSION, indexMetadata.getMappingVersion());
            builder.field(KEY_SETTINGS_VERSION, indexMetadata.getSettingsVersion());
            builder.field(KEY_ALIASES_VERSION, indexMetadata.getAliasesVersion());
            builder.field(KEY_ROUTING_NUM_SHARDS, indexMetadata.getRoutingNumShards());

            builder.field(KEY_STATE, indexMetadata.getState().toString().toLowerCase(Locale.ENGLISH));

            boolean binary = params.paramAsBoolean("binary", false);

            builder.startObject(KEY_SETTINGS);
            if (context != Metadata.XContentContext.API) {
                indexMetadata.getSettings().toXContent(builder, new MapParams(Collections.singletonMap("flat_settings", "true")));
            } else {
                indexMetadata.getSettings().toXContent(builder, params);
            }
            builder.endObject();

            if (context != Metadata.XContentContext.API) {
                builder.startArray(KEY_MAPPINGS);
                MappingMetadata mmd = indexMetadata.mapping();
                if (mmd != null) {
                    if (binary) {
                        builder.value(mmd.source().compressed());
                    } else {
                        builder.map(XContentHelper.convertToMap(mmd.source().uncompressed(), true).v2());
                    }
                }
                builder.endArray();
            } else {
                builder.startObject(KEY_MAPPINGS);
                MappingMetadata mmd = indexMetadata.mapping();
                if (mmd != null) {
                    Map<String, Object> mapping = XContentHelper.convertToMap(mmd.source().uncompressed(), false).v2();
                    if (mapping.size() == 1 && mapping.containsKey(mmd.type())) {
                        // the type name is the root value, reduce it
                        mapping = (Map<String, Object>) mapping.get(mmd.type());
                    }
                    builder.field(mmd.type());
                    builder.map(mapping);
                }
                builder.endObject();
            }

            for (ObjectObjectCursor<String, DiffableStringMap> cursor : indexMetadata.customData) {
                builder.field(cursor.key);
                builder.map(cursor.value);
            }

            if (context != Metadata.XContentContext.API) {
                builder.startObject(KEY_ALIASES);
                for (AliasMetadata aliasMetadata : indexMetadata.getAliases().values()) {
                    AliasMetadata.Builder.toXContent(aliasMetadata, builder, params);
                }
                builder.endObject();

                builder.startArray(KEY_PRIMARY_TERMS);
                for (int i = 0; i < indexMetadata.getNumberOfShards(); i++) {
                    builder.value(indexMetadata.primaryTerm(i));
                }
                builder.endArray();
            } else {
                builder.startArray(KEY_ALIASES);
                for (ObjectCursor<String> cursor : indexMetadata.getAliases().keys()) {
                    builder.value(cursor.value);
                }
                builder.endArray();

                builder.startObject(IndexMetadata.KEY_PRIMARY_TERMS);
                for (int shard = 0; shard < indexMetadata.getNumberOfShards(); shard++) {
                    builder.field(Integer.toString(shard), indexMetadata.primaryTerm(shard));
                }
                builder.endObject();
            }


            builder.startObject(KEY_IN_SYNC_ALLOCATIONS);
            for (IntObjectCursor<Set<String>> cursor : indexMetadata.inSyncAllocationIds) {
                builder.startArray(String.valueOf(cursor.key));
                for (String allocationId : cursor.value) {
                    builder.value(allocationId);
                }
                builder.endArray();
            }
            builder.endObject();

            builder.startObject(KEY_ROLLOVER_INFOS);
            for (RolloverInfo rolloverInfo : indexMetadata.getRolloverInfos().values()) {
                rolloverInfo.toXContent(builder, params);
            }
            builder.endObject();
            builder.field(KEY_SYSTEM, indexMetadata.isSystem);

            builder.startObject(KEY_TIMESTAMP_RANGE);
            indexMetadata.timestampRange.toXContent(builder, params);
            builder.endObject();

            builder.endObject();
        }

        public static IndexMetadata fromXContent(XContentParser parser) throws IOException {
            if (parser.currentToken() == null) { // fresh parser? move to the first token
                parser.nextToken();
            }
            if (parser.currentToken() == XContentParser.Token.START_OBJECT) {  // on a start object move to next token
                parser.nextToken();
            }
            XContentParserUtils.ensureExpectedToken(XContentParser.Token.FIELD_NAME, parser.currentToken(), parser);
            Builder builder = new Builder(parser.currentName());

            String currentFieldName = null;
            XContentParser.Token token = parser.nextToken();
            XContentParserUtils.ensureExpectedToken(XContentParser.Token.START_OBJECT, token, parser);
            boolean mappingVersion = false;
            boolean settingsVersion = false;
            boolean aliasesVersion = false;
            while ((token = parser.nextToken()) != XContentParser.Token.END_OBJECT) {
                if (token == XContentParser.Token.FIELD_NAME) {
                    currentFieldName = parser.currentName();
                } else if (token == XContentParser.Token.START_OBJECT) {
                    if (KEY_SETTINGS.equals(currentFieldName)) {
                        builder.settings(Settings.fromXContent(parser));
                    } else if (KEY_MAPPINGS.equals(currentFieldName)) {
                        while ((token = parser.nextToken()) != XContentParser.Token.END_OBJECT) {
                            if (token == XContentParser.Token.FIELD_NAME) {
                                currentFieldName = parser.currentName();
                            } else if (token == XContentParser.Token.START_OBJECT) {
                                String mappingType = currentFieldName;
                                Map<String, Object> mappingSource =
                                    MapBuilder.<String, Object>newMapBuilder().put(mappingType, parser.mapOrdered()).map();
                                builder.putMapping(new MappingMetadata(mappingType, mappingSource));
                            } else {
                                throw new IllegalArgumentException("Unexpected token: " + token);
                            }
                        }
                    } else if (KEY_ALIASES.equals(currentFieldName)) {
                        while (parser.nextToken() != XContentParser.Token.END_OBJECT) {
                            builder.putAlias(AliasMetadata.Builder.fromXContent(parser));
                        }
                    } else if (KEY_IN_SYNC_ALLOCATIONS.equals(currentFieldName)) {
                        while ((token = parser.nextToken()) != XContentParser.Token.END_OBJECT) {
                            if (token == XContentParser.Token.FIELD_NAME) {
                                currentFieldName = parser.currentName();
                            } else if (token == XContentParser.Token.START_ARRAY) {
                                String shardId = currentFieldName;
                                Set<String> allocationIds = new HashSet<>();
                                while ((token = parser.nextToken()) != XContentParser.Token.END_ARRAY) {
                                    if (token == XContentParser.Token.VALUE_STRING) {
                                        allocationIds.add(parser.text());
                                    }
                                }
                                builder.putInSyncAllocationIds(Integer.valueOf(shardId), allocationIds);
                            } else {
                                throw new IllegalArgumentException("Unexpected token: " + token);
                            }
                        }
                    } else if (KEY_ROLLOVER_INFOS.equals(currentFieldName)) {
                        while ((token = parser.nextToken()) != XContentParser.Token.END_OBJECT) {
                            if (token == XContentParser.Token.FIELD_NAME) {
                                currentFieldName = parser.currentName();
                            } else if (token == XContentParser.Token.START_OBJECT) {
                                builder.putRolloverInfo(RolloverInfo.parse(parser, currentFieldName));
                            } else {
                                throw new IllegalArgumentException("Unexpected token: " + token);
                            }
                        }
                    } else if ("warmers".equals(currentFieldName)) {
                        // TODO: do this in 6.0:
                        // throw new IllegalArgumentException("Warmers are not supported anymore - are you upgrading from 1.x?");
                        // ignore: warmers have been removed in 5.0 and are
                        // simply ignored when upgrading from 2.x
                        assert Version.CURRENT.major <= 5;
                        parser.skipChildren();
                    } else if (KEY_TIMESTAMP_RANGE.equals(currentFieldName)) {
                        builder.timestampRange(IndexLongFieldRange.fromXContent(parser));
                    } else {
                        // assume it's custom index metadata
                        builder.putCustom(currentFieldName, parser.mapStrings());
                    }
                } else if (token == XContentParser.Token.START_ARRAY) {
                    if (KEY_MAPPINGS.equals(currentFieldName)) {
                        while ((token = parser.nextToken()) != XContentParser.Token.END_ARRAY) {
                            if (token == XContentParser.Token.VALUE_EMBEDDED_OBJECT) {
                                builder.putMapping(new MappingMetadata(new CompressedXContent(parser.binaryValue())));
                            } else {
                                Map<String, Object> mapping = parser.mapOrdered();
                                if (mapping.size() == 1) {
                                    String mappingType = mapping.keySet().iterator().next();
                                    builder.putMapping(new MappingMetadata(mappingType, mapping));
                                }
                            }
                        }
                    } else if (KEY_PRIMARY_TERMS.equals(currentFieldName)) {
                        LongArrayList list = new LongArrayList();
                        while ((token = parser.nextToken()) != XContentParser.Token.END_ARRAY) {
                            XContentParserUtils.ensureExpectedToken(XContentParser.Token.VALUE_NUMBER, token, parser);
                            list.add(parser.longValue());
                        }
                        builder.primaryTerms(list.toArray());
                    } else {
                        throw new IllegalArgumentException("Unexpected field for an array " + currentFieldName);
                    }
                } else if (token.isValue()) {
                    if (KEY_STATE.equals(currentFieldName)) {
                        builder.state(State.fromString(parser.text()));
                    } else if (KEY_VERSION.equals(currentFieldName)) {
                        builder.version(parser.longValue());
                    } else if (KEY_MAPPING_VERSION.equals(currentFieldName)) {
                        mappingVersion = true;
                        builder.mappingVersion(parser.longValue());
                    } else if (KEY_SETTINGS_VERSION.equals(currentFieldName)) {
                        settingsVersion = true;
                        builder.settingsVersion(parser.longValue());
                    } else if (KEY_ALIASES_VERSION.equals(currentFieldName)) {
                        aliasesVersion = true;
                        builder.aliasesVersion(parser.longValue());
                    } else if (KEY_ROUTING_NUM_SHARDS.equals(currentFieldName)) {
                        builder.setRoutingNumShards(parser.intValue());
                    } else if (KEY_SYSTEM.equals(currentFieldName)) {
                        builder.system(parser.booleanValue());
                    } else {
                        throw new IllegalArgumentException("Unexpected field [" + currentFieldName + "]");
                    }
                } else {
                    throw new IllegalArgumentException("Unexpected token " + token);
                }
            }
            XContentParserUtils.ensureExpectedToken(XContentParser.Token.END_OBJECT, parser.nextToken(), parser);
            if (Assertions.ENABLED) {
                assert mappingVersion : "mapping version should be present for indices created on or after 6.5.0";
            }
            if (Assertions.ENABLED) {
                assert settingsVersion : "settings version should be present for indices created on or after 6.5.0";
            }

            Version indexVersion = indexCreatedVersion(builder.settings);
            if (Assertions.ENABLED && indexVersion.onOrAfter(Version.V_7_2_0)) {
                assert aliasesVersion : "aliases version should be present for indices created on or after 7.2.0";
            }
            return builder.build();
        }
    }

    /**
     * Return the {@link Version} of Elasticsearch that has been used to create an index given its settings.
     *
     * @throws IllegalArgumentException if the given index settings doesn't contain a value for the key
     *                                  {@value IndexMetadata#SETTING_VERSION_CREATED}
     */
    private static Version indexCreatedVersion(Settings indexSettings) {
        final Version indexVersion = IndexMetadata.SETTING_INDEX_VERSION_CREATED.get(indexSettings);
        if (indexVersion == Version.V_EMPTY) {
            final String message = String.format(
                Locale.ROOT,
                "[%s] is not present in the index settings for index with UUID [%s]",
                IndexMetadata.SETTING_INDEX_VERSION_CREATED.getKey(),
                indexSettings.get(IndexMetadata.SETTING_INDEX_UUID));
            throw new IllegalArgumentException(message);
        }
        return indexVersion;
    }

    /**
     * Adds human readable version and creation date settings.
     * This method is used to display the settings in a human readable format in REST API
     */
    public static Settings addHumanReadableSettings(Settings settings) {
        Settings.Builder builder = Settings.builder().put(settings);
        Version version = SETTING_INDEX_VERSION_CREATED.get(settings);
        if (version != Version.V_EMPTY) {
            builder.put(SETTING_VERSION_CREATED_STRING, version.toString());
        }
        Long creationDate = settings.getAsLong(SETTING_CREATION_DATE, null);
        if (creationDate != null) {
            ZonedDateTime creationDateTime = ZonedDateTime.ofInstant(Instant.ofEpochMilli(creationDate), ZoneOffset.UTC);
            builder.put(SETTING_CREATION_DATE_STRING, creationDateTime.toString());
        }
        return builder.build();
    }

    private static final ToXContent.Params FORMAT_PARAMS;
    static {
        Map<String, String> params = new HashMap<>(2);
        params.put("binary", "true");
        params.put(Metadata.CONTEXT_MODE_PARAM, Metadata.CONTEXT_MODE_GATEWAY);
        FORMAT_PARAMS = new MapParams(params);
    }

    /**
     * State format for {@link IndexMetadata} to write to and load from disk
     */
    public static final MetadataStateFormat<IndexMetadata> FORMAT = new MetadataStateFormat<IndexMetadata>(INDEX_STATE_FILE_PREFIX) {

        @Override
        public void toXContent(XContentBuilder builder, IndexMetadata state) throws IOException {
            Builder.toXContent(state, builder, FORMAT_PARAMS);
        }

        @Override
        public IndexMetadata fromXContent(XContentParser parser) throws IOException {
            return Builder.fromXContent(parser);
        }
    };

    /**
     * Returns the number of shards that should be used for routing. This basically defines the hash space we use in
     * {@link IndexRouting#shardId(String, String)} to route documents
     * to shards based on their ID or their specific routing value. The default value is {@link #getNumberOfShards()}. This value only
     * changes if and index is shrunk.
     */
    public int getRoutingNumShards() {
        return routingNumShards;
    }

    /**
     * Returns the routing factor for this index. The default is {@code 1}.
     *
     * @see #getRoutingFactor(int, int) for details
     */
    public int getRoutingFactor() {
        return routingFactor;
    }

    /**
     * Returns the source shard ID to split the given target shard off
     * @param shardId the id of the target shard to split into
     * @param sourceIndexMetadata the source index metadata
     * @param numTargetShards the total number of shards in the target index
     * @return a the source shard ID to split off from
     */
    public static ShardId selectSplitShard(int shardId, IndexMetadata sourceIndexMetadata, int numTargetShards) {
        int numSourceShards = sourceIndexMetadata.getNumberOfShards();
        if (shardId >= numTargetShards) {
            throw new IllegalArgumentException("the number of target shards (" + numTargetShards + ") must be greater than the shard id: "
                + shardId);
        }
        final int routingFactor = getRoutingFactor(numSourceShards, numTargetShards);
        assertSplitMetadata(numSourceShards, numTargetShards, sourceIndexMetadata);
        return new ShardId(sourceIndexMetadata.getIndex(), shardId/routingFactor);
    }

    /**
     * Returns the source shard ID to clone the given target shard off
     * @param shardId the id of the target shard to clone into
     * @param sourceIndexMetadata the source index metadata
     * @param numTargetShards the total number of shards in the target index
     * @return a the source shard ID to clone from
     */
    public static ShardId selectCloneShard(int shardId, IndexMetadata sourceIndexMetadata, int numTargetShards) {
        int numSourceShards = sourceIndexMetadata.getNumberOfShards();
        if (numSourceShards != numTargetShards) {
            throw new IllegalArgumentException("the number of target shards (" + numTargetShards + ") must be the same as the number of "
                + " source shards ( " + numSourceShards + ")");
        }
        return new ShardId(sourceIndexMetadata.getIndex(), shardId);
    }

    private static void assertSplitMetadata(int numSourceShards, int numTargetShards, IndexMetadata sourceIndexMetadata) {
        if (numSourceShards > numTargetShards) {
            throw new IllegalArgumentException("the number of source shards [" + numSourceShards
                + "] must be less that the number of target shards [" + numTargetShards + "]");
        }
        // now we verify that the numRoutingShards is valid in the source index
        // note: if the number of shards is 1 in the source index we can just assume it's correct since from 1 we can split into anything
        // this is important to special case here since we use this to validate this in various places in the code but allow to split form
        // 1 to N but we never modify the sourceIndexMetadata to accommodate for that
        int routingNumShards = numSourceShards == 1 ? numTargetShards : sourceIndexMetadata.getRoutingNumShards();
        if (routingNumShards % numTargetShards != 0) {
            throw new IllegalStateException("the number of routing shards ["
                + routingNumShards + "] must be a multiple of the target shards [" + numTargetShards + "]");
        }
        // this is just an additional assertion that ensures we are a factor of the routing num shards.
        assert sourceIndexMetadata.getNumberOfShards() == 1 // special case - we can split into anything from 1 shard
            || getRoutingFactor(numTargetShards, routingNumShards) >= 0;
    }

    /**
     * Selects the source shards for a local shard recovery. This might either be a split or a shrink operation.
     * @param shardId the target shard ID to select the source shards for
     * @param sourceIndexMetadata the source metadata
     * @param numTargetShards the number of target shards
     */
    public static Set<ShardId> selectRecoverFromShards(int shardId, IndexMetadata sourceIndexMetadata, int numTargetShards) {
        if (sourceIndexMetadata.getNumberOfShards() > numTargetShards) {
            return selectShrinkShards(shardId, sourceIndexMetadata, numTargetShards);
        } else if (sourceIndexMetadata.getNumberOfShards() < numTargetShards) {
            return Collections.singleton(selectSplitShard(shardId, sourceIndexMetadata, numTargetShards));
        } else {
            return Collections.singleton(selectCloneShard(shardId, sourceIndexMetadata, numTargetShards));
        }
    }

    /**
     * Returns the source shard ids to shrink into the given shard id.
     * @param shardId the id of the target shard to shrink to
     * @param sourceIndexMetadata the source index metadata
     * @param numTargetShards the total number of shards in the target index
     * @return a set of shard IDs to shrink into the given shard ID.
     */
    public static Set<ShardId> selectShrinkShards(int shardId, IndexMetadata sourceIndexMetadata, int numTargetShards) {
        if (shardId >= numTargetShards) {
            throw new IllegalArgumentException("the number of target shards (" + numTargetShards + ") must be greater than the shard id: "
                + shardId);
        }
        if (sourceIndexMetadata.getNumberOfShards() < numTargetShards) {
            throw new IllegalArgumentException("the number of target shards [" + numTargetShards
                +"] must be less that the number of source shards [" + sourceIndexMetadata.getNumberOfShards() + "]");
        }
        int routingFactor = getRoutingFactor(sourceIndexMetadata.getNumberOfShards(), numTargetShards);
        Set<ShardId> shards = new HashSet<>(routingFactor);
        for (int i = shardId * routingFactor; i < routingFactor*shardId + routingFactor; i++) {
            shards.add(new ShardId(sourceIndexMetadata.getIndex(), i));
        }
        return shards;
    }

    /**
     * Returns the routing factor for and shrunk index with the given number of target shards.
     * This factor is used in the hash function in
     * {@link IndexRouting#shardId(String, String)} to guarantee consistent
     * hashing / routing of documents even if the number of shards changed (ie. a shrunk index).
     *
     * @param sourceNumberOfShards the total number of shards in the source index
     * @param targetNumberOfShards the total number of shards in the target index
     * @return the routing factor for and shrunk index with the given number of target shards.
     * @throws IllegalArgumentException if the number of source shards is less than the number of target shards or if the source shards
     * are not divisible by the number of target shards.
     */
    public static int getRoutingFactor(int sourceNumberOfShards, int targetNumberOfShards) {
        final int factor;
        if (sourceNumberOfShards < targetNumberOfShards) { // split
            factor = targetNumberOfShards / sourceNumberOfShards;
            if (factor * sourceNumberOfShards != targetNumberOfShards || factor <= 1) {
                throw new IllegalArgumentException("the number of source shards [" + sourceNumberOfShards + "] must be a " +
                    "factor of ["
                    + targetNumberOfShards + "]");
            }
        } else if (sourceNumberOfShards > targetNumberOfShards) { // shrink
            factor = sourceNumberOfShards / targetNumberOfShards;
            if (factor * targetNumberOfShards != sourceNumberOfShards || factor <= 1) {
                throw new IllegalArgumentException("the number of source shards [" + sourceNumberOfShards + "] must be a " +
                    "multiple of ["
                    + targetNumberOfShards + "]");
            }
        } else {
            factor = 1;
        }
        return factor;
    }

    /**
     * Parses the number from the rolled over index name. It also supports the date-math format (ie. index name is wrapped in &lt; and &gt;)
     * E.g.
     * - For ".ds-logs-000002" it will return 2
     * - For "&lt;logs-{now/d}-3&gt;" it'll return 3
     * @throws IllegalArgumentException if the index doesn't contain a "-" separator or if the last token after the separator is not a
     * number
     */
    public static int parseIndexNameCounter(String indexName) {
        int numberIndex = indexName.lastIndexOf("-");
        if (numberIndex == -1) {
            throw new IllegalArgumentException("no - separator found in index name [" + indexName + "]");
        }
        try {
            return Integer.parseInt(indexName.substring(numberIndex + 1, indexName.endsWith(">") ? indexName.length() - 1 :
                indexName.length()));
        } catch (NumberFormatException e) {
            throw new IllegalArgumentException("unable to parse the index name [" + indexName + "] to extract the counter", e);
        }
    }
}<|MERGE_RESOLUTION|>--- conflicted
+++ resolved
@@ -399,11 +399,9 @@
 
     private final long creationDate;
 
-<<<<<<< HEAD
+    private final boolean ignoreDiskWatermarks;
+
     private final List<String> tierPreference;
-=======
-    private final boolean ignoreDiskWatermarks;
->>>>>>> 26076939
 
     private IndexMetadata(
             final Index index,
@@ -434,12 +432,9 @@
             final IndexLongFieldRange timestampRange,
             final int priority,
             final long creationDate,
-<<<<<<< HEAD
-            final List<String> tierPreference) {
-=======
-            final boolean ignoreDiskWatermarks
+            final boolean ignoreDiskWatermarks,
+            final List<String> tierPreference
     ) {
->>>>>>> 26076939
 
         this.index = index;
         this.version = version;
@@ -476,11 +471,8 @@
         this.timestampRange = timestampRange;
         this.priority = priority;
         this.creationDate = creationDate;
-<<<<<<< HEAD
         this.tierPreference = tierPreference;
-=======
         this.ignoreDiskWatermarks = ignoreDiskWatermarks;
->>>>>>> 26076939
         assert numberOfShards * routingFactor == routingNumShards :  routingNumShards + " must be a multiple of " + numberOfShards;
     }
 
@@ -1357,11 +1349,8 @@
                     timestampRange,
                     IndexMetadata.INDEX_PRIORITY_SETTING.get(settings),
                     settings.getAsLong(SETTING_CREATION_DATE, -1L),
-<<<<<<< HEAD
+                    DiskThresholdDecider.SETTING_IGNORE_DISK_WATERMARKS.get(settings),
                     DataTier.parseTierList(DataTier.TIER_PREFERENCE_SETTING.get(settings))
-=======
-                    DiskThresholdDecider.SETTING_IGNORE_DISK_WATERMARKS.get(settings)
->>>>>>> 26076939
             );
         }
 
