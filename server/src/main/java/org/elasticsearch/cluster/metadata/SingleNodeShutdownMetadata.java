--- conflicted
+++ resolved
@@ -38,11 +38,8 @@
     public static final ParseField REASON_FIELD = new ParseField("reason");
     public static final String STARTED_AT_READABLE_FIELD = "shutdown_started";
     public static final ParseField STARTED_AT_MILLIS_FIELD = new ParseField(STARTED_AT_READABLE_FIELD + "millis");
-<<<<<<< HEAD
+    public static final ParseField ALLOCATION_DELAY_FIELD = new ParseField("allocation_delay");
     public static final ParseField NODE_SEEN_FIELD = new ParseField("node_seen");
-=======
-    public static final ParseField ALLOCATION_DELAY_FIELD = new ParseField("allocation_delay");
->>>>>>> 75766214
 
     public static final ConstructingObjectParser<SingleNodeShutdownMetadata, Void> PARSER = new ConstructingObjectParser<>(
         "node_shutdown_info",
@@ -51,11 +48,8 @@
             Type.valueOf((String) a[1]),
             (String) a[2],
             (long) a[3],
-<<<<<<< HEAD
-            (boolean) a[4]
-=======
-            (TimeValue) a[4]
->>>>>>> 75766214
+            (boolean) a[4],
+            (TimeValue) a[5]
         )
     );
 
@@ -64,15 +58,12 @@
         PARSER.declareString(ConstructingObjectParser.constructorArg(), TYPE_FIELD);
         PARSER.declareString(ConstructingObjectParser.constructorArg(), REASON_FIELD);
         PARSER.declareLong(ConstructingObjectParser.constructorArg(), STARTED_AT_MILLIS_FIELD);
-<<<<<<< HEAD
         PARSER.declareBoolean(ConstructingObjectParser.constructorArg(), NODE_SEEN_FIELD);
-=======
         PARSER.declareField(
             ConstructingObjectParser.optionalConstructorArg(),
             (p, c) -> TimeValue.parseTimeValue(p.textOrNull(), ALLOCATION_DELAY_FIELD.getPreferredName()), ALLOCATION_DELAY_FIELD,
             ObjectParser.ValueType.STRING_OR_NULL
         );
->>>>>>> 75766214
     }
 
     public static SingleNodeShutdownMetadata parse(XContentParser parser) {
@@ -85,11 +76,8 @@
     private final Type type;
     private final String reason;
     private final long startedAtMillis;
-<<<<<<< HEAD
     private final boolean nodeSeen;
-=======
     @Nullable private final TimeValue allocationDelay;
->>>>>>> 75766214
 
     /**
      * @param nodeId The node ID that this shutdown metadata refers to.
@@ -102,24 +90,18 @@
         Type type,
         String reason,
         long startedAtMillis,
-<<<<<<< HEAD
-        boolean nodeSeen
-=======
+        boolean nodeSeen,
         @Nullable TimeValue allocationDelay
->>>>>>> 75766214
     ) {
         this.nodeId = Objects.requireNonNull(nodeId, "node ID must not be null");
         this.type = Objects.requireNonNull(type, "shutdown type must not be null");
         this.reason = Objects.requireNonNull(reason, "shutdown reason must not be null");
         this.startedAtMillis = startedAtMillis;
-<<<<<<< HEAD
         this.nodeSeen = nodeSeen;
-=======
         if (allocationDelay != null && Type.RESTART.equals(type) == false) {
             throw new IllegalArgumentException("shard allocation delay is only valid for RESTART-type shutdowns");
         }
         this.allocationDelay = allocationDelay;
->>>>>>> 75766214
     }
 
     public SingleNodeShutdownMetadata(StreamInput in) throws IOException {
@@ -127,11 +109,8 @@
         this.type = in.readEnum(Type.class);
         this.reason = in.readString();
         this.startedAtMillis = in.readVLong();
-<<<<<<< HEAD
         this.nodeSeen = in.readBoolean();
-=======
         this.allocationDelay = in.readOptionalTimeValue();
->>>>>>> 75766214
     }
 
     /**
@@ -163,12 +142,13 @@
     }
 
     /**
-<<<<<<< HEAD
      * @return A boolean indicated whether this node has been seen in the cluster since the shutdown was registered.
      */
     public boolean getNodeSeen() {
         return nodeSeen;
-=======
+    }
+
+    /**
      * @return The amount of time shard reallocation should be delayed for shards on this node, so that they will not be automatically
      * reassigned while the node is restarting. Will be {@code null} for non-restart shutdowns.
      */
@@ -180,7 +160,6 @@
             return DEFAULT_RESTART_SHARD_ALLOCATION_DELAY;
         }
         return null;
->>>>>>> 75766214
     }
 
     @Override
@@ -189,11 +168,8 @@
         out.writeEnum(type);
         out.writeString(reason);
         out.writeVLong(startedAtMillis);
-<<<<<<< HEAD
         out.writeBoolean(nodeSeen);
-=======
         out.writeOptionalTimeValue(allocationDelay);
->>>>>>> 75766214
     }
 
     @Override
@@ -204,13 +180,10 @@
             builder.field(TYPE_FIELD.getPreferredName(), type);
             builder.field(REASON_FIELD.getPreferredName(), reason);
             builder.timeField(STARTED_AT_MILLIS_FIELD.getPreferredName(), STARTED_AT_READABLE_FIELD, startedAtMillis);
-<<<<<<< HEAD
             builder.field(NODE_SEEN_FIELD.getPreferredName(), nodeSeen);
-=======
             if (allocationDelay != null) {
                 builder.field(ALLOCATION_DELAY_FIELD.getPreferredName(), allocationDelay.getStringRep());
             }
->>>>>>> 75766214
         }
         builder.endObject();
 
@@ -226,11 +199,8 @@
             && getNodeId().equals(that.getNodeId())
             && getType() == that.getType()
             && getReason().equals(that.getReason())
-<<<<<<< HEAD
-            && getNodeSeen() == that.getNodeSeen();
-=======
+            && getNodeSeen() == that.getNodeSeen()
             && Objects.equals(allocationDelay, that.allocationDelay);
->>>>>>> 75766214
     }
 
     @Override
@@ -240,11 +210,8 @@
             getType(),
             getReason(),
             getStartedAtMillis(),
-<<<<<<< HEAD
-            getNodeSeen()
-=======
+            getNodeSeen(),
             allocationDelay
->>>>>>> 75766214
         );
     }
 
@@ -269,11 +236,8 @@
         private Type type;
         private String reason;
         private long startedAtMillis = -1;
-<<<<<<< HEAD
         private boolean nodeSeen = false;
-=======
         private TimeValue allocationDelay;
->>>>>>> 75766214
 
         private Builder() {}
 
@@ -314,19 +278,20 @@
         }
 
         /**
-<<<<<<< HEAD
          * @param nodeSeen Whether or not the node has been seen since the shutdown was registered.
          * @return This builder.
          */
         public Builder setNodeSeen(boolean nodeSeen) {
             this.nodeSeen = nodeSeen;
-=======
+            return this;
+        }
+
+        /**
          * @param allocationDelay The amount of time shard reallocation should be delayed while this node is offline.
          * @return This builder.
          */
         public Builder setAllocationDelay(TimeValue allocationDelay) {
             this.allocationDelay = allocationDelay;
->>>>>>> 75766214
             return this;
         }
 
@@ -339,12 +304,9 @@
                 nodeId,
                 type,
                 reason,
-<<<<<<< HEAD
                 startedAtMillis,
-                nodeSeen
-=======
-                startedAtMillis, allocationDelay
->>>>>>> 75766214
+                nodeSeen,
+                allocationDelay
             );
         }
     }
