/*
 * Copyright Elasticsearch B.V. and/or licensed to Elasticsearch B.V. under one
 * or more contributor license agreements. Licensed under the Elastic License
 * 2.0 and the Server Side Public License, v 1; you may not use this file except
 * in compliance with, at your election, the Elastic License 2.0 or the Server
 * Side Public License, v 1.
 */

package org.elasticsearch.cluster.metadata;

import org.apache.lucene.util.automaton.Automaton;
import org.elasticsearch.ElasticsearchParseException;
import org.elasticsearch.Version;
import org.elasticsearch.action.DocWriteRequest;
import org.elasticsearch.action.IndicesRequest;
import org.elasticsearch.action.support.IndicesOptions;
import org.elasticsearch.cluster.ClusterState;
import org.elasticsearch.cluster.metadata.IndexAbstraction.Type;
import org.elasticsearch.common.Strings;
import org.elasticsearch.common.logging.DeprecationCategory;
import org.elasticsearch.common.logging.DeprecationLogger;
import org.elasticsearch.common.regex.Regex;
import org.elasticsearch.common.time.DateFormatter;
import org.elasticsearch.common.time.DateMathParser;
import org.elasticsearch.common.time.DateUtils;
import org.elasticsearch.common.util.CollectionUtils;
import org.elasticsearch.common.util.concurrent.ThreadContext;
import org.elasticsearch.common.util.set.Sets;
import org.elasticsearch.core.Nullable;
import org.elasticsearch.index.Index;
import org.elasticsearch.index.IndexNotFoundException;
import org.elasticsearch.indices.IndexClosedException;
import org.elasticsearch.indices.InvalidIndexNameException;
import org.elasticsearch.indices.SystemIndices;
import org.elasticsearch.indices.SystemIndices.SystemIndexAccessLevel;

import java.time.Instant;
import java.time.ZoneId;
import java.time.ZoneOffset;
import java.util.ArrayList;
import java.util.Arrays;
import java.util.Collection;
import java.util.Collections;
import java.util.HashMap;
import java.util.HashSet;
import java.util.Iterator;
import java.util.List;
import java.util.Map;
import java.util.Objects;
import java.util.Set;
import java.util.SortedMap;
import java.util.concurrent.atomic.AtomicBoolean;
import java.util.function.LongSupplier;
import java.util.function.Predicate;
import java.util.stream.Collectors;
import java.util.stream.Stream;

public class IndexNameExpressionResolver {
    private static final DeprecationLogger deprecationLogger = DeprecationLogger.getLogger(IndexNameExpressionResolver.class);

    public static final String EXCLUDED_DATA_STREAMS_KEY = "es.excluded_ds";
    public static final Version SYSTEM_INDEX_ENFORCEMENT_VERSION = Version.V_8_0_0;

    private final ThreadContext threadContext;
    private final SystemIndices systemIndices;

    public IndexNameExpressionResolver(ThreadContext threadContext, SystemIndices systemIndices) {
        this.threadContext = Objects.requireNonNull(threadContext, "Thread Context must not be null");
        this.systemIndices = Objects.requireNonNull(systemIndices, "System Indices must not be null");
    }

    /**
     * Same as {@link #concreteIndexNames(ClusterState, IndicesOptions, String...)}, but the index expressions and options
     * are encapsulated in the specified request.
     */
    public String[] concreteIndexNames(ClusterState state, IndicesRequest request) {
        Context context = new Context(
            state,
            request.indicesOptions(),
            false,
            false,
            request.includeDataStreams(),
            getSystemIndexAccessLevel(),
            getSystemIndexAccessPredicate(),
            getNetNewSystemIndexPredicate()
        );
        return concreteIndexNames(context, request.indices());
    }

    /**
     * Same as {@link #concreteIndexNames(ClusterState, IndicesRequest)}, but access to system indices is always allowed.
     */
    public String[] concreteIndexNamesWithSystemIndexAccess(ClusterState state, IndicesRequest request) {
        Context context = new Context(
            state,
            request.indicesOptions(),
            false,
            false,
            request.includeDataStreams(),
            SystemIndexAccessLevel.BACKWARDS_COMPATIBLE_ONLY,
            name -> true,
            this.getNetNewSystemIndexPredicate()
        );
        return concreteIndexNames(context, request.indices());
    }

    /**
     * Same as {@link #concreteIndices(ClusterState, IndicesOptions, String...)}, but the index expressions and options
     * are encapsulated in the specified request and resolves data streams.
     */
    public Index[] concreteIndices(ClusterState state, IndicesRequest request) {
        Context context = new Context(
            state,
            request.indicesOptions(),
            false,
            false,
            request.includeDataStreams(),
            getSystemIndexAccessLevel(),
            getSystemIndexAccessPredicate(),
            getNetNewSystemIndexPredicate()
        );
        return concreteIndices(context, request.indices());
    }

    /**
     * Translates the provided index expression into actual concrete indices, properly deduplicated.
     *
     * @param state             the cluster state containing all the data to resolve to expressions to concrete indices
     * @param options           defines how the aliases or indices need to be resolved to concrete indices
     * @param indexExpressions  expressions that can be resolved to alias or index names.
     * @return the resolved concrete indices based on the cluster state, indices options and index expressions
     * @throws IndexNotFoundException if one of the index expressions is pointing to a missing index or alias and the
     * provided indices options in the context don't allow such a case, or if the final result of the indices resolution
     * contains no indices and the indices options in the context don't allow such a case.
     * @throws IllegalArgumentException if one of the aliases resolve to multiple indices and the provided
     * indices options in the context don't allow such a case; if a remote index is requested.
     */
    public String[] concreteIndexNames(ClusterState state, IndicesOptions options, String... indexExpressions) {
        Context context = new Context(
            state,
            options,
            getSystemIndexAccessLevel(),
            getSystemIndexAccessPredicate(),
            getNetNewSystemIndexPredicate()
        );
        return concreteIndexNames(context, indexExpressions);
    }

    public String[] concreteIndexNames(ClusterState state, IndicesOptions options, boolean includeDataStreams, String... indexExpressions) {
        Context context = new Context(
            state,
            options,
            false,
            false,
            includeDataStreams,
            getSystemIndexAccessLevel(),
            getSystemIndexAccessPredicate(),
            getNetNewSystemIndexPredicate()
        );
        return concreteIndexNames(context, indexExpressions);
    }

    public String[] concreteIndexNames(ClusterState state, IndicesOptions options, IndicesRequest request) {
        Context context = new Context(
            state,
            options,
            false,
            false,
            request.includeDataStreams(),
            getSystemIndexAccessLevel(),
            getSystemIndexAccessPredicate(),
            getNetNewSystemIndexPredicate()
        );
        return concreteIndexNames(context, request.indices());
    }

    public List<String> dataStreamNames(ClusterState state, IndicesOptions options, String... indexExpressions) {
        Context context = new Context(
            state,
            options,
            false,
            false,
            true,
            true,
            getSystemIndexAccessLevel(),
            getSystemIndexAccessPredicate(),
            getNetNewSystemIndexPredicate()
        );
        final Collection<String> expressions = resolveExpressions(context, indexExpressions);
        return expressions.stream()
            .map(x -> state.metadata().getIndicesLookup().get(x))
            .filter(Objects::nonNull)
            .filter(ia -> ia.getType() == Type.DATA_STREAM)
            .map(IndexAbstraction::getName)
            .toList();
    }

    /**
     * Returns {@link IndexAbstraction} instance for the provided write request. This instance isn't fully resolved,
     * meaning that {@link IndexAbstraction#getWriteIndex()} should be invoked in order to get concrete write index.
     *
     * @param state The cluster state
     * @param request The provided write request
     * @return {@link IndexAbstraction} instance for the provided write request
     */
    public IndexAbstraction resolveWriteIndexAbstraction(ClusterState state, DocWriteRequest<?> request) {
        boolean includeDataStreams = request.opType() == DocWriteRequest.OpType.CREATE && request.includeDataStreams();
        Context context = new Context(
            state,
            request.indicesOptions(),
            false,
            false,
            includeDataStreams,
            getSystemIndexAccessLevel(),
            getSystemIndexAccessPredicate(),
            getNetNewSystemIndexPredicate()
        );

        final Collection<String> expressions = resolveExpressions(context, request.index());

        if (expressions.size() == 1) {
            IndexAbstraction ia = state.metadata().getIndicesLookup().get(expressions.iterator().next());
            if (ia.getType() == Type.ALIAS) {
                Index writeIndex = ia.getWriteIndex();
                if (writeIndex == null) {
                    throw new IllegalArgumentException(
                        "no write index is defined for alias ["
                            + ia.getName()
                            + "]."
                            + " The write index may be explicitly disabled using is_write_index=false or the alias points to multiple"
                            + " indices without one being designated as a write index"
                    );
                }
            }
            checkSystemIndexAccess(context, Set.of(ia.getWriteIndex()));
            return ia;
        } else {
            throw new IllegalArgumentException(
                "unable to return a single target as the provided expression and options got resolved to multiple targets"
            );
        }
    }

    protected static Collection<String> resolveExpressions(Context context, String... expressions) {
        if (context.getOptions().expandWildcardExpressions() == false) {
            if (expressions == null || expressions.length == 0 || expressions.length == 1 && Metadata.ALL.equals(expressions[0])) {
                return List.of();
            } else {
                return ExplicitResourceNameFilter.filterUnavailable(
                    context,
                    DateMathExpressionResolver.resolve(context, List.of(expressions))
                );
            }
        } else {
            if (expressions == null
                || expressions.length == 0
                || expressions.length == 1 && (Metadata.ALL.equals(expressions[0]) || Regex.isMatchAllPattern(expressions[0]))) {
                return WildcardExpressionResolver.resolveAll(context);
            } else {
                return WildcardExpressionResolver.resolve(
                    context,
                    ExplicitResourceNameFilter.filterUnavailable(context, DateMathExpressionResolver.resolve(context, List.of(expressions)))
                );
            }
        }
    }

    /**
     * Translates the provided index expression into actual concrete indices, properly deduplicated.
     *
     * @param state             the cluster state containing all the data to resolve to expressions to concrete indices
     * @param options           defines how the aliases or indices need to be resolved to concrete indices
     * @param indexExpressions  expressions that can be resolved to alias or index names.
     * @return the resolved concrete indices based on the cluster state, indices options and index expressions
     * @throws IndexNotFoundException if one of the index expressions is pointing to a missing index or alias and the
     * provided indices options in the context don't allow such a case, or if the final result of the indices resolution
     * contains no indices and the indices options in the context don't allow such a case.
     * @throws IllegalArgumentException if one of the aliases resolve to multiple indices and the provided
     * indices options in the context don't allow such a case; if a remote index is requested.
     */
    public Index[] concreteIndices(ClusterState state, IndicesOptions options, String... indexExpressions) {
        return concreteIndices(state, options, false, indexExpressions);
    }

    public Index[] concreteIndices(ClusterState state, IndicesOptions options, boolean includeDataStreams, String... indexExpressions) {
        Context context = new Context(
            state,
            options,
            false,
            false,
            includeDataStreams,
            getSystemIndexAccessLevel(),
            getSystemIndexAccessPredicate(),
            getNetNewSystemIndexPredicate()
        );
        return concreteIndices(context, indexExpressions);
    }

    /**
     * Translates the provided index expression into actual concrete indices, properly deduplicated.
     *
     * @param state      the cluster state containing all the data to resolve to expressions to concrete indices
     * @param startTime  The start of the request where concrete indices is being invoked for
     * @param request    request containing expressions that can be resolved to alias, index, or data stream names.
     * @return the resolved concrete indices based on the cluster state, indices options and index expressions
     * provided indices options in the context don't allow such a case, or if the final result of the indices resolution
     * contains no indices and the indices options in the context don't allow such a case.
     * @throws IllegalArgumentException if one of the aliases resolve to multiple indices and the provided
     * indices options in the context don't allow such a case; if a remote index is requested.
     */
    public Index[] concreteIndices(ClusterState state, IndicesRequest request, long startTime) {
        Context context = new Context(
            state,
            request.indicesOptions(),
            startTime,
            false,
            false,
            request.includeDataStreams(),
            false,
            getSystemIndexAccessLevel(),
            getSystemIndexAccessPredicate(),
            getNetNewSystemIndexPredicate()
        );
        return concreteIndices(context, request.indices());
    }

    String[] concreteIndexNames(Context context, String... indexExpressions) {
        Index[] indexes = concreteIndices(context, indexExpressions);
        String[] names = new String[indexes.length];
        for (int i = 0; i < indexes.length; i++) {
            names[i] = indexes[i].getName();
        }
        return names;
    }

    Index[] concreteIndices(Context context, String... indexExpressions) {
        ensureRemoteIndicesRequireIgnoreUnavailable(context.getOptions(), indexExpressions);
        final Collection<String> expressions = resolveExpressions(context, indexExpressions);

        final Set<Index> concreteIndicesResult = Sets.newLinkedHashSetWithExpectedSize(expressions.size());
        final Map<String, IndexAbstraction> indicesLookup = context.getState().metadata().getIndicesLookup();
        for (String expression : expressions) {
            final IndexAbstraction indexAbstraction = indicesLookup.get(expression);
            assert indexAbstraction != null;
            if (indexAbstraction.getType() == Type.ALIAS && context.isResolveToWriteIndex()) {
                Index writeIndex = indexAbstraction.getWriteIndex();
                if (writeIndex == null) {
                    throw new IllegalArgumentException(
                        "no write index is defined for alias ["
                            + indexAbstraction.getName()
                            + "]."
                            + " The write index may be explicitly disabled using is_write_index=false or the alias points to multiple"
                            + " indices without one being designated as a write index"
                    );
                }
                if (addIndex(writeIndex, null, context)) {
                    concreteIndicesResult.add(writeIndex);
                }
            } else if (indexAbstraction.getType() == Type.DATA_STREAM && context.isResolveToWriteIndex()) {
                Index writeIndex = indexAbstraction.getWriteIndex();
                if (addIndex(writeIndex, null, context)) {
                    concreteIndicesResult.add(writeIndex);
                }
            } else {
                if (indexAbstraction.getIndices().size() > 1 && context.getOptions().allowAliasesToMultipleIndices() == false) {
                    String[] indexNames = new String[indexAbstraction.getIndices().size()];
                    int i = 0;
                    for (Index indexName : indexAbstraction.getIndices()) {
                        indexNames[i++] = indexName.getName();
                    }
                    throw new IllegalArgumentException(
                        indexAbstraction.getType().getDisplayName()
                            + " ["
                            + expression
                            + "] has more than one index associated with it "
                            + Arrays.toString(indexNames)
                            + ", can't execute a single index op"
                    );
                }

                for (Index index : indexAbstraction.getIndices()) {
                    if (shouldTrackConcreteIndex(context, context.getOptions(), index)) {
                        concreteIndicesResult.add(index);
                    }
                }
            }
        }

        if (context.getOptions().allowNoIndices() == false && concreteIndicesResult.isEmpty()) {
            throw notFoundException(indexExpressions);
        }
        checkSystemIndexAccess(context, concreteIndicesResult);
        return concreteIndicesResult.toArray(Index.EMPTY_ARRAY);
    }

    private void checkSystemIndexAccess(Context context, Set<Index> concreteIndices) {
        final Metadata metadata = context.getState().metadata();
        final Predicate<String> systemIndexAccessPredicate = context.getSystemIndexAccessPredicate().negate();
        final List<IndexMetadata> systemIndicesThatShouldNotBeAccessed = concreteIndices.stream()
            .map(metadata::index)
            .filter(IndexMetadata::isSystem)
            .filter(idxMetadata -> systemIndexAccessPredicate.test(idxMetadata.getIndex().getName()))
            .toList();

        if (systemIndicesThatShouldNotBeAccessed.isEmpty()) {
            return;
        }

        final List<String> resolvedSystemIndices = new ArrayList<>();
        final List<String> resolvedNetNewSystemIndices = new ArrayList<>();
        final Set<String> resolvedSystemDataStreams = new HashSet<>();
        final SortedMap<String, IndexAbstraction> indicesLookup = metadata.getIndicesLookup();
        for (IndexMetadata idxMetadata : systemIndicesThatShouldNotBeAccessed) {
            IndexAbstraction abstraction = indicesLookup.get(idxMetadata.getIndex().getName());
            if (abstraction.getParentDataStream() != null) {
                resolvedSystemDataStreams.add(abstraction.getParentDataStream().getName());
            } else if (systemIndices.isNetNewSystemIndex(idxMetadata.getIndex().getName())) {
                resolvedNetNewSystemIndices.add(idxMetadata.getIndex().getName());
            } else {
                resolvedSystemIndices.add(idxMetadata.getIndex().getName());
            }
        }

        if (resolvedSystemIndices.isEmpty() == false) {
            Collections.sort(resolvedSystemIndices);
            deprecationLogger.warn(
                DeprecationCategory.API,
                "open_system_index_access",
                "this request accesses system indices: {}, but in a future major version, direct access to system "
                    + "indices will be prevented by default",
                resolvedSystemIndices
            );
        }
        if (resolvedSystemDataStreams.isEmpty() == false) {
            throw SystemIndices.dataStreamAccessException(threadContext, resolvedSystemDataStreams);
        }
        if (resolvedNetNewSystemIndices.isEmpty() == false) {
            throw SystemIndices.netNewSystemIndexAccessException(threadContext, resolvedNetNewSystemIndices);
        }
    }

    private void ensureRemoteIndicesRequireIgnoreUnavailable(IndicesOptions options, String... indexExpressions) {
        if (options.ignoreUnavailable() == false && indexExpressions != null) {
            List<String> crossClusterIndices = Arrays.stream(indexExpressions).filter(index -> index.contains(":")).toList();
            if (crossClusterIndices.size() > 0) {
                throw new IllegalArgumentException(
                    "Cross-cluster calls are not supported in this context but remote indices were requested: " + crossClusterIndices
                );
            }
        }
    }

    private static IndexNotFoundException notFoundException(String... indexExpressions) {
        final IndexNotFoundException infe;
        if (indexExpressions == null
            || indexExpressions.length == 0
            || (indexExpressions.length == 1 && Metadata.ALL.equals(indexExpressions[0]))) {
            infe = new IndexNotFoundException("no indices exist", Metadata.ALL);
            infe.setResources("index_or_alias", Metadata.ALL);
        } else if (indexExpressions.length == 1) {
            infe = new IndexNotFoundException(indexExpressions[0]);
            infe.setResources("index_or_alias", indexExpressions[0]);
        } else {
            infe = new IndexNotFoundException((String) null);
            infe.setResources("index_expression", indexExpressions);
        }
        return infe;
    }

    private static boolean shouldTrackConcreteIndex(Context context, IndicesOptions options, Index index) {
        if (context.systemIndexAccessLevel == SystemIndexAccessLevel.BACKWARDS_COMPATIBLE_ONLY
            && context.netNewSystemIndexPredicate.test(index.getName())) {
            // Exclude this one as it's a net-new system index, and we explicitly don't want those.
            return false;
        }
        final IndexMetadata imd = context.state.metadata().index(index);
        if (imd.getState() == IndexMetadata.State.CLOSE) {
            if (options.forbidClosedIndices() && options.ignoreUnavailable() == false) {
                throw new IndexClosedException(index);
            } else {
                return options.forbidClosedIndices() == false && addIndex(index, imd, context);
            }
        } else if (imd.getState() == IndexMetadata.State.OPEN) {
            return addIndex(index, imd, context);
        } else {
            throw new IllegalStateException("index state [" + index + "] not supported");
        }
    }

    private static boolean addIndex(Index index, IndexMetadata imd, Context context) {
        // This used to check the `index.search.throttled` setting, but we eventually decided that it was
        // trappy to hide throttled indices by default. In order to avoid breaking backward compatibility,
        // we changed it to look at the `index.frozen` setting instead, since frozen indices were the only
        // type of index to use the `search_throttled` threadpool at that time.
        // NOTE: We can't reference the Setting object, which is only defined and registered in x-pack.
        if (context.options.ignoreThrottled()) {
            imd = imd != null ? imd : context.state.metadata().index(index);
            return imd.getSettings().getAsBoolean("index.frozen", false) == false;
        } else {
            return true;
        }
    }

    private static IllegalArgumentException aliasesNotSupportedException(String expression) {
        return new IllegalArgumentException(
            "The provided expression [" + expression + "] matches an " + "alias, specify the corresponding concrete indices instead."
        );
    }

    /**
     * Utility method that allows to resolve an index expression to its corresponding single concrete index.
     * Callers should make sure they provide proper {@link org.elasticsearch.action.support.IndicesOptions}
     * that require a single index as a result. The indices resolution must in fact return a single index when
     * using this method, an {@link IllegalArgumentException} gets thrown otherwise.
     *
     * @param state             the cluster state containing all the data to resolve to expression to a concrete index
     * @param request           The request that defines how the an alias or an index need to be resolved to a concrete index
     *                          and the expression that can be resolved to an alias or an index name.
     * @throws IllegalArgumentException if the index resolution returns more than one index; if a remote index is requested.
     * @return the concrete index obtained as a result of the index resolution
     */
    public Index concreteSingleIndex(ClusterState state, IndicesRequest request) {
        String indexExpression = CollectionUtils.isEmpty(request.indices()) ? null : request.indices()[0];
        Index[] indices = concreteIndices(state, request.indicesOptions(), indexExpression);
        if (indices.length != 1) {
            throw new IllegalArgumentException(
                "unable to return a single index as the index and options" + " provided got resolved to multiple indices"
            );
        }
        return indices[0];
    }

    /**
     * Utility method that allows to resolve an index expression to its corresponding single write index.
     *
     * @param state             the cluster state containing all the data to resolve to expression to a concrete index
     * @param request           The request that defines how the an alias or an index need to be resolved to a concrete index
     *                          and the expression that can be resolved to an alias or an index name.
     * @throws IllegalArgumentException if the index resolution does not lead to an index, or leads to more than one index
     * @return the write index obtained as a result of the index resolution
     */
    public Index concreteWriteIndex(ClusterState state, IndicesRequest request) {
        if (request.indices() == null || (request.indices() != null && request.indices().length != 1)) {
            throw new IllegalArgumentException("indices request must specify a single index expression");
        }
        return concreteWriteIndex(state, request.indicesOptions(), request.indices()[0], false, request.includeDataStreams());
    }

    /**
     * Utility method that allows to resolve an index expression to its corresponding single write index.
     *
     * @param state             the cluster state containing all the data to resolve to expression to a concrete index
     * @param options           defines how the aliases or indices need to be resolved to concrete indices
     * @param index             index that can be resolved to alias or index name.
     * @param allowNoIndices    whether to allow resolve to no index
     * @param includeDataStreams Whether data streams should be included in the evaluation.
     * @throws IllegalArgumentException if the index resolution does not lead to an index, or leads to more than one index, as well as
     * if a remote index is requested.
     * @return the write index obtained as a result of the index resolution or null if no index
     */
    public Index concreteWriteIndex(
        ClusterState state,
        IndicesOptions options,
        String index,
        boolean allowNoIndices,
        boolean includeDataStreams
    ) {
        IndicesOptions combinedOptions = IndicesOptions.fromOptions(
            options.ignoreUnavailable(),
            allowNoIndices,
            options.expandWildcardsOpen(),
            options.expandWildcardsClosed(),
            options.expandWildcardsHidden(),
            options.allowAliasesToMultipleIndices(),
            options.forbidClosedIndices(),
            options.ignoreAliases(),
            options.ignoreThrottled()
        );

        Context context = new Context(
            state,
            combinedOptions,
            false,
            true,
            includeDataStreams,
            getSystemIndexAccessLevel(),
            getSystemIndexAccessPredicate(),
            getNetNewSystemIndexPredicate()
        );
        Index[] indices = concreteIndices(context, index);
        if (allowNoIndices && indices.length == 0) {
            return null;
        }
        if (indices.length != 1) {
            throw new IllegalArgumentException(
                "The index expression [" + index + "] and options provided did not point to a single write-index"
            );
        }
        return indices[0];
    }

    /**
     * @return whether the specified index, data stream or alias exists.
     *         If the data stream, index or alias contains date math then that is resolved too.
     */
    public boolean hasIndexAbstraction(String indexAbstraction, ClusterState state) {
        String resolvedAliasOrIndex = DateMathExpressionResolver.resolveExpression(indexAbstraction);
        return state.metadata().hasIndexAbstraction(resolvedAliasOrIndex);
    }

    /**
     * @return If the specified string is data math expression then this method returns the resolved expression.
     */
    public static String resolveDateMathExpression(String dateExpression) {
        return DateMathExpressionResolver.resolveExpression(dateExpression);
    }

    /**
     * @param time instant to consider when parsing the expression
     * @return If the specified string is data math expression then this method returns the resolved expression.
     */
    public static String resolveDateMathExpression(String dateExpression, long time) {
        return DateMathExpressionResolver.resolveExpression(dateExpression, () -> time);
    }

    /**
     * Resolve an array of expressions to the set of indices and aliases that these expressions match.
     */
    public Set<String> resolveExpressions(ClusterState state, String... expressions) {
        Context context = new Context(
            state,
            IndicesOptions.lenientExpandOpen(),
            true,
            false,
            true,
            getSystemIndexAccessLevel(),
            getSystemIndexAccessPredicate(),
            getNetNewSystemIndexPredicate()
        );
        Collection<String> resolved = resolveExpressions(context, expressions);
        if (resolved instanceof Set<String>) {
            // unmodifiable without creating a new collection as it might contain many items
            return Collections.unmodifiableSet((Set<String>) resolved);
        } else {
            return Set.copyOf(resolved);
        }
    }

    /**
     * Resolve the expression to the set of indices, aliases, and datastreams that the expression matches.
     */
    public Set<String> resolveExpressions(ClusterState state, IndicesOptions indicesOptions, String... expressions) {
        Context context = new Context(
            state,
            indicesOptions,
            true,
            false,
            true,
            true,
            getSystemIndexAccessLevel(),
            getSystemIndexAccessPredicate(),
            getNetNewSystemIndexPredicate()
        );
        Collection<String> resolved = resolveExpressions(context, expressions);
        if (resolved instanceof Set<String>) {
            // unmodifiable without creating a new collection as it might contain many items
            return Collections.unmodifiableSet((Set<String>) resolved);
        } else {
            return Set.copyOf(resolved);
        }
    }

    /**
     * Iterates through the list of indices and selects the effective list of filtering aliases for the
     * given index.
     * <p>Only aliases with filters are returned. If the indices list contains a non-filtering reference to
     * the index itself - null is returned. Returns {@code null} if no filtering is required.
     * <b>NOTE</b>: The provided expressions must have been resolved already via {@link #resolveExpressions}.
     */
    public String[] filteringAliases(ClusterState state, String index, Set<String> resolvedExpressions) {
        return indexAliases(state, index, AliasMetadata::filteringRequired, DataStreamAlias::filteringRequired, false, resolvedExpressions);
    }

    /**
     * Whether to generate the candidate set from index aliases, or from the set of resolved expressions.
     * @param indexAliasesSize        the number of aliases of the index
     * @param resolvedExpressionsSize the number of resolved expressions
     */
    // pkg-private for testing
    boolean iterateIndexAliases(int indexAliasesSize, int resolvedExpressionsSize) {
        return indexAliasesSize <= resolvedExpressionsSize;
    }

    /**
     * Iterates through the list of indices and selects the effective list of required aliases for the given index.
     * <p>Only aliases where the given predicate tests successfully are returned. If the indices list contains a non-required reference to
     * the index itself - null is returned. Returns {@code null} if no filtering is required.
     * <p><b>NOTE</b>: the provided expressions must have been resolved already via {@link #resolveExpressions}.
     */
    public String[] indexAliases(
        ClusterState state,
        String index,
        Predicate<AliasMetadata> requiredAlias,
        Predicate<DataStreamAlias> requiredDataStreamAlias,
        boolean skipIdentity,
        Set<String> resolvedExpressions
    ) {
        if (isAllIndices(resolvedExpressions)) {
            return null;
        }

        final IndexMetadata indexMetadata = state.metadata().getIndices().get(index);
        if (indexMetadata == null) {
            // Shouldn't happen
            throw new IndexNotFoundException(index);
        }

        if (skipIdentity == false && resolvedExpressions.contains(index)) {
            return null;
        }

        IndexAbstraction ia = state.metadata().getIndicesLookup().get(index);
        if (ia.getParentDataStream() != null) {
            DataStream dataStream = ia.getParentDataStream().getDataStream();
            Map<String, DataStreamAlias> dataStreamAliases = state.metadata().dataStreamAliases();
            Stream<DataStreamAlias> stream;
            if (iterateIndexAliases(dataStreamAliases.size(), resolvedExpressions.size())) {
                stream = dataStreamAliases.values()
                    .stream()
                    .filter(dataStreamAlias -> resolvedExpressions.contains(dataStreamAlias.getName()));
            } else {
                stream = resolvedExpressions.stream().map(dataStreamAliases::get).filter(Objects::nonNull);
            }
            return stream.filter(dataStreamAlias -> dataStreamAlias.getDataStreams().contains(dataStream.getName()))
                .filter(requiredDataStreamAlias)
                .map(DataStreamAlias::getName)
                .toArray(String[]::new);
        } else {
            final Map<String, AliasMetadata> indexAliases = indexMetadata.getAliases();
            final AliasMetadata[] aliasCandidates;
            if (iterateIndexAliases(indexAliases.size(), resolvedExpressions.size())) {
                // faster to iterate indexAliases
                aliasCandidates = indexAliases.values()
                    .stream()
                    .filter(aliasMetadata -> resolvedExpressions.contains(aliasMetadata.alias()))
                    .toArray(AliasMetadata[]::new);
            } else {
                // faster to iterate resolvedExpressions
                aliasCandidates = resolvedExpressions.stream()
                    .map(indexAliases::get)
                    .filter(Objects::nonNull)
                    .toArray(AliasMetadata[]::new);
            }
            List<String> aliases = null;
            for (AliasMetadata aliasMetadata : aliasCandidates) {
                if (requiredAlias.test(aliasMetadata)) {
                    // If required - add it to the list of aliases
                    if (aliases == null) {
                        aliases = new ArrayList<>();
                    }
                    aliases.add(aliasMetadata.alias());
                } else {
                    // If not, we have a non required alias for this index - no further checking needed
                    return null;
                }
            }
            if (aliases == null) {
                return null;
            }
            return aliases.toArray(Strings.EMPTY_ARRAY);
        }
    }

    /**
     * Resolves the search routing if in the expression aliases are used. If expressions point to concrete indices
     * or aliases with no routing defined the specified routing is used.
     *
     * @return routing values grouped by concrete index
     */
    public Map<String, Set<String>> resolveSearchRouting(ClusterState state, @Nullable String routing, String... expressions) {
        Context context = new Context(
            state,
            IndicesOptions.lenientExpandOpen(),
            false,
            false,
            true,
            getSystemIndexAccessLevel(),
            getSystemIndexAccessPredicate(),
            getNetNewSystemIndexPredicate()
        );
        final Collection<String> resolvedExpressions = resolveExpressions(context, expressions);

        // TODO: it appears that this can never be true?
        if (isAllIndices(resolvedExpressions)) {
            return resolveSearchRoutingAllIndices(state.metadata(), routing);
        }

        Map<String, Set<String>> routings = null;
        Set<String> paramRouting = null;
        // List of indices that don't require any routing
        Set<String> norouting = new HashSet<>();
        if (routing != null) {
            paramRouting = Sets.newHashSet(Strings.splitStringByCommaToArray(routing));
        }

        for (String expression : resolvedExpressions) {
            IndexAbstraction indexAbstraction = state.metadata().getIndicesLookup().get(expression);
            if (indexAbstraction != null && indexAbstraction.getType() == Type.ALIAS) {
                for (Index index : indexAbstraction.getIndices()) {
                    String concreteIndex = index.getName();
                    if (norouting.contains(concreteIndex) == false) {
                        AliasMetadata aliasMetadata = state.metadata().index(concreteIndex).getAliases().get(indexAbstraction.getName());
                        if (aliasMetadata != null && aliasMetadata.searchRoutingValues().isEmpty() == false) {
                            // Routing alias
                            if (routings == null) {
                                routings = new HashMap<>();
                            }
                            Set<String> r = routings.computeIfAbsent(concreteIndex, k -> new HashSet<>());
                            r.addAll(aliasMetadata.searchRoutingValues());
                            if (paramRouting != null) {
                                r.retainAll(paramRouting);
                            }
                            if (r.isEmpty()) {
                                routings.remove(concreteIndex);
                            }
                        } else {
                            // Non-routing alias
                            routings = collectRoutings(routings, paramRouting, norouting, concreteIndex);
                        }
                    }
                }
            } else if (indexAbstraction != null && indexAbstraction.getType() == Type.DATA_STREAM) {
                IndexAbstraction.DataStream dataStream = (IndexAbstraction.DataStream) indexAbstraction;
                if (dataStream.getDataStream().isAllowCustomRouting() == false) {
                    continue;
                }
                if (dataStream.getIndices() != null) {
                    for (Index index : dataStream.getIndices()) {
                        String concreteIndex = index.getName();
                        routings = collectRoutings(routings, paramRouting, norouting, concreteIndex);
                    }
                }
            } else {
                // Index
                routings = collectRoutings(routings, paramRouting, norouting, expression);
            }

        }
        if (routings == null || routings.isEmpty()) {
            return null;
        }
        return routings;
    }

    @Nullable
    private static Map<String, Set<String>> collectRoutings(
        @Nullable Map<String, Set<String>> routings,
        @Nullable Set<String> paramRouting,
        Set<String> noRouting,
        String concreteIndex
    ) {
        if (noRouting.add(concreteIndex)) {
            if (paramRouting != null) {
                if (routings == null) {
                    routings = new HashMap<>();
                }
                routings.put(concreteIndex, new HashSet<>(paramRouting));
            } else if (routings != null) {
                routings.remove(concreteIndex);
            }
        }
        return routings;
    }

    /**
     * Sets the same routing for all indices
     */
    public static Map<String, Set<String>> resolveSearchRoutingAllIndices(Metadata metadata, String routing) {
        if (routing != null) {
            Set<String> r = Sets.newHashSet(Strings.splitStringByCommaToArray(routing));
            Map<String, Set<String>> routings = new HashMap<>();
            String[] concreteIndices = metadata.getConcreteAllIndices();
            for (String index : concreteIndices) {
                routings.put(index, r);
            }
            return routings;
        }
        return null;
    }

    /**
     * Identifies whether the array containing index names given as argument refers to all indices
     * The empty or null array identifies all indices
     *
     * @param aliasesOrIndices the array containing index names
     * @return true if the provided array maps to all indices, false otherwise
     */
    public static boolean isAllIndices(Collection<String> aliasesOrIndices) {
        return aliasesOrIndices == null || aliasesOrIndices.isEmpty() || isExplicitAllPattern(aliasesOrIndices);
    }

    /**
     * Identifies whether the array containing index names given as argument explicitly refers to all indices
     * The empty or null array doesn't explicitly map to all indices
     *
     * @param aliasesOrIndices the array containing index names
     * @return true if the provided array explicitly maps to all indices, false otherwise
     */
    static boolean isExplicitAllPattern(Collection<String> aliasesOrIndices) {
        return aliasesOrIndices != null && aliasesOrIndices.size() == 1 && Metadata.ALL.equals(aliasesOrIndices.iterator().next());
    }

    public SystemIndexAccessLevel getSystemIndexAccessLevel() {
        final SystemIndexAccessLevel accessLevel = SystemIndices.getSystemIndexAccessLevel(threadContext);
        assert accessLevel != SystemIndexAccessLevel.BACKWARDS_COMPATIBLE_ONLY
            : "BACKWARDS_COMPATIBLE_ONLY access level should never be used automatically, it should only be used in known special cases";
        return accessLevel;
    }

    public Predicate<String> getSystemIndexAccessPredicate() {
        final SystemIndexAccessLevel systemIndexAccessLevel = getSystemIndexAccessLevel();
        final Predicate<String> systemIndexAccessLevelPredicate;
        if (systemIndexAccessLevel == SystemIndexAccessLevel.NONE) {
            systemIndexAccessLevelPredicate = s -> false;
        } else if (systemIndexAccessLevel == SystemIndexAccessLevel.BACKWARDS_COMPATIBLE_ONLY) {
            systemIndexAccessLevelPredicate = getNetNewSystemIndexPredicate();
        } else if (systemIndexAccessLevel == SystemIndexAccessLevel.ALL) {
            systemIndexAccessLevelPredicate = s -> true;
        } else {
            // everything other than allowed should be included in the deprecation message
            systemIndexAccessLevelPredicate = systemIndices.getProductSystemIndexNamePredicate(threadContext);
        }
        return systemIndexAccessLevelPredicate;
    }

    public Automaton getSystemNameAutomaton() {
        return systemIndices.getSystemNameAutomaton();
    }

    public Predicate<String> getNetNewSystemIndexPredicate() {
        return systemIndices::isNetNewSystemIndex;
    }

    public static class Context {

        private final ClusterState state;
        private final IndicesOptions options;
        private final long startTime;
        private final boolean preserveAliases;
        private final boolean resolveToWriteIndex;
        private final boolean includeDataStreams;
        private final boolean preserveDataStreams;
        private final SystemIndexAccessLevel systemIndexAccessLevel;
        private final Predicate<String> systemIndexAccessPredicate;
        private final Predicate<String> netNewSystemIndexPredicate;

        Context(ClusterState state, IndicesOptions options, SystemIndexAccessLevel systemIndexAccessLevel) {
            this(state, options, systemIndexAccessLevel, s -> true, s -> false);
        }

        Context(
            ClusterState state,
            IndicesOptions options,
            SystemIndexAccessLevel systemIndexAccessLevel,
            Predicate<String> systemIndexAccessPredicate,
            Predicate<String> netNewSystemIndexPredicate
        ) {
            this(
                state,
                options,
                System.currentTimeMillis(),
                systemIndexAccessLevel,
                systemIndexAccessPredicate,
                netNewSystemIndexPredicate
            );
        }

        Context(
            ClusterState state,
            IndicesOptions options,
            boolean preserveAliases,
            boolean resolveToWriteIndex,
            boolean includeDataStreams,
            SystemIndexAccessLevel systemIndexAccessLevel,
            Predicate<String> systemIndexAccessPredicate,
            Predicate<String> netNewSystemIndexPredicate
        ) {
            this(
                state,
                options,
                System.currentTimeMillis(),
                preserveAliases,
                resolveToWriteIndex,
                includeDataStreams,
                false,
                systemIndexAccessLevel,
                systemIndexAccessPredicate,
                netNewSystemIndexPredicate
            );
        }

        Context(
            ClusterState state,
            IndicesOptions options,
            boolean preserveAliases,
            boolean resolveToWriteIndex,
            boolean includeDataStreams,
            boolean preserveDataStreams,
            SystemIndexAccessLevel systemIndexAccessLevel,
            Predicate<String> systemIndexAccessPredicate,
            Predicate<String> netNewSystemIndexPredicate
        ) {
            this(
                state,
                options,
                System.currentTimeMillis(),
                preserveAliases,
                resolveToWriteIndex,
                includeDataStreams,
                preserveDataStreams,
                systemIndexAccessLevel,
                systemIndexAccessPredicate,
                netNewSystemIndexPredicate
            );
        }

        Context(
            ClusterState state,
            IndicesOptions options,
            long startTime,
            SystemIndexAccessLevel systemIndexAccessLevel,
            Predicate<String> systemIndexAccessPredicate,
            Predicate<String> netNewSystemIndexPredicate
        ) {
            this(
                state,
                options,
                startTime,
                false,
                false,
                false,
                false,
                systemIndexAccessLevel,
                systemIndexAccessPredicate,
                netNewSystemIndexPredicate
            );
        }

        protected Context(
            ClusterState state,
            IndicesOptions options,
            long startTime,
            boolean preserveAliases,
            boolean resolveToWriteIndex,
            boolean includeDataStreams,
            boolean preserveDataStreams,
            SystemIndexAccessLevel systemIndexAccessLevel,
            Predicate<String> systemIndexAccessPredicate,
            Predicate<String> netNewSystemIndexPredicate
        ) {
            this.state = state;
            this.options = options;
            this.startTime = startTime;
            this.preserveAliases = preserveAliases;
            this.resolveToWriteIndex = resolveToWriteIndex;
            this.includeDataStreams = includeDataStreams;
            this.preserveDataStreams = preserveDataStreams;
            this.systemIndexAccessLevel = systemIndexAccessLevel;
            this.systemIndexAccessPredicate = systemIndexAccessPredicate;
            this.netNewSystemIndexPredicate = netNewSystemIndexPredicate;
        }

        public ClusterState getState() {
            return state;
        }

        public IndicesOptions getOptions() {
            return options;
        }

        public long getStartTime() {
            return startTime;
        }

        /**
         * This is used to prevent resolving aliases to concrete indices but this also means
         * that we might return aliases that point to a closed index. This is currently only used
         * by {@link #filteringAliases(ClusterState, String, Set)} since it's the only one that needs aliases
         */
        boolean isPreserveAliases() {
            return preserveAliases;
        }

        /**
         * This is used to require that aliases resolve to their write-index. It is currently not used in conjunction
         * with <code>preserveAliases</code>.
         */
        boolean isResolveToWriteIndex() {
            return resolveToWriteIndex;
        }

        public boolean includeDataStreams() {
            return includeDataStreams;
        }

        public boolean isPreserveDataStreams() {
            return preserveDataStreams;
        }

        /**
         * Used to determine system index access is allowed in this context (e.g. for this request).
         */
        public Predicate<String> getSystemIndexAccessPredicate() {
            return systemIndexAccessPredicate;
        }
    }

    /**
     * Resolves alias/index name expressions with wildcards into the corresponding concrete indices/aliases
     */
    static final class WildcardExpressionResolver {

        private WildcardExpressionResolver() {
            // Utility class
        }

        /**
         * Returns all the indices and all the datastreams, considering the open/closed, system, and hidden context parameters.
         * Depending on the context, returns the names of the datastreams themselves or their backing indices.
         */
        public static Collection<String> resolveAll(Context context) {
            List<String> resolvedExpressions = resolveEmptyOrTrivialWildcard(context);
            if (context.includeDataStreams() == false) {
                return resolvedExpressions;
            } else {
                Stream<IndexAbstraction> dataStreamsAbstractions = context.getState()
                    .metadata()
                    .getIndicesLookup()
                    .values()
                    .stream()
                    .filter(indexAbstraction -> indexAbstraction.getType() == Type.DATA_STREAM)
                    .filter(
                        indexAbstraction -> indexAbstraction.isSystem() == false
                            || context.systemIndexAccessPredicate.test(indexAbstraction.getName())
                    );
                if (context.getOptions().expandWildcardsHidden() == false) {
                    dataStreamsAbstractions = dataStreamsAbstractions.filter(indexAbstraction -> indexAbstraction.isHidden() == false);
                }
                // dedup backing indices if expand hidden indices option is true
                Set<String> resolvedIncludingDataStreams = expandToOpenClosed(context, dataStreamsAbstractions).collect(Collectors.toSet());
                resolvedIncludingDataStreams.addAll(resolvedExpressions);
                return resolvedIncludingDataStreams;
            }
        }

        /**
         * Returns all the existing resource (index, alias and datastream) names that the {@param expressions} list resolves to.
         * The passed-in {@param expressions} can contain wildcards and exclusions, as well as plain resource names.
         * <br>
         * The return is a {@code Collection} (usually a {@code Set} but can also be a {@code List}, for performance reasons) of plain
         * resource names only. All the returned resources are "accessible", in the given context, i.e. the resources exist
         * and are not an alias or a datastream if the context does not permit it.
         * Wildcard expressions, depending on the context:
         * <ol>
         *   <li>might throw an exception if they don't resolve to anything</li>
         *   <li>might not resolve to hidden or system resources (but plain names can refer to hidden or system resources)</li>
         *   <li>might resolve to aliases and datastreams, and it could be (depending on the context) that their backing indices are what's
         * ultimately returned, instead of the alias or datastream name</li>
         * </ol>
         */
        public static Collection<String> resolve(Context context, List<String> expressions) {
            ExpressionList expressionList = new ExpressionList(context, expressions);
            // fast exit if there are no wildcards to evaluate
            if (expressionList.hasWildcard() == false) {
                return expressions;
            }
            Set<String> result = new HashSet<>();
            for (ExpressionList.Expression expression : expressionList) {
                if (expression.isWildcard()) {
                    Stream<IndexAbstraction> matchingResources = matchResourcesToWildcard(context, expression.get());
                    Stream<String> matchingOpenClosedNames = expandToOpenClosed(context, matchingResources);
                    AtomicBoolean emptyWildcardExpansion = new AtomicBoolean(false);
                    if (context.getOptions().allowNoIndices() == false) {
                        emptyWildcardExpansion.set(true);
                        matchingOpenClosedNames = matchingOpenClosedNames.peek(x -> emptyWildcardExpansion.set(false));
                    }
                    if (expression.isExclusion()) {
                        matchingOpenClosedNames.forEachOrdered(result::remove);
                    } else {
                        matchingOpenClosedNames.forEachOrdered(result::add);
                    }
                    if (emptyWildcardExpansion.get()) {
                        throw notFoundException(expression.get());
                    }
                } else {
                    if (expression.isExclusion()) {
                        result.remove(expression.get());
                    } else {
                        result.add(expression.get());
                    }
                }
            }
            return result;
        }

        private static IndexMetadata.State excludeState(IndicesOptions options) {
            final IndexMetadata.State excludeState;
            if (options.expandWildcardsOpen() && options.expandWildcardsClosed()) {
                excludeState = null;
            } else if (options.expandWildcardsOpen() && options.expandWildcardsClosed() == false) {
                excludeState = IndexMetadata.State.CLOSE;
            } else if (options.expandWildcardsClosed() && options.expandWildcardsOpen() == false) {
                excludeState = IndexMetadata.State.OPEN;
            } else {
                assert false : "this shouldn't get called if wildcards expand to none";
                excludeState = null;
            }
            return excludeState;
        }

        /**
         * Given a single wildcard {@param expression}, return the {@code Stream} that contains all the resources (i.e. indices, aliases,
         * and datastreams), that exist in the cluster at this moment in time, and that the wildcard "resolves" to (i.e. the resource's
         * name matches the {@param expression} wildcard).
         * The {@param context} provides the current time-snapshot view of cluster state, as well as conditions
         * on whether to consider alias, datastream, system, and hidden resources.
         * It does NOT consider the open or closed status of index resources.
         */
        private static Stream<IndexAbstraction> matchResourcesToWildcard(Context context, String wildcardExpression) {
            assert isWildcard(wildcardExpression);
            final SortedMap<String, IndexAbstraction> indicesLookup = context.getState().getMetadata().getIndicesLookup();
            Stream<IndexAbstraction> matchesStream;
            if (Regex.isSuffixMatchPattern(wildcardExpression)) {
                // this is an initial pre-filtering in the case where the expression is a common suffix wildcard, eg "test*"
                matchesStream = filterIndicesLookupForSuffixWildcard(indicesLookup, wildcardExpression).values().stream();
            } else {
                matchesStream = indicesLookup.values().stream();
                if (Regex.isMatchAllPattern(wildcardExpression) == false) {
                    matchesStream = matchesStream.filter(
                        indexAbstraction -> Regex.simpleMatch(wildcardExpression, indexAbstraction.getName())
                    );
                }
            }
            if (context.getOptions().ignoreAliases()) {
                matchesStream = matchesStream.filter(indexAbstraction -> indexAbstraction.getType() != Type.ALIAS);
            }
            if (context.includeDataStreams() == false) {
                matchesStream = matchesStream.filter(indexAbstraction -> indexAbstraction.isDataStreamRelated() == false);
            }
            // historic, i.e. not net-new, system indices are included irrespective of the system access predicate
            // the system access predicate is based on the endpoint kind and HTTP request headers that identify the stack feature
            matchesStream = matchesStream.filter(
                indexAbstraction -> indexAbstraction.isSystem() == false
                    || (indexAbstraction.getType() != Type.DATA_STREAM
                        && indexAbstraction.getParentDataStream() == null
                        && context.netNewSystemIndexPredicate.test(indexAbstraction.getName()) == false)
                    || context.systemIndexAccessPredicate.test(indexAbstraction.getName())
            );
            if (context.getOptions().expandWildcardsHidden() == false) {
                if (wildcardExpression.startsWith(".")) {
                    // there is this behavior that hidden indices that start with "." are not hidden if the wildcard expression also
                    // starts with "."
                    matchesStream = matchesStream.filter(
                        indexAbstraction -> indexAbstraction.isHidden() == false || indexAbstraction.getName().startsWith(".")
                    );
                } else {
                    matchesStream = matchesStream.filter(indexAbstraction -> indexAbstraction.isHidden() == false);
                }
            }
            return matchesStream;
        }

        private static Map<String, IndexAbstraction> filterIndicesLookupForSuffixWildcard(
            SortedMap<String, IndexAbstraction> indicesLookup,
            String suffixWildcardExpression
        ) {
            assert Regex.isSuffixMatchPattern(suffixWildcardExpression);
            String fromPrefix = suffixWildcardExpression.substring(0, suffixWildcardExpression.length() - 1);
            char[] toPrefixCharArr = fromPrefix.toCharArray();
            toPrefixCharArr[toPrefixCharArr.length - 1]++;
            String toPrefix = new String(toPrefixCharArr);
            return indicesLookup.subMap(fromPrefix, toPrefix);
        }

        /**
         * Return the {@code Stream} of open and/or closed index names for the given {@param resources}.
         * Datastreams and aliases are interpreted to refer to multiple indices,
         * then all index resources are filtered by their open/closed status.
         */
        private static Stream<String> expandToOpenClosed(Context context, Stream<IndexAbstraction> resources) {
            final IndexMetadata.State excludeState = excludeState(context.getOptions());
            return resources.flatMap(indexAbstraction -> {
                if (context.isPreserveAliases() && indexAbstraction.getType() == Type.ALIAS) {
                    return Stream.of(indexAbstraction.getName());
                } else if (context.isPreserveDataStreams() && indexAbstraction.getType() == Type.DATA_STREAM) {
                    return Stream.of(indexAbstraction.getName());
                } else {
                    Stream<IndexMetadata> indicesStateStream = indexAbstraction.getIndices().stream().map(context.state.metadata()::index);
                    if (excludeState != null) {
                        indicesStateStream = indicesStateStream.filter(indexMeta -> indexMeta.getState() != excludeState);
                    }
                    return indicesStateStream.map(indexMeta -> indexMeta.getIndex().getName());
                }
            });
        }

<<<<<<< HEAD
        private static boolean isEmptyOrTrivialWildcard(List<String> expressions) {
            return expressions.isEmpty() || expressions.size() == 1 && Metadata.ALL.equals(expressions.get(0));
        }

=======
>>>>>>> 2cdaabe7
        private static List<String> resolveEmptyOrTrivialWildcard(Context context) {
            final String[] allIndices = resolveEmptyOrTrivialWildcardToAllIndices(context.getOptions(), context.getState().metadata());
            if (context.systemIndexAccessLevel == SystemIndexAccessLevel.ALL) {
                return List.of(allIndices);
            } else {
                return resolveEmptyOrTrivialWildcardWithAllowedSystemIndices(context, allIndices);
            }
        }

        private static List<String> resolveEmptyOrTrivialWildcardWithAllowedSystemIndices(Context context, String[] allIndices) {
            return Arrays.stream(allIndices).filter(name -> {
                if (name.startsWith(".")) {
                    IndexAbstraction abstraction = context.state.metadata().getIndicesLookup().get(name);
                    assert abstraction != null : "null abstraction for " + name + " but was in array of all indices";
                    if (abstraction.isSystem()) {
                        if (context.netNewSystemIndexPredicate.test(name)) {
                            if (SystemIndexAccessLevel.BACKWARDS_COMPATIBLE_ONLY.equals(context.systemIndexAccessLevel)) {
                                return false;
                            } else {
                                return context.systemIndexAccessPredicate.test(name);
                            }
                        } else if (abstraction.getType() == Type.DATA_STREAM || abstraction.getParentDataStream() != null) {
                            return context.systemIndexAccessPredicate.test(name);
                        }
                    } else {
                        return true;
                    }
                }
                return true;
            }).toList();
        }

        private static String[] resolveEmptyOrTrivialWildcardToAllIndices(IndicesOptions options, Metadata metadata) {
            if (options.expandWildcardsOpen() && options.expandWildcardsClosed() && options.expandWildcardsHidden()) {
                return metadata.getConcreteAllIndices();
            } else if (options.expandWildcardsOpen() && options.expandWildcardsClosed()) {
                return metadata.getConcreteVisibleIndices();
            } else if (options.expandWildcardsOpen() && options.expandWildcardsHidden()) {
                return metadata.getConcreteAllOpenIndices();
            } else if (options.expandWildcardsOpen()) {
                return metadata.getConcreteVisibleOpenIndices();
            } else if (options.expandWildcardsClosed() && options.expandWildcardsHidden()) {
                return metadata.getConcreteAllClosedIndices();
            } else if (options.expandWildcardsClosed()) {
                return metadata.getConcreteVisibleClosedIndices();
            } else {
                return Strings.EMPTY_ARRAY;
            }
        }
    }

    public static final class DateMathExpressionResolver {

        private static final DateFormatter DEFAULT_DATE_FORMATTER = DateFormatter.forPattern("uuuu.MM.dd");
        private static final String EXPRESSION_LEFT_BOUND = "<";
        private static final String EXPRESSION_RIGHT_BOUND = ">";
        private static final char LEFT_BOUND = '{';
        private static final char RIGHT_BOUND = '}';
        private static final char ESCAPE_CHAR = '\\';
        private static final char TIME_ZONE_BOUND = '|';

        private DateMathExpressionResolver() {
            // utility class
        }

        public static List<String> resolve(Context context, List<String> expressions) {
            List<String> result = new ArrayList<>(expressions.size());
            for (ExpressionList.Expression expression : new ExpressionList(context, expressions)) {
                result.add(resolveExpression(expression, context::getStartTime));
            }
            return result;
        }

        static String resolveExpression(String expression) {
            return resolveExpression(expression, System::currentTimeMillis);
        }

        static String resolveExpression(ExpressionList.Expression expression, LongSupplier getTime) {
            if (expression.isExclusion()) {
                // accepts date-math exclusions that are of the form "-<...{}>", i.e. the "-" is outside the "<>" date-math template
                return "-" + resolveExpression(expression.get(), getTime);
            } else {
                return resolveExpression(expression.get(), getTime);
            }
        }

        @SuppressWarnings("fallthrough")
        static String resolveExpression(String expression, LongSupplier getTime) {
            if (expression.startsWith(EXPRESSION_LEFT_BOUND) == false || expression.endsWith(EXPRESSION_RIGHT_BOUND) == false) {
                return expression;
            }

            boolean escape = false;
            boolean inDateFormat = false;
            boolean inPlaceHolder = false;
            final StringBuilder beforePlaceHolderSb = new StringBuilder();
            StringBuilder inPlaceHolderSb = new StringBuilder();
            final char[] text = expression.toCharArray();
            final int from = 1;
            final int length = text.length - 1;
            for (int i = from; i < length; i++) {
                boolean escapedChar = escape;
                if (escape) {
                    escape = false;
                }

                char c = text[i];
                if (c == ESCAPE_CHAR) {
                    if (escapedChar) {
                        beforePlaceHolderSb.append(c);
                        escape = false;
                    } else {
                        escape = true;
                    }
                    continue;
                }
                if (inPlaceHolder) {
                    switch (c) {
                        case LEFT_BOUND:
                            if (inDateFormat && escapedChar) {
                                inPlaceHolderSb.append(c);
                            } else if (inDateFormat == false) {
                                inDateFormat = true;
                                inPlaceHolderSb.append(c);
                            } else {
                                throw new ElasticsearchParseException(
                                    "invalid dynamic name expression [{}]." + " invalid character in placeholder at position [{}]",
                                    new String(text, from, length),
                                    i
                                );
                            }
                            break;

                        case RIGHT_BOUND:
                            if (inDateFormat && escapedChar) {
                                inPlaceHolderSb.append(c);
                            } else if (inDateFormat) {
                                inDateFormat = false;
                                inPlaceHolderSb.append(c);
                            } else {
                                String inPlaceHolderString = inPlaceHolderSb.toString();
                                int dateTimeFormatLeftBoundIndex = inPlaceHolderString.indexOf(LEFT_BOUND);
                                String mathExpression;
                                String dateFormatterPattern;
                                DateFormatter dateFormatter;
                                final ZoneId timeZone;
                                if (dateTimeFormatLeftBoundIndex < 0) {
                                    mathExpression = inPlaceHolderString;
                                    dateFormatter = DEFAULT_DATE_FORMATTER;
                                    timeZone = ZoneOffset.UTC;
                                } else {
                                    if (inPlaceHolderString.lastIndexOf(RIGHT_BOUND) != inPlaceHolderString.length() - 1) {
                                        throw new ElasticsearchParseException(
                                            "invalid dynamic name expression [{}]. missing closing `}`" + " for date math format",
                                            inPlaceHolderString
                                        );
                                    }
                                    if (dateTimeFormatLeftBoundIndex == inPlaceHolderString.length() - 2) {
                                        throw new ElasticsearchParseException(
                                            "invalid dynamic name expression [{}]. missing date format",
                                            inPlaceHolderString
                                        );
                                    }
                                    mathExpression = inPlaceHolderString.substring(0, dateTimeFormatLeftBoundIndex);
                                    String patternAndTZid = inPlaceHolderString.substring(
                                        dateTimeFormatLeftBoundIndex + 1,
                                        inPlaceHolderString.length() - 1
                                    );
                                    int formatPatternTimeZoneSeparatorIndex = patternAndTZid.indexOf(TIME_ZONE_BOUND);
                                    if (formatPatternTimeZoneSeparatorIndex != -1) {
                                        dateFormatterPattern = patternAndTZid.substring(0, formatPatternTimeZoneSeparatorIndex);
                                        timeZone = DateUtils.of(patternAndTZid.substring(formatPatternTimeZoneSeparatorIndex + 1));
                                    } else {
                                        dateFormatterPattern = patternAndTZid;
                                        timeZone = ZoneOffset.UTC;
                                    }
                                    dateFormatter = DateFormatter.forPattern(dateFormatterPattern);
                                }

                                DateFormatter formatter = dateFormatter.withZone(timeZone);
                                DateMathParser dateMathParser = formatter.toDateMathParser();
                                Instant instant = dateMathParser.parse(mathExpression, getTime, false, timeZone);

                                String time = formatter.format(instant);
                                beforePlaceHolderSb.append(time);
                                inPlaceHolderSb = new StringBuilder();
                                inPlaceHolder = false;
                            }
                            break;

                        default:
                            inPlaceHolderSb.append(c);
                    }
                } else {
                    switch (c) {
                        case LEFT_BOUND:
                            if (escapedChar) {
                                beforePlaceHolderSb.append(c);
                            } else {
                                inPlaceHolder = true;
                            }
                            break;

                        case RIGHT_BOUND:
                            if (escapedChar == false) {
                                throw new ElasticsearchParseException(
                                    "invalid dynamic name expression [{}]."
                                        + " invalid character at position [{}]. `{` and `}` are reserved characters and"
                                        + " should be escaped when used as part of the index name using `\\` (e.g. `\\{text\\}`)",
                                    new String(text, from, length),
                                    i
                                );
                            }
                        default:
                            beforePlaceHolderSb.append(c);
                    }
                }
            }

            if (inPlaceHolder) {
                throw new ElasticsearchParseException(
                    "invalid dynamic name expression [{}]. date math placeholder is open ended",
                    new String(text, from, length)
                );
            }
            if (beforePlaceHolderSb.length() == 0) {
                throw new ElasticsearchParseException("nothing captured");
            }
            return beforePlaceHolderSb.toString();
        }
    }

    public static final class ExplicitResourceNameFilter {

        private ExplicitResourceNameFilter() {
            // Utility class
        }

        /**
         * Returns an expression list with "unavailable" (missing or not acceptable) resource names filtered out.
         * Only explicit resource names are considered for filtering. Wildcard and exclusion expressions are kept in.
         */
        public static List<String> filterUnavailable(Context context, List<String> expressions) {
            List<String> result = new ArrayList<>(expressions.size());
            for (ExpressionList.Expression expression : new ExpressionList(context, expressions)) {
                validateAliasOrIndex(expression);
                if (expression.isWildcard() || expression.isExclusion() || ensureAliasOrIndexExists(context, expression.get())) {
                    result.add(expression.expression());
                }
            }
            return result;
        }

        /**
         * This returns `true` if the given {@param name} is of a resource that exists.
         * Otherwise, it returns `false` if the `ignore_unvailable` option is `true`, or, if `false`, it throws a "not found" type of
         * exception.
         */
        @Nullable
        private static boolean ensureAliasOrIndexExists(Context context, String name) {
            boolean ignoreUnavailable = context.getOptions().ignoreUnavailable();
            IndexAbstraction indexAbstraction = context.getState().getMetadata().getIndicesLookup().get(name);
            if (indexAbstraction == null) {
                if (ignoreUnavailable) {
                    return false;
                } else {
                    throw notFoundException(name);
                }
            }
            // treat aliases as unavailable indices when ignoreAliases is set to true (e.g. delete index and update aliases api)
            if (indexAbstraction.getType() == Type.ALIAS && context.getOptions().ignoreAliases()) {
                if (ignoreUnavailable) {
                    return false;
                } else {
                    throw aliasesNotSupportedException(name);
                }
            }
            if (indexAbstraction.isDataStreamRelated() && context.includeDataStreams() == false) {
                if (ignoreUnavailable) {
                    return false;
                } else {
                    IndexNotFoundException infe = notFoundException(name);
                    // Allows callers to handle IndexNotFoundException differently based on whether data streams were excluded.
                    infe.addMetadata(EXCLUDED_DATA_STREAMS_KEY, "true");
                    throw infe;
                }
            }
            return true;
        }

        private static void validateAliasOrIndex(ExpressionList.Expression expression) {
            if (Strings.isEmpty(expression.expression())) {
                throw notFoundException(expression.expression());
            }
            // Expressions can not start with an underscore. This is reserved for APIs. If the check gets here, the API
            // does not exist and the path is interpreted as an expression. If the expression begins with an underscore,
            // throw a specific error that is different from the [[IndexNotFoundException]], which is typically thrown
            // if the expression can't be found.
            if (expression.expression().charAt(0) == '_') {
                throw new InvalidIndexNameException(expression.expression(), "must not start with '_'.");
            }
        }
    }

    /**
     * Used to iterate expression lists and work out which expression item is a wildcard or an exclusion.
     */
    public static final class ExpressionList implements Iterable<ExpressionList.Expression> {
        private final List<Expression> expressionsList;
        private final boolean hasWildcard;

        public record Expression(String expression, boolean isWildcard, boolean isExclusion) {
            public String get() {
                if (isExclusion()) {
                    // drop the leading "-" if exclusion because it is easier for callers to handle it like this
                    return expression().substring(1);
                } else {
                    return expression();
                }
            }
        }

        /**
         * Creates the expression iterable that can be used to easily check which expression item is a wildcard or an exclusion (or both).
         * The {@param context} is used to check if wildcards ought to be considered or not.
         */
        public ExpressionList(Context context, List<String> expressionStrings) {
            List<Expression> expressionsList = new ArrayList<>(expressionStrings.size());
            boolean wildcardSeen = false;
            for (String expressionString : expressionStrings) {
                boolean isExclusion = expressionString.startsWith("-") && wildcardSeen;
                if (context.getOptions().expandWildcardExpressions() && isWildcard(expressionString)) {
                    wildcardSeen = true;
                    expressionsList.add(new Expression(expressionString, true, isExclusion));
                } else {
                    expressionsList.add(new Expression(expressionString, false, isExclusion));
                }
            }
            this.expressionsList = expressionsList;
            this.hasWildcard = wildcardSeen;
        }

        /**
         * Returns {@code true} if the expression contains any wildcard and the options allow wildcard expansion
         */
        public boolean hasWildcard() {
            return this.hasWildcard;
        }

        @Override
        public Iterator<ExpressionList.Expression> iterator() {
            return expressionsList.iterator();
        }
    }

    /**
     * This is a context for the DateMathExpressionResolver which does not require {@code IndicesOptions} or {@code ClusterState}
     * since it uses only the start time to resolve expressions.
     */
    public static final class ResolverContext extends Context {
        public ResolverContext() {
            this(System.currentTimeMillis());
        }

        public ResolverContext(long startTime) {
            super(null, null, startTime, false, false, false, false, SystemIndexAccessLevel.ALL, name -> false, name -> false);
        }

        @Override
        public ClusterState getState() {
            throw new UnsupportedOperationException("should never be called");
        }

        @Override
        public IndicesOptions getOptions() {
            throw new UnsupportedOperationException("should never be called");
        }
    }

    private static boolean isWildcard(String expression) {
        return Regex.isSimpleMatchPattern(expression);
    }
}<|MERGE_RESOLUTION|>--- conflicted
+++ resolved
@@ -1304,13 +1304,6 @@
             });
         }
 
-<<<<<<< HEAD
-        private static boolean isEmptyOrTrivialWildcard(List<String> expressions) {
-            return expressions.isEmpty() || expressions.size() == 1 && Metadata.ALL.equals(expressions.get(0));
-        }
-
-=======
->>>>>>> 2cdaabe7
         private static List<String> resolveEmptyOrTrivialWildcard(Context context) {
             final String[] allIndices = resolveEmptyOrTrivialWildcardToAllIndices(context.getOptions(), context.getState().metadata());
             if (context.systemIndexAccessLevel == SystemIndexAccessLevel.ALL) {
