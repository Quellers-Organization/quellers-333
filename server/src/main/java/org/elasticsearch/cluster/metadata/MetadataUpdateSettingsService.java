/*
 * Copyright Elasticsearch B.V. and/or licensed to Elasticsearch B.V. under one
 * or more contributor license agreements. Licensed under the Elastic License
 * 2.0 and the Server Side Public License, v 1; you may not use this file except
 * in compliance with, at your election, the Elastic License 2.0 or the Server
 * Side Public License, v 1.
 */

package org.elasticsearch.cluster.metadata;

import org.apache.logging.log4j.LogManager;
import org.apache.logging.log4j.Logger;
import org.elasticsearch.ExceptionsHelper;
import org.elasticsearch.action.ActionListener;
import org.elasticsearch.action.admin.indices.settings.put.UpdateSettingsClusterStateUpdateRequest;
import org.elasticsearch.action.support.master.AcknowledgedResponse;
import org.elasticsearch.cluster.ClusterState;
import org.elasticsearch.cluster.ClusterStateAckListener;
import org.elasticsearch.cluster.ClusterStateTaskConfig;
import org.elasticsearch.cluster.ClusterStateTaskExecutor;
import org.elasticsearch.cluster.ClusterStateTaskListener;
import org.elasticsearch.cluster.block.ClusterBlock;
import org.elasticsearch.cluster.block.ClusterBlocks;
import org.elasticsearch.cluster.node.DiscoveryNode;
import org.elasticsearch.cluster.routing.RoutingTable;
import org.elasticsearch.cluster.routing.allocation.AllocationService;
import org.elasticsearch.cluster.service.ClusterService;
import org.elasticsearch.common.Priority;
import org.elasticsearch.common.regex.Regex;
import org.elasticsearch.common.settings.IndexScopedSettings;
import org.elasticsearch.common.settings.Setting;
import org.elasticsearch.common.settings.Settings;
import org.elasticsearch.core.TimeValue;
import org.elasticsearch.index.Index;
import org.elasticsearch.index.IndexSettings;
import org.elasticsearch.indices.IndicesService;
import org.elasticsearch.indices.ShardLimitValidator;

import java.io.IOException;
import java.util.Arrays;
import java.util.HashSet;
import java.util.Locale;
import java.util.Set;
import java.util.function.BiFunction;

import static org.elasticsearch.index.IndexSettings.same;

/**
 * Service responsible for submitting update index settings requests
 */
public class MetadataUpdateSettingsService {
    private static final Logger logger = LogManager.getLogger(MetadataUpdateSettingsService.class);

    private final ClusterService clusterService;
    private final AllocationService allocationService;
    private final IndexScopedSettings indexScopedSettings;
    private final IndicesService indicesService;
    private final ShardLimitValidator shardLimitValidator;
    private final ClusterStateTaskExecutor<UpdateSettingsTask> executor;

    public MetadataUpdateSettingsService(
        ClusterService clusterService,
        AllocationService allocationService,
        IndexScopedSettings indexScopedSettings,
        IndicesService indicesService,
        ShardLimitValidator shardLimitValidator
    ) {
        this.clusterService = clusterService;
        this.allocationService = allocationService;
        this.indexScopedSettings = indexScopedSettings;
        this.indicesService = indicesService;
        this.shardLimitValidator = shardLimitValidator;
<<<<<<< HEAD
        this.executor = (currentState, taskContexts, dropHeadersContextSupplier) -> {
            ClusterState state = currentState;
            for (final var taskContext : taskContexts) {
                try (var ignored = taskContext.captureResponseHeaders()) {
=======
        this.executor = batchExecutionContext -> {
            ClusterState state = batchExecutionContext.initialState();
            for (final var taskContext : batchExecutionContext.taskContexts()) {
                try {
>>>>>>> 4779893b
                    final var task = taskContext.getTask();
                    state = task.execute(state);
                    taskContext.success(task.getAckListener());
                } catch (Exception e) {
                    taskContext.onFailure(e);
                }
            }
            if (state != batchExecutionContext.initialState()) {
                // reroute in case things change that require it (like number of replicas)
                try (var ignored = dropHeadersContextSupplier.get()) {
                    state = allocationService.reroute(state, "settings update");
                }
            }
            return state;
        };
    }

    private final class UpdateSettingsTask implements ClusterStateTaskListener {
        private final UpdateSettingsClusterStateUpdateRequest request;
        private final ActionListener<AcknowledgedResponse> listener;

        private UpdateSettingsTask(UpdateSettingsClusterStateUpdateRequest request, ActionListener<AcknowledgedResponse> listener) {
            this.request = request;
            this.listener = listener;
        }

        private ClusterStateAckListener getAckListener() {
            return new ClusterStateAckListener() {
                @Override
                public boolean mustAck(DiscoveryNode discoveryNode) {
                    return true;
                }

                @Override
                public void onAllNodesAcked() {
                    listener.onResponse(AcknowledgedResponse.of(true));
                }

                @Override
                public void onAckFailure(Exception e) {
                    listener.onFailure(e);
                }

                @Override
                public void onAckTimeout() {
                    listener.onResponse(AcknowledgedResponse.of(false));
                }

                @Override
                public TimeValue ackTimeout() {
                    return request.ackTimeout();
                }
            };
        }

        @Override
        public void onFailure(Exception e) {
            listener.onFailure(e);
        }

        @Override
        public void clusterStateProcessed(ClusterState oldState, ClusterState newState) {
            assert false : "should not be called";
        }

        ClusterState execute(ClusterState currentState) {
            final Settings normalizedSettings = Settings.builder()
                .put(request.settings())
                .normalizePrefix(IndexMetadata.INDEX_SETTING_PREFIX)
                .build();
            Settings.Builder settingsForClosedIndices = Settings.builder();
            Settings.Builder settingsForOpenIndices = Settings.builder();
            final Set<String> skippedSettings = new HashSet<>();

            indexScopedSettings.validate(
                normalizedSettings.filter(s -> Regex.isSimpleMatchPattern(s) == false), // don't validate wildcards
                false, // don't validate values here we check it below never allow to change the number of shards
                true
            ); // validate internal or private index settings
            for (String key : normalizedSettings.keySet()) {
                Setting<?> setting = indexScopedSettings.get(key);
                boolean isWildcard = setting == null && Regex.isSimpleMatchPattern(key);
                assert setting != null // we already validated the normalized settings
                    || (isWildcard && normalizedSettings.hasValue(key) == false)
                    : "unknown setting: " + key + " isWildcard: " + isWildcard + " hasValue: " + normalizedSettings.hasValue(key);
                settingsForClosedIndices.copy(key, normalizedSettings);
                if (isWildcard || setting.isDynamic()) {
                    settingsForOpenIndices.copy(key, normalizedSettings);
                } else {
                    skippedSettings.add(key);
                }
            }
            final Settings closedSettings = settingsForClosedIndices.build();
            final Settings openSettings = settingsForOpenIndices.build();
            final boolean preserveExisting = request.isPreserveExisting();

            RoutingTable.Builder routingTableBuilder = null;
            Metadata.Builder metadataBuilder = Metadata.builder(currentState.metadata());

            // allow to change any settings to a closed index, and only allow dynamic settings to be changed
            // on an open index
            Set<Index> openIndices = new HashSet<>();
            Set<Index> closedIndices = new HashSet<>();
            final String[] actualIndices = new String[request.indices().length];
            for (int i = 0; i < request.indices().length; i++) {
                Index index = request.indices()[i];
                actualIndices[i] = index.getName();
                final IndexMetadata metadata = currentState.metadata().getIndexSafe(index);
                if (metadata.getState() == IndexMetadata.State.OPEN) {
                    openIndices.add(index);
                } else {
                    closedIndices.add(index);
                }
            }

            if (skippedSettings.isEmpty() == false && openIndices.isEmpty() == false) {
                throw new IllegalArgumentException(
                    String.format(Locale.ROOT, "Can't update non dynamic settings [%s] for open indices %s", skippedSettings, openIndices)
                );
            }

            if (IndexMetadata.INDEX_NUMBER_OF_REPLICAS_SETTING.exists(openSettings)) {
                final int updatedNumberOfReplicas = IndexMetadata.INDEX_NUMBER_OF_REPLICAS_SETTING.get(openSettings);
                if (preserveExisting == false) {
                    // Verify that this won't take us over the cluster shard limit.
                    shardLimitValidator.validateShardLimitOnReplicaUpdate(currentState, request.indices(), updatedNumberOfReplicas);

                    /*
                     * We do not update the in-sync allocation IDs as they will be removed upon the first index operation
                     * which makes these copies stale.
                     *
                     * TODO: should we update the in-sync allocation IDs once the data is deleted by the node?
                     */
                    routingTableBuilder = RoutingTable.builder(currentState.routingTable());
                    routingTableBuilder.updateNumberOfReplicas(updatedNumberOfReplicas, actualIndices);
                    metadataBuilder.updateNumberOfReplicas(updatedNumberOfReplicas, actualIndices);
                    logger.info("updating number_of_replicas to [{}] for indices {}", updatedNumberOfReplicas, actualIndices);
                }
            }

            updateIndexSettings(
                openIndices,
                metadataBuilder,
                (index, indexSettings) -> indexScopedSettings.updateDynamicSettings(
                    openSettings,
                    indexSettings,
                    Settings.builder(),
                    index.getName()
                ),
                preserveExisting,
                indexScopedSettings
            );

            updateIndexSettings(
                closedIndices,
                metadataBuilder,
                (index, indexSettings) -> indexScopedSettings.updateSettings(
                    closedSettings,
                    indexSettings,
                    Settings.builder(),
                    index.getName()
                ),
                preserveExisting,
                indexScopedSettings
            );

            if (IndexSettings.INDEX_TRANSLOG_RETENTION_AGE_SETTING.exists(normalizedSettings)
                || IndexSettings.INDEX_TRANSLOG_RETENTION_SIZE_SETTING.exists(normalizedSettings)) {
                for (String index : actualIndices) {
                    final Settings settings = metadataBuilder.get(index).getSettings();
                    MetadataCreateIndexService.validateTranslogRetentionSettings(settings);
                    MetadataCreateIndexService.validateStoreTypeSetting(settings);
                }
            }
            boolean changed = false;
            // increment settings versions
            for (final String index : actualIndices) {
                if (same(currentState.metadata().index(index).getSettings(), metadataBuilder.get(index).getSettings()) == false) {
                    changed = true;
                    final IndexMetadata.Builder builder = IndexMetadata.builder(metadataBuilder.get(index));
                    builder.settingsVersion(1 + builder.settingsVersion());
                    metadataBuilder.put(builder);
                }
            }

            final ClusterBlocks.Builder blocks = ClusterBlocks.builder().blocks(currentState.blocks());
            boolean changedBlocks = false;
            for (IndexMetadata.APIBlock block : IndexMetadata.APIBlock.values()) {
                changedBlocks |= maybeUpdateClusterBlock(actualIndices, blocks, block.block, block.setting, openSettings);
            }
            changed |= changedBlocks;

            if (changed == false) {
                return currentState;
            }

            ClusterState updatedState = ClusterState.builder(currentState)
                .metadata(metadataBuilder)
                .routingTable(routingTableBuilder == null ? currentState.routingTable() : routingTableBuilder.build())
                .blocks(changedBlocks ? blocks.build() : currentState.blocks())
                .build();

            try {
                for (Index index : openIndices) {
                    final IndexMetadata currentMetadata = currentState.metadata().getIndexSafe(index);
                    final IndexMetadata updatedMetadata = updatedState.metadata().getIndexSafe(index);
                    indicesService.verifyIndexMetadata(currentMetadata, updatedMetadata);
                }
                for (Index index : closedIndices) {
                    final IndexMetadata currentMetadata = currentState.metadata().getIndexSafe(index);
                    final IndexMetadata updatedMetadata = updatedState.metadata().getIndexSafe(index);
                    // Verifies that the current index settings can be updated with the updated dynamic settings.
                    indicesService.verifyIndexMetadata(currentMetadata, updatedMetadata);
                    // Now check that we can create the index with the updated settings (dynamic and non-dynamic).
                    // This step is mandatory since we allow to update non-dynamic settings on closed indices.
                    indicesService.verifyIndexMetadata(updatedMetadata, updatedMetadata);
                }
            } catch (IOException ex) {
                throw ExceptionsHelper.convertToElastic(ex);
            }

            return updatedState;
        }
    }

    public void updateSettings(final UpdateSettingsClusterStateUpdateRequest request, final ActionListener<AcknowledgedResponse> listener) {
        clusterService.submitStateUpdateTask(
            "update-settings " + Arrays.toString(request.indices()),
            new UpdateSettingsTask(request, listener),
            ClusterStateTaskConfig.build(Priority.URGENT, request.masterNodeTimeout()),
            this.executor
        );
    }

    public static void updateIndexSettings(
        Set<Index> indices,
        Metadata.Builder metadataBuilder,
        BiFunction<Index, Settings.Builder, Boolean> settingUpdater,
        Boolean preserveExisting,
        IndexScopedSettings indexScopedSettings
    ) {
        for (Index index : indices) {
            IndexMetadata indexMetadata = metadataBuilder.getSafe(index);
            Settings.Builder indexSettings = Settings.builder().put(indexMetadata.getSettings());
            if (settingUpdater.apply(index, indexSettings)) {
                if (preserveExisting) {
                    indexSettings.put(indexMetadata.getSettings());
                }
                /*
                 * The setting index.number_of_replicas is special; we require that this setting has a value
                 * in the index. When creating the index, we ensure this by explicitly providing a value for
                 * the setting to the default (one) if there is a not value provided on the source of the
                 * index creation. A user can update this setting though, including updating it to null,
                 * indicating that they want to use the default value. In this case, we again have to
                 * provide an explicit value for the setting to the default (one).
                 */
                if (IndexMetadata.INDEX_NUMBER_OF_REPLICAS_SETTING.exists(indexSettings) == false) {
                    indexSettings.put(
                        IndexMetadata.SETTING_NUMBER_OF_REPLICAS,
                        IndexMetadata.INDEX_NUMBER_OF_REPLICAS_SETTING.get(Settings.EMPTY)
                    );
                }
                Settings finalSettings = indexSettings.build();
                indexScopedSettings.validate(finalSettings.filter(k -> indexScopedSettings.isPrivateSetting(k) == false), true);
                metadataBuilder.put(IndexMetadata.builder(indexMetadata).settings(finalSettings));
            }
        }
    }

    /**
     * Updates the cluster block only iff the setting exists in the given settings
     */
    private static boolean maybeUpdateClusterBlock(
        String[] actualIndices,
        ClusterBlocks.Builder blocks,
        ClusterBlock block,
        Setting<Boolean> setting,
        Settings openSettings
    ) {
        boolean changed = false;
        if (setting.exists(openSettings)) {
            final boolean updateBlock = setting.get(openSettings);
            for (String index : actualIndices) {
                if (updateBlock) {
                    if (blocks.hasIndexBlock(index, block) == false) {
                        blocks.addIndexBlock(index, block);
                        changed = true;
                    }
                } else {
                    if (blocks.hasIndexBlock(index, block)) {
                        blocks.removeIndexBlock(index, block);
                        changed = true;
                    }
                }
            }
        }
        return changed;
    }
}<|MERGE_RESOLUTION|>--- conflicted
+++ resolved
@@ -70,17 +70,10 @@
         this.indexScopedSettings = indexScopedSettings;
         this.indicesService = indicesService;
         this.shardLimitValidator = shardLimitValidator;
-<<<<<<< HEAD
-        this.executor = (currentState, taskContexts, dropHeadersContextSupplier) -> {
-            ClusterState state = currentState;
-            for (final var taskContext : taskContexts) {
-                try (var ignored = taskContext.captureResponseHeaders()) {
-=======
         this.executor = batchExecutionContext -> {
             ClusterState state = batchExecutionContext.initialState();
             for (final var taskContext : batchExecutionContext.taskContexts()) {
                 try {
->>>>>>> 4779893b
                     final var task = taskContext.getTask();
                     state = task.execute(state);
                     taskContext.success(task.getAckListener());
@@ -90,7 +83,7 @@
             }
             if (state != batchExecutionContext.initialState()) {
                 // reroute in case things change that require it (like number of replicas)
-                try (var ignored = dropHeadersContextSupplier.get()) {
+                try (var ignored = batchExecutionContext.dropHeadersContextSupplier().get()) {
                     state = allocationService.reroute(state, "settings update");
                 }
             }
