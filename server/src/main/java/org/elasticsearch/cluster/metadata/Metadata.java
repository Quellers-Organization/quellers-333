--- conflicted
+++ resolved
@@ -339,22 +339,10 @@
         return this.coordinationMetadata;
     }
 
-<<<<<<< HEAD
-=======
     public Version oldestIndexVersion() {
         return this.oldestIndexVersion;
     }
 
-    public boolean hasAlias(String alias) {
-        IndexAbstraction indexAbstraction = getIndicesLookup().get(alias);
-        if (indexAbstraction != null) {
-            return indexAbstraction.getType() == IndexAbstraction.Type.ALIAS;
-        } else {
-            return false;
-        }
-    }
-
->>>>>>> a953813e
     public boolean equalsAliases(Metadata other) {
         for (IndexMetadata otherIndex : other.indices().values()) {
             IndexMetadata thisIndex = index(otherIndex.getIndex());
@@ -1739,7 +1727,6 @@
             final List<String> visibleOpenIndices = new ArrayList<>();
             final List<String> allClosedIndices = new ArrayList<>();
             final List<String> visibleClosedIndices = new ArrayList<>();
-            final Set<String> indicesAliases = new HashSet<>();
             final ImmutableOpenMap<String, IndexMetadata> indicesMap = indices.build();
             final Set<String> allIndices = indicesMap.keySet();
 
@@ -1762,90 +1749,19 @@
                         visibleClosedIndices.add(name);
                     }
                 }
-<<<<<<< HEAD
-                indexMetadata.getAliases().keysIt().forEachRemaining(allAliases::add);
-            }
-
+                oldestIndexVersionId = Math.min(oldestIndexVersionId, indexMetadata.getCreationVersion().id);
+            }
+
+            var aliasedIndices = this.aliasedIndices.build();
             for (var cursor : aliasedIndices) {
                 List<IndexMetadata> aliasIndices = cursor.value.stream()
                     .map(idx -> indicesMap.get(idx.getName()))
                     .collect(Collectors.toList());
                 validateAlias(cursor.key, aliasIndices);
             }
-
-            final ArrayList<String> duplicates = new ArrayList<>();
-            final Set<String> allDataStreams = new HashSet<>();
-            DataStreamMetadata dataStreamMetadata = (DataStreamMetadata) this.customs.get(DataStreamMetadata.TYPE);
-            if (dataStreamMetadata != null) {
-                for (DataStream dataStream : dataStreamMetadata.dataStreams().values()) {
-                    allDataStreams.add(dataStream.getName());
-                }
-                // Adding data stream aliases:
-                for (String dataStreamAlias : dataStreamMetadata.getDataStreamAliases().keySet()) {
-                    if (allAliases.add(dataStreamAlias) == false) {
-                        duplicates.add("data stream alias and indices alias have the same name (" + dataStreamAlias + ")");
-                    }
-                }
-            }
-
-            final Set<String> aliasDuplicatesWithIndices = new HashSet<>(allAliases);
-            aliasDuplicatesWithIndices.retainAll(allIndices);
-            if (aliasDuplicatesWithIndices.isEmpty() == false) {
-                // iterate again and constructs a helpful message
-                for (IndexMetadata cursor : indicesMap.values()) {
-                    for (String alias : aliasDuplicatesWithIndices) {
-                        if (cursor.getAliases().containsKey(alias)) {
-                            duplicates.add(alias + " (alias of " + cursor.getIndex() + ") conflicts with index");
-                        }
-                    }
-                }
-            }
-
-            final Set<String> aliasDuplicatesWithDataStreams = new HashSet<>(allAliases);
-            aliasDuplicatesWithDataStreams.retainAll(allDataStreams);
-            if (aliasDuplicatesWithDataStreams.isEmpty() == false) {
-                // iterate again and constructs a helpful message
-                for (String alias : aliasDuplicatesWithDataStreams) {
-                    // reported var avoids adding a message twice if an index alias has the same name as a data stream.
-                    boolean reported = false;
-                    for (IndexMetadata cursor : indicesMap.values()) {
-                        if (cursor.getAliases().containsKey(alias)) {
-                            duplicates.add(alias + " (alias of " + cursor.getIndex() + ") conflicts with data stream");
-                            reported = true;
-                        }
-                    }
-                    // This is for adding an error message for when a data steam alias has the same name as a data stream.
-                    if (reported == false && dataStreamMetadata != null && dataStreamMetadata.dataStreams().containsKey(alias)) {
-                        duplicates.add("data stream alias and data stream have the same name (" + alias + ")");
-                    }
-                }
-            }
-
-            final Set<String> dataStreamDuplicatesWithIndices = new HashSet<>(allDataStreams);
-            dataStreamDuplicatesWithIndices.retainAll(allIndices);
-            if (dataStreamDuplicatesWithIndices.isEmpty() == false) {
-                for (String dataStream : dataStreamDuplicatesWithIndices) {
-                    duplicates.add("data stream [" + dataStream + "] conflicts with index");
-                }
-            }
-
-            if (duplicates.size() > 0) {
-                throw new IllegalStateException(
-                    "index, alias, and data stream names need to be unique, but the following duplicates "
-                        + "were found ["
-                        + Strings.collectionToCommaDelimitedString(duplicates)
-                        + "]"
-                );
-            }
+            final DataStreamMetadata dataStreamMetadata = (DataStreamMetadata) this.customs.get(DataStreamMetadata.TYPE);
+            ensureNoNameCollisions(aliasedIndices.keySet(), indicesMap, allIndices, dataStreamMetadata);
             assert assertDataStreams(indicesMap, dataStreamMetadata);
-=======
-                indexMetadata.getAliases().keysIt().forEachRemaining(indicesAliases::add);
-                oldestIndexVersionId = Math.min(oldestIndexVersionId, indexMetadata.getCreationVersion().id);
-            }
-
-            final DataStreamMetadata dataStreamMetadata = (DataStreamMetadata) this.customs.get(DataStreamMetadata.TYPE);
-            ensureNoNameCollisions(indicesAliases, indicesMap, allIndices, dataStreamMetadata);
->>>>>>> a953813e
 
             SortedMap<String, IndexAbstraction> indicesLookup = null;
             if (previousIndicesLookup != null) {
@@ -1887,7 +1803,7 @@
                 totalNumberOfShards,
                 totalOpenIndexShards,
                 indicesMap,
-                aliasedIndices.build(),
+                aliasedIndices,
                 templates.build(),
                 customs.build(),
                 allIndicesArray,
