--- conflicted
+++ resolved
@@ -250,11 +250,7 @@
         }
         if (this.lifecycle != null) {
             builder.field(LIFECYCLE.getPreferredName());
-<<<<<<< HEAD
-            lifecycle.toXContent(builder, params, rolloverConfiguration, globalRetention, true);
-=======
-            lifecycle.toXContent(builder, params, rolloverConfiguration, null);
->>>>>>> 6180b08c
+            lifecycle.toXContent(builder, params, rolloverConfiguration, null, true);
         }
         builder.endObject();
         return builder;
