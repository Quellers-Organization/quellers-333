/*
 * Licensed to Elasticsearch under one or more contributor
 * license agreements. See the NOTICE file distributed with
 * this work for additional information regarding copyright
 * ownership. Elasticsearch licenses this file to you under
 * the Apache License, Version 2.0 (the "License"); you may
 * not use this file except in compliance with the License.
 * You may obtain a copy of the License at
 *
 *    http://www.apache.org/licenses/LICENSE-2.0
 *
 * Unless required by applicable law or agreed to in writing,
 * software distributed under the License is distributed on an
 * "AS IS" BASIS, WITHOUT WARRANTIES OR CONDITIONS OF ANY
 * KIND, either express or implied.  See the License for the
 * specific language governing permissions and limitations
 * under the License.
 */

package org.elasticsearch.cluster.metadata;

import com.carrotsearch.hppc.cursors.IntObjectCursor;
import org.apache.logging.log4j.LogManager;
import org.apache.logging.log4j.Logger;
import org.apache.logging.log4j.message.ParameterizedMessage;
import org.elasticsearch.ElasticsearchException;
import org.elasticsearch.Version;
import org.elasticsearch.action.ActionListener;
import org.elasticsearch.action.ActionRunnable;
import org.elasticsearch.action.NotifyOnceListener;
import org.elasticsearch.action.admin.indices.close.CloseIndexClusterStateUpdateRequest;
import org.elasticsearch.action.admin.indices.close.CloseIndexResponse;
import org.elasticsearch.action.admin.indices.close.CloseIndexResponse.IndexResult;
import org.elasticsearch.action.admin.indices.close.CloseIndexResponse.ShardResult;
import org.elasticsearch.action.admin.indices.close.TransportVerifyShardBeforeCloseAction;
import org.elasticsearch.action.admin.indices.open.OpenIndexClusterStateUpdateRequest;
import org.elasticsearch.action.support.ActiveShardsObserver;
import org.elasticsearch.action.support.replication.ReplicationResponse;
import org.elasticsearch.cluster.AckedClusterStateUpdateTask;
import org.elasticsearch.cluster.ClusterState;
import org.elasticsearch.cluster.ClusterStateUpdateTask;
import org.elasticsearch.cluster.ack.ClusterStateUpdateResponse;
import org.elasticsearch.cluster.ack.OpenIndexClusterStateUpdateResponse;
import org.elasticsearch.cluster.block.ClusterBlock;
import org.elasticsearch.cluster.block.ClusterBlockLevel;
import org.elasticsearch.cluster.block.ClusterBlocks;
import org.elasticsearch.cluster.routing.IndexRoutingTable;
import org.elasticsearch.cluster.routing.IndexShardRoutingTable;
import org.elasticsearch.cluster.routing.RoutingTable;
import org.elasticsearch.cluster.routing.allocation.AllocationService;
import org.elasticsearch.cluster.service.ClusterService;
import org.elasticsearch.common.Priority;
import org.elasticsearch.common.Strings;
import org.elasticsearch.common.UUIDs;
import org.elasticsearch.common.ValidationException;
import org.elasticsearch.common.collect.ImmutableOpenIntMap;
import org.elasticsearch.common.collect.Tuple;
import org.elasticsearch.common.inject.Inject;
import org.elasticsearch.common.settings.Setting;
import org.elasticsearch.common.settings.Settings;
import org.elasticsearch.common.unit.TimeValue;
import org.elasticsearch.common.util.concurrent.AtomicArray;
import org.elasticsearch.common.util.concurrent.ConcurrentCollections;
import org.elasticsearch.common.util.concurrent.CountDown;
import org.elasticsearch.index.Index;
import org.elasticsearch.index.IndexNotFoundException;
import org.elasticsearch.index.shard.ShardId;
import org.elasticsearch.indices.IndicesService;
import org.elasticsearch.rest.RestStatus;
import org.elasticsearch.snapshots.RestoreService;
import org.elasticsearch.snapshots.SnapshotsService;
import org.elasticsearch.tasks.TaskId;
import org.elasticsearch.threadpool.ThreadPool;

import java.util.ArrayList;
import java.util.Arrays;
import java.util.Collection;
import java.util.Collections;
import java.util.EnumSet;
import java.util.HashMap;
import java.util.HashSet;
import java.util.List;
import java.util.Map;
import java.util.Optional;
import java.util.Set;
import java.util.function.Consumer;
import java.util.stream.Collectors;

import static java.util.Collections.unmodifiableMap;

/**
 * Service responsible for submitting open/close index requests
 */
public class MetaDataIndexStateService {
    private static final Logger logger = LogManager.getLogger(MetaDataIndexStateService.class);

    public static final int INDEX_CLOSED_BLOCK_ID = 4;
    public static final ClusterBlock INDEX_CLOSED_BLOCK = new ClusterBlock(4, "index closed", false,
        false, false, RestStatus.FORBIDDEN, ClusterBlockLevel.READ_WRITE);
    public static final Setting<Boolean> VERIFIED_BEFORE_CLOSE_SETTING =
        Setting.boolSetting("index.verified_before_close", false, Setting.Property.IndexScope, Setting.Property.PrivateIndex);

    private final ClusterService clusterService;
    private final AllocationService allocationService;
    private final MetaDataIndexUpgradeService metaDataIndexUpgradeService;
    private final IndicesService indicesService;
    private final ThreadPool threadPool;
    private final TransportVerifyShardBeforeCloseAction transportVerifyShardBeforeCloseAction;
    private final ActiveShardsObserver activeShardsObserver;

    @Inject
    public MetaDataIndexStateService(ClusterService clusterService, AllocationService allocationService,
                                     MetaDataIndexUpgradeService metaDataIndexUpgradeService,
                                     IndicesService indicesService, ThreadPool threadPool,
                                     TransportVerifyShardBeforeCloseAction transportVerifyShardBeforeCloseAction) {
        this.indicesService = indicesService;
        this.clusterService = clusterService;
        this.allocationService = allocationService;
        this.threadPool = threadPool;
        this.transportVerifyShardBeforeCloseAction = transportVerifyShardBeforeCloseAction;
        this.metaDataIndexUpgradeService = metaDataIndexUpgradeService;
        this.activeShardsObserver = new ActiveShardsObserver(clusterService, threadPool);
    }

    /**
     * Closes one or more indices.
     *
     * Closing indices is a 3 steps process: it first adds a write block to every indices to close, then waits for the operations on shards
     * to be terminated and finally closes the indices by moving their state to CLOSE.
     */
    public void closeIndices(final CloseIndexClusterStateUpdateRequest request, final ActionListener<CloseIndexResponse> listener) {
        final Index[] concreteIndices = request.indices();
        if (concreteIndices == null || concreteIndices.length == 0) {
            throw new IllegalArgumentException("Index name is required");
        }

        clusterService.submitStateUpdateTask("add-block-index-to-close " + Arrays.toString(concreteIndices),
            new ClusterStateUpdateTask(Priority.URGENT) {

                private final Map<Index, ClusterBlock> blockedIndices = new HashMap<>();

                @Override
                public ClusterState execute(final ClusterState currentState) {
                    return addIndexClosedBlocks(concreteIndices, blockedIndices, currentState);
                }

                @Override
                public void clusterStateProcessed(final String source, final ClusterState oldState, final ClusterState newState) {
                    if (oldState == newState) {
                        assert blockedIndices.isEmpty() : "List of blocked indices is not empty but cluster state wasn't changed";
                        listener.onResponse(new CloseIndexResponse(true, false, Collections.emptyList()));
                    } else {
                        assert blockedIndices.isEmpty() == false : "List of blocked indices is empty but cluster state was changed";
                        threadPool.executor(ThreadPool.Names.MANAGEMENT)
                            .execute(new WaitForClosedBlocksApplied(blockedIndices, request,
                                ActionListener.wrap(verifyResults ->
                                    clusterService.submitStateUpdateTask("close-indices", new ClusterStateUpdateTask(Priority.URGENT) {
                                        private final List<IndexResult> indices = new ArrayList<>();

                                        @Override
                                        public ClusterState execute(final ClusterState currentState) throws Exception {
                                            Tuple<ClusterState, Collection<IndexResult>> closingResult =
                                                closeRoutingTable(currentState, blockedIndices, verifyResults);
                                            assert verifyResults.size() == closingResult.v2().size();
                                            indices.addAll(closingResult.v2());
                                            return allocationService.reroute(closingResult.v1(), "indices closed");
                                        }

                                        @Override
                                        public void onFailure(final String source, final Exception e) {
                                            listener.onFailure(e);
                                        }

                                        @Override
                                        public void clusterStateProcessed(final String source,
                                                                          final ClusterState oldState, final ClusterState newState) {

                                            final boolean acknowledged = indices.stream().noneMatch(IndexResult::hasFailures);
                                            final String[] waitForIndices = indices.stream()
                                                .filter(result -> result.hasFailures() == false)
                                                .filter(result -> newState.routingTable().hasIndex(result.getIndex()))
                                                .map(result -> result.getIndex().getName())
                                                .toArray(String[]::new);

                                            if (waitForIndices.length > 0) {
                                                activeShardsObserver.waitForActiveShards(waitForIndices, request.waitForActiveShards(),
                                                    request.ackTimeout(), shardsAcknowledged -> {
                                                        if (shardsAcknowledged == false) {
                                                            logger.debug("[{}] indices closed, but the operation timed out while waiting " +
                                                                "for enough shards to be started.", Arrays.toString(waitForIndices));
                                                        }
                                                        // acknowledged maybe be false but some indices may have been correctly closed, so
                                                        // we maintain a kind of coherency by overriding the shardsAcknowledged value
                                                        // (see ShardsAcknowledgedResponse constructor)
                                                        boolean shardsAcked = acknowledged ? shardsAcknowledged : false;
                                                        listener.onResponse(new CloseIndexResponse(acknowledged, shardsAcked, indices));
                                                    }, listener::onFailure);
                                            } else {
                                                listener.onResponse(new CloseIndexResponse(acknowledged, false, indices));
                                            }
                                        }
                                    }),
                                    listener::onFailure)
                                )
                            );
                    }
                }

                @Override
                public void onFailure(final String source, final Exception e) {
                    listener.onFailure(e);
                }

                @Override
                public TimeValue timeout() {
                    return request.masterNodeTimeout();
                }
            }
        );
    }

    /**
     * Step 1 - Start closing indices by adding a write block
     *
     * This step builds the list of indices to close (the ones explicitly requested that are not in CLOSE state) and adds a unique cluster
     * block (or reuses an existing one) to every index to close in the cluster state. After the cluster state is published, the shards
     * should start to reject writing operations and we can proceed with step 2.
     */
    static ClusterState addIndexClosedBlocks(final Index[] indices, final Map<Index, ClusterBlock> blockedIndices,
                                             final ClusterState currentState) {
        final MetaData.Builder metadata = MetaData.builder(currentState.metaData());

        final Set<IndexMetaData> indicesToClose = new HashSet<>();
        for (Index index : indices) {
            final IndexMetaData indexMetaData = metadata.getSafe(index);
            if (indexMetaData.getState() != IndexMetaData.State.CLOSE) {
                indicesToClose.add(indexMetaData);
            } else {
                logger.debug("index {} is already closed, ignoring", index);
                assert currentState.blocks().hasIndexBlock(index.getName(), INDEX_CLOSED_BLOCK);
            }
        }

        if (indicesToClose.isEmpty()) {
            return currentState;
        }

        // Check if index closing conflicts with any running restores
        RestoreService.checkIndexClosing(currentState, indicesToClose);
        // Check if index closing conflicts with any running snapshots
        SnapshotsService.checkIndexClosing(currentState, indicesToClose);

        final ClusterBlocks.Builder blocks = ClusterBlocks.builder().blocks(currentState.blocks());
        final RoutingTable.Builder routingTable = RoutingTable.builder(currentState.routingTable());

        for (IndexMetaData indexToClose : indicesToClose) {
            final Index index = indexToClose.getIndex();

            ClusterBlock indexBlock = null;
            final Set<ClusterBlock> clusterBlocks = currentState.blocks().indices().get(index.getName());
            if (clusterBlocks != null) {
                for (ClusterBlock clusterBlock : clusterBlocks) {
                    if (clusterBlock.id() == INDEX_CLOSED_BLOCK_ID) {
                        // Reuse the existing index closed block
                        indexBlock = clusterBlock;
                        break;
                    }
                }
            }
            if (indexBlock == null) {
                // Create a new index closed block
                indexBlock = createIndexClosingBlock();
            }
            assert Strings.hasLength(indexBlock.uuid()) : "Closing block should have a UUID";
            blocks.addIndexBlock(index.getName(), indexBlock);
            blockedIndices.put(index, indexBlock);
        }

        logger.info(() -> new ParameterizedMessage("closing indices {}",
            blockedIndices.keySet().stream().map(Object::toString).collect(Collectors.joining(","))));
        return ClusterState.builder(currentState).blocks(blocks).metaData(metadata).routingTable(routingTable.build()).build();
    }

    /**
     * Step 2 - Wait for indices to be ready for closing
     * <p>
     * This step iterates over the indices previously blocked and sends a {@link TransportVerifyShardBeforeCloseAction} to each shard. If
     * this action succeed then the shard is considered to be ready for closing. When all shards of a given index are ready for closing,
     * the index is considered ready to be closed.
     */
    class WaitForClosedBlocksApplied extends ActionRunnable<Map<Index, AcknowledgedResponse>> {

        private final Map<Index, ClusterBlock> blockedIndices;
        private final CloseIndexClusterStateUpdateRequest request;
<<<<<<< HEAD

        private WaitForClosedBlocksApplied(final Map<Index, ClusterBlock> blockedIndices,
                                           final CloseIndexClusterStateUpdateRequest request,
                                           final ActionListener<Map<Index, AcknowledgedResponse>> listener) {
            super(listener);
=======
        private final ActionListener<Map<Index, IndexResult>> listener;

        private WaitForClosedBlocksApplied(final Map<Index, ClusterBlock> blockedIndices,
                                           final CloseIndexClusterStateUpdateRequest request,
                                           final ActionListener<Map<Index, IndexResult>> listener) {
>>>>>>> 70b4f677
            if (blockedIndices == null || blockedIndices.isEmpty()) {
                throw new IllegalArgumentException("Cannot wait for closed blocks to be applied, list of blocked indices is empty or null");
            }
            this.blockedIndices = blockedIndices;
            this.request = request;
        }

        @Override
        protected void doRun() throws Exception {
            final Map<Index, IndexResult> results = ConcurrentCollections.newConcurrentMap();
            final CountDown countDown = new CountDown(blockedIndices.size());
            final ClusterState state = clusterService.state();
            blockedIndices.forEach((index, block) -> {
                waitForShardsReadyForClosing(index, block, state, response -> {
                    results.put(index, response);
                    if (countDown.countDown()) {
                        listener.onResponse(unmodifiableMap(results));
                    }
                });
            });
        }

        private void waitForShardsReadyForClosing(final Index index,
                                                  final ClusterBlock closingBlock,
                                                  final ClusterState state,
                                                  final Consumer<IndexResult> onResponse) {
            final IndexMetaData indexMetaData = state.metaData().index(index);
            if (indexMetaData == null) {
                logger.debug("index {} has been blocked before closing and is now deleted, ignoring", index);
                onResponse.accept(new IndexResult(index));
                return;
            }
            final IndexRoutingTable indexRoutingTable = state.routingTable().index(index);
            if (indexRoutingTable == null || indexMetaData.getState() == IndexMetaData.State.CLOSE) {
                assert state.blocks().hasIndexBlock(index.getName(), INDEX_CLOSED_BLOCK);
                logger.debug("index {} has been blocked before closing and is already closed, ignoring", index);
                onResponse.accept(new IndexResult(index));
                return;
            }

            final ImmutableOpenIntMap<IndexShardRoutingTable> shards = indexRoutingTable.getShards();
            final AtomicArray<ShardResult> results = new AtomicArray<>(shards.size());
            final CountDown countDown = new CountDown(shards.size());

            for (IntObjectCursor<IndexShardRoutingTable> shard : shards) {
                final IndexShardRoutingTable shardRoutingTable = shard.value;
                final int shardId = shardRoutingTable.shardId().id();
                sendVerifyShardBeforeCloseRequest(shardRoutingTable, closingBlock, new NotifyOnceListener<ReplicationResponse>() {
                    @Override
                    public void innerOnResponse(final ReplicationResponse replicationResponse) {
                        ShardResult.Failure[] failures = Arrays.stream(replicationResponse.getShardInfo().getFailures())
                            .map(f -> new ShardResult.Failure(f.index(), f.shardId(), f.getCause(), f.nodeId()))
                            .toArray(ShardResult.Failure[]::new);
                        results.setOnce(shardId, new ShardResult(shardId, failures));
                        processIfFinished();
                    }

                    @Override
                    public void innerOnFailure(final Exception e) {
                        ShardResult.Failure failure = new ShardResult.Failure(index.getName(), shardId, e);
                        results.setOnce(shardId, new ShardResult(shardId, new ShardResult.Failure[]{failure}));
                        processIfFinished();
                    }

                    private void processIfFinished() {
                        if (countDown.countDown()) {
                            onResponse.accept(new IndexResult(index, results.toArray(new ShardResult[results.length()])));
                        }
                    }
                });
            }
        }

        private void sendVerifyShardBeforeCloseRequest(final IndexShardRoutingTable shardRoutingTable,
                                                       final ClusterBlock closingBlock,
                                                       final ActionListener<ReplicationResponse> listener) {
            final ShardId shardId = shardRoutingTable.shardId();
            if (shardRoutingTable.primaryShard().unassigned()) {
                logger.debug("primary shard {} is unassigned, ignoring", shardId);
                final ReplicationResponse response = new ReplicationResponse();
                response.setShardInfo(new ReplicationResponse.ShardInfo(shardRoutingTable.size(), shardRoutingTable.size()));
                listener.onResponse(response);
                return;
            }
            final TaskId parentTaskId = new TaskId(clusterService.localNode().getId(), request.taskId());
            final TransportVerifyShardBeforeCloseAction.ShardRequest shardRequest =
                new TransportVerifyShardBeforeCloseAction.ShardRequest(shardId, closingBlock, parentTaskId);
            if (request.ackTimeout() != null) {
                shardRequest.timeout(request.ackTimeout());
            }
            transportVerifyShardBeforeCloseAction.execute(shardRequest, listener);
        }
    }

    /**
     * Step 3 - Move index states from OPEN to CLOSE in cluster state for indices that are ready for closing.
     */
    static Tuple<ClusterState, Collection<IndexResult>> closeRoutingTable(final ClusterState currentState,
                                                                          final Map<Index, ClusterBlock> blockedIndices,
                                                                          final Map<Index, IndexResult> verifyResult) {

        // Remove the index routing table of closed indices if the cluster is in a mixed version
        // that does not support the replication of closed indices
        final boolean removeRoutingTable = currentState.nodes().getMinNodeVersion().before(Version.V_7_2_0);

        final MetaData.Builder metadata = MetaData.builder(currentState.metaData());
        final ClusterBlocks.Builder blocks = ClusterBlocks.builder().blocks(currentState.blocks());
        final RoutingTable.Builder routingTable = RoutingTable.builder(currentState.routingTable());

        final Set<String> closedIndices = new HashSet<>();
        Map<Index, IndexResult> closingResults = new HashMap<>(verifyResult);
        for (Map.Entry<Index, IndexResult> result : verifyResult.entrySet()) {
            final Index index = result.getKey();
            final boolean acknowledged = result.getValue().hasFailures() == false;
            try {
                if (acknowledged == false) {
                    logger.debug("verification of shards before closing {} failed", index);
                    continue;
                }
                final IndexMetaData indexMetaData = metadata.getSafe(index);
                if (indexMetaData.getState() == IndexMetaData.State.CLOSE) {
                    logger.debug("verification of shards before closing {} succeeded but index is already closed", index);
                    assert currentState.blocks().hasIndexBlock(index.getName(), INDEX_CLOSED_BLOCK);
                    continue;
                }
                final ClusterBlock closingBlock = blockedIndices.get(index);
                assert closingBlock != null;
                if (currentState.blocks().hasIndexBlock(index.getName(), closingBlock) == false) {
                    // we should report error in this case as the index can be left as open.
                    closingResults.put(result.getKey(), new IndexResult(result.getKey(), new IllegalStateException(
                        "verification of shards before closing " + index + " succeeded but block has been removed in the meantime")));
                    logger.debug("verification of shards before closing {} succeeded but block has been removed in the meantime", index);
                    continue;
                }

                blocks.removeIndexBlockWithId(index.getName(), INDEX_CLOSED_BLOCK_ID);
                blocks.addIndexBlock(index.getName(), INDEX_CLOSED_BLOCK);
                final IndexMetaData.Builder updatedMetaData = IndexMetaData.builder(indexMetaData).state(IndexMetaData.State.CLOSE);
                if (removeRoutingTable) {
                    metadata.put(updatedMetaData);
                    routingTable.remove(index.getName());
                } else {
                    metadata.put(updatedMetaData
                        .settingsVersion(indexMetaData.getSettingsVersion() + 1)
                        .settings(Settings.builder()
                            .put(indexMetaData.getSettings())
                            .put(VERIFIED_BEFORE_CLOSE_SETTING.getKey(), true)));
                    routingTable.addAsFromOpenToClose(metadata.getSafe(index));
                }

                logger.debug("closing index {} succeeded", index);
                closedIndices.add(index.getName());
            } catch (final IndexNotFoundException e) {
                logger.debug("index {} has been deleted since it was blocked before closing, ignoring", index);
            }
        }
        logger.info("completed closing of indices {}", closedIndices);
        return Tuple.tuple(ClusterState.builder(currentState).blocks(blocks).metaData(metadata).routingTable(routingTable.build()).build(),
            closingResults.values());
    }

    public void openIndex(final OpenIndexClusterStateUpdateRequest request,
                          final ActionListener<OpenIndexClusterStateUpdateResponse> listener) {
        onlyOpenIndex(request, ActionListener.wrap(response -> {
            if (response.isAcknowledged()) {
                String[] indexNames = Arrays.stream(request.indices()).map(Index::getName).toArray(String[]::new);
                activeShardsObserver.waitForActiveShards(indexNames, request.waitForActiveShards(), request.ackTimeout(),
                    shardsAcknowledged -> {
                        if (shardsAcknowledged == false) {
                            logger.debug("[{}] indices opened, but the operation timed out while waiting for " +
                                "enough shards to be started.", Arrays.toString(indexNames));
                        }
                        listener.onResponse(new OpenIndexClusterStateUpdateResponse(response.isAcknowledged(), shardsAcknowledged));
                    }, listener::onFailure);
            } else {
                listener.onResponse(new OpenIndexClusterStateUpdateResponse(false, false));
            }
        }, listener::onFailure));
    }

    private void onlyOpenIndex(final OpenIndexClusterStateUpdateRequest request,
                               final ActionListener<ClusterStateUpdateResponse> listener) {
        if (request.indices() == null || request.indices().length == 0) {
            throw new IllegalArgumentException("Index name is required");
        }

        final String indicesAsString = Arrays.toString(request.indices());
        clusterService.submitStateUpdateTask("open-indices " + indicesAsString,
            new AckedClusterStateUpdateTask<ClusterStateUpdateResponse>(Priority.URGENT, request, listener) {
                @Override
                protected ClusterStateUpdateResponse newResponse(boolean acknowledged) {
                    return new ClusterStateUpdateResponse(acknowledged);
                }

                @Override
                public ClusterState execute(final ClusterState currentState) {
                    final ClusterState updatedState = openIndices(request.indices(), currentState);
                    //no explicit wait for other nodes needed as we use AckedClusterStateUpdateTask
                    return allocationService.reroute(updatedState, "indices opened [" + indicesAsString + "]");
                }
            }
        );
    }

    ClusterState openIndices(final Index[] indices, final ClusterState currentState) {
        final List<IndexMetaData> indicesToOpen = new ArrayList<>();
        for (Index index : indices) {
            final IndexMetaData indexMetaData = currentState.metaData().getIndexSafe(index);
            if (indexMetaData.getState() != IndexMetaData.State.OPEN) {
                indicesToOpen.add(indexMetaData);
            } else if (currentState.blocks().hasIndexBlockWithId(index.getName(), INDEX_CLOSED_BLOCK_ID)) {
                indicesToOpen.add(indexMetaData);
            }
        }

        validateShardLimit(currentState, indices);
        if (indicesToOpen.isEmpty()) {
            return currentState;
        }

        logger.info(() -> new ParameterizedMessage("opening indices [{}]",
            String.join(",", indicesToOpen.stream().map(i -> (CharSequence) i.getIndex().toString())::iterator)));

        final MetaData.Builder metadata = MetaData.builder(currentState.metaData());
        final ClusterBlocks.Builder blocks = ClusterBlocks.builder().blocks(currentState.blocks());
        final Version minIndexCompatibilityVersion = currentState.getNodes().getMaxNodeVersion().minimumIndexCompatibilityVersion();

        for (IndexMetaData indexMetaData : indicesToOpen) {
            final Index index = indexMetaData.getIndex();
            if (indexMetaData.getState() != IndexMetaData.State.OPEN) {
                final Settings.Builder updatedSettings = Settings.builder().put(indexMetaData.getSettings());
                updatedSettings.remove(VERIFIED_BEFORE_CLOSE_SETTING.getKey());

                IndexMetaData updatedIndexMetaData = IndexMetaData.builder(indexMetaData)
                    .state(IndexMetaData.State.OPEN)
                    .settingsVersion(indexMetaData.getSettingsVersion() + 1)
                    .settings(updatedSettings)
                    .build();

                // The index might be closed because we couldn't import it due to old incompatible version
                // We need to check that this index can be upgraded to the current version
                updatedIndexMetaData = metaDataIndexUpgradeService.upgradeIndexMetaData(updatedIndexMetaData, minIndexCompatibilityVersion);
                try {
                    indicesService.verifyIndexMetadata(updatedIndexMetaData, updatedIndexMetaData);
                } catch (Exception e) {
                    throw new ElasticsearchException("Failed to verify index " + index, e);
                }
                metadata.put(updatedIndexMetaData, true);
            }

            // Always removes index closed blocks (note: this can fail on-going close index actions)
            blocks.removeIndexBlockWithId(index.getName(), INDEX_CLOSED_BLOCK_ID);
        }

        ClusterState updatedState = ClusterState.builder(currentState).metaData(metadata).blocks(blocks).build();

        final RoutingTable.Builder routingTable = RoutingTable.builder(updatedState.routingTable());
        for (IndexMetaData previousIndexMetaData : indicesToOpen) {
            if (previousIndexMetaData.getState() != IndexMetaData.State.OPEN) {
                routingTable.addAsFromCloseToOpen(updatedState.metaData().getIndexSafe(previousIndexMetaData.getIndex()));
            }
        }
        return ClusterState.builder(updatedState).routingTable(routingTable.build()).build();
    }

    /**
     * Validates whether a list of indices can be opened without going over the cluster shard limit.  Only counts indices which are
     * currently closed and will be opened, ignores indices which are already open.
     *
     * @param currentState The current cluster state.
     * @param indices The indices which are to be opened.
     * @throws ValidationException If this operation would take the cluster over the limit and enforcement is enabled.
     */
    static void validateShardLimit(ClusterState currentState, Index[] indices) {
        int shardsToOpen = Arrays.stream(indices)
            .filter(index -> currentState.metaData().index(index).getState().equals(IndexMetaData.State.CLOSE))
            .mapToInt(index -> getTotalShardCount(currentState, index))
            .sum();

        Optional<String> error = IndicesService.checkShardLimit(shardsToOpen, currentState);
        if (error.isPresent()) {
            ValidationException ex = new ValidationException();
            ex.addValidationError(error.get());
            throw ex;
        }
    }

    private static int getTotalShardCount(ClusterState state, Index index) {
        IndexMetaData indexMetaData = state.metaData().index(index);
        return indexMetaData.getNumberOfShards() * (1 + indexMetaData.getNumberOfReplicas());
    }

    /**
     * @return Generates a {@link ClusterBlock} that blocks read and write operations on soon-to-be-closed indices. The
     * cluster block is generated with the id value equals to {@link #INDEX_CLOSED_BLOCK_ID} and a unique UUID.
     */
    public static ClusterBlock createIndexClosingBlock() {
        return new ClusterBlock(INDEX_CLOSED_BLOCK_ID, UUIDs.randomBase64UUID(), "index preparing to close. Reopen the index to allow " +
            "writes again or retry closing the index to fully close the index.", false, false, false, RestStatus.FORBIDDEN,
            EnumSet.of(ClusterBlockLevel.WRITE));
    }

    public static boolean isIndexVerifiedBeforeClosed(final IndexMetaData indexMetaData) {
        return indexMetaData.getState() == IndexMetaData.State.CLOSE
            && VERIFIED_BEFORE_CLOSE_SETTING.exists(indexMetaData.getSettings())
            && VERIFIED_BEFORE_CLOSE_SETTING.get(indexMetaData.getSettings());
    }
}<|MERGE_RESOLUTION|>--- conflicted
+++ resolved
@@ -288,23 +288,15 @@
      * this action succeed then the shard is considered to be ready for closing. When all shards of a given index are ready for closing,
      * the index is considered ready to be closed.
      */
-    class WaitForClosedBlocksApplied extends ActionRunnable<Map<Index, AcknowledgedResponse>> {
+    class WaitForClosedBlocksApplied extends ActionRunnable<Map<Index, IndexResult>> {
 
         private final Map<Index, ClusterBlock> blockedIndices;
         private final CloseIndexClusterStateUpdateRequest request;
-<<<<<<< HEAD
-
-        private WaitForClosedBlocksApplied(final Map<Index, ClusterBlock> blockedIndices,
-                                           final CloseIndexClusterStateUpdateRequest request,
-                                           final ActionListener<Map<Index, AcknowledgedResponse>> listener) {
-            super(listener);
-=======
-        private final ActionListener<Map<Index, IndexResult>> listener;
 
         private WaitForClosedBlocksApplied(final Map<Index, ClusterBlock> blockedIndices,
                                            final CloseIndexClusterStateUpdateRequest request,
                                            final ActionListener<Map<Index, IndexResult>> listener) {
->>>>>>> 70b4f677
+                super(listener);
             if (blockedIndices == null || blockedIndices.isEmpty()) {
                 throw new IllegalArgumentException("Cannot wait for closed blocks to be applied, list of blocked indices is empty or null");
             }
