/*
 * Copyright Elasticsearch B.V. and/or licensed to Elasticsearch B.V. under one
 * or more contributor license agreements. Licensed under the Elastic License
 * 2.0 and the Server Side Public License, v 1; you may not use this file except
 * in compliance with, at your election, the Elastic License 2.0 or the Server
 * Side Public License, v 1.
 */

package org.elasticsearch.cluster.metadata;

import org.apache.logging.log4j.Level;
import org.apache.logging.log4j.LogManager;
import org.apache.logging.log4j.Logger;
import org.apache.logging.log4j.message.ParameterizedMessage;
import org.elasticsearch.ResourceAlreadyExistsException;
import org.elasticsearch.Version;
import org.elasticsearch.action.ActionListener;
import org.elasticsearch.action.admin.indices.alias.Alias;
import org.elasticsearch.action.admin.indices.create.CreateIndexClusterStateUpdateRequest;
import org.elasticsearch.action.admin.indices.shrink.ResizeType;
import org.elasticsearch.action.support.ActiveShardCount;
import org.elasticsearch.action.support.ActiveShardsObserver;
import org.elasticsearch.action.support.master.AcknowledgedResponse;
import org.elasticsearch.action.support.master.ShardsAcknowledgedResponse;
import org.elasticsearch.cluster.AckedClusterStateUpdateTask;
import org.elasticsearch.cluster.ClusterState;
import org.elasticsearch.cluster.ClusterStateUpdateTask;
import org.elasticsearch.cluster.block.ClusterBlock;
import org.elasticsearch.cluster.block.ClusterBlockLevel;
import org.elasticsearch.cluster.block.ClusterBlocks;
import org.elasticsearch.cluster.node.DiscoveryNodes;
import org.elasticsearch.cluster.routing.IndexRoutingTable;
import org.elasticsearch.cluster.routing.RoutingTable;
import org.elasticsearch.cluster.routing.ShardRouting;
import org.elasticsearch.cluster.routing.ShardRoutingState;
import org.elasticsearch.cluster.routing.allocation.AllocationService;
import org.elasticsearch.cluster.routing.allocation.DataTier;
import org.elasticsearch.cluster.routing.allocation.allocator.DesiredBalanceShardsAllocator;
import org.elasticsearch.cluster.service.ClusterService;
import org.elasticsearch.common.Priority;
import org.elasticsearch.common.Strings;
import org.elasticsearch.common.UUIDs;
import org.elasticsearch.common.ValidationException;
import org.elasticsearch.common.compress.CompressedXContent;
import org.elasticsearch.common.logging.DeprecationCategory;
import org.elasticsearch.common.logging.DeprecationLogger;
import org.elasticsearch.common.settings.IndexScopedSettings;
import org.elasticsearch.common.settings.Setting;
import org.elasticsearch.common.settings.Settings;
import org.elasticsearch.common.util.concurrent.ListenableFuture;
import org.elasticsearch.common.xcontent.XContentHelper;
import org.elasticsearch.core.Nullable;
import org.elasticsearch.core.PathUtils;
import org.elasticsearch.core.SuppressForbidden;
import org.elasticsearch.env.Environment;
import org.elasticsearch.index.Index;
import org.elasticsearch.index.IndexMode;
import org.elasticsearch.index.IndexModule;
import org.elasticsearch.index.IndexNotFoundException;
import org.elasticsearch.index.IndexService;
import org.elasticsearch.index.IndexSettingProvider;
import org.elasticsearch.index.IndexSettingProviders;
import org.elasticsearch.index.IndexSettings;
import org.elasticsearch.index.mapper.DocumentMapper;
import org.elasticsearch.index.mapper.MapperService;
import org.elasticsearch.index.mapper.MapperService.MergeReason;
import org.elasticsearch.index.query.SearchExecutionContext;
import org.elasticsearch.indices.IndexCreationException;
import org.elasticsearch.indices.IndicesService;
import org.elasticsearch.indices.InvalidIndexNameException;
import org.elasticsearch.indices.ShardLimitValidator;
import org.elasticsearch.indices.SystemIndices;
import org.elasticsearch.threadpool.ThreadPool;
import org.elasticsearch.xcontent.NamedXContentRegistry;

import java.io.IOException;
import java.nio.charset.StandardCharsets;
import java.nio.file.Path;
import java.time.Instant;
import java.util.ArrayList;
import java.util.Arrays;
import java.util.Collections;
import java.util.HashMap;
import java.util.HashSet;
import java.util.List;
import java.util.Locale;
import java.util.Map;
import java.util.Objects;
import java.util.Optional;
import java.util.Set;
import java.util.concurrent.atomic.AtomicInteger;
import java.util.function.BiConsumer;
import java.util.function.BiFunction;
import java.util.function.Function;
import java.util.function.Predicate;
import java.util.function.Supplier;
import java.util.stream.Collectors;
import java.util.stream.IntStream;

import static java.util.Collections.emptyMap;
import static java.util.stream.Collectors.toList;
import static org.elasticsearch.cluster.metadata.IndexMetadata.INDEX_NUMBER_OF_REPLICAS_SETTING;
import static org.elasticsearch.cluster.metadata.IndexMetadata.INDEX_NUMBER_OF_SHARDS_SETTING;
import static org.elasticsearch.cluster.metadata.IndexMetadata.SETTING_AUTO_EXPAND_REPLICAS;
import static org.elasticsearch.cluster.metadata.IndexMetadata.SETTING_CREATION_DATE;
import static org.elasticsearch.cluster.metadata.IndexMetadata.SETTING_INDEX_UUID;
import static org.elasticsearch.cluster.metadata.IndexMetadata.SETTING_NUMBER_OF_REPLICAS;
import static org.elasticsearch.cluster.metadata.IndexMetadata.SETTING_NUMBER_OF_SHARDS;
import static org.elasticsearch.cluster.metadata.MetadataIndexTemplateService.resolveSettings;
import static org.elasticsearch.index.IndexModule.INDEX_RECOVERY_TYPE_SETTING;
import static org.elasticsearch.index.IndexModule.INDEX_STORE_TYPE_SETTING;

/**
 * Service responsible for submitting create index requests
 */
public class MetadataCreateIndexService {
    private static final Logger logger = LogManager.getLogger(MetadataCreateIndexService.class);
    private static final DeprecationLogger deprecationLogger = DeprecationLogger.getLogger(MetadataCreateIndexService.class);

    public static final int MAX_INDEX_NAME_BYTES = 255;

    private final Settings settings;
    private final ClusterService clusterService;
    private final IndicesService indicesService;
    private final AllocationService allocationService;
    private final Environment env;
    private final IndexScopedSettings indexScopedSettings;
    private final ActiveShardsObserver activeShardsObserver;
    private final NamedXContentRegistry xContentRegistry;
    private final SystemIndices systemIndices;
    private final ShardLimitValidator shardLimitValidator;
    private final boolean forbidPrivateIndexSettings;
    private final Set<IndexSettingProvider> indexSettingProviders;

    public MetadataCreateIndexService(
        final Settings settings,
        final ClusterService clusterService,
        final IndicesService indicesService,
        final AllocationService allocationService,
        final ShardLimitValidator shardLimitValidator,
        final Environment env,
        final IndexScopedSettings indexScopedSettings,
        final ThreadPool threadPool,
        final NamedXContentRegistry xContentRegistry,
        final SystemIndices systemIndices,
        final boolean forbidPrivateIndexSettings,
        final IndexSettingProviders indexSettingProviders
    ) {
        this.settings = settings;
        this.clusterService = clusterService;
        this.indicesService = indicesService;
        this.allocationService = allocationService;
        this.env = env;
        this.indexScopedSettings = indexScopedSettings;
        this.activeShardsObserver = new ActiveShardsObserver(clusterService, threadPool);
        this.xContentRegistry = xContentRegistry;
        this.systemIndices = systemIndices;
        this.forbidPrivateIndexSettings = forbidPrivateIndexSettings;
        this.shardLimitValidator = shardLimitValidator;
        this.indexSettingProviders = indexSettingProviders.getIndexSettingProviders();
    }

    /**
     * Validate the name for an index against some static rules and a cluster state.
     */
    public static void validateIndexName(String index, ClusterState state) {
        validateIndexOrAliasName(index, InvalidIndexNameException::new);
        if (index.toLowerCase(Locale.ROOT).equals(index) == false) {
            throw new InvalidIndexNameException(index, "must be lowercase");
        }

        // NOTE: dot-prefixed index names are validated after template application, not here

        if (state.routingTable().hasIndex(index)) {
            throw new ResourceAlreadyExistsException(state.routingTable().index(index).getIndex());
        }
        if (state.metadata().hasIndex(index)) {
            throw new ResourceAlreadyExistsException(state.metadata().index(index).getIndex());
        }
        if (state.metadata().hasAlias(index)) {
            throw new InvalidIndexNameException(index, "already exists as alias");
        }
    }

    /**
     * Validates (if this index has a dot-prefixed name) whether it follows the rules for dot-prefixed indices.
     * @param index The name of the index in question
     * @param isHidden Whether or not this is a hidden index
     */
    public boolean validateDotIndex(String index, @Nullable Boolean isHidden) {
        boolean isSystem = false;
        if (index.charAt(0) == '.') {
            isSystem = systemIndices.isSystemName(index);
            if (isSystem) {
                logger.trace("index [{}] is a system index", index);
            } else if (isHidden) {
                logger.trace("index [{}] is a hidden index", index);
            } else {
                deprecationLogger.warn(
                    DeprecationCategory.INDICES,
                    "index_name_starts_with_dot",
                    "index name [{}] starts with a dot '.', in the next major version, index names "
                        + "starting with a dot are reserved for hidden indices and system indices",
                    index
                );
            }
        }

        return isSystem;
    }

    public SystemIndices getSystemIndices() {
        return systemIndices;
    }

    /**
     * Validate the name for an index or alias against some static rules.
     */
    public static void validateIndexOrAliasName(String index, BiFunction<String, String, ? extends RuntimeException> exceptionCtor) {
        if (Strings.validFileName(index) == false) {
            throw exceptionCtor.apply(index, "must not contain the following characters " + Strings.INVALID_FILENAME_CHARS);
        }
        if (index.contains("#")) {
            throw exceptionCtor.apply(index, "must not contain '#'");
        }
        if (index.contains(":")) {
            throw exceptionCtor.apply(index, "must not contain ':'");
        }
        if (index.charAt(0) == '_' || index.charAt(0) == '-' || index.charAt(0) == '+') {
            throw exceptionCtor.apply(index, "must not start with '_', '-', or '+'");
        }
        int byteCount = index.getBytes(StandardCharsets.UTF_8).length;
        if (byteCount > MAX_INDEX_NAME_BYTES) {
            throw exceptionCtor.apply(index, "index name is too long, (" + byteCount + " > " + MAX_INDEX_NAME_BYTES + ")");
        }
        if (index.equals(".") || index.equals("..")) {
            throw exceptionCtor.apply(index, "must not be '.' or '..'");
        }
    }

    /**
     * Creates an index in the cluster state and waits for the specified number of shard copies to
     * become active (as specified in {@link CreateIndexClusterStateUpdateRequest#waitForActiveShards()})
     * before sending the response on the listener. If the index creation was successfully applied on
     * the cluster state, then {@link ShardsAcknowledgedResponse#isAcknowledged()} will return
     * true, otherwise it will return false and no waiting will occur for started shards
     * ({@link ShardsAcknowledgedResponse#isShardsAcknowledged()} will also be false).  If the index
     * creation in the cluster state was successful and the requisite shard copies were started before
     * the timeout, then {@link ShardsAcknowledgedResponse#isShardsAcknowledged()} will
     * return true, otherwise if the operation timed out, then it will return false.
     *
     * @param request the index creation cluster state update request
     * @param listener the listener on which to send the index creation cluster state update response
     */
    public void createIndex(final CreateIndexClusterStateUpdateRequest request, final ActionListener<ShardsAcknowledgedResponse> listener) {
        logger.trace("createIndex[{}]", request);
        onlyCreateIndex(request, ActionListener.wrap(response -> {
            if (response.isAcknowledged()) {
                logger.trace(
                    "[{}] index creation acknowledged, waiting for active shards [{}]",
                    request.index(),
                    request.waitForActiveShards()
                );
                activeShardsObserver.waitForActiveShards(
                    new String[] { request.index() },
                    request.waitForActiveShards(),
                    request.ackTimeout(),
                    shardsAcknowledged -> {
                        if (shardsAcknowledged == false) {
                            logger.debug(
                                "[{}] index created, but the operation timed out while waiting for " + "enough shards to be started.",
                                request.index()
                            );
                        } else {
                            logger.trace("[{}] index created and shards acknowledged", request.index());
                        }
                        listener.onResponse(ShardsAcknowledgedResponse.of(true, shardsAcknowledged));
                    },
                    listener::onFailure
                );
            } else {
                logger.trace("index creation not acknowledged for [{}]", request);
                listener.onResponse(ShardsAcknowledgedResponse.NOT_ACKNOWLEDGED);
            }
        }, listener::onFailure));
    }

    private void onlyCreateIndex(final CreateIndexClusterStateUpdateRequest request, final ActionListener<AcknowledgedResponse> listener) {
        normalizeRequestSetting(request);
<<<<<<< HEAD

        var future = new ListenableFuture<AcknowledgedResponse>();

        clusterService.submitStateUpdateTask(
=======
        submitUnbatchedTask(
>>>>>>> 6a3e5674
            "create-index [" + request.index() + "], cause [" + request.cause() + "]",
            new AckedClusterStateUpdateTask(Priority.URGENT, request, future) {

                @Override
                public ClusterState execute(ClusterState currentState) throws Exception {
                    return applyCreateIndexRequest(currentState, request, false, null, new ActionListener<>() {
                        @Override
                        public void onResponse(Void unused) {
                            future.addListener(listener);
                        }

                        @Override
                        public void onFailure(Exception e) {
                            future.onFailure(e);
                        }
                    });
                }

                @Override
                public void onFailure(Exception e) {
                    if (e instanceof ResourceAlreadyExistsException) {
                        logger.trace(() -> new ParameterizedMessage("[{}] failed to create", request.index()), e);
                    } else {
                        logger.debug(() -> new ParameterizedMessage("[{}] failed to create", request.index()), e);
                    }
                    super.onFailure(e);
                }
            }
        );
    }

    @SuppressForbidden(reason = "legacy usage of unbatched task") // TODO add support for batching here
    private void submitUnbatchedTask(@SuppressWarnings("SameParameterValue") String source, ClusterStateUpdateTask task) {
        clusterService.submitUnbatchedStateUpdateTask(source, task);
    }

    private void normalizeRequestSetting(CreateIndexClusterStateUpdateRequest createIndexClusterStateRequest) {
        Settings.Builder updatedSettingsBuilder = Settings.builder();
        Settings build = updatedSettingsBuilder.put(createIndexClusterStateRequest.settings())
            .normalizePrefix(IndexMetadata.INDEX_SETTING_PREFIX)
            .build();
        indexScopedSettings.validate(build, true);
        createIndexClusterStateRequest.settings(build);
    }

    /**
     * Handles the cluster state transition to a version that reflects the {@link CreateIndexClusterStateUpdateRequest}.
     * All the requested changes are firstly validated before mutating the {@link ClusterState}.
     */
    public ClusterState applyCreateIndexRequest(
        ClusterState currentState,
        CreateIndexClusterStateUpdateRequest request,
        boolean silent,
        BiConsumer<Metadata.Builder, IndexMetadata> metadataTransformer,
        ActionListener<Void> listener
    ) throws Exception {

        normalizeRequestSetting(request);
        logger.trace("executing IndexCreationTask for [{}] against cluster state version [{}]", request, currentState.version());

        validate(request, currentState);

        final Index recoverFromIndex = request.recoverFrom();
        final IndexMetadata sourceMetadata = recoverFromIndex == null ? null : currentState.metadata().getIndexSafe(recoverFromIndex);

        if (sourceMetadata != null) {
            // If source metadata was provided, it means we're recovering from an existing index,
            // in which case templates don't apply, so create the index from the source metadata
            return applyCreateIndexRequestWithExistingMetadata(currentState, request, silent, sourceMetadata, metadataTransformer);
        } else {
            // The backing index may have a different name or prefix than the data stream name.
            final String name = request.dataStreamName() != null ? request.dataStreamName() : request.index();

            // The index being created is for a system data stream, so the backing index will also be a system index
            if (request.systemDataStreamDescriptor() != null) {
                return applyCreateIndexRequestForSystemDataStream(currentState, request, silent, metadataTransformer);
            }

            // Hidden indices apply templates slightly differently (ignoring wildcard '*'
            // templates), so we need to check to see if the request is creating a hidden index
            // prior to resolving which templates it matches
            final Boolean isHiddenFromRequest = IndexMetadata.INDEX_HIDDEN_SETTING.exists(request.settings())
                ? IndexMetadata.INDEX_HIDDEN_SETTING.get(request.settings())
                : null;

            // Check to see if a v2 template matched
            final String v2Template = MetadataIndexTemplateService.findV2Template(
                currentState.metadata(),
                name,
                isHiddenFromRequest == null ? false : isHiddenFromRequest
            );

            if (v2Template != null) {
                // If a v2 template was found, it takes precedence over all v1 templates, so create
                // the index using that template and the request's specified settings
                return applyCreateIndexRequestWithV2Template(currentState, request, silent, v2Template, metadataTransformer);
            } else {
                // A v2 template wasn't found, check the v1 templates, in the event no templates are
                // found creation still works using the request's specified index settings
                final List<IndexTemplateMetadata> v1Templates = MetadataIndexTemplateService.findV1Templates(
                    currentState.metadata(),
                    request.index(),
                    isHiddenFromRequest
                );

                if (v1Templates.size() > 1) {
                    deprecationLogger.warn(
                        DeprecationCategory.TEMPLATES,
                        "index_template_multiple_match",
                        "index [{}] matches multiple legacy templates [{}], composable templates will only match a single template",
                        request.index(),
                        v1Templates.stream().map(IndexTemplateMetadata::name).sorted().collect(Collectors.joining(", "))
                    );
                }

                return applyCreateIndexRequestWithV1Templates(currentState, request, silent, v1Templates, metadataTransformer, listener);
            }
        }
    }

    public ClusterState applyCreateIndexRequest(ClusterState currentState, CreateIndexClusterStateUpdateRequest request, boolean silent)
        throws Exception {
        return applyCreateIndexRequest(currentState, request, silent, null, DesiredBalanceShardsAllocator.REMOVE_ME);
    }

    /**
     * Given the state and a request as well as the metadata necessary to build a new index,
     * validate the configuration with an actual index service as return a new cluster state with
     * the index added (and rerouted)
     * @param currentState the current state to base the new state off of
     * @param request the create index request
     * @param silent a boolean for whether logging should be at a lower or higher level
     * @param sourceMetadata when recovering from an existing index, metadata that should be copied to the new index
     * @param temporaryIndexMeta metadata for the new index built from templates, source metadata, and request settings
     * @param mappings a list of all mapping definitions to apply, in order
     * @param aliasSupplier a function that takes the real {@link IndexService} and returns a list of {@link AliasMetadata} aliases
     * @param templatesApplied a list of the names of the templates applied, for logging
     * @param metadataTransformer if provided, a function that may alter cluster metadata in the same cluster state update that
     *                            creates the index
     * @return a new cluster state with the index added
     */

    private ClusterState applyCreateIndexWithTemporaryService(
        final ClusterState currentState,
        final CreateIndexClusterStateUpdateRequest request,
        final boolean silent,
        final IndexMetadata sourceMetadata,
        final IndexMetadata temporaryIndexMeta,
        final List<CompressedXContent> mappings,
        final Function<IndexService, List<AliasMetadata>> aliasSupplier,
        final List<String> templatesApplied,
        final BiConsumer<Metadata.Builder, IndexMetadata> metadataTransformer,
        final ActionListener<Void> listener
    ) throws Exception {
        // create the index here (on the master) to validate it can be created, as well as adding the mapping
        return indicesService.<ClusterState, Exception>withTempIndexService(temporaryIndexMeta, indexService -> {
            try {
                updateIndexMappingsAndBuildSortOrder(indexService, request, mappings, sourceMetadata);
            } catch (Exception e) {
                logger.log(silent ? Level.DEBUG : Level.INFO, "failed on parsing mappings on index creation [{}]", request.index(), e);
                throw e;
            }

            final List<AliasMetadata> aliases = aliasSupplier.apply(indexService);

            final IndexMetadata indexMetadata;
            try {
                indexMetadata = buildIndexMetadata(
                    request.index(),
                    aliases,
                    indexService.mapperService()::documentMapper,
                    temporaryIndexMeta.getSettings(),
                    temporaryIndexMeta.getRoutingNumShards(),
                    sourceMetadata,
                    temporaryIndexMeta.isSystem()
                );
            } catch (Exception e) {
                logger.info("failed to build index metadata [{}]", request.index());
                throw e;
            }

            logger.log(
                silent ? Level.DEBUG : Level.INFO,
                "[{}] creating index, cause [{}], templates {}, shards [{}]/[{}]",
                request.index(),
                request.cause(),
                templatesApplied,
                indexMetadata.getNumberOfShards(),
                indexMetadata.getNumberOfReplicas()
            );

            indexService.getIndexEventListener().beforeIndexAddedToCluster(indexMetadata.getIndex(), indexMetadata.getSettings());

            ClusterState updated = clusterStateCreateIndex(currentState, request.blocks(), indexMetadata, metadataTransformer);
            if (request.performReroute()) {
                updated = allocationService.reroute(updated, "index [" + indexMetadata.getIndex().getName() + "] created", listener);
            }
            return updated;
        });
    }

    /**
     * Given a state and index settings calculated after applying templates, validate metadata for
     * the new index, returning an {@link IndexMetadata} for the new index
     */
    private IndexMetadata buildAndValidateTemporaryIndexMetadata(
        final Settings aggregatedIndexSettings,
        final CreateIndexClusterStateUpdateRequest request,
        final int routingNumShards
    ) {

        final boolean isHiddenAfterTemplates = IndexMetadata.INDEX_HIDDEN_SETTING.get(aggregatedIndexSettings);
        final boolean isSystem = validateDotIndex(request.index(), isHiddenAfterTemplates);

        // remove the setting it's temporary and is only relevant once we create the index
        final Settings.Builder settingsBuilder = Settings.builder().put(aggregatedIndexSettings);
        settingsBuilder.remove(IndexMetadata.INDEX_NUMBER_OF_ROUTING_SHARDS_SETTING.getKey());
        final Settings indexSettings = settingsBuilder.build();

        final IndexMetadata.Builder tmpImdBuilder = IndexMetadata.builder(request.index());
        tmpImdBuilder.setRoutingNumShards(routingNumShards);
        tmpImdBuilder.settings(indexSettings);
        tmpImdBuilder.system(isSystem);

        // Set up everything, now locally create the index to see that things are ok, and apply
        IndexMetadata tempMetadata = tmpImdBuilder.build();
        validateActiveShardCount(request.waitForActiveShards(), tempMetadata);

        return tempMetadata;
    }

    // TODO: this method can be removed in 9.0 because we will no longer use v1 templates to create indices (only v2 templates)
    private ClusterState applyCreateIndexRequestWithV1Templates(
        final ClusterState currentState,
        final CreateIndexClusterStateUpdateRequest request,
        final boolean silent,
        final List<IndexTemplateMetadata> templates,
        final BiConsumer<Metadata.Builder, IndexMetadata> metadataTransformer,
        final ActionListener<Void> listener
    ) throws Exception {
        logger.debug(
            "applying create index request using legacy templates {}",
            templates.stream().map(IndexTemplateMetadata::name).toList()
        );

        final Map<String, Object> mappingsMap = parseV1Mappings(
            request.mappings(),
            templates.stream().map(IndexTemplateMetadata::getMappings).collect(toList()),
            xContentRegistry
        );

        final CompressedXContent mappings;
        if (mappingsMap.isEmpty()) {
            mappings = null;
        } else {
            mappings = new CompressedXContent(mappingsMap);
        }

        final Settings aggregatedIndexSettings = aggregateIndexSettings(
            currentState,
            request,
            resolveSettings(templates),
            null,
            settings,
            indexScopedSettings,
            shardLimitValidator,
            indexSettingProviders
        );
        int routingNumShards = getIndexNumberOfRoutingShards(aggregatedIndexSettings, null);
        IndexMetadata tmpImd = buildAndValidateTemporaryIndexMetadata(aggregatedIndexSettings, request, routingNumShards);

        return applyCreateIndexWithTemporaryService(
            currentState,
            request,
            silent,
            null,
            tmpImd,
            mappings == null ? List.of() : List.of(mappings),
            indexService -> resolveAndValidateAliases(
                request.index(),
                request.aliases(),
                MetadataIndexTemplateService.resolveAliases(templates),
                currentState.metadata(),
                // the context is only used for validation so it's fine to pass fake values for the
                // shard id and the current timestamp
                xContentRegistry,
                indexService.newSearchExecutionContext(0, 0, null, () -> 0L, null, emptyMap()),
                IndexService.dateMathExpressionResolverAt(request.getNameResolvedAt()),
                systemIndices::isSystemName
            ),
            templates.stream().map(IndexTemplateMetadata::getName).collect(toList()),
            metadataTransformer,
            listener
        );
    }

    private ClusterState applyCreateIndexRequestWithV2Template(
        final ClusterState currentState,
        final CreateIndexClusterStateUpdateRequest request,
        final boolean silent,
        final String templateName,
        final BiConsumer<Metadata.Builder, IndexMetadata> metadataTransformer
    ) throws Exception {
        logger.debug("applying create index request using composable template [{}]", templateName);

        ComposableIndexTemplate template = currentState.getMetadata().templatesV2().get(templateName);
        final boolean isDataStream = template.getDataStreamTemplate() != null;
        if (isDataStream && request.dataStreamName() == null) {
            throw new IllegalArgumentException(
                "cannot create index with name ["
                    + request.index()
                    + "], because it matches with template ["
                    + templateName
                    + "] that creates data streams only, "
                    + "use create data stream api instead"
            );
        }

        final List<CompressedXContent> mappings = collectV2Mappings(
            request.mappings(),
            currentState,
            templateName,
            xContentRegistry,
            request.index()
        );
        final Settings aggregatedIndexSettings = aggregateIndexSettings(
            currentState,
            request,
            resolveSettings(currentState.metadata(), templateName),
            null,
            settings,
            indexScopedSettings,
            shardLimitValidator,
            indexSettingProviders
        );
        int routingNumShards = getIndexNumberOfRoutingShards(aggregatedIndexSettings, null);
        IndexMetadata tmpImd = buildAndValidateTemporaryIndexMetadata(aggregatedIndexSettings, request, routingNumShards);

        return applyCreateIndexWithTemporaryService(
            currentState,
            request,
            silent,
            null,
            tmpImd,
            mappings,
            indexService -> resolveAndValidateAliases(
                request.index(),
                // data stream aliases are created separately in MetadataCreateDataStreamService::createDataStream
                isDataStream ? Set.of() : request.aliases(),
                isDataStream ? List.of() : MetadataIndexTemplateService.resolveAliases(currentState.metadata(), templateName),
                currentState.metadata(),
                xContentRegistry,
                // the context is used ony for validation so it's fine to pass fake values for the shard id and the current timestamp
                indexService.newSearchExecutionContext(0, 0, null, () -> 0L, null, emptyMap()),
                IndexService.dateMathExpressionResolverAt(request.getNameResolvedAt()),
                systemIndices::isSystemName
            ),
            Collections.singletonList(templateName),
            metadataTransformer,
            DesiredBalanceShardsAllocator.REMOVE_ME
        );
    }

    private ClusterState applyCreateIndexRequestForSystemDataStream(
        final ClusterState currentState,
        final CreateIndexClusterStateUpdateRequest request,
        final boolean silent,
        final BiConsumer<Metadata.Builder, IndexMetadata> metadataTransformer
    ) throws Exception {
        Objects.requireNonNull(request.systemDataStreamDescriptor());
        logger.debug("applying create index request for system data stream [{}]", request.systemDataStreamDescriptor());

        ComposableIndexTemplate template = request.systemDataStreamDescriptor().getComposableIndexTemplate();
        if (request.dataStreamName() == null && template.getDataStreamTemplate() != null) {
            throw new IllegalArgumentException(
                "cannot create index with name [" + request.index() + "], because it matches with a system data stream"
            );
        }

        final Map<String, ComponentTemplate> componentTemplates = request.systemDataStreamDescriptor().getComponentTemplates();
        final List<CompressedXContent> mappings = collectSystemV2Mappings(template, componentTemplates, xContentRegistry, request.index());

        final Settings aggregatedIndexSettings = aggregateIndexSettings(
            currentState,
            request,
            resolveSettings(template, componentTemplates),
            null,
            settings,
            indexScopedSettings,
            shardLimitValidator,
            indexSettingProviders
        );
        final int routingNumShards = getIndexNumberOfRoutingShards(aggregatedIndexSettings, null);
        final IndexMetadata tmpImd = buildAndValidateTemporaryIndexMetadata(aggregatedIndexSettings, request, routingNumShards);

        return applyCreateIndexWithTemporaryService(
            currentState,
            request,
            silent,
            null,
            tmpImd,
            mappings,
            indexService -> resolveAndValidateAliases(
                request.index(),
                request.aliases(),
                MetadataIndexTemplateService.resolveAliases(template, componentTemplates),
                currentState.metadata(),
                // the context is only used for validation so it's fine to pass fake values for the
                // shard id and the current timestamp
                xContentRegistry,
                indexService.newSearchExecutionContext(0, 0, null, () -> 0L, null, emptyMap()),
                IndexService.dateMathExpressionResolverAt(request.getNameResolvedAt()),
                systemIndices::isSystemName
            ),
            List.of(),
            metadataTransformer,
            DesiredBalanceShardsAllocator.REMOVE_ME
        );
    }

    private static List<CompressedXContent> collectSystemV2Mappings(
        final ComposableIndexTemplate composableIndexTemplate,
        final Map<String, ComponentTemplate> componentTemplates,
        final NamedXContentRegistry xContentRegistry,
        final String indexName
    ) throws Exception {
        List<CompressedXContent> templateMappings = MetadataIndexTemplateService.collectMappings(
            composableIndexTemplate,
            componentTemplates,
            indexName
        );
        return collectV2Mappings(null, templateMappings, xContentRegistry);
    }

    public static List<CompressedXContent> collectV2Mappings(
        @Nullable final String requestMappings,
        final ClusterState currentState,
        final String templateName,
        final NamedXContentRegistry xContentRegistry,
        final String indexName
    ) throws Exception {
        List<CompressedXContent> templateMappings = MetadataIndexTemplateService.collectMappings(currentState, templateName, indexName);
        return collectV2Mappings(requestMappings, templateMappings, xContentRegistry);
    }

    private static List<CompressedXContent> collectV2Mappings(
        @Nullable final String requestMappings,
        final List<CompressedXContent> templateMappings,
        final NamedXContentRegistry xContentRegistry
    ) throws Exception {
        List<CompressedXContent> result = new ArrayList<>(templateMappings.size() + 1);
        result.addAll(templateMappings);
        if (requestMappings != null) {
            Map<String, Object> parsedRequestMappings = MapperService.parseMapping(xContentRegistry, requestMappings);
            if (parsedRequestMappings.isEmpty() == false) {
                result.add(new CompressedXContent(parsedRequestMappings));
            }
        }
        return result;
    }

    private ClusterState applyCreateIndexRequestWithExistingMetadata(
        final ClusterState currentState,
        final CreateIndexClusterStateUpdateRequest request,
        final boolean silent,
        final IndexMetadata sourceMetadata,
        final BiConsumer<Metadata.Builder, IndexMetadata> metadataTransformer
    ) throws Exception {
        logger.info("applying create index request using existing index [{}] metadata", sourceMetadata.getIndex().getName());

        final Map<String, Object> mappings = MapperService.parseMapping(xContentRegistry, request.mappings());
        if (mappings.isEmpty() == false) {
            throw new IllegalArgumentException(
                "mappings are not allowed when creating an index from a source index, " + "all mappings are copied from the source index"
            );
        }

        final Settings aggregatedIndexSettings = aggregateIndexSettings(
            currentState,
            request,
            Settings.EMPTY,
            sourceMetadata,
            settings,
            indexScopedSettings,
            shardLimitValidator,
            indexSettingProviders
        );
        final int routingNumShards = getIndexNumberOfRoutingShards(aggregatedIndexSettings, sourceMetadata);
        IndexMetadata tmpImd = buildAndValidateTemporaryIndexMetadata(aggregatedIndexSettings, request, routingNumShards);

        return applyCreateIndexWithTemporaryService(
            currentState,
            request,
            silent,
            sourceMetadata,
            tmpImd,
            List.of(),
            indexService -> resolveAndValidateAliases(
                request.index(),
                request.aliases(),
                Collections.emptyList(),
                currentState.metadata(),
                xContentRegistry,
                // the context is only used for validation so it's fine to pass fake values for the
                // shard id and the current timestamp
                indexService.newSearchExecutionContext(0, 0, null, () -> 0L, null, emptyMap()),
                IndexService.dateMathExpressionResolverAt(request.getNameResolvedAt()),
                systemIndices::isSystemName
            ),
            List.of(),
            metadataTransformer,
            DesiredBalanceShardsAllocator.REMOVE_ME
        );
    }

    /**
     * Parses the provided mappings json and the inheritable mappings from the templates (if any)
     * into a map.
     *
     * The template mappings are applied in the order they are encountered in the list (clients
     * should make sure the lower index, closer to the head of the list, templates have the highest
     * {@link IndexTemplateMetadata#order()}). This merging makes no distinction between field
     * definitions, as may result in an invalid field definition
     */
    static Map<String, Object> parseV1Mappings(
        String mappingsJson,
        List<CompressedXContent> templateMappings,
        NamedXContentRegistry xContentRegistry
    ) throws IOException {
        Map<String, Object> mappings = MapperService.parseMapping(xContentRegistry, mappingsJson);
        // apply templates, merging the mappings into the request mapping if exists
        for (CompressedXContent mapping : templateMappings) {
            if (mapping != null) {
                Map<String, Object> templateMapping = MapperService.parseMapping(xContentRegistry, mapping);
                if (templateMapping.isEmpty()) {
                    // Someone provided an empty '{}' for mappings, which is okay, but to avoid
                    // tripping the below assertion, we can safely ignore it
                    continue;
                }
                assert templateMapping.size() == 1 : "expected exactly one mapping value, got: " + templateMapping;
                // pre-8x templates may have a wrapper type other than _doc, so we re-wrap things here
                templateMapping = Collections.singletonMap(MapperService.SINGLE_MAPPING_NAME, templateMapping.values().iterator().next());
                if (mappings.isEmpty()) {
                    mappings = templateMapping;
                } else {
                    XContentHelper.mergeDefaults(mappings, templateMapping);
                }
            }
        }
        return mappings;
    }

    /**
     * Validates and creates the settings for the new index based on the explicitly configured settings via the
     * {@link CreateIndexClusterStateUpdateRequest}, inherited from templates and, if recovering from another index (ie. split, shrink,
     * clone), the resize settings.
     *
     * The template mappings are applied in the order they are encountered in the list (clients should make sure the lower index, closer
     * to the head of the list, templates have the highest {@link IndexTemplateMetadata#order()})
     *
     * @return the aggregated settings for the new index
     */
    static Settings aggregateIndexSettings(
        ClusterState currentState,
        CreateIndexClusterStateUpdateRequest request,
        Settings combinedTemplateSettings,
        @Nullable IndexMetadata sourceMetadata,
        Settings settings,
        IndexScopedSettings indexScopedSettings,
        ShardLimitValidator shardLimitValidator,
        Set<IndexSettingProvider> indexSettingProviders
    ) {
        final boolean isDataStreamIndex = request.dataStreamName() != null;
        final var metadata = currentState.getMetadata();

        // Create builders for the template and request settings. We transform these into builders
        // because we may want settings to be "removed" from these prior to being set on the new
        // index (see more comments below)
        final Settings.Builder templateSettings = Settings.builder().put(combinedTemplateSettings);
        final Settings.Builder requestSettings = Settings.builder().put(request.settings());

        final Settings.Builder indexSettingsBuilder = Settings.builder();
        if (sourceMetadata == null) {
            final Settings.Builder additionalIndexSettings = Settings.builder();
            final Settings templateAndRequestSettings = Settings.builder().put(combinedTemplateSettings).put(request.settings()).build();

            final boolean timeSeriesTemplate = Optional.of(request)
                .map(CreateIndexClusterStateUpdateRequest::matchingTemplate)
                .map(metadata::isTimeSeriesTemplate)
                .orElse(false);

            // Loop through all the explicit index setting providers, adding them to the
            // additionalIndexSettings map
            final var resolvedAt = Instant.ofEpochMilli(request.getNameResolvedAt());
            for (IndexSettingProvider provider : indexSettingProviders) {
                additionalIndexSettings.put(
                    provider.getAdditionalIndexSettings(
                        request.index(),
                        request.dataStreamName(),
                        timeSeriesTemplate,
                        currentState.getMetadata(),
                        resolvedAt,
                        templateAndRequestSettings
                    )
                );
            }

            // For all the explicit settings, we go through the template and request level settings
            // and see if either a template or the request has "cancelled out" an explicit default
            // setting. For example, if a plugin had as an explicit setting:
            // "index.mysetting": "blah
            // And either a template or create index request had:
            // "index.mysetting": null
            // We want to remove the explicit setting not only from the explicitly set settings, but
            // also from the template and request settings, so that from the newly create index's
            // perspective it is as though the setting has not been set at all (using the default
            // value).
            for (String explicitSetting : additionalIndexSettings.keys()) {
                if (templateSettings.keys().contains(explicitSetting) && templateSettings.get(explicitSetting) == null) {
                    logger.debug(
                        "removing default [{}] setting as it in set to null in a template for [{}] creation",
                        explicitSetting,
                        request.index()
                    );
                    additionalIndexSettings.remove(explicitSetting);
                    templateSettings.remove(explicitSetting);
                }
                if (requestSettings.keys().contains(explicitSetting) && requestSettings.get(explicitSetting) == null) {
                    logger.debug(
                        "removing default [{}] setting as it in set to null in the request for [{}] creation",
                        explicitSetting,
                        request.index()
                    );
                    additionalIndexSettings.remove(explicitSetting);
                    requestSettings.remove(explicitSetting);
                }
            }

            // Finally, we actually add the explicit defaults prior to the template settings and the
            // request settings, so that the precedence goes:
            // Explicit Defaults -> Template -> Request -> Necessary Settings (# of shards, uuid, etc)
            indexSettingsBuilder.put(additionalIndexSettings.build());
            indexSettingsBuilder.put(templateSettings.build());
        }

        // now, put the request settings, so they override templates
        indexSettingsBuilder.put(requestSettings.build());

        if (sourceMetadata == null) { // not for shrink/split/clone
            // regardless of any previous logic, we're going to force there
            // to be an appropriate non-empty value for the tier preference
            String currentTierPreference = indexSettingsBuilder.get(DataTier.TIER_PREFERENCE);
            if (DataTier.parseTierList(currentTierPreference).isEmpty()) {
                String newTierPreference = isDataStreamIndex ? DataTier.DATA_HOT : DataTier.DATA_CONTENT;
                logger.debug(
                    "enforcing default [{}] setting for [{}] creation, replacing [{}] with [{}]",
                    DataTier.TIER_PREFERENCE,
                    request.index(),
                    currentTierPreference,
                    newTierPreference
                );
                indexSettingsBuilder.put(DataTier.TIER_PREFERENCE, newTierPreference);
            }
        }

        if (indexSettingsBuilder.get(IndexMetadata.SETTING_VERSION_CREATED) == null) {
            final DiscoveryNodes nodes = currentState.nodes();
            final Version createdVersion = Version.min(Version.CURRENT, nodes.getSmallestNonClientNodeVersion());
            indexSettingsBuilder.put(IndexMetadata.SETTING_VERSION_CREATED, createdVersion);
        }
        if (INDEX_NUMBER_OF_SHARDS_SETTING.exists(indexSettingsBuilder) == false) {
            indexSettingsBuilder.put(SETTING_NUMBER_OF_SHARDS, INDEX_NUMBER_OF_SHARDS_SETTING.get(settings));
        }
        if (INDEX_NUMBER_OF_REPLICAS_SETTING.exists(indexSettingsBuilder) == false) {
            indexSettingsBuilder.put(SETTING_NUMBER_OF_REPLICAS, INDEX_NUMBER_OF_REPLICAS_SETTING.get(settings));
        }
        if (settings.get(SETTING_AUTO_EXPAND_REPLICAS) != null && indexSettingsBuilder.get(SETTING_AUTO_EXPAND_REPLICAS) == null) {
            indexSettingsBuilder.put(SETTING_AUTO_EXPAND_REPLICAS, settings.get(SETTING_AUTO_EXPAND_REPLICAS));
        }

        if (indexSettingsBuilder.get(SETTING_CREATION_DATE) == null) {
            indexSettingsBuilder.put(SETTING_CREATION_DATE, Instant.now().toEpochMilli());
        }
        indexSettingsBuilder.put(IndexMetadata.SETTING_INDEX_PROVIDED_NAME, request.getProvidedName());
        indexSettingsBuilder.put(SETTING_INDEX_UUID, UUIDs.randomBase64UUID());

        if (sourceMetadata != null) {
            assert request.resizeType() != null;
            prepareResizeIndexSettings(
                currentState,
                indexSettingsBuilder,
                request.recoverFrom(),
                request.index(),
                request.resizeType(),
                request.copySettings(),
                indexScopedSettings
            );
        }

        Settings indexSettings = indexSettingsBuilder.build();
        /*
         * We can not validate settings until we have applied templates, otherwise we do not know the actual settings
         * that will be used to create this index.
         */
        shardLimitValidator.validateShardLimit(indexSettings, currentState);
        validateSoftDeleteSettings(indexSettings);
        validateTranslogRetentionSettings(indexSettings);
        validateStoreTypeSetting(indexSettings);
        return indexSettings;
    }

    private static void validateSoftDeleteSettings(Settings indexSettings) {
        if (IndexSettings.INDEX_SOFT_DELETES_SETTING.get(indexSettings) == false
            && IndexMetadata.SETTING_INDEX_VERSION_CREATED.get(indexSettings).onOrAfter(Version.V_8_0_0)) {
            throw new IllegalArgumentException(
                "Creating indices with soft-deletes disabled is no longer supported. "
                    + "Please do not specify a value for setting [index.soft_deletes.enabled]."
            );
        }
    }

    /**
     * Calculates the number of routing shards based on the configured value in indexSettings or if recovering from another index
     * it will return the value configured for that index.
     */
    static int getIndexNumberOfRoutingShards(Settings indexSettings, @Nullable IndexMetadata sourceMetadata) {
        final int numTargetShards = INDEX_NUMBER_OF_SHARDS_SETTING.get(indexSettings);
        final Version indexVersionCreated = IndexMetadata.SETTING_INDEX_VERSION_CREATED.get(indexSettings);
        final int routingNumShards;
        if (sourceMetadata == null || sourceMetadata.getNumberOfShards() == 1) {
            // in this case we either have no index to recover from or
            // we have a source index with 1 shard and without an explicit split factor
            // or one that is valid in that case we can split into whatever and auto-generate a new factor.
            // (Don't use IndexMetadata.INDEX_NUMBER_OF_ROUTING_SHARDS_SETTING.get(indexSettings) here, otherwise
            // we get the default value when `null` has been provided as value)
            if (indexSettings.get(IndexMetadata.INDEX_NUMBER_OF_ROUTING_SHARDS_SETTING.getKey()) != null) {
                routingNumShards = IndexMetadata.INDEX_NUMBER_OF_ROUTING_SHARDS_SETTING.get(indexSettings);
            } else {
                routingNumShards = calculateNumRoutingShards(numTargetShards, indexVersionCreated);
            }
        } else {
            assert IndexMetadata.INDEX_NUMBER_OF_ROUTING_SHARDS_SETTING.exists(indexSettings) == false
                : "index.number_of_routing_shards should not be present on the target index on resize";
            routingNumShards = sourceMetadata.getRoutingNumShards();
        }
        return routingNumShards;
    }

    /**
     * Validate and resolve the aliases explicitly set for the index, together with the ones inherited from the specified
     * templates.
     *
     * The template mappings are applied in the order they are encountered in the list (clients should make sure the lower index, closer
     * to the head of the list, templates have the highest {@link IndexTemplateMetadata#order()})
     *
     * @return the list of resolved aliases, with the explicitly provided aliases occurring first (having a higher priority) followed by
     * the ones inherited from the templates
     */
    public static List<AliasMetadata> resolveAndValidateAliases(
        String index,
        Set<Alias> aliases,
        List<Map<String, AliasMetadata>> templateAliases,
        Metadata metadata,
        NamedXContentRegistry xContentRegistry,
        SearchExecutionContext searchExecutionContext,
        Function<String, String> indexNameExpressionResolver,
        Predicate<String> systemNamePredicate
    ) {

        // Keep a separate set to facilitate searches when processing aliases from the template
        Set<Alias> resolvedExpressions = new HashSet<>();
        List<AliasMetadata> resolvedAliases = new ArrayList<>();
        for (Alias alias : aliases) {
            final String resolvedExpression = indexNameExpressionResolver.apply(alias.name());
            alias = alias.name(resolvedExpression);
            AliasValidator.validateAlias(alias, index, metadata);
            if (Strings.hasLength(alias.filter())) {
                AliasValidator.validateAliasFilter(alias.name(), alias.filter(), searchExecutionContext, xContentRegistry);
            }

            AliasMetadata aliasMetadata = AliasMetadata.builder(alias.name())
                .filter(alias.filter())
                .indexRouting(alias.indexRouting())
                .searchRouting(alias.searchRouting())
                .writeIndex(alias.writeIndex())
                .isHidden(systemNamePredicate.test(alias.name()) ? Boolean.TRUE : alias.isHidden())
                .build();
            resolvedAliases.add(aliasMetadata);
            resolvedExpressions.add(new Alias(resolvedExpression));
        }

        Map<String, AliasMetadata> templatesAliases = new HashMap<>();
        for (Map<String, AliasMetadata> templateAliasConfig : templateAliases) {
            // handle aliases
            for (Map.Entry<String, AliasMetadata> entry : templateAliasConfig.entrySet()) {
                String resolvedTemplateExpression = indexNameExpressionResolver.apply(entry.getValue().alias());
                AliasMetadata aliasMetadata = AliasMetadata.newAliasMetadata(entry.getValue(), resolvedTemplateExpression);

                // if an alias with same name came with the create index request itself,
                // ignore this one taken from the index template
                if (resolvedExpressions.contains(new Alias(aliasMetadata.alias()))) {
                    continue;
                }
                // if an alias with same name was already processed, ignore this one
                if (templatesAliases.containsKey(entry.getKey())) {
                    continue;
                }

                // Allow templatesAliases to be templated by replacing a token with the
                // name of the index that we are applying it to
                if (aliasMetadata.alias().contains("{index}")) {
                    String templatedAlias = aliasMetadata.alias().replace("{index}", index);
                    aliasMetadata = AliasMetadata.newAliasMetadata(aliasMetadata, templatedAlias);
                }

                // set system aliases from templates to hidden
                if (systemNamePredicate.test(aliasMetadata.alias())) {
                    aliasMetadata = AliasMetadata.builder(aliasMetadata.alias())
                        .filter(aliasMetadata.filter())
                        .indexRouting(aliasMetadata.indexRouting())
                        .searchRouting(aliasMetadata.searchRouting())
                        .writeIndex(aliasMetadata.writeIndex())
                        .isHidden(true)
                        .build();
                }

                AliasValidator.validateAliasMetadata(aliasMetadata, index, metadata);
                if (aliasMetadata.filter() != null) {
                    AliasValidator.validateAliasFilter(
                        aliasMetadata.alias(),
                        aliasMetadata.filter().uncompressed(),
                        searchExecutionContext,
                        xContentRegistry
                    );
                }
                templatesAliases.put(aliasMetadata.alias(), aliasMetadata);
                resolvedAliases.add((aliasMetadata));
            }
        }
        return resolvedAliases;

    }

    /**
     * Creates the index into the cluster state applying the provided blocks. The final cluster state will contain an updated routing
     * table based on the live nodes.
     */
    static ClusterState clusterStateCreateIndex(
        ClusterState currentState,
        Set<ClusterBlock> clusterBlocks,
        IndexMetadata indexMetadata,
        BiConsumer<Metadata.Builder, IndexMetadata> metadataTransformer
    ) {
        Metadata.Builder builder = Metadata.builder(currentState.metadata()).put(indexMetadata, false);
        if (metadataTransformer != null) {
            metadataTransformer.accept(builder, indexMetadata);
        }
        Metadata newMetadata = builder.build();

        String indexName = indexMetadata.getIndex().getName();
        ClusterBlocks.Builder blocks = createClusterBlocksBuilder(currentState, indexName, clusterBlocks);
        blocks.updateBlocks(indexMetadata);

        ClusterState updatedState = ClusterState.builder(currentState).blocks(blocks).metadata(newMetadata).build();

        RoutingTable.Builder routingTableBuilder = RoutingTable.builder(updatedState.routingTable())
            .addAsNew(updatedState.metadata().index(indexName));
        return ClusterState.builder(updatedState).routingTable(routingTableBuilder.build()).build();
    }

    static IndexMetadata buildIndexMetadata(
        String indexName,
        List<AliasMetadata> aliases,
        Supplier<DocumentMapper> documentMapperSupplier,
        Settings indexSettings,
        int routingNumShards,
        @Nullable IndexMetadata sourceMetadata,
        boolean isSystem
    ) {
        IndexMetadata.Builder indexMetadataBuilder = createIndexMetadataBuilder(indexName, sourceMetadata, indexSettings, routingNumShards);
        indexMetadataBuilder.system(isSystem);
        // now, update the mappings with the actual source
        Map<String, MappingMetadata> mappingsMetadata = new HashMap<>();
        DocumentMapper mapper = documentMapperSupplier.get();
        if (mapper != null) {
            MappingMetadata mappingMd = new MappingMetadata(mapper);
            mappingsMetadata.put(mapper.type(), mappingMd);
        }

        for (MappingMetadata mappingMd : mappingsMetadata.values()) {
            indexMetadataBuilder.putMapping(mappingMd);
        }

        // apply the aliases in reverse order as the lower index ones have higher order
        for (int i = aliases.size() - 1; i >= 0; i--) {
            indexMetadataBuilder.putAlias(aliases.get(i));
        }

        indexMetadataBuilder.state(IndexMetadata.State.OPEN);
        return indexMetadataBuilder.build();
    }

    /**
     * Creates an {@link IndexMetadata.Builder} for the provided index and sets a valid primary term for all the shards if a source
     * index meta data is provided (this represents the case where we're shrinking/splitting an index and the primary term for the newly
     * created index needs to be gte than the maximum term in the source index).
     */
    private static IndexMetadata.Builder createIndexMetadataBuilder(
        String indexName,
        @Nullable IndexMetadata sourceMetadata,
        Settings indexSettings,
        int routingNumShards
    ) {
        final IndexMetadata.Builder builder = IndexMetadata.builder(indexName);
        builder.setRoutingNumShards(routingNumShards);
        builder.settings(indexSettings);

        if (sourceMetadata != null) {
            /*
             * We need to arrange that the primary term on all the shards in the shrunken index is at least as large as
             * the maximum primary term on all the shards in the source index. This ensures that we have correct
             * document-level semantics regarding sequence numbers in the shrunken index.
             */
            final long primaryTerm = IntStream.range(0, sourceMetadata.getNumberOfShards())
                .mapToLong(sourceMetadata::primaryTerm)
                .max()
                .getAsLong();
            for (int shardId = 0; shardId < builder.numberOfShards(); shardId++) {
                builder.primaryTerm(shardId, primaryTerm);
            }
        }
        return builder;
    }

    private static ClusterBlocks.Builder createClusterBlocksBuilder(ClusterState currentState, String index, Set<ClusterBlock> blocks) {
        ClusterBlocks.Builder blocksBuilder = ClusterBlocks.builder().blocks(currentState.blocks());
        if (blocks.isEmpty() == false) {
            for (ClusterBlock block : blocks) {
                blocksBuilder.addIndexBlock(index, block);
            }
        }
        return blocksBuilder;
    }

    private static void updateIndexMappingsAndBuildSortOrder(
        IndexService indexService,
        CreateIndexClusterStateUpdateRequest request,
        List<CompressedXContent> mappings,
        @Nullable IndexMetadata sourceMetadata
    ) throws IOException {
        MapperService mapperService = indexService.mapperService();
        IndexMode indexMode = indexService.getIndexSettings() != null ? indexService.getIndexSettings().getMode() : IndexMode.STANDARD;
        final CompressedXContent defaultMapping = indexMode.getDefaultMapping();
        if (defaultMapping != null) {
            mapperService.merge(MapperService.SINGLE_MAPPING_NAME, defaultMapping, MergeReason.INDEX_TEMPLATE);
        }
        for (CompressedXContent mapping : mappings) {
            mapperService.merge(MapperService.SINGLE_MAPPING_NAME, mapping, MergeReason.INDEX_TEMPLATE);
        }
        indexMode.validateTimestampFieldMapping(request.dataStreamName() != null, mapperService.mappingLookup());

        if (sourceMetadata == null) {
            // now that the mapping is merged we can validate the index sort.
            // we cannot validate for index shrinking since the mapping is empty
            // at this point. The validation will take place later in the process
            // (when all shards are copied in a single place).
            indexService.getIndexSortSupplier().get();
        }
    }

    private static void validateActiveShardCount(ActiveShardCount waitForActiveShards, IndexMetadata indexMetadata) {
        if (waitForActiveShards == ActiveShardCount.DEFAULT) {
            waitForActiveShards = indexMetadata.getWaitForActiveShards();
        }
        if (waitForActiveShards.validate(indexMetadata.getNumberOfReplicas()) == false) {
            throw new IllegalArgumentException(
                "invalid wait_for_active_shards["
                    + waitForActiveShards
                    + "]: cannot be greater than number of shard copies ["
                    + (indexMetadata.getNumberOfReplicas() + 1)
                    + "]"
            );
        }
    }

    private void validate(CreateIndexClusterStateUpdateRequest request, ClusterState state) {
        validateIndexName(request.index(), state);
        validateIndexSettings(request.index(), request.settings(), forbidPrivateIndexSettings);
    }

    public void validateIndexSettings(String indexName, final Settings settings, final boolean forbidPrivateIndexSettings)
        throws IndexCreationException {
        List<String> validationErrors = getIndexSettingsValidationErrors(settings, forbidPrivateIndexSettings);

        if (validationErrors.isEmpty() == false) {
            ValidationException validationException = new ValidationException();
            validationException.addValidationErrors(validationErrors);
            throw new IndexCreationException(indexName, validationException);
        }
    }

    List<String> getIndexSettingsValidationErrors(final Settings settings, final boolean forbidPrivateIndexSettings) {
        List<String> validationErrors = validateIndexCustomPath(settings, env.sharedDataFile());
        if (forbidPrivateIndexSettings) {
            validationErrors.addAll(validatePrivateSettingsNotExplicitlySet(settings, indexScopedSettings));
        }
        return validationErrors;
    }

    private static List<String> validatePrivateSettingsNotExplicitlySet(Settings settings, IndexScopedSettings indexScopedSettings) {
        List<String> validationErrors = new ArrayList<>();
        for (final String key : settings.keySet()) {
            final Setting<?> setting = indexScopedSettings.get(key);
            if (setting == null) {
                assert indexScopedSettings.isPrivateSetting(key) : "expected [" + key + "] to be private but it was not";
            } else if (setting.isPrivateIndex()) {
                validationErrors.add("private index setting [" + key + "] can not be set explicitly");
            }
        }
        return validationErrors;
    }

    /**
     * Validates that the configured index data path (if any) is a sub-path of the configured shared data path (if any)
     *
     * @param settings the index configured settings
     * @param sharedDataPath the configured `path.shared_data` (if any)
     * @return a list containing validaton errors or an empty list if there aren't any errors
     */
    private static List<String> validateIndexCustomPath(Settings settings, @Nullable Path sharedDataPath) {
        String customPath = IndexMetadata.INDEX_DATA_PATH_SETTING.get(settings);
        List<String> validationErrors = new ArrayList<>();
        if (Strings.isEmpty(customPath) == false) {
            if (sharedDataPath == null) {
                validationErrors.add("path.shared_data must be set in order to use custom data paths");
            } else {
                Path resolvedPath = PathUtils.get(new Path[] { sharedDataPath }, customPath);
                if (resolvedPath == null) {
                    validationErrors.add("custom path [" + customPath + "] is not a sub-path of path.shared_data [" + sharedDataPath + "]");
                }
            }
        }
        return validationErrors;
    }

    /**
     * Validates the settings and mappings for shrinking an index.
     *
     * @return the list of nodes at least one instance of the source index shards are allocated
     */
    static List<String> validateShrinkIndex(ClusterState state, String sourceIndex, String targetIndexName, Settings targetIndexSettings) {
        IndexMetadata sourceMetadata = validateResize(state, sourceIndex, targetIndexName, targetIndexSettings);
        if (sourceMetadata.isSearchableSnapshot()) {
            throw new IllegalArgumentException("can't shrink searchable snapshot index [" + sourceIndex + ']');
        }
        assert INDEX_NUMBER_OF_SHARDS_SETTING.exists(targetIndexSettings);
        IndexMetadata.selectShrinkShards(0, sourceMetadata, INDEX_NUMBER_OF_SHARDS_SETTING.get(targetIndexSettings));

        if (sourceMetadata.getNumberOfShards() == 1) {
            throw new IllegalArgumentException("can't shrink an index with only one shard");
        }

        // now check that index is all on one node
        final IndexRoutingTable table = state.routingTable().index(sourceIndex);
        Map<String, AtomicInteger> nodesToNumRouting = new HashMap<>();
        int numShards = sourceMetadata.getNumberOfShards();
        for (ShardRouting routing : table.shardsWithState(ShardRoutingState.STARTED)) {
            nodesToNumRouting.computeIfAbsent(routing.currentNodeId(), (s) -> new AtomicInteger(0)).incrementAndGet();
        }
        List<String> nodesToAllocateOn = new ArrayList<>();
        for (Map.Entry<String, AtomicInteger> entries : nodesToNumRouting.entrySet()) {
            int numAllocations = entries.getValue().get();
            assert numAllocations <= numShards : "wait what? " + numAllocations + " is > than num shards " + numShards;
            if (numAllocations == numShards) {
                nodesToAllocateOn.add(entries.getKey());
            }
        }
        if (nodesToAllocateOn.isEmpty()) {
            throw new IllegalStateException("index " + sourceIndex + " must have all shards allocated on the same node to shrink index");
        }
        return nodesToAllocateOn;
    }

    static void validateSplitIndex(ClusterState state, String sourceIndex, String targetIndexName, Settings targetIndexSettings) {
        IndexMetadata sourceMetadata = validateResize(state, sourceIndex, targetIndexName, targetIndexSettings);
        if (sourceMetadata.isSearchableSnapshot()) {
            throw new IllegalArgumentException("can't split searchable snapshot index [" + sourceIndex + ']');
        }
        IndexMetadata.selectSplitShard(0, sourceMetadata, INDEX_NUMBER_OF_SHARDS_SETTING.get(targetIndexSettings));
    }

    static void validateCloneIndex(ClusterState state, String sourceIndex, String targetIndexName, Settings targetIndexSettings) {
        IndexMetadata sourceMetadata = validateResize(state, sourceIndex, targetIndexName, targetIndexSettings);
        if (sourceMetadata.isSearchableSnapshot()) {
            for (Setting<?> nonCloneableSetting : Arrays.asList(INDEX_STORE_TYPE_SETTING, INDEX_RECOVERY_TYPE_SETTING)) {
                if (nonCloneableSetting.exists(targetIndexSettings) == false) {
                    throw new IllegalArgumentException(
                        "can't clone searchable snapshot index ["
                            + sourceIndex
                            + "]; setting ["
                            + nonCloneableSetting.getKey()
                            + "] should be overridden"
                    );
                }
            }
        }
        IndexMetadata.selectCloneShard(0, sourceMetadata, INDEX_NUMBER_OF_SHARDS_SETTING.get(targetIndexSettings));
    }

    static IndexMetadata validateResize(ClusterState state, String sourceIndex, String targetIndexName, Settings targetIndexSettings) {
        if (state.metadata().hasIndex(targetIndexName)) {
            throw new ResourceAlreadyExistsException(state.metadata().index(targetIndexName).getIndex());
        }
        final IndexMetadata sourceMetadata = state.metadata().index(sourceIndex);
        if (sourceMetadata == null) {
            throw new IndexNotFoundException(sourceIndex);
        }

        IndexAbstraction source = state.metadata().getIndicesLookup().get(sourceIndex);
        assert source != null;
        if (source.getParentDataStream() != null && source.getParentDataStream().getWriteIndex().equals(sourceMetadata.getIndex())) {
            throw new IllegalArgumentException(
                String.format(
                    Locale.ROOT,
                    "cannot resize the write index [%s] for data stream [%s]",
                    sourceIndex,
                    source.getParentDataStream().getName()
                )
            );
        }
        // ensure index is read-only
        if (state.blocks().indexBlocked(ClusterBlockLevel.WRITE, sourceIndex) == false) {
            throw new IllegalStateException("index " + sourceIndex + " must be read-only to resize index. use \"index.blocks.write=true\"");
        }

        if (INDEX_NUMBER_OF_SHARDS_SETTING.exists(targetIndexSettings)) {
            // this method applies all necessary checks ie. if the target shards are less than the source shards
            // of if the source shards are divisible by the number of target shards
            IndexMetadata.getRoutingFactor(sourceMetadata.getNumberOfShards(), INDEX_NUMBER_OF_SHARDS_SETTING.get(targetIndexSettings));
        }
        return sourceMetadata;
    }

    static void prepareResizeIndexSettings(
        final ClusterState currentState,
        final Settings.Builder indexSettingsBuilder,
        final Index resizeSourceIndex,
        final String resizeIntoName,
        final ResizeType type,
        final boolean copySettings,
        final IndexScopedSettings indexScopedSettings
    ) {
        // we use "i.r.a.initial_recovery" rather than "i.r.a.require|include" since we want the replica to allocate right away
        // once we are allocated.
        final String initialRecoveryIdFilter = IndexMetadata.INDEX_ROUTING_INITIAL_RECOVERY_GROUP_SETTING.getKey() + "_id";

        final IndexMetadata sourceMetadata = currentState.metadata().index(resizeSourceIndex.getName());
        if (type == ResizeType.SHRINK) {
            final List<String> nodesToAllocateOn = validateShrinkIndex(
                currentState,
                resizeSourceIndex.getName(),
                resizeIntoName,
                indexSettingsBuilder.build()
            );
            indexSettingsBuilder.put(initialRecoveryIdFilter, Strings.arrayToCommaDelimitedString(nodesToAllocateOn.toArray()));
        } else if (type == ResizeType.SPLIT) {
            validateSplitIndex(currentState, resizeSourceIndex.getName(), resizeIntoName, indexSettingsBuilder.build());
            indexSettingsBuilder.putNull(initialRecoveryIdFilter);
        } else if (type == ResizeType.CLONE) {
            validateCloneIndex(currentState, resizeSourceIndex.getName(), resizeIntoName, indexSettingsBuilder.build());
            indexSettingsBuilder.putNull(initialRecoveryIdFilter);
        } else {
            throw new IllegalStateException("unknown resize type is " + type);
        }

        final Settings.Builder builder = Settings.builder();
        if (copySettings) {
            // copy all settings and non-copyable settings and settings that have already been set (e.g., from the request)
            for (final String key : sourceMetadata.getSettings().keySet()) {
                final Setting<?> setting = indexScopedSettings.get(key);
                if (setting == null) {
                    assert indexScopedSettings.isPrivateSetting(key) : key;
                } else if (setting.getProperties().contains(Setting.Property.NotCopyableOnResize)) {
                    continue;
                }
                // do not override settings that have already been set (for example, from the request)
                if (indexSettingsBuilder.keys().contains(key)) {
                    continue;
                }
                builder.copy(key, sourceMetadata.getSettings());
            }
        } else {
            final Predicate<String> sourceSettingsPredicate = (s) -> (s.startsWith("index.similarity.")
                || s.startsWith("index.analysis.")
                || s.startsWith("index.sort.")
                || s.equals("index.soft_deletes.enabled")) && indexSettingsBuilder.keys().contains(s) == false;
            builder.put(sourceMetadata.getSettings().filter(sourceSettingsPredicate));
        }

        indexSettingsBuilder.put(IndexMetadata.SETTING_VERSION_CREATED, sourceMetadata.getCreationVersion())
            .put(builder.build())
            .put(IndexMetadata.SETTING_ROUTING_PARTITION_SIZE, sourceMetadata.getRoutingPartitionSize())
            .put(IndexMetadata.INDEX_RESIZE_SOURCE_NAME.getKey(), resizeSourceIndex.getName())
            .put(IndexMetadata.INDEX_RESIZE_SOURCE_UUID.getKey(), resizeSourceIndex.getUUID());
        if (sourceMetadata.getSettings().hasValue(IndexMetadata.SETTING_VERSION_COMPATIBILITY)) {
            indexSettingsBuilder.put(IndexMetadata.SETTING_VERSION_COMPATIBILITY, sourceMetadata.getCompatibilityVersion());
        }
    }

    /**
     * Returns a default number of routing shards based on the number of shards of the index. The default number of routing shards will
     * allow any index to be split at least once and at most 10 times by a factor of two. The closer the number or shards gets to 1024
     * the less default split operations are supported
     */
    public static int calculateNumRoutingShards(int numShards, Version indexVersionCreated) {
        if (indexVersionCreated.onOrAfter(Version.V_7_0_0)) {
            // only select this automatically for indices that are created on or after 7.0 this will prevent this new behaviour
            // until we have a fully upgraded cluster. Additionally it will make integratin testing easier since mixed clusters
            // will always have the behavior of the min node in the cluster.
            //
            // We use as a default number of routing shards the higher number that can be expressed
            // as {@code numShards * 2^x`} that is less than or equal to the maximum number of shards: 1024.
            int log2MaxNumShards = 10; // logBase2(1024)
            int log2NumShards = 32 - Integer.numberOfLeadingZeros(numShards - 1); // ceil(logBase2(numShards))
            int numSplits = log2MaxNumShards - log2NumShards;
            numSplits = Math.max(1, numSplits); // Ensure the index can be split at least once
            return numShards * 1 << numSplits;
        } else {
            return numShards;
        }
    }

    public static void validateTranslogRetentionSettings(Settings indexSettings) {
        if (IndexMetadata.SETTING_INDEX_VERSION_CREATED.get(indexSettings).onOrAfter(Version.V_8_0_0)
            && (IndexSettings.INDEX_TRANSLOG_RETENTION_AGE_SETTING.exists(indexSettings)
                || IndexSettings.INDEX_TRANSLOG_RETENTION_SIZE_SETTING.exists(indexSettings))) {
            throw new IllegalArgumentException(
                "Translog retention settings [index.translog.retention.age] "
                    + "and [index.translog.retention.size] are no longer supported. Please do not specify values for these settings"
            );
        }
        if (IndexSettings.INDEX_SOFT_DELETES_SETTING.get(indexSettings)
            && (IndexSettings.INDEX_TRANSLOG_RETENTION_AGE_SETTING.exists(indexSettings)
                || IndexSettings.INDEX_TRANSLOG_RETENTION_SIZE_SETTING.exists(indexSettings))) {
            deprecationLogger.warn(
                DeprecationCategory.SETTINGS,
                "translog_retention",
                "Translog retention settings [index.translog.retention.age] and [index.translog.retention.size] are deprecated and "
                    + "effectively ignored. They will be removed in a future version."
            );
        }
    }

    public static void validateStoreTypeSetting(Settings indexSettings) {
        final String storeType = IndexModule.INDEX_STORE_TYPE_SETTING.get(indexSettings);
        if (IndexModule.Type.SIMPLEFS.match(storeType)) {
            deprecationLogger.warn(
                DeprecationCategory.SETTINGS,
                "store_type_setting",
                "[simplefs] is deprecated and will be removed in 8.0. Use [niofs] or other file systems instead. "
                    + "Elasticsearch 7.15 or later uses [niofs] for the [simplefs] store type as it offers superior "
                    + "or equivalent performance to [simplefs]."
            );
        }
    }
}<|MERGE_RESOLUTION|>--- conflicted
+++ resolved
@@ -287,14 +287,10 @@
 
     private void onlyCreateIndex(final CreateIndexClusterStateUpdateRequest request, final ActionListener<AcknowledgedResponse> listener) {
         normalizeRequestSetting(request);
-<<<<<<< HEAD
 
         var future = new ListenableFuture<AcknowledgedResponse>();
 
-        clusterService.submitStateUpdateTask(
-=======
-        submitUnbatchedTask(
->>>>>>> 6a3e5674
+        submitStateUpdateTask(
             "create-index [" + request.index() + "], cause [" + request.cause() + "]",
             new AckedClusterStateUpdateTask(Priority.URGENT, request, future) {
 
