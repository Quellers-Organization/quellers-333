--- conflicted
+++ resolved
@@ -28,10 +28,6 @@
 import java.util.Map;
 import java.util.Set;
 
-<<<<<<< HEAD
-import static java.util.Collections.emptySet;
-=======
->>>>>>> 16213661
 import static java.util.stream.Collectors.toSet;
 
 /**
@@ -298,11 +294,7 @@
     }
 
     private static Set<ClusterBlock> readBlockSet(StreamInput in) throws IOException {
-<<<<<<< HEAD
         return in.readImmutableSet(ClusterBlock::new);
-=======
-        return Set.copyOf(in.readSet(ClusterBlock::new));
->>>>>>> 16213661
     }
 
     public static Diff<ClusterBlocks> readDiffFrom(StreamInput in) throws IOException {
