/*
 * Copyright Elasticsearch B.V. and/or licensed to Elasticsearch B.V. under one
 * or more contributor license agreements. Licensed under the Elastic License
 * 2.0 and the Server Side Public License, v 1; you may not use this file except
 * in compliance with, at your election, the Elastic License 2.0 or the Server
 * Side Public License, v 1.
 */

package org.elasticsearch.cluster.routing;

import org.elasticsearch.Version;
import org.elasticsearch.cluster.node.DiscoveryNode;
import org.elasticsearch.cluster.routing.RecoverySource.ExistingStoreRecoverySource;
import org.elasticsearch.cluster.routing.RecoverySource.PeerRecoverySource;
import org.elasticsearch.cluster.routing.allocation.allocator.BalancedShardsAllocator;
import org.elasticsearch.common.Strings;
import org.elasticsearch.common.io.stream.StreamInput;
import org.elasticsearch.common.io.stream.StreamOutput;
import org.elasticsearch.common.io.stream.Writeable;
import org.elasticsearch.core.Nullable;
import org.elasticsearch.index.Index;
import org.elasticsearch.index.shard.ShardId;
import org.elasticsearch.xcontent.ToXContentFragment;
import org.elasticsearch.xcontent.ToXContentObject;
import org.elasticsearch.xcontent.XContentBuilder;

import java.io.IOException;
import java.util.List;
import java.util.Objects;

/**
 * {@link ShardRouting} immutably encapsulates information about shard
 * indexRoutings like id, state, version, etc.
 */
public final class ShardRouting implements Writeable, ToXContentObject {

    /**
     * Used if shard size is not available
     */
    public static final long UNAVAILABLE_EXPECTED_SHARD_SIZE = -1;
    private static final Version EXPECTED_SHARD_SIZE_FOR_STARTED_VERSION = Version.V_8_5_0;
    private static final Version RELOCATION_FAILURE_INFO_VERSION = Version.V_8_6_0;

    private final ShardId shardId;
    private final String currentNodeId;
    /**
     * This field contains
     * - node id this shard is relocating to iff state == RELOCATING
     * - node id this shard is relocating from iff state == INITIALIZING and this is relocation target
     * - {@code null} in other cases
     */
    @Nullable
    private final String relocatingNodeId;
    private final boolean primary;
    private final ShardRoutingState state;
    @Nullable
    private final RecoverySource recoverySource;
    @Nullable
    private final UnassignedInfo unassignedInfo;
    private final RelocationFailureInfo relocationFailureInfo;
    private final AllocationId allocationId;
    private final long expectedShardSize;
    @Nullable
    private final ShardRouting targetRelocatingShard;
    private final Role role;

    /**
     * A constructor to internally create shard routing instances, note, the internal flag should only be set to true
     * by either this class or tests. Visible for testing.
     */
    ShardRouting(
        ShardId shardId,
        String currentNodeId,
        String relocatingNodeId,
        boolean primary,
        ShardRoutingState state,
        RecoverySource recoverySource,
        UnassignedInfo unassignedInfo,
        RelocationFailureInfo relocationFailureInfo,
        AllocationId allocationId,
        long expectedShardSize,
        Role role
    ) {
        this.shardId = shardId;
        this.currentNodeId = currentNodeId;
        this.relocatingNodeId = relocatingNodeId;
        this.primary = primary;
        this.state = state;
        this.recoverySource = recoverySource;
        this.unassignedInfo = unassignedInfo;
        this.relocationFailureInfo = relocationFailureInfo;
        this.allocationId = allocationId;
        this.expectedShardSize = expectedShardSize;
        this.role = role;
        assert role != null;
        this.targetRelocatingShard = initializeTargetRelocatingShard();

        assert relocationFailureInfo != null : "relocation failure info must be always set";
<<<<<<< HEAD
        assert assertConsistent();
    }

    private boolean assertConsistent() {
        switch (state) {
            case UNASSIGNED -> {
                assert currentNodeId == null : state + " shard must not be assigned to a node " + this;
                assert relocatingNodeId == null : state + " shard must not be relocating to a node " + this;
                assert unassignedInfo != null : state + " shard must be created with unassigned info " + this;
                assert recoverySource != null : state + "shard must be created with a recovery source" + this;
                if (primary == false) {
                    assert recoverySource == PeerRecoverySource.INSTANCE : "replica shards always recover from primary";
                }
            }
            case INITIALIZING -> {
                assert currentNodeId != null : state + " shard must be assigned to a node " + this;
                // relocatingNodeId is not set for initializing shard but set for relocating shard counterpart
                // unassignedInfo is kept after starting unassigned shard but not present for relocating shard counterpart
                assert recoverySource != null : state + "shard must be created with a recovery source" + this;
                if (primary == false) {
                    assert recoverySource == PeerRecoverySource.INSTANCE : "replica shards always recover from primary";
                }
            }
            case STARTED -> {
                assert currentNodeId != null : state + " shard must be assigned to a node " + this;
                assert relocatingNodeId == null : state + " shard must not be relocating to a node " + this;
                assert unassignedInfo == null : state + " shard must be created without unassigned info " + this;
                assert recoverySource == null : state + "shard must be created without a recovery source" + this;
            }
            case RELOCATING -> {
                assert currentNodeId != null : state + " shard must be assigned to a node " + this;
                assert relocatingNodeId != null : state + " shard must be relocating to a node " + this;
                assert unassignedInfo == null : "relocating shard must be created without unassigned info " + this;
                assert recoverySource == null : state + "shard must be created without a recovery source" + this;
            }
        }
        return true;
=======
        assert (state == ShardRoutingState.UNASSIGNED || state == ShardRoutingState.INITIALIZING) == (recoverySource != null)
            : "recovery source only available on unassigned or initializing shard but was " + state;
        assert recoverySource == null || recoverySource == PeerRecoverySource.INSTANCE || primary
            : "replica shards always recover from primary";
        assert (currentNodeId == null) == (state == ShardRoutingState.UNASSIGNED)
            : "unassigned shard must not be assigned to a node " + this;
        assert relocatingNodeId == null || state == ShardRoutingState.RELOCATING || state == ShardRoutingState.INITIALIZING
            : state + " shard must not have relocating node " + this;
        assert primary == false || role.isPromotableToPrimary() : "shard with unpromotable role was promoted to primary: " + this;
>>>>>>> 90f49de0
    }

    @Nullable
    private ShardRouting initializeTargetRelocatingShard() {
        if (state == ShardRoutingState.RELOCATING) {
            return new ShardRouting(
                shardId,
                relocatingNodeId,
                currentNodeId,
                primary,
                ShardRoutingState.INITIALIZING,
                PeerRecoverySource.INSTANCE,
                unassignedInfo,
                RelocationFailureInfo.NO_FAILURES,
                AllocationId.newTargetRelocation(allocationId),
                expectedShardSize,
                role
            );
        } else {
            return null;
        }
    }

    /**
     * Creates a new unassigned shard.
     */
    public static ShardRouting newUnassigned(
        ShardId shardId,
        boolean primary,
        RecoverySource recoverySource,
        UnassignedInfo unassignedInfo,
        Role role
    ) {
        return new ShardRouting(
            shardId,
            null,
            null,
            primary,
            ShardRoutingState.UNASSIGNED,
            recoverySource,
            unassignedInfo,
            RelocationFailureInfo.NO_FAILURES,
            null,
            UNAVAILABLE_EXPECTED_SHARD_SIZE,
            role
        );
    }

    public Index index() {
        return shardId.getIndex();
    }

    /**
     * The index name.
     */
    public String getIndexName() {
        return shardId.getIndexName();
    }

    /**
     * The shard id.
     */
    public int id() {
        return shardId.id();
    }

    /**
     * The shard id.
     */
    public int getId() {
        return id();
    }

    /**
     * The shard is unassigned (not allocated to any node).
     */
    public boolean unassigned() {
        return state == ShardRoutingState.UNASSIGNED;
    }

    /**
     * The shard is initializing (usually recovering either from peer shard
     * or from gateway).
     */
    public boolean initializing() {
        return state == ShardRoutingState.INITIALIZING;
    }

    /**
     * Returns <code>true</code> iff the this shard is currently
     * {@link ShardRoutingState#STARTED started} or
     * {@link ShardRoutingState#RELOCATING relocating} to another node.
     * Otherwise <code>false</code>
     */
    public boolean active() {
        return started() || relocating();
    }

    /**
     * The shard is in started mode.
     */
    public boolean started() {
        return state == ShardRoutingState.STARTED;
    }

    /**
     * Returns <code>true</code> iff the this shard is currently relocating to
     * another node. Otherwise <code>false</code>
     *
     * @see ShardRoutingState#RELOCATING
     */
    public boolean relocating() {
        return state == ShardRoutingState.RELOCATING;
    }

    /**
     * Returns <code>true</code> iff this shard is assigned to a node ie. not
     * {@link ShardRoutingState#UNASSIGNED unassigned}. Otherwise <code>false</code>
     */
    public boolean assignedToNode() {
        return currentNodeId != null;
    }

    /**
     * The current node id the shard is allocated on.
     */
    public String currentNodeId() {
        return this.currentNodeId;
    }

    /**
     * The relocating node id the shard is either relocating to or relocating from.
     */
    public String relocatingNodeId() {
        return this.relocatingNodeId;
    }

    /**
     * Returns a shard routing representing the target shard.
     * The target shard routing will be the INITIALIZING state and have relocatingNodeId set to the
     * source node.
     */
    public ShardRouting getTargetRelocatingShard() {
        assert relocating();
        return targetRelocatingShard;
    }

    /**
     * Additional metadata on why the shard is/was unassigned. The metadata is kept around
     * until the shard moves to STARTED.
     */
    @Nullable
    public UnassignedInfo unassignedInfo() {
        return unassignedInfo;
    }

    @Nullable
    public RelocationFailureInfo relocationFailureInfo() {
        return relocationFailureInfo;
    }

    /**
     * An id that uniquely identifies an allocation.
     */
    @Nullable
    public AllocationId allocationId() {
        return this.allocationId;
    }

    /**
     * Returns <code>true</code> iff this shard is a primary.
     */
    public boolean primary() {
        return this.primary;
    }

    /**
     * The shard state.
     */
    public ShardRoutingState state() {
        return this.state;
    }

    /**
     * The shard id.
     */
    public ShardId shardId() {
        return shardId;
    }

    /**
     * A shard iterator with just this shard in it.
     */
    public ShardIterator shardsIt() {
        return new PlainShardIterator(shardId, List.of(this));
    }

    public ShardRouting(ShardId shardId, StreamInput in) throws IOException {
        this.shardId = shardId;
        currentNodeId = DiscoveryNode.deduplicateNodeIdentifier(in.readOptionalString());
        relocatingNodeId = DiscoveryNode.deduplicateNodeIdentifier(in.readOptionalString());
        primary = in.readBoolean();
        state = ShardRoutingState.fromValue(in.readByte());
        if (state == ShardRoutingState.UNASSIGNED || state == ShardRoutingState.INITIALIZING) {
            recoverySource = RecoverySource.readFrom(in);
        } else {
            recoverySource = null;
        }
        unassignedInfo = in.readOptionalWriteable(UnassignedInfo::new);
        if (in.getVersion().onOrAfter(RELOCATION_FAILURE_INFO_VERSION)) {
            relocationFailureInfo = RelocationFailureInfo.readFrom(in);
        } else {
            relocationFailureInfo = RelocationFailureInfo.NO_FAILURES;
        }
        allocationId = in.readOptionalWriteable(AllocationId::new);
        if (state == ShardRoutingState.RELOCATING
            || state == ShardRoutingState.INITIALIZING
            || (state == ShardRoutingState.STARTED && in.getVersion().onOrAfter(EXPECTED_SHARD_SIZE_FOR_STARTED_VERSION))) {
            expectedShardSize = in.readLong();
        } else {
            expectedShardSize = UNAVAILABLE_EXPECTED_SHARD_SIZE;
        }
        if (in.getVersion().onOrAfter(Version.V_8_7_0)) {
            role = Role.readFrom(in);
        } else {
            role = Role.DEFAULT;
        }
        targetRelocatingShard = initializeTargetRelocatingShard();
    }

    public ShardRouting(StreamInput in) throws IOException {
        this(new ShardId(in), in);
    }

    /**
     * Writes shard information to {@link StreamOutput} without writing index name and shard id
     *
     * @param out {@link StreamOutput} to write shard information to
     * @throws IOException if something happens during write
     */
    public void writeToThin(StreamOutput out) throws IOException {
        out.writeOptionalString(currentNodeId);
        out.writeOptionalString(relocatingNodeId);
        out.writeBoolean(primary);
        out.writeByte(state.value());
        if (state == ShardRoutingState.UNASSIGNED || state == ShardRoutingState.INITIALIZING) {
            recoverySource.writeTo(out);
        }
        out.writeOptionalWriteable(unassignedInfo);
        if (out.getVersion().onOrAfter(RELOCATION_FAILURE_INFO_VERSION)) {
            relocationFailureInfo.writeTo(out);
        }
        out.writeOptionalWriteable(allocationId);
        if (state == ShardRoutingState.RELOCATING
            || state == ShardRoutingState.INITIALIZING
            || (state == ShardRoutingState.STARTED && out.getVersion().onOrAfter(EXPECTED_SHARD_SIZE_FOR_STARTED_VERSION))) {
            out.writeLong(expectedShardSize);
        }

        if (out.getVersion().onOrAfter(Version.V_8_7_0)) {
            role.writeTo(out);
        } else if (role != Role.DEFAULT) {
            throw new IllegalStateException(Strings.format("cannot send role [%s] to node of version [%s]", role, out.getVersion()));
        }
    }

    @Override
    public void writeTo(StreamOutput out) throws IOException {
        shardId.writeTo(out);
        writeToThin(out);
    }

    public ShardRouting updateUnassigned(UnassignedInfo unassignedInfo, RecoverySource recoverySource) {
        assert this.unassignedInfo != null : "can only update unassigned info if it is already set";
        assert this.unassignedInfo.isDelayed() || (unassignedInfo.isDelayed() == false) : "cannot transition from non-delayed to delayed";
        return new ShardRouting(
            shardId,
            currentNodeId,
            relocatingNodeId,
            primary,
            state,
            recoverySource,
            unassignedInfo,
            relocationFailureInfo,
            allocationId,
            expectedShardSize,
            role
        );
    }

    public ShardRouting updateRelocationFailure(RelocationFailureInfo relocationFailureInfo) {
        assert this.relocationFailureInfo != null : "can only update relocation failure info info if it is already set";
        return new ShardRouting(
            shardId,
            currentNodeId,
            relocatingNodeId,
            primary,
            state,
            recoverySource,
            unassignedInfo,
            relocationFailureInfo,
            allocationId,
            expectedShardSize,
            role
        );
    }

    /**
     * Moves the shard to unassigned state.
     */
    public ShardRouting moveToUnassigned(UnassignedInfo unassignedInfo) {
        assert state != ShardRoutingState.UNASSIGNED : this;
        final RecoverySource recoverySource;
        if (active()) {
            if (primary()) {
                recoverySource = ExistingStoreRecoverySource.INSTANCE;
            } else {
                recoverySource = PeerRecoverySource.INSTANCE;
            }
        } else {
            recoverySource = recoverySource();
        }
        return new ShardRouting(
            shardId,
            null,
            null,
            primary,
            ShardRoutingState.UNASSIGNED,
            recoverySource,
            unassignedInfo,
            RelocationFailureInfo.NO_FAILURES,
            null,
            UNAVAILABLE_EXPECTED_SHARD_SIZE,
            role
        );
    }

    /**
     * Initializes an unassigned shard on a node.
     *
     * @param existingAllocationId allocation id to use. If null, a fresh allocation id is generated.
     */
    public ShardRouting initialize(String nodeId, @Nullable String existingAllocationId, long expectedShardSize) {
        assert state == ShardRoutingState.UNASSIGNED : this;
        assert relocatingNodeId == null : this;
        final AllocationId allocationId;
        if (existingAllocationId == null) {
            allocationId = AllocationId.newInitializing();
        } else {
            allocationId = AllocationId.newInitializing(existingAllocationId);
        }
        return new ShardRouting(
            shardId,
            nodeId,
            null,
            primary,
            ShardRoutingState.INITIALIZING,
            recoverySource,
            unassignedInfo,
            RelocationFailureInfo.NO_FAILURES,
            allocationId,
            expectedShardSize,
            role
        );
    }

    /**
     * Relocate the shard to another node.
     *
     * @param relocatingNodeId id of the node to relocate the shard
     */
    public ShardRouting relocate(String relocatingNodeId, long expectedShardSize) {
        assert state == ShardRoutingState.STARTED : "current shard has to be started in order to be relocated " + this;
        return new ShardRouting(
            shardId,
            currentNodeId,
            relocatingNodeId,
            primary,
            ShardRoutingState.RELOCATING,
            recoverySource,
            null,
            relocationFailureInfo,
            AllocationId.newRelocation(allocationId),
            expectedShardSize,
            role
        );
    }

    /**
     * Cancel relocation of a shard. The shards state must be set
     * to <code>RELOCATING</code>.
     */
    public ShardRouting cancelRelocation() {
        assert state == ShardRoutingState.RELOCATING : this;
        assert assignedToNode() : this;
        assert relocatingNodeId != null : this;
        return new ShardRouting(
            shardId,
            currentNodeId,
            null,
            primary,
            ShardRoutingState.STARTED,
            recoverySource,
            null,
            relocationFailureInfo.incFailedRelocations(),
            AllocationId.cancelRelocation(allocationId),
            UNAVAILABLE_EXPECTED_SHARD_SIZE,
            role
        );
    }

    /**
     * Removes relocation source of a non-primary shard. The shard state must be <code>INITIALIZING</code>.
     * This allows the non-primary shard to continue recovery from the primary even though its non-primary
     * relocation source has failed.
     */
    public ShardRouting removeRelocationSource() {
        assert primary == false : this;
        assert state == ShardRoutingState.INITIALIZING : this;
        assert assignedToNode() : this;
        assert relocatingNodeId != null : this;
        return new ShardRouting(
            shardId,
            currentNodeId,
            null,
            primary,
            state,
            recoverySource,
            unassignedInfo,
            relocationFailureInfo,
            AllocationId.finishRelocation(allocationId),
            expectedShardSize,
            role
        );
    }

    /**
     * Reinitializes a replica shard, giving it a fresh allocation id
     */
    public ShardRouting reinitializeReplicaShard() {
        assert state == ShardRoutingState.INITIALIZING : this;
        assert primary == false : this;
        assert isRelocationTarget() == false : this;
        return new ShardRouting(
            shardId,
            currentNodeId,
            null,
            primary,
            ShardRoutingState.INITIALIZING,
            recoverySource,
            unassignedInfo,
            relocationFailureInfo,
            AllocationId.newInitializing(),
            expectedShardSize,
            role
        );
    }

    /**
     * Set the shards state to <code>STARTED</code>. The shards state must be
     * <code>INITIALIZING</code> or <code>RELOCATING</code>. Any relocation will be
     * canceled.
     */
    public ShardRouting moveToStarted(long expectedShardSize) {
        assert state == ShardRoutingState.INITIALIZING : "expected an initializing shard " + this;
        AllocationId allocationId = this.allocationId;
        if (allocationId.getRelocationId() != null) {
            // relocation target
            allocationId = AllocationId.finishRelocation(allocationId);
        }

        return new ShardRouting(
            shardId,
            currentNodeId,
            null,
            primary,
            ShardRoutingState.STARTED,
            null,
            null,
            RelocationFailureInfo.NO_FAILURES,
            allocationId,
            expectedShardSize,
            role
        );
    }

    /**
     * Make the active shard primary unless it's not primary
     *
     * @throws IllegalShardRoutingStateException if shard is already a primary
     */
    public ShardRouting moveActiveReplicaToPrimary() {
        assert active() : "expected an active shard " + this;
        if (primary) {
            throw new IllegalShardRoutingStateException(this, "Already primary, can't move to primary");
        }
        return new ShardRouting(
            shardId,
            currentNodeId,
            relocatingNodeId,
            true,
            state,
            recoverySource,
            unassignedInfo,
            relocationFailureInfo,
            allocationId,
            expectedShardSize,
            role
        );
    }

    /**
     * Set the unassigned primary shard to non-primary
     *
     * @throws IllegalShardRoutingStateException if shard is already a replica
     */
    public ShardRouting moveUnassignedFromPrimary() {
        assert state == ShardRoutingState.UNASSIGNED : "expected an unassigned shard " + this;
        if (primary == false) {
            throw new IllegalShardRoutingStateException(this, "Not primary, can't move to replica");
        }
        return new ShardRouting(
            shardId,
            currentNodeId,
            relocatingNodeId,
            false,
            state,
            PeerRecoverySource.INSTANCE,
            unassignedInfo,
            relocationFailureInfo,
            allocationId,
            expectedShardSize,
            role
        );
    }

    /**
     * returns true if this routing has the same allocation ID as another.
     * <p>
     * Note: if both shard routing has a null as their {@link #allocationId()}, this method returns false as the routing describe
     * no allocation at all..
     **/
    public boolean isSameAllocation(ShardRouting other) {
        boolean b = this.allocationId != null && other.allocationId != null && this.allocationId.getId().equals(other.allocationId.getId());
        assert b == false || this.currentNodeId.equals(other.currentNodeId)
            : "ShardRoutings have the same allocation id but not the same node. This [" + this + "], other [" + other + "]";
        return b;
    }

    /**
     * Returns <code>true</code> if this shard is a relocation target for another shard
     * (i.e., was created with {@link #initializeTargetRelocatingShard()}
     */
    public boolean isRelocationTarget() {
        return state == ShardRoutingState.INITIALIZING && relocatingNodeId != null;
    }

    /** returns true if the routing is the relocation target of the given routing */
    public boolean isRelocationTargetOf(ShardRouting other) {
        boolean b = this.allocationId != null
            && other.allocationId != null
            && this.state == ShardRoutingState.INITIALIZING
            && this.allocationId.getId().equals(other.allocationId.getRelocationId());

        assert b == false || other.state == ShardRoutingState.RELOCATING
            : "ShardRouting is a relocation target but the source shard state isn't relocating. This [" + this + "], other [" + other + "]";

        assert b == false || other.allocationId.getId().equals(this.allocationId.getRelocationId())
            : "ShardRouting is a relocation target but the source id isn't equal to source's allocationId.getRelocationId."
                + " This ["
                + this
                + "], other ["
                + other
                + "]";

        assert b == false || other.currentNodeId().equals(this.relocatingNodeId)
            : "ShardRouting is a relocation target but source current node id isn't equal to target relocating node."
                + " This ["
                + this
                + "], other ["
                + other
                + "]";

        assert b == false || this.currentNodeId().equals(other.relocatingNodeId)
            : "ShardRouting is a relocation target but current node id isn't equal to source relocating node."
                + " This ["
                + this
                + "], other ["
                + other
                + "]";

        assert b == false || this.shardId.equals(other.shardId)
            : "ShardRouting is a relocation target but both indexRoutings are not of the same shard id."
                + " This ["
                + this
                + "], other ["
                + other
                + "]";

        assert b == false || this.primary == other.primary
            : "ShardRouting is a relocation target but primary flag is different." + " This [" + this + "], target [" + other + "]";

        return b;
    }

    /** returns true if the routing is the relocation source for the given routing */
    public boolean isRelocationSourceOf(ShardRouting other) {
        boolean b = this.allocationId != null
            && other.allocationId != null
            && other.state == ShardRoutingState.INITIALIZING
            && other.allocationId.getId().equals(this.allocationId.getRelocationId());

        assert b == false || this.state == ShardRoutingState.RELOCATING
            : "ShardRouting is a relocation source but shard state isn't relocating. This [" + this + "], other [" + other + "]";

        assert b == false || this.allocationId.getId().equals(other.allocationId.getRelocationId())
            : "ShardRouting is a relocation source but the allocation id isn't equal to other.allocationId.getRelocationId."
                + " This ["
                + this
                + "], other ["
                + other
                + "]";

        assert b == false || this.currentNodeId().equals(other.relocatingNodeId)
            : "ShardRouting is a relocation source but current node isn't equal to other's relocating node."
                + " This ["
                + this
                + "], other ["
                + other
                + "]";

        assert b == false || other.currentNodeId().equals(this.relocatingNodeId)
            : "ShardRouting is a relocation source but relocating node isn't equal to other's current node."
                + " This ["
                + this
                + "], other ["
                + other
                + "]";

        assert b == false || this.shardId.equals(other.shardId)
            : "ShardRouting is a relocation source but both indexRoutings are not of the same shard."
                + " This ["
                + this
                + "], target ["
                + other
                + "]";

        assert b == false || this.primary == other.primary
            : "ShardRouting is a relocation source but primary flag is different. This [" + this + "], target [" + other + "]";

        return b;
    }

    /** returns true if the current routing is identical to the other routing in all but meta fields, i.e., unassigned info */
    public boolean equalsIgnoringMetadata(ShardRouting other) {
        return primary == other.primary
            && shardId.equals(other.shardId)
            && Objects.equals(currentNodeId, other.currentNodeId)
            && Objects.equals(relocatingNodeId, other.relocatingNodeId)
            && Objects.equals(allocationId, other.allocationId)
            && state == other.state
            && Objects.equals(recoverySource, other.recoverySource)
            && role == other.role;
    }

    @Override
    public boolean equals(Object o) {
        if (this == o) {
            return true;
        }
        if (o == null || getClass() != o.getClass()) {
            return false;
        }
        ShardRouting that = (ShardRouting) o;
        return equalsIgnoringMetadata(that)
            && Objects.equals(unassignedInfo, that.unassignedInfo)
            && Objects.equals(relocationFailureInfo, that.relocationFailureInfo);
    }

    /**
     * Cache hash code in the same way as {@link String#hashCode()}) using racy single-check idiom
     * as it is mainly used in single-threaded code ({@link BalancedShardsAllocator}).
     */
    private int hashCode; // default to 0

    @Override
    public int hashCode() {
        int h = hashCode;
        if (h == 0) {
            h = shardId.hashCode();
            h = 31 * h + (currentNodeId != null ? currentNodeId.hashCode() : 0);
            h = 31 * h + (relocatingNodeId != null ? relocatingNodeId.hashCode() : 0);
            h = 31 * h + (primary ? 1 : 0);
            h = 31 * h + (state != null ? state.hashCode() : 0);
            h = 31 * h + (recoverySource != null ? recoverySource.hashCode() : 0);
            h = 31 * h + (allocationId != null ? allocationId.hashCode() : 0);
            h = 31 * h + (unassignedInfo != null ? unassignedInfo.hashCode() : 0);
            h = 31 * h + (relocationFailureInfo != null ? relocationFailureInfo.hashCode() : 0);
            h = 31 * h + role.hashCode();
            hashCode = h;
        }
        return h;
    }

    @Override
    public String toString() {
        return shortSummary();
    }

    /**
     * A short description of the shard.
     */
    public String shortSummary() {
        StringBuilder sb = new StringBuilder();
        sb.append('[').append(shardId.getIndexName()).append(']').append('[').append(shardId.getId()).append(']');
        sb.append(", node[").append(currentNodeId).append("], ");
        if (relocatingNodeId != null) {
            sb.append("relocating [").append(relocatingNodeId).append("], ");
        }
        if (role != Role.DEFAULT) {
            sb.append("[").append(role).append("], ");
        }
        if (primary) {
            sb.append("[P]");
        } else {
            sb.append("[R]");
        }
        if (recoverySource != null) {
            sb.append(", recovery_source[").append(recoverySource).append("]");
        }
        sb.append(", s[").append(state).append("]");
        if (allocationId != null) {
            sb.append(", a").append(allocationId);
        }
        if (unassignedInfo != null) {
            sb.append(", ").append(unassignedInfo);
        }
        sb.append(", ").append(relocationFailureInfo);
        if (expectedShardSize != UNAVAILABLE_EXPECTED_SHARD_SIZE) {
            sb.append(", expected_shard_size[").append(expectedShardSize).append("]");
        }
        return sb.toString();
    }

    @Override
    public XContentBuilder toXContent(XContentBuilder builder, Params params) throws IOException {
        builder.startObject()
            .field("state", state())
            .field("primary", primary())
            .field("node", currentNodeId())
            .field("relocating_node", relocatingNodeId())
            .field("shard", id())
            .field("index", getIndexName());
        if (expectedShardSize != UNAVAILABLE_EXPECTED_SHARD_SIZE && state != ShardRoutingState.STARTED) {
            builder.field("expected_shard_size_in_bytes", expectedShardSize);
        }
        if (recoverySource != null) {
            builder.field("recovery_source", recoverySource);
        }
        if (allocationId != null) {
            builder.field("allocation_id");
            allocationId.toXContent(builder, params);
        }
        if (unassignedInfo != null) {
            unassignedInfo.toXContent(builder, params);
        }
        relocationFailureInfo.toXContent(builder, params);
        role.toXContent(builder, params);
        return builder.endObject();
    }

    /**
     * Returns the expected shard size for {@link ShardRoutingState#RELOCATING} and {@link ShardRoutingState#INITIALIZING}
     * shards. If it's size is not available {@value #UNAVAILABLE_EXPECTED_SHARD_SIZE} will be returned.
     */
    public long getExpectedShardSize() {
        return expectedShardSize;
    }

    /**
     * Returns recovery source for the given shard. Replica shards always recover from the primary {@link PeerRecoverySource}.
     *
     * @return recovery source or null if shard is {@link #active()}
     */
    @Nullable
    public RecoverySource recoverySource() {
        return recoverySource;
    }

    public Role role() {
        return role;
    }

    public boolean isPromotableToPrimary() {
        return role.isPromotableToPrimary();
    }

    public boolean isSearchable() {
        return role.isSearchable();
    }

    public enum Role implements Writeable, ToXContentFragment {
        DEFAULT((byte) 0, true, true),
        INDEX_ONLY((byte) 1, true, false),
        SEARCH_ONLY((byte) 2, false, true);

        private final byte code;
        private final boolean promotable;
        private final boolean searchable;

        Role(byte code, boolean promotable, boolean searchable) {
            this.code = code;
            this.promotable = promotable;
            this.searchable = searchable;
        }

        /**
         * @return whether a shard copy with this role may be promoted from replica to primary. If {@code index.number_of_replicas} is
         * reduced, unpromotable replicas are removed first.
         */
        public boolean isPromotableToPrimary() {
            return promotable;
        }

        /**
         * @return whether a shard copy with this role may be the target of a search.
         */
        public boolean isSearchable() {
            return searchable;
        }

        @Override
        public XContentBuilder toXContent(XContentBuilder builder, Params params) throws IOException {
            return this == DEFAULT ? builder : builder.field("role", toString());
        }

        @Override
        public void writeTo(StreamOutput out) throws IOException {
            out.writeByte(code);
        }

        public static Role readFrom(StreamInput in) throws IOException {
            return switch (in.readByte()) {
                case 0 -> DEFAULT;
                case 1 -> INDEX_ONLY;
                case 2 -> SEARCH_ONLY;
                default -> throw new IllegalStateException("unknown role");
            };
        }
    }
}<|MERGE_RESOLUTION|>--- conflicted
+++ resolved
@@ -95,30 +95,26 @@
         assert role != null;
         this.targetRelocatingShard = initializeTargetRelocatingShard();
 
+        assert assertConsistent();
+    }
+
+    private boolean assertConsistent() {
         assert relocationFailureInfo != null : "relocation failure info must be always set";
-<<<<<<< HEAD
-        assert assertConsistent();
-    }
-
-    private boolean assertConsistent() {
+        assert primary == false || role.isPromotableToPrimary() : "shard with unpromotable role was promoted to primary: " + this;
         switch (state) {
             case UNASSIGNED -> {
                 assert currentNodeId == null : state + " shard must not be assigned to a node " + this;
                 assert relocatingNodeId == null : state + " shard must not be relocating to a node " + this;
                 assert unassignedInfo != null : state + " shard must be created with unassigned info " + this;
                 assert recoverySource != null : state + "shard must be created with a recovery source" + this;
-                if (primary == false) {
-                    assert recoverySource == PeerRecoverySource.INSTANCE : "replica shards always recover from primary";
-                }
+                assert primary || recoverySource == PeerRecoverySource.INSTANCE : "replica shards always recover from primary";
             }
             case INITIALIZING -> {
                 assert currentNodeId != null : state + " shard must be assigned to a node " + this;
                 // relocatingNodeId is not set for initializing shard but set for relocating shard counterpart
                 // unassignedInfo is kept after starting unassigned shard but not present for relocating shard counterpart
                 assert recoverySource != null : state + "shard must be created with a recovery source" + this;
-                if (primary == false) {
-                    assert recoverySource == PeerRecoverySource.INSTANCE : "replica shards always recover from primary";
-                }
+                assert primary || recoverySource == PeerRecoverySource.INSTANCE : "replica shards always recover from primary";
             }
             case STARTED -> {
                 assert currentNodeId != null : state + " shard must be assigned to a node " + this;
@@ -134,17 +130,6 @@
             }
         }
         return true;
-=======
-        assert (state == ShardRoutingState.UNASSIGNED || state == ShardRoutingState.INITIALIZING) == (recoverySource != null)
-            : "recovery source only available on unassigned or initializing shard but was " + state;
-        assert recoverySource == null || recoverySource == PeerRecoverySource.INSTANCE || primary
-            : "replica shards always recover from primary";
-        assert (currentNodeId == null) == (state == ShardRoutingState.UNASSIGNED)
-            : "unassigned shard must not be assigned to a node " + this;
-        assert relocatingNodeId == null || state == ShardRoutingState.RELOCATING || state == ShardRoutingState.INITIALIZING
-            : state + " shard must not have relocating node " + this;
-        assert primary == false || role.isPromotableToPrimary() : "shard with unpromotable role was promoted to primary: " + this;
->>>>>>> 90f49de0
     }
 
     @Nullable
