--- conflicted
+++ resolved
@@ -74,14 +74,8 @@
         this.allocationId = allocationId;
         this.expectedShardSize = expectedShardSize;
         this.targetRelocatingShard = initializeTargetRelocatingShard();
-<<<<<<< HEAD
-        assert expectedShardSize == UNAVAILABLE_EXPECTED_SHARD_SIZE
-            || state == ShardRoutingState.INITIALIZING
-            || state == ShardRoutingState.RELOCATING : expectedShardSize + " state: " + state;
-=======
         assert expectedShardSize >= 0 || state != ShardRoutingState.INITIALIZING || state != ShardRoutingState.RELOCATING
             : expectedShardSize + " state: " + state;
->>>>>>> 08957aba
         assert (state == ShardRoutingState.UNASSIGNED && unassignedInfo == null) == false : "unassigned shard must be created with meta";
         assert (state == ShardRoutingState.UNASSIGNED || state == ShardRoutingState.INITIALIZING) == (recoverySource != null)
             : "recovery source only available on unassigned or initializing shard but was " + state;
