--- conflicted
+++ resolved
@@ -29,39 +29,8 @@
      *                 it raises an {@link AssertionError}. If log-and-ignore is the right behaviour then implementations must do so
      *                 themselves, typically using a more specific logger and at a less dramatic log level.
      */
-<<<<<<< HEAD
-    void onNewClusterState(String source, Supplier<ClusterState> clusterStateSupplier, ClusterApplyListener listener);
+    void onNewClusterState(String source, Supplier<ClusterState> clusterStateSupplier, ActionListener<Void> listener);
 
     ClusterApplierRecordingService.Stats getStats();
 
-    /**
-     * Listener for results of cluster state application
-     */
-    interface ClusterApplyListener {
-        /**
-         * Called on successful cluster state application.
-         *
-         * Implementations of this callback must not throw exceptions: an exception thrown here is logged by the cluster applier service at
-         * {@code ERROR} level and otherwise ignored, except in tests where it raises an {@link AssertionError}. If log-and-ignore is the
-         * right behaviour then implementations must do so themselves, typically using a more specific logger and at a less dramatic log
-         * level.
-         */
-        default void onSuccess() {
-        }
-
-        /**
-         * Called on failure during cluster state application.
-         *
-         * Implementations of this callback must not throw exceptions: an exception thrown here is logged by the cluster applier service at
-         * {@code ERROR} level and otherwise ignored, except in tests where it raises an {@link AssertionError}. If log-and-ignore is the
-         * right behaviour then implementations must do so themselves, typically using a more specific logger and at a less dramatic log
-         * level.
-         *
-         * @param e exception that occurred
-         */
-        void onFailure(Exception e);
-    }
-=======
-    void onNewClusterState(String source, Supplier<ClusterState> clusterStateSupplier, ActionListener<Void> listener);
->>>>>>> f2a5706d
 }