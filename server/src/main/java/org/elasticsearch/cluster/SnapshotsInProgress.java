--- conflicted
+++ resolved
@@ -726,9 +726,6 @@
                 failure,
                 userMetadata,
                 version,
-<<<<<<< HEAD
-                (SnapshotId) null,
-=======
                 null,
                 byRepoShardIdBuilder,
                 res
@@ -762,7 +759,6 @@
                 version,
                 source,
                 shardStatusByRepoShardId,
->>>>>>> f7219470
                 Map.of()
             );
         }
@@ -804,42 +800,6 @@
             assert assertShardsConsistent(this.source, this.state, this.indices, this.shards, this.shardStatusByRepoShardId);
         }
 
-        private Entry(
-            Snapshot snapshot,
-            boolean includeGlobalState,
-            boolean partial,
-            State state,
-            Map<String, IndexId> indices,
-            List<String> dataStreams,
-            List<SnapshotFeatureInfo> featureStates,
-            long startTime,
-            long repositoryStateId,
-            Map<ShardId, ShardSnapshotStatus> shards,
-            String failure,
-            Map<String, Object> userMetadata,
-            Version version,
-            Map<RepositoryShardId, ShardSnapshotStatus> shardStatusByRepoShardId,
-            Map<String, Index> snapshotIndices
-        ) {
-            this.state = state;
-            this.snapshot = snapshot;
-            this.includeGlobalState = includeGlobalState;
-            this.partial = partial;
-            this.indices = Map.copyOf(indices);
-            this.dataStreams = List.copyOf(dataStreams);
-            this.featureStates = List.copyOf(featureStates);
-            this.startTime = startTime;
-            this.shards = shards;
-            this.repositoryStateId = repositoryStateId;
-            this.failure = failure;
-            this.userMetadata = userMetadata == null ? null : Map.copyOf(userMetadata);
-            this.version = version;
-            this.source = null;
-            this.shardStatusByRepoShardId = Map.copyOf(shardStatusByRepoShardId);
-            this.snapshotIndices = snapshotIndices;
-            assert assertShardsConsistent(this.source, this.state, this.indices, this.shards, this.shardStatusByRepoShardId);
-        }
-
         private static Entry readFrom(StreamInput in) throws IOException {
             final Snapshot snapshot = new Snapshot(in);
             final boolean includeGlobalState = in.readBoolean();
@@ -870,25 +830,6 @@
                 ShardSnapshotStatus::readFrom
             );
             final List<SnapshotFeatureInfo> featureStates = in.readImmutableList(SnapshotFeatureInfo::new);
-<<<<<<< HEAD
-            return new SnapshotsInProgress.Entry(
-                snapshot,
-                includeGlobalState,
-                partial,
-                state,
-                indices,
-                dataStreams,
-                featureStates,
-                startTime,
-                repositoryStateId,
-                shards,
-                failure,
-                userMetadata,
-                version,
-                source,
-                clones
-            );
-=======
             if (source == null) {
                 return snapshot(
                     snapshot,
@@ -908,7 +849,6 @@
             }
             assert shards.isEmpty();
             return Entry.createClone(snapshot, state, indices, startTime, repositoryStateId, failure, version, source, clones);
->>>>>>> f7219470
         }
 
         private static boolean assertShardsConsistent(
@@ -1518,7 +1458,7 @@
         public Entry apply(Entry part) {
             final var updatedIndices = indexByIndexNameDiff.apply(part.indices);
             final var updatedStateByShard = shardsByShardIdDiff.apply(part.shards);
-            if (part.source == null && updatedIndices == part.indices && updatedStateByShard == part.shards) {
+            if (part.isClone() == false && updatedIndices == part.indices && updatedStateByShard == part.shards) {
                 // fast path for normal snapshots that avoid rebuilding the by-repo-id map if nothing changed about shard status
                 return new Entry(
                     part.snapshot,
@@ -1534,11 +1474,25 @@
                     updatedFailure,
                     part.userMetadata,
                     part.version,
+                    null,
                     part.shardStatusByRepoShardId,
                     part.snapshotIndices
                 );
             }
-            return new Entry(
+            if (part.isClone()) {
+                return Entry.createClone(
+                    part.snapshot,
+                    updatedState,
+                    updatedIndices,
+                    part.startTime,
+                    updatedRepositoryStateId,
+                    updatedFailure,
+                    part.version,
+                    part.source,
+                    shardsByRepoShardIdDiff.apply(part.shardStatusByRepoShardId)
+                );
+            }
+            return Entry.snapshot(
                 part.snapshot,
                 part.includeGlobalState,
                 part.partial,
@@ -1551,9 +1505,7 @@
                 updatedStateByShard,
                 updatedFailure,
                 part.userMetadata,
-                part.version,
-                part.source,
-                part.source == null ? null : shardsByRepoShardIdDiff.apply(part.shardStatusByRepoShardId)
+                part.version
             );
         }
 
