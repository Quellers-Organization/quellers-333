--- conflicted
+++ resolved
@@ -21,7 +21,6 @@
 import org.elasticsearch.common.settings.Setting;
 import org.elasticsearch.common.settings.Settings;
 import org.elasticsearch.common.util.concurrent.AbstractRunnable;
-import org.elasticsearch.common.util.concurrent.ListenableFuture;
 import org.elasticsearch.core.Releasable;
 import org.elasticsearch.core.Releasables;
 import org.elasticsearch.core.TimeValue;
@@ -213,11 +212,11 @@
         private final AtomicReference<Releasable> connectionRef = new AtomicReference<>();
 
         // all access to these fields is synchronized
-        private ActionListener<Void> pendingListener;
+        private List<Releasable> pendingRefs;
         private boolean connectionInProgress;
 
         // placeholder listener for a fire-and-forget connection attempt
-        private static final ActionListener<Void> NOOP = ActionListener.noop();
+        private static final List<Releasable> NOOP = List.of();
 
         ConnectionTarget(DiscoveryNode discoveryNode) {
             this.discoveryNode = discoveryNode;
@@ -229,73 +228,47 @@
 
         Runnable connect(Releasable onCompletion) {
             return () -> {
-                registerListener(listener);
+                registerRef(onCompletion);
                 doConnect();
             };
         }
 
-        private synchronized void registerListener(ActionListener<Void> listener) {
-            if (listener == null) {
-                pendingListener = pendingListener == null ? NOOP : pendingListener;
-            } else if (pendingListener == null || pendingListener == NOOP) {
-                pendingListener = listener;
-            } else if (pendingListener instanceof ListenableFuture<Void> listenableFuture) {
-                listenableFuture.addListener(listener);
-            } else {
-                var wrapper = new ListenableFuture<Void>();
-                wrapper.addListener(pendingListener);
-                wrapper.addListener(listener);
-                pendingListener = wrapper;
-            }
-        }
-
-        private synchronized ActionListener<Void> acquireListener() {
+        private synchronized void registerRef(Releasable ref) {
+            if (ref == null) {
+                pendingRefs = pendingRefs == null ? NOOP : pendingRefs;
+                return;
+            }
+
+            if (pendingRefs == null || pendingRefs == NOOP) {
+                pendingRefs = new ArrayList<>();
+            }
+            pendingRefs.add(ref);
+        }
+
+        private synchronized Releasable acquireRefs() {
             // Avoid concurrent connection attempts because they don't necessarily complete in order otherwise, and out-of-order completion
             // might mean we end up disconnected from a node even though we triggered a call to connect() after all close() calls had
             // finished.
             if (connectionInProgress == false) {
-                var listener = pendingListener;
-                if (listener != null) {
-                    pendingListener = null;
+                var refs = pendingRefs;
+                if (refs != null) {
+                    pendingRefs = null;
                     connectionInProgress = true;
-                    return listener;
+                    return Releasables.wrap(refs);
                 }
             }
             return null;
         }
 
-<<<<<<< HEAD
-                // It's possible that connectionRef is a reference to an older connection that closed out from under us, but that something
-                // else has opened a fresh connection to the node. Therefore we always call connectToNode() and update connectionRef.
-                transportService.connectToNode(discoveryNode, new ActionListener<>() {
-                    @Override
-                    public void onResponse(Releasable connectionReleasable) {
-                        if (alreadyConnected) {
-                            logger.trace("refreshed connection to {}", discoveryNode);
-                        } else {
-                            logger.debug("connected to {}", discoveryNode);
-                        }
-                        consecutiveFailureCount.set(0);
-                        setConnectionRef(connectionReleasable);
-
-                        final boolean isActive;
-                        synchronized (mutex) {
-                            isActive = targetsByNode.get(discoveryNode) == ConnectionTarget.this;
-                        }
-                        if (isActive == false) {
-                            logger.debug("connected to stale {} - releasing stale connection", discoveryNode);
-                            setConnectionRef(null);
-                        }
-                        Releasables.closeExpectNoException(onCompletion);
-=======
         private synchronized void releaseListener() {
             assert connectionInProgress;
             connectionInProgress = false;
         }
 
         private void doConnect() {
-            var listener = acquireListener();
-            if (listener == null) {
+            //noinspection resource
+            var refs = acquireRefs();
+            if (refs == null) {
                 return;
             }
 
@@ -316,7 +289,6 @@
                         logger.trace("refreshed connection to {}", discoveryNode);
                     } else {
                         logger.debug("connected to {}", discoveryNode);
->>>>>>> 1a650eca
                     }
                     consecutiveFailureCount.set(0);
                     setConnectionRef(connectionReleasable);
@@ -328,12 +300,8 @@
                     if (isActive == false) {
                         logger.debug("connected to stale {} - releasing stale connection", discoveryNode);
                         setConnectionRef(null);
-<<<<<<< HEAD
-                        Releasables.closeExpectNoException(onCompletion);
-=======
->>>>>>> 1a650eca
-                    }
-                    listener.onResponse(null);
+                    }
+                    Releasables.closeExpectNoException(refs);
                 }
 
                 @Override
@@ -343,7 +311,7 @@
                     final Level level = currentFailureCount % 6 == 1 ? Level.WARN : Level.DEBUG;
                     logger.log(level, () -> format("failed to connect to %s (tried [%s] times)", discoveryNode, currentFailureCount), e);
                     setConnectionRef(null);
-                    listener.onFailure(e);
+                    Releasables.closeExpectNoException(refs);
                 }
             }, () -> {
                 releaseListener();
