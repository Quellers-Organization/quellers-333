--- conflicted
+++ resolved
@@ -451,7 +451,6 @@
                 .collect(Collectors.toSet());
         }
 
-<<<<<<< HEAD
         // Visible for testing
         static Diagnosis createDataNodeDiagnosis(int numberOfAffectedIndices, List<Diagnosis.Resource> affectedResources) {
             String message = numberOfAffectedIndices == 0
@@ -480,10 +479,7 @@
         }
 
         // Visible for testing
-        static Diagnosis createNonDataNodeDiagnosis(HealthStatus healthStatus, Collection<DiscoveryNode> nodes, boolean isMaster) {
-=======
-        private Diagnosis createNonDataNodeDiagnosis(HealthStatus healthStatus, List<DiscoveryNode> nodes, int size, boolean isMaster) {
->>>>>>> 83d3f7f6
+        static Diagnosis createNonDataNodeDiagnosis(HealthStatus healthStatus, List<DiscoveryNode> nodes, int size, boolean isMaster) {
             return new Diagnosis(
                 new Diagnosis.Definition(
                     NAME,
