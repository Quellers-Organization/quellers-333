/*
 * Copyright Elasticsearch B.V. and/or licensed to Elasticsearch B.V. under one
 * or more contributor license agreements. Licensed under the Elastic License
 * 2.0 and the Server Side Public License, v 1; you may not use this file except
 * in compliance with, at your election, the Elastic License 2.0 or the Server
 * Side Public License, v 1.
 */

package org.elasticsearch.repositories;

import org.apache.logging.log4j.LogManager;
import org.apache.logging.log4j.Logger;
import org.elasticsearch.Version;
import org.elasticsearch.action.ActionListener;
import org.elasticsearch.action.ActionRunnable;
import org.elasticsearch.action.StepListener;
import org.elasticsearch.action.admin.cluster.repositories.delete.DeleteRepositoryRequest;
import org.elasticsearch.action.admin.cluster.repositories.put.PutRepositoryRequest;
import org.elasticsearch.action.support.master.AcknowledgedResponse;
import org.elasticsearch.cluster.AckedClusterStateUpdateTask;
import org.elasticsearch.cluster.ClusterChangedEvent;
import org.elasticsearch.cluster.ClusterState;
import org.elasticsearch.cluster.ClusterStateApplier;
import org.elasticsearch.cluster.ClusterStateUpdateTask;
import org.elasticsearch.cluster.RepositoryCleanupInProgress;
import org.elasticsearch.cluster.RestoreInProgress;
import org.elasticsearch.cluster.SnapshotDeletionsInProgress;
import org.elasticsearch.cluster.SnapshotsInProgress;
import org.elasticsearch.cluster.metadata.IndexMetadata;
import org.elasticsearch.cluster.metadata.Metadata;
import org.elasticsearch.cluster.metadata.RepositoriesMetadata;
import org.elasticsearch.cluster.metadata.RepositoryMetadata;
import org.elasticsearch.cluster.node.DiscoveryNode;
import org.elasticsearch.cluster.node.DiscoveryNodeRole;
import org.elasticsearch.cluster.service.ClusterService;
import org.elasticsearch.common.Strings;
import org.elasticsearch.common.component.AbstractLifecycleComponent;
import org.elasticsearch.common.regex.Regex;
import org.elasticsearch.common.settings.Setting;
import org.elasticsearch.common.settings.Settings;
import org.elasticsearch.common.util.concurrent.ConcurrentCollections;
import org.elasticsearch.core.IOUtils;
import org.elasticsearch.core.SuppressForbidden;
import org.elasticsearch.core.TimeValue;
import org.elasticsearch.index.Index;
import org.elasticsearch.repositories.blobstore.MeteredBlobStoreRepository;
import org.elasticsearch.snapshots.Snapshot;
import org.elasticsearch.threadpool.ThreadPool;
import org.elasticsearch.transport.TransportService;

import java.io.IOException;
import java.util.ArrayList;
import java.util.Collection;
import java.util.Collections;
import java.util.HashMap;
import java.util.List;
import java.util.Map;
import java.util.Objects;
import java.util.Set;
import java.util.function.BiConsumer;
import java.util.function.Function;
import java.util.stream.Stream;

import static java.util.Collections.unmodifiableMap;
import static org.elasticsearch.core.Strings.format;
import static org.elasticsearch.snapshots.SearchableSnapshotsSettings.SEARCHABLE_SNAPSHOTS_REPOSITORY_NAME_SETTING_KEY;
import static org.elasticsearch.snapshots.SearchableSnapshotsSettings.SEARCHABLE_SNAPSHOTS_REPOSITORY_UUID_SETTING_KEY;

/**
 * Service responsible for maintaining and providing access to snapshot repositories on nodes.
 */
public class RepositoriesService extends AbstractLifecycleComponent implements ClusterStateApplier {

    private static final Logger logger = LogManager.getLogger(RepositoriesService.class);

    public static final Setting<TimeValue> REPOSITORIES_STATS_ARCHIVE_RETENTION_PERIOD = Setting.positiveTimeSetting(
        "repositories.stats.archive.retention_period",
        TimeValue.timeValueHours(2),
        Setting.Property.NodeScope
    );

    public static final Setting<Integer> REPOSITORIES_STATS_ARCHIVE_MAX_ARCHIVED_STATS = Setting.intSetting(
        "repositories.stats.archive.max_archived_stats",
        100,
        0,
        Setting.Property.NodeScope
    );

    private final Map<String, Repository.Factory> typesRegistry;
    private final Map<String, Repository.Factory> internalTypesRegistry;

    private final ClusterService clusterService;

    private final ThreadPool threadPool;

    private final VerifyNodeRepositoryAction verifyAction;

    private final Map<String, Repository> internalRepositories = ConcurrentCollections.newConcurrentMap();
    private volatile Map<String, Repository> repositories = Collections.emptyMap();
    private final RepositoriesStatsArchive repositoriesStatsArchive;

    private final List<BiConsumer<Snapshot, Version>> preRestoreChecks;

    public RepositoriesService(
        Settings settings,
        ClusterService clusterService,
        TransportService transportService,
        Map<String, Repository.Factory> typesRegistry,
        Map<String, Repository.Factory> internalTypesRegistry,
        ThreadPool threadPool,
        List<BiConsumer<Snapshot, Version>> preRestoreChecks
    ) {
        this.typesRegistry = typesRegistry;
        this.internalTypesRegistry = internalTypesRegistry;
        this.clusterService = clusterService;
        this.threadPool = threadPool;
        // Doesn't make sense to maintain repositories on non-master and non-data nodes
        // Nothing happens there anyway
        if (DiscoveryNode.canContainData(settings) || DiscoveryNode.isMasterNode(settings)) {
            if (isDedicatedVotingOnlyNode(DiscoveryNode.getRolesFromSettings(settings)) == false) {
                clusterService.addHighPriorityApplier(this);
            }
        }
        this.verifyAction = new VerifyNodeRepositoryAction(transportService, clusterService, this);
        this.repositoriesStatsArchive = new RepositoriesStatsArchive(
            REPOSITORIES_STATS_ARCHIVE_RETENTION_PERIOD.get(settings),
            REPOSITORIES_STATS_ARCHIVE_MAX_ARCHIVED_STATS.get(settings),
            threadPool::relativeTimeInMillis
        );
        this.preRestoreChecks = preRestoreChecks;
    }

    /**
     * Registers new repository in the cluster
     * <p>
     * This method can be only called on the master node. It tries to create a new repository on the master
     * and if it was successful it adds new repository to cluster metadata.
     *
     * @param request  register repository request
     * @param listener register repository listener
     */
    public void registerRepository(final PutRepositoryRequest request, final ActionListener<AcknowledgedResponse> listener) {
        assert lifecycle.started() : "Trying to register new repository but service is in state [" + lifecycle.state() + "]";
<<<<<<< HEAD

        validateRepository(request, listener);
=======
        validateRepositoryName(request.name());

        // Trying to create the new repository on master to make sure it works
        try {
            validateRepositoryCanBeCreated(request);
        } catch (Exception e) {
            listener.onFailure(e);
            return;
        }
>>>>>>> c7da0706

        final StepListener<AcknowledgedResponse> acknowledgementStep = new StepListener<>();
        final StepListener<Boolean> publicationStep = new StepListener<>(); // Boolean==changed.

        if (request.verify()) {

            // When publication has completed (and all acks received or timed out) then verify the repository.
            // (if acks timed out then acknowledgementStep completes before the master processes this cluster state, hence why we have
            // to wait for the publication to be complete too)
            final StepListener<List<DiscoveryNode>> verifyStep = new StepListener<>();
            publicationStep.whenComplete(changed -> acknowledgementStep.whenComplete(clusterStateUpdateResponse -> {
                if (clusterStateUpdateResponse.isAcknowledged() && changed) {
                    // The response was acknowledged - all nodes should know about the new repository, let's verify them
                    verifyRepository(request.name(), verifyStep);
                } else {
                    verifyStep.onResponse(null);
                }
            }, listener::onFailure), listener::onFailure);

            // When verification has completed, get the repository data for the first time
            final StepListener<RepositoryData> getRepositoryDataStep = new StepListener<>();
            verifyStep.whenComplete(
                ignored -> threadPool.generic()
                    .execute(ActionRunnable.wrap(getRepositoryDataStep, l -> repository(request.name()).getRepositoryData(l))),
                listener::onFailure
            );

            // When the repository metadata is ready, update the repository UUID stored in the cluster state, if available
            final StepListener<Void> updateRepoUuidStep = new StepListener<>();
            getRepositoryDataStep.whenComplete(
                repositoryData -> updateRepositoryUuidInMetadata(clusterService, request.name(), repositoryData, updateRepoUuidStep),
                listener::onFailure
            );

            // Finally respond to the outer listener with the response from the original cluster state update
            updateRepoUuidStep.whenComplete(ignored -> acknowledgementStep.addListener(listener), listener::onFailure);

        } else {
            acknowledgementStep.addListener(listener);
        }

        submitUnbatchedTask("put_repository [" + request.name() + "]", new RegisterRepositoryTask(this, request, acknowledgementStep) {
            @Override
            public void onFailure(Exception e) {
                logger.warn(() -> "failed to create repository [" + request.name() + "]", e);
                publicationStep.onFailure(e);
                super.onFailure(e);
            }

            @Override
            public boolean mustAck(DiscoveryNode discoveryNode) {
                // repository is created on both master and data nodes
                return discoveryNode.isMasterNode() || discoveryNode.canContainData();
            }

            @Override
            public void clusterStateProcessed(ClusterState oldState, ClusterState newState) {
                if (changed) {
                    if (found) {
                        logger.info("updated repository [{}]", request.name());
                    } else {
                        logger.info("put repository [{}]", request.name());
                    }
                }
                publicationStep.onResponse(oldState != newState);
            }
        });
    }

    /**
     * Task class that extracts the 'execute' part of the functionality for registering
     * repositories.
     */
    public static class RegisterRepositoryTask extends AckedClusterStateUpdateTask {
        protected boolean found = false;
        protected boolean changed = false;

        private final PutRepositoryRequest request;
        private final RepositoriesService repositoriesService;

        RegisterRepositoryTask(
            final RepositoriesService repositoriesService,
            final PutRepositoryRequest request,
            final StepListener<AcknowledgedResponse> acknowledgementStep
        ) {
            super(request, acknowledgementStep);
            this.repositoriesService = repositoriesService;
            this.request = request;
        }

        /**
         * Constructor used by {@link org.elasticsearch.action.admin.cluster.repositories.reservedstate.ReservedRepositoryAction}
         * @param repositoriesService
         * @param request
         */
        public RegisterRepositoryTask(final RepositoriesService repositoriesService, final PutRepositoryRequest request) {
            this(repositoriesService, request, null);
        }

        @Override
        public ClusterState execute(ClusterState currentState) {
            RepositoryMetadata newRepositoryMetadata = new RepositoryMetadata(request.name(), request.type(), request.settings());
            Metadata metadata = currentState.metadata();
            Metadata.Builder mdBuilder = Metadata.builder(currentState.metadata());
            RepositoriesMetadata repositories = metadata.custom(RepositoriesMetadata.TYPE, RepositoriesMetadata.EMPTY);
            List<RepositoryMetadata> repositoriesMetadata = new ArrayList<>(repositories.repositories().size() + 1);
            for (RepositoryMetadata repositoryMetadata : repositories.repositories()) {
                if (repositoryMetadata.name().equals(newRepositoryMetadata.name())) {
                    Repository existing = repositoriesService.repositories.get(request.name());
                    if (existing == null) {
                        existing = repositoriesService.internalRepositories.get(request.name());
                    }
                    assert existing != null : "repository [" + newRepositoryMetadata.name() + "] must exist";
                    assert existing.getMetadata() == repositoryMetadata;
                    final RepositoryMetadata updatedMetadata;
                    if (canUpdateInPlace(newRepositoryMetadata, existing)) {
                        if (repositoryMetadata.settings().equals(newRepositoryMetadata.settings())) {
<<<<<<< HEAD
                            // Previous version is the same as this one no update is needed.
                            return currentState;
=======
                            if (repositoryMetadata.generation() == RepositoryData.CORRUPTED_REPO_GEN) {
                                // If recreating a corrupted repository with the same settings, reset the corrupt flag.
                                // Setting the safe generation to unknown, so that a consistent generation is found.
                                ensureRepositoryNotInUse(currentState, request.name());
                                logger.info(
                                    "repository [{}/{}] is marked as corrupted, resetting the corruption marker",
                                    repositoryMetadata.name(),
                                    repositoryMetadata.uuid()
                                );
                                repositoryMetadata = repositoryMetadata.withGeneration(
                                    RepositoryData.UNKNOWN_REPO_GEN,
                                    repositoryMetadata.pendingGeneration()
                                );
                            } else {
                                // Previous version is the same as this one no update is needed.
                                return currentState;
                            }
>>>>>>> c7da0706
                        }
                        // we're updating in place so the updated metadata must point at the same uuid and generations
                        updatedMetadata = repositoryMetadata.withSettings(newRepositoryMetadata.settings());
                    } else {
                        ensureRepositoryNotInUse(currentState, request.name());
                        updatedMetadata = newRepositoryMetadata;
                    }
                    found = true;
                    repositoriesMetadata.add(updatedMetadata);
                } else {
                    repositoriesMetadata.add(repositoryMetadata);
                }
            }
            if (found == false) {
                repositoriesMetadata.add(new RepositoryMetadata(request.name(), request.type(), request.settings()));
            }
            repositories = new RepositoriesMetadata(repositoriesMetadata);
            mdBuilder.putCustom(RepositoriesMetadata.TYPE, repositories);
            changed = true;
            return ClusterState.builder(currentState).metadata(mdBuilder).build();
        }
    }

    /**
     * Ensures that we can create the repository and that it's creation actually works
     * <p>
     * This verification method will create and then close the repository we want to create.
     *
     * @param request
<<<<<<< HEAD
     * @param listener
     */
    public void validateRepository(final PutRepositoryRequest request, final ActionListener<AcknowledgedResponse> listener) {
        final RepositoryMetadata newRepositoryMetadata = new RepositoryMetadata(request.name(), request.type(), request.settings());
        validate(request.name());

        // Trying to create the new repository on master to make sure it works
        try {
            closeRepository(createRepository(newRepositoryMetadata, typesRegistry, RepositoriesService::throwRepositoryTypeDoesNotExists));
        } catch (Exception e) {
            listener.onFailure(e);
            return;
        }
=======
     */
    public void validateRepositoryCanBeCreated(final PutRepositoryRequest request) {
        final RepositoryMetadata newRepositoryMetadata = new RepositoryMetadata(request.name(), request.type(), request.settings());

        // Trying to create the new repository on master to make sure it works
        closeRepository(createRepository(newRepositoryMetadata, typesRegistry, RepositoriesService::throwRepositoryTypeDoesNotExists));
>>>>>>> c7da0706
    }

    private void submitUnbatchedTask(@SuppressWarnings("SameParameterValue") String source, ClusterStateUpdateTask task) {
        submitUnbatchedTask(clusterService, source, task);
    }

    @SuppressForbidden(reason = "legacy usage of unbatched task") // TODO add support for batching here
    private static void submitUnbatchedTask(
        ClusterService clusterService,
        @SuppressWarnings("SameParameterValue") String source,
        ClusterStateUpdateTask task
    ) {
        clusterService.submitUnbatchedStateUpdateTask(source, task);
    }

    /**
     * Set the repository UUID in the named repository's {@link RepositoryMetadata} to match the UUID in its {@link RepositoryData},
     * which may involve a cluster state update.
     *
     * @param listener notified when the {@link RepositoryMetadata} is updated, possibly on this thread or possibly on the master service
     *                 thread
     */
    public static void updateRepositoryUuidInMetadata(
        ClusterService clusterService,
        final String repositoryName,
        RepositoryData repositoryData,
        ActionListener<Void> listener
    ) {

        final String repositoryUuid = repositoryData.getUuid();
        if (repositoryUuid.equals(RepositoryData.MISSING_UUID)) {
            listener.onResponse(null);
            return;
        }

        final RepositoriesMetadata currentReposMetadata = clusterService.state()
            .metadata()
            .custom(RepositoriesMetadata.TYPE, RepositoriesMetadata.EMPTY);
        final RepositoryMetadata repositoryMetadata = currentReposMetadata.repository(repositoryName);
        if (repositoryMetadata == null || repositoryMetadata.uuid().equals(repositoryUuid)) {
            listener.onResponse(null);
            return;
        }

        submitUnbatchedTask(
            clusterService,
            "update repository UUID [" + repositoryName + "] to [" + repositoryUuid + "]",
            new ClusterStateUpdateTask() {
                @Override
                public ClusterState execute(ClusterState currentState) {
                    final RepositoriesMetadata currentReposMetadata = currentState.metadata()
                        .custom(RepositoriesMetadata.TYPE, RepositoriesMetadata.EMPTY);

                    final RepositoryMetadata repositoryMetadata = currentReposMetadata.repository(repositoryName);
                    if (repositoryMetadata == null || repositoryMetadata.uuid().equals(repositoryUuid)) {
                        return currentState;
                    } else {
                        final RepositoriesMetadata newReposMetadata = currentReposMetadata.withUuid(repositoryName, repositoryUuid);
                        final Metadata.Builder metadata = Metadata.builder(currentState.metadata())
                            .putCustom(RepositoriesMetadata.TYPE, newReposMetadata);
                        return ClusterState.builder(currentState).metadata(metadata).build();
                    }
                }

                @Override
                public void onFailure(Exception e) {
                    listener.onFailure(e);
                }

                @Override
                public void clusterStateProcessed(ClusterState oldState, ClusterState newState) {
                    listener.onResponse(null);
                }
            }
        );
    }

    /**
     * Unregisters repository in the cluster
     * <p>
     * This method can be only called on the master node. It removes repository information from cluster metadata.
     *
     * @param request  unregister repository request
     * @param listener unregister repository listener
     */
    public void unregisterRepository(final DeleteRepositoryRequest request, final ActionListener<AcknowledgedResponse> listener) {
        submitUnbatchedTask("delete_repository [" + request.name() + "]", new UnregisterRepositoryTask(request, listener) {
            @Override
            public void clusterStateProcessed(ClusterState oldState, ClusterState newState) {
                if (deletedRepositories.isEmpty() == false) {
                    logger.info("deleted repositories [{}]", deletedRepositories);
                }
            }

            @Override
            public boolean mustAck(DiscoveryNode discoveryNode) {
                // repository was created on both master and data nodes
                return discoveryNode.isMasterNode() || discoveryNode.canContainData();
            }
        });
    }

    /**
     * Task class that extracts the 'execute' part of the functionality for unregistering
     * repositories.
     */
    public static class UnregisterRepositoryTask extends AckedClusterStateUpdateTask {
        protected final List<String> deletedRepositories = new ArrayList<>();
        private final DeleteRepositoryRequest request;

        UnregisterRepositoryTask(final DeleteRepositoryRequest request, final ActionListener<AcknowledgedResponse> listener) {
            super(request, listener);
            this.request = request;
        }

        /**
         * Constructor used by {@link org.elasticsearch.action.admin.cluster.repositories.reservedstate.ReservedRepositoryAction}
         * @param name the repository name
         */
        public UnregisterRepositoryTask(String name) {
            this(new DeleteRepositoryRequest(name), null);
        }

        @Override
        public ClusterState execute(ClusterState currentState) {
            Metadata metadata = currentState.metadata();
            Metadata.Builder mdBuilder = Metadata.builder(currentState.metadata());
            RepositoriesMetadata repositories = metadata.custom(RepositoriesMetadata.TYPE, RepositoriesMetadata.EMPTY);
            if (repositories.repositories().size() > 0) {
                List<RepositoryMetadata> repositoriesMetadata = new ArrayList<>(repositories.repositories().size());
                boolean changed = false;
                for (RepositoryMetadata repositoryMetadata : repositories.repositories()) {
                    if (Regex.simpleMatch(request.name(), repositoryMetadata.name())) {
                        ensureRepositoryNotInUse(currentState, repositoryMetadata.name());
                        ensureNoSearchableSnapshotsIndicesInUse(currentState, repositoryMetadata);
                        deletedRepositories.add(repositoryMetadata.name());
                        changed = true;
                    } else {
                        repositoriesMetadata.add(repositoryMetadata);
                    }
                }
                if (changed) {
                    repositories = new RepositoriesMetadata(repositoriesMetadata);
                    mdBuilder.putCustom(RepositoriesMetadata.TYPE, repositories);
                    return ClusterState.builder(currentState).metadata(mdBuilder).build();
                }
            }
            if (Regex.isMatchAllPattern(request.name())) { // we use a wildcard so we don't barf if it's not present.
                return currentState;
            }
            throw new RepositoryMissingException(request.name());
        }
    }

    public void verifyRepository(final String repositoryName, final ActionListener<List<DiscoveryNode>> listener) {
        final Repository repository = repository(repositoryName);
        threadPool.executor(ThreadPool.Names.SNAPSHOT).execute(new ActionRunnable<>(listener) {
            @Override
            protected void doRun() {
                final String verificationToken = repository.startVerification();
                if (verificationToken != null) {
                    try {
                        verifyAction.verify(
                            repositoryName,
                            verificationToken,
                            listener.delegateFailure(
                                (delegatedListener, verifyResponse) -> threadPool.executor(ThreadPool.Names.SNAPSHOT).execute(() -> {
                                    try {
                                        repository.endVerification(verificationToken);
                                    } catch (Exception e) {
                                        logger.warn(() -> "[" + repositoryName + "] failed to finish repository verification", e);
                                        delegatedListener.onFailure(e);
                                        return;
                                    }
                                    delegatedListener.onResponse(verifyResponse);
                                })
                            )
                        );
                    } catch (Exception e) {
                        threadPool.executor(ThreadPool.Names.SNAPSHOT).execute(() -> {
                            try {
                                repository.endVerification(verificationToken);
                            } catch (Exception inner) {
                                inner.addSuppressed(e);
                                logger.warn(() -> "[" + repositoryName + "] failed to finish repository verification", inner);
                            }
                            listener.onFailure(e);
                        });
                    }
                } else {
                    listener.onResponse(Collections.emptyList());
                }
            }
        });
    }

    public static boolean isDedicatedVotingOnlyNode(Set<DiscoveryNodeRole> roles) {
        return roles.contains(DiscoveryNodeRole.MASTER_ROLE)
            && roles.stream().noneMatch(DiscoveryNodeRole::canContainData)
            && roles.contains(DiscoveryNodeRole.VOTING_ONLY_NODE_ROLE);
    }

    /**
     * Checks if new repositories appeared in or disappeared from cluster metadata and updates current list of
     * repositories accordingly.
     *
     * @param event cluster changed event
     */
    @Override
    public void applyClusterState(ClusterChangedEvent event) {
        try {
            final ClusterState state = event.state();
            final RepositoriesMetadata oldMetadata = event.previousState()
                .getMetadata()
                .custom(RepositoriesMetadata.TYPE, RepositoriesMetadata.EMPTY);
            final RepositoriesMetadata newMetadata = state.getMetadata().custom(RepositoriesMetadata.TYPE, RepositoriesMetadata.EMPTY);

            // Check if repositories got changed
            if (oldMetadata.equalsIgnoreGenerations(newMetadata)) {
                for (Repository repo : repositories.values()) {
                    repo.updateState(state);
                }
                return;
            }

            logger.trace("processing new index repositories for state version [{}]", event.state().version());

            Map<String, Repository> survivors = new HashMap<>();
            // First, remove repositories that are no longer there
            for (Map.Entry<String, Repository> entry : repositories.entrySet()) {
                if (newMetadata.repository(entry.getKey()) == null) {
                    logger.debug("unregistering repository [{}]", entry.getKey());
                    Repository repository = entry.getValue();
                    closeRepository(repository);
                    archiveRepositoryStats(repository, state.version());
                } else {
                    survivors.put(entry.getKey(), entry.getValue());
                }
            }

            Map<String, Repository> builder = new HashMap<>();

            // Now go through all repositories and update existing or create missing
            for (RepositoryMetadata repositoryMetadata : newMetadata.repositories()) {
                Repository repository = survivors.get(repositoryMetadata.name());
                if (repository != null) {
                    // Found previous version of this repository
                    if (canUpdateInPlace(repositoryMetadata, repository) == false) {
                        // Previous version is different from the version in settings
                        logger.debug("updating repository [{}]", repositoryMetadata.name());
                        closeRepository(repository);
                        archiveRepositoryStats(repository, state.version());
                        repository = null;
                        try {
                            repository = createRepository(
                                repositoryMetadata,
                                typesRegistry,
                                RepositoriesService::createUnknownTypeRepository
                            );
                        } catch (RepositoryException ex) {
                            // TODO: this catch is bogus, it means the old repo is already closed,
                            // but we have nothing to replace it
                            logger.warn(() -> "failed to change repository [" + repositoryMetadata.name() + "]", ex);
                            repository = new InvalidRepository(repositoryMetadata, ex);
                        }
                    }
                } else {
                    try {
                        repository = createRepository(repositoryMetadata, typesRegistry, RepositoriesService::createUnknownTypeRepository);
                    } catch (RepositoryException ex) {
                        logger.warn(() -> "failed to create repository [" + repositoryMetadata.name() + "]", ex);
                        repository = new InvalidRepository(repositoryMetadata, ex);
                    }
                }
                assert repository != null : "repository should not be null here";
                logger.debug("registering repository [{}]", repositoryMetadata.name());
                builder.put(repositoryMetadata.name(), repository);
            }
            for (Repository repo : builder.values()) {
                repo.updateState(state);
            }
            repositories = unmodifiableMap(builder);
        } catch (Exception ex) {
            assert false : new AssertionError(ex);
            logger.warn("failure updating cluster state ", ex);
        }
    }

    private static boolean canUpdateInPlace(RepositoryMetadata updatedMetadata, Repository repository) {
        assert updatedMetadata.name().equals(repository.getMetadata().name());
        return repository.getMetadata().type().equals(updatedMetadata.type())
            && repository.canUpdateInPlace(updatedMetadata.settings(), Collections.emptySet());
    }

    /**
     * Gets the {@link RepositoryData} for the given repository.
     *
     * @param repositoryName repository name
     * @param listener       listener to pass {@link RepositoryData} to
     */
    public void getRepositoryData(final String repositoryName, final ActionListener<RepositoryData> listener) {
        try {
            Repository repository = repository(repositoryName);
            assert repository != null; // should only be called once we've validated the repository exists
            repository.getRepositoryData(listener);
        } catch (Exception e) {
            listener.onFailure(e);
        }
    }

    /**
     * Returns registered repository
     *
     * @param repositoryName repository name
     * @return registered repository
     * @throws RepositoryMissingException if repository with such name isn't registered
     */
    public Repository repository(String repositoryName) {
        Repository repository = repositories.get(repositoryName);
        if (repository != null) {
            return repository;
        }
        repository = internalRepositories.get(repositoryName);
        if (repository != null) {
            return repository;
        }
        throw new RepositoryMissingException(repositoryName);
    }

    /**
     * @return the current collection of registered repositories, keyed by name.
     */
    public Map<String, Repository> getRepositories() {
        return unmodifiableMap(repositories);
    }

    public List<RepositoryStatsSnapshot> repositoriesStats() {
        List<RepositoryStatsSnapshot> archivedRepoStats = repositoriesStatsArchive.getArchivedStats();
        List<RepositoryStatsSnapshot> activeRepoStats = getRepositoryStatsForActiveRepositories();

        List<RepositoryStatsSnapshot> repositoriesStats = new ArrayList<>(archivedRepoStats);
        repositoriesStats.addAll(activeRepoStats);
        return repositoriesStats;
    }

    private List<RepositoryStatsSnapshot> getRepositoryStatsForActiveRepositories() {
        return Stream.concat(repositories.values().stream(), internalRepositories.values().stream())
            .filter(r -> r instanceof MeteredBlobStoreRepository)
            .map(r -> (MeteredBlobStoreRepository) r)
            .map(MeteredBlobStoreRepository::statsSnapshot)
            .toList();
    }

    public List<RepositoryStatsSnapshot> clearRepositoriesStatsArchive(long maxVersionToClear) {
        return repositoriesStatsArchive.clear(maxVersionToClear);
    }

    public void registerInternalRepository(String name, String type) {
        RepositoryMetadata metadata = new RepositoryMetadata(name, type, Settings.EMPTY);
        Repository repository = internalRepositories.computeIfAbsent(name, (n) -> {
            logger.debug("put internal repository [{}][{}]", name, type);
            return createRepository(metadata, internalTypesRegistry, RepositoriesService::throwRepositoryTypeDoesNotExists);
        });
        if (type.equals(repository.getMetadata().type()) == false) {
            logger.warn(
                () -> format(
                    "internal repository [%s][%s] already registered. this prevented the registration of "
                        + "internal repository [%s][%s].",
                    name,
                    repository.getMetadata().type(),
                    name,
                    type
                )
            );
        } else if (repositories.containsKey(name)) {
            logger.warn(
                () -> format(
                    "non-internal repository [%s] already registered. this repository will block the "
                        + "usage of internal repository [%s][%s].",
                    name,
                    metadata.type(),
                    name
                )
            );
        }
    }

    public void unregisterInternalRepository(String name) {
        Repository repository = internalRepositories.remove(name);
        if (repository != null) {
            RepositoryMetadata metadata = repository.getMetadata();
            logger.debug(() -> format("delete internal repository [%s][%s].", metadata.type(), name));
            closeRepository(repository);
        }
    }

    /**
     * Closes the given repository.
     */
    private static void closeRepository(Repository repository) {
        logger.debug("closing repository [{}][{}]", repository.getMetadata().type(), repository.getMetadata().name());
        repository.close();
    }

    private void archiveRepositoryStats(Repository repository, long clusterStateVersion) {
        if (repository instanceof MeteredBlobStoreRepository) {
            RepositoryStatsSnapshot stats = ((MeteredBlobStoreRepository) repository).statsSnapshotForArchival(clusterStateVersion);
            if (repositoriesStatsArchive.archive(stats) == false) {
                logger.warn("Unable to archive the repository stats [{}] as the archive is full.", stats);
            }
        }
    }

    /**
     * Creates repository holder. This method starts the repository
     */
    private static Repository createRepository(
        RepositoryMetadata repositoryMetadata,
        Map<String, Repository.Factory> factories,
        Function<RepositoryMetadata, Repository> defaultFactory
    ) {
        logger.debug("creating repository [{}][{}]", repositoryMetadata.type(), repositoryMetadata.name());
        Repository.Factory factory = factories.get(repositoryMetadata.type());
        if (factory == null) {
            return defaultFactory.apply(repositoryMetadata);
        }
        Repository repository = null;
        try {
            repository = factory.create(repositoryMetadata, factories::get);
            repository.start();
            return repository;
        } catch (Exception e) {
            IOUtils.closeWhileHandlingException(repository);
            logger.warn(() -> format("failed to create repository [%s][%s]", repositoryMetadata.type(), repositoryMetadata.name()), e);
            throw new RepositoryException(repositoryMetadata.name(), "failed to create repository", e);
        }
    }

    private static Repository throwRepositoryTypeDoesNotExists(RepositoryMetadata repositoryMetadata) {
        throw new RepositoryException(repositoryMetadata.name(), "repository type [" + repositoryMetadata.type() + "] does not exist");
    }

    private static Repository createUnknownTypeRepository(RepositoryMetadata repositoryMetadata) {
        logger.warn(
            "[{}] repository type [{}] is unknown; ensure that all required plugins are installed on this node",
            repositoryMetadata.name(),
            repositoryMetadata.type()
        );
        return new UnknownTypeRepository(repositoryMetadata);
    }

    public static void validateRepositoryName(final String repositoryName) {
        if (Strings.hasLength(repositoryName) == false) {
            throw new RepositoryException(repositoryName, "cannot be empty");
        }
        if (repositoryName.contains("#")) {
            throw new RepositoryException(repositoryName, "must not contain '#'");
        }
        if (Strings.validFileName(repositoryName) == false) {
            throw new RepositoryException(repositoryName, "must not contain the following characters " + Strings.INVALID_FILENAME_CHARS);
        }
    }

    private static void ensureRepositoryNotInUse(ClusterState clusterState, String repository) {
        final SnapshotsInProgress snapshots = clusterState.custom(SnapshotsInProgress.TYPE, SnapshotsInProgress.EMPTY);
        if (snapshots.forRepo(repository).isEmpty() == false) {
            throw newRepositoryConflictException(repository, "snapshot is in progress");
        }
        for (SnapshotDeletionsInProgress.Entry entry : clusterState.custom(
            SnapshotDeletionsInProgress.TYPE,
            SnapshotDeletionsInProgress.EMPTY
        ).getEntries()) {
            if (entry.repository().equals(repository)) {
                throw newRepositoryConflictException(repository, "snapshot deletion is in progress");
            }
        }
        for (RepositoryCleanupInProgress.Entry entry : clusterState.custom(
            RepositoryCleanupInProgress.TYPE,
            RepositoryCleanupInProgress.EMPTY
        ).entries()) {
            if (entry.repository().equals(repository)) {
                throw newRepositoryConflictException(repository, "repository clean up is in progress");
            }
        }
        for (RestoreInProgress.Entry entry : clusterState.custom(RestoreInProgress.TYPE, RestoreInProgress.EMPTY)) {
            if (repository.equals(entry.snapshot().getRepository())) {
                throw newRepositoryConflictException(repository, "snapshot restore is in progress");
            }
        }
    }

    private static void ensureNoSearchableSnapshotsIndicesInUse(ClusterState clusterState, RepositoryMetadata repositoryMetadata) {
        long count = 0L;
        List<Index> indices = null;
        for (IndexMetadata indexMetadata : clusterState.metadata()) {
            if (indexSettingsMatchRepositoryMetadata(indexMetadata, repositoryMetadata)) {
                if (indices == null) {
                    indices = new ArrayList<>();
                }
                if (indices.size() < 5) {
                    indices.add(indexMetadata.getIndex());
                }
                count += 1L;
            }
        }
        if (indices != null && indices.isEmpty() == false) {
            throw newRepositoryConflictException(
                repositoryMetadata.name(),
                "found "
                    + count
                    + " searchable snapshots indices that use the repository: "
                    + Strings.collectionToCommaDelimitedString(indices)
                    + (count > indices.size() ? ",..." : "")
            );
        }
    }

    private static boolean indexSettingsMatchRepositoryMetadata(IndexMetadata indexMetadata, RepositoryMetadata repositoryMetadata) {
        if (indexMetadata.isSearchableSnapshot()) {
            final Settings indexSettings = indexMetadata.getSettings();
            final String indexRepositoryUuid = indexSettings.get(SEARCHABLE_SNAPSHOTS_REPOSITORY_UUID_SETTING_KEY);
            if (Strings.hasLength(indexRepositoryUuid)) {
                return Objects.equals(repositoryMetadata.uuid(), indexRepositoryUuid);
            } else {
                return Objects.equals(repositoryMetadata.name(), indexSettings.get(SEARCHABLE_SNAPSHOTS_REPOSITORY_NAME_SETTING_KEY));
            }
        }
        return false;
    }

    private static RepositoryConflictException newRepositoryConflictException(String repository, String reason) {
        return new RepositoryConflictException(
            repository,
            "trying to modify or unregister repository that is currently used (" + reason + ')',
            "trying to modify or unregister repository [" + repository + "] that is currently used (" + reason + ')'
        );
    }

    public List<BiConsumer<Snapshot, Version>> getPreRestoreVersionChecks() {
        return preRestoreChecks;
    }

    @Override
    protected void doStart() {

    }

    @Override
    protected void doStop() {

    }

    @Override
    protected void doClose() throws IOException {
        clusterService.removeApplier(this);
        final Collection<Repository> repos = new ArrayList<>();
        repos.addAll(internalRepositories.values());
        repos.addAll(repositories.values());
        IOUtils.close(repos);
        for (Repository repo : repos) {
            repo.awaitIdle();
        }
    }
}<|MERGE_RESOLUTION|>--- conflicted
+++ resolved
@@ -141,10 +141,6 @@
      */
     public void registerRepository(final PutRepositoryRequest request, final ActionListener<AcknowledgedResponse> listener) {
         assert lifecycle.started() : "Trying to register new repository but service is in state [" + lifecycle.state() + "]";
-<<<<<<< HEAD
-
-        validateRepository(request, listener);
-=======
         validateRepositoryName(request.name());
 
         // Trying to create the new repository on master to make sure it works
@@ -154,7 +150,6 @@
             listener.onFailure(e);
             return;
         }
->>>>>>> c7da0706
 
         final StepListener<AcknowledgedResponse> acknowledgementStep = new StepListener<>();
         final StepListener<Boolean> publicationStep = new StepListener<>(); // Boolean==changed.
@@ -272,10 +267,6 @@
                     final RepositoryMetadata updatedMetadata;
                     if (canUpdateInPlace(newRepositoryMetadata, existing)) {
                         if (repositoryMetadata.settings().equals(newRepositoryMetadata.settings())) {
-<<<<<<< HEAD
-                            // Previous version is the same as this one no update is needed.
-                            return currentState;
-=======
                             if (repositoryMetadata.generation() == RepositoryData.CORRUPTED_REPO_GEN) {
                                 // If recreating a corrupted repository with the same settings, reset the corrupt flag.
                                 // Setting the safe generation to unknown, so that a consistent generation is found.
@@ -293,7 +284,6 @@
                                 // Previous version is the same as this one no update is needed.
                                 return currentState;
                             }
->>>>>>> c7da0706
                         }
                         // we're updating in place so the updated metadata must point at the same uuid and generations
                         updatedMetadata = repositoryMetadata.withSettings(newRepositoryMetadata.settings());
@@ -323,28 +313,12 @@
      * This verification method will create and then close the repository we want to create.
      *
      * @param request
-<<<<<<< HEAD
-     * @param listener
-     */
-    public void validateRepository(final PutRepositoryRequest request, final ActionListener<AcknowledgedResponse> listener) {
-        final RepositoryMetadata newRepositoryMetadata = new RepositoryMetadata(request.name(), request.type(), request.settings());
-        validate(request.name());
-
-        // Trying to create the new repository on master to make sure it works
-        try {
-            closeRepository(createRepository(newRepositoryMetadata, typesRegistry, RepositoriesService::throwRepositoryTypeDoesNotExists));
-        } catch (Exception e) {
-            listener.onFailure(e);
-            return;
-        }
-=======
      */
     public void validateRepositoryCanBeCreated(final PutRepositoryRequest request) {
         final RepositoryMetadata newRepositoryMetadata = new RepositoryMetadata(request.name(), request.type(), request.settings());
 
         // Trying to create the new repository on master to make sure it works
         closeRepository(createRepository(newRepositoryMetadata, typesRegistry, RepositoriesService::throwRepositoryTypeDoesNotExists));
->>>>>>> c7da0706
     }
 
     private void submitUnbatchedTask(@SuppressWarnings("SameParameterValue") String source, ClusterStateUpdateTask task) {
