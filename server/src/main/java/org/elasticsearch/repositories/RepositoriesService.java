--- conflicted
+++ resolved
@@ -185,10 +185,6 @@
         }
 
         submitUnbatchedTask("put_repository [" + request.name() + "]", new RegisterRepositoryTask(this, request, acknowledgementStep) {
-<<<<<<< HEAD
-
-=======
->>>>>>> 1c17f01d
             @Override
             public void onFailure(Exception e) {
                 logger.warn(() -> "failed to create repository [" + request.name() + "]", e);
@@ -216,13 +212,10 @@
         });
     }
 
-<<<<<<< HEAD
-=======
     /**
      * Task class that extracts the 'execute' part of the functionality for registering
      * repositories.
      */
->>>>>>> 1c17f01d
     public static class RegisterRepositoryTask extends AckedClusterStateUpdateTask {
         protected boolean found = false;
         protected boolean changed = false;
@@ -240,14 +233,11 @@
             this.request = request;
         }
 
-<<<<<<< HEAD
-=======
         /**
          * Constructor used by {@link org.elasticsearch.action.admin.cluster.repositories.reservedstate.ReservedRepositoryAction}
          * @param repositoriesService
          * @param request
          */
->>>>>>> 1c17f01d
         public RegisterRepositoryTask(final RepositoriesService repositoriesService, final PutRepositoryRequest request) {
             this(repositoriesService, request, null);
         }
@@ -295,8 +285,6 @@
         }
     }
 
-<<<<<<< HEAD
-=======
     /**
      * Ensures that we can create the repository and that it's creation actually works
      * <p>
@@ -305,7 +293,6 @@
      * @param request
      * @param listener
      */
->>>>>>> 1c17f01d
     public void validateRepository(final PutRepositoryRequest request, final ActionListener<AcknowledgedResponse> listener) {
         final RepositoryMetadata newRepositoryMetadata = new RepositoryMetadata(request.name(), request.type(), request.settings());
         validate(request.name());
@@ -419,13 +406,10 @@
         });
     }
 
-<<<<<<< HEAD
-=======
     /**
      * Task class that extracts the 'execute' part of the functionality for unregistering
      * repositories.
      */
->>>>>>> 1c17f01d
     public static class UnregisterRepositoryTask extends AckedClusterStateUpdateTask {
         protected final List<String> deletedRepositories = new ArrayList<>();
         private final DeleteRepositoryRequest request;
@@ -435,13 +419,10 @@
             this.request = request;
         }
 
-<<<<<<< HEAD
-=======
         /**
          * Constructor used by {@link org.elasticsearch.action.admin.cluster.repositories.reservedstate.ReservedRepositoryAction}
          * @param name the repository name
          */
->>>>>>> 1c17f01d
         public UnregisterRepositoryTask(String name) {
             this(new DeleteRepositoryRequest(name), null);
         }
