/*
 * Licensed to Elasticsearch under one or more contributor
 * license agreements. See the NOTICE file distributed with
 * this work for additional information regarding copyright
 * ownership. Elasticsearch licenses this file to you under
 * the Apache License, Version 2.0 (the "License"); you may
 * not use this file except in compliance with the License.
 * You may obtain a copy of the License at
 *
 *    http://www.apache.org/licenses/LICENSE-2.0
 *
 * Unless required by applicable law or agreed to in writing,
 * software distributed under the License is distributed on an
 * "AS IS" BASIS, WITHOUT WARRANTIES OR CONDITIONS OF ANY
 * KIND, either express or implied.  See the License for the
 * specific language governing permissions and limitations
 * under the License.
 */

package org.elasticsearch.repositories;

import org.apache.logging.log4j.LogManager;
import org.apache.logging.log4j.Logger;
import org.apache.logging.log4j.message.ParameterizedMessage;
import org.elasticsearch.action.ActionListener;
import org.elasticsearch.cluster.AckedClusterStateUpdateTask;
import org.elasticsearch.cluster.ClusterChangedEvent;
import org.elasticsearch.cluster.ClusterState;
import org.elasticsearch.cluster.ClusterStateApplier;
import org.elasticsearch.cluster.ack.ClusterStateUpdateRequest;
import org.elasticsearch.cluster.ack.ClusterStateUpdateResponse;
import org.elasticsearch.cluster.metadata.MetaData;
import org.elasticsearch.cluster.metadata.RepositoriesMetaData;
import org.elasticsearch.cluster.metadata.RepositoryMetaData;
import org.elasticsearch.cluster.node.DiscoveryNode;
import org.elasticsearch.cluster.service.ClusterService;
import org.elasticsearch.common.regex.Regex;
import org.elasticsearch.common.settings.Settings;
import org.elasticsearch.snapshots.RestoreService;
import org.elasticsearch.snapshots.SnapshotsService;
import org.elasticsearch.threadpool.ThreadPool;
import org.elasticsearch.transport.TransportService;

import java.util.ArrayList;
import java.util.Arrays;
import java.util.Collections;
import java.util.HashMap;
import java.util.List;
import java.util.Map;
import java.util.stream.Collectors;

/**
 * Service responsible for maintaining and providing access to snapshot repositories on nodes.
 */
public class RepositoriesService implements ClusterStateApplier {

    private static final Logger logger = LogManager.getLogger(RepositoriesService.class);

    private final Map<String, Repository.Factory> typesRegistry;

    private final ClusterService clusterService;

    private final ThreadPool threadPool;

    private final VerifyNodeRepositoryAction verifyAction;

    private volatile Map<String, Repository> repositories = Collections.emptyMap();

    public RepositoriesService(Settings settings, ClusterService clusterService, TransportService transportService,
                               Map<String, Repository.Factory> typesRegistry,
                               ThreadPool threadPool) {
        this.typesRegistry = typesRegistry;
        this.clusterService = clusterService;
        this.threadPool = threadPool;
        // Doesn't make sense to maintain repositories on non-master and non-data nodes
        // Nothing happens there anyway
        if (DiscoveryNode.isDataNode(settings) || DiscoveryNode.isMasterNode(settings)) {
            clusterService.addStateApplier(this);
        }
        this.verifyAction = new VerifyNodeRepositoryAction(transportService, clusterService, this);
    }

    /**
     * Registers new repository in the cluster
     * <p>
     * This method can be only called on the master node. It tries to create a new repository on the master
     * and if it was successful it adds new repository to cluster metadata.
     *
     * @param request  register repository request
     * @param listener register repository listener
     */
    public void registerRepository(final RegisterRepositoryRequest request, final ActionListener<ClusterStateUpdateResponse> listener) {
        final RepositoryMetaData newRepositoryMetaData = new RepositoryMetaData(request.name, request.type, request.settings);

        final ActionListener<ClusterStateUpdateResponse> registrationListener;
        if (request.verify) {
            registrationListener = new VerifyingRegisterRepositoryListener(request.name, listener);
        } else {
            registrationListener = listener;
        }

        // Trying to create the new repository on master to make sure it works
        try {
            closeRepository(createRepository(newRepositoryMetaData));
        } catch (Exception e) {
            registrationListener.onFailure(e);
            return;
        }

        clusterService.submitStateUpdateTask(request.cause, new AckedClusterStateUpdateTask<ClusterStateUpdateResponse>(request, registrationListener) {
            @Override
            protected ClusterStateUpdateResponse newResponse(boolean acknowledged) {
                return new ClusterStateUpdateResponse(acknowledged);
            }

            @Override
            public ClusterState execute(ClusterState currentState) {
                ensureRepositoryNotInUse(currentState, request.name);
                MetaData metaData = currentState.metaData();
                MetaData.Builder mdBuilder = MetaData.builder(currentState.metaData());
                RepositoriesMetaData repositories = metaData.custom(RepositoriesMetaData.TYPE);
                if (repositories == null) {
                    logger.info("put repository [{}]", request.name);
                    repositories = new RepositoriesMetaData(
                        Collections.singletonList(new RepositoryMetaData(request.name, request.type, request.settings)));
                } else {
                    boolean found = false;
                    List<RepositoryMetaData> repositoriesMetaData = new ArrayList<>(repositories.repositories().size() + 1);

                    for (RepositoryMetaData repositoryMetaData : repositories.repositories()) {
                        if (repositoryMetaData.name().equals(newRepositoryMetaData.name())) {
                            if (newRepositoryMetaData.equals(repositoryMetaData)) {
                                // Previous version is the same as this one no update is needed.
                                return currentState;
                            }
                            found = true;
                            repositoriesMetaData.add(newRepositoryMetaData);
                        } else {
                            repositoriesMetaData.add(repositoryMetaData);
                        }
                    }
                    if (!found) {
                        logger.info("put repository [{}]", request.name);
                        repositoriesMetaData.add(new RepositoryMetaData(request.name, request.type, request.settings));
                    } else {
                        logger.info("update repository [{}]", request.name);
                    }
                    repositories = new RepositoriesMetaData(repositoriesMetaData);
                }
                mdBuilder.putCustom(RepositoriesMetaData.TYPE, repositories);
                return ClusterState.builder(currentState).metaData(mdBuilder).build();
            }

            @Override
            public void onFailure(String source, Exception e) {
                logger.warn(() -> new ParameterizedMessage("failed to create repository [{}]", request.name), e);
                super.onFailure(source, e);
            }

            @Override
            public boolean mustAck(DiscoveryNode discoveryNode) {
                // repository is created on both master and data nodes
                return discoveryNode.isMasterNode() || discoveryNode.isDataNode();
            }
        });
    }
    /**
     * Unregisters repository in the cluster
     * <p>
     * This method can be only called on the master node. It removes repository information from cluster metadata.
     *
     * @param request  unregister repository request
     * @param listener unregister repository listener
     */
    public void unregisterRepository(final UnregisterRepositoryRequest request, final ActionListener<ClusterStateUpdateResponse> listener) {
        clusterService.submitStateUpdateTask(request.cause, new AckedClusterStateUpdateTask<ClusterStateUpdateResponse>(request, listener) {
            @Override
            protected ClusterStateUpdateResponse newResponse(boolean acknowledged) {
                return new ClusterStateUpdateResponse(acknowledged);
            }

            @Override
            public ClusterState execute(ClusterState currentState) {
                ensureRepositoryNotInUse(currentState, request.name);
                MetaData metaData = currentState.metaData();
                MetaData.Builder mdBuilder = MetaData.builder(currentState.metaData());
                RepositoriesMetaData repositories = metaData.custom(RepositoriesMetaData.TYPE);
                if (repositories != null && repositories.repositories().size() > 0) {
                    List<RepositoryMetaData> repositoriesMetaData = new ArrayList<>(repositories.repositories().size());
                    boolean changed = false;
                    for (RepositoryMetaData repositoryMetaData : repositories.repositories()) {
                        if (Regex.simpleMatch(request.name, repositoryMetaData.name())) {
                            logger.info("delete repository [{}]", repositoryMetaData.name());
                            changed = true;
                        } else {
                            repositoriesMetaData.add(repositoryMetaData);
                        }
                    }
                    if (changed) {
                        repositories = new RepositoriesMetaData(repositoriesMetaData);
                        mdBuilder.putCustom(RepositoriesMetaData.TYPE, repositories);
                        return ClusterState.builder(currentState).metaData(mdBuilder).build();
                    }
                }
                if (Regex.isMatchAllPattern(request.name)) { // we use a wildcard so we don't barf if it's not present.
                    return currentState;
                }
                throw new RepositoryMissingException(request.name);
            }

            @Override
            public boolean mustAck(DiscoveryNode discoveryNode) {
                // repository was created on both master and data nodes
                return discoveryNode.isMasterNode() || discoveryNode.isDataNode();
            }
        });
    }

    public void verifyRepository(final String repositoryName, final ActionListener<VerifyResponse> listener) {
        final Repository repository = repository(repositoryName);
        final boolean readOnly = repository.isReadOnly();
        try {
            threadPool.executor(ThreadPool.Names.SNAPSHOT).execute(() -> {
                try {
<<<<<<< HEAD
                    verifyAction.verify(repositoryName, verificationToken, new ActionListener<VerifyResponse>() {
                        @Override
                        public void onResponse(VerifyResponse verifyResponse) {
                            try {
                                repository.endVerification(verificationToken);
                            } catch (Exception e) {
                                logger.warn(() -> new ParameterizedMessage("[{}] failed to finish repository verification", repositoryName), e);
=======
                    final String verificationToken = repository.startVerification();
                    if (verificationToken != null) {
                        try {
                            verifyAction.verify(repositoryName, readOnly, verificationToken, new ActionListener<VerifyResponse>() {
                                @Override
                                public void onResponse(VerifyResponse verifyResponse) {
                                    threadPool.executor(ThreadPool.Names.SNAPSHOT).execute(() -> {
                                        try {
                                            repository.endVerification(verificationToken);
                                        } catch (Exception e) {
                                            logger.warn(() -> new ParameterizedMessage(
                                                "[{}] failed to finish repository verification", repositoryName), e);
                                            listener.onFailure(e);
                                            return;
                                        }
                                        listener.onResponse(verifyResponse);
                                    });
                                }

                                @Override
                                public void onFailure(Exception e) {
                                    listener.onFailure(e);
                                }
                            });
                        } catch (Exception e) {
                            threadPool.executor(ThreadPool.Names.SNAPSHOT).execute(() -> {
                                try {
                                    repository.endVerification(verificationToken);
                                } catch (Exception inner) {
                                    inner.addSuppressed(e);
                                    logger.warn(() -> new ParameterizedMessage(
                                        "[{}] failed to finish repository verification", repositoryName), inner);
                                }
>>>>>>> 0c7f6570
                                listener.onFailure(e);
                            });
                        }
<<<<<<< HEAD
                    });
                } catch (Exception e) {
                    try {
                        repository.endVerification(verificationToken);
                    } catch (Exception inner) {
                        inner.addSuppressed(e);
                        logger.warn(() -> new ParameterizedMessage("[{}] failed to finish repository verification", repositoryName), inner);
=======
                    } else {
                        listener.onResponse(new VerifyResponse(new DiscoveryNode[0], new VerificationFailure[0]));
>>>>>>> 0c7f6570
                    }
                } catch (Exception e) {
                    listener.onFailure(e);
                }
            });
        } catch (Exception e) {
            listener.onFailure(e);
        }
    }


    /**
     * Checks if new repositories appeared in or disappeared from cluster metadata and updates current list of
     * repositories accordingly.
     *
     * @param event cluster changed event
     */
    @Override
    public void applyClusterState(ClusterChangedEvent event) {
        try {
            RepositoriesMetaData oldMetaData = event.previousState().getMetaData().custom(RepositoriesMetaData.TYPE);
            RepositoriesMetaData newMetaData = event.state().getMetaData().custom(RepositoriesMetaData.TYPE);

            // Check if repositories got changed
            if ((oldMetaData == null && newMetaData == null) || (oldMetaData != null && oldMetaData.equals(newMetaData))) {
                return;
            }

            logger.trace("processing new index repositories for state version [{}]", event.state().version());

            Map<String, Repository> survivors = new HashMap<>();
            // First, remove repositories that are no longer there
            for (Map.Entry<String, Repository> entry : repositories.entrySet()) {
                if (newMetaData == null || newMetaData.repository(entry.getKey()) == null) {
                    logger.debug("unregistering repository [{}]", entry.getKey());
                    closeRepository(entry.getValue());
                } else {
                    survivors.put(entry.getKey(), entry.getValue());
                }
            }

            Map<String, Repository> builder = new HashMap<>();
            if (newMetaData != null) {
                // Now go through all repositories and update existing or create missing
                for (RepositoryMetaData repositoryMetaData : newMetaData.repositories()) {
                    Repository repository = survivors.get(repositoryMetaData.name());
                    if (repository != null) {
                        // Found previous version of this repository
                        RepositoryMetaData previousMetadata = repository.getMetadata();
                        if (previousMetadata.type().equals(repositoryMetaData.type()) == false
                            || previousMetadata.settings().equals(repositoryMetaData.settings()) == false) {
                            // Previous version is different from the version in settings
                            logger.debug("updating repository [{}]", repositoryMetaData.name());
                            closeRepository(repository);
                            repository = null;
                            try {
                                repository = createRepository(repositoryMetaData);
                            } catch (RepositoryException ex) {
                                // TODO: this catch is bogus, it means the old repo is already closed,
                                // but we have nothing to replace it
                                logger.warn(() -> new ParameterizedMessage("failed to change repository [{}]", repositoryMetaData.name()), ex);
                            }
                        }
                    } else {
                        try {
                            repository = createRepository(repositoryMetaData);
                        } catch (RepositoryException ex) {
                            logger.warn(() -> new ParameterizedMessage("failed to create repository [{}]", repositoryMetaData.name()), ex);
                        }
                    }
                    if (repository != null) {
                        logger.debug("registering repository [{}]", repositoryMetaData.name());
                        builder.put(repositoryMetaData.name(), repository);
                    }
                }
            }
            repositories = Collections.unmodifiableMap(builder);
        } catch (Exception ex) {
            logger.warn("failure updating cluster state ", ex);
        }
    }

    /**
     * Returns registered repository
     * <p>
     * This method is called only on the master node
     *
     * @param repositoryName repository name
     * @return registered repository
     * @throws RepositoryMissingException if repository with such name isn't registered
     */
    public Repository repository(String repositoryName) {
        Repository repository = repositories.get(repositoryName);
        if (repository != null) {
            return repository;
        }
        throw new RepositoryMissingException(repositoryName);
    }

    /** Closes the given repository. */
    private void closeRepository(Repository repository) {
        logger.debug("closing repository [{}][{}]", repository.getMetadata().type(), repository.getMetadata().name());
        repository.close();
    }

    /**
     * Creates repository holder
     */
    private Repository createRepository(RepositoryMetaData repositoryMetaData) {
        logger.debug("creating repository [{}][{}]", repositoryMetaData.type(), repositoryMetaData.name());
        Repository.Factory factory = typesRegistry.get(repositoryMetaData.type());
        if (factory == null) {
            throw new RepositoryException(repositoryMetaData.name(),
                "repository type [" + repositoryMetaData.type() + "] does not exist");
        }
        try {
            Repository repository = factory.create(repositoryMetaData, typesRegistry::get);
            repository.start();
            return repository;
        } catch (Exception e) {
            logger.warn(() -> new ParameterizedMessage("failed to create repository [{}][{}]", repositoryMetaData.type(), repositoryMetaData.name()), e);
            throw new RepositoryException(repositoryMetaData.name(), "failed to create repository", e);
        }
    }

    private void ensureRepositoryNotInUse(ClusterState clusterState, String repository) {
        if (SnapshotsService.isRepositoryInUse(clusterState, repository) || RestoreService.isRepositoryInUse(clusterState, repository)) {
            throw new IllegalStateException("trying to modify or unregister repository that is currently used ");
        }
    }

    private class VerifyingRegisterRepositoryListener implements ActionListener<ClusterStateUpdateResponse> {

        private final String name;

        private final ActionListener<ClusterStateUpdateResponse> listener;

        VerifyingRegisterRepositoryListener(String name, final ActionListener<ClusterStateUpdateResponse> listener) {
            this.name = name;
            this.listener = listener;
        }

        @Override
        public void onResponse(final ClusterStateUpdateResponse clusterStateUpdateResponse) {
            if (clusterStateUpdateResponse.isAcknowledged()) {
                // The response was acknowledged - all nodes should know about the new repository, let's verify them
                verifyRepository(name, new ActionListener<VerifyResponse>() {
                    @Override
                    public void onResponse(VerifyResponse verifyResponse) {
                        if (verifyResponse.failed()) {
                            listener.onFailure(new RepositoryVerificationException(name, verifyResponse.failureDescription()));
                        } else {
                            listener.onResponse(clusterStateUpdateResponse);
                        }
                    }

                    @Override
                    public void onFailure(Exception e) {
                        listener.onFailure(e);
                    }
                });
            } else {
                listener.onResponse(clusterStateUpdateResponse);
            }
        }

        @Override
        public void onFailure(Exception e) {
            listener.onFailure(e);
        }
    }

    /**
     * Register repository request
     */
    public static class RegisterRepositoryRequest extends ClusterStateUpdateRequest<RegisterRepositoryRequest> {

        final String cause;

        final String name;

        final String type;

        final boolean verify;

        Settings settings = Settings.EMPTY;

        /**
         * Constructs new register repository request
         *
         * @param cause repository registration cause
         * @param name  repository name
         * @param type  repository type
         * @param verify verify repository after creation
         */
        public RegisterRepositoryRequest(String cause, String name, String type, boolean verify) {
            this.cause = cause;
            this.name = name;
            this.type = type;
            this.verify = verify;
        }

        /**
         * Sets repository settings
         *
         * @param settings repository settings
         * @return this request
         */
        public RegisterRepositoryRequest settings(Settings settings) {
            this.settings = settings;
            return this;
        }
    }

    /**
     * Unregister repository request
     */
    public static class UnregisterRepositoryRequest extends ClusterStateUpdateRequest<UnregisterRepositoryRequest> {

        final String cause;

        final String name;

        /**
         * Creates a new unregister repository request
         *
         * @param cause repository unregistration cause
         * @param name  repository name
         */
        public UnregisterRepositoryRequest(String cause, String name) {
            this.cause = cause;
            this.name = name;
        }

    }

    /**
     * Verify repository request
     */
    public static class VerifyResponse {

        private VerificationFailure[] failures;

        private DiscoveryNode[] nodes;

        public VerifyResponse(DiscoveryNode[] nodes, VerificationFailure[] failures) {
            this.nodes = nodes;
            this.failures = failures;
        }

        public VerificationFailure[] failures() {
            return failures;
        }

        public DiscoveryNode[] nodes() {
            return nodes;
        }

        public boolean failed() {
            return  failures.length > 0;
        }

        public String failureDescription() {
            return Arrays
                    .stream(failures)
                    .map(failure -> failure.toString())
                    .collect(Collectors.joining(", ", "[", "]"));
        }

    }

}<|MERGE_RESOLUTION|>--- conflicted
+++ resolved
@@ -222,15 +222,6 @@
         try {
             threadPool.executor(ThreadPool.Names.SNAPSHOT).execute(() -> {
                 try {
-<<<<<<< HEAD
-                    verifyAction.verify(repositoryName, verificationToken, new ActionListener<VerifyResponse>() {
-                        @Override
-                        public void onResponse(VerifyResponse verifyResponse) {
-                            try {
-                                repository.endVerification(verificationToken);
-                            } catch (Exception e) {
-                                logger.warn(() -> new ParameterizedMessage("[{}] failed to finish repository verification", repositoryName), e);
-=======
                     final String verificationToken = repository.startVerification();
                     if (verificationToken != null) {
                         try {
@@ -264,22 +255,11 @@
                                     logger.warn(() -> new ParameterizedMessage(
                                         "[{}] failed to finish repository verification", repositoryName), inner);
                                 }
->>>>>>> 0c7f6570
                                 listener.onFailure(e);
                             });
                         }
-<<<<<<< HEAD
-                    });
-                } catch (Exception e) {
-                    try {
-                        repository.endVerification(verificationToken);
-                    } catch (Exception inner) {
-                        inner.addSuppressed(e);
-                        logger.warn(() -> new ParameterizedMessage("[{}] failed to finish repository verification", repositoryName), inner);
-=======
                     } else {
                         listener.onResponse(new VerifyResponse(new DiscoveryNode[0], new VerificationFailure[0]));
->>>>>>> 0c7f6570
                     }
                 } catch (Exception e) {
                     listener.onFailure(e);
