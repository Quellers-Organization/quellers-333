/*
 * Licensed to Elasticsearch under one or more contributor
 * license agreements. See the NOTICE file distributed with
 * this work for additional information regarding copyright
 * ownership. Elasticsearch licenses this file to you under
 * the Apache License, Version 2.0 (the "License"); you may
 * not use this file except in compliance with the License.
 * You may obtain a copy of the License at
 *
 *    http://www.apache.org/licenses/LICENSE-2.0
 *
 * Unless required by applicable law or agreed to in writing,
 * software distributed under the License is distributed on an
 * "AS IS" BASIS, WITHOUT WARRANTIES OR CONDITIONS OF ANY
 * KIND, either express or implied.  See the License for the
 * specific language governing permissions and limitations
 * under the License.
 */

package org.elasticsearch.repositories.blobstore;

import org.apache.logging.log4j.LogManager;
import org.apache.logging.log4j.Logger;
import org.apache.logging.log4j.message.ParameterizedMessage;
import org.apache.lucene.index.IndexCommit;
import org.apache.lucene.store.IOContext;
import org.apache.lucene.store.IndexInput;
import org.apache.lucene.store.RateLimiter;
import org.apache.lucene.util.SetOnce;
import org.elasticsearch.ElasticsearchParseException;
import org.elasticsearch.ExceptionsHelper;
import org.elasticsearch.Version;
import org.elasticsearch.action.ActionListener;
import org.elasticsearch.action.ActionRunnable;
import org.elasticsearch.action.support.GroupedActionListener;
import org.elasticsearch.cluster.metadata.IndexMetaData;
import org.elasticsearch.cluster.metadata.MetaData;
import org.elasticsearch.cluster.metadata.RepositoryMetaData;
import org.elasticsearch.cluster.node.DiscoveryNode;
import org.elasticsearch.common.Numbers;
import org.elasticsearch.common.Strings;
import org.elasticsearch.common.UUIDs;
import org.elasticsearch.common.blobstore.BlobContainer;
import org.elasticsearch.common.blobstore.BlobMetaData;
import org.elasticsearch.common.blobstore.BlobPath;
import org.elasticsearch.common.blobstore.BlobStore;
import org.elasticsearch.common.blobstore.fs.FsBlobContainer;
import org.elasticsearch.common.bytes.BytesArray;
import org.elasticsearch.common.bytes.BytesReference;
import org.elasticsearch.common.collect.Tuple;
import org.elasticsearch.common.component.AbstractLifecycleComponent;
import org.elasticsearch.common.compress.NotXContentException;
import org.elasticsearch.common.io.Streams;
import org.elasticsearch.common.io.stream.BytesStreamOutput;
import org.elasticsearch.common.lucene.Lucene;
import org.elasticsearch.common.lucene.store.InputStreamIndexInput;
import org.elasticsearch.common.metrics.CounterMetric;
import org.elasticsearch.common.settings.Setting;
import org.elasticsearch.common.settings.Settings;
import org.elasticsearch.common.unit.ByteSizeUnit;
import org.elasticsearch.common.unit.ByteSizeValue;
import org.elasticsearch.common.util.set.Sets;
import org.elasticsearch.common.xcontent.LoggingDeprecationHandler;
import org.elasticsearch.common.xcontent.NamedXContentRegistry;
import org.elasticsearch.common.xcontent.XContentFactory;
import org.elasticsearch.common.xcontent.XContentParser;
import org.elasticsearch.common.xcontent.XContentType;
import org.elasticsearch.index.mapper.MapperService;
import org.elasticsearch.index.shard.ShardId;
import org.elasticsearch.index.snapshots.IndexShardRestoreFailedException;
import org.elasticsearch.index.snapshots.IndexShardSnapshotException;
import org.elasticsearch.index.snapshots.IndexShardSnapshotFailedException;
import org.elasticsearch.index.snapshots.IndexShardSnapshotStatus;
import org.elasticsearch.index.snapshots.blobstore.BlobStoreIndexShardSnapshot;
import org.elasticsearch.index.snapshots.blobstore.BlobStoreIndexShardSnapshots;
import org.elasticsearch.index.snapshots.blobstore.RateLimitingInputStream;
import org.elasticsearch.index.snapshots.blobstore.SlicedInputStream;
import org.elasticsearch.index.snapshots.blobstore.SnapshotFiles;
import org.elasticsearch.index.store.Store;
import org.elasticsearch.index.store.StoreFileMetaData;
import org.elasticsearch.indices.recovery.RecoveryState;
import org.elasticsearch.repositories.IndexId;
import org.elasticsearch.repositories.Repository;
import org.elasticsearch.repositories.RepositoryData;
import org.elasticsearch.repositories.RepositoryException;
import org.elasticsearch.repositories.RepositoryVerificationException;
import org.elasticsearch.repositories.ShardSnapshotContext;
import org.elasticsearch.snapshots.InvalidSnapshotNameException;
import org.elasticsearch.snapshots.SnapshotCreationException;
import org.elasticsearch.snapshots.SnapshotException;
import org.elasticsearch.snapshots.SnapshotId;
import org.elasticsearch.snapshots.SnapshotInfo;
import org.elasticsearch.snapshots.SnapshotMissingException;
import org.elasticsearch.snapshots.SnapshotShardFailure;
import org.elasticsearch.threadpool.ThreadPool;

import java.io.FilterInputStream;
import java.io.IOException;
import java.io.InputStream;
import java.nio.file.FileAlreadyExistsException;
import java.nio.file.NoSuchFileException;
import java.util.ArrayList;
import java.util.Arrays;
import java.util.Collection;
import java.util.Collections;
import java.util.HashSet;
import java.util.List;
import java.util.Map;
import java.util.Optional;
import java.util.Set;
import java.util.concurrent.Executor;
import java.util.function.Consumer;
import java.util.stream.Collectors;

import static org.elasticsearch.index.snapshots.blobstore.BlobStoreIndexShardSnapshot.FileInfo.canonicalName;

/**
 * BlobStore - based implementation of Snapshot Repository
 * <p>
 * This repository works with any {@link BlobStore} implementation. The blobStore could be (and preferred) lazy initialized in
 * {@link #createBlobStore()}.
 * </p>
 * For in depth documentation on how exactly implementations of this class interact with the snapshot functionality please refer to the
 * documentation of the package {@link org.elasticsearch.repositories.blobstore}.
 */
public abstract class BlobStoreRepository extends AbstractLifecycleComponent implements Repository {
    private static final Logger logger = LogManager.getLogger(BlobStoreRepository.class);

    protected final RepositoryMetaData metadata;

    protected final ThreadPool threadPool;

    private static final int BUFFER_SIZE = 4096;

    public static final String SNAPSHOT_PREFIX = "snap-";

    public static final String SNAPSHOT_CODEC = "snapshot";

    public static final String INDEX_FILE_PREFIX = "index-";

    public static final String INDEX_LATEST_BLOB = "index.latest";

    private static final String TESTS_FILE = "tests-";

    private static final String METADATA_PREFIX = "meta-";

    public static final String METADATA_NAME_FORMAT = METADATA_PREFIX + "%s.dat";

    private static final String METADATA_CODEC = "metadata";

    private static final String INDEX_METADATA_CODEC = "index-metadata";

    public static final String SNAPSHOT_NAME_FORMAT = SNAPSHOT_PREFIX + "%s.dat";

    private static final String SNAPSHOT_INDEX_PREFIX = "index-";

    private static final String SNAPSHOT_INDEX_NAME_FORMAT = SNAPSHOT_INDEX_PREFIX + "%s";

    private static final String SNAPSHOT_INDEX_CODEC = "snapshots";

    private static final String DATA_BLOB_PREFIX = "__";

    /**
     * When set to true metadata files are stored in compressed format. This setting doesn’t affect index
     * files that are already compressed by default. Changing the setting does not invalidate existing files since reads
     * do not observe the setting, instead they examine the file to see if it is compressed or not.
     */
    public static final Setting<Boolean> COMPRESS_SETTING = Setting.boolSetting("compress", true, Setting.Property.NodeScope);

    private final Settings settings;

    private final boolean compress;

    private final RateLimiter snapshotRateLimiter;

    private final RateLimiter restoreRateLimiter;

    private final CounterMetric snapshotRateLimitingTimeInNanos = new CounterMetric();

    private final CounterMetric restoreRateLimitingTimeInNanos = new CounterMetric();

    private final ChecksumBlobStoreFormat<MetaData> globalMetaDataFormat;

    private final ChecksumBlobStoreFormat<IndexMetaData> indexMetaDataFormat;

    protected final ChecksumBlobStoreFormat<SnapshotInfo> snapshotFormat;

    private final boolean readOnly;

    private final ChecksumBlobStoreFormat<BlobStoreIndexShardSnapshot> indexShardSnapshotFormat;

    private final ChecksumBlobStoreFormat<BlobStoreIndexShardSnapshots> indexShardSnapshotsFormat;

    private final Object lock = new Object();

    private final SetOnce<BlobContainer> blobContainer = new SetOnce<>();

    private final SetOnce<BlobStore> blobStore = new SetOnce<>();

    private final BlobPath basePath;

    /**
     * Constructs new BlobStoreRepository
     * @param metadata   The metadata for this repository including name and settings
     * @param settings   Settings for the node this repository object is created on
     * @param threadPool Threadpool to run long running repository manipulations on asynchronously
     */
    protected BlobStoreRepository(RepositoryMetaData metadata, Settings settings, NamedXContentRegistry namedXContentRegistry,
                                  ThreadPool threadPool, BlobPath basePath) {
        this.settings = settings;
        this.metadata = metadata;
        this.threadPool = threadPool;
        this.compress = COMPRESS_SETTING.get(metadata.settings());
        snapshotRateLimiter = getRateLimiter(metadata.settings(), "max_snapshot_bytes_per_sec", new ByteSizeValue(40, ByteSizeUnit.MB));
        restoreRateLimiter = getRateLimiter(metadata.settings(), "max_restore_bytes_per_sec", new ByteSizeValue(40, ByteSizeUnit.MB));
        readOnly = metadata.settings().getAsBoolean("readonly", false);
        this.basePath = basePath;

        indexShardSnapshotFormat = new ChecksumBlobStoreFormat<>(SNAPSHOT_CODEC, SNAPSHOT_NAME_FORMAT,
            BlobStoreIndexShardSnapshot::fromXContent, namedXContentRegistry, compress);
        indexShardSnapshotsFormat = new ChecksumBlobStoreFormat<>(SNAPSHOT_INDEX_CODEC, SNAPSHOT_INDEX_NAME_FORMAT,
            BlobStoreIndexShardSnapshots::fromXContent, namedXContentRegistry, compress);
        globalMetaDataFormat = new ChecksumBlobStoreFormat<>(METADATA_CODEC, METADATA_NAME_FORMAT,
            MetaData::fromXContent, namedXContentRegistry, compress);
        indexMetaDataFormat = new ChecksumBlobStoreFormat<>(INDEX_METADATA_CODEC, METADATA_NAME_FORMAT,
            IndexMetaData::fromXContent, namedXContentRegistry, compress);
        snapshotFormat = new ChecksumBlobStoreFormat<>(SNAPSHOT_CODEC, SNAPSHOT_NAME_FORMAT,
            SnapshotInfo::fromXContentInternal, namedXContentRegistry, compress);
    }

    @Override
    protected void doStart() {
        ByteSizeValue chunkSize = chunkSize();
        if (chunkSize != null && chunkSize.getBytes() <= 0) {
            throw new IllegalArgumentException("the chunk size cannot be negative: [" + chunkSize + "]");
        }
    }

    @Override
    protected void doStop() {}

    @Override
    protected void doClose() {
        BlobStore store;
        // to close blobStore if blobStore initialization is started during close
        synchronized (lock) {
            store = blobStore.get();
        }
        if (store != null) {
            try {
                store.close();
            } catch (Exception t) {
                logger.warn("cannot close blob store", t);
            }
        }
    }

    public ThreadPool threadPool() {
        return threadPool;
    }

    // package private, only use for testing
    BlobContainer getBlobContainer() {
        return blobContainer.get();
    }

    // for test purposes only
    protected BlobStore getBlobStore() {
        return blobStore.get();
    }

    /**
     * maintains single lazy instance of {@link BlobContainer}
     */
    protected BlobContainer blobContainer() {
        assertSnapshotOrGenericThread();

        BlobContainer blobContainer = this.blobContainer.get();
        if (blobContainer == null) {
           synchronized (lock) {
               blobContainer = this.blobContainer.get();
               if (blobContainer == null) {
                   blobContainer = blobStore().blobContainer(basePath());
                   this.blobContainer.set(blobContainer);
               }
           }
        }

        return blobContainer;
    }

    /**
     * Maintains single lazy instance of {@link BlobStore}.
     * Public for testing.
     */
    public BlobStore blobStore() {
        assertSnapshotOrGenericThread();

        BlobStore store = blobStore.get();
        if (store == null) {
            synchronized (lock) {
                store = blobStore.get();
                if (store == null) {
                    if (lifecycle.started() == false) {
                        throw new RepositoryException(metadata.name(), "repository is not in started state");
                    }
                    try {
                        store = createBlobStore();
                    } catch (RepositoryException e) {
                        throw e;
                    } catch (Exception e) {
                        throw new RepositoryException(metadata.name(), "cannot create blob store" , e);
                    }
                    blobStore.set(store);
                }
            }
        }
        return store;
    }

    /**
     * Creates new BlobStore to read and write data.
     */
    protected abstract BlobStore createBlobStore() throws Exception;

    /**
     * Returns base path of the repository
     * Public for testing.
     */
    public BlobPath basePath() {
        return basePath;
    }

    /**
     * Returns true if metadata and snapshot files should be compressed
     *
     * @return true if compression is needed
     */
    protected final boolean isCompress() {
        return compress;
    }

    /**
     * Returns data file chunk size.
     * <p>
     * This method should return null if no chunking is needed.
     *
     * @return chunk size
     */
    protected ByteSizeValue chunkSize() {
        return null;
    }

    @Override
    public RepositoryMetaData getMetadata() {
        return metadata;
    }

    @Override
    public void initializeSnapshot(SnapshotId snapshotId, List<IndexId> indices, MetaData clusterMetaData) {
        if (isReadOnly()) {
            throw new RepositoryException(metadata.name(), "cannot create snapshot in a readonly repository");
        }
        try {
            final String snapshotName = snapshotId.getName();
            // check if the snapshot name already exists in the repository
            final RepositoryData repositoryData = getRepositoryData();
            if (repositoryData.getSnapshotIds().stream().anyMatch(s -> s.getName().equals(snapshotName))) {
                throw new InvalidSnapshotNameException(metadata.name(), snapshotId.getName(), "snapshot with the same name already exists");
            }

            // Write Global MetaData
            globalMetaDataFormat.write(clusterMetaData, blobContainer(), snapshotId.getUUID());

            // write the index metadata for each index in the snapshot
            for (IndexId index : indices) {
                indexMetaDataFormat.write(clusterMetaData.index(index.getName()), indexContainer(index), snapshotId.getUUID());
            }
        } catch (IOException ex) {
            throw new SnapshotCreationException(metadata.name(), snapshotId, ex);
        }
    }

    @Override
    public void deleteSnapshot(SnapshotId snapshotId, long repositoryStateId, ActionListener<Void> listener) {
        if (isReadOnly()) {
            listener.onFailure(new RepositoryException(metadata.name(), "cannot delete snapshot from a readonly repository"));
        } else {
            SnapshotInfo snapshot = null;
            try {
                snapshot = getSnapshotInfo(snapshotId);
            } catch (SnapshotMissingException ex) {
                listener.onFailure(ex);
                return;
            } catch (IllegalStateException | SnapshotException | ElasticsearchParseException ex) {
                logger.warn(() -> new ParameterizedMessage("cannot read snapshot file [{}]", snapshotId), ex);
            }
            // Delete snapshot from the index file, since it is the maintainer of truth of active snapshots
            final RepositoryData updatedRepositoryData;
            final Map<String, BlobContainer> foundIndices;
            final Set<String> rootBlobs;
            try {
                rootBlobs = blobContainer().listBlobs().keySet();
                final RepositoryData repositoryData = getRepositoryData(latestGeneration(rootBlobs));
                updatedRepositoryData = repositoryData.removeSnapshot(snapshotId);
                // Cache the indices that were found before writing out the new index-N blob so that a stuck master will never
                // delete an index that was created by another master node after writing this index-N blob.
                foundIndices = blobStore().blobContainer(basePath().add("indices")).children();
                writeIndexGen(updatedRepositoryData, repositoryStateId);
            } catch (Exception ex) {
                listener.onFailure(new RepositoryException(metadata.name(), "failed to delete snapshot [" + snapshotId + "]", ex));
                return;
            }
            final SnapshotInfo finalSnapshotInfo = snapshot;
            final List<String> snapMetaFilesToDelete =
                Arrays.asList(snapshotFormat.blobName(snapshotId.getUUID()), globalMetaDataFormat.blobName(snapshotId.getUUID()));
            try {
                blobContainer().deleteBlobsIgnoringIfNotExists(snapMetaFilesToDelete);
            } catch (IOException e) {
                logger.warn(() -> new ParameterizedMessage("[{}] Unable to delete global metadata files", snapshotId), e);
            }
            final var survivingIndices = updatedRepositoryData.getIndices();
            deleteIndices(
                updatedRepositoryData,
                Optional.ofNullable(finalSnapshotInfo)
                    .map(info -> info.indices().stream().filter(survivingIndices::containsKey)
                        .map(updatedRepositoryData::resolveIndexId).collect(Collectors.toList()))
                    .orElse(Collections.emptyList()),
                snapshotId,
                ActionListener.map(listener, v -> {
                    cleanupStaleIndices(foundIndices, survivingIndices);
                    cleanupStaleRootFiles(Sets.difference(rootBlobs, new HashSet<>(snapMetaFilesToDelete)), updatedRepositoryData);
                    return null;
                })
            );
        }
    }

    private void cleanupStaleRootFiles(Set<String> rootBlobNames, RepositoryData repositoryData) {
        final Set<String> allSnapshotIds =
            repositoryData.getSnapshotIds().stream().map(SnapshotId::getUUID).collect(Collectors.toSet());
        final List<String> blobsToDelete = rootBlobNames.stream().filter(
            blob -> {
                if (FsBlobContainer.isTempBlobName(blob)) {
                    return true;
                }
                if (blob.endsWith(".dat")) {
                    final String foundUUID;
                    if (blob.startsWith(SNAPSHOT_PREFIX)) {
                        foundUUID = blob.substring(SNAPSHOT_PREFIX.length(), blob.length() - ".dat".length());
                        assert snapshotFormat.blobName(foundUUID).equals(blob);
                    } else if (blob.startsWith(METADATA_PREFIX)) {
                        foundUUID = blob.substring(METADATA_PREFIX.length(), blob.length() - ".dat".length());
                        assert globalMetaDataFormat.blobName(foundUUID).equals(blob);
                    } else {
                        return false;
                    }
                    return allSnapshotIds.contains(foundUUID) == false;
                }
                return false;
            }
        ).collect(Collectors.toList());
        if (blobsToDelete.isEmpty()) {
            return;
        }
        try {
            logger.info("[{}] Found stale root level blobs {}. Cleaning them up", metadata.name(), blobsToDelete);
            blobContainer().deleteBlobsIgnoringIfNotExists(blobsToDelete);
        } catch (IOException e) {
            logger.warn(() -> new ParameterizedMessage(
                "[{}] The following blobs are no longer part of any snapshot [{}] but failed to remove them",
                metadata.name(), blobsToDelete), e);
        } catch (Exception e) {
            // TODO: We shouldn't be blanket catching and suppressing all exceptions here and instead handle them safely upstream.
            //       Currently this catch exists as a stop gap solution to tackle unexpected runtime exceptions from implementations
            //       bubbling up and breaking the snapshot functionality.
            assert false : e;
            logger.warn(new ParameterizedMessage("[{}] Exception during cleanup of root level blobs", metadata.name()), e);
        }
    }

    private void cleanupStaleIndices(Map<String, BlobContainer> foundIndices, Map<String, IndexId> survivingIndices) {
        try {
            final Set<String> survivingIndexIds = survivingIndices.values().stream()
                .map(IndexId::getId).collect(Collectors.toSet());
            for (Map.Entry<String, BlobContainer> indexEntry : foundIndices.entrySet()) {
                final String indexSnId = indexEntry.getKey();
                try {
                    if (survivingIndexIds.contains(indexSnId) == false) {
                        logger.debug("[{}] Found stale index [{}]. Cleaning it up", metadata.name(), indexSnId);
                        indexEntry.getValue().delete();
                        logger.debug("[{}] Cleaned up stale index [{}]", metadata.name(), indexSnId);
                    }
                } catch (IOException e) {
                    logger.warn(() -> new ParameterizedMessage(
                        "[{}] index {} is no longer part of any snapshots in the repository, " +
                            "but failed to clean up their index folders", metadata.name(), indexSnId), e);
                }
            }
        } catch (Exception e) {
            // TODO: We shouldn't be blanket catching and suppressing all exceptions here and instead handle them safely upstream.
            //       Currently this catch exists as a stop gap solution to tackle unexpected runtime exceptions from implementations
            //       bubbling up and breaking the snapshot functionality.
            assert false : e;
            logger.warn(new ParameterizedMessage("[{}] Exception during cleanup of stale indices", metadata.name()), e);
        }
    }

    private void deleteIndices(RepositoryData repositoryData, List<IndexId> indices, SnapshotId snapshotId,
                               ActionListener<Void> listener) {
        if (indices.isEmpty()) {
            listener.onResponse(null);
            return;
        }
        final ActionListener<Void> groupedListener = new GroupedActionListener<>(ActionListener.map(listener, v -> null), indices.size());
        for (IndexId indexId: indices) {
            threadPool.executor(ThreadPool.Names.SNAPSHOT).execute(new ActionRunnable<>(groupedListener) {

                @Override
                protected void doRun() {
                    IndexMetaData indexMetaData = null;
                    try {
                        indexMetaData = getSnapshotIndexMetaData(snapshotId, indexId);
                    } catch (Exception ex) {
                        logger.warn(() ->
                            new ParameterizedMessage("[{}] [{}] failed to read metadata for index", snapshotId, indexId.getName()), ex);
                    }
                    deleteIndexMetaDataBlobIgnoringErrors(snapshotId, indexId);
                    if (indexMetaData != null) {
                        for (int shardId = 0; shardId < indexMetaData.getNumberOfShards(); shardId++) {
                            try {
                                deleteShardSnapshot(repositoryData, indexId, new ShardId(indexMetaData.getIndex(), shardId), snapshotId);
                            } catch (Exception ex) {
                                final int finalShardId = shardId;
                                logger.warn(() -> new ParameterizedMessage("[{}] failed to delete shard data for shard [{}][{}]",
                                    snapshotId, indexId.getName(), finalShardId), ex);
                            }
                        }
                    }
                    groupedListener.onResponse(null);
                }
            });
        }
    }

    private void deleteIndexMetaDataBlobIgnoringErrors(SnapshotId snapshotId, IndexId indexId) {
        try {
            indexMetaDataFormat.delete(indexContainer(indexId), snapshotId.getUUID());
        } catch (IOException ex) {
            logger.warn(() -> new ParameterizedMessage("[{}] failed to delete metadata for index [{}]",
                snapshotId, indexId.getName()), ex);
        }
    }

    @Override
    public SnapshotInfo finalizeSnapshot(final SnapshotId snapshotId,
                                         final List<IndexId> indices,
                                         final long startTime,
                                         final String failure,
                                         final int totalShards,
                                         final List<SnapshotShardFailure> shardFailures,
                                         final long repositoryStateId,
                                         final boolean includeGlobalState,
                                         final Map<String, Object> userMetadata) {
        SnapshotInfo blobStoreSnapshot = new SnapshotInfo(snapshotId,
            indices.stream().map(IndexId::getName).collect(Collectors.toList()),
            startTime, failure, threadPool.absoluteTimeInMillis(), totalShards, shardFailures,
            includeGlobalState, userMetadata);
        try {
            final RepositoryData updatedRepositoryData = getRepositoryData().addSnapshot(snapshotId, blobStoreSnapshot.state(), indices);
            snapshotFormat.write(blobStoreSnapshot, blobContainer(), snapshotId.getUUID());
            writeIndexGen(updatedRepositoryData, repositoryStateId);
        } catch (FileAlreadyExistsException ex) {
            // if another master was elected and took over finalizing the snapshot, it is possible
            // that both nodes try to finalize the snapshot and write to the same blobs, so we just
            // log a warning here and carry on
            throw new RepositoryException(metadata.name(), "Blob already exists while " +
                "finalizing snapshot, assume the snapshot has already been saved", ex);
        } catch (IOException ex) {
            throw new RepositoryException(metadata.name(), "failed to update snapshot in repository", ex);
        }
        return blobStoreSnapshot;
    }

    @Override
    public SnapshotInfo getSnapshotInfo(final SnapshotId snapshotId) {
        try {
            return snapshotFormat.read(blobContainer(), snapshotId.getUUID());
        } catch (NoSuchFileException ex) {
            throw new SnapshotMissingException(metadata.name(), snapshotId, ex);
        } catch (IOException | NotXContentException ex) {
            throw new SnapshotException(metadata.name(), snapshotId, "failed to get snapshots", ex);
        }
    }

    @Override
    public MetaData getSnapshotGlobalMetaData(final SnapshotId snapshotId) {
        try {
            return globalMetaDataFormat.read(blobContainer(), snapshotId.getUUID());
        } catch (NoSuchFileException ex) {
            throw new SnapshotMissingException(metadata.name(), snapshotId, ex);
        } catch (IOException ex) {
            throw new SnapshotException(metadata.name(), snapshotId, "failed to read global metadata", ex);
        }
    }

    @Override
    public IndexMetaData getSnapshotIndexMetaData(final SnapshotId snapshotId, final IndexId index) throws IOException {
        return indexMetaDataFormat.read(indexContainer(index), snapshotId.getUUID());
    }

    private BlobPath indicesPath() {
        return basePath().add("indices");
    }

    private BlobContainer indexContainer(IndexId indexId) {
        return blobStore().blobContainer(indicesPath().add(indexId.getId()));
    }

    private BlobContainer shardContainer(IndexId indexId, ShardId shardId) {
        return blobStore().blobContainer(indicesPath().add(indexId.getId()).add(Integer.toString(shardId.getId())));
    }

    /**
     * Configures RateLimiter based on repository and global settings
     *
     * @param repositorySettings repository settings
     * @param setting            setting to use to configure rate limiter
     * @param defaultRate        default limiting rate
     * @return rate limiter or null of no throttling is needed
     */
    private RateLimiter getRateLimiter(Settings repositorySettings, String setting, ByteSizeValue defaultRate) {
        ByteSizeValue maxSnapshotBytesPerSec = repositorySettings.getAsBytesSize(setting,
                settings.getAsBytesSize(setting, defaultRate));
        if (maxSnapshotBytesPerSec.getBytes() <= 0) {
            return null;
        } else {
            return new RateLimiter.SimpleRateLimiter(maxSnapshotBytesPerSec.getMbFrac());
        }
    }

    @Override
    public long getSnapshotThrottleTimeInNanos() {
        return snapshotRateLimitingTimeInNanos.count();
    }

    @Override
    public long getRestoreThrottleTimeInNanos() {
        return restoreRateLimitingTimeInNanos.count();
    }

    protected void assertSnapshotOrGenericThread() {
        assert Thread.currentThread().getName().contains(ThreadPool.Names.SNAPSHOT)
            || Thread.currentThread().getName().contains(ThreadPool.Names.GENERIC) :
            "Expected current thread [" + Thread.currentThread() + "] to be the snapshot or generic thread.";
    }

    @Override
    public String startVerification() {
        try {
            if (isReadOnly()) {
                // It's readonly - so there is not much we can do here to verify it apart from reading the blob store metadata
                latestIndexBlobId();
                return "read-only";
            } else {
                String seed = UUIDs.randomBase64UUID();
                byte[] testBytes = Strings.toUTF8Bytes(seed);
                BlobContainer testContainer = blobStore().blobContainer(basePath().add(testBlobPrefix(seed)));
                BytesArray bytes = new BytesArray(testBytes);
                try (InputStream stream = bytes.streamInput()) {
                    testContainer.writeBlobAtomic("master.dat", stream, bytes.length(), true);
                }
                return seed;
            }
        } catch (IOException exp) {
            throw new RepositoryVerificationException(metadata.name(), "path " + basePath() + " is not accessible on master node", exp);
        }
    }

    @Override
    public void endVerification(String seed) {
        if (isReadOnly() == false) {
            try {
                final String testPrefix = testBlobPrefix(seed);
                final BlobContainer container = blobStore().blobContainer(basePath().add(testPrefix));
                container.deleteBlobsIgnoringIfNotExists(List.copyOf(container.listBlobs().keySet()));
                blobStore().blobContainer(basePath()).deleteBlobIgnoringIfNotExists(testPrefix);
            } catch (IOException exp) {
                throw new RepositoryVerificationException(metadata.name(), "cannot delete test data at " + basePath(), exp);
            }
        }
    }

    @Override
    public RepositoryData getRepositoryData() {
        try {
            return getRepositoryData(latestIndexBlobId());
        } catch (NoSuchFileException ex) {
            // repository doesn't have an index blob, its a new blank repo
            return RepositoryData.EMPTY;
        } catch (IOException ioe) {
            throw new RepositoryException(metadata.name(), "Could not determine repository generation from root blobs", ioe);
        }
    }

    private RepositoryData getRepositoryData(long indexGen) {
        if (indexGen == RepositoryData.EMPTY_REPO_GEN) {
            return RepositoryData.EMPTY;
        }
        try {
            final String snapshotsIndexBlobName = INDEX_FILE_PREFIX + Long.toString(indexGen);

            RepositoryData repositoryData;
            // EMPTY is safe here because RepositoryData#fromXContent calls namedObject
            try (InputStream blob = blobContainer().readBlob(snapshotsIndexBlobName);
                 XContentParser parser = XContentType.JSON.xContent().createParser(NamedXContentRegistry.EMPTY,
                     LoggingDeprecationHandler.INSTANCE, blob)) {
                repositoryData = RepositoryData.snapshotsFromXContent(parser, indexGen);
            }
            return repositoryData;
        } catch (NoSuchFileException ex) {
            // repository doesn't have an index blob, its a new blank repo
            return RepositoryData.EMPTY;
        } catch (IOException ioe) {
            throw new RepositoryException(metadata.name(), "could not read repository data from index blob", ioe);
        }
    }

    private static String testBlobPrefix(String seed) {
        return TESTS_FILE + seed;
    }

    @Override
    public boolean isReadOnly() {
        return readOnly;
    }

    protected void writeIndexGen(final RepositoryData repositoryData, final long expectedGen) throws IOException {
        assert isReadOnly() == false; // can not write to a read only repository
        final long currentGen = repositoryData.getGenId();
        if (currentGen != expectedGen) {
            // the index file was updated by a concurrent operation, so we were operating on stale
            // repository data
            throw new RepositoryException(metadata.name(), "concurrent modification of the index-N file, expected current generation [" +
                                              expectedGen + "], actual current generation [" + currentGen +
                                              "] - possibly due to simultaneous snapshot deletion requests");
        }
        final long newGen = currentGen + 1;
        // write the index file
        final String indexBlob = INDEX_FILE_PREFIX + Long.toString(newGen);
        logger.debug("Repository [{}] writing new index generational blob [{}]", metadata.name(), indexBlob);
        writeAtomic(indexBlob, BytesReference.bytes(repositoryData.snapshotsToXContent(XContentFactory.jsonBuilder())), true);
        // write the current generation to the index-latest file
        final BytesReference genBytes;
        try (BytesStreamOutput bStream = new BytesStreamOutput()) {
            bStream.writeLong(newGen);
            genBytes = bStream.bytes();
        }
        logger.debug("Repository [{}] updating index.latest with generation [{}]", metadata.name(), newGen);
        writeAtomic(INDEX_LATEST_BLOB, genBytes, false);
        // delete the N-2 index file if it exists, keep the previous one around as a backup
        if (newGen - 2 >= 0) {
            final String oldSnapshotIndexFile = INDEX_FILE_PREFIX + Long.toString(newGen - 2);
            try {
                blobContainer().deleteBlobIgnoringIfNotExists(oldSnapshotIndexFile);
            } catch (IOException e) {
                logger.warn("Failed to clean up old index blob [{}]", oldSnapshotIndexFile);
            }
        }
    }

    /**
     * Get the latest snapshot index blob id.  Snapshot index blobs are named index-N, where N is
     * the next version number from when the index blob was written.  Each individual index-N blob is
     * only written once and never overwritten.  The highest numbered index-N blob is the latest one
     * that contains the current snapshots in the repository.
     *
     * Package private for testing
     */
    long latestIndexBlobId() throws IOException {
        try {
            // First, try listing all index-N blobs (there should only be two index-N blobs at any given
            // time in a repository if cleanup is happening properly) and pick the index-N blob with the
            // highest N value - this will be the latest index blob for the repository.  Note, we do this
            // instead of directly reading the index.latest blob to get the current index-N blob because
            // index.latest is not written atomically and is not immutable - on every index-N change,
            // we first delete the old index.latest and then write the new one.  If the repository is not
            // read-only, it is possible that we try deleting the index.latest blob while it is being read
            // by some other operation (such as the get snapshots operation).  In some file systems, it is
            // illegal to delete a file while it is being read elsewhere (e.g. Windows).  For read-only
            // repositories, we read for index.latest, both because listing blob prefixes is often unsupported
            // and because the index.latest blob will never be deleted and re-written.
            return listBlobsToGetLatestIndexId();
        } catch (UnsupportedOperationException e) {
            // If its a read-only repository, listing blobs by prefix may not be supported (e.g. a URL repository),
            // in this case, try reading the latest index generation from the index.latest blob
            try {
                return readSnapshotIndexLatestBlob();
            } catch (NoSuchFileException nsfe) {
                return RepositoryData.EMPTY_REPO_GEN;
            }
        }
    }

    // package private for testing
    long readSnapshotIndexLatestBlob() throws IOException {
        return Numbers.bytesToLong(Streams.readFully(blobContainer().readBlob(INDEX_LATEST_BLOB)).toBytesRef());
    }

    private long listBlobsToGetLatestIndexId() throws IOException {
        return latestGeneration(blobContainer().listBlobsByPrefix(INDEX_FILE_PREFIX).keySet());
    }

    private long latestGeneration(Collection<String> rootBlobs) {
        long latest = RepositoryData.EMPTY_REPO_GEN;
        for (String blobName : rootBlobs) {
            if (blobName.startsWith(INDEX_FILE_PREFIX) == false) {
                continue;
            }
            try {
                final long curr = Long.parseLong(blobName.substring(INDEX_FILE_PREFIX.length()));
                latest = Math.max(latest, curr);
            } catch (NumberFormatException nfe) {
                // the index- blob wasn't of the format index-N where N is a number,
                // no idea what this blob is but it doesn't belong in the repository!
                logger.warn("[{}] Unknown blob in the repository: {}", metadata.name(), blobName);
            }
        }
        return latest;
    }

    private void writeAtomic(final String blobName, final BytesReference bytesRef, boolean failIfAlreadyExists) throws IOException {
        try (InputStream stream = bytesRef.streamInput()) {
            blobContainer().writeBlobAtomic(blobName, stream, bytesRef.length(), failIfAlreadyExists);
        }
    }

    @Override
    public void snapshotShard(MapperService mapperService, SnapshotId snapshotId, IndexId indexId, ShardSnapshotContext context) {
        final Store store = context.store();
        final ShardId shardId = store.shardId();
        final IndexShardSnapshotStatus snapshotStatus = context.status();
        final long startTime = threadPool.absoluteTimeInMillis();
        final Consumer<Exception> onFailure = e -> context.finish(threadPool.absoluteTimeInMillis(), ExceptionsHelper.detailedMessage(e),
            e instanceof IndexShardSnapshotFailedException ? (IndexShardSnapshotFailedException) e
                : new IndexShardSnapshotFailedException(store.shardId(), e));
        try {
            logger.debug("[{}] [{}] snapshot to [{}] ...", shardId, snapshotId, metadata.name());

            final BlobContainer shardContainer = shardContainer(indexId, shardId);
            final Map<String, BlobMetaData> blobs;
            try {
                blobs = shardContainer.listBlobsByPrefix(INDEX_FILE_PREFIX);
            } catch (IOException e) {
                throw new IndexShardSnapshotFailedException(shardId, "failed to list blobs", e);
            }

            Tuple<BlobStoreIndexShardSnapshots, Long> tuple = buildBlobStoreIndexShardSnapshots(blobs, shardContainer);
            BlobStoreIndexShardSnapshots snapshots = tuple.v1();
            long fileListGeneration = tuple.v2();

            if (snapshots.snapshots().stream().anyMatch(sf -> sf.snapshot().equals(snapshotId.getName()))) {
                throw new IndexShardSnapshotFailedException(shardId,
                    "Duplicate snapshot name [" + snapshotId.getName() + "] detected, aborting");
            }

            final List<BlobStoreIndexShardSnapshot.FileInfo> indexCommitPointFiles = new ArrayList<>();
            ArrayList<BlobStoreIndexShardSnapshot.FileInfo> filesToSnapshot = new ArrayList<>();
            store.incRef();
            final IndexCommit snapshotIndexCommit = context.indexCommit();
            final Collection<String> fileNames;
            final Store.MetadataSnapshot metadataFromStore;
            try {
                // TODO apparently we don't use the MetadataSnapshot#.recoveryDiff(...) here but we should
                try {
                    logger.trace(
                        "[{}] [{}] Loading store metadata using index commit [{}]", shardId, snapshotId, snapshotIndexCommit);
                    metadataFromStore = store.getMetadata(snapshotIndexCommit);
                    fileNames = snapshotIndexCommit.getFileNames();
                } catch (IOException e) {
                    throw new IndexShardSnapshotFailedException(shardId, "Failed to get store file metadata", e);
                }
            } finally {
                store.decRef();
            }
            int indexIncrementalFileCount = 0;
            int indexTotalNumberOfFiles = 0;
            long indexIncrementalSize = 0;
            long indexTotalFileCount = 0;
            for (String fileName : fileNames) {
                if (snapshotStatus.isAborted()) {
                    logger.debug("[{}] [{}] Aborted on the file [{}], exiting", shardId, snapshotId, fileName);
                    throw new IndexShardSnapshotFailedException(shardId, "Aborted");
                }

<<<<<<< HEAD
                logger.trace("[{}] [{}] Processing [{}]", shardId, snapshotId, fileName);
                final StoreFileMetaData md = metadataFromStore.get(fileName);
                BlobStoreIndexShardSnapshot.FileInfo existingFileInfo = null;
                List<BlobStoreIndexShardSnapshot.FileInfo> filesInfo = snapshots.findPhysicalIndexFiles(fileName);
                if (filesInfo != null) {
                    for (BlobStoreIndexShardSnapshot.FileInfo fileInfo : filesInfo) {
                        if (fileInfo.isSame(md) && snapshotFileExistsInBlobs(fileInfo, blobs)) {
                            // a commit point file with the same name, size and checksum was already copied to repository
                            // we will reuse it for this snapshot
                            existingFileInfo = fileInfo;
                            break;
=======
                    logger.trace("[{}] [{}] Processing [{}]", shardId, snapshotId, fileName);
                    final StoreFileMetaData md = metadata.get(fileName);
                    BlobStoreIndexShardSnapshot.FileInfo existingFileInfo = null;
                    List<BlobStoreIndexShardSnapshot.FileInfo> filesInfo = snapshots.findPhysicalIndexFiles(fileName);
                    if (filesInfo != null) {
                        for (BlobStoreIndexShardSnapshot.FileInfo fileInfo : filesInfo) {
                            if (fileInfo.isSame(md)) {
                                // a commit point file with the same name, size and checksum was already copied to repository
                                // we will reuse it for this snapshot
                                existingFileInfo = fileInfo;
                                break;
                            }
>>>>>>> 4d210dda
                        }
                    }
                }

                indexTotalFileCount += md.length();
                indexTotalNumberOfFiles++;

                if (existingFileInfo == null) {
                    indexIncrementalFileCount++;
                    indexIncrementalSize += md.length();
                    // create a new FileInfo
                    BlobStoreIndexShardSnapshot.FileInfo snapshotFileInfo =
                        new BlobStoreIndexShardSnapshot.FileInfo(DATA_BLOB_PREFIX + UUIDs.randomBase64UUID(), md, chunkSize());
                    indexCommitPointFiles.add(snapshotFileInfo);
                    filesToSnapshot.add(snapshotFileInfo);
                } else {
                    indexCommitPointFiles.add(existingFileInfo);
                }
            }

            snapshotStatus.moveToStarted(startTime, indexIncrementalFileCount,
                indexTotalNumberOfFiles, indexIncrementalSize, indexTotalFileCount);

            assert indexIncrementalFileCount == filesToSnapshot.size();

            final GroupedActionListener<Void> filesListener = new GroupedActionListener<>(
                ActionListener.wrap(v -> {
                    final IndexShardSnapshotStatus.Copy lastSnapshotStatus = context.prepareFinalize();

                    // now create and write the commit point
                    final BlobStoreIndexShardSnapshot snapshot = new BlobStoreIndexShardSnapshot(snapshotId.getName(),
                        lastSnapshotStatus.getIndexVersion(),
                        indexCommitPointFiles,
                        lastSnapshotStatus.getStartTime(),
                        threadPool.absoluteTimeInMillis() - lastSnapshotStatus.getStartTime(),
                        lastSnapshotStatus.getIncrementalFileCount(),
                        lastSnapshotStatus.getIncrementalSize()
                    );

                    logger.trace("[{}] [{}] writing shard snapshot file", shardId, snapshotId);
                    try {
                        indexShardSnapshotFormat.write(snapshot, shardContainer, snapshotId.getUUID());
                    } catch (IOException e) {
                        throw new IndexShardSnapshotFailedException(shardId, "Failed to write commit point", e);
                    }
                    // delete all files that are not referenced by any commit point
                    // build a new BlobStoreIndexShardSnapshot, that includes this one and all the saved ones
                    List<SnapshotFiles> newSnapshotsList = new ArrayList<>();
                    newSnapshotsList.add(new SnapshotFiles(snapshot.snapshot(), snapshot.indexFiles()));
                    for (SnapshotFiles point : snapshots) {
                        newSnapshotsList.add(point);
                    }
                    final String indexGeneration = Long.toString(fileListGeneration + 1);
                    final List<String> blobsToDelete;
                    try {
                        final BlobStoreIndexShardSnapshots updatedSnapshots = new BlobStoreIndexShardSnapshots(newSnapshotsList);
                        indexShardSnapshotsFormat.writeAtomic(updatedSnapshots, shardContainer, indexGeneration);
                        // Delete all previous index-N blobs
                        blobsToDelete =
                            blobs.keySet().stream().filter(blob -> blob.startsWith(SNAPSHOT_INDEX_PREFIX)).collect(Collectors.toList());
                        assert blobsToDelete.stream().mapToLong(b -> Long.parseLong(b.replaceFirst(SNAPSHOT_INDEX_PREFIX, "")))
                            .max().orElse(-1L) < Long.parseLong(indexGeneration)
                            : "Tried to delete an index-N blob newer than the current generation [" + indexGeneration
                            + "] when deleting index-N blobs " + blobsToDelete;
                    } catch (IOException e) {
                        throw new IndexShardSnapshotFailedException(shardId,
                            "Failed to finalize snapshot creation [" + snapshotId + "] with shard index ["
                                + indexShardSnapshotsFormat.blobName(indexGeneration) + "]", e);
                    }
                    try {
                        shardContainer.deleteBlobsIgnoringIfNotExists(blobsToDelete);
                    } catch (IOException e) {
                        logger.warn(() -> new ParameterizedMessage("[{}][{}] failed to delete old index-N blobs during finalization",
                            snapshotId, shardId), e);
                    }
                    context.finish(threadPool.absoluteTimeInMillis());
                }, onFailure), indexIncrementalFileCount + 1);
            filesListener.onResponse(null);
            final Executor executor = threadPool.executor(ThreadPool.Names.SNAPSHOT);
            for (BlobStoreIndexShardSnapshot.FileInfo snapshotFileInfo : filesToSnapshot) {
                executor.execute(new ActionRunnable<>(filesListener) {
                    @Override
                    protected void doRun() {
                        try {
                            snapshotFile(snapshotFileInfo, indexId, shardId, snapshotId, snapshotStatus, store);
                            filesListener.onResponse(null);
                        } catch (IOException e) {
                            throw new IndexShardSnapshotFailedException(shardId, "Failed to perform snapshot (index files)", e);
                        }
                    }
                });
            }
        } catch (Exception e) {
            onFailure.accept(e);
        }
    }

    @Override
    public void restoreShard(Store store, SnapshotId snapshotId, Version version, IndexId indexId, ShardId snapshotShardId,
                             RecoveryState recoveryState) {
        ShardId shardId = store.shardId();
        try {
            final BlobContainer container = shardContainer(indexId, snapshotShardId);
            BlobStoreIndexShardSnapshot snapshot = loadShardSnapshot(container, snapshotId);
            SnapshotFiles snapshotFiles = new SnapshotFiles(snapshot.snapshot(), snapshot.indexFiles());
            new FileRestoreContext(metadata.name(), shardId, snapshotId, recoveryState, BUFFER_SIZE) {
                @Override
                protected InputStream fileInputStream(BlobStoreIndexShardSnapshot.FileInfo fileInfo) {
                    final InputStream dataBlobCompositeStream = new SlicedInputStream(fileInfo.numberOfParts()) {
                        @Override
                        protected InputStream openSlice(long slice) throws IOException {
                            return container.readBlob(fileInfo.partName(slice));
                        }
                    };
                    return restoreRateLimiter == null ? dataBlobCompositeStream
                        : new RateLimitingInputStream(dataBlobCompositeStream, restoreRateLimiter, restoreRateLimitingTimeInNanos::inc);
                }
            }.restore(snapshotFiles, store);
        } catch (Exception e) {
            throw new IndexShardRestoreFailedException(shardId, "failed to restore snapshot [" + snapshotId + "]", e);
        }
    }

    @Override
    public IndexShardSnapshotStatus getShardSnapshotStatus(SnapshotId snapshotId, Version version, IndexId indexId, ShardId shardId) {
        BlobStoreIndexShardSnapshot snapshot = loadShardSnapshot(shardContainer(indexId, shardId), snapshotId);
        return IndexShardSnapshotStatus.newDone(snapshot.startTime(), snapshot.time(),
            snapshot.incrementalFileCount(), snapshot.totalFileCount(),
            snapshot.incrementalSize(), snapshot.totalSize());
    }

    @Override
    public void verify(String seed, DiscoveryNode localNode) {
        assertSnapshotOrGenericThread();
        if (isReadOnly()) {
            try {
                latestIndexBlobId();
            } catch (IOException e) {
                throw new RepositoryVerificationException(metadata.name(), "path " + basePath() +
                    " is not accessible on node " + localNode, e);
            }
        } else {
            BlobContainer testBlobContainer = blobStore().blobContainer(basePath().add(testBlobPrefix(seed)));
            try {
                BytesArray bytes = new BytesArray(seed);
                try (InputStream stream = bytes.streamInput()) {
                    testBlobContainer.writeBlob("data-" + localNode.getId() + ".dat", stream, bytes.length(), true);
                }
            } catch (IOException exp) {
                throw new RepositoryVerificationException(metadata.name(), "store location [" + blobStore() +
                    "] is not accessible on the node [" + localNode + "]", exp);
            }
            try (InputStream masterDat = testBlobContainer.readBlob("master.dat")) {
                final String seedRead = Streams.readFully(masterDat).utf8ToString();
                if (seedRead.equals(seed) == false) {
                    throw new RepositoryVerificationException(metadata.name(), "Seed read from master.dat was [" + seedRead +
                        "] but expected seed [" + seed + "]");
                }
            } catch (NoSuchFileException e) {
                throw new RepositoryVerificationException(metadata.name(), "a file written by master to the store [" + blobStore() +
                    "] cannot be accessed on the node [" + localNode + "]. " +
                    "This might indicate that the store [" + blobStore() + "] is not shared between this node and the master node or " +
                    "that permissions on the store don't allow reading files written by the master node", e);
            } catch (IOException e) {
                throw new RepositoryVerificationException(metadata.name(), "Failed to verify repository", e);
            }
        }
    }

    @Override
    public String toString() {
        return "BlobStoreRepository[" +
            "[" + metadata.name() +
            "], [" + blobStore() + ']' +
            ']';
    }

    /**
     * Delete shard snapshot
     */
    private void deleteShardSnapshot(RepositoryData repositoryData, IndexId indexId, ShardId snapshotShardId, SnapshotId snapshotId) {
        final BlobContainer shardContainer = shardContainer(indexId, snapshotShardId);
        final Map<String, BlobMetaData> blobs;
        try {
            blobs = shardContainer.listBlobs();
        } catch (IOException e) {
            throw new IndexShardSnapshotException(snapshotShardId, "Failed to list content of shard directory", e);
        }

        Tuple<BlobStoreIndexShardSnapshots, Long> tuple = buildBlobStoreIndexShardSnapshots(blobs, shardContainer);
        BlobStoreIndexShardSnapshots snapshots = tuple.v1();
        long fileListGeneration = tuple.v2();

        // Build a list of snapshots that should be preserved
        List<SnapshotFiles> newSnapshotsList = new ArrayList<>();
        final Set<String> survivingSnapshotNames =
            repositoryData.getSnapshots(indexId).stream().map(SnapshotId::getName).collect(Collectors.toSet());
        for (SnapshotFiles point : snapshots) {
            if (survivingSnapshotNames.contains(point.snapshot())) {
                newSnapshotsList.add(point);
            }
        }
        final String indexGeneration = Long.toString(fileListGeneration + 1);
        try {
            final List<String> blobsToDelete;
            if (newSnapshotsList.isEmpty()) {
                // If we deleted all snapshots, we don't need to create a new index file and simply delete all the blobs we found
                blobsToDelete = List.copyOf(blobs.keySet());
            } else {
                final Set<String> survivingSnapshotUUIDs = repositoryData.getSnapshots(indexId).stream().map(SnapshotId::getUUID)
                    .collect(Collectors.toSet());
                final BlobStoreIndexShardSnapshots updatedSnapshots = new BlobStoreIndexShardSnapshots(newSnapshotsList);
                indexShardSnapshotsFormat.writeAtomic(updatedSnapshots, shardContainer, indexGeneration);
                // Delete all previous index-N, data- and meta-blobs and that are not referenced by the new index-N and temporary blobs
                blobsToDelete = blobs.keySet().stream().filter(blob ->
                    blob.startsWith(SNAPSHOT_INDEX_PREFIX)
                        || (blob.startsWith(SNAPSHOT_PREFIX) && blob.endsWith(".dat")
                            && survivingSnapshotUUIDs.contains(
                                blob.substring(SNAPSHOT_PREFIX.length(), blob.length() - ".dat".length())) == false)
                        || (blob.startsWith(DATA_BLOB_PREFIX) && updatedSnapshots.findNameFile(canonicalName(blob)) == null)
                        || FsBlobContainer.isTempBlobName(blob)).collect(Collectors.toList());
            }
            try {
                shardContainer.deleteBlobsIgnoringIfNotExists(blobsToDelete);
            } catch (IOException e) {
                logger.warn(() -> new ParameterizedMessage("[{}][{}] failed to delete blobs during finalization",
                    snapshotId, snapshotShardId), e);
            }
        } catch (IOException e) {
            throw new IndexShardSnapshotFailedException(snapshotShardId,
                "Failed to finalize snapshot deletion [" + snapshotId + "] with shard index ["
                    + indexShardSnapshotsFormat.blobName(indexGeneration) + "]", e);
        }
    }

    /**
     * Loads information about shard snapshot
     */
    private BlobStoreIndexShardSnapshot loadShardSnapshot(BlobContainer shardContainer, SnapshotId snapshotId) {
        try {
            return indexShardSnapshotFormat.read(shardContainer, snapshotId.getUUID());
        } catch (IOException ex) {
            throw new SnapshotException(metadata.name(), snapshotId,
                "failed to read shard snapshot file for [" + shardContainer.path() + ']', ex);
        }
    }

    /**
     * Loads all available snapshots in the repository
     *
     * @param blobs list of blobs in repository
     * @return tuple of BlobStoreIndexShardSnapshots and the last snapshot index generation
     */
    private Tuple<BlobStoreIndexShardSnapshots, Long> buildBlobStoreIndexShardSnapshots(Map<String, BlobMetaData> blobs,
                                                                                           BlobContainer shardContainer) {
        Set<String> blobKeys = blobs.keySet();
        long latest = latestGeneration(blobKeys);
        if (latest >= 0) {
            try {
                final BlobStoreIndexShardSnapshots shardSnapshots =
                    indexShardSnapshotsFormat.read(shardContainer, Long.toString(latest));
                return new Tuple<>(shardSnapshots, latest);
            } catch (IOException e) {
                final String file = SNAPSHOT_INDEX_PREFIX + latest;
                logger.warn(() -> new ParameterizedMessage("failed to read index file [{}]", file), e);
            }
        } else if (blobKeys.isEmpty() == false) {
            logger.warn("Could not find a readable index-N file in a non-empty shard snapshot directory [{}]", shardContainer.path());
        }
        return new Tuple<>(BlobStoreIndexShardSnapshots.EMPTY, latest);
    }

    /**
     * Snapshot individual file
     * @param fileInfo file to be snapshotted
     */
    private void snapshotFile(BlobStoreIndexShardSnapshot.FileInfo fileInfo, IndexId indexId, ShardId shardId, SnapshotId snapshotId,
                              IndexShardSnapshotStatus snapshotStatus, Store store) throws IOException {
        final BlobContainer shardContainer = shardContainer(indexId, shardId);
        final String file = fileInfo.physicalName();
        store.incRef();
        try (IndexInput indexInput = store.openVerifyingInput(file, IOContext.READONCE, fileInfo.metadata())) {
            for (int i = 0; i < fileInfo.numberOfParts(); i++) {
                final long partBytes = fileInfo.partBytes(i);

                InputStream inputStream = new InputStreamIndexInput(indexInput, partBytes);
                if (snapshotRateLimiter != null) {
                    inputStream = new RateLimitingInputStream(inputStream, snapshotRateLimiter,
                        snapshotRateLimitingTimeInNanos::inc);
                }
                // Make reads abortable by mutating the snapshotStatus object
                inputStream = new FilterInputStream(inputStream) {
                    @Override
                    public int read() throws IOException {
                        checkAborted();
                        return super.read();
                    }

                    @Override
                    public int read(byte[] b, int off, int len) throws IOException {
                        checkAborted();
                        return super.read(b, off, len);
                    }

                    private void checkAborted() {
                        if (snapshotStatus.isAborted()) {
                            logger.debug("[{}] [{}] Aborted on the file [{}], exiting", shardId,
                                snapshotId, fileInfo.physicalName());
                            throw new IndexShardSnapshotFailedException(shardId, "Aborted");
                        }
                    }
                };
                shardContainer.writeBlob(fileInfo.partName(i), inputStream, partBytes, true);
            }
            Store.verify(indexInput);
            snapshotStatus.addProcessedFile(fileInfo.length());
        } catch (Exception t) {
            failStoreIfCorrupted(store, t);
            snapshotStatus.addProcessedFile(0);
            throw t;
        } finally {
            store.decRef();
        }
    }

    private static void failStoreIfCorrupted(Store store, Exception e) {
        if (Lucene.isCorruptionException(e)) {
            try {
                store.markStoreCorrupted((IOException) e);
            } catch (IOException inner) {
                inner.addSuppressed(e);
                logger.warn("store cannot be marked as corrupted", inner);
            }
        }
    }

    /**
     * Checks if snapshot file already exists in the list of blobs
     * @param fileInfo file to check
     * @param blobs list of blobs
     * @return true if file exists in the list of blobs
     */
    private static boolean snapshotFileExistsInBlobs(BlobStoreIndexShardSnapshot.FileInfo fileInfo, Map<String, BlobMetaData> blobs) {
        BlobMetaData blobMetaData = blobs.get(fileInfo.name());
        if (blobMetaData != null) {
            return blobMetaData.length() == fileInfo.length();
        } else if (blobs.containsKey(fileInfo.partName(0))) {
            // multi part file sum up the size and check
            int part = 0;
            long totalSize = 0;
            while (true) {
                blobMetaData = blobs.get(fileInfo.partName(part++));
                if (blobMetaData == null) {
                    break;
                }
                totalSize += blobMetaData.length();
            }
            return totalSize == fileInfo.length();
        }
        // no file, not exact and not multipart
        return false;
    }
}<|MERGE_RESOLUTION|>--- conflicted
+++ resolved
@@ -893,32 +893,17 @@
                     throw new IndexShardSnapshotFailedException(shardId, "Aborted");
                 }
 
-<<<<<<< HEAD
                 logger.trace("[{}] [{}] Processing [{}]", shardId, snapshotId, fileName);
                 final StoreFileMetaData md = metadataFromStore.get(fileName);
                 BlobStoreIndexShardSnapshot.FileInfo existingFileInfo = null;
                 List<BlobStoreIndexShardSnapshot.FileInfo> filesInfo = snapshots.findPhysicalIndexFiles(fileName);
                 if (filesInfo != null) {
                     for (BlobStoreIndexShardSnapshot.FileInfo fileInfo : filesInfo) {
-                        if (fileInfo.isSame(md) && snapshotFileExistsInBlobs(fileInfo, blobs)) {
+                        if (fileInfo.isSame(md)) {
                             // a commit point file with the same name, size and checksum was already copied to repository
                             // we will reuse it for this snapshot
                             existingFileInfo = fileInfo;
                             break;
-=======
-                    logger.trace("[{}] [{}] Processing [{}]", shardId, snapshotId, fileName);
-                    final StoreFileMetaData md = metadata.get(fileName);
-                    BlobStoreIndexShardSnapshot.FileInfo existingFileInfo = null;
-                    List<BlobStoreIndexShardSnapshot.FileInfo> filesInfo = snapshots.findPhysicalIndexFiles(fileName);
-                    if (filesInfo != null) {
-                        for (BlobStoreIndexShardSnapshot.FileInfo fileInfo : filesInfo) {
-                            if (fileInfo.isSame(md)) {
-                                // a commit point file with the same name, size and checksum was already copied to repository
-                                // we will reuse it for this snapshot
-                                existingFileInfo = fileInfo;
-                                break;
-                            }
->>>>>>> 4d210dda
                         }
                     }
                 }
