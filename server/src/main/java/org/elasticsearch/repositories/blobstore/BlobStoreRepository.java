--- conflicted
+++ resolved
@@ -737,10 +737,6 @@
             bStream.writeLong(newGen);
             genBytes = bStream.bytes();
         }
-<<<<<<< HEAD
-        blobContainer().deleteBlobIgnoringIfNotExists(INDEX_LATEST_BLOB);
-=======
->>>>>>> 3d53daeb
         logger.debug("Repository [{}] updating index.latest with generation [{}]", metadata.name(), newGen);
         writeAtomic(INDEX_LATEST_BLOB, genBytes, false);
     }
@@ -761,10 +757,6 @@
             }
             bytes = bStream.bytes();
         }
-<<<<<<< HEAD
-        blobContainer().deleteBlobIgnoringIfNotExists(INCOMPATIBLE_SNAPSHOTS_BLOB);
-=======
->>>>>>> 3d53daeb
         // write the incompatible snapshots blob
         writeAtomic(INCOMPATIBLE_SNAPSHOTS_BLOB, bytes, false);
     }
@@ -834,11 +826,7 @@
 
     private void writeAtomic(final String blobName, final BytesReference bytesRef, boolean failIfAlreadyExists) throws IOException {
         try (InputStream stream = bytesRef.streamInput()) {
-<<<<<<< HEAD
-            blobContainer().writeBlobAtomic(blobName, stream, bytesRef.length());
-=======
-            snapshotsBlobContainer.writeBlobAtomic(blobName, stream, bytesRef.length(), failIfAlreadyExists);
->>>>>>> 3d53daeb
+            blobContainer().writeBlobAtomic(blobName, stream, bytesRef.length(), failIfAlreadyExists);
         }
     }
 
