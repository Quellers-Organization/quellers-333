/*
 * Licensed to Elasticsearch under one or more contributor
 * license agreements. See the NOTICE file distributed with
 * this work for additional information regarding copyright
 * ownership. Elasticsearch licenses this file to you under
 * the Apache License, Version 2.0 (the "License"); you may
 * not use this file except in compliance with the License.
 * You may obtain a copy of the License at
 *
 *    http://www.apache.org/licenses/LICENSE-2.0
 *
 * Unless required by applicable law or agreed to in writing,
 * software distributed under the License is distributed on an
 * "AS IS" BASIS, WITHOUT WARRANTIES OR CONDITIONS OF ANY
 * KIND, either express or implied.  See the License for the
 * specific language governing permissions and limitations
 * under the License.
 */

package org.elasticsearch.repositories.blobstore;

import org.apache.logging.log4j.LogManager;
import org.apache.logging.log4j.Logger;
import org.apache.logging.log4j.message.ParameterizedMessage;
import org.apache.lucene.index.IndexCommit;
import org.apache.lucene.store.IOContext;
import org.apache.lucene.store.IndexInput;
import org.apache.lucene.store.RateLimiter;
import org.apache.lucene.util.SetOnce;
import org.elasticsearch.ElasticsearchParseException;
import org.elasticsearch.ExceptionsHelper;
import org.elasticsearch.Version;
import org.elasticsearch.action.ActionListener;
import org.elasticsearch.action.ActionRunnable;
import org.elasticsearch.action.StepListener;
import org.elasticsearch.action.support.GroupedActionListener;
import org.elasticsearch.cluster.metadata.IndexMetaData;
import org.elasticsearch.cluster.metadata.MetaData;
import org.elasticsearch.cluster.metadata.RepositoryMetaData;
import org.elasticsearch.cluster.node.DiscoveryNode;
import org.elasticsearch.common.Nullable;
import org.elasticsearch.common.Numbers;
import org.elasticsearch.common.Strings;
import org.elasticsearch.common.UUIDs;
import org.elasticsearch.common.blobstore.BlobContainer;
import org.elasticsearch.common.blobstore.BlobMetaData;
import org.elasticsearch.common.blobstore.BlobPath;
import org.elasticsearch.common.blobstore.BlobStore;
import org.elasticsearch.common.blobstore.DeleteResult;
import org.elasticsearch.common.blobstore.fs.FsBlobContainer;
import org.elasticsearch.common.bytes.BytesArray;
import org.elasticsearch.common.bytes.BytesReference;
import org.elasticsearch.common.collect.Tuple;
import org.elasticsearch.common.component.AbstractLifecycleComponent;
import org.elasticsearch.common.compress.NotXContentException;
import org.elasticsearch.common.io.Streams;
import org.elasticsearch.common.io.stream.BytesStreamOutput;
import org.elasticsearch.common.lucene.Lucene;
import org.elasticsearch.common.lucene.store.InputStreamIndexInput;
import org.elasticsearch.common.metrics.CounterMetric;
import org.elasticsearch.common.settings.Setting;
import org.elasticsearch.common.settings.Settings;
import org.elasticsearch.common.unit.ByteSizeUnit;
import org.elasticsearch.common.unit.ByteSizeValue;
import org.elasticsearch.common.util.set.Sets;
import org.elasticsearch.common.xcontent.LoggingDeprecationHandler;
import org.elasticsearch.common.xcontent.NamedXContentRegistry;
import org.elasticsearch.common.xcontent.XContentFactory;
import org.elasticsearch.common.xcontent.XContentParser;
import org.elasticsearch.common.xcontent.XContentType;
import org.elasticsearch.index.mapper.MapperService;
import org.elasticsearch.index.shard.ShardId;
import org.elasticsearch.index.snapshots.IndexShardRestoreFailedException;
import org.elasticsearch.index.snapshots.IndexShardSnapshotException;
import org.elasticsearch.index.snapshots.IndexShardSnapshotFailedException;
import org.elasticsearch.index.snapshots.IndexShardSnapshotStatus;
import org.elasticsearch.index.snapshots.blobstore.BlobStoreIndexShardSnapshot;
import org.elasticsearch.index.snapshots.blobstore.BlobStoreIndexShardSnapshots;
import org.elasticsearch.index.snapshots.blobstore.RateLimitingInputStream;
import org.elasticsearch.index.snapshots.blobstore.SlicedInputStream;
import org.elasticsearch.index.snapshots.blobstore.SnapshotFiles;
import org.elasticsearch.index.store.Store;
import org.elasticsearch.index.store.StoreFileMetaData;
import org.elasticsearch.indices.recovery.RecoveryState;
import org.elasticsearch.repositories.IndexId;
import org.elasticsearch.repositories.Repository;
import org.elasticsearch.repositories.RepositoryCleanupResult;
import org.elasticsearch.repositories.RepositoryData;
import org.elasticsearch.repositories.RepositoryException;
import org.elasticsearch.repositories.RepositoryVerificationException;
import org.elasticsearch.repositories.ShardGenerations;
import org.elasticsearch.snapshots.SnapshotCreationException;
import org.elasticsearch.snapshots.SnapshotException;
import org.elasticsearch.snapshots.SnapshotId;
import org.elasticsearch.snapshots.SnapshotInfo;
import org.elasticsearch.snapshots.SnapshotMissingException;
import org.elasticsearch.snapshots.SnapshotShardFailure;
import org.elasticsearch.snapshots.SnapshotsService;
import org.elasticsearch.threadpool.ThreadPool;

import java.io.FilterInputStream;
import java.io.IOException;
import java.io.InputStream;
import java.nio.file.FileAlreadyExistsException;
import java.nio.file.NoSuchFileException;
import java.util.ArrayList;
import java.util.Arrays;
import java.util.Collection;
import java.util.Collections;
import java.util.HashSet;
import java.util.List;
import java.util.Map;
import java.util.Optional;
import java.util.Set;
import java.util.concurrent.Executor;
import java.util.concurrent.atomic.AtomicBoolean;
import java.util.function.Function;
import java.util.function.Predicate;
import java.util.stream.Collectors;

import static org.elasticsearch.index.snapshots.blobstore.BlobStoreIndexShardSnapshot.FileInfo.canonicalName;

/**
 * BlobStore - based implementation of Snapshot Repository
 * <p>
 * This repository works with any {@link BlobStore} implementation. The blobStore could be (and preferred) lazy initialized in
 * {@link #createBlobStore()}.
 * </p>
 * For in depth documentation on how exactly implementations of this class interact with the snapshot functionality please refer to the
 * documentation of the package {@link org.elasticsearch.repositories.blobstore}.
 */
public abstract class BlobStoreRepository extends AbstractLifecycleComponent implements Repository {
    private static final Logger logger = LogManager.getLogger(BlobStoreRepository.class);

    protected final RepositoryMetaData metadata;

    protected final ThreadPool threadPool;

    private static final int BUFFER_SIZE = 4096;

    public static final String SNAPSHOT_PREFIX = "snap-";

    public static final String SNAPSHOT_CODEC = "snapshot";

    public static final String INDEX_FILE_PREFIX = "index-";

    public static final String INDEX_LATEST_BLOB = "index.latest";

    private static final String TESTS_FILE = "tests-";

    public static final String METADATA_PREFIX = "meta-";

    public static final String METADATA_NAME_FORMAT = METADATA_PREFIX + "%s.dat";

    private static final String METADATA_CODEC = "metadata";

    private static final String INDEX_METADATA_CODEC = "index-metadata";

    public static final String SNAPSHOT_NAME_FORMAT = SNAPSHOT_PREFIX + "%s.dat";

    private static final String SNAPSHOT_INDEX_PREFIX = "index-";

    private static final String SNAPSHOT_INDEX_NAME_FORMAT = SNAPSHOT_INDEX_PREFIX + "%s";

    private static final String SNAPSHOT_INDEX_CODEC = "snapshots";

    private static final String DATA_BLOB_PREFIX = "__";

    /**
     * When set to true metadata files are stored in compressed format. This setting doesn’t affect index
     * files that are already compressed by default. Changing the setting does not invalidate existing files since reads
     * do not observe the setting, instead they examine the file to see if it is compressed or not.
     */
    public static final Setting<Boolean> COMPRESS_SETTING = Setting.boolSetting("compress", true, Setting.Property.NodeScope);

    private final boolean compress;

    private final RateLimiter snapshotRateLimiter;

    private final RateLimiter restoreRateLimiter;

    private final CounterMetric snapshotRateLimitingTimeInNanos = new CounterMetric();

    private final CounterMetric restoreRateLimitingTimeInNanos = new CounterMetric();

    private final ChecksumBlobStoreFormat<MetaData> globalMetaDataFormat;

    private final ChecksumBlobStoreFormat<IndexMetaData> indexMetaDataFormat;

    protected final ChecksumBlobStoreFormat<SnapshotInfo> snapshotFormat;

    private final boolean readOnly;

    private final ChecksumBlobStoreFormat<BlobStoreIndexShardSnapshot> indexShardSnapshotFormat;

    private final ChecksumBlobStoreFormat<BlobStoreIndexShardSnapshots> indexShardSnapshotsFormat;

    private final Object lock = new Object();

    private final SetOnce<BlobContainer> blobContainer = new SetOnce<>();

    private final SetOnce<BlobStore> blobStore = new SetOnce<>();

    private final BlobPath basePath;

    /**
     * Constructs new BlobStoreRepository
     * @param metadata   The metadata for this repository including name and settings
     * @param threadPool Threadpool to run long running repository manipulations on asynchronously
     */
    protected BlobStoreRepository(
        final RepositoryMetaData metadata,
        final NamedXContentRegistry namedXContentRegistry,
        final ThreadPool threadPool,
        final BlobPath basePath) {
        this.metadata = metadata;
        this.threadPool = threadPool;
        this.compress = COMPRESS_SETTING.get(metadata.settings());
        snapshotRateLimiter = getRateLimiter(metadata.settings(), "max_snapshot_bytes_per_sec", new ByteSizeValue(40, ByteSizeUnit.MB));
        restoreRateLimiter = getRateLimiter(metadata.settings(), "max_restore_bytes_per_sec", new ByteSizeValue(40, ByteSizeUnit.MB));
        readOnly = metadata.settings().getAsBoolean("readonly", false);
        this.basePath = basePath;

        indexShardSnapshotFormat = new ChecksumBlobStoreFormat<>(SNAPSHOT_CODEC, SNAPSHOT_NAME_FORMAT,
            BlobStoreIndexShardSnapshot::fromXContent, namedXContentRegistry, compress);
        indexShardSnapshotsFormat = new ChecksumBlobStoreFormat<>(SNAPSHOT_INDEX_CODEC, SNAPSHOT_INDEX_NAME_FORMAT,
            BlobStoreIndexShardSnapshots::fromXContent, namedXContentRegistry, compress);
        globalMetaDataFormat = new ChecksumBlobStoreFormat<>(METADATA_CODEC, METADATA_NAME_FORMAT,
            MetaData::fromXContent, namedXContentRegistry, compress);
        indexMetaDataFormat = new ChecksumBlobStoreFormat<>(INDEX_METADATA_CODEC, METADATA_NAME_FORMAT,
            IndexMetaData::fromXContent, namedXContentRegistry, compress);
        snapshotFormat = new ChecksumBlobStoreFormat<>(SNAPSHOT_CODEC, SNAPSHOT_NAME_FORMAT,
            SnapshotInfo::fromXContentInternal, namedXContentRegistry, compress);
    }

    @Override
    protected void doStart() {
        ByteSizeValue chunkSize = chunkSize();
        if (chunkSize != null && chunkSize.getBytes() <= 0) {
            throw new IllegalArgumentException("the chunk size cannot be negative: [" + chunkSize + "]");
        }
    }

    @Override
    protected void doStop() {}

    @Override
    protected void doClose() {
        BlobStore store;
        // to close blobStore if blobStore initialization is started during close
        synchronized (lock) {
            store = blobStore.get();
        }
        if (store != null) {
            try {
                store.close();
            } catch (Exception t) {
                logger.warn("cannot close blob store", t);
            }
        }
    }

    public ThreadPool threadPool() {
        return threadPool;
    }

    // package private, only use for testing
    BlobContainer getBlobContainer() {
        return blobContainer.get();
    }

    // for test purposes only
    protected BlobStore getBlobStore() {
        return blobStore.get();
    }

    /**
     * maintains single lazy instance of {@link BlobContainer}
     */
    protected BlobContainer blobContainer() {
        assertSnapshotOrGenericThread();

        BlobContainer blobContainer = this.blobContainer.get();
        if (blobContainer == null) {
           synchronized (lock) {
               blobContainer = this.blobContainer.get();
               if (blobContainer == null) {
                   blobContainer = blobStore().blobContainer(basePath());
                   this.blobContainer.set(blobContainer);
               }
           }
        }

        return blobContainer;
    }

    /**
     * Maintains single lazy instance of {@link BlobStore}.
     * Public for testing.
     */
    public BlobStore blobStore() {
        assertSnapshotOrGenericThread();

        BlobStore store = blobStore.get();
        if (store == null) {
            synchronized (lock) {
                store = blobStore.get();
                if (store == null) {
                    if (lifecycle.started() == false) {
                        throw new RepositoryException(metadata.name(), "repository is not in started state");
                    }
                    try {
                        store = createBlobStore();
                    } catch (RepositoryException e) {
                        throw e;
                    } catch (Exception e) {
                        throw new RepositoryException(metadata.name(), "cannot create blob store" , e);
                    }
                    blobStore.set(store);
                }
            }
        }
        return store;
    }

    /**
     * Creates new BlobStore to read and write data.
     */
    protected abstract BlobStore createBlobStore() throws Exception;

    /**
     * Returns base path of the repository
     * Public for testing.
     */
    public BlobPath basePath() {
        return basePath;
    }

    /**
     * Returns true if metadata and snapshot files should be compressed
     *
     * @return true if compression is needed
     */
    protected final boolean isCompress() {
        return compress;
    }

    /**
     * Returns data file chunk size.
     * <p>
     * This method should return null if no chunking is needed.
     *
     * @return chunk size
     */
    protected ByteSizeValue chunkSize() {
        return null;
    }

    @Override
    public RepositoryMetaData getMetadata() {
        return metadata;
    }

    @Override
    public void initializeSnapshot(SnapshotId snapshotId, List<IndexId> indices, MetaData clusterMetaData) {
        try {
            // Write Global MetaData
            globalMetaDataFormat.write(clusterMetaData, blobContainer(), snapshotId.getUUID(), true);

            // write the index metadata for each index in the snapshot
            for (IndexId index : indices) {
                indexMetaDataFormat.write(clusterMetaData.index(index.getName()), indexContainer(index), snapshotId.getUUID(), true);
            }
        } catch (IOException ex) {
            throw new SnapshotCreationException(metadata.name(), snapshotId, ex);
        }
    }

    @Override
    public void deleteSnapshot(SnapshotId snapshotId, long repositoryStateId, Version version, ActionListener<Void> listener) {
        if (isReadOnly()) {
            listener.onFailure(new RepositoryException(metadata.name(), "cannot delete snapshot from a readonly repository"));
        } else {
            try {
                final Map<String, BlobMetaData> rootBlobs = blobContainer().listBlobs();
                final RepositoryData repositoryData = getRepositoryData(latestGeneration(rootBlobs.keySet()));
                final Map<String, BlobContainer> foundIndices = blobStore().blobContainer(indicesPath()).children();
                if (version.onOrAfter(SnapshotsService.SHARD_GEN_IN_REPO_DATA_VERSION)) {
                    // New path that updates the pointer to each deleted shard's generation in the root RepositoryData
                    doDeleteShardSnapshots(snapshotId, repositoryStateId, version, foundIndices, rootBlobs, repositoryData, listener);
                } else {
                    doDeleteShardSnapshotsLegacy(
                        snapshotId, repositoryStateId, version, foundIndices, rootBlobs, repositoryData, listener);
                }
            } catch (Exception ex) {
                listener.onFailure(new RepositoryException(metadata.name(), "failed to delete snapshot [" + snapshotId + "]", ex));
            }
        }
    }

    /**
     * Delete a snapshot from the repository in a cluster that does contain one ore more nodes older than
     * {@link SnapshotsService#SHARD_GEN_IN_REPO_DATA_VERSION}.
     * The order of operations executed by this method differs the non-BwC delete {@link #doDeleteShardSnapshots} as follows:
     * Instead of collecting the new shard generations for each shard touched by the delete and storing them in an updated
     * {@link RepositoryData} this method writes and updated {@link RepositoryData} with the deleted snapshot removed as the first step.
     * After updating the {@link RepositoryData} each of the shards directories is individually first moved to the next shard generation
     * and then has all now unreferenced blobs in it deleted.
     *
     * @param snapshotId        SnapshotId to delete
     * @param repositoryStateId Expected repository state id
     * @param version           Node version that must be able to read this repositories contents after the delete has finished
     * @param foundIndices      All indices folders found in the repository before executing any writes to the repository during this
     *                          delete operation
     * @param rootBlobs         All blobs found at the root of the repository before executing any writes to the repository during this
     *                          delete operation
     * @param repositoryData    RepositoryData found the in the repository before executing this delete
     * @param listener          Listener to invoke once finished
     */
    private void doDeleteShardSnapshotsLegacy(SnapshotId snapshotId, long repositoryStateId, Version version,
                                              Map<String, BlobContainer> foundIndices, Map<String, BlobMetaData> rootBlobs,
                                              RepositoryData repositoryData, ActionListener<Void> listener) throws IOException {
        assert version.before(SnapshotsService.SHARD_GEN_IN_REPO_DATA_VERSION);

        final RepositoryData updatedRepositoryData = repositoryData.removeSnapshot(snapshotId, null);
        // Cache the indices that were found before writing out the new index-N blob so that a stuck master will never
        // delete an index that was created by another master node after writing this index-N blob.
        writeIndexGen(updatedRepositoryData, repositoryStateId, version);
        SnapshotInfo snapshot = null;
        try {
            snapshot = getSnapshotInfo(snapshotId);
        } catch (SnapshotMissingException ex) {
            listener.onFailure(ex);
            return;
        } catch (IllegalStateException | SnapshotException | ElasticsearchParseException ex) {
            logger.warn(() -> new ParameterizedMessage("cannot read snapshot file [{}]", snapshotId), ex);
        }
        final List<String> snapMetaFilesToDelete =
            Arrays.asList(snapshotFormat.blobName(snapshotId.getUUID()), globalMetaDataFormat.blobName(snapshotId.getUUID()));
        try {
            blobContainer().deleteBlobsIgnoringIfNotExists(snapMetaFilesToDelete);
        } catch (IOException e) {
            logger.warn(() -> new ParameterizedMessage("[{}] Unable to delete global metadata files", snapshotId), e);
        }
        final var survivingIndices = updatedRepositoryData.getIndices();
        deleteFromIndicesLegacy(
            updatedRepositoryData,
            Optional.ofNullable(snapshot).map(info -> info.indices().stream().filter(survivingIndices::containsKey)
                .map(updatedRepositoryData::resolveIndexId).collect(Collectors.toList())).orElse(Collections.emptyList()),
            snapshotId,
            ActionListener.delegateFailure(listener,
                (l, v) -> cleanupStaleBlobs(foundIndices,
                    Sets.difference(rootBlobs.keySet(), new HashSet<>(snapMetaFilesToDelete)).stream().collect(
                        Collectors.toMap(Function.identity(), rootBlobs::get)),
                    updatedRepositoryData, ActionListener.map(l, ignored -> null))));
    }

    /**
     * Delete a snapshot from the repository in a cluster that does not contain any nodes older than
     * {@link SnapshotsService#SHARD_GEN_IN_REPO_DATA_VERSION}.
     *
     * @param snapshotId        SnapshotId to delete
     * @param repositoryStateId Expected repository state id
     * @param version           Node version that must be able to read this repositories contents after the delete has finished
     * @param foundIndices      All indices folders found in the repository before executing any writes to the repository during this
     *                          delete operation
     * @param rootBlobs         All blobs found at the root of the repository before executing any writes to the repository during this
     *                          delete operation
     * @param repositoryData    RepositoryData found the in the repository before executing this delete
     * @param listener          Listener to invoke once finished
     */
    private void doDeleteShardSnapshots(SnapshotId snapshotId, long repositoryStateId, Version version,
                                        Map<String, BlobContainer> foundIndices, Map<String,BlobMetaData> rootBlobs,
                                        RepositoryData repositoryData, ActionListener<Void> listener) {
        assert version.onOrAfter(SnapshotsService.SHARD_GEN_IN_REPO_DATA_VERSION);

        // listener to complete once all shards folders affected by this delete have been added new metadata blobs without this snapshot
        final StepListener<Collection<ShardSnapshotMetaDeleteResult>> deleteFromMetaListener = new StepListener<>();

        final List<IndexId> indices = repositoryData.indicesAfterRemovingSnapshot(snapshotId);
        if (indices.isEmpty()) {
            // No indices folders have to be updated, we go straight to the next step
            deleteFromMetaListener.onResponse(Collections.emptyList());
        } else {

            // Listener that flattens out the delete results for each index
            final ActionListener<Collection<ShardSnapshotMetaDeleteResult>> deleteIndexMetaDataListener = new GroupedActionListener<>(
                ActionListener.map(deleteFromMetaListener, idxs -> idxs.stream().flatMap(Collection::stream).collect(Collectors.toList())),
                indices.size());

            for (IndexId indexId : indices) {
                threadPool.executor(ThreadPool.Names.SNAPSHOT).execute(ActionRunnable.wrap(deleteIndexMetaDataListener,
                    deleteIdxMetaListener -> {
                        // TODO: reading the index metadata here should not be necessary
                        IndexMetaData indexMetaData = null;
                        try {
                            indexMetaData = getSnapshotIndexMetaData(snapshotId, indexId);
                        } catch (Exception ex) {
                            logger.warn(() ->
                                new ParameterizedMessage("[{}] [{}] failed to read metadata for index", snapshotId,
                                    indexId.getName()), ex);
                        }
                        deleteIndexMetaDataBlobIgnoringErrors(snapshotId, indexId);
                        if (indexMetaData != null) {
                            final int shardCount = indexMetaData.getNumberOfShards();
                            assert shardCount > 0;

                            // Listener for collecting the results of removing the snapshot from each shard's metadata in the current index
                            final ActionListener<ShardSnapshotMetaDeleteResult> allShardsListener =
                                new GroupedActionListener<>(deleteIdxMetaListener, shardCount);

                            for (int shardId = 0; shardId < shardCount; shardId++) {
                                deleteShardSnapshotFromMeta(repositoryData, indexId, new ShardId(indexMetaData.getIndex(), shardId),
                                    snapshotId, allShardsListener);
                            }
                        } else {
                            // Just invoke the listener without any shard generations to count it down, this index will be cleaned up
                            // by the stale data cleanup in the end.
                            deleteIdxMetaListener.onResponse(null);
                        }
                    }));
            }
        }

        // Once we are done removing the snapshot from the metadata if each affected shard we can update the repository metadata atomically
        // in a single step as follows:
        // 1. Remove the snapshot from the list of existing snapshots
        // 2. Update the index shard generations of all updated shard folders
        //
        // Note: If we fail updating any of the individual shard paths, none of them are changed since the newly created index-${gen_uuid}
        //       will not be referenced by the existing RepositoryData and new RepositoryData is only written if all shard paths have been
        //       successfully updated.
        deleteFromMetaListener.whenComplete(newGens -> {
            final ShardGenerations.Builder builder = ShardGenerations.builder();
            for (ShardSnapshotMetaDeleteResult newGen : newGens) {
                builder.add(newGen.indexId, newGen.shardId, newGen.newGeneration);
            }
            final RepositoryData newRepoData = repositoryData.removeSnapshot(snapshotId, builder.build());

            // Write out new RepositoryData
            writeIndexGen(newRepoData, repositoryStateId, version);

            // Now that all metadata (RepositoryData at the repo root as well as index-N blobs in all shard paths) has been updated we can
            // execute the delete operations for all blobs that have become unreferenced as a result
            final String basePath = basePath().buildAsString();
            final int basePathLen = basePath.length();
            blobContainer().deleteBlobsIgnoringIfNotExists(
                newGens.stream().flatMap(shardBlob -> {
                    final String shardPathAbs = shardContainer(shardBlob.indexId, shardBlob.shardId).path().buildAsString();
                    assert shardPathAbs.startsWith(basePath);
                    final String pathToShard = shardPathAbs.substring(basePathLen);
                    return shardBlob.blobsToDelete.stream().map(blob -> pathToShard + blob);
                }).collect(Collectors.toList())
            );
            cleanupStaleBlobs(foundIndices, rootBlobs, newRepoData, ActionListener.map(listener, r -> null));
        }, listener::onFailure);
    }

    /**
     * Cleans up stale blobs directly under the repository root as well as all indices paths that aren't referenced by any existing
     * snapshots. This method is only to be called directly after a new {@link RepositoryData} was written to the repository and with
     * parameters {@code foundIndices}, {@code rootBlobs}
     *
     * @param foundIndices all indices blob containers found in the repository before {@code newRepoData} was written
     * @param rootBlobs    all blobs found directly under the repository root
     * @param newRepoData  new repository data that was just written
     * @param listener     listener to invoke with the combined {@link DeleteResult} of all blobs removed in this operation
     */
    private void cleanupStaleBlobs(Map<String, BlobContainer> foundIndices, Map<String, BlobMetaData> rootBlobs,
                                   RepositoryData newRepoData, ActionListener<DeleteResult> listener) {
        final GroupedActionListener<DeleteResult> groupedListener = new GroupedActionListener<>(ActionListener.wrap(deleteResults -> {
            DeleteResult deleteResult = DeleteResult.ZERO;
            for (DeleteResult result : deleteResults) {
                deleteResult = deleteResult.add(result);
            }
            listener.onResponse(deleteResult);
        }, listener::onFailure), 2);

        final Executor executor = threadPool.executor(ThreadPool.Names.SNAPSHOT);
        executor.execute(ActionRunnable.wrap(groupedListener, l -> {
            List<String> deletedBlobs = cleanupStaleRootFiles(staleRootBlobs(newRepoData, rootBlobs.keySet()));
            l.onResponse(
                new DeleteResult(deletedBlobs.size(), deletedBlobs.stream().mapToLong(name -> rootBlobs.get(name).length()).sum()));
        }));

        final Set<String> survivingIndexIds = newRepoData.getIndices().values().stream().map(IndexId::getId).collect(Collectors.toSet());
        executor.execute(ActionRunnable.wrap(groupedListener, l -> l.onResponse(cleanupStaleIndices(foundIndices, survivingIndexIds))));
    }

    /**
     * Runs cleanup actions on the repository. Increments the repository state id by one before executing any modifications on the
     * repository.
     * TODO: Add shard level cleanups
     * <ul>
     *     <li>Deleting stale indices {@link #cleanupStaleIndices}</li>
     *     <li>Deleting unreferenced root level blobs {@link #cleanupStaleRootFiles}</li>
     * </ul>
     * @param repositoryStateId Current repository state id
     * @param version           Minimum ES version the repo should be readable by
     * @param listener          Listener to complete when done
     */
    public void cleanup(long repositoryStateId, Version version, ActionListener<RepositoryCleanupResult> listener) {
        try {
            if (isReadOnly()) {
                throw new RepositoryException(metadata.name(), "cannot run cleanup on readonly repository");
            }
            final RepositoryData repositoryData = getRepositoryData();
            if (repositoryData.getGenId() != repositoryStateId) {
                // Check that we are working on the expected repository version before gathering the data to clean up
                throw new RepositoryException(metadata.name(), "concurrent modification of the repository before cleanup started, " +
                    "expected current generation [" + repositoryStateId + "], actual current generation ["
                    + repositoryData.getGenId() + "]");
            }
            Map<String, BlobMetaData> rootBlobs = blobContainer().listBlobs();
            final Map<String, BlobContainer> foundIndices = blobStore().blobContainer(indicesPath()).children();
            final Set<String> survivingIndexIds =
                repositoryData.getIndices().values().stream().map(IndexId::getId).collect(Collectors.toSet());
            final List<String> staleRootBlobs = staleRootBlobs(repositoryData, rootBlobs.keySet());
            if (survivingIndexIds.equals(foundIndices.keySet()) && staleRootBlobs.isEmpty()) {
                // Nothing to clean up we return
                listener.onResponse(new RepositoryCleanupResult(DeleteResult.ZERO));
            } else {
                // write new index-N blob to ensure concurrent operations will fail
                writeIndexGen(repositoryData, repositoryStateId, version);
                cleanupStaleBlobs(foundIndices, rootBlobs, repositoryData, ActionListener.map(listener, RepositoryCleanupResult::new));
            }
        } catch (Exception e) {
            listener.onFailure(e);
        }
    }

    // Finds all blobs directly under the repository root path that are not referenced by the current RepositoryData
    private List<String> staleRootBlobs(RepositoryData repositoryData, Set<String> rootBlobNames) {
        final Set<String> allSnapshotIds =
            repositoryData.getSnapshotIds().stream().map(SnapshotId::getUUID).collect(Collectors.toSet());
        return rootBlobNames.stream().filter(
            blob -> {
                if (FsBlobContainer.isTempBlobName(blob)) {
                    return true;
                }
                if (blob.endsWith(".dat")) {
                    final String foundUUID;
                    if (blob.startsWith(SNAPSHOT_PREFIX)) {
                        foundUUID = blob.substring(SNAPSHOT_PREFIX.length(), blob.length() - ".dat".length());
                        assert snapshotFormat.blobName(foundUUID).equals(blob);
                    } else if (blob.startsWith(METADATA_PREFIX)) {
                        foundUUID = blob.substring(METADATA_PREFIX.length(), blob.length() - ".dat".length());
                        assert globalMetaDataFormat.blobName(foundUUID).equals(blob);
                    } else {
                        return false;
                    }
                    return allSnapshotIds.contains(foundUUID) == false;
                }
                return false;
            }
        ).collect(Collectors.toList());
    }

    private List<String> cleanupStaleRootFiles(List<String> blobsToDelete) {
        if (blobsToDelete.isEmpty()) {
            return blobsToDelete;
        }
        try {
            logger.info("[{}] Found stale root level blobs {}. Cleaning them up", metadata.name(), blobsToDelete);
            blobContainer().deleteBlobsIgnoringIfNotExists(blobsToDelete);
            return blobsToDelete;
        } catch (IOException e) {
            logger.warn(() -> new ParameterizedMessage(
                "[{}] The following blobs are no longer part of any snapshot [{}] but failed to remove them",
                metadata.name(), blobsToDelete), e);
        } catch (Exception e) {
            // TODO: We shouldn't be blanket catching and suppressing all exceptions here and instead handle them safely upstream.
            //       Currently this catch exists as a stop gap solution to tackle unexpected runtime exceptions from implementations
            //       bubbling up and breaking the snapshot functionality.
            assert false : e;
            logger.warn(new ParameterizedMessage("[{}] Exception during cleanup of root level blobs", metadata.name()), e);
        }
        return Collections.emptyList();
    }

    private DeleteResult cleanupStaleIndices(Map<String, BlobContainer> foundIndices, Set<String> survivingIndexIds) {
        DeleteResult deleteResult = DeleteResult.ZERO;
        try {
            for (Map.Entry<String, BlobContainer> indexEntry : foundIndices.entrySet()) {
                final String indexSnId = indexEntry.getKey();
                try {
                    if (survivingIndexIds.contains(indexSnId) == false) {
                        logger.debug("[{}] Found stale index [{}]. Cleaning it up", metadata.name(), indexSnId);
                        deleteResult = deleteResult.add(indexEntry.getValue().delete());
                        logger.debug("[{}] Cleaned up stale index [{}]", metadata.name(), indexSnId);
                    }
                } catch (IOException e) {
                    logger.warn(() -> new ParameterizedMessage(
                        "[{}] index {} is no longer part of any snapshots in the repository, " +
                            "but failed to clean up their index folders", metadata.name(), indexSnId), e);
                }
            }
        } catch (Exception e) {
            // TODO: We shouldn't be blanket catching and suppressing all exceptions here and instead handle them safely upstream.
            //       Currently this catch exists as a stop gap solution to tackle unexpected runtime exceptions from implementations
            //       bubbling up and breaking the snapshot functionality.
            assert false : e;
            logger.warn(new ParameterizedMessage("[{}] Exception during cleanup of stale indices", metadata.name()), e);
        }
        return deleteResult;
    }

    /**
     * Note: This is a bwc method to be used as long as there are nodes older than {@link SnapshotsService#SHARD_GEN_IN_REPO_DATA_VERSION}
     * that removes a snapshot from all the given indices in the repository.
     *
     * @param repositoryData RepositoryData with the snapshot removed
     * @param indices        Indices to remove the snapshot from (should not contain indices that become completely unreferenced with the
     *                       removal of this snapshot as those are cleaned up afterwards by {@link #cleanupStaleBlobs})
     * @param snapshotId     SnapshotId to remove from all the given indices
     * @param listener       Listener to invoke when finished
     */
    private void deleteFromIndicesLegacy(RepositoryData repositoryData, List<IndexId> indices, SnapshotId snapshotId,
                                         ActionListener<Void> listener) {
        if (indices.isEmpty()) {
            listener.onResponse(null);
            return;
        }
        final ActionListener<Void> groupedListener = new GroupedActionListener<>(ActionListener.map(listener, v -> null), indices.size());
        for (IndexId indexId: indices) {
            threadPool.executor(ThreadPool.Names.SNAPSHOT).execute(new ActionRunnable<>(groupedListener) {

                @Override
                protected void doRun() {
                    IndexMetaData indexMetaData = null;
                    try {
                        indexMetaData = getSnapshotIndexMetaData(snapshotId, indexId);
                    } catch (Exception ex) {
                        logger.warn(() ->
                            new ParameterizedMessage("[{}] [{}] failed to read metadata for index", snapshotId, indexId.getName()), ex);
                    }
                    deleteIndexMetaDataBlobIgnoringErrors(snapshotId, indexId);
                    if (indexMetaData != null) {
                        for (int shardId = 0; shardId < indexMetaData.getNumberOfShards(); shardId++) {
                            try {
                                deleteShardSnapshotLegacy(
                                    repositoryData, indexId, new ShardId(indexMetaData.getIndex(), shardId), snapshotId);
                            } catch (Exception ex) {
                                final int finalShardId = shardId;
                                logger.warn(() -> new ParameterizedMessage("[{}] failed to delete shard data for shard [{}][{}]",
                                    snapshotId, indexId.getName(), finalShardId), ex);
                            }
                        }
                    }
                    groupedListener.onResponse(null);
                }
            });
        }
    }

    private void deleteIndexMetaDataBlobIgnoringErrors(SnapshotId snapshotId, IndexId indexId) {
        try {
            indexMetaDataFormat.delete(indexContainer(indexId), snapshotId.getUUID());
        } catch (IOException ex) {
            logger.warn(() -> new ParameterizedMessage("[{}] failed to delete metadata for index [{}]",
                snapshotId, indexId.getName()), ex);
        }
    }

    @Override
    public SnapshotInfo finalizeSnapshot(final SnapshotId snapshotId,
                                         final ShardGenerations shardGenerations,
                                         final long startTime,
                                         final String failure,
                                         final int totalShards,
                                         final List<SnapshotShardFailure> shardFailures,
                                         final long repositoryStateId,
                                         final boolean includeGlobalState,
                                         final MetaData clusterMetaData,
                                         final Map<String, Object> userMetadata,
                                         final Version version) {
        final List<IndexId> indices = shardGenerations.indices();
        SnapshotInfo blobStoreSnapshot = new SnapshotInfo(snapshotId,
            indices.stream().map(IndexId::getName).collect(Collectors.toList()),
            startTime, failure, threadPool.absoluteTimeInMillis(), totalShards, shardFailures,
            includeGlobalState, userMetadata);

        try {
            // We ignore all FileAlreadyExistsException here since otherwise a master failover while in this method will
            // mean that no snap-${uuid}.dat blob is ever written for this snapshot. This is safe because any updated version of the
            // index or global metadata will be compatible with the segments written in this snapshot as well.
            // Failing on an already existing index-${repoGeneration} below ensures that the index.latest blob is not updated in a way that
            // decrements the generation it points at

            // Write Global MetaData
            globalMetaDataFormat.write(clusterMetaData, blobContainer(), snapshotId.getUUID(), false);

            // write the index metadata for each index in the snapshot
            for (IndexId index : indices) {
                indexMetaDataFormat.write(clusterMetaData.index(index.getName()), indexContainer(index), snapshotId.getUUID(), false);
            }
        } catch (IOException ex) {
            throw new SnapshotException(metadata.name(), snapshotId, "failed to write metadata for snapshot", ex);
        }

        try {
            final RepositoryData existingRepositoryData = getRepositoryData();
            final RepositoryData updatedRepositoryData =
                existingRepositoryData.addSnapshot(snapshotId, blobStoreSnapshot.state(), shardGenerations);
            snapshotFormat.write(blobStoreSnapshot, blobContainer(), snapshotId.getUUID(), false);

            // Once we are done writing the updated index-N blob we remove the now unreferenced index-${uuid} blobs in each shard directory
            // if all nodes are at least at version SnapshotsService#SHARD_GEN_IN_REPO_DATA_VERSION
            // If there are older version nodes in the cluster, we don't need to run this cleanup as it will have already happened when
            // writing the index-${N} to each shard directory.
            writeIndexGen(updatedRepositoryData, repositoryStateId, version);
            if (version.onOrAfter(SnapshotsService.SHARD_GEN_IN_REPO_DATA_VERSION)) {
                cleanupOldShardGens(existingRepositoryData, updatedRepositoryData);
            }
        } catch (FileAlreadyExistsException ex) {
            // if another master was elected and took over finalizing the snapshot, it is possible
            // that both nodes try to finalize the snapshot and write to the same blobs, so we just
            // log a warning here and carry on
            throw new RepositoryException(metadata.name(), "Blob already exists while " +
                "finalizing snapshot, assume the snapshot has already been saved", ex);
        } catch (IOException ex) {
            throw new RepositoryException(metadata.name(), "failed to update snapshot in repository", ex);
        }
        return blobStoreSnapshot;
    }

    private void cleanupOldShardGens(RepositoryData existingRepositoryData, RepositoryData updatedRepositoryData) throws IOException {
        final List<String> toDelete = new ArrayList<>();
        final int prefixPathLen = basePath().buildAsString().length();
        for (Map.Entry<IndexId, Map<Integer, String>> entry
            : updatedRepositoryData.obsoleteShardGenerations(existingRepositoryData).entrySet()) {
            final IndexId indexId = entry.getKey();
            for (Map.Entry<Integer, String> shardEntry : entry.getValue().entrySet()) {
                toDelete.add(shardContainer(indexId, shardEntry.getKey()).path().buildAsString().substring(prefixPathLen)
                    + INDEX_FILE_PREFIX + shardEntry.getValue());
            }
        }
        blobContainer().deleteBlobsIgnoringIfNotExists(toDelete);
    }

    @Override
    public SnapshotInfo getSnapshotInfo(final SnapshotId snapshotId) {
        try {
            return snapshotFormat.read(blobContainer(), snapshotId.getUUID());
        } catch (NoSuchFileException ex) {
            throw new SnapshotMissingException(metadata.name(), snapshotId, ex);
        } catch (IOException | NotXContentException ex) {
            throw new SnapshotException(metadata.name(), snapshotId, "failed to get snapshots", ex);
        }
    }

    @Override
    public MetaData getSnapshotGlobalMetaData(final SnapshotId snapshotId) {
        try {
            return globalMetaDataFormat.read(blobContainer(), snapshotId.getUUID());
        } catch (NoSuchFileException ex) {
            throw new SnapshotMissingException(metadata.name(), snapshotId, ex);
        } catch (IOException ex) {
            throw new SnapshotException(metadata.name(), snapshotId, "failed to read global metadata", ex);
        }
    }

    @Override
    public IndexMetaData getSnapshotIndexMetaData(final SnapshotId snapshotId, final IndexId index) throws IOException {
        return indexMetaDataFormat.read(indexContainer(index), snapshotId.getUUID());
    }

    private BlobPath indicesPath() {
        return basePath().add("indices");
    }

    private BlobContainer indexContainer(IndexId indexId) {
        return blobStore().blobContainer(indicesPath().add(indexId.getId()));
    }

    private BlobContainer shardContainer(IndexId indexId, ShardId shardId) {
        return shardContainer(indexId, shardId.getId());
    }

    private BlobContainer shardContainer(IndexId indexId, int shardId) {
        return blobStore().blobContainer(indicesPath().add(indexId.getId()).add(Integer.toString(shardId)));
    }

    /**
     * Configures RateLimiter based on repository and global settings
     *
     * @param repositorySettings repository settings
     * @param setting            setting to use to configure rate limiter
     * @param defaultRate        default limiting rate
     * @return rate limiter or null of no throttling is needed
     */
    private RateLimiter getRateLimiter(Settings repositorySettings, String setting, ByteSizeValue defaultRate) {
        ByteSizeValue maxSnapshotBytesPerSec = repositorySettings.getAsBytesSize(setting, defaultRate);
        if (maxSnapshotBytesPerSec.getBytes() <= 0) {
            return null;
        } else {
            return new RateLimiter.SimpleRateLimiter(maxSnapshotBytesPerSec.getMbFrac());
        }
    }

    @Override
    public long getSnapshotThrottleTimeInNanos() {
        return snapshotRateLimitingTimeInNanos.count();
    }

    @Override
    public long getRestoreThrottleTimeInNanos() {
        return restoreRateLimitingTimeInNanos.count();
    }

    protected void assertSnapshotOrGenericThread() {
        assert Thread.currentThread().getName().contains(ThreadPool.Names.SNAPSHOT)
            || Thread.currentThread().getName().contains(ThreadPool.Names.GENERIC) :
            "Expected current thread [" + Thread.currentThread() + "] to be the snapshot or generic thread.";
    }

    @Override
    public String startVerification() {
        try {
            if (isReadOnly()) {
                // It's readonly - so there is not much we can do here to verify it apart from reading the blob store metadata
                latestIndexBlobId();
                return "read-only";
            } else {
                String seed = UUIDs.randomBase64UUID();
                byte[] testBytes = Strings.toUTF8Bytes(seed);
                BlobContainer testContainer = blobStore().blobContainer(basePath().add(testBlobPrefix(seed)));
                BytesArray bytes = new BytesArray(testBytes);
                try (InputStream stream = bytes.streamInput()) {
                    testContainer.writeBlobAtomic("master.dat", stream, bytes.length(), true);
                }
                return seed;
            }
        } catch (IOException exp) {
            throw new RepositoryVerificationException(metadata.name(), "path " + basePath() + " is not accessible on master node", exp);
        }
    }

    @Override
    public void endVerification(String seed) {
        if (isReadOnly() == false) {
            try {
                final String testPrefix = testBlobPrefix(seed);
                final BlobContainer container = blobStore().blobContainer(basePath().add(testPrefix));
                container.deleteBlobsIgnoringIfNotExists(List.copyOf(container.listBlobs().keySet()));
                blobStore().blobContainer(basePath()).deleteBlobIgnoringIfNotExists(testPrefix);
            } catch (IOException exp) {
                throw new RepositoryVerificationException(metadata.name(), "cannot delete test data at " + basePath(), exp);
            }
        }
    }

    @Override
    public RepositoryData getRepositoryData() {
        try {
            return getRepositoryData(latestIndexBlobId());
        } catch (NoSuchFileException ex) {
            // repository doesn't have an index blob, its a new blank repo
            return RepositoryData.EMPTY;
        } catch (IOException ioe) {
            throw new RepositoryException(metadata.name(), "Could not determine repository generation from root blobs", ioe);
        }
    }

    private RepositoryData getRepositoryData(long indexGen) {
        if (indexGen == RepositoryData.EMPTY_REPO_GEN) {
            return RepositoryData.EMPTY;
        }
        try {
            final String snapshotsIndexBlobName = INDEX_FILE_PREFIX + Long.toString(indexGen);

            RepositoryData repositoryData;
            // EMPTY is safe here because RepositoryData#fromXContent calls namedObject
            try (InputStream blob = blobContainer().readBlob(snapshotsIndexBlobName);
                 XContentParser parser = XContentType.JSON.xContent().createParser(NamedXContentRegistry.EMPTY,
                     LoggingDeprecationHandler.INSTANCE, blob)) {
                repositoryData = RepositoryData.snapshotsFromXContent(parser, indexGen);
            }
            return repositoryData;
        } catch (NoSuchFileException ex) {
            // repository doesn't have an index blob, its a new blank repo
            return RepositoryData.EMPTY;
        } catch (IOException ioe) {
            throw new RepositoryException(metadata.name(), "could not read repository data from index blob", ioe);
        }
    }

    private static String testBlobPrefix(String seed) {
        return TESTS_FILE + seed;
    }

    @Override
    public boolean isReadOnly() {
        return readOnly;
    }

    protected void writeIndexGen(final RepositoryData repositoryData, final long expectedGen, final Version version) throws IOException {
        assert isReadOnly() == false; // can not write to a read only repository
        final long currentGen = repositoryData.getGenId();
        if (currentGen != expectedGen) {
            // the index file was updated by a concurrent operation, so we were operating on stale
            // repository data
            throw new RepositoryException(metadata.name(), "concurrent modification of the index-N file, expected current generation [" +
                                              expectedGen + "], actual current generation [" + currentGen +
                                              "] - possibly due to simultaneous snapshot deletion requests");
        }
        final long newGen = currentGen + 1;
        // write the index file
        final String indexBlob = INDEX_FILE_PREFIX + Long.toString(newGen);
        logger.debug("Repository [{}] writing new index generational blob [{}]", metadata.name(), indexBlob);
        writeAtomic(indexBlob, BytesReference.bytes(repositoryData.snapshotsToXContent(XContentFactory.jsonBuilder(), version)), true);
        // write the current generation to the index-latest file
        final BytesReference genBytes;
        try (BytesStreamOutput bStream = new BytesStreamOutput()) {
            bStream.writeLong(newGen);
            genBytes = bStream.bytes();
        }
        logger.debug("Repository [{}] updating index.latest with generation [{}]", metadata.name(), newGen);
        writeAtomic(INDEX_LATEST_BLOB, genBytes, false);
        // delete the N-2 index file if it exists, keep the previous one around as a backup
        if (newGen - 2 >= 0) {
            final String oldSnapshotIndexFile = INDEX_FILE_PREFIX + Long.toString(newGen - 2);
            try {
                blobContainer().deleteBlobIgnoringIfNotExists(oldSnapshotIndexFile);
            } catch (IOException e) {
                logger.warn("Failed to clean up old index blob [{}]", oldSnapshotIndexFile);
            }
        }
    }

    /**
     * Get the latest snapshot index blob id.  Snapshot index blobs are named index-N, where N is
     * the next version number from when the index blob was written.  Each individual index-N blob is
     * only written once and never overwritten.  The highest numbered index-N blob is the latest one
     * that contains the current snapshots in the repository.
     *
     * Package private for testing
     */
    long latestIndexBlobId() throws IOException {
        try {
            // First, try listing all index-N blobs (there should only be two index-N blobs at any given
            // time in a repository if cleanup is happening properly) and pick the index-N blob with the
            // highest N value - this will be the latest index blob for the repository.  Note, we do this
            // instead of directly reading the index.latest blob to get the current index-N blob because
            // index.latest is not written atomically and is not immutable - on every index-N change,
            // we first delete the old index.latest and then write the new one.  If the repository is not
            // read-only, it is possible that we try deleting the index.latest blob while it is being read
            // by some other operation (such as the get snapshots operation).  In some file systems, it is
            // illegal to delete a file while it is being read elsewhere (e.g. Windows).  For read-only
            // repositories, we read for index.latest, both because listing blob prefixes is often unsupported
            // and because the index.latest blob will never be deleted and re-written.
            return listBlobsToGetLatestIndexId();
        } catch (UnsupportedOperationException e) {
            // If its a read-only repository, listing blobs by prefix may not be supported (e.g. a URL repository),
            // in this case, try reading the latest index generation from the index.latest blob
            try {
                return readSnapshotIndexLatestBlob();
            } catch (NoSuchFileException nsfe) {
                return RepositoryData.EMPTY_REPO_GEN;
            }
        }
    }

    // package private for testing
    long readSnapshotIndexLatestBlob() throws IOException {
        return Numbers.bytesToLong(Streams.readFully(blobContainer().readBlob(INDEX_LATEST_BLOB)).toBytesRef());
    }

    private long listBlobsToGetLatestIndexId() throws IOException {
        return latestGeneration(blobContainer().listBlobsByPrefix(INDEX_FILE_PREFIX).keySet());
    }

    private long latestGeneration(Collection<String> rootBlobs) {
        long latest = RepositoryData.EMPTY_REPO_GEN;
        for (String blobName : rootBlobs) {
            if (blobName.startsWith(INDEX_FILE_PREFIX) == false) {
                continue;
            }
            try {
                final long curr = Long.parseLong(blobName.substring(INDEX_FILE_PREFIX.length()));
                latest = Math.max(latest, curr);
            } catch (NumberFormatException nfe) {
                // the index- blob wasn't of the format index-N where N is a number,
                // no idea what this blob is but it doesn't belong in the repository!
                logger.warn("[{}] Unknown blob in the repository: {}", metadata.name(), blobName);
            }
        }
        return latest;
    }

    private void writeAtomic(final String blobName, final BytesReference bytesRef, boolean failIfAlreadyExists) throws IOException {
        try (InputStream stream = bytesRef.streamInput()) {
            blobContainer().writeBlobAtomic(blobName, stream, bytesRef.length(), failIfAlreadyExists);
        }
    }

    @Override
    public void snapshotShard(Store store, MapperService mapperService, SnapshotId snapshotId, IndexId indexId,
                              IndexCommit snapshotIndexCommit, IndexShardSnapshotStatus snapshotStatus, Version version,
                              ActionListener<String> listener) {
        final ShardId shardId = store.shardId();
        final long startTime = threadPool.absoluteTimeInMillis();
        final StepListener<String> snapshotDoneListener = new StepListener<>();
        snapshotDoneListener.whenComplete(listener::onResponse, e -> {
            snapshotStatus.moveToFailed(threadPool.absoluteTimeInMillis(), ExceptionsHelper.stackTrace(e));
            listener.onFailure(e instanceof IndexShardSnapshotFailedException ? (IndexShardSnapshotFailedException) e
                : new IndexShardSnapshotFailedException(store.shardId(), e));
        });
        try {
            logger.debug("[{}] [{}] snapshot to [{}] ...", shardId, snapshotId, metadata.name());

            final String generation = snapshotStatus.generation();
            final BlobContainer shardContainer = shardContainer(indexId, shardId);
            final Set<String> blobs;
            if (generation == null) {
                try {
                    blobs = shardContainer.listBlobsByPrefix(INDEX_FILE_PREFIX).keySet();
                } catch (IOException e) {
                    throw new IndexShardSnapshotFailedException(shardId, "failed to list blobs", e);
                }
            } else {
                blobs = Collections.singleton(INDEX_FILE_PREFIX + generation);
            }

            Tuple<BlobStoreIndexShardSnapshots, String> tuple = buildBlobStoreIndexShardSnapshots(blobs, shardContainer, generation);
            BlobStoreIndexShardSnapshots snapshots = tuple.v1();
            String fileListGeneration = tuple.v2();

            if (snapshots.snapshots().stream().anyMatch(sf -> sf.snapshot().equals(snapshotId.getName()))) {
                throw new IndexShardSnapshotFailedException(shardId,
                    "Duplicate snapshot name [" + snapshotId.getName() + "] detected, aborting");
            }

            final List<BlobStoreIndexShardSnapshot.FileInfo> indexCommitPointFiles = new ArrayList<>();
            ArrayList<BlobStoreIndexShardSnapshot.FileInfo> filesToSnapshot = new ArrayList<>();
            store.incRef();
            final Collection<String> fileNames;
            final Store.MetadataSnapshot metadataFromStore;
            try {
                // TODO apparently we don't use the MetadataSnapshot#.recoveryDiff(...) here but we should
                try {
                    logger.trace(
                        "[{}] [{}] Loading store metadata using index commit [{}]", shardId, snapshotId, snapshotIndexCommit);
                    metadataFromStore = store.getMetadata(snapshotIndexCommit);
                    fileNames = snapshotIndexCommit.getFileNames();
                } catch (IOException e) {
                    throw new IndexShardSnapshotFailedException(shardId, "Failed to get store file metadata", e);
                }
            } finally {
                store.decRef();
            }
            int indexIncrementalFileCount = 0;
            int indexTotalNumberOfFiles = 0;
            long indexIncrementalSize = 0;
            long indexTotalFileCount = 0;
            for (String fileName : fileNames) {
                if (snapshotStatus.isAborted()) {
                    logger.debug("[{}] [{}] Aborted on the file [{}], exiting", shardId, snapshotId, fileName);
                    throw new IndexShardSnapshotFailedException(shardId, "Aborted");
                }

                logger.trace("[{}] [{}] Processing [{}]", shardId, snapshotId, fileName);
                final StoreFileMetaData md = metadataFromStore.get(fileName);
                BlobStoreIndexShardSnapshot.FileInfo existingFileInfo = null;
                List<BlobStoreIndexShardSnapshot.FileInfo> filesInfo = snapshots.findPhysicalIndexFiles(fileName);
                if (filesInfo != null) {
                    for (BlobStoreIndexShardSnapshot.FileInfo fileInfo : filesInfo) {
                        if (fileInfo.isSame(md)) {
                            // a commit point file with the same name, size and checksum was already copied to repository
                            // we will reuse it for this snapshot
                            existingFileInfo = fileInfo;
                            break;
                        }
                    }
                }

                indexTotalFileCount += md.length();
                indexTotalNumberOfFiles++;

                if (existingFileInfo == null) {
                    indexIncrementalFileCount++;
                    indexIncrementalSize += md.length();
                    // create a new FileInfo
                    BlobStoreIndexShardSnapshot.FileInfo snapshotFileInfo =
                        new BlobStoreIndexShardSnapshot.FileInfo(DATA_BLOB_PREFIX + UUIDs.randomBase64UUID(), md, chunkSize());
                    indexCommitPointFiles.add(snapshotFileInfo);
                    filesToSnapshot.add(snapshotFileInfo);
                } else {
                    indexCommitPointFiles.add(existingFileInfo);
                }
            }

            snapshotStatus.moveToStarted(startTime, indexIncrementalFileCount,
                indexTotalNumberOfFiles, indexIncrementalSize, indexTotalFileCount);

            assert indexIncrementalFileCount == filesToSnapshot.size();

            final StepListener<Collection<Void>> allFilesUploadedListener = new StepListener<>();
            allFilesUploadedListener.whenComplete(v -> {
                final IndexShardSnapshotStatus.Copy lastSnapshotStatus =
                    snapshotStatus.moveToFinalize(snapshotIndexCommit.getGeneration());

                // now create and write the commit point
                final BlobStoreIndexShardSnapshot snapshot = new BlobStoreIndexShardSnapshot(snapshotId.getName(),
                    lastSnapshotStatus.getIndexVersion(),
                    indexCommitPointFiles,
                    lastSnapshotStatus.getStartTime(),
                    threadPool.absoluteTimeInMillis() - lastSnapshotStatus.getStartTime(),
                    lastSnapshotStatus.getIncrementalFileCount(),
                    lastSnapshotStatus.getIncrementalSize()
                );

                logger.trace("[{}] [{}] writing shard snapshot file", shardId, snapshotId);
                try {
                    indexShardSnapshotFormat.write(snapshot, shardContainer, snapshotId.getUUID(), false);
                } catch (IOException e) {
                    throw new IndexShardSnapshotFailedException(shardId, "Failed to write commit point", e);
                }
                // build a new BlobStoreIndexShardSnapshot, that includes this one and all the saved ones
                List<SnapshotFiles> newSnapshotsList = new ArrayList<>();
                newSnapshotsList.add(new SnapshotFiles(snapshot.snapshot(), snapshot.indexFiles()));
                for (SnapshotFiles point : snapshots) {
                    newSnapshotsList.add(point);
                }
                final String indexGeneration;
                if (version.onOrAfter(SnapshotsService.SHARD_GEN_IN_REPO_DATA_VERSION)) {
                    indexGeneration = UUIDs.randomBase64UUID();
                } else {
                    indexGeneration = Long.toString(Long.parseLong(fileListGeneration) + 1);
                }
                try {
                    final BlobStoreIndexShardSnapshots updatedSnapshots = new BlobStoreIndexShardSnapshots(newSnapshotsList);
                    indexShardSnapshotsFormat.writeAtomic(updatedSnapshots, shardContainer, indexGeneration);
                } catch (IOException e) {
                    throw new IndexShardSnapshotFailedException(shardId,
                        "Failed to finalize snapshot creation [" + snapshotId + "] with shard index ["
                            + indexShardSnapshotsFormat.blobName(indexGeneration) + "]", e);
                }
                snapshotStatus.moveToDone(threadPool.absoluteTimeInMillis(), indexGeneration);
                snapshotDoneListener.onResponse(indexGeneration);
            }, snapshotDoneListener::onFailure);
            if (indexIncrementalFileCount == 0) {
                allFilesUploadedListener.onResponse(Collections.emptyList());
                return;
            }
            final GroupedActionListener<Void> filesListener =
                new GroupedActionListener<>(allFilesUploadedListener, indexIncrementalFileCount);
            final Executor executor = threadPool.executor(ThreadPool.Names.SNAPSHOT);
            // Flag to signal that the snapshot has been aborted/failed so we can stop any further blob uploads from starting
            final AtomicBoolean alreadyFailed = new AtomicBoolean();
            for (BlobStoreIndexShardSnapshot.FileInfo snapshotFileInfo : filesToSnapshot) {
                executor.execute(new ActionRunnable<>(filesListener) {
                    @Override
                    protected void doRun() {
                        try {
                            if (alreadyFailed.get() == false) {
                                snapshotFile(snapshotFileInfo, indexId, shardId, snapshotId, snapshotStatus, store);
                            }
                            filesListener.onResponse(null);
                        } catch (IOException e) {
                            throw new IndexShardSnapshotFailedException(shardId, "Failed to perform snapshot (index files)", e);
                        }
                    }

                    @Override
                    public void onFailure(Exception e) {
                        alreadyFailed.set(true);
                        super.onFailure(e);
                    }
                });
            }
        } catch (Exception e) {
            snapshotDoneListener.onFailure(e);
        }
    }

    @Override
    public void restoreShard(Store store, SnapshotId snapshotId, Version version, IndexId indexId, ShardId snapshotShardId,
                             RecoveryState recoveryState) {
        ShardId shardId = store.shardId();
        try {
            final BlobContainer container = shardContainer(indexId, snapshotShardId);
            BlobStoreIndexShardSnapshot snapshot = loadShardSnapshot(container, snapshotId);
            SnapshotFiles snapshotFiles = new SnapshotFiles(snapshot.snapshot(), snapshot.indexFiles());
            new FileRestoreContext(metadata.name(), shardId, snapshotId, recoveryState, BUFFER_SIZE) {
                @Override
                protected InputStream fileInputStream(BlobStoreIndexShardSnapshot.FileInfo fileInfo) {
                    final InputStream dataBlobCompositeStream = new SlicedInputStream(fileInfo.numberOfParts()) {
                        @Override
                        protected InputStream openSlice(long slice) throws IOException {
                            return container.readBlob(fileInfo.partName(slice));
                        }
                    };
                    return restoreRateLimiter == null ? dataBlobCompositeStream
                        : new RateLimitingInputStream(dataBlobCompositeStream, restoreRateLimiter, restoreRateLimitingTimeInNanos::inc);
                }
            }.restore(snapshotFiles, store);
        } catch (Exception e) {
            throw new IndexShardRestoreFailedException(shardId, "failed to restore snapshot [" + snapshotId + "]", e);
        }
    }

    @Override
    public IndexShardSnapshotStatus getShardSnapshotStatus(SnapshotId snapshotId, Version version, IndexId indexId, ShardId shardId) {
        BlobStoreIndexShardSnapshot snapshot = loadShardSnapshot(shardContainer(indexId, shardId), snapshotId);
        return IndexShardSnapshotStatus.newDone(snapshot.startTime(), snapshot.time(),
            snapshot.incrementalFileCount(), snapshot.totalFileCount(),
            snapshot.incrementalSize(), snapshot.totalSize(), null); // Not adding a real generation here as it doesn't matter to callers
    }

    @Override
    public void verify(String seed, DiscoveryNode localNode) {
        assertSnapshotOrGenericThread();
        if (isReadOnly()) {
            try {
                latestIndexBlobId();
            } catch (IOException e) {
                throw new RepositoryVerificationException(metadata.name(), "path " + basePath() +
                    " is not accessible on node " + localNode, e);
            }
        } else {
            BlobContainer testBlobContainer = blobStore().blobContainer(basePath().add(testBlobPrefix(seed)));
            try {
                BytesArray bytes = new BytesArray(seed);
                try (InputStream stream = bytes.streamInput()) {
                    testBlobContainer.writeBlob("data-" + localNode.getId() + ".dat", stream, bytes.length(), true);
                }
            } catch (IOException exp) {
                throw new RepositoryVerificationException(metadata.name(), "store location [" + blobStore() +
                    "] is not accessible on the node [" + localNode + "]", exp);
            }
            try (InputStream masterDat = testBlobContainer.readBlob("master.dat")) {
                final String seedRead = Streams.readFully(masterDat).utf8ToString();
                if (seedRead.equals(seed) == false) {
                    throw new RepositoryVerificationException(metadata.name(), "Seed read from master.dat was [" + seedRead +
                        "] but expected seed [" + seed + "]");
                }
            } catch (NoSuchFileException e) {
                throw new RepositoryVerificationException(metadata.name(), "a file written by master to the store [" + blobStore() +
                    "] cannot be accessed on the node [" + localNode + "]. " +
                    "This might indicate that the store [" + blobStore() + "] is not shared between this node and the master node or " +
                    "that permissions on the store don't allow reading files written by the master node", e);
            } catch (IOException e) {
                throw new RepositoryVerificationException(metadata.name(), "Failed to verify repository", e);
            }
        }
    }

    @Override
    public String toString() {
        return "BlobStoreRepository[" +
            "[" + metadata.name() +
            "], [" + blobStore() + ']' +
            ']';
    }

    /**
     * Delete shard snapshot in a mixed version cluster containing nodes older than
     * {@link SnapshotsService#SHARD_GEN_IN_REPO_DATA_VERSION}.
     */
<<<<<<< HEAD
    private void deleteShardSnapshotLegacy(RepositoryData repositoryData, IndexId indexId, ShardId snapshotShardId,
                                           SnapshotId snapshotId) {
=======
    private void deleteShardSnapshot(RepositoryData repositoryData, IndexId indexId, ShardId snapshotShardId, SnapshotId snapshotId)
            throws IOException {
>>>>>>> 93a1f3d6
        final BlobContainer shardContainer = shardContainer(indexId, snapshotShardId);
        final Set<String> blobs;
        try {
            blobs = shardContainer.listBlobs().keySet();
        } catch (IOException e) {
            throw new IndexShardSnapshotException(snapshotShardId, "Failed to list content of shard directory", e);
        }

        Tuple<BlobStoreIndexShardSnapshots, Long> tuple = buildBlobStoreIndexShardSnapshots(blobs, shardContainer);
        BlobStoreIndexShardSnapshots snapshots = tuple.v1();
        long fileListGeneration = tuple.v2();

        // Build a list of snapshots that should be preserved
        List<SnapshotFiles> newSnapshotsList = new ArrayList<>();
        final Set<String> survivingSnapshotNames =
            repositoryData.getSnapshots(indexId).stream().map(SnapshotId::getName).collect(Collectors.toSet());
        for (SnapshotFiles point : snapshots) {
            if (survivingSnapshotNames.contains(point.snapshot())) {
                newSnapshotsList.add(point);
            }
        }
        final String indexGeneration = Long.toString(fileListGeneration + 1);
        try {
            final List<String> blobsToDelete;
            if (newSnapshotsList.isEmpty()) {
                // If we deleted all snapshots, we don't need to create a new index file and simply delete all the blobs we found
                blobsToDelete = List.copyOf(blobs);
            } else {
                final Set<String> survivingSnapshotUUIDs = repositoryData.getSnapshots(indexId).stream().map(SnapshotId::getUUID)
                    .collect(Collectors.toSet());
                final BlobStoreIndexShardSnapshots updatedSnapshots = new BlobStoreIndexShardSnapshots(newSnapshotsList);
                indexShardSnapshotsFormat.writeAtomic(updatedSnapshots, shardContainer, indexGeneration);
                blobsToDelete = unusedBlobs(blobs, survivingSnapshotUUIDs, updatedSnapshots);
            }
            try {
                shardContainer.deleteBlobsIgnoringIfNotExists(blobsToDelete);
            } catch (IOException e) {
                logger.warn(() -> new ParameterizedMessage("[{}][{}] failed to delete blobs during finalization",
                    snapshotId, snapshotShardId), e);
            }
        } catch (IOException e) {
            throw new IndexShardSnapshotFailedException(snapshotShardId,
                "Failed to finalize snapshot deletion [" + snapshotId + "] with shard index ["
                    + indexShardSnapshotsFormat.blobName(indexGeneration) + "]", e);
        }
    }

    // Unused blobs are all previous index-, data- and meta-blobs and that are not referenced by the new index- as well as all
    // temporary blobs
    private static List<String> unusedBlobs(Set<String> blobs, Set<String> survivingSnapshotUUIDs,
                                            BlobStoreIndexShardSnapshots updatedSnapshots) {
        return blobs.stream().filter(blob ->
            blob.startsWith(SNAPSHOT_INDEX_PREFIX)
                || (blob.startsWith(SNAPSHOT_PREFIX) && blob.endsWith(".dat")
                    && survivingSnapshotUUIDs.contains(
                        blob.substring(SNAPSHOT_PREFIX.length(), blob.length() - ".dat".length())) == false)
                || (blob.startsWith(DATA_BLOB_PREFIX) && updatedSnapshots.findNameFile(canonicalName(blob)) == null)
                || FsBlobContainer.isTempBlobName(blob)).collect(Collectors.toList());
    }

    /**
     * Delete shard snapshot from shard level metadata.
     */
    private void deleteShardSnapshotFromMeta(RepositoryData repositoryData, IndexId indexId, ShardId snapshotShardId,
                                             SnapshotId snapshotId, ActionListener<ShardSnapshotMetaDeleteResult> listener) {
        ActionListener.completeWith(listener, () -> {
            final String shardGen = repositoryData.getShardGen(indexId, snapshotShardId.getId());
            final BlobContainer shardContainer = shardContainer(indexId, snapshotShardId);
            final Set<String> blobs;
            try {
                blobs = shardContainer.listBlobs().keySet();
            } catch (IOException e) {
                throw new IndexShardSnapshotException(snapshotShardId, "Failed to list content of shard directory", e);
            }

            final BlobStoreIndexShardSnapshots snapshots = buildBlobStoreIndexShardSnapshots(blobs, shardContainer, shardGen).v1();
            // Build a list of snapshots that should be preserved
            final Set<String> survivingSnapshotNames = repositoryData.getSnapshots(indexId)
                .stream()
                .filter(id -> id.equals(snapshotId) == false)
                .map(SnapshotId::getName)
                .collect(Collectors.toSet());
            List<SnapshotFiles> newSnapshotsList = new ArrayList<>();
            for (SnapshotFiles point : snapshots) {
                if (survivingSnapshotNames.contains(point.snapshot())) {
                    newSnapshotsList.add(point);
                }
            }
            final String indexGeneration = UUIDs.randomBase64UUID();
            try {
                if (newSnapshotsList.isEmpty() == false) {
                    final BlobStoreIndexShardSnapshots updatedSnapshots = new BlobStoreIndexShardSnapshots(newSnapshotsList);
                    indexShardSnapshotsFormat.writeAtomic(updatedSnapshots, shardContainer, indexGeneration);
                    final Set<String> survivingSnapshotUUIDs = repositoryData.getSnapshots(indexId).stream().map(SnapshotId::getUUID)
                        .filter(Predicate.not(s -> s.equals(snapshotId.getUUID()))).collect(Collectors.toSet());
                    return new ShardSnapshotMetaDeleteResult(indexId, snapshotShardId.id(), indexGeneration,
                        unusedBlobs(blobs, survivingSnapshotUUIDs, updatedSnapshots));
                } else {
                    throw new IllegalArgumentException("Tried to delete a single snapshot from a shard that contains no other snapshots.");
                }
            } catch (IOException e) {
                throw new IndexShardSnapshotFailedException(snapshotShardId,
                    "Failed to finalize snapshot deletion [" + snapshotId + "] with shard index ["
                        + indexShardSnapshotsFormat.blobName(indexGeneration) + "]", e);
            }
        });
    }

    /**
     * Loads information about shard snapshot
     */
    private BlobStoreIndexShardSnapshot loadShardSnapshot(BlobContainer shardContainer, SnapshotId snapshotId) {
        try {
            return indexShardSnapshotFormat.read(shardContainer, snapshotId.getUUID());
        } catch (IOException ex) {
            throw new SnapshotException(metadata.name(), snapshotId,
                "failed to read shard snapshot file for [" + shardContainer.path() + ']', ex);
        }
    }

    /**
     * Loads all available snapshots in the repository using the given {@code generation} or falling back to trying to determine it from
     * the given list of blobs in the shard container.
     *
     * @param blobs      list of blobs in repository
     * @param generation shard generation or {@code null} in case there was no shard generation tracked in the {@link RepositoryData} for
     *                   this shard
     * @return tuple of BlobStoreIndexShardSnapshots and the last snapshot index generation
     */
    private Tuple<BlobStoreIndexShardSnapshots, String> buildBlobStoreIndexShardSnapshots(Set<String> blobs,
                                                                                          BlobContainer shardContainer,
                                                                                          @Nullable String generation) {
        if (generation != null) {
            try {
                return new Tuple<>(indexShardSnapshotsFormat.read(shardContainer, generation), generation);
            } catch (IOException e) {
                final String file = SNAPSHOT_INDEX_PREFIX + generation;
                logger.warn(() -> new ParameterizedMessage("failed to read index file [{}]", file), e);
            }
        }
        final Tuple<BlobStoreIndexShardSnapshots, Long> legacyIndex = buildBlobStoreIndexShardSnapshots(blobs, shardContainer);
        return new Tuple<>(legacyIndex.v1(), String.valueOf(legacyIndex.v2()));
    }

    /**
     * Loads all available snapshots in the repository
     *
     * @param blobs list of blobs in repository
     * @return tuple of BlobStoreIndexShardSnapshots and the last snapshot index generation
     */
    private Tuple<BlobStoreIndexShardSnapshots, Long> buildBlobStoreIndexShardSnapshots(Set<String> blobs, BlobContainer shardContainer)
            throws IOException {
        long latest = latestGeneration(blobs);
        if (latest >= 0) {
            final BlobStoreIndexShardSnapshots shardSnapshots = indexShardSnapshotsFormat.read(shardContainer, Long.toString(latest));
            return new Tuple<>(shardSnapshots, latest);
        } else if (blobs.stream().anyMatch(b -> b.startsWith(SNAPSHOT_PREFIX) || b.startsWith(INDEX_FILE_PREFIX)
                                                                              || b.startsWith(DATA_BLOB_PREFIX))) {
            throw new IllegalStateException(
                "Could not find a readable index-N file in a non-empty shard snapshot directory [" + shardContainer.path() + "]");
        }
        return new Tuple<>(BlobStoreIndexShardSnapshots.EMPTY, latest);
    }

    /**
     * Snapshot individual file
     * @param fileInfo file to be snapshotted
     */
    private void snapshotFile(BlobStoreIndexShardSnapshot.FileInfo fileInfo, IndexId indexId, ShardId shardId, SnapshotId snapshotId,
                              IndexShardSnapshotStatus snapshotStatus, Store store) throws IOException {
        final BlobContainer shardContainer = shardContainer(indexId, shardId);
        final String file = fileInfo.physicalName();
        store.incRef();
        try (IndexInput indexInput = store.openVerifyingInput(file, IOContext.READONCE, fileInfo.metadata())) {
            for (int i = 0; i < fileInfo.numberOfParts(); i++) {
                final long partBytes = fileInfo.partBytes(i);

                InputStream inputStream = new InputStreamIndexInput(indexInput, partBytes);
                if (snapshotRateLimiter != null) {
                    inputStream = new RateLimitingInputStream(inputStream, snapshotRateLimiter,
                        snapshotRateLimitingTimeInNanos::inc);
                }
                // Make reads abortable by mutating the snapshotStatus object
                inputStream = new FilterInputStream(inputStream) {
                    @Override
                    public int read() throws IOException {
                        checkAborted();
                        return super.read();
                    }

                    @Override
                    public int read(byte[] b, int off, int len) throws IOException {
                        checkAborted();
                        return super.read(b, off, len);
                    }

                    private void checkAborted() {
                        if (snapshotStatus.isAborted()) {
                            logger.debug("[{}] [{}] Aborted on the file [{}], exiting", shardId,
                                snapshotId, fileInfo.physicalName());
                            throw new IndexShardSnapshotFailedException(shardId, "Aborted");
                        }
                    }
                };
                shardContainer.writeBlob(fileInfo.partName(i), inputStream, partBytes, true);
            }
            Store.verify(indexInput);
            snapshotStatus.addProcessedFile(fileInfo.length());
        } catch (Exception t) {
            failStoreIfCorrupted(store, t);
            snapshotStatus.addProcessedFile(0);
            throw t;
        } finally {
            store.decRef();
        }
    }

    private static void failStoreIfCorrupted(Store store, Exception e) {
        if (Lucene.isCorruptionException(e)) {
            try {
                store.markStoreCorrupted((IOException) e);
            } catch (IOException inner) {
                inner.addSuppressed(e);
                logger.warn("store cannot be marked as corrupted", inner);
            }
        }
    }

    /**
     * The result of removing a snapshot from a shard folder in the repository.
     */
    private static final class ShardSnapshotMetaDeleteResult {

        // Index that the snapshot was removed from
        private final IndexId indexId;

        // Shard id that the snapshot was removed from
        private final int shardId;

        // Id of the new index-${uuid} blob that does not include the snapshot any more
        private final String newGeneration;

        // Blob names in the shard directory that have become unreferenced in the new shard generation
        private final Collection<String> blobsToDelete;

        ShardSnapshotMetaDeleteResult(IndexId indexId, int shardId, String newGeneration, Collection<String> blobsToDelete) {
            this.indexId = indexId;
            this.shardId = shardId;
            this.newGeneration = newGeneration;
            this.blobsToDelete = blobsToDelete;
        }
    }
}<|MERGE_RESOLUTION|>--- conflicted
+++ resolved
@@ -1358,13 +1358,8 @@
      * Delete shard snapshot in a mixed version cluster containing nodes older than
      * {@link SnapshotsService#SHARD_GEN_IN_REPO_DATA_VERSION}.
      */
-<<<<<<< HEAD
-    private void deleteShardSnapshotLegacy(RepositoryData repositoryData, IndexId indexId, ShardId snapshotShardId,
-                                           SnapshotId snapshotId) {
-=======
-    private void deleteShardSnapshot(RepositoryData repositoryData, IndexId indexId, ShardId snapshotShardId, SnapshotId snapshotId)
+    private void deleteShardSnapshotLegacy(RepositoryData repositoryData, IndexId indexId, ShardId snapshotShardId, SnapshotId snapshotId)
             throws IOException {
->>>>>>> 93a1f3d6
         final BlobContainer shardContainer = shardContainer(indexId, snapshotShardId);
         final Set<String> blobs;
         try {
@@ -1496,14 +1491,9 @@
      */
     private Tuple<BlobStoreIndexShardSnapshots, String> buildBlobStoreIndexShardSnapshots(Set<String> blobs,
                                                                                           BlobContainer shardContainer,
-                                                                                          @Nullable String generation) {
+                                                                                          @Nullable String generation) throws IOException {
         if (generation != null) {
-            try {
-                return new Tuple<>(indexShardSnapshotsFormat.read(shardContainer, generation), generation);
-            } catch (IOException e) {
-                final String file = SNAPSHOT_INDEX_PREFIX + generation;
-                logger.warn(() -> new ParameterizedMessage("failed to read index file [{}]", file), e);
-            }
+            return new Tuple<>(indexShardSnapshotsFormat.read(shardContainer, generation), generation);
         }
         final Tuple<BlobStoreIndexShardSnapshots, Long> legacyIndex = buildBlobStoreIndexShardSnapshots(blobs, shardContainer);
         return new Tuple<>(legacyIndex.v1(), String.valueOf(legacyIndex.v2()));
