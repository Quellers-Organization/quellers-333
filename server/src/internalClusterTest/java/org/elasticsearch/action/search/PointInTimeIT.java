/*
 * Copyright Elasticsearch B.V. and/or licensed to Elasticsearch B.V. under one
 * or more contributor license agreements. Licensed under the Elastic License
 * 2.0 and the Server Side Public License, v 1; you may not use this file except
 * in compliance with, at your election, the Elastic License 2.0 or the Server
 * Side Public License, v 1.
 */

package org.elasticsearch.action.search;

import org.elasticsearch.ElasticsearchException;
import org.elasticsearch.ExceptionsHelper;
import org.elasticsearch.action.admin.indices.stats.CommonStats;
import org.elasticsearch.action.support.IndicesOptions;
import org.elasticsearch.action.support.PlainActionFuture;
import org.elasticsearch.cluster.metadata.IndexMetadata;
import org.elasticsearch.cluster.node.DiscoveryNode;
import org.elasticsearch.cluster.routing.ShardRouting;
import org.elasticsearch.common.settings.Settings;
import org.elasticsearch.common.util.CollectionUtils;
import org.elasticsearch.core.TimeValue;
import org.elasticsearch.index.IndexService;
import org.elasticsearch.index.IndexSettings;
import org.elasticsearch.index.query.MatchAllQueryBuilder;
import org.elasticsearch.index.query.RangeQueryBuilder;
import org.elasticsearch.index.shard.IndexShard;
import org.elasticsearch.indices.IndicesService;
import org.elasticsearch.plugins.Plugin;
import org.elasticsearch.rest.RestStatus;
import org.elasticsearch.search.SearchContextMissingException;
import org.elasticsearch.search.SearchHit;
import org.elasticsearch.search.SearchService;
import org.elasticsearch.search.builder.PointInTimeBuilder;
import org.elasticsearch.search.sort.SortBuilder;
import org.elasticsearch.search.sort.SortBuilders;
import org.elasticsearch.search.sort.SortOrder;
import org.elasticsearch.tasks.TaskInfo;
import org.elasticsearch.test.ESIntegTestCase;
import org.elasticsearch.test.transport.MockTransportService;
import org.elasticsearch.transport.TransportService;

import java.util.Collection;
import java.util.HashSet;
import java.util.List;
import java.util.Set;
import java.util.concurrent.CountDownLatch;
import java.util.concurrent.TimeUnit;
import java.util.stream.Collectors;

import static org.elasticsearch.test.hamcrest.ElasticsearchAssertions.assertAcked;
import static org.elasticsearch.test.hamcrest.ElasticsearchAssertions.assertFailures;
import static org.elasticsearch.test.hamcrest.ElasticsearchAssertions.assertHitCount;
import static org.elasticsearch.test.hamcrest.ElasticsearchAssertions.assertNoFailures;
import static org.hamcrest.Matchers.arrayWithSize;
import static org.hamcrest.Matchers.empty;
import static org.hamcrest.Matchers.equalTo;
import static org.hamcrest.Matchers.everyItem;
import static org.hamcrest.Matchers.in;
import static org.hamcrest.Matchers.instanceOf;
import static org.hamcrest.Matchers.not;

public class PointInTimeIT extends ESIntegTestCase {

    @Override
    protected Collection<Class<? extends Plugin>> nodePlugins() {
        return CollectionUtils.appendToCopy(super.nodePlugins(), MockTransportService.TestPlugin.class);
    }

    @Override
    protected Settings nodeSettings(int nodeOrdinal, Settings otherSettings) {
        return Settings.builder()
            .put(super.nodeSettings(nodeOrdinal, otherSettings))
            .put(SearchService.KEEPALIVE_INTERVAL_SETTING.getKey(), TimeValue.timeValueMillis(randomIntBetween(100, 500)))
            .build();
    }

    public void testBasic() {
        createIndex("test");
        int numDocs = randomIntBetween(10, 50);
        for (int i = 0; i < numDocs; i++) {
            String id = Integer.toString(i);
            prepareIndex("test").setId(id).setSource("value", i).get();
        }
        refresh("test");
        String pitId = openPointInTime(new String[] { "test" }, TimeValue.timeValueMinutes(2));
        SearchResponse resp1 = prepareSearch().setPreference(null).setPointInTime(new PointInTimeBuilder(pitId)).get();
        assertThat(resp1.pointInTimeId(), equalTo(pitId));
        assertHitCount(resp1, numDocs);
        int deletedDocs = 0;
        for (int i = 0; i < numDocs; i++) {
            if (randomBoolean()) {
                String id = Integer.toString(i);
                client().prepareDelete("test", id).get();
                deletedDocs++;
            }
        }
        refresh("test");
        if (randomBoolean()) {
            SearchResponse resp2 = prepareSearch("test").setPreference(null).setQuery(new MatchAllQueryBuilder()).get();
            assertNoFailures(resp2);
            assertHitCount(resp2, numDocs - deletedDocs);
        }
        try {
            SearchResponse resp3 = prepareSearch().setPreference(null)
                .setQuery(new MatchAllQueryBuilder())
                .setPointInTime(new PointInTimeBuilder(pitId))
                .get();
            assertNoFailures(resp3);
            assertHitCount(resp3, numDocs);
            assertThat(resp3.pointInTimeId(), equalTo(pitId));
        } finally {
            closePointInTime(pitId);
        }
    }

    public void testMultipleIndices() {
        int numIndices = randomIntBetween(1, 5);
        for (int i = 1; i <= numIndices; i++) {
            createIndex("index-" + i);
        }
        int numDocs = randomIntBetween(10, 50);
        for (int i = 0; i < numDocs; i++) {
            String id = Integer.toString(i);
            String index = "index-" + randomIntBetween(1, numIndices);
            prepareIndex(index).setId(id).setSource("value", i).get();
        }
        refresh();
        String pitId = openPointInTime(new String[] { "*" }, TimeValue.timeValueMinutes(2));
        try {
            SearchResponse resp = prepareSearch().setPreference(null).setPointInTime(new PointInTimeBuilder(pitId)).get();
            assertNoFailures(resp);
            assertHitCount(resp, numDocs);
            assertNotNull(resp.pointInTimeId());
            assertThat(resp.pointInTimeId(), equalTo(pitId));
            int moreDocs = randomIntBetween(10, 50);
            for (int i = 0; i < moreDocs; i++) {
                String id = "more-" + i;
                String index = "index-" + randomIntBetween(1, numIndices);
                prepareIndex(index).setId(id).setSource("value", i).get();
            }
            refresh();
            resp = prepareSearch().get();
            assertNoFailures(resp);
            assertHitCount(resp, numDocs + moreDocs);

            resp = prepareSearch().setPreference(null).setPointInTime(new PointInTimeBuilder(pitId)).get();
            assertNoFailures(resp);
            assertHitCount(resp, numDocs);
            assertNotNull(resp.pointInTimeId());
            assertThat(resp.pointInTimeId(), equalTo(pitId));
        } finally {
            closePointInTime(pitId);
        }
    }

    public void testRelocation() throws Exception {
        internalCluster().ensureAtLeastNumDataNodes(4);
        createIndex("test", Settings.builder().put(IndexMetadata.SETTING_NUMBER_OF_REPLICAS, between(0, 1)).build());
        ensureGreen("test");
        int numDocs = randomIntBetween(10, 50);
        for (int i = 0; i < numDocs; i++) {
            prepareIndex("test").setId(Integer.toString(i)).setSource("value", i).get();
        }
        refresh();
        String pitId = openPointInTime(new String[] { "test" }, TimeValue.timeValueMinutes(2));
        try {
            SearchResponse resp = prepareSearch().setPreference(null).setPointInTime(new PointInTimeBuilder(pitId)).get();
            assertNoFailures(resp);
            assertHitCount(resp, numDocs);
            assertThat(resp.pointInTimeId(), equalTo(pitId));
            final Set<String> dataNodes = clusterService().state()
                .nodes()
                .getDataNodes()
                .values()
                .stream()
                .map(DiscoveryNode::getId)
                .collect(Collectors.toSet());
            final List<String> excludedNodes = randomSubsetOf(2, dataNodes);
            updateIndexSettings(Settings.builder().put("index.routing.allocation.exclude._id", String.join(",", excludedNodes)), "test");
            if (randomBoolean()) {
                int moreDocs = randomIntBetween(10, 50);
                for (int i = 0; i < moreDocs; i++) {
                    prepareIndex("test").setId("more-" + i).setSource("value", i).get();
                }
                refresh();
            }
            resp = prepareSearch().setPreference(null).setPointInTime(new PointInTimeBuilder(pitId)).get();
            assertNoFailures(resp);
            assertHitCount(resp, numDocs);
            assertThat(resp.pointInTimeId(), equalTo(pitId));
            assertBusy(() -> {
                final Set<String> assignedNodes = clusterService().state()
                    .routingTable()
                    .allShards()
                    .filter(shr -> shr.index().getName().equals("test") && shr.assignedToNode())
                    .map(ShardRouting::currentNodeId)
                    .collect(Collectors.toSet());
                assertThat(assignedNodes, everyItem(not(in(excludedNodes))));
            }, 30, TimeUnit.SECONDS);
            resp = prepareSearch().setPreference(null).setPointInTime(new PointInTimeBuilder(pitId)).get();
            assertNoFailures(resp);
            assertHitCount(resp, numDocs);
            assertThat(resp.pointInTimeId(), equalTo(pitId));
        } finally {
            closePointInTime(pitId);
        }
    }

    public void testPointInTimeNotFound() throws Exception {
        createIndex("index");
        int index1 = randomIntBetween(10, 50);
        for (int i = 0; i < index1; i++) {
            String id = Integer.toString(i);
            prepareIndex("index").setId(id).setSource("value", i).get();
        }
        refresh();
        String pit = openPointInTime(new String[] { "index" }, TimeValue.timeValueSeconds(5));
        SearchResponse resp1 = prepareSearch().setPreference(null).setPointInTime(new PointInTimeBuilder(pit)).get();
        assertNoFailures(resp1);
        assertHitCount(resp1, index1);
        if (rarely()) {
            assertBusy(() -> {
                final CommonStats stats = indicesAdmin().prepareStats().setSearch(true).get().getTotal();
                assertThat(stats.search.getOpenContexts(), equalTo(0L));
            }, 60, TimeUnit.SECONDS);
        } else {
            closePointInTime(resp1.pointInTimeId());
        }
        SearchPhaseExecutionException e = expectThrows(
            SearchPhaseExecutionException.class,
            () -> prepareSearch().setPreference(null).setPointInTime(new PointInTimeBuilder(pit)).get()
        );
        for (ShardSearchFailure failure : e.shardFailures()) {
            assertThat(ExceptionsHelper.unwrapCause(failure.getCause()), instanceOf(SearchContextMissingException.class));
        }
    }

    public void testIndexNotFound() {
        createIndex("index-1");
        createIndex("index-2");

        int index1 = randomIntBetween(10, 50);
        for (int i = 0; i < index1; i++) {
            String id = Integer.toString(i);
            prepareIndex("index-1").setId(id).setSource("value", i).get();
        }

        int index2 = randomIntBetween(10, 50);
        for (int i = 0; i < index2; i++) {
            String id = Integer.toString(i);
            prepareIndex("index-2").setId(id).setSource("value", i).get();
        }
        refresh();
        String pit = openPointInTime(new String[] { "index-*" }, TimeValue.timeValueMinutes(2));
        try {
            SearchResponse resp = prepareSearch().setPreference(null).setPointInTime(new PointInTimeBuilder(pit)).get();
            assertNoFailures(resp);
            assertHitCount(resp, index1 + index2);
            indicesAdmin().prepareDelete("index-1").get();
            if (randomBoolean()) {
                resp = prepareSearch("index-*").get();
                assertNoFailures(resp);
                assertHitCount(resp, index2);
            }

            // Allow partial search result
            resp = prepareSearch().setPreference(null).setAllowPartialSearchResults(true).setPointInTime(new PointInTimeBuilder(pit)).get();
            assertFailures(resp);
            assertHitCount(resp, index2);

            // Do not allow partial search result
            expectThrows(
                ElasticsearchException.class,
                () -> prepareSearch().setPreference(null)
                    .setAllowPartialSearchResults(false)
                    .setPointInTime(new PointInTimeBuilder(pit))
                    .get()
            );
        } finally {
            closePointInTime(pit);
        }
    }

    public void testAllowNoIndex() {
        var request = new OpenPointInTimeRequest("my_index").indicesOptions(IndicesOptions.LENIENT_EXPAND_OPEN)
            .keepAlive(TimeValue.timeValueMinutes(between(1, 10)));
        String pit = client().execute(OpenPointInTimeAction.INSTANCE, request).actionGet().getPointInTimeId();
        var closeResp = client().execute(ClosePointInTimeAction.INSTANCE, new ClosePointInTimeRequest(pit)).actionGet();
        assertThat(closeResp.status(), equalTo(RestStatus.OK));
    }

    public void testCanMatch() throws Exception {
        final Settings.Builder settings = indexSettings(randomIntBetween(5, 10), 0).put(
            IndexSettings.INDEX_SEARCH_IDLE_AFTER.getKey(),
            TimeValue.timeValueMillis(randomIntBetween(50, 100))
        );
        assertAcked(prepareCreate("test").setSettings(settings).setMapping("""
            {"properties":{"created_date":{"type": "date", "format": "yyyy-MM-dd"}}}"""));
        ensureGreen("test");
        String pitId = openPointInTime(new String[] { "test*" }, TimeValue.timeValueMinutes(2));
        try {
            for (String node : internalCluster().nodesInclude("test")) {
                for (IndexService indexService : internalCluster().getInstance(IndicesService.class, node)) {
                    for (IndexShard indexShard : indexService) {
                        assertBusy(() -> assertTrue(indexShard.isSearchIdle()));
                    }
                }
            }
<<<<<<< HEAD
            prepareIndex("test").setId("1").setSource("created_date", "2020-01-01").get();
            SearchResponse resp = client().prepareSearch()
                .setQuery(new RangeQueryBuilder("created_date").gte("2020-01-02").lte("2020-01-03"))
=======
            client().prepareIndex("test").setId("1").setSource("created_date", "2020-01-01").get();
            SearchResponse resp = prepareSearch().setQuery(new RangeQueryBuilder("created_date").gte("2020-01-02").lte("2020-01-03"))
>>>>>>> 9794c6e2
                .setSearchType(SearchType.QUERY_THEN_FETCH)
                .setPreference(null)
                .setPreFilterShardSize(randomIntBetween(2, 3))
                .setMaxConcurrentShardRequests(randomIntBetween(1, 2))
                .setPointInTime(new PointInTimeBuilder(pitId))
                .get();
            assertThat(resp.getHits().getHits(), arrayWithSize(0));
            for (String node : internalCluster().nodesInclude("test")) {
                for (IndexService indexService : internalCluster().getInstance(IndicesService.class, node)) {
                    for (IndexShard indexShard : indexService) {
                        // all shards are still search-idle as we did not acquire new searchers
                        assertTrue(indexShard.isSearchIdle());
                    }
                }
            }
        } finally {
            closePointInTime(pitId);
        }
    }

    public void testPartialResults() throws Exception {
        internalCluster().ensureAtLeastNumDataNodes(2);
        final List<String> dataNodes = internalCluster().clusterService()
            .state()
            .nodes()
            .getDataNodes()
            .values()
            .stream()
            .map(DiscoveryNode::getName)
            .toList();
        final String assignedNodeForIndex1 = randomFrom(dataNodes);

        createIndex(
            "test-1",
            Settings.builder()
                .put(IndexMetadata.SETTING_NUMBER_OF_REPLICAS, 0)
                .put("index.routing.allocation.include._name", assignedNodeForIndex1)
                .build()
        );
        createIndex(
            "test-2",
            Settings.builder()
                .put(IndexMetadata.SETTING_NUMBER_OF_REPLICAS, 0)
                .put("index.routing.allocation.exclude._name", assignedNodeForIndex1)
                .build()
        );

        int numDocs1 = randomIntBetween(10, 50);
        for (int i = 0; i < numDocs1; i++) {
            prepareIndex(randomFrom("test-1")).setId(Integer.toString(i)).setSource("value", i).get();
        }
        int numDocs2 = randomIntBetween(10, 50);
        for (int i = 0; i < numDocs2; i++) {
            prepareIndex(randomFrom("test-2")).setId(Integer.toString(i)).setSource("value", i).get();
        }
        refresh();
        String pitId = openPointInTime(new String[] { "test-*" }, TimeValue.timeValueMinutes(2));
        try {
            SearchResponse resp = prepareSearch().setPreference(null).setPointInTime(new PointInTimeBuilder(pitId)).get();
            assertNoFailures(resp);
            assertHitCount(resp, numDocs1 + numDocs2);
            assertThat(resp.pointInTimeId(), equalTo(pitId));

            internalCluster().restartNode(assignedNodeForIndex1);
            resp = prepareSearch().setPreference(null)
                .setAllowPartialSearchResults(true)
                .setPointInTime(new PointInTimeBuilder(pitId))
                .get();
            assertFailures(resp);
            assertThat(resp.pointInTimeId(), equalTo(pitId));
            assertHitCount(resp, numDocs2);
        } finally {
            closePointInTime(pitId);
        }
    }

    public void testPITTiebreak() throws Exception {
        assertAcked(indicesAdmin().prepareDelete("index-*").get());
        int numIndex = randomIntBetween(2, 10);
        int expectedNumDocs = 0;
        for (int i = 0; i < numIndex; i++) {
            String index = "index-" + i;
            createIndex(index, Settings.builder().put("index.number_of_shards", 1).build());
            int numDocs = randomIntBetween(3, 20);
            for (int j = 0; j < numDocs; j++) {
                prepareIndex(index).setSource("value", randomIntBetween(0, 2)).get();
                expectedNumDocs++;
            }
        }
        refresh("index-*");
        String pit = openPointInTime(new String[] { "index-*" }, TimeValue.timeValueHours(1));
        try {
            for (int size = 1; size <= numIndex; size++) {
                SortOrder order = randomBoolean() ? SortOrder.ASC : SortOrder.DESC;

                assertPagination(new PointInTimeBuilder(pit), expectedNumDocs, size, SortBuilders.pitTiebreaker().order(order));

                assertPagination(new PointInTimeBuilder(pit), expectedNumDocs, size, SortBuilders.scoreSort());
                assertPagination(
                    new PointInTimeBuilder(pit),
                    expectedNumDocs,
                    size,
                    SortBuilders.scoreSort(),
                    SortBuilders.pitTiebreaker().order(order)
                );

                assertPagination(new PointInTimeBuilder(pit), expectedNumDocs, size, SortBuilders.fieldSort("value"));
                assertPagination(
                    new PointInTimeBuilder(pit),
                    expectedNumDocs,
                    size,
                    SortBuilders.fieldSort("value"),
                    SortBuilders.pitTiebreaker().order(order)
                );
            }
        } finally {
            closePointInTime(pit);
        }
    }

    public void testCloseInvalidPointInTime() {
        expectThrows(Exception.class, () -> client().execute(ClosePointInTimeAction.INSTANCE, new ClosePointInTimeRequest("")).actionGet());
        List<TaskInfo> tasks = clusterAdmin().prepareListTasks().setActions(ClosePointInTimeAction.NAME).get().getTasks();
        assertThat(tasks, empty());
    }

    public void testOpenPITConcurrentShardRequests() throws Exception {
        DiscoveryNode dataNode = randomFrom(clusterService().state().nodes().getDataNodes().values());
        int numShards = randomIntBetween(5, 10);
        int maxConcurrentRequests = randomIntBetween(2, 5);
        assertAcked(
            client().admin()
                .indices()
                .prepareCreate("test")
                .setSettings(
                    Settings.builder()
                        .put(IndexMetadata.SETTING_NUMBER_OF_SHARDS, numShards)
                        .put("index.routing.allocation.require._id", dataNode.getId())
                        .build()
                )
        );
        var transportService = (MockTransportService) internalCluster().getInstance(TransportService.class, dataNode.getName());
        try {
            CountDownLatch sentLatch = new CountDownLatch(maxConcurrentRequests);
            CountDownLatch readyLatch = new CountDownLatch(1);
            transportService.addRequestHandlingBehavior(
                TransportOpenPointInTimeAction.OPEN_SHARD_READER_CONTEXT_NAME,
                (handler, request, channel, task) -> {
                    sentLatch.countDown();
                    Thread thread = new Thread(() -> {
                        try {
                            assertTrue(readyLatch.await(1, TimeUnit.MINUTES));
                            handler.messageReceived(request, channel, task);
                        } catch (Exception e) {
                            throw new AssertionError(e);
                        }
                    });
                    thread.start();
                }
            );
            OpenPointInTimeRequest request = new OpenPointInTimeRequest("test").keepAlive(TimeValue.timeValueMinutes(1));
            request.maxConcurrentShardRequests(maxConcurrentRequests);
            PlainActionFuture<OpenPointInTimeResponse> future = new PlainActionFuture<>();
            client().execute(OpenPointInTimeAction.INSTANCE, request, future);
            assertTrue(sentLatch.await(1, TimeUnit.MINUTES));
            readyLatch.countDown();
            closePointInTime(future.actionGet().getPointInTimeId());
        } finally {
            transportService.clearAllRules();
        }
    }

    @SuppressWarnings({ "rawtypes", "unchecked" })
    private void assertPagination(PointInTimeBuilder pit, int expectedNumDocs, int size, SortBuilder<?>... sorts) throws Exception {
        Set<String> seen = new HashSet<>();
        SearchRequestBuilder builder = prepareSearch().setSize(size).setPointInTime(pit);
        for (SortBuilder<?> sort : sorts) {
            builder.addSort(sort);
        }
        final SearchRequest searchRequest = builder.request().rewrite(null);

        final List<SortBuilder<?>> expectedSorts = searchRequest.source().sorts();
        final int[] reverseMuls = new int[expectedSorts.size()];
        for (int i = 0; i < expectedSorts.size(); i++) {
            reverseMuls[i] = expectedSorts.get(i).order() == SortOrder.ASC ? 1 : -1;
        }
        SearchResponse response = client().search(searchRequest).get();
        Object[] lastSortValues = null;
        while (response.getHits().getHits().length > 0) {
            Object[] lastHitSortValues = null;
            for (SearchHit hit : response.getHits().getHits()) {
                assertTrue(seen.add(hit.getIndex() + hit.getId()));

                if (lastHitSortValues != null) {
                    for (int i = 0; i < expectedSorts.size(); i++) {
                        Comparable value = (Comparable) hit.getRawSortValues()[i];
                        int cmp = value.compareTo(lastHitSortValues[i]) * reverseMuls[i];
                        if (cmp != 0) {
                            assertThat(cmp, equalTo(1));
                            break;
                        }
                    }
                }
                lastHitSortValues = hit.getRawSortValues();
            }
            int len = response.getHits().getHits().length;
            SearchHit last = response.getHits().getHits()[len - 1];
            if (lastSortValues != null) {
                for (int i = 0; i < expectedSorts.size(); i++) {
                    Comparable value = (Comparable) last.getSortValues()[i];
                    int cmp = value.compareTo(lastSortValues[i]) * reverseMuls[i];
                    if (cmp != 0) {
                        assertThat(cmp, equalTo(1));
                        break;
                    }
                }
            }
            assertThat(last.getSortValues().length, equalTo(expectedSorts.size()));
            lastSortValues = last.getSortValues();
            searchRequest.source().searchAfter(last.getSortValues());
            response = client().search(searchRequest).get();
        }
        assertThat(seen.size(), equalTo(expectedNumDocs));
    }

    private String openPointInTime(String[] indices, TimeValue keepAlive) {
        OpenPointInTimeRequest request = new OpenPointInTimeRequest(indices).keepAlive(keepAlive);
        final OpenPointInTimeResponse response = client().execute(OpenPointInTimeAction.INSTANCE, request).actionGet();
        return response.getPointInTimeId();
    }

    private void closePointInTime(String readerId) {
        client().execute(ClosePointInTimeAction.INSTANCE, new ClosePointInTimeRequest(readerId)).actionGet();
    }
}<|MERGE_RESOLUTION|>--- conflicted
+++ resolved
@@ -306,14 +306,8 @@
                     }
                 }
             }
-<<<<<<< HEAD
             prepareIndex("test").setId("1").setSource("created_date", "2020-01-01").get();
-            SearchResponse resp = client().prepareSearch()
-                .setQuery(new RangeQueryBuilder("created_date").gte("2020-01-02").lte("2020-01-03"))
-=======
-            client().prepareIndex("test").setId("1").setSource("created_date", "2020-01-01").get();
             SearchResponse resp = prepareSearch().setQuery(new RangeQueryBuilder("created_date").gte("2020-01-02").lte("2020-01-03"))
->>>>>>> 9794c6e2
                 .setSearchType(SearchType.QUERY_THEN_FETCH)
                 .setPreference(null)
                 .setPreFilterShardSize(randomIntBetween(2, 3))
