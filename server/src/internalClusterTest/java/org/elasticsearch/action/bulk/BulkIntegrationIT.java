/*
 * Licensed to Elasticsearch under one or more contributor
 * license agreements. See the NOTICE file distributed with
 * this work for additional information regarding copyright
 * ownership. Elasticsearch licenses this file to you under
 * the Apache License, Version 2.0 (the "License"); you may
 * not use this file except in compliance with the License.
 * You may obtain a copy of the License at
 *
 *    http://www.apache.org/licenses/LICENSE-2.0
 *
 * Unless required by applicable law or agreed to in writing,
 * software distributed under the License is distributed on an
 * "AS IS" BASIS, WITHOUT WARRANTIES OR CONDITIONS OF ANY
 * KIND, either express or implied.  See the License for the
 * specific language governing permissions and limitations
 * under the License.
 */


package org.elasticsearch.action.bulk;

import org.elasticsearch.ElasticsearchException;
import org.elasticsearch.Version;
import org.elasticsearch.action.ActionRequestValidationException;
import org.elasticsearch.action.admin.indices.alias.Alias;
import org.elasticsearch.action.admin.indices.datastream.GetDataStreamAction;
import org.elasticsearch.action.admin.indices.get.GetIndexRequest;
import org.elasticsearch.action.admin.indices.get.GetIndexResponse;
import org.elasticsearch.action.admin.indices.mapping.get.GetMappingsResponse;
import org.elasticsearch.action.admin.indices.template.delete.DeleteComposableIndexTemplateAction;
import org.elasticsearch.action.admin.indices.template.put.PutIndexTemplateRequest;
import org.elasticsearch.action.admin.indices.template.put.PutComposableIndexTemplateAction;
import org.elasticsearch.action.index.IndexRequest;
import org.elasticsearch.action.index.IndexResponse;
import org.elasticsearch.action.ingest.PutPipelineRequest;
import org.elasticsearch.action.support.master.AcknowledgedResponse;
import org.elasticsearch.action.support.replication.ReplicationRequest;
import org.elasticsearch.cluster.metadata.DataStream;
import org.elasticsearch.cluster.metadata.IndexMetadata;
<<<<<<< HEAD
import org.elasticsearch.cluster.metadata.IndexTemplateV2;
=======
import org.elasticsearch.cluster.metadata.ComposableIndexTemplate;
import org.elasticsearch.cluster.metadata.Template;
>>>>>>> eaf0d5ff
import org.elasticsearch.common.Strings;
import org.elasticsearch.common.bytes.BytesReference;
import org.elasticsearch.common.settings.Settings;
import org.elasticsearch.common.xcontent.XContentBuilder;
import org.elasticsearch.common.xcontent.XContentType;
import org.elasticsearch.ingest.IngestTestPlugin;
import org.elasticsearch.plugins.Plugin;
import org.elasticsearch.rest.RestStatus;
import org.elasticsearch.test.ESIntegTestCase;

import java.io.IOException;
import java.nio.charset.StandardCharsets;
import java.util.Arrays;
import java.util.Collection;
import java.util.Collections;
import java.util.Comparator;
import java.util.List;
import java.util.Map;
import java.util.concurrent.ExecutionException;
import java.util.concurrent.atomic.AtomicBoolean;
import java.util.concurrent.atomic.AtomicInteger;

import static org.elasticsearch.action.DocWriteRequest.OpType.CREATE;
import static org.elasticsearch.action.DocWriteResponse.Result.CREATED;
import static org.elasticsearch.action.DocWriteResponse.Result.UPDATED;
import static org.elasticsearch.common.xcontent.XContentFactory.jsonBuilder;
import static org.elasticsearch.test.StreamsUtils.copyToStringFromClasspath;
import static org.elasticsearch.test.hamcrest.ElasticsearchAssertions.assertAcked;
import static org.hamcrest.Matchers.arrayWithSize;
import static org.hamcrest.Matchers.containsInAnyOrder;
import static org.hamcrest.Matchers.containsString;
import static org.hamcrest.Matchers.equalTo;
import static org.hamcrest.Matchers.greaterThanOrEqualTo;
import static org.hamcrest.Matchers.hasItemInArray;
import static org.hamcrest.Matchers.hasSize;
import static org.hamcrest.Matchers.is;
import static org.hamcrest.Matchers.oneOf;

public class BulkIntegrationIT extends ESIntegTestCase {
    @Override
    protected Collection<Class<? extends Plugin>> nodePlugins() {
        return Arrays.asList(IngestTestPlugin.class);
    }

    public void testBulkIndexCreatesMapping() throws Exception {
        String bulkAction = copyToStringFromClasspath("/org/elasticsearch/action/bulk/bulk-log.json");
        BulkRequestBuilder bulkBuilder = client().prepareBulk();
        bulkBuilder.add(bulkAction.getBytes(StandardCharsets.UTF_8), 0, bulkAction.length(), null, XContentType.JSON);
        bulkBuilder.get();
        assertBusy(() -> {
            GetMappingsResponse mappingsResponse = client().admin().indices().prepareGetMappings().get();
            assertTrue(mappingsResponse.getMappings().containsKey("logstash-2014.03.30"));
        });
    }

    /**
     * This tests that the {@link TransportBulkAction} evaluates alias routing values correctly when dealing with
     * an alias pointing to multiple indices, while a write index exits.
     */
    public void testBulkWithWriteIndexAndRouting() {
        Map<String, Integer> twoShardsSettings = Collections.singletonMap(IndexMetadata.SETTING_NUMBER_OF_SHARDS, 2);
        client().admin().indices().prepareCreate("index1")
            .addAlias(new Alias("alias1").indexRouting("0")).setSettings(twoShardsSettings).get();
        client().admin().indices().prepareCreate("index2")
            .addAlias(new Alias("alias1").indexRouting("0").writeIndex(randomFrom(false, null)))
            .setSettings(twoShardsSettings).get();
        client().admin().indices().prepareCreate("index3")
            .addAlias(new Alias("alias1").indexRouting("1").writeIndex(true)).setSettings(twoShardsSettings).get();

        IndexRequest indexRequestWithAlias = new IndexRequest("alias1").id("id");
        if (randomBoolean()) {
            indexRequestWithAlias.routing("1");
        }
        indexRequestWithAlias.source(Collections.singletonMap("foo", "baz"));
        BulkResponse bulkResponse = client().prepareBulk().add(indexRequestWithAlias).get();
        assertThat(bulkResponse.getItems()[0].getResponse().getIndex(), equalTo("index3"));
        assertThat(bulkResponse.getItems()[0].getResponse().getShardId().getId(), equalTo(0));
        assertThat(bulkResponse.getItems()[0].getResponse().getVersion(), equalTo(1L));
        assertThat(bulkResponse.getItems()[0].getResponse().status(), equalTo(RestStatus.CREATED));
        assertThat(client().prepareGet("index3", "id").setRouting("1").get().getSource().get("foo"), equalTo("baz"));

        bulkResponse = client().prepareBulk().add(client().prepareUpdate("alias1", "id").setDoc("foo", "updated")).get();
        assertFalse(bulkResponse.buildFailureMessage(), bulkResponse.hasFailures());
        assertThat(client().prepareGet("index3", "id").setRouting("1").get().getSource().get("foo"), equalTo("updated"));
        bulkResponse = client().prepareBulk().add(client().prepareDelete("alias1", "id")).get();
        assertFalse(bulkResponse.buildFailureMessage(), bulkResponse.hasFailures());
        assertFalse(client().prepareGet("index3", "id").setRouting("1").get().isExists());
    }

    // allowing the auto-generated timestamp to externally be set would allow making the index inconsistent with duplicate docs
    public void testExternallySetAutoGeneratedTimestamp() {
        IndexRequest indexRequest = new IndexRequest("index1").source(Collections.singletonMap("foo", "baz"));
        indexRequest.process(Version.CURRENT, null, null); // sets the timestamp
        if (randomBoolean()) {
            indexRequest.id("test");
        }
        assertThat(expectThrows(IllegalArgumentException.class, () -> client().prepareBulk().add(indexRequest).get()).getMessage(),
            containsString("autoGeneratedTimestamp should not be set externally"));
    }

    public void testBulkWithGlobalDefaults() throws Exception {
        // all requests in the json are missing index and type parameters: "_index" : "test", "_type" : "type1",
        String bulkAction = copyToStringFromClasspath("/org/elasticsearch/action/bulk/simple-bulk-missing-index-type.json");
        {
            BulkRequestBuilder bulkBuilder = client().prepareBulk();
            bulkBuilder.add(bulkAction.getBytes(StandardCharsets.UTF_8), 0, bulkAction.length(), null, XContentType.JSON);
            ActionRequestValidationException ex = expectThrows(ActionRequestValidationException.class, bulkBuilder::get);

            assertThat(ex.validationErrors(), containsInAnyOrder(
                "index is missing",
                "index is missing",
                "index is missing"));
        }

        {
            createSamplePipeline("pipeline");
            BulkRequestBuilder bulkBuilder = client().prepareBulk("test")
                .routing("routing")
                .pipeline("pipeline");

            bulkBuilder.add(bulkAction.getBytes(StandardCharsets.UTF_8), 0, bulkAction.length(), null, XContentType.JSON);
            BulkResponse bulkItemResponses = bulkBuilder.get();
            assertFalse(bulkItemResponses.hasFailures());
        }
    }

    private void createSamplePipeline(String pipelineId) throws IOException, ExecutionException, InterruptedException {
        XContentBuilder pipeline = jsonBuilder()
            .startObject()
                .startArray("processors")
                    .startObject()
                        .startObject("test")
                        .endObject()
                    .endObject()
                .endArray()
            .endObject();

        AcknowledgedResponse acknowledgedResponse = client().admin()
            .cluster()
            .putPipeline(new PutPipelineRequest(pipelineId, BytesReference.bytes(pipeline), XContentType.JSON))
            .get();

        assertTrue(acknowledgedResponse.isAcknowledged());
    }

    /** This test ensures that index deletion makes indexing fail quickly, not wait on the index that has disappeared */
    public void testDeleteIndexWhileIndexing() throws Exception {
        String index = "deleted_while_indexing";
        createIndex(index);
        AtomicBoolean stopped = new AtomicBoolean();
        Thread[] threads = new Thread[between(1, 4)];
        AtomicInteger docID = new AtomicInteger();
        for (int i = 0; i < threads.length; i++) {
            threads[i] = new Thread(() -> {
                while (stopped.get() == false && docID.get() < 5000) {
                    String id = Integer.toString(docID.incrementAndGet());
                    try {
                        IndexResponse response = client().prepareIndex(index).setId(id)
                            .setSource(Map.of("f" + randomIntBetween(1, 10), randomNonNegativeLong()), XContentType.JSON).get();
                        assertThat(response.getResult(), is(oneOf(CREATED, UPDATED)));
                        logger.info("--> index id={} seq_no={}", response.getId(), response.getSeqNo());
                    } catch (ElasticsearchException ignore) {
                        logger.info("--> fail to index id={}", id);
                    }
                }
            });
            threads[i].start();
        }
        ensureGreen(index);
        assertBusy(() -> assertThat(docID.get(), greaterThanOrEqualTo(1)));
        assertAcked(client().admin().indices().prepareDelete(index));
        stopped.set(true);
        for (Thread thread : threads) {
            thread.join(ReplicationRequest.DEFAULT_TIMEOUT.millis() / 2);
            assertFalse(thread.isAlive());
        }
    }

<<<<<<< HEAD
    public void testMixedAutoCreate() throws Exception {
        PutIndexTemplateV2Action.Request createTemplateRequest = new PutIndexTemplateV2Action.Request("logs-foo");
=======
    public void testMixedAutoCreate() {
        Settings settings = Settings.builder().put(IndexMetadata.SETTING_NUMBER_OF_REPLICAS, 0).build();

        PutComposableIndexTemplateAction.Request createTemplateRequest = new PutComposableIndexTemplateAction.Request("logs-foo");
>>>>>>> eaf0d5ff
        createTemplateRequest.indexTemplate(
            new ComposableIndexTemplate(
                List.of("logs-foo*"),
                null,
                null, null, null, null,
                new ComposableIndexTemplate.DataStreamTemplate("@timestamp"))
        );
        client().execute(PutComposableIndexTemplateAction.INSTANCE, createTemplateRequest).actionGet();

        BulkRequest bulkRequest = new BulkRequest();
        bulkRequest.add(new IndexRequest("logs-foobar").opType(CREATE).source("{}", XContentType.JSON));
        bulkRequest.add(new IndexRequest("logs-foobaz").opType(CREATE).source("{}", XContentType.JSON));
        bulkRequest.add(new IndexRequest("logs-barbaz").opType(CREATE).source("{}", XContentType.JSON));
        bulkRequest.add(new IndexRequest("logs-barfoo").opType(CREATE).source("{}", XContentType.JSON));
        BulkResponse bulkResponse = client().bulk(bulkRequest).actionGet();
        assertThat("bulk failures: " + Strings.toString(bulkResponse), bulkResponse.hasFailures(), is(false));

        bulkRequest = new BulkRequest();
        bulkRequest.add(new IndexRequest("logs-foobar").opType(CREATE).source("{}", XContentType.JSON));
        bulkRequest.add(new IndexRequest("logs-foobaz2").opType(CREATE).source("{}", XContentType.JSON));
        bulkRequest.add(new IndexRequest("logs-barbaz").opType(CREATE).source("{}", XContentType.JSON));
        bulkRequest.add(new IndexRequest("logs-barfoo2").opType(CREATE).source("{}", XContentType.JSON));
        bulkResponse = client().bulk(bulkRequest).actionGet();
        assertThat("bulk failures: " + Strings.toString(bulkResponse), bulkResponse.hasFailures(), is(false));

        bulkRequest = new BulkRequest();
        bulkRequest.add(new IndexRequest("logs-foobar").opType(CREATE).source("{}", XContentType.JSON));
        bulkRequest.add(new IndexRequest("logs-foobaz2").opType(CREATE).source("{}", XContentType.JSON));
        bulkRequest.add(new IndexRequest("logs-foobaz3").opType(CREATE).source("{}", XContentType.JSON));
        bulkRequest.add(new IndexRequest("logs-barbaz").opType(CREATE).source("{}", XContentType.JSON));
        bulkRequest.add(new IndexRequest("logs-barfoo2").opType(CREATE).source("{}", XContentType.JSON));
        bulkRequest.add(new IndexRequest("logs-barfoo3").opType(CREATE).source("{}", XContentType.JSON));
        bulkResponse = client().bulk(bulkRequest).actionGet();
        assertThat("bulk failures: " + Strings.toString(bulkResponse), bulkResponse.hasFailures(), is(false));

        GetDataStreamAction.Request getDataStreamRequest = new GetDataStreamAction.Request("*");
        GetDataStreamAction.Response getDataStreamsResponse = client().admin().indices().getDataStreams(getDataStreamRequest).actionGet();
        assertThat(getDataStreamsResponse.getDataStreams(), hasSize(4));
        getDataStreamsResponse.getDataStreams().sort(Comparator.comparing(DataStream::getName));
        assertThat(getDataStreamsResponse.getDataStreams().get(0).getName(), equalTo("logs-foobar"));
        assertThat(getDataStreamsResponse.getDataStreams().get(1).getName(), equalTo("logs-foobaz"));
        assertThat(getDataStreamsResponse.getDataStreams().get(2).getName(), equalTo("logs-foobaz2"));
        assertThat(getDataStreamsResponse.getDataStreams().get(3).getName(), equalTo("logs-foobaz3"));

        GetIndexResponse getIndexResponse = client().admin().indices().getIndex(new GetIndexRequest().indices("logs-bar*")).actionGet();
        assertThat(getIndexResponse.getIndices(), arrayWithSize(4));
        assertThat(getIndexResponse.getIndices(), hasItemInArray("logs-barbaz"));
        assertThat(getIndexResponse.getIndices(), hasItemInArray("logs-barfoo"));
        assertThat(getIndexResponse.getIndices(), hasItemInArray("logs-barfoo2"));
        assertThat(getIndexResponse.getIndices(), hasItemInArray("logs-barfoo3"));

        DeleteComposableIndexTemplateAction.Request deleteTemplateRequest = new DeleteComposableIndexTemplateAction.Request("*");
        client().execute(DeleteComposableIndexTemplateAction.INSTANCE, deleteTemplateRequest).actionGet();
    }

    public void testAutoCreateV1TemplateNoDataStream() {
        Settings settings = Settings.builder().put(IndexMetadata.SETTING_NUMBER_OF_REPLICAS, 0).build();

        PutIndexTemplateRequest v1Request = new PutIndexTemplateRequest("logs-foo");
        v1Request.patterns(List.of("logs-foo*"));
        v1Request.settings(settings);
        v1Request.order(Integer.MAX_VALUE); // in order to avoid number_of_replicas being overwritten by random_template
        client().admin().indices().putTemplate(v1Request).actionGet();

        BulkRequest bulkRequest = new BulkRequest();
        bulkRequest.add(new IndexRequest("logs-foobar").opType(CREATE).source("{}", XContentType.JSON));
        BulkResponse bulkResponse = client().bulk(bulkRequest).actionGet();
        assertThat("bulk failures: " + Strings.toString(bulkResponse), bulkResponse.hasFailures(), is(false));

        GetDataStreamAction.Request getDataStreamRequest = new GetDataStreamAction.Request("*");
        GetDataStreamAction.Response getDataStreamsResponse = client().admin().indices().getDataStreams(getDataStreamRequest).actionGet();
        assertThat(getDataStreamsResponse.getDataStreams(), hasSize(0));

        GetIndexResponse getIndexResponse = client().admin().indices().getIndex(new GetIndexRequest().indices("logs-foobar")).actionGet();
        assertThat(getIndexResponse.getIndices(), arrayWithSize(1));
        assertThat(getIndexResponse.getIndices(), hasItemInArray("logs-foobar"));
        assertThat(getIndexResponse.getSettings().get("logs-foobar").get(IndexMetadata.SETTING_NUMBER_OF_REPLICAS), equalTo("0"));
    }
}<|MERGE_RESOLUTION|>--- conflicted
+++ resolved
@@ -38,12 +38,7 @@
 import org.elasticsearch.action.support.replication.ReplicationRequest;
 import org.elasticsearch.cluster.metadata.DataStream;
 import org.elasticsearch.cluster.metadata.IndexMetadata;
-<<<<<<< HEAD
-import org.elasticsearch.cluster.metadata.IndexTemplateV2;
-=======
 import org.elasticsearch.cluster.metadata.ComposableIndexTemplate;
-import org.elasticsearch.cluster.metadata.Template;
->>>>>>> eaf0d5ff
 import org.elasticsearch.common.Strings;
 import org.elasticsearch.common.bytes.BytesReference;
 import org.elasticsearch.common.settings.Settings;
@@ -222,15 +217,8 @@
         }
     }
 
-<<<<<<< HEAD
     public void testMixedAutoCreate() throws Exception {
-        PutIndexTemplateV2Action.Request createTemplateRequest = new PutIndexTemplateV2Action.Request("logs-foo");
-=======
-    public void testMixedAutoCreate() {
-        Settings settings = Settings.builder().put(IndexMetadata.SETTING_NUMBER_OF_REPLICAS, 0).build();
-
         PutComposableIndexTemplateAction.Request createTemplateRequest = new PutComposableIndexTemplateAction.Request("logs-foo");
->>>>>>> eaf0d5ff
         createTemplateRequest.indexTemplate(
             new ComposableIndexTemplate(
                 List.of("logs-foo*"),
