/*
 * Licensed to Elasticsearch under one or more contributor
 * license agreements. See the NOTICE file distributed with
 * this work for additional information regarding copyright
 * ownership. Elasticsearch licenses this file to you under
 * the Apache License, Version 2.0 (the "License"); you may
 * not use this file except in compliance with the License.
 * You may obtain a copy of the License at
 *
 *    http://www.apache.org/licenses/LICENSE-2.0
 *
 * Unless required by applicable law or agreed to in writing,
 * software distributed under the License is distributed on an
 * "AS IS" BASIS, WITHOUT WARRANTIES OR CONDITIONS OF ANY
 * KIND, either express or implied.  See the License for the
 * specific language governing permissions and limitations
 * under the License.
 */


package org.elasticsearch.action.bulk;

import org.elasticsearch.ElasticsearchException;
import org.elasticsearch.Version;
import org.elasticsearch.action.ActionRequestValidationException;
import org.elasticsearch.action.admin.indices.alias.Alias;
import org.elasticsearch.action.admin.indices.datastream.GetDataStreamAction;
import org.elasticsearch.action.admin.indices.get.GetIndexRequest;
import org.elasticsearch.action.admin.indices.get.GetIndexResponse;
import org.elasticsearch.action.admin.indices.mapping.get.GetMappingsResponse;
import org.elasticsearch.action.admin.indices.template.delete.DeleteComposableIndexTemplateAction;
import org.elasticsearch.action.admin.indices.template.put.PutIndexTemplateRequest;
import org.elasticsearch.action.admin.indices.template.put.PutComposableIndexTemplateAction;
import org.elasticsearch.action.index.IndexRequest;
import org.elasticsearch.action.index.IndexResponse;
import org.elasticsearch.action.ingest.PutPipelineRequest;
import org.elasticsearch.action.support.master.AcknowledgedResponse;
import org.elasticsearch.action.support.replication.ReplicationRequest;
import org.elasticsearch.cluster.metadata.DataStream;
import org.elasticsearch.cluster.metadata.IndexMetadata;
import org.elasticsearch.cluster.metadata.ComposableIndexTemplate;
import org.elasticsearch.common.Strings;
import org.elasticsearch.common.bytes.BytesReference;
import org.elasticsearch.common.compress.CompressedXContent;
import org.elasticsearch.common.settings.Settings;
import org.elasticsearch.common.xcontent.XContentBuilder;
import org.elasticsearch.common.xcontent.XContentType;
import org.elasticsearch.ingest.IngestTestPlugin;
import org.elasticsearch.plugins.Plugin;
import org.elasticsearch.rest.RestStatus;
import org.elasticsearch.test.ESIntegTestCase;

import java.io.IOException;
import java.nio.charset.StandardCharsets;
import java.util.Arrays;
import java.util.Collection;
import java.util.Collections;
import java.util.Comparator;
import java.util.List;
import java.util.Map;
import java.util.concurrent.ExecutionException;
import java.util.concurrent.atomic.AtomicBoolean;
import java.util.concurrent.atomic.AtomicInteger;

import static org.elasticsearch.action.DocWriteRequest.OpType.CREATE;
import static org.elasticsearch.action.DocWriteResponse.Result.CREATED;
import static org.elasticsearch.action.DocWriteResponse.Result.UPDATED;
import static org.elasticsearch.common.xcontent.XContentFactory.jsonBuilder;
import static org.elasticsearch.cluster.metadata.MetadataCreateDataStreamServiceTests.generateMapping;
import static org.elasticsearch.test.StreamsUtils.copyToStringFromClasspath;
import static org.elasticsearch.test.hamcrest.ElasticsearchAssertions.assertAcked;
import static org.hamcrest.Matchers.arrayWithSize;
import static org.hamcrest.Matchers.containsInAnyOrder;
import static org.hamcrest.Matchers.containsString;
import static org.hamcrest.Matchers.equalTo;
import static org.hamcrest.Matchers.greaterThanOrEqualTo;
import static org.hamcrest.Matchers.hasItemInArray;
import static org.hamcrest.Matchers.hasSize;
import static org.hamcrest.Matchers.is;
import static org.hamcrest.Matchers.oneOf;

public class BulkIntegrationIT extends ESIntegTestCase {
    @Override
    protected Collection<Class<? extends Plugin>> nodePlugins() {
        return Arrays.asList(IngestTestPlugin.class);
    }

    public void testBulkIndexCreatesMapping() throws Exception {
        String bulkAction = copyToStringFromClasspath("/org/elasticsearch/action/bulk/bulk-log.json");
        BulkRequestBuilder bulkBuilder = client().prepareBulk();
        bulkBuilder.add(bulkAction.getBytes(StandardCharsets.UTF_8), 0, bulkAction.length(), null, XContentType.JSON);
        bulkBuilder.get();
        assertBusy(() -> {
            GetMappingsResponse mappingsResponse = client().admin().indices().prepareGetMappings().get();
            assertTrue(mappingsResponse.getMappings().containsKey("logstash-2014.03.30"));
        });
    }

    /**
     * This tests that the {@link TransportBulkAction} evaluates alias routing values correctly when dealing with
     * an alias pointing to multiple indices, while a write index exits.
     */
    public void testBulkWithWriteIndexAndRouting() {
        Map<String, Integer> twoShardsSettings = Collections.singletonMap(IndexMetadata.SETTING_NUMBER_OF_SHARDS, 2);
        client().admin().indices().prepareCreate("index1")
            .addAlias(new Alias("alias1").indexRouting("0")).setSettings(twoShardsSettings).get();
        client().admin().indices().prepareCreate("index2")
            .addAlias(new Alias("alias1").indexRouting("0").writeIndex(randomFrom(false, null)))
            .setSettings(twoShardsSettings).get();
        client().admin().indices().prepareCreate("index3")
            .addAlias(new Alias("alias1").indexRouting("1").writeIndex(true)).setSettings(twoShardsSettings).get();

        IndexRequest indexRequestWithAlias = new IndexRequest("alias1").id("id");
        if (randomBoolean()) {
            indexRequestWithAlias.routing("1");
        }
        indexRequestWithAlias.source(Collections.singletonMap("foo", "baz"));
        BulkResponse bulkResponse = client().prepareBulk().add(indexRequestWithAlias).get();
        assertThat(bulkResponse.getItems()[0].getResponse().getIndex(), equalTo("index3"));
        assertThat(bulkResponse.getItems()[0].getResponse().getShardId().getId(), equalTo(0));
        assertThat(bulkResponse.getItems()[0].getResponse().getVersion(), equalTo(1L));
        assertThat(bulkResponse.getItems()[0].getResponse().status(), equalTo(RestStatus.CREATED));
        assertThat(client().prepareGet("index3", "id").setRouting("1").get().getSource().get("foo"), equalTo("baz"));

        bulkResponse = client().prepareBulk().add(client().prepareUpdate("alias1", "id").setDoc("foo", "updated")).get();
        assertFalse(bulkResponse.buildFailureMessage(), bulkResponse.hasFailures());
        assertThat(client().prepareGet("index3", "id").setRouting("1").get().getSource().get("foo"), equalTo("updated"));
        bulkResponse = client().prepareBulk().add(client().prepareDelete("alias1", "id")).get();
        assertFalse(bulkResponse.buildFailureMessage(), bulkResponse.hasFailures());
        assertFalse(client().prepareGet("index3", "id").setRouting("1").get().isExists());
    }

    // allowing the auto-generated timestamp to externally be set would allow making the index inconsistent with duplicate docs
    public void testExternallySetAutoGeneratedTimestamp() {
        IndexRequest indexRequest = new IndexRequest("index1").source(Collections.singletonMap("foo", "baz"));
        indexRequest.process(Version.CURRENT, null, null); // sets the timestamp
        if (randomBoolean()) {
            indexRequest.id("test");
        }
        assertThat(expectThrows(IllegalArgumentException.class, () -> client().prepareBulk().add(indexRequest).get()).getMessage(),
            containsString("autoGeneratedTimestamp should not be set externally"));
    }

    public void testBulkWithGlobalDefaults() throws Exception {
        // all requests in the json are missing index and type parameters: "_index" : "test", "_type" : "type1",
        String bulkAction = copyToStringFromClasspath("/org/elasticsearch/action/bulk/simple-bulk-missing-index-type.json");
        {
            BulkRequestBuilder bulkBuilder = client().prepareBulk();
            bulkBuilder.add(bulkAction.getBytes(StandardCharsets.UTF_8), 0, bulkAction.length(), null, XContentType.JSON);
            ActionRequestValidationException ex = expectThrows(ActionRequestValidationException.class, bulkBuilder::get);

            assertThat(ex.validationErrors(), containsInAnyOrder(
                "index is missing",
                "index is missing",
                "index is missing"));
        }

        {
            createSamplePipeline("pipeline");
            BulkRequestBuilder bulkBuilder = client().prepareBulk("test")
                .routing("routing")
                .pipeline("pipeline");

            bulkBuilder.add(bulkAction.getBytes(StandardCharsets.UTF_8), 0, bulkAction.length(), null, XContentType.JSON);
            BulkResponse bulkItemResponses = bulkBuilder.get();
            assertFalse(bulkItemResponses.hasFailures());
        }
    }

    private void createSamplePipeline(String pipelineId) throws IOException, ExecutionException, InterruptedException {
        XContentBuilder pipeline = jsonBuilder()
            .startObject()
                .startArray("processors")
                    .startObject()
                        .startObject("test")
                        .endObject()
                    .endObject()
                .endArray()
            .endObject();

        AcknowledgedResponse acknowledgedResponse = client().admin()
            .cluster()
            .putPipeline(new PutPipelineRequest(pipelineId, BytesReference.bytes(pipeline), XContentType.JSON))
            .get();

        assertTrue(acknowledgedResponse.isAcknowledged());
    }

    /** This test ensures that index deletion makes indexing fail quickly, not wait on the index that has disappeared */
    public void testDeleteIndexWhileIndexing() throws Exception {
        String index = "deleted_while_indexing";
        createIndex(index);
        AtomicBoolean stopped = new AtomicBoolean();
        Thread[] threads = new Thread[between(1, 4)];
        AtomicInteger docID = new AtomicInteger();
        for (int i = 0; i < threads.length; i++) {
            threads[i] = new Thread(() -> {
                while (stopped.get() == false && docID.get() < 5000) {
                    String id = Integer.toString(docID.incrementAndGet());
                    try {
                        IndexResponse response = client().prepareIndex(index).setId(id)
                            .setSource(Map.of("f" + randomIntBetween(1, 10), randomNonNegativeLong()), XContentType.JSON).get();
                        assertThat(response.getResult(), is(oneOf(CREATED, UPDATED)));
                        logger.info("--> index id={} seq_no={}", response.getId(), response.getSeqNo());
                    } catch (ElasticsearchException ignore) {
                        logger.info("--> fail to index id={}", id);
                    }
                }
            });
            threads[i].start();
        }
        ensureGreen(index);
        assertBusy(() -> assertThat(docID.get(), greaterThanOrEqualTo(1)));
        assertAcked(client().admin().indices().prepareDelete(index));
        stopped.set(true);
        for (Thread thread : threads) {
            thread.join(ReplicationRequest.DEFAULT_TIMEOUT.millis() / 2);
            assertFalse(thread.isAlive());
        }
    }

    public void testMixedAutoCreate() throws Exception {
<<<<<<< HEAD
        Settings settings = Settings.builder().put(IndexMetadata.SETTING_NUMBER_OF_REPLICAS, 0).build();

        PutIndexTemplateV2Action.Request createTemplateRequest = new PutIndexTemplateV2Action.Request("logs-foo");
=======
        PutComposableIndexTemplateAction.Request createTemplateRequest = new PutComposableIndexTemplateAction.Request("logs-foo");
>>>>>>> ad374ed8
        createTemplateRequest.indexTemplate(
            new ComposableIndexTemplate(
                List.of("logs-foo*"),
<<<<<<< HEAD
                new Template(settings, new CompressedXContent(generateMapping("@timestamp")), null),
=======
                null,
>>>>>>> ad374ed8
                null, null, null, null,
                new ComposableIndexTemplate.DataStreamTemplate("@timestamp"))
        );
        client().execute(PutComposableIndexTemplateAction.INSTANCE, createTemplateRequest).actionGet();

        BulkRequest bulkRequest = new BulkRequest();
        bulkRequest.add(new IndexRequest("logs-foobar").opType(CREATE).source("{}", XContentType.JSON));
        bulkRequest.add(new IndexRequest("logs-foobaz").opType(CREATE).source("{}", XContentType.JSON));
        bulkRequest.add(new IndexRequest("logs-barbaz").opType(CREATE).source("{}", XContentType.JSON));
        bulkRequest.add(new IndexRequest("logs-barfoo").opType(CREATE).source("{}", XContentType.JSON));
        BulkResponse bulkResponse = client().bulk(bulkRequest).actionGet();
        assertThat("bulk failures: " + Strings.toString(bulkResponse), bulkResponse.hasFailures(), is(false));

        bulkRequest = new BulkRequest();
        bulkRequest.add(new IndexRequest("logs-foobar").opType(CREATE).source("{}", XContentType.JSON));
        bulkRequest.add(new IndexRequest("logs-foobaz2").opType(CREATE).source("{}", XContentType.JSON));
        bulkRequest.add(new IndexRequest("logs-barbaz").opType(CREATE).source("{}", XContentType.JSON));
        bulkRequest.add(new IndexRequest("logs-barfoo2").opType(CREATE).source("{}", XContentType.JSON));
        bulkResponse = client().bulk(bulkRequest).actionGet();
        assertThat("bulk failures: " + Strings.toString(bulkResponse), bulkResponse.hasFailures(), is(false));

        bulkRequest = new BulkRequest();
        bulkRequest.add(new IndexRequest("logs-foobar").opType(CREATE).source("{}", XContentType.JSON));
        bulkRequest.add(new IndexRequest("logs-foobaz2").opType(CREATE).source("{}", XContentType.JSON));
        bulkRequest.add(new IndexRequest("logs-foobaz3").opType(CREATE).source("{}", XContentType.JSON));
        bulkRequest.add(new IndexRequest("logs-barbaz").opType(CREATE).source("{}", XContentType.JSON));
        bulkRequest.add(new IndexRequest("logs-barfoo2").opType(CREATE).source("{}", XContentType.JSON));
        bulkRequest.add(new IndexRequest("logs-barfoo3").opType(CREATE).source("{}", XContentType.JSON));
        bulkResponse = client().bulk(bulkRequest).actionGet();
        assertThat("bulk failures: " + Strings.toString(bulkResponse), bulkResponse.hasFailures(), is(false));

        GetDataStreamAction.Request getDataStreamRequest = new GetDataStreamAction.Request("*");
        GetDataStreamAction.Response getDataStreamsResponse = client().admin().indices().getDataStreams(getDataStreamRequest).actionGet();
        assertThat(getDataStreamsResponse.getDataStreams(), hasSize(4));
        getDataStreamsResponse.getDataStreams().sort(Comparator.comparing(DataStream::getName));
        assertThat(getDataStreamsResponse.getDataStreams().get(0).getName(), equalTo("logs-foobar"));
        assertThat(getDataStreamsResponse.getDataStreams().get(1).getName(), equalTo("logs-foobaz"));
        assertThat(getDataStreamsResponse.getDataStreams().get(2).getName(), equalTo("logs-foobaz2"));
        assertThat(getDataStreamsResponse.getDataStreams().get(3).getName(), equalTo("logs-foobaz3"));

        GetIndexResponse getIndexResponse = client().admin().indices().getIndex(new GetIndexRequest().indices("logs-bar*")).actionGet();
        assertThat(getIndexResponse.getIndices(), arrayWithSize(4));
        assertThat(getIndexResponse.getIndices(), hasItemInArray("logs-barbaz"));
        assertThat(getIndexResponse.getIndices(), hasItemInArray("logs-barfoo"));
        assertThat(getIndexResponse.getIndices(), hasItemInArray("logs-barfoo2"));
        assertThat(getIndexResponse.getIndices(), hasItemInArray("logs-barfoo3"));

        DeleteComposableIndexTemplateAction.Request deleteTemplateRequest = new DeleteComposableIndexTemplateAction.Request("*");
        client().execute(DeleteComposableIndexTemplateAction.INSTANCE, deleteTemplateRequest).actionGet();
    }

    public void testAutoCreateV1TemplateNoDataStream() {
        Settings settings = Settings.builder().put(IndexMetadata.SETTING_NUMBER_OF_REPLICAS, 0).build();

        PutIndexTemplateRequest v1Request = new PutIndexTemplateRequest("logs-foo");
        v1Request.patterns(List.of("logs-foo*"));
        v1Request.settings(settings);
        v1Request.order(Integer.MAX_VALUE); // in order to avoid number_of_replicas being overwritten by random_template
        client().admin().indices().putTemplate(v1Request).actionGet();

        BulkRequest bulkRequest = new BulkRequest();
        bulkRequest.add(new IndexRequest("logs-foobar").opType(CREATE).source("{}", XContentType.JSON));
        BulkResponse bulkResponse = client().bulk(bulkRequest).actionGet();
        assertThat("bulk failures: " + Strings.toString(bulkResponse), bulkResponse.hasFailures(), is(false));

        GetDataStreamAction.Request getDataStreamRequest = new GetDataStreamAction.Request("*");
        GetDataStreamAction.Response getDataStreamsResponse = client().admin().indices().getDataStreams(getDataStreamRequest).actionGet();
        assertThat(getDataStreamsResponse.getDataStreams(), hasSize(0));

        GetIndexResponse getIndexResponse = client().admin().indices().getIndex(new GetIndexRequest().indices("logs-foobar")).actionGet();
        assertThat(getIndexResponse.getIndices(), arrayWithSize(1));
        assertThat(getIndexResponse.getIndices(), hasItemInArray("logs-foobar"));
        assertThat(getIndexResponse.getSettings().get("logs-foobar").get(IndexMetadata.SETTING_NUMBER_OF_REPLICAS), equalTo("0"));
    }
}<|MERGE_RESOLUTION|>--- conflicted
+++ resolved
@@ -39,6 +39,7 @@
 import org.elasticsearch.cluster.metadata.DataStream;
 import org.elasticsearch.cluster.metadata.IndexMetadata;
 import org.elasticsearch.cluster.metadata.ComposableIndexTemplate;
+import org.elasticsearch.cluster.metadata.Template;
 import org.elasticsearch.common.Strings;
 import org.elasticsearch.common.bytes.BytesReference;
 import org.elasticsearch.common.compress.CompressedXContent;
@@ -220,21 +221,11 @@
     }
 
     public void testMixedAutoCreate() throws Exception {
-<<<<<<< HEAD
-        Settings settings = Settings.builder().put(IndexMetadata.SETTING_NUMBER_OF_REPLICAS, 0).build();
-
-        PutIndexTemplateV2Action.Request createTemplateRequest = new PutIndexTemplateV2Action.Request("logs-foo");
-=======
         PutComposableIndexTemplateAction.Request createTemplateRequest = new PutComposableIndexTemplateAction.Request("logs-foo");
->>>>>>> ad374ed8
         createTemplateRequest.indexTemplate(
             new ComposableIndexTemplate(
                 List.of("logs-foo*"),
-<<<<<<< HEAD
-                new Template(settings, new CompressedXContent(generateMapping("@timestamp")), null),
-=======
-                null,
->>>>>>> ad374ed8
+                new Template(null, new CompressedXContent(generateMapping("@timestamp")), null),
                 null, null, null, null,
                 new ComposableIndexTemplate.DataStreamTemplate("@timestamp"))
         );
