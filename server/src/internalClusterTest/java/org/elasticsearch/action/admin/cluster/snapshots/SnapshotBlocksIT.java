/*
 * Copyright Elasticsearch B.V. and/or licensed to Elasticsearch B.V. under one
 * or more contributor license agreements. Licensed under the Elastic License
 * 2.0 and the Server Side Public License, v 1; you may not use this file except
 * in compliance with, at your election, the Elastic License 2.0 or the Server
 * Side Public License, v 1.
 */
package org.elasticsearch.action.admin.cluster.snapshots;

import org.elasticsearch.action.admin.cluster.repositories.verify.VerifyRepositoryResponse;
import org.elasticsearch.action.admin.cluster.snapshots.create.CreateSnapshotResponse;
import org.elasticsearch.action.admin.cluster.snapshots.get.GetSnapshotsResponse;
import org.elasticsearch.action.admin.cluster.snapshots.restore.RestoreSnapshotResponse;
import org.elasticsearch.action.admin.cluster.snapshots.status.SnapshotsStatusResponse;
import org.elasticsearch.cluster.metadata.Metadata;
import org.elasticsearch.common.settings.Settings;
import org.elasticsearch.rest.RestStatus;
import org.elasticsearch.test.ESIntegTestCase;
import org.elasticsearch.test.ESIntegTestCase.ClusterScope;
import org.junit.Before;

import static org.elasticsearch.cluster.metadata.IndexMetadata.SETTING_BLOCKS_READ;
import static org.elasticsearch.cluster.metadata.IndexMetadata.SETTING_READ_ONLY;
import static org.elasticsearch.test.hamcrest.ElasticsearchAssertions.assertAcked;
import static org.elasticsearch.test.hamcrest.ElasticsearchAssertions.assertBlocked;
import static org.hamcrest.Matchers.equalTo;
import static org.hamcrest.Matchers.hasSize;

/**
 * This class tests that snapshot operations (Create, Delete, Restore) are blocked when the cluster is read-only.
 *
 * The @NodeScope TEST is needed because this class updates the cluster setting "cluster.blocks.read_only".
 */
@ClusterScope(scope = ESIntegTestCase.Scope.TEST)
public class SnapshotBlocksIT extends ESIntegTestCase {

    protected static final String INDEX_NAME = "test-blocks-1";
    protected static final String OTHER_INDEX_NAME = "test-blocks-2";
    protected static final String COMMON_INDEX_NAME_MASK = "test-blocks-*";
    protected static final String REPOSITORY_NAME = "repo-" + INDEX_NAME;
    protected static final String SNAPSHOT_NAME = "snapshot-0";

    @Before
    protected void setUpRepository() throws Exception {
        createIndex(INDEX_NAME, OTHER_INDEX_NAME);

        int docs = between(10, 100);
        for (int i = 0; i < docs; i++) {
<<<<<<< HEAD
            prepareIndex(INDEX_NAME).setSource("test", "init").execute().actionGet();
        }
        docs = between(10, 100);
        for (int i = 0; i < docs; i++) {
            prepareIndex(OTHER_INDEX_NAME).setSource("test", "init").execute().actionGet();
=======
            client().prepareIndex(INDEX_NAME).setSource("test", "init").get();
        }
        docs = between(10, 100);
        for (int i = 0; i < docs; i++) {
            client().prepareIndex(OTHER_INDEX_NAME).setSource("test", "init").get();
>>>>>>> 484bde9f
        }

        logger.info("--> register a repository");

        assertAcked(
            clusterAdmin().preparePutRepository(REPOSITORY_NAME)
                .setType("fs")
                .setSettings(Settings.builder().put("location", randomRepoPath()))
        );

        logger.info("--> verify the repository");
        VerifyRepositoryResponse verifyResponse = clusterAdmin().prepareVerifyRepository(REPOSITORY_NAME).get();
        assertThat(verifyResponse.getNodes().size(), equalTo(cluster().numDataAndMasterNodes()));

        logger.info("--> create a snapshot");
        CreateSnapshotResponse snapshotResponse = clusterAdmin().prepareCreateSnapshot(REPOSITORY_NAME, SNAPSHOT_NAME)
            .setIncludeGlobalState(true)
            .setWaitForCompletion(true)
            .get();
        assertThat(snapshotResponse.status(), equalTo(RestStatus.OK));
        ensureSearchable();
    }

    public void testCreateSnapshotWithBlocks() {
        logger.info("-->  creating a snapshot is allowed when the cluster is read only");
        try {
            setClusterReadOnly(true);
            assertThat(
                clusterAdmin().prepareCreateSnapshot(REPOSITORY_NAME, "snapshot-1").setWaitForCompletion(true).get().status(),
                equalTo(RestStatus.OK)
            );
        } finally {
            setClusterReadOnly(false);
        }

        logger.info("-->  creating a snapshot is allowed when the cluster is not read only");
        CreateSnapshotResponse response = clusterAdmin().prepareCreateSnapshot(REPOSITORY_NAME, "snapshot-2")
            .setWaitForCompletion(true)
            .get();
        assertThat(response.status(), equalTo(RestStatus.OK));
    }

    public void testCreateSnapshotWithIndexBlocks() {
        logger.info("-->  creating a snapshot is not blocked when an index is read only");
        try {
            enableIndexBlock(INDEX_NAME, SETTING_READ_ONLY);
            assertThat(
                clusterAdmin().prepareCreateSnapshot(REPOSITORY_NAME, "snapshot-1")
                    .setIndices(COMMON_INDEX_NAME_MASK)
                    .setWaitForCompletion(true)
                    .get()
                    .status(),
                equalTo(RestStatus.OK)
            );
        } finally {
            disableIndexBlock(INDEX_NAME, SETTING_READ_ONLY);
        }

        logger.info("-->  creating a snapshot is blocked when an index is blocked for reads");
        try {
            enableIndexBlock(INDEX_NAME, SETTING_BLOCKS_READ);
            assertThat(
                clusterAdmin().prepareCreateSnapshot(REPOSITORY_NAME, "snapshot-2")
                    .setIndices(COMMON_INDEX_NAME_MASK)
                    .setWaitForCompletion(true)
                    .get()
                    .status(),
                equalTo(RestStatus.OK)
            );
        } finally {
            disableIndexBlock(INDEX_NAME, SETTING_BLOCKS_READ);
        }
    }

    public void testDeleteSnapshotWithBlocks() {
        logger.info("-->  deleting a snapshot is allowed when the cluster is read only");
        try {
            setClusterReadOnly(true);
            assertTrue(clusterAdmin().prepareDeleteSnapshot(REPOSITORY_NAME, SNAPSHOT_NAME).get().isAcknowledged());
        } finally {
            setClusterReadOnly(false);
        }
    }

    public void testRestoreSnapshotWithBlocks() {
        assertAcked(indicesAdmin().prepareDelete(INDEX_NAME, OTHER_INDEX_NAME));
        assertFalse(indexExists(INDEX_NAME));
        assertFalse(indexExists(OTHER_INDEX_NAME));

        logger.info("-->  restoring a snapshot is blocked when the cluster is read only");
        try {
            setClusterReadOnly(true);
            assertBlocked(clusterAdmin().prepareRestoreSnapshot(REPOSITORY_NAME, SNAPSHOT_NAME), Metadata.CLUSTER_READ_ONLY_BLOCK);
        } finally {
            setClusterReadOnly(false);
        }

        logger.info("-->  creating a snapshot is allowed when the cluster is not read only");
        RestoreSnapshotResponse response = clusterAdmin().prepareRestoreSnapshot(REPOSITORY_NAME, SNAPSHOT_NAME)
            .setWaitForCompletion(true)
            .get();
        assertThat(response.status(), equalTo(RestStatus.OK));
        assertTrue(indexExists(INDEX_NAME));
        assertTrue(indexExists(OTHER_INDEX_NAME));
    }

    public void testGetSnapshotWithBlocks() {
        // This test checks that the Get Snapshot operation is never blocked, even if the cluster is read only.
        try {
            setClusterReadOnly(true);
            GetSnapshotsResponse response = clusterAdmin().prepareGetSnapshots(REPOSITORY_NAME).get();
            assertThat(response.getSnapshots(), hasSize(1));
            assertThat(response.getSnapshots().get(0).snapshotId().getName(), equalTo(SNAPSHOT_NAME));
        } finally {
            setClusterReadOnly(false);
        }
    }

    public void testSnapshotStatusWithBlocks() {
        // This test checks that the Snapshot Status operation is never blocked, even if the cluster is read only.
        try {
            setClusterReadOnly(true);
            SnapshotsStatusResponse response = clusterAdmin().prepareSnapshotStatus(REPOSITORY_NAME).setSnapshots(SNAPSHOT_NAME).get();
            assertThat(response.getSnapshots(), hasSize(1));
            assertThat(response.getSnapshots().get(0).getState().completed(), equalTo(true));
        } finally {
            setClusterReadOnly(false);
        }
    }
}<|MERGE_RESOLUTION|>--- conflicted
+++ resolved
@@ -46,19 +46,11 @@
 
         int docs = between(10, 100);
         for (int i = 0; i < docs; i++) {
-<<<<<<< HEAD
-            prepareIndex(INDEX_NAME).setSource("test", "init").execute().actionGet();
+            prepareIndex(INDEX_NAME).setSource("test", "init").get();
         }
         docs = between(10, 100);
         for (int i = 0; i < docs; i++) {
-            prepareIndex(OTHER_INDEX_NAME).setSource("test", "init").execute().actionGet();
-=======
-            client().prepareIndex(INDEX_NAME).setSource("test", "init").get();
-        }
-        docs = between(10, 100);
-        for (int i = 0; i < docs; i++) {
-            client().prepareIndex(OTHER_INDEX_NAME).setSource("test", "init").get();
->>>>>>> 484bde9f
+            prepareIndex(OTHER_INDEX_NAME).setSource("test", "init").get();
         }
 
         logger.info("--> register a repository");
