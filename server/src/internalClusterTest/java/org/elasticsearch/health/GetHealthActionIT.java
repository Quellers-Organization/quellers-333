/*
 * Copyright Elasticsearch B.V. and/or licensed to Elasticsearch B.V. under one
 * or more contributor license agreements. Licensed under the Elastic License
 * 2.0 and the Server Side Public License, v 1; you may not use this file except
 * in compliance with, at your election, the Elastic License 2.0 or the Server
 * Side Public License, v 1.
 */

package org.elasticsearch.health;

import org.elasticsearch.client.internal.Client;
import org.elasticsearch.cluster.ClusterName;
import org.elasticsearch.cluster.metadata.IndexNameExpressionResolver;
import org.elasticsearch.cluster.service.ClusterService;
import org.elasticsearch.common.io.stream.NamedWriteableRegistry;
import org.elasticsearch.common.settings.Setting;
import org.elasticsearch.common.settings.Settings;
import org.elasticsearch.env.Environment;
import org.elasticsearch.env.NodeEnvironment;
import org.elasticsearch.plugins.HealthPlugin;
import org.elasticsearch.plugins.Plugin;
import org.elasticsearch.repositories.RepositoriesService;
import org.elasticsearch.script.ScriptService;
import org.elasticsearch.test.ESIntegTestCase;
import org.elasticsearch.threadpool.ThreadPool;
import org.elasticsearch.watcher.ResourceWatcherService;
import org.elasticsearch.xcontent.NamedXContentRegistry;

import java.util.ArrayList;
import java.util.Collection;
import java.util.Collections;
import java.util.List;
import java.util.Map;
import java.util.NoSuchElementException;
import java.util.function.Supplier;
import java.util.stream.Stream;

import static org.elasticsearch.common.util.CollectionUtils.appendToCopy;
import static org.hamcrest.Matchers.equalTo;

@ESIntegTestCase.ClusterScope(scope = ESIntegTestCase.Scope.TEST)
public class GetHealthActionIT extends ESIntegTestCase {

    @Override
    protected Collection<Class<? extends Plugin>> nodePlugins() {
        return appendToCopy(super.nodePlugins(), TestHealthPlugin.class);
    }

    public static final Setting<HealthStatus> TEST_HEALTH_STATUS_1 = new Setting<>(
        "test.health.status.1",
        "GREEN",
        HealthStatus::valueOf,
        Setting.Property.NodeScope,
        Setting.Property.Dynamic
    );

    public static final Setting<HealthStatus> TEST_HEALTH_STATUS_2 = new Setting<>(
        "test.health.status.2",
        "GREEN",
        HealthStatus::valueOf,
        Setting.Property.NodeScope,
        Setting.Property.Dynamic
    );

    public static final Setting<HealthStatus> TEST_HEALTH_STATUS_3 = new Setting<>(
        "test.health.status.3",
        "GREEN",
        HealthStatus::valueOf,
        Setting.Property.NodeScope,
        Setting.Property.Dynamic
    );

    public static final class TestHealthPlugin extends Plugin implements HealthPlugin {

        private final List<HealthIndicatorService> healthIndicatorServices = new ArrayList<>();

        @Override
        public List<Setting<?>> getSettings() {
            return List.of(TEST_HEALTH_STATUS_1, TEST_HEALTH_STATUS_2, TEST_HEALTH_STATUS_3);
        }

        @Override
        public Collection<Object> createComponents(
            Client client,
            ClusterService clusterService,
            ThreadPool threadPool,
            ResourceWatcherService resourceWatcherService,
            ScriptService scriptService,
            NamedXContentRegistry xContentRegistry,
            Environment environment,
            NodeEnvironment nodeEnvironment,
            NamedWriteableRegistry namedWriteableRegistry,
            IndexNameExpressionResolver indexNameExpressionResolver,
            Supplier<RepositoriesService> repositoriesServiceSupplier
        ) {
            healthIndicatorServices.add(new FixedStatusHealthIndicatorService1(clusterService));
            healthIndicatorServices.add(new FixedStatusHealthIndicatorService2(clusterService));
            healthIndicatorServices.add(new FixedStatusHealthIndicatorService3(clusterService));
            return new ArrayList<>(healthIndicatorServices);
        }

        @Override
        public Collection<HealthIndicatorService> getHealthIndicatorServices() {
            return healthIndicatorServices;
        }
    }

    /**
     * This indicator could be used to pre-define health of the cluster with {@code TEST_HEALTH_STATUS} property
     * and return it via health API.
     */
    public static final class FixedStatusHealthIndicatorService1 implements HealthIndicatorService {

        private final ClusterService clusterService;

        public FixedStatusHealthIndicatorService1(ClusterService clusterService) {
            this.clusterService = clusterService;
        }

        @Override
        public String name() {
            return "test_indicator_1";
        }

        @Override
        public String component() {
            return "test_component_1";
        }

        @Override
<<<<<<< HEAD
        public HealthIndicatorResult calculate(boolean includeDetails) {
            var status = clusterService.getClusterSettings().get(TEST_HEALTH_STATUS_1);
            return createIndicator(
                status,
                "Health is set to [" + status + "] by test plugin",
                new SimpleHealthIndicatorDetails(Map.of("include_details", includeDetails)),
                includeDetails
            );
        }
    }

    public static final class FixedStatusHealthIndicatorService2 implements HealthIndicatorService {

        private final ClusterService clusterService;

        public FixedStatusHealthIndicatorService2(ClusterService clusterService) {
            this.clusterService = clusterService;
        }

        @Override
        public String name() {
            return "test_indicator_2";
        }

        @Override
        public String component() {
            return "test_component_1";
        }

        @Override
        public HealthIndicatorResult calculate(boolean includeDetails) {
            var status = clusterService.getClusterSettings().get(TEST_HEALTH_STATUS_2);
            return createIndicator(
                status,
                "Health is set to [" + status + "] by test plugin",
                new SimpleHealthIndicatorDetails(Map.of("include_details", includeDetails)),
                includeDetails
            );
        }
    }

    public static final class FixedStatusHealthIndicatorService3 implements HealthIndicatorService {

        private final ClusterService clusterService;

        public FixedStatusHealthIndicatorService3(ClusterService clusterService) {
            this.clusterService = clusterService;
        }

        @Override
        public String name() {
            return "test_indicator_3";
        }

        @Override
        public String component() {
            return "test_component_2";
        }

        @Override
        public HealthIndicatorResult calculate(boolean includeDetails) {
            var status = clusterService.getClusterSettings().get(TEST_HEALTH_STATUS_3);
            return createIndicator(
                status,
                "Health is set to [" + status + "] by test plugin",
                new SimpleHealthIndicatorDetails(Map.of("include_details", includeDetails)),
                includeDetails
=======
        public HealthIndicatorResult calculate() {
            var status = clusterService.getClusterSettings().get(TEST_HEALTH_STATUS);
            return createIndicator(
                status,
                "Health is set to [" + status + "] by test plugin",
                HealthIndicatorDetails.EMPTY,
                Collections.emptyList()
>>>>>>> 53108045
            );
        }
    }

    public void testGetHealth() throws Exception {

        var client = client();
        var indicator1Status = randomFrom(HealthStatus.values());
        var indicator2Status = randomFrom(HealthStatus.values());
        var indicator3Status = randomFrom(HealthStatus.values());

        try {
<<<<<<< HEAD
            updateClusterSettings(
                Settings.builder()
                    .put(TEST_HEALTH_STATUS_1.getKey(), indicator1Status)
                    .put(TEST_HEALTH_STATUS_2.getKey(), indicator2Status)
                    .put(TEST_HEALTH_STATUS_3.getKey(), indicator3Status)
            );

            // First, test that we don't request any components or indicators, and get back everything (but no details):
            {
                var response = client.execute(GetHealthAction.INSTANCE, new GetHealthAction.Request()).get();

                assertThat(
                    response.getStatus(),
                    equalTo(HealthStatus.merge(Stream.of(indicator1Status, indicator2Status, indicator3Status)))
                );
                assertThat(response.getClusterName(), equalTo(new ClusterName(cluster().getClusterName())));
                assertThat(
                    response.findComponent("test_component_1"),
                    equalTo(
                        new HealthComponentResult(
                            "test_component_1",
                            HealthStatus.merge(Stream.of(indicator1Status, indicator2Status)),
                            List.of(
                                new HealthIndicatorResult(
                                    "test_indicator_1",
                                    "test_component_1",
                                    indicator1Status,
                                    "Health is set to [" + indicator1Status + "] by test plugin",
                                    new SimpleHealthIndicatorDetails(Map.of("include_details", false)),
                                    false
                                ),
                                new HealthIndicatorResult(
                                    "test_indicator_2",
                                    "test_component_1",
                                    indicator2Status,
                                    "Health is set to [" + indicator2Status + "] by test plugin",
                                    new SimpleHealthIndicatorDetails(Map.of("include_details", false)),
                                    false
                                )
                            ),
                            true
=======
            updateClusterSettings(Settings.builder().put(TEST_HEALTH_STATUS.getKey(), status));

            var response = client.execute(GetHealthAction.INSTANCE, new GetHealthAction.Request()).get();

            assertThat(response.getStatus(), equalTo(status));
            assertThat(response.getClusterName(), equalTo(new ClusterName(cluster().getClusterName())));
            assertThat(
                response.findComponent("test_component"),
                equalTo(
                    new HealthComponentResult(
                        "test_component",
                        status,
                        List.of(
                            new HealthIndicatorResult(
                                "test_indicator",
                                "test_component",
                                status,
                                "Health is set to [" + status + "] by test plugin",
                                HealthIndicatorDetails.EMPTY,
                                Collections.emptyList()
                            )
>>>>>>> 53108045
                        )
                    )
                );
                assertThat(
                    response.findComponent("test_component_2"),
                    equalTo(
                        new HealthComponentResult(
                            "test_component_2",
                            indicator3Status,
                            List.of(
                                new HealthIndicatorResult(
                                    "test_indicator_3",
                                    "test_component_2",
                                    indicator3Status,
                                    "Health is set to [" + indicator3Status + "] by test plugin",
                                    new SimpleHealthIndicatorDetails(Map.of("include_details", false)),
                                    false
                                )
                            ),
                            true
                        )
                    )
                );
            }

            // Next, test that if we ask for a specific component and indicator, we get only those back (with details):
            {
                var response = client.execute(GetHealthAction.INSTANCE, new GetHealthAction.Request("test_component_1", "test_indicator_1"))
                    .get();
                assertNull(response.getStatus());
                assertThat(response.getClusterName(), equalTo(new ClusterName(cluster().getClusterName())));
                assertThat(
                    response.findComponent("test_component_1"),
                    equalTo(
                        new HealthComponentResult(
                            "test_component_1",
                            null,
                            List.of(
                                new HealthIndicatorResult(
                                    "test_indicator_1",
                                    "test_component_1",
                                    indicator1Status,
                                    "Health is set to [" + indicator1Status + "] by test plugin",
                                    new SimpleHealthIndicatorDetails(Map.of("include_details", true)),
                                    true
                                )
                            ),
                            false
                        )
                    )
                );
                expectThrows(NoSuchElementException.class, () -> response.findComponent("test_component_2"));
            }

            // Test that if we specify a component name and no indicator name that we get all indicators for that component:
            {
                var response = client.execute(GetHealthAction.INSTANCE, new GetHealthAction.Request("test_component_1", null)).get();
                assertNull(response.getStatus());
                assertThat(response.getClusterName(), equalTo(new ClusterName(cluster().getClusterName())));
                assertThat(
                    response.findComponent("test_component_1"),
                    equalTo(
                        new HealthComponentResult(
                            "test_component_1",
                            HealthStatus.merge(Stream.of(indicator1Status, indicator2Status)),
                            List.of(
                                new HealthIndicatorResult(
                                    "test_indicator_1",
                                    "test_component_1",
                                    indicator1Status,
                                    "Health is set to [" + indicator1Status + "] by test plugin",
                                    new SimpleHealthIndicatorDetails(Map.of("include_details", true)),
                                    true
                                ),
                                new HealthIndicatorResult(
                                    "test_indicator_2",
                                    "test_component_1",
                                    indicator2Status,
                                    "Health is set to [" + indicator2Status + "] by test plugin",
                                    new SimpleHealthIndicatorDetails(Map.of("include_details", true)),
                                    true
                                )
                            ),
                            true
                        )
                    )
                );
                expectThrows(NoSuchElementException.class, () -> response.findComponent("test_component_2"));
            }

        } finally {
            updateClusterSettings(
                Settings.builder()
                    .putNull(TEST_HEALTH_STATUS_1.getKey())
                    .putNull(TEST_HEALTH_STATUS_2.getKey())
                    .putNull(TEST_HEALTH_STATUS_3.getKey())
            );
        }
    }
}<|MERGE_RESOLUTION|>--- conflicted
+++ resolved
@@ -128,14 +128,14 @@
         }
 
         @Override
-<<<<<<< HEAD
         public HealthIndicatorResult calculate(boolean includeDetails) {
             var status = clusterService.getClusterSettings().get(TEST_HEALTH_STATUS_1);
             return createIndicator(
                 status,
                 "Health is set to [" + status + "] by test plugin",
                 new SimpleHealthIndicatorDetails(Map.of("include_details", includeDetails)),
-                includeDetails
+                includeDetails,
+                Collections.emptyList()
             );
         }
     }
@@ -165,7 +165,8 @@
                 status,
                 "Health is set to [" + status + "] by test plugin",
                 new SimpleHealthIndicatorDetails(Map.of("include_details", includeDetails)),
-                includeDetails
+                includeDetails,
+                Collections.emptyList()
             );
         }
     }
@@ -195,16 +196,8 @@
                 status,
                 "Health is set to [" + status + "] by test plugin",
                 new SimpleHealthIndicatorDetails(Map.of("include_details", includeDetails)),
-                includeDetails
-=======
-        public HealthIndicatorResult calculate() {
-            var status = clusterService.getClusterSettings().get(TEST_HEALTH_STATUS);
-            return createIndicator(
-                status,
-                "Health is set to [" + status + "] by test plugin",
-                HealthIndicatorDetails.EMPTY,
+                includeDetails,
                 Collections.emptyList()
->>>>>>> 53108045
             );
         }
     }
@@ -217,7 +210,6 @@
         var indicator3Status = randomFrom(HealthStatus.values());
 
         try {
-<<<<<<< HEAD
             updateClusterSettings(
                 Settings.builder()
                     .put(TEST_HEALTH_STATUS_1.getKey(), indicator1Status)
@@ -247,7 +239,8 @@
                                     indicator1Status,
                                     "Health is set to [" + indicator1Status + "] by test plugin",
                                     new SimpleHealthIndicatorDetails(Map.of("include_details", false)),
-                                    false
+                                    false,
+                                    Collections.emptyList()
                                 ),
                                 new HealthIndicatorResult(
                                     "test_indicator_2",
@@ -255,33 +248,11 @@
                                     indicator2Status,
                                     "Health is set to [" + indicator2Status + "] by test plugin",
                                     new SimpleHealthIndicatorDetails(Map.of("include_details", false)),
-                                    false
+                                    false,
+                                    Collections.emptyList()
                                 )
                             ),
                             true
-=======
-            updateClusterSettings(Settings.builder().put(TEST_HEALTH_STATUS.getKey(), status));
-
-            var response = client.execute(GetHealthAction.INSTANCE, new GetHealthAction.Request()).get();
-
-            assertThat(response.getStatus(), equalTo(status));
-            assertThat(response.getClusterName(), equalTo(new ClusterName(cluster().getClusterName())));
-            assertThat(
-                response.findComponent("test_component"),
-                equalTo(
-                    new HealthComponentResult(
-                        "test_component",
-                        status,
-                        List.of(
-                            new HealthIndicatorResult(
-                                "test_indicator",
-                                "test_component",
-                                status,
-                                "Health is set to [" + status + "] by test plugin",
-                                HealthIndicatorDetails.EMPTY,
-                                Collections.emptyList()
-                            )
->>>>>>> 53108045
                         )
                     )
                 );
@@ -298,7 +269,8 @@
                                     indicator3Status,
                                     "Health is set to [" + indicator3Status + "] by test plugin",
                                     new SimpleHealthIndicatorDetails(Map.of("include_details", false)),
-                                    false
+                                    false,
+                                    Collections.emptyList()
                                 )
                             ),
                             true
@@ -326,7 +298,8 @@
                                     indicator1Status,
                                     "Health is set to [" + indicator1Status + "] by test plugin",
                                     new SimpleHealthIndicatorDetails(Map.of("include_details", true)),
-                                    true
+                                    true,
+                                    Collections.emptyList()
                                 )
                             ),
                             false
@@ -354,7 +327,8 @@
                                     indicator1Status,
                                     "Health is set to [" + indicator1Status + "] by test plugin",
                                     new SimpleHealthIndicatorDetails(Map.of("include_details", true)),
-                                    true
+                                    true,
+                                    Collections.emptyList()
                                 ),
                                 new HealthIndicatorResult(
                                     "test_indicator_2",
@@ -362,7 +336,8 @@
                                     indicator2Status,
                                     "Health is set to [" + indicator2Status + "] by test plugin",
                                     new SimpleHealthIndicatorDetails(Map.of("include_details", true)),
-                                    true
+                                    true,
+                                    Collections.emptyList()
                                 )
                             ),
                             true
