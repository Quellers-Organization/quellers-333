/*
 * Copyright Elasticsearch B.V. and/or licensed to Elasticsearch B.V. under one
 * or more contributor license agreements. Licensed under the Elastic License
 * 2.0 and the Server Side Public License, v 1; you may not use this file except
 * in compliance with, at your election, the Elastic License 2.0 or the Server
 * Side Public License, v 1.
 */
package org.elasticsearch.cluster.coordination;

import joptsimple.OptionSet;
import org.elasticsearch.ElasticsearchException;
import org.elasticsearch.action.admin.cluster.settings.ClusterUpdateSettingsRequest;
import org.elasticsearch.cli.MockTerminal;
import org.elasticsearch.cluster.ClusterState;
import org.elasticsearch.cluster.metadata.IndexMetadata;
import org.elasticsearch.cluster.metadata.Metadata;
import org.elasticsearch.common.settings.Settings;
import org.elasticsearch.env.Environment;
import org.elasticsearch.env.NodeEnvironment;
import org.elasticsearch.env.TestEnvironment;
import org.elasticsearch.gateway.GatewayMetaState;
import org.elasticsearch.gateway.PersistedClusterStateService;
import org.elasticsearch.node.Node;
import org.elasticsearch.test.ESIntegTestCase;
import org.elasticsearch.test.InternalTestCluster;

import java.io.IOException;
import java.util.ArrayList;
import java.util.List;
import java.util.Locale;

import static org.elasticsearch.indices.recovery.RecoverySettings.INDICES_RECOVERY_MAX_BYTES_PER_SEC_SETTING;
import static org.elasticsearch.test.NodeRoles.nonMasterNode;
import static org.hamcrest.Matchers.containsString;
import static org.hamcrest.Matchers.equalTo;
import static org.hamcrest.Matchers.notNullValue;

@ESIntegTestCase.ClusterScope(scope = ESIntegTestCase.Scope.TEST, numDataNodes = 0, autoManageMasterNodes = false)
public class UnsafeBootstrapAndDetachCommandIT extends ESIntegTestCase {

    private MockTerminal executeCommand(ElasticsearchNodeCommand command, Environment environment, boolean abort)
            throws Exception {
        final MockTerminal terminal = new MockTerminal();
        final OptionSet options = command.getParser().parse();
        final String input;

        if (abort) {
            input = randomValueOtherThanMany(c -> c.equalsIgnoreCase("y"), () -> randomAlphaOfLength(1));
        } else {
            input = randomBoolean() ? "y" : "Y";
        }

        terminal.addTextInput(input);

        try {
            command.execute(terminal, options, environment);
        } finally {
            assertThat(terminal.getOutput(), containsString(ElasticsearchNodeCommand.STOP_WARNING_MSG));
        }

        return terminal;
    }

    private MockTerminal unsafeBootstrap(Environment environment, boolean abort) throws Exception {
        final MockTerminal terminal = executeCommand(new UnsafeBootstrapMasterCommand(), environment, abort);
        assertThat(terminal.getOutput(), containsString(UnsafeBootstrapMasterCommand.CONFIRMATION_MSG));
        assertThat(terminal.getOutput(), containsString(UnsafeBootstrapMasterCommand.MASTER_NODE_BOOTSTRAPPED_MSG));
        return terminal;
    }

    private MockTerminal detachCluster(Environment environment, boolean abort) throws Exception {
        final MockTerminal terminal = executeCommand(new DetachClusterCommand(), environment, abort);
        assertThat(terminal.getOutput(), containsString(DetachClusterCommand.CONFIRMATION_MSG));
        assertThat(terminal.getOutput(), containsString(DetachClusterCommand.NODE_DETACHED_MSG));
        return terminal;
    }

    private MockTerminal unsafeBootstrap(Environment environment) throws Exception {
        return unsafeBootstrap(environment, false);
    }

    private MockTerminal detachCluster(Environment environment) throws Exception {
        return detachCluster(environment, false);
    }

    private void expectThrows(ThrowingRunnable runnable, String message) {
        ElasticsearchException ex = expectThrows(ElasticsearchException.class, runnable);
        assertThat(ex.getMessage(), containsString(message));
    }

    public void testBootstrapNotMasterEligible() {
        final Environment environment = TestEnvironment.newEnvironment(Settings.builder()
                .put(nonMasterNode(internalCluster().getDefaultSettings()))
                .build());
        expectThrows(() -> unsafeBootstrap(environment), UnsafeBootstrapMasterCommand.NOT_MASTER_NODE_MSG);
    }

    public void testBootstrapNoDataFolder() {
        final Environment environment = TestEnvironment.newEnvironment(internalCluster().getDefaultSettings());
        expectThrows(() -> unsafeBootstrap(environment), ElasticsearchNodeCommand.NO_NODE_FOLDER_FOUND_MSG);
    }

    public void testDetachNoDataFolder() {
        final Environment environment = TestEnvironment.newEnvironment(internalCluster().getDefaultSettings());
        expectThrows(() -> detachCluster(environment), ElasticsearchNodeCommand.NO_NODE_FOLDER_FOUND_MSG);
    }

    public void testBootstrapNodeLocked() throws IOException {
        Settings envSettings = buildEnvSettings(Settings.EMPTY);
        Environment environment = TestEnvironment.newEnvironment(envSettings);
        try (NodeEnvironment ignored = new NodeEnvironment(envSettings, environment)) {
            expectThrows(() -> unsafeBootstrap(environment), ElasticsearchNodeCommand.FAILED_TO_OBTAIN_NODE_LOCK_MSG);
        }
    }

    public void testDetachNodeLocked() throws IOException {
        Settings envSettings = buildEnvSettings(Settings.EMPTY);
        Environment environment = TestEnvironment.newEnvironment(envSettings);
        try (NodeEnvironment ignored = new NodeEnvironment(envSettings, environment)) {
            expectThrows(() -> detachCluster(environment), ElasticsearchNodeCommand.FAILED_TO_OBTAIN_NODE_LOCK_MSG);
        }
    }

    public void testBootstrapNoNodeMetadata() {
        Settings envSettings = buildEnvSettings(Settings.EMPTY);
        Environment environment = TestEnvironment.newEnvironment(envSettings);
        expectThrows(() -> unsafeBootstrap(environment), ElasticsearchNodeCommand.NO_NODE_METADATA_FOUND_MSG);
    }

    public void testBootstrapNotBootstrappedCluster() throws Exception {
        String node = internalCluster().startNode(
            Settings.builder()
                .put(Node.INITIAL_STATE_TIMEOUT_SETTING.getKey(), "0s") // to ensure quick node startup
                .build());
        assertBusy(() -> {
            ClusterState state = client().admin().cluster().prepareState().setLocal(true)
                .execute().actionGet().getState();
            assertTrue(state.blocks().hasGlobalBlockWithId(NoMasterBlockService.NO_MASTER_BLOCK_ID));
        });

        Settings dataPathSettings = internalCluster().dataPathSettings(node);

        internalCluster().stopRandomDataNode();

        Environment environment = TestEnvironment.newEnvironment(
            Settings.builder().put(internalCluster().getDefaultSettings()).put(dataPathSettings).build());
        expectThrows(() -> unsafeBootstrap(environment), UnsafeBootstrapMasterCommand.EMPTY_LAST_COMMITTED_VOTING_CONFIG_MSG);
    }

    public void testBootstrapNoClusterState() throws IOException {
        internalCluster().setBootstrapMasterNodeIndex(0);
        String node = internalCluster().startNode();
        Settings dataPathSettings = internalCluster().dataPathSettings(node);
        ensureStableCluster(1);
        NodeEnvironment nodeEnvironment = internalCluster().getMasterNodeInstance(NodeEnvironment.class);
        internalCluster().stopRandomDataNode();
        Environment environment = TestEnvironment.newEnvironment(
            Settings.builder().put(internalCluster().getDefaultSettings()).put(dataPathSettings).build());
<<<<<<< HEAD
        PersistedClusterStateService.delete(nodeEnvironment.nodeDataPaths()[0]);
=======
        PersistedClusterStateService.deleteAll(nodeEnvironment.nodeDataPath());
>>>>>>> bbfa090a

        expectThrows(() -> unsafeBootstrap(environment), ElasticsearchNodeCommand.NO_NODE_METADATA_FOUND_MSG);
    }

    public void testDetachNoClusterState() throws IOException {
        internalCluster().setBootstrapMasterNodeIndex(0);
        String node = internalCluster().startNode();
        Settings dataPathSettings = internalCluster().dataPathSettings(node);
        ensureStableCluster(1);
        NodeEnvironment nodeEnvironment = internalCluster().getMasterNodeInstance(NodeEnvironment.class);
        internalCluster().stopRandomDataNode();
        Environment environment = TestEnvironment.newEnvironment(
            Settings.builder().put(internalCluster().getDefaultSettings()).put(dataPathSettings).build());
<<<<<<< HEAD
        PersistedClusterStateService.delete(nodeEnvironment.nodeDataPaths()[0]);
=======
        PersistedClusterStateService.deleteAll(nodeEnvironment.nodeDataPath());
>>>>>>> bbfa090a

        expectThrows(() -> detachCluster(environment), ElasticsearchNodeCommand.NO_NODE_METADATA_FOUND_MSG);
    }

    public void testBootstrapAbortedByUser() throws IOException {
        internalCluster().setBootstrapMasterNodeIndex(0);
        String node = internalCluster().startNode();
        Settings dataPathSettings = internalCluster().dataPathSettings(node);
        ensureStableCluster(1);
        internalCluster().stopRandomDataNode();

        Environment environment = TestEnvironment.newEnvironment(
            Settings.builder().put(internalCluster().getDefaultSettings()).put(dataPathSettings).build());
        expectThrows(() -> unsafeBootstrap(environment, true), ElasticsearchNodeCommand.ABORTED_BY_USER_MSG);
    }

    public void testDetachAbortedByUser() throws IOException {
        internalCluster().setBootstrapMasterNodeIndex(0);
        String node = internalCluster().startNode();
        Settings dataPathSettings = internalCluster().dataPathSettings(node);
        ensureStableCluster(1);
        internalCluster().stopRandomDataNode();

        Environment environment = TestEnvironment.newEnvironment(
            Settings.builder().put(internalCluster().getDefaultSettings()).put(dataPathSettings).build());
        expectThrows(() -> detachCluster(environment, true), ElasticsearchNodeCommand.ABORTED_BY_USER_MSG);
    }

    public void test3MasterNodes2Failed() throws Exception {
        internalCluster().setBootstrapMasterNodeIndex(2);
        List<String> masterNodes = new ArrayList<>();

        logger.info("--> start 1st master-eligible node");
        masterNodes.add(internalCluster().startMasterOnlyNode(Settings.builder()
                .put(Node.INITIAL_STATE_TIMEOUT_SETTING.getKey(), "0s")
                .build())); // node ordinal 0

        logger.info("--> start one data-only node");
        String dataNode = internalCluster().startDataOnlyNode(Settings.builder()
                .put(Node.INITIAL_STATE_TIMEOUT_SETTING.getKey(), "0s")
                .build()); // node ordinal 1

        logger.info("--> start 2nd and 3rd master-eligible nodes and bootstrap");
        masterNodes.addAll(internalCluster().startMasterOnlyNodes(2)); // node ordinals 2 and 3

        logger.info("--> wait for all nodes to join the cluster");
        ensureStableCluster(4);

        logger.info("--> create index test");
        createIndex("test");
        ensureGreen("test");

        Settings master1DataPathSettings = internalCluster().dataPathSettings(masterNodes.get(0));
        Settings master2DataPathSettings = internalCluster().dataPathSettings(masterNodes.get(1));
        Settings master3DataPathSettings = internalCluster().dataPathSettings(masterNodes.get(2));
        Settings dataNodeDataPathSettings = internalCluster().dataPathSettings(dataNode);

        logger.info("--> stop 2nd and 3d master eligible node");
        internalCluster().stopRandomNode(InternalTestCluster.nameFilter(masterNodes.get(1)));
        internalCluster().stopRandomNode(InternalTestCluster.nameFilter(masterNodes.get(2)));

        logger.info("--> ensure NO_MASTER_BLOCK on data-only node");
        assertBusy(() -> {
            ClusterState state = internalCluster().client(dataNode).admin().cluster().prepareState().setLocal(true)
                    .execute().actionGet().getState();
            assertTrue(state.blocks().hasGlobalBlockWithId(NoMasterBlockService.NO_MASTER_BLOCK_ID));
        });

        logger.info("--> try to unsafely bootstrap 1st master-eligible node, while node lock is held");
        Environment environmentMaster1 = TestEnvironment.newEnvironment(
            Settings.builder().put(internalCluster().getDefaultSettings()).put(master1DataPathSettings).build());
        expectThrows(() -> unsafeBootstrap(environmentMaster1), UnsafeBootstrapMasterCommand.FAILED_TO_OBTAIN_NODE_LOCK_MSG);

        logger.info("--> stop 1st master-eligible node and data-only node");
        NodeEnvironment nodeEnvironment = internalCluster().getMasterNodeInstance(NodeEnvironment.class);
        internalCluster().stopRandomNode(InternalTestCluster.nameFilter(masterNodes.get(0)));
        assertBusy(() -> internalCluster().getInstance(GatewayMetaState.class, dataNode).allPendingAsyncStatesWritten());
        internalCluster().stopRandomDataNode();

        logger.info("--> unsafely-bootstrap 1st master-eligible node");
        MockTerminal terminal = unsafeBootstrap(environmentMaster1);
<<<<<<< HEAD
        Metadata metadata = ElasticsearchNodeCommand.createPersistedClusterStateService(Settings.EMPTY, nodeEnvironment.nodeDataPaths()[0])
            .loadOnDiskState().metadata;
=======
        Metadata metadata = ElasticsearchNodeCommand.createPersistedClusterStateService(Settings.EMPTY, nodeEnvironment.nodeDataPath())
            .loadBestOnDiskState().metadata;
>>>>>>> bbfa090a
        assertThat(terminal.getOutput(), containsString(
            String.format(Locale.ROOT, UnsafeBootstrapMasterCommand.CLUSTER_STATE_TERM_VERSION_MSG_FORMAT,
                metadata.coordinationMetadata().term(), metadata.version())));

        logger.info("--> start 1st master-eligible node");
        internalCluster().startMasterOnlyNode(master1DataPathSettings);

        logger.info("--> detach-cluster on data-only node");
        Environment environmentData = TestEnvironment.newEnvironment(
            Settings.builder().put(internalCluster().getDefaultSettings()).put(dataNodeDataPathSettings).build());
        detachCluster(environmentData, false);

        logger.info("--> start data-only node");
        String dataNode2 = internalCluster().startDataOnlyNode(dataNodeDataPathSettings);

        logger.info("--> ensure there is no NO_MASTER_BLOCK and unsafe-bootstrap is reflected in cluster state");
        assertBusy(() -> {
            ClusterState state = internalCluster().client(dataNode2).admin().cluster().prepareState().setLocal(true)
                    .execute().actionGet().getState();
            assertFalse(state.blocks().hasGlobalBlockWithId(NoMasterBlockService.NO_MASTER_BLOCK_ID));
            assertTrue(state.metadata().persistentSettings().getAsBoolean(UnsafeBootstrapMasterCommand.UNSAFE_BOOTSTRAP.getKey(), false));
        });

        logger.info("--> ensure index test is green");
        ensureGreen("test");
        IndexMetadata indexMetadata = clusterService().state().metadata().index("test");
        assertThat(indexMetadata.getSettings().get(IndexMetadata.SETTING_HISTORY_UUID), notNullValue());

        logger.info("--> detach-cluster on 2nd and 3rd master-eligible nodes");
        Environment environmentMaster2 = TestEnvironment.newEnvironment(
            Settings.builder().put(internalCluster().getDefaultSettings()).put(master2DataPathSettings).build());
        detachCluster(environmentMaster2, false);
        Environment environmentMaster3 = TestEnvironment.newEnvironment(
            Settings.builder().put(internalCluster().getDefaultSettings()).put(master3DataPathSettings).build());
        detachCluster(environmentMaster3, false);

        logger.info("--> start 2nd and 3rd master-eligible nodes and ensure 4 nodes stable cluster");
        internalCluster().startMasterOnlyNode(master2DataPathSettings);
        internalCluster().startMasterOnlyNode(master3DataPathSettings);
        ensureStableCluster(4);
    }

    public void testNoInitialBootstrapAfterDetach() throws Exception {
        internalCluster().setBootstrapMasterNodeIndex(0);
        String masterNode = internalCluster().startMasterOnlyNode();
        Settings masterNodeDataPathSettings = internalCluster().dataPathSettings(masterNode);
        internalCluster().stopCurrentMasterNode();

        final Environment environment = TestEnvironment.newEnvironment(
            Settings.builder().put(internalCluster().getDefaultSettings()).put(masterNodeDataPathSettings).build());
        detachCluster(environment);

        String node = internalCluster().startMasterOnlyNode(Settings.builder()
                // give the cluster 2 seconds to elect the master (it should not)
                .put(Node.INITIAL_STATE_TIMEOUT_SETTING.getKey(), "2s")
                .put(masterNodeDataPathSettings)
                .build());

        ClusterState state = internalCluster().client().admin().cluster().prepareState().setLocal(true)
                .execute().actionGet().getState();
        assertTrue(state.blocks().hasGlobalBlockWithId(NoMasterBlockService.NO_MASTER_BLOCK_ID));

        internalCluster().stopRandomNode(InternalTestCluster.nameFilter(node));
    }

    public void testCanRunUnsafeBootstrapAfterErroneousDetachWithoutLoosingMetadata() throws Exception {
        internalCluster().setBootstrapMasterNodeIndex(0);
        String masterNode = internalCluster().startMasterOnlyNode();
        Settings masterNodeDataPathSettings = internalCluster().dataPathSettings(masterNode);
        ClusterUpdateSettingsRequest req = new ClusterUpdateSettingsRequest().persistentSettings(
                Settings.builder().put(INDICES_RECOVERY_MAX_BYTES_PER_SEC_SETTING.getKey(), "1234kb"));
        internalCluster().client().admin().cluster().updateSettings(req).get();

        ClusterState state = internalCluster().client().admin().cluster().prepareState().execute().actionGet().getState();
        assertThat(state.metadata().persistentSettings().get(INDICES_RECOVERY_MAX_BYTES_PER_SEC_SETTING.getKey()),
                equalTo("1234kb"));

        internalCluster().stopCurrentMasterNode();

        final Environment environment = TestEnvironment.newEnvironment(
            Settings.builder().put(internalCluster().getDefaultSettings()).put(masterNodeDataPathSettings).build());
        detachCluster(environment);
        unsafeBootstrap(environment);

        internalCluster().startMasterOnlyNode(masterNodeDataPathSettings);
        ensureGreen();

        state = internalCluster().client().admin().cluster().prepareState().execute().actionGet().getState();
        assertThat(state.metadata().settings().get(INDICES_RECOVERY_MAX_BYTES_PER_SEC_SETTING.getKey()),
                equalTo("1234kb"));
    }
}<|MERGE_RESOLUTION|>--- conflicted
+++ resolved
@@ -156,11 +156,7 @@
         internalCluster().stopRandomDataNode();
         Environment environment = TestEnvironment.newEnvironment(
             Settings.builder().put(internalCluster().getDefaultSettings()).put(dataPathSettings).build());
-<<<<<<< HEAD
-        PersistedClusterStateService.delete(nodeEnvironment.nodeDataPaths()[0]);
-=======
-        PersistedClusterStateService.deleteAll(nodeEnvironment.nodeDataPath());
->>>>>>> bbfa090a
+        PersistedClusterStateService.delete(nodeEnvironment.nodeDataPath());
 
         expectThrows(() -> unsafeBootstrap(environment), ElasticsearchNodeCommand.NO_NODE_METADATA_FOUND_MSG);
     }
@@ -174,11 +170,7 @@
         internalCluster().stopRandomDataNode();
         Environment environment = TestEnvironment.newEnvironment(
             Settings.builder().put(internalCluster().getDefaultSettings()).put(dataPathSettings).build());
-<<<<<<< HEAD
-        PersistedClusterStateService.delete(nodeEnvironment.nodeDataPaths()[0]);
-=======
-        PersistedClusterStateService.deleteAll(nodeEnvironment.nodeDataPath());
->>>>>>> bbfa090a
+        PersistedClusterStateService.delete(nodeEnvironment.nodeDataPath());
 
         expectThrows(() -> detachCluster(environment), ElasticsearchNodeCommand.NO_NODE_METADATA_FOUND_MSG);
     }
@@ -260,13 +252,8 @@
 
         logger.info("--> unsafely-bootstrap 1st master-eligible node");
         MockTerminal terminal = unsafeBootstrap(environmentMaster1);
-<<<<<<< HEAD
-        Metadata metadata = ElasticsearchNodeCommand.createPersistedClusterStateService(Settings.EMPTY, nodeEnvironment.nodeDataPaths()[0])
+        Metadata metadata = ElasticsearchNodeCommand.createPersistedClusterStateService(Settings.EMPTY, nodeEnvironment.nodeDataPath())
             .loadOnDiskState().metadata;
-=======
-        Metadata metadata = ElasticsearchNodeCommand.createPersistedClusterStateService(Settings.EMPTY, nodeEnvironment.nodeDataPath())
-            .loadBestOnDiskState().metadata;
->>>>>>> bbfa090a
         assertThat(terminal.getOutput(), containsString(
             String.format(Locale.ROOT, UnsafeBootstrapMasterCommand.CLUSTER_STATE_TERM_VERSION_MSG_FORMAT,
                 metadata.coordinationMetadata().term(), metadata.version())));
