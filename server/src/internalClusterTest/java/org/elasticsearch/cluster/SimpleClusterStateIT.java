/*
 * Copyright Elasticsearch B.V. and/or licensed to Elasticsearch B.V. under one
 * or more contributor license agreements. Licensed under the Elastic License
 * 2.0 and the Server Side Public License, v 1; you may not use this file except
 * in compliance with, at your election, the Elastic License 2.0 or the Server
 * Side Public License, v 1.
 */

package org.elasticsearch.cluster;

import org.elasticsearch.Version;
import org.elasticsearch.action.admin.cluster.state.ClusterStateResponse;
import org.elasticsearch.action.admin.indices.template.get.GetIndexTemplatesResponse;
import org.elasticsearch.action.support.IndicesOptions;
import org.elasticsearch.client.internal.Client;
import org.elasticsearch.client.internal.Requests;
import org.elasticsearch.cluster.metadata.IndexMetadata;
import org.elasticsearch.cluster.metadata.IndexNameExpressionResolver;
import org.elasticsearch.cluster.metadata.MappingMetadata;
import org.elasticsearch.cluster.metadata.Metadata;
import org.elasticsearch.cluster.routing.RoutingTable;
import org.elasticsearch.cluster.routing.allocation.decider.AllocationDeciders;
import org.elasticsearch.cluster.service.ClusterService;
import org.elasticsearch.common.Priority;
import org.elasticsearch.common.Strings;
import org.elasticsearch.common.UUIDs;
import org.elasticsearch.common.io.stream.NamedWriteableRegistry;
import org.elasticsearch.common.io.stream.StreamInput;
import org.elasticsearch.common.io.stream.StreamOutput;
import org.elasticsearch.common.settings.Settings;
import org.elasticsearch.common.unit.ByteSizeValue;
import org.elasticsearch.env.Environment;
import org.elasticsearch.env.NodeEnvironment;
import org.elasticsearch.index.IndexNotFoundException;
import org.elasticsearch.index.mapper.MapperService;
import org.elasticsearch.plugins.ClusterPlugin;
import org.elasticsearch.plugins.Plugin;
import org.elasticsearch.repositories.RepositoriesService;
import org.elasticsearch.script.ScriptService;
import org.elasticsearch.test.ESIntegTestCase;
import org.elasticsearch.threadpool.ThreadPool;
import org.elasticsearch.tracing.Tracer;
import org.elasticsearch.watcher.ResourceWatcherService;
import org.elasticsearch.xcontent.NamedXContentRegistry;
import org.elasticsearch.xcontent.XContentBuilder;
import org.elasticsearch.xcontent.XContentFactory;
import org.junit.Before;

import java.io.IOException;
import java.util.ArrayList;
import java.util.Collection;
import java.util.Collections;
import java.util.List;
import java.util.Map;
import java.util.concurrent.atomic.AtomicBoolean;
import java.util.function.Supplier;

import static org.elasticsearch.gateway.GatewayService.STATE_NOT_RECOVERED_BLOCK;
import static org.elasticsearch.test.hamcrest.ElasticsearchAssertions.assertAcked;
import static org.elasticsearch.test.hamcrest.ElasticsearchAssertions.assertIndexTemplateExists;
import static org.hamcrest.Matchers.equalTo;
import static org.hamcrest.Matchers.greaterThan;
import static org.hamcrest.Matchers.greaterThanOrEqualTo;
import static org.hamcrest.Matchers.hasKey;
import static org.hamcrest.Matchers.is;

/**
 * Checking simple filtering capabilities of the cluster state
 *
 */
public class SimpleClusterStateIT extends ESIntegTestCase {

    @Override
    protected Collection<Class<? extends Plugin>> nodePlugins() {
        return Collections.singletonList(PrivateCustomPlugin.class);
    }

    @Before
    public void indexData() throws Exception {
        index("foo", "1", XContentFactory.jsonBuilder().startObject().field("foo", "foo").endObject());
        index("fuu", "1", XContentFactory.jsonBuilder().startObject().field("fuu", "fuu").endObject());
        index("baz", "1", XContentFactory.jsonBuilder().startObject().field("baz", "baz").endObject());
        refresh();
    }

    public void testRoutingTable() throws Exception {
        ClusterStateResponse clusterStateResponseUnfiltered = client().admin().cluster().prepareState().clear().setRoutingTable(true).get();
        assertThat(clusterStateResponseUnfiltered.getState().routingTable().hasIndex("foo"), is(true));
        assertThat(clusterStateResponseUnfiltered.getState().routingTable().hasIndex("fuu"), is(true));
        assertThat(clusterStateResponseUnfiltered.getState().routingTable().hasIndex("baz"), is(true));
        assertThat(clusterStateResponseUnfiltered.getState().routingTable().hasIndex("non-existent"), is(false));

        ClusterStateResponse clusterStateResponse = client().admin().cluster().prepareState().clear().get();
        assertThat(clusterStateResponse.getState().routingTable().hasIndex("foo"), is(false));
        assertThat(clusterStateResponse.getState().routingTable().hasIndex("fuu"), is(false));
        assertThat(clusterStateResponse.getState().routingTable().hasIndex("baz"), is(false));
        assertThat(clusterStateResponse.getState().routingTable().hasIndex("non-existent"), is(false));
    }

    public void testNodes() throws Exception {
        ClusterStateResponse clusterStateResponse = client().admin().cluster().prepareState().clear().setNodes(true).get();
        assertThat(clusterStateResponse.getState().nodes().getNodes().size(), is(cluster().size()));

        ClusterStateResponse clusterStateResponseFiltered = client().admin().cluster().prepareState().clear().get();
        assertThat(clusterStateResponseFiltered.getState().nodes().getNodes().size(), is(0));
    }

    public void testMetadata() throws Exception {
        ClusterStateResponse clusterStateResponseUnfiltered = client().admin().cluster().prepareState().clear().setMetadata(true).get();
        assertThat(clusterStateResponseUnfiltered.getState().metadata().indices().size(), is(3));

        ClusterStateResponse clusterStateResponse = client().admin().cluster().prepareState().clear().get();
        assertThat(clusterStateResponse.getState().metadata().indices().size(), is(0));
    }

    public void testMetadataVersion() {
        createIndex("index-1");
        createIndex("index-2");
        long baselineVersion = client().admin().cluster().prepareState().get().getState().metadata().version();
        assertThat(baselineVersion, greaterThan(0L));
        assertThat(
            client().admin().cluster().prepareState().setIndices("index-1").get().getState().metadata().version(),
            greaterThanOrEqualTo(baselineVersion)
        );
        assertThat(
            client().admin().cluster().prepareState().setIndices("index-2").get().getState().metadata().version(),
            greaterThanOrEqualTo(baselineVersion)
        );
        assertThat(
            client().admin().cluster().prepareState().setIndices("*").get().getState().metadata().version(),
            greaterThanOrEqualTo(baselineVersion)
        );
        assertThat(
            client().admin().cluster().prepareState().setIndices("not-found").get().getState().metadata().version(),
            greaterThanOrEqualTo(baselineVersion)
        );
        assertThat(client().admin().cluster().prepareState().clear().setMetadata(false).get().getState().metadata().version(), equalTo(0L));
    }

    public void testIndexTemplates() throws Exception {
        client().admin()
            .indices()
            .preparePutTemplate("foo_template")
            .setPatterns(Collections.singletonList("te*"))
            .setOrder(0)
            .setMapping(
                XContentFactory.jsonBuilder()
                    .startObject()
                    .startObject("_doc")
                    .startObject("properties")
                    .startObject("field1")
                    .field("type", "text")
                    .field("store", true)
                    .endObject()
                    .startObject("field2")
                    .field("type", "keyword")
                    .field("store", true)
                    .endObject()
                    .endObject()
                    .endObject()
                    .endObject()
            )
            .get();

        client().admin()
            .indices()
            .preparePutTemplate("fuu_template")
            .setPatterns(Collections.singletonList("test*"))
            .setOrder(1)
            .setMapping(
                XContentFactory.jsonBuilder()
                    .startObject()
                    .startObject("_doc")
                    .startObject("properties")
                    .startObject("field2")
                    .field("type", "text")
                    .field("store", false)
                    .endObject()
                    .endObject()
                    .endObject()
                    .endObject()
            )
            .get();

        ClusterStateResponse clusterStateResponseUnfiltered = client().admin().cluster().prepareState().get();
        assertThat(clusterStateResponseUnfiltered.getState().metadata().templates().size(), is(greaterThanOrEqualTo(2)));

        GetIndexTemplatesResponse getIndexTemplatesResponse = client().admin().indices().prepareGetTemplates("foo_template").get();
        assertIndexTemplateExists(getIndexTemplatesResponse, "foo_template");
    }

    public void testThatFilteringByIndexWorksForMetadataAndRoutingTable() throws Exception {
        testFilteringByIndexWorks(new String[] { "foo", "fuu", "non-existent" }, new String[] { "foo", "fuu" });
        testFilteringByIndexWorks(new String[] { "baz" }, new String[] { "baz" });
        testFilteringByIndexWorks(new String[] { "f*" }, new String[] { "foo", "fuu" });
        testFilteringByIndexWorks(new String[] { "b*" }, new String[] { "baz" });
        testFilteringByIndexWorks(new String[] { "*u" }, new String[] { "fuu" });

        String[] randomIndices = randomFrom(
            new String[] { "*" },
            new String[] { Metadata.ALL },
            Strings.EMPTY_ARRAY,
            new String[] { "f*", "b*" }
        );
        testFilteringByIndexWorks(randomIndices, new String[] { "foo", "fuu", "baz" });
    }

    /**
     * Retrieves the cluster state for the given indices and then checks
     * that the cluster state returns coherent data for both routing table and metadata.
     */
    private void testFilteringByIndexWorks(String[] indices, String[] expected) {
        ClusterStateResponse clusterState = client().admin()
            .cluster()
            .prepareState()
            .clear()
            .setMetadata(true)
            .setRoutingTable(true)
            .setIndices(indices)
            .get();

        Map<String, IndexMetadata> metadata = clusterState.getState().getMetadata().indices();
        assertThat(metadata.size(), is(expected.length));

        RoutingTable routingTable = clusterState.getState().getRoutingTable();
        assertThat(routingTable.indicesRouting().size(), is(expected.length));

        for (String expectedIndex : expected) {
            assertThat(metadata, hasKey(expectedIndex));
            assertThat(routingTable.hasIndex(expectedIndex), is(true));
        }
    }

    public void testLargeClusterStatePublishing() throws Exception {
        int estimatedBytesSize = scaledRandomIntBetween(
            ByteSizeValue.parseBytesSizeValue("10k", "estimatedBytesSize").bytesAsInt(),
            ByteSizeValue.parseBytesSizeValue("256k", "estimatedBytesSize").bytesAsInt()
        );
        XContentBuilder mapping = XContentFactory.jsonBuilder().startObject().startObject("_doc").startObject("properties");
        int counter = 0;
        int numberOfFields = 0;
        while (true) {
            mapping.startObject(UUIDs.randomBase64UUID()).field("type", "boolean").endObject();
            counter += 10; // each field is about 10 bytes, assuming compression in place
            numberOfFields++;
            if (counter > estimatedBytesSize) {
                break;
            }
        }
        logger.info("number of fields [{}], estimated bytes [{}]", numberOfFields, estimatedBytesSize);
        mapping.endObject().endObject().endObject();

        int numberOfShards = scaledRandomIntBetween(1, cluster().numDataNodes());
        // if the create index is ack'ed, then all nodes have successfully processed the cluster state
        assertAcked(
            client().admin()
                .indices()
                .prepareCreate("test")
                .setSettings(
                    Settings.builder()
                        .put(IndexMetadata.SETTING_NUMBER_OF_SHARDS, numberOfShards)
                        .put(IndexMetadata.SETTING_NUMBER_OF_REPLICAS, 0)
                        .put(MapperService.INDEX_MAPPING_TOTAL_FIELDS_LIMIT_SETTING.getKey(), Long.MAX_VALUE)
                )
                .setMapping(mapping)
                .setTimeout("60s")
                .get()
        );
        ensureGreen(); // wait for green state, so its both green, and there are no more pending events
        MappingMetadata masterMappingMetadata = client().admin().indices().prepareGetMappings("test").get().getMappings().get("test");
        for (Client client : clients()) {
            MappingMetadata mappingMetadata = client.admin()
                .indices()
                .prepareGetMappings("test")
                .setLocal(true)
                .get()
                .getMappings()
                .get("test");
            assertThat(mappingMetadata.source().string(), equalTo(masterMappingMetadata.source().string()));
            assertThat(mappingMetadata, equalTo(masterMappingMetadata));
        }
    }

    public void testIndicesOptions() throws Exception {
        ClusterStateResponse clusterStateResponse = client().admin()
            .cluster()
            .prepareState()
            .clear()
            .setMetadata(true)
            .setIndices("f*")
            .get();
        assertThat(clusterStateResponse.getState().metadata().indices().size(), is(2));
        ensureGreen("fuu");

        // close one index
        assertAcked(client().admin().indices().close(Requests.closeIndexRequest("fuu")).get());
        clusterStateResponse = client().admin().cluster().prepareState().clear().setMetadata(true).setIndices("f*").get();
        assertThat(clusterStateResponse.getState().metadata().indices().size(), is(1));
        assertThat(clusterStateResponse.getState().metadata().index("foo").getState(), equalTo(IndexMetadata.State.OPEN));

        // expand_wildcards_closed should toggle return only closed index fuu
        IndicesOptions expandCloseOptions = IndicesOptions.fromOptions(false, true, false, true);
        clusterStateResponse = client().admin()
            .cluster()
            .prepareState()
            .clear()
            .setMetadata(true)
            .setIndices("f*")
            .setIndicesOptions(expandCloseOptions)
            .get();
        assertThat(clusterStateResponse.getState().metadata().indices().size(), is(1));
        assertThat(clusterStateResponse.getState().metadata().index("fuu").getState(), equalTo(IndexMetadata.State.CLOSE));

        // ignore_unavailable set to true should not raise exception on fzzbzz
        IndicesOptions ignoreUnavailabe = IndicesOptions.fromOptions(true, true, true, false);
        clusterStateResponse = client().admin()
            .cluster()
            .prepareState()
            .clear()
            .setMetadata(true)
            .setIndices("fzzbzz")
            .setIndicesOptions(ignoreUnavailabe)
            .get();
        assertThat(clusterStateResponse.getState().metadata().indices().isEmpty(), is(true));

        // empty wildcard expansion result should work when allowNoIndices is
        // turned on
        IndicesOptions allowNoIndices = IndicesOptions.fromOptions(false, true, true, false);
        clusterStateResponse = client().admin()
            .cluster()
            .prepareState()
            .clear()
            .setMetadata(true)
            .setIndices("a*")
            .setIndicesOptions(allowNoIndices)
            .get();
        assertThat(clusterStateResponse.getState().metadata().indices().isEmpty(), is(true));
    }

    public void testIndicesOptionsOnAllowNoIndicesFalse() throws Exception {
        // empty wildcard expansion throws exception when allowNoIndices is turned off
        IndicesOptions allowNoIndices = IndicesOptions.fromOptions(false, false, true, false);
        try {
            client().admin().cluster().prepareState().clear().setMetadata(true).setIndices("a*").setIndicesOptions(allowNoIndices).get();
            fail("Expected IndexNotFoundException");
        } catch (IndexNotFoundException e) {
            assertThat(e.getMessage(), is("no such index [a*]"));
        }
    }

    public void testIndicesIgnoreUnavailableFalse() throws Exception {
        // ignore_unavailable set to false throws exception when allowNoIndices is turned off
        IndicesOptions allowNoIndices = IndicesOptions.fromOptions(false, true, true, false);
        try {
            client().admin()
                .cluster()
                .prepareState()
                .clear()
                .setMetadata(true)
                .setIndices("fzzbzz")
                .setIndicesOptions(allowNoIndices)
                .get();
            fail("Expected IndexNotFoundException");
        } catch (IndexNotFoundException e) {
            assertThat(e.getMessage(), is("no such index [fzzbzz]"));
        }
    }

    public void testPrivateCustomsAreExcluded() throws Exception {
        // ensure that the custom is injected into the cluster state
        assertBusy(() -> assertTrue(clusterService().state().customs().containsKey("test")));
        ClusterStateResponse clusterStateResponse = client().admin().cluster().prepareState().setCustoms(true).get();
        assertFalse(clusterStateResponse.getState().customs().containsKey("test"));
    }

    private static class TestCustom extends AbstractNamedDiffable<ClusterState.Custom> implements ClusterState.Custom {

        private final int value;

        TestCustom(int value) {
            this.value = value;
        }

        TestCustom(StreamInput in) throws IOException {
            this.value = in.readInt();
        }

        @Override
        public String getWriteableName() {
            return "test";
        }

        @Override
        public Version getMinimalSupportedVersion() {
            return Version.CURRENT;
        }

        @Override
        public void writeTo(StreamOutput out) throws IOException {
            out.writeInt(value);
        }

        @Override
        public XContentBuilder toXContent(XContentBuilder builder, Params params) throws IOException {
            return builder;
        }

        static NamedDiff<ClusterState.Custom> readDiffFrom(StreamInput in) throws IOException {
            return readDiffFrom(ClusterState.Custom.class, "test", in);
        }

        @Override
        public boolean isPrivate() {
            return true;
        }
    }

    public static class PrivateCustomPlugin extends Plugin implements ClusterPlugin {

        public PrivateCustomPlugin() {}

        @Override
        public List<NamedWriteableRegistry.Entry> getNamedWriteables() {
            List<NamedWriteableRegistry.Entry> entries = new ArrayList<>();
            entries.add(new NamedWriteableRegistry.Entry(ClusterState.Custom.class, "test", TestCustom::new));
            entries.add(new NamedWriteableRegistry.Entry(NamedDiff.class, "test", TestCustom::readDiffFrom));
            return entries;
        }

        private final AtomicBoolean installed = new AtomicBoolean();

        @Override
        public Collection<Object> createComponents(
            final Client client,
            final ClusterService clusterService,
            final ThreadPool threadPool,
            final ResourceWatcherService resourceWatcherService,
            final ScriptService scriptService,
            final NamedXContentRegistry xContentRegistry,
            final Environment environment,
            final NodeEnvironment nodeEnvironment,
            final NamedWriteableRegistry namedWriteableRegistry,
            final IndexNameExpressionResolver expressionResolver,
            final Supplier<RepositoriesService> repositoriesServiceSupplier,
            Tracer tracer,
<<<<<<< HEAD
            Supplier<AllocationDeciders> allocationDecidersSupplier
=======
            AllocationDeciders allocationDeciders
>>>>>>> fc819609
        ) {
            clusterService.addListener(event -> {
                final ClusterState state = event.state();
                if (state.getBlocks().hasGlobalBlock(STATE_NOT_RECOVERED_BLOCK)) {
                    return;
                }

                if (state.nodes().isLocalNodeElectedMaster()) {
                    if (state.custom("test") == null) {
                        if (installed.compareAndSet(false, true)) {
                            clusterService.submitUnbatchedStateUpdateTask(
                                "install-metadata-custom",
                                new ClusterStateUpdateTask(Priority.URGENT) {

                                    @Override
                                    public ClusterState execute(ClusterState currentState) {
                                        if (currentState.custom("test") == null) {
                                            final ClusterState.Builder builder = ClusterState.builder(currentState);
                                            builder.putCustom("test", new TestCustom(42));
                                            return builder.build();
                                        } else {
                                            return currentState;
                                        }
                                    }

                                    @Override
                                    public void onFailure(Exception e) {
                                        throw new AssertionError(e);
                                    }

                                }
                            );
                        }
                    }
                }

            });
            return Collections.emptyList();
        }
    }
}<|MERGE_RESOLUTION|>--- conflicted
+++ resolved
@@ -443,11 +443,7 @@
             final IndexNameExpressionResolver expressionResolver,
             final Supplier<RepositoriesService> repositoriesServiceSupplier,
             Tracer tracer,
-<<<<<<< HEAD
-            Supplier<AllocationDeciders> allocationDecidersSupplier
-=======
             AllocationDeciders allocationDeciders
->>>>>>> fc819609
         ) {
             clusterService.addListener(event -> {
                 final ClusterState state = event.state();
