/*
 * Copyright Elasticsearch B.V. and/or licensed to Elasticsearch B.V. under one
 * or more contributor license agreements. Licensed under the Elastic License
 * 2.0 and the Server Side Public License, v 1; you may not use this file except
 * in compliance with, at your election, the Elastic License 2.0 or the Server
 * Side Public License, v 1.
 */

package org.elasticsearch.gateway;

import org.elasticsearch.ElasticsearchException;
import org.elasticsearch.Version;
import org.elasticsearch.action.admin.cluster.health.ClusterHealthRequest;
import org.elasticsearch.action.admin.cluster.health.ClusterHealthResponse;
import org.elasticsearch.action.admin.cluster.state.ClusterStateResponse;
import org.elasticsearch.action.get.GetResponse;
import org.elasticsearch.action.support.ActiveShardCount;
import org.elasticsearch.client.internal.Client;
import org.elasticsearch.cluster.ClusterState;
import org.elasticsearch.cluster.coordination.CoordinationMetadata;
import org.elasticsearch.cluster.metadata.IndexGraveyard;
import org.elasticsearch.cluster.metadata.IndexMetadata;
import org.elasticsearch.cluster.metadata.MappingMetadata;
import org.elasticsearch.cluster.metadata.Metadata;
import org.elasticsearch.cluster.routing.IndexRoutingTable;
import org.elasticsearch.cluster.routing.IndexShardRoutingTable;
import org.elasticsearch.cluster.routing.RoutingTable;
import org.elasticsearch.cluster.routing.ShardRoutingState;
import org.elasticsearch.cluster.routing.UnassignedInfo;
import org.elasticsearch.cluster.service.ClusterService;
import org.elasticsearch.common.Priority;
import org.elasticsearch.common.settings.Settings;
import org.elasticsearch.core.CheckedConsumer;
import org.elasticsearch.core.IOUtils;
import org.elasticsearch.env.NodeEnvironment;
import org.elasticsearch.env.NodeMetadata;
import org.elasticsearch.index.IndexVersions;
import org.elasticsearch.index.mapper.MapperParsingException;
import org.elasticsearch.indices.IndexClosedException;
import org.elasticsearch.indices.ShardLimitValidator;
import org.elasticsearch.test.ESIntegTestCase;
import org.elasticsearch.test.ESIntegTestCase.ClusterScope;
import org.elasticsearch.test.ESIntegTestCase.Scope;
import org.elasticsearch.test.InternalTestCluster.RestartCallback;
import org.elasticsearch.xcontent.XContentFactory;

import java.io.IOException;
import java.nio.file.Path;
import java.util.List;
import java.util.Map;
import java.util.concurrent.TimeUnit;
import java.util.function.Function;
import java.util.stream.Collectors;
import java.util.stream.Stream;

import static org.elasticsearch.action.support.WriteRequest.RefreshPolicy.IMMEDIATE;
import static org.elasticsearch.index.query.QueryBuilders.matchAllQuery;
import static org.elasticsearch.test.NodeRoles.nonDataNode;
import static org.elasticsearch.test.hamcrest.ElasticsearchAssertions.assertAcked;
import static org.elasticsearch.test.hamcrest.ElasticsearchAssertions.assertHitCount;
import static org.hamcrest.Matchers.containsString;
import static org.hamcrest.Matchers.empty;
import static org.hamcrest.Matchers.equalTo;
import static org.hamcrest.Matchers.greaterThan;
import static org.hamcrest.Matchers.notNullValue;

@ClusterScope(scope = Scope.TEST, numDataNodes = 0)
public class GatewayIndexStateIT extends ESIntegTestCase {

    @Override
    protected boolean addMockInternalEngine() {
        // testRecoverBrokenIndexMetadata replies on the flushing on shutdown behavior which can be randomly disabled in MockInternalEngine.
        return false;
    }

    public void testMappingMetadataParsed() throws Exception {
        logger.info("--> starting 1 nodes");
        internalCluster().startNode();

        logger.info("--> creating test index, with meta routing");
        indicesAdmin().prepareCreate("test")
            .setMapping(
                XContentFactory.jsonBuilder()
                    .startObject()
                    .startObject("_doc")
                    .startObject("_routing")
                    .field("required", true)
                    .endObject()
                    .endObject()
                    .endObject()
            )
            .get();

        logger.info("--> verify meta _routing required exists");
        MappingMetadata mappingMd = clusterAdmin().prepareState().get().getState().metadata().index("test").mapping();
        assertThat(mappingMd.routingRequired(), equalTo(true));

        logger.info("--> restarting nodes...");
        internalCluster().fullRestart();

        logger.info("--> waiting for yellow status");
        ensureYellow();

        logger.info("--> verify meta _routing required exists");
        mappingMd = clusterAdmin().prepareState().get().getState().metadata().index("test").mapping();
        assertThat(mappingMd.routingRequired(), equalTo(true));
    }

    public void testSimpleOpenClose() throws Exception {
        logger.info("--> starting 2 nodes");
        internalCluster().startNodes(2);

        logger.info("--> creating test index");
        createIndex("test");

        NumShards test = getNumShards("test");

        logger.info("--> waiting for green status");
        ensureGreen();

        ClusterStateResponse stateResponse = clusterAdmin().prepareState().get();
        assertThat(stateResponse.getState().metadata().index("test").getState(), equalTo(IndexMetadata.State.OPEN));
        assertThat(stateResponse.getState().routingTable().index("test").size(), equalTo(test.numPrimaries));
        assertThat(
            stateResponse.getState().routingTable().index("test").shardsWithState(ShardRoutingState.STARTED).size(),
            equalTo(test.totalNumShards)
        );

        logger.info("--> indexing a simple document");
        prepareIndex("test").setId("1").setSource("field1", "value1").get();

        logger.info("--> closing test index...");
        assertAcked(indicesAdmin().prepareClose("test"));

        stateResponse = clusterAdmin().prepareState().get();
        assertThat(stateResponse.getState().metadata().index("test").getState(), equalTo(IndexMetadata.State.CLOSE));
        assertThat(stateResponse.getState().routingTable().index("test"), notNullValue());

        logger.info("--> verifying that the state is green");
        ensureGreen();

        logger.info("--> trying to index into a closed index ...");
        try {
<<<<<<< HEAD
            prepareIndex("test").setId("1").setSource("field1", "value1").execute().actionGet();
=======
            client().prepareIndex("test").setId("1").setSource("field1", "value1").get();
>>>>>>> 484bde9f
            fail();
        } catch (IndexClosedException e) {
            // all is well
        }

        logger.info("--> creating another index (test2) by indexing into it");
<<<<<<< HEAD
        prepareIndex("test2").setId("1").setSource("field1", "value1").execute().actionGet();
=======
        client().prepareIndex("test2").setId("1").setSource("field1", "value1").get();
>>>>>>> 484bde9f
        logger.info("--> verifying that the state is green");
        ensureGreen();

        logger.info("--> opening the first index again...");
        assertAcked(indicesAdmin().prepareOpen("test"));

        logger.info("--> verifying that the state is green");
        ensureGreen();

        stateResponse = clusterAdmin().prepareState().get();
        assertThat(stateResponse.getState().metadata().index("test").getState(), equalTo(IndexMetadata.State.OPEN));
        assertThat(stateResponse.getState().routingTable().index("test").size(), equalTo(test.numPrimaries));
        assertThat(
            stateResponse.getState().routingTable().index("test").shardsWithState(ShardRoutingState.STARTED).size(),
            equalTo(test.totalNumShards)
        );

        logger.info("--> trying to get the indexed document on the first index");
        GetResponse getResponse = client().prepareGet("test", "1").get();
        assertThat(getResponse.isExists(), equalTo(true));

        logger.info("--> closing test index...");
        assertAcked(indicesAdmin().prepareClose("test"));
        stateResponse = clusterAdmin().prepareState().get();
        assertThat(stateResponse.getState().metadata().index("test").getState(), equalTo(IndexMetadata.State.CLOSE));
        assertThat(stateResponse.getState().routingTable().index("test"), notNullValue());

        logger.info("--> restarting nodes...");
        internalCluster().fullRestart();
        logger.info("--> waiting for two nodes and green status");
        ensureGreen();

        stateResponse = clusterAdmin().prepareState().get();
        assertThat(stateResponse.getState().metadata().index("test").getState(), equalTo(IndexMetadata.State.CLOSE));
        assertThat(stateResponse.getState().routingTable().index("test"), notNullValue());

        logger.info("--> trying to index into a closed index ...");
        try {
<<<<<<< HEAD
            prepareIndex("test").setId("1").setSource("field1", "value1").execute().actionGet();
=======
            client().prepareIndex("test").setId("1").setSource("field1", "value1").get();
>>>>>>> 484bde9f
            fail();
        } catch (IndexClosedException e) {
            // all is well
        }

        logger.info("--> opening index...");
        indicesAdmin().prepareOpen("test").get();

        logger.info("--> waiting for green status");
        ensureGreen();

        stateResponse = clusterAdmin().prepareState().get();
        assertThat(stateResponse.getState().metadata().index("test").getState(), equalTo(IndexMetadata.State.OPEN));
        assertThat(stateResponse.getState().routingTable().index("test").size(), equalTo(test.numPrimaries));
        assertThat(
            stateResponse.getState().routingTable().index("test").shardsWithState(ShardRoutingState.STARTED).size(),
            equalTo(test.totalNumShards)
        );

        logger.info("--> trying to get the indexed document on the first round (before close and shutdown)");
        getResponse = client().prepareGet("test", "1").get();
        assertThat(getResponse.isExists(), equalTo(true));

        logger.info("--> indexing a simple document");
<<<<<<< HEAD
        prepareIndex("test").setId("2").setSource("field1", "value1").execute().actionGet();
=======
        client().prepareIndex("test").setId("2").setSource("field1", "value1").get();
>>>>>>> 484bde9f
    }

    public void testJustMasterNode() throws Exception {
        logger.info("--> cleaning nodes");

        logger.info("--> starting 1 master node non data");
        internalCluster().startNode(nonDataNode());

        logger.info("--> create an index");
        indicesAdmin().prepareCreate("test").setWaitForActiveShards(ActiveShardCount.NONE).get();

        logger.info("--> restarting master node");
        internalCluster().fullRestart(new RestartCallback() {
            @Override
            public Settings onNodeStopped(String nodeName) {
                return nonDataNode();
            }
        });

        logger.info("--> waiting for test index to be created");
        ClusterHealthResponse health = clusterAdmin().prepareHealth().setWaitForEvents(Priority.LANGUID).setIndices("test").get();
        assertThat(health.isTimedOut(), equalTo(false));

        logger.info("--> verify we have an index");
        ClusterStateResponse clusterStateResponse = clusterAdmin().prepareState().setIndices("test").get();
        assertThat(clusterStateResponse.getState().metadata().hasIndex("test"), equalTo(true));
    }

    public void testJustMasterNodeAndJustDataNode() {
        logger.info("--> cleaning nodes");

        logger.info("--> starting 1 master node non data");
        internalCluster().startMasterOnlyNode();
        internalCluster().startDataOnlyNode();

        logger.info("--> create an index");
        indicesAdmin().prepareCreate("test").get();

<<<<<<< HEAD
        prepareIndex("test").setSource("field1", "value1").execute().actionGet();
=======
        client().prepareIndex("test").setSource("field1", "value1").get();
>>>>>>> 484bde9f
    }

    public void testTwoNodesSingleDoc() throws Exception {
        logger.info("--> cleaning nodes");

        logger.info("--> starting 2 nodes");
        internalCluster().startNodes(2);

        logger.info("--> indexing a simple document");
        prepareIndex("test").setId("1").setSource("field1", "value1").setRefreshPolicy(IMMEDIATE).get();

        logger.info("--> waiting for green status");
        ClusterHealthResponse health = clusterAdmin().prepareHealth()
            .setWaitForEvents(Priority.LANGUID)
            .setWaitForGreenStatus()
            .setWaitForNodes("2")
            .get();
        assertThat(health.isTimedOut(), equalTo(false));

        logger.info("--> verify 1 doc in the index");
        for (int i = 0; i < 10; i++) {
            assertHitCount(prepareSearch().setQuery(matchAllQuery()), 1L);
        }

        logger.info("--> closing test index...");
        assertAcked(indicesAdmin().prepareClose("test"));

        ClusterStateResponse stateResponse = clusterAdmin().prepareState().get();
        assertThat(stateResponse.getState().metadata().index("test").getState(), equalTo(IndexMetadata.State.CLOSE));
        assertThat(stateResponse.getState().routingTable().index("test"), notNullValue());

        logger.info("--> opening the index...");
        indicesAdmin().prepareOpen("test").get();

        logger.info("--> waiting for green status");
        health = clusterAdmin().prepareHealth().setWaitForEvents(Priority.LANGUID).setWaitForGreenStatus().setWaitForNodes("2").get();
        assertThat(health.isTimedOut(), equalTo(false));

        logger.info("--> verify 1 doc in the index");
        assertHitCount(prepareSearch().setQuery(matchAllQuery()), 1L);
        for (int i = 0; i < 10; i++) {
            assertHitCount(prepareSearch().setQuery(matchAllQuery()), 1L);
        }
    }

    /**
     * This test ensures that when an index deletion takes place while a node is offline, when that
     * node rejoins the cluster, it deletes the index locally instead of importing it as a dangling index.
     */
    public void testIndexDeletionWhenNodeRejoins() throws Exception {
        final String indexName = "test-index-del-on-node-rejoin-idx";
        final int numNodes = 2;

        final List<String> nodes;
        logger.info("--> starting a cluster with " + numNodes + " nodes");
        nodes = internalCluster().startNodes(
            numNodes,
            Settings.builder().put(IndexGraveyard.SETTING_MAX_TOMBSTONES.getKey(), randomIntBetween(10, 100)).build()
        );
        logger.info("--> create an index");
        createIndex(indexName);

        logger.info("--> waiting for green status");
        ensureGreen();
        final String indexUUID = resolveIndex(indexName).getUUID();

        logger.info("--> restart a random date node, deleting the index in between stopping and restarting");
        internalCluster().restartRandomDataNode(new RestartCallback() {
            @Override
            public Settings onNodeStopped(final String nodeName) throws Exception {
                nodes.remove(nodeName);
                logger.info("--> stopped node[{}], remaining nodes {}", nodeName, nodes);
                assert nodes.size() > 0;
                final String otherNode = nodes.get(0);
                logger.info("--> delete index and verify it is deleted");
                final Client client = client(otherNode);
                client.admin().indices().prepareDelete(indexName).get();
                assertFalse(indexExists(indexName, client));
                logger.info("--> index deleted");
                return super.onNodeStopped(nodeName);
            }
        });

        logger.info("--> wait until all nodes are back online");
        clusterAdmin().health(
            new ClusterHealthRequest(new String[] {}).waitForEvents(Priority.LANGUID).waitForNodes(Integer.toString(numNodes))
        ).actionGet();

        logger.info("--> waiting for green status");
        ensureGreen();

        logger.info("--> verify that the deleted index is removed from the cluster and not reimported as dangling by the restarted node");
        assertFalse(indexExists(indexName));
        assertBusy(() -> {
            final NodeEnvironment nodeEnv = internalCluster().getInstance(NodeEnvironment.class);
            try {
                assertFalse("index folder " + indexUUID + " should be deleted", nodeEnv.availableIndexFolders().contains(indexUUID));
            } catch (IOException e) {
                logger.error("Unable to retrieve available index folders from the node", e);
                fail("Unable to retrieve available index folders from the node");
            }
        });
    }

    /**
     * This test really tests worst case scenario where we have a broken setting or any setting that prevents an index from being
     * allocated in our metadata that we recover. In that case we now have the ability to check the index on local recovery from disk
     * if it is sane and if we can successfully create an IndexService. This also includes plugins etc.
     */
    public void testRecoverBrokenIndexMetadata() throws Exception {
        logger.info("--> starting one node");
        internalCluster().startNode();
        logger.info("--> indexing a simple document");
        prepareIndex("test").setId("1").setSource("field1", "value1").setRefreshPolicy(IMMEDIATE).get();
        logger.info("--> waiting for green status");
        if (usually()) {
            ensureYellow();
        } else {
            internalCluster().startNode();
            clusterAdmin().health(
                new ClusterHealthRequest(new String[] {}).waitForGreenStatus()
                    .waitForEvents(Priority.LANGUID)
                    .waitForNoRelocatingShards(true)
                    .waitForNodes("2")
            ).actionGet();
        }
        ClusterState state = clusterAdmin().prepareState().get().getState();

        final IndexMetadata metadata = state.getMetadata().index("test");
        final IndexMetadata.Builder brokenMeta = IndexMetadata.builder(metadata)
            .settings(
                Settings.builder()
                    .put(metadata.getSettings())
                    .put(IndexMetadata.SETTING_VERSION_CREATED, IndexVersions.MINIMUM_COMPATIBLE)
                    // this is invalid but should be archived
                    .put("index.similarity.BM25.type", "boolean")
                    // this one is not validated ahead of time and breaks allocation
                    .put("index.analysis.filter.myCollator.type", "icu_collation")
            );
        restartNodesOnBrokenClusterState(ClusterState.builder(state).metadata(Metadata.builder(state.getMetadata()).put(brokenMeta)));

        // check that the cluster does not keep reallocating shards
        assertBusy(() -> {
            final RoutingTable routingTable = clusterAdmin().prepareState().get().getState().routingTable();
            final IndexRoutingTable indexRoutingTable = routingTable.index("test");
            assertNotNull(indexRoutingTable);
            for (int i = 0; i < indexRoutingTable.size(); i++) {
                IndexShardRoutingTable shardRoutingTable = indexRoutingTable.shard(i);
                assertTrue(shardRoutingTable.primaryShard().unassigned());
                assertEquals(
                    UnassignedInfo.AllocationStatus.DECIDERS_NO,
                    shardRoutingTable.primaryShard().unassignedInfo().getLastAllocationStatus()
                );
                assertThat(shardRoutingTable.primaryShard().unassignedInfo().getNumFailedAllocations(), greaterThan(0));
            }
        }, 60, TimeUnit.SECONDS);
        indicesAdmin().prepareClose("test").get();

        state = clusterAdmin().prepareState().get().getState();
        assertEquals(IndexMetadata.State.CLOSE, state.getMetadata().index(metadata.getIndex()).getState());
        assertEquals("boolean", state.getMetadata().index(metadata.getIndex()).getSettings().get("archived.index.similarity.BM25.type"));
        // try to open it with the broken setting - fail again!
        ElasticsearchException ex = expectThrows(ElasticsearchException.class, () -> indicesAdmin().prepareOpen("test").get());
        assertEquals(ex.getMessage(), "Failed to verify index " + metadata.getIndex());
        assertNotNull(ex.getCause());
        assertEquals(IllegalArgumentException.class, ex.getCause().getClass());
        assertEquals(ex.getCause().getMessage(), "Unknown filter type [icu_collation] for [myCollator]");
    }

    /**
     * This test really tests worst case scenario where we have a missing analyzer setting.
     * In that case we now have the ability to check the index on local recovery from disk
     * if it is sane and if we can successfully create an IndexService.
     * This also includes plugins etc.
     */
    public void testRecoverMissingAnalyzer() throws Exception {
        logger.info("--> starting one node");
        internalCluster().startNode();
        prepareCreate("test").setSettings(
            Settings.builder().put("index.analysis.analyzer.test.tokenizer", "standard").put("index.number_of_shards", "1")
        ).setMapping("""
            {
              "properties": {
                "field1": {
                  "type": "text",
                  "analyzer": "test"
                }
              }
            }""").get();
        logger.info("--> indexing a simple document");
        prepareIndex("test").setId("1").setSource("field1", "value one").setRefreshPolicy(IMMEDIATE).get();
        logger.info("--> waiting for green status");
        if (usually()) {
            ensureYellow();
        } else {
            internalCluster().startNode();
            clusterAdmin().health(
                new ClusterHealthRequest(new String[] {}).waitForGreenStatus()
                    .waitForEvents(Priority.LANGUID)
                    .waitForNoRelocatingShards(true)
                    .waitForNodes("2")
            ).actionGet();
        }
        ClusterState state = clusterAdmin().prepareState().get().getState();

        final IndexMetadata metadata = state.getMetadata().index("test");
        final IndexMetadata.Builder brokenMeta = IndexMetadata.builder(metadata)
            .settings(metadata.getSettings().filter((s) -> "index.analysis.analyzer.test.tokenizer".equals(s) == false));
        restartNodesOnBrokenClusterState(ClusterState.builder(state).metadata(Metadata.builder(state.getMetadata()).put(brokenMeta)));

        // check that the cluster does not keep reallocating shards
        assertBusy(() -> {
            final RoutingTable routingTable = clusterAdmin().prepareState().get().getState().routingTable();
            final IndexRoutingTable indexRoutingTable = routingTable.index("test");
            assertNotNull(indexRoutingTable);
            for (int i = 0; i < indexRoutingTable.size(); i++) {
                IndexShardRoutingTable shardRoutingTable = indexRoutingTable.shard(i);
                assertTrue(shardRoutingTable.primaryShard().unassigned());
                assertEquals(
                    UnassignedInfo.AllocationStatus.DECIDERS_NO,
                    shardRoutingTable.primaryShard().unassignedInfo().getLastAllocationStatus()
                );
                assertThat(shardRoutingTable.primaryShard().unassignedInfo().getNumFailedAllocations(), greaterThan(0));
            }
        }, 60, TimeUnit.SECONDS);
        indicesAdmin().prepareClose("test").get();

        // try to open it with the broken setting - fail again!
        ElasticsearchException ex = expectThrows(ElasticsearchException.class, () -> indicesAdmin().prepareOpen("test").get());
        assertEquals(ex.getMessage(), "Failed to verify index " + metadata.getIndex());
        assertNotNull(ex.getCause());
        assertEquals(MapperParsingException.class, ex.getCause().getClass());
        assertThat(ex.getCause().getMessage(), containsString("analyzer [test] has not been configured in mappings"));
    }

    public void testArchiveBrokenClusterSettings() throws Exception {
        logger.info("--> starting one node");
        internalCluster().startNode();
        prepareIndex("test").setId("1").setSource("field1", "value1").setRefreshPolicy(IMMEDIATE).get();
        logger.info("--> waiting for green status");
        if (usually()) {
            ensureYellow();
        } else {
            internalCluster().startNode();
            clusterAdmin().health(
                new ClusterHealthRequest(new String[] {}).waitForGreenStatus()
                    .waitForEvents(Priority.LANGUID)
                    .waitForNoRelocatingShards(true)
                    .waitForNodes("2")
            ).actionGet();
        }
        ClusterState state = clusterAdmin().prepareState().get().getState();

        final Metadata metadata = state.getMetadata();
        final Metadata brokenMeta = Metadata.builder(metadata)
            .persistentSettings(
                Settings.builder()
                    .put(metadata.persistentSettings())
                    .put("this.is.unknown", true)
                    .put(ShardLimitValidator.SETTING_CLUSTER_MAX_SHARDS_PER_NODE.getKey(), "broken")
                    .build()
            )
            .build();
        restartNodesOnBrokenClusterState(ClusterState.builder(state).metadata(brokenMeta));

        ensureYellow("test"); // wait for state recovery
        state = clusterAdmin().prepareState().get().getState();
        assertEquals("true", state.metadata().persistentSettings().get("archived.this.is.unknown"));
        assertEquals(
            "broken",
            state.metadata().persistentSettings().get("archived." + ShardLimitValidator.SETTING_CLUSTER_MAX_SHARDS_PER_NODE.getKey())
        );

        // delete these settings
        updateClusterSettings(Settings.builder().putNull("archived.*"));

        state = clusterAdmin().prepareState().get().getState();
        assertNull(state.metadata().persistentSettings().get("archived.this.is.unknown"));
        assertNull(
            state.metadata().persistentSettings().get("archived." + ShardLimitValidator.SETTING_CLUSTER_MAX_SHARDS_PER_NODE.getKey())
        );
        assertHitCount(prepareSearch().setQuery(matchAllQuery()), 1L);
    }

    public void testHalfDeletedIndexImport() throws Exception {
        // It's possible for a 6.x node to add a tombstone for an index but not actually delete the index metadata from disk since that
        // deletion is slightly deferred and may race against the node being shut down; if you upgrade to 7.x when in this state then the
        // node won't start.

        final String nodeName = internalCluster().startNode();
        createIndex("test", 1, 0);
        ensureGreen("test");

        final Metadata metadata = internalCluster().getInstance(ClusterService.class).state().metadata();
        final Path[] paths = internalCluster().getInstance(NodeEnvironment.class).nodeDataPaths();
        final String nodeId = clusterAdmin().prepareNodesInfo(nodeName).clear().get().getNodes().get(0).getNode().getId();

        writeBrokenMeta(nodeEnvironment -> {
            for (final Path path : paths) {
                IOUtils.rm(path.resolve(PersistedClusterStateService.METADATA_DIRECTORY_NAME));
            }
            MetaStateWriterUtils.writeGlobalState(
                nodeEnvironment,
                "test",
                Metadata.builder(metadata)
                    // we remove the manifest file, resetting the term and making this look like an upgrade from 6.x, so must also reset the
                    // term in the coordination metadata
                    .coordinationMetadata(CoordinationMetadata.builder(metadata.coordinationMetadata()).term(0L).build())
                    // add a tombstone but do not delete the index metadata from disk
                    .putCustom(IndexGraveyard.TYPE, IndexGraveyard.builder().addTombstone(metadata.index("test").getIndex()).build())
                    .build()
            );
            NodeMetadata.FORMAT.writeAndCleanup(new NodeMetadata(nodeId, Version.CURRENT, metadata.oldestIndexVersion()), paths);
        });

        ensureGreen();

        assertBusy(() -> assertThat(internalCluster().getInstance(NodeEnvironment.class).availableIndexFolders(), empty()));
    }

    private void writeBrokenMeta(CheckedConsumer<NodeEnvironment, IOException> writer) throws Exception {
        Map<String, NodeEnvironment> nodeEnvironments = Stream.of(internalCluster().getNodeNames())
            .collect(Collectors.toMap(Function.identity(), nodeName -> internalCluster().getInstance(NodeEnvironment.class, nodeName)));
        internalCluster().fullRestart(new RestartCallback() {
            @Override
            public Settings onNodeStopped(String nodeName) throws Exception {
                final NodeEnvironment nodeEnvironment = nodeEnvironments.get(nodeName);
                writer.accept(nodeEnvironment);
                return super.onNodeStopped(nodeName);
            }
        });
    }
}<|MERGE_RESOLUTION|>--- conflicted
+++ resolved
@@ -141,22 +141,14 @@
 
         logger.info("--> trying to index into a closed index ...");
         try {
-<<<<<<< HEAD
-            prepareIndex("test").setId("1").setSource("field1", "value1").execute().actionGet();
-=======
-            client().prepareIndex("test").setId("1").setSource("field1", "value1").get();
->>>>>>> 484bde9f
+            prepareIndex("test").setId("1").setSource("field1", "value1").get();
             fail();
         } catch (IndexClosedException e) {
             // all is well
         }
 
         logger.info("--> creating another index (test2) by indexing into it");
-<<<<<<< HEAD
-        prepareIndex("test2").setId("1").setSource("field1", "value1").execute().actionGet();
-=======
-        client().prepareIndex("test2").setId("1").setSource("field1", "value1").get();
->>>>>>> 484bde9f
+        prepareIndex("test2").setId("1").setSource("field1", "value1").get();
         logger.info("--> verifying that the state is green");
         ensureGreen();
 
@@ -195,11 +187,7 @@
 
         logger.info("--> trying to index into a closed index ...");
         try {
-<<<<<<< HEAD
-            prepareIndex("test").setId("1").setSource("field1", "value1").execute().actionGet();
-=======
-            client().prepareIndex("test").setId("1").setSource("field1", "value1").get();
->>>>>>> 484bde9f
+            prepareIndex("test").setId("1").setSource("field1", "value1").get();
             fail();
         } catch (IndexClosedException e) {
             // all is well
@@ -224,11 +212,7 @@
         assertThat(getResponse.isExists(), equalTo(true));
 
         logger.info("--> indexing a simple document");
-<<<<<<< HEAD
-        prepareIndex("test").setId("2").setSource("field1", "value1").execute().actionGet();
-=======
-        client().prepareIndex("test").setId("2").setSource("field1", "value1").get();
->>>>>>> 484bde9f
+        prepareIndex("test").setId("2").setSource("field1", "value1").get();
     }
 
     public void testJustMasterNode() throws Exception {
@@ -267,11 +251,7 @@
         logger.info("--> create an index");
         indicesAdmin().prepareCreate("test").get();
 
-<<<<<<< HEAD
-        prepareIndex("test").setSource("field1", "value1").execute().actionGet();
-=======
-        client().prepareIndex("test").setSource("field1", "value1").get();
->>>>>>> 484bde9f
+        prepareIndex("test").setSource("field1", "value1").get();
     }
 
     public void testTwoNodesSingleDoc() throws Exception {
