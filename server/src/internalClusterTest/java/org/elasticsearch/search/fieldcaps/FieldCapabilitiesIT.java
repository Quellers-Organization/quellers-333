--- conflicted
+++ resolved
@@ -17,14 +17,11 @@
 import org.elasticsearch.common.io.stream.StreamOutput;
 import org.elasticsearch.common.xcontent.XContentBuilder;
 import org.elasticsearch.common.xcontent.XContentFactory;
-<<<<<<< HEAD
-import org.elasticsearch.index.query.AbstractQueryBuilder;
-import org.elasticsearch.index.query.QueryBuilder;
-=======
 import org.elasticsearch.index.mapper.KeywordFieldMapper;
 import org.elasticsearch.index.mapper.MetadataFieldMapper;
 import org.elasticsearch.index.mapper.ParseContext;
->>>>>>> c8415a79
+import org.elasticsearch.index.query.AbstractQueryBuilder;
+import org.elasticsearch.index.query.QueryBuilder;
 import org.elasticsearch.index.query.QueryBuilders;
 import org.elasticsearch.index.query.QueryRewriteContext;
 import org.elasticsearch.index.query.SearchExecutionContext;
@@ -110,11 +107,7 @@
 
     @Override
     protected Collection<Class<? extends Plugin>> nodePlugins() {
-<<<<<<< HEAD
-        return List.of(FieldFilterPlugin.class, ExceptionOnRewriteQueryPlugin.class);
-=======
-        return List.of(TestMapperPlugin.class);
->>>>>>> c8415a79
+        return List.of(TestMapperPlugin.class, ExceptionOnRewriteQueryPlugin.class);
     }
 
     public void testFieldAlias() {
@@ -254,7 +247,32 @@
         assertTrue(newField.containsKey("keyword"));
     }
 
-<<<<<<< HEAD
+    public void testMetadataFields() {
+        for (int i = 0; i < 2; i++) {
+            String[] fields = i == 0 ? new String[] { "*" } : new String[] { "_id", "_test" };
+            FieldCapabilitiesResponse response = client()
+                .prepareFieldCaps()
+                .setFields(fields)
+                .get();
+
+            Map<String, FieldCapabilities> idField = response.getField("_id");
+            assertEquals(1, idField.size());
+
+            assertTrue(idField.containsKey("_id"));
+            assertEquals(
+                new FieldCapabilities("_id", "_id", true, true, false, null, null, null, Collections.emptyMap()),
+                idField.get("_id"));
+
+            Map<String, FieldCapabilities> testField = response.getField("_test");
+            assertEquals(1, testField.size());
+
+            assertTrue(testField.containsKey("keyword"));
+            assertEquals(
+                new FieldCapabilities("_test", "keyword", true, true, true, null, null, null, Collections.emptyMap()),
+                testField.get("keyword"));
+        }
+    }
+
     public void testWithRunntimeMappings() throws InterruptedException {
         Map<String, Object> runtimeFields = new HashMap<>();
         runtimeFields.put("day_of_week", Collections.singletonMap("type", "keyword"));
@@ -295,32 +313,6 @@
             .setIndexFilter(new ExceptionOnRewriteQueryBuilder())
             .get());
         assertEquals("I throw because I choose to.", ex.getMessage());
-=======
-    public void testMetadataFields() {
-        for (int i = 0; i < 2; i++) {
-            String[] fields = i == 0 ? new String[] { "*" } : new String[] { "_id", "_test" };
-            FieldCapabilitiesResponse response = client()
-                .prepareFieldCaps()
-                .setFields(fields)
-                .get();
-
-            Map<String, FieldCapabilities> idField = response.getField("_id");
-            assertEquals(1, idField.size());
-
-            assertTrue(idField.containsKey("_id"));
-            assertEquals(
-                new FieldCapabilities("_id", "_id", true, true, false, null, null, null, Collections.emptyMap()),
-                idField.get("_id"));
-
-            Map<String, FieldCapabilities> testField = response.getField("_test");
-            assertEquals(1, testField.size());
-
-            assertTrue(testField.containsKey("keyword"));
-            assertEquals(
-                new FieldCapabilities("_test", "keyword", true, true, true, null, null, null, Collections.emptyMap()),
-                testField.get("keyword"));
-        }
->>>>>>> c8415a79
     }
 
     private void assertIndices(FieldCapabilitiesResponse response, String... indices) {
@@ -330,7 +322,6 @@
         assertArrayEquals(indices, response.getIndices());
     }
 
-<<<<<<< HEAD
     /**
      * Adds an "exception" query that  throws on rewrite if the index name contains the string "error"
      */
@@ -395,7 +386,8 @@
         public String getWriteableName() {
             return NAME;
         }
-=======
+    }
+
     public static final class TestMapperPlugin extends Plugin implements MapperPlugin {
         @Override
         public Map<String, MetadataFieldMapper.TypeParser> getMetadataMappers() {
@@ -425,6 +417,5 @@
         }
 
         private static final TypeParser PARSER = new FixedTypeParser(c -> new TestMetadataMapper());
->>>>>>> c8415a79
     }
 }