--- conflicted
+++ resolved
@@ -139,16 +139,12 @@
     private SearchResponse ensureSearchWasCancelled(ActionFuture<SearchResponse> searchResponse) {
         try {
             SearchResponse response = searchResponse.actionGet();
-<<<<<<< HEAD
-            assertNotEquals("At least one shard should have failed but got " + response.toString(), 0, response.getFailedShards());
-=======
             logger.info("Search response {}", response);
             assertNotEquals("At least one shard should have failed", 0, response.getFailedShards());
             for (ShardSearchFailure failure : response.getShardFailures()) {
                 // We should have fail because the search has been cancel. The status of the exceptions should be 400.
                 assertThat(ExceptionsHelper.status(failure.getCause()), equalTo(RestStatus.BAD_REQUEST));
             }
->>>>>>> a9ae3136
             return response;
         } catch (SearchPhaseExecutionException ex) {
             // We should have fail because the search has been cancel. The status of the response should be 400.
