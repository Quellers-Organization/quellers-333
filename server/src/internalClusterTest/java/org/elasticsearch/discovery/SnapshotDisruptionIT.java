--- conflicted
+++ resolved
@@ -215,11 +215,7 @@
         blockMasterFromFinalizingSnapshotOnIndexFile(repoName);
         final ActionFuture<CreateSnapshotResponse> snapshotFuture =
                 client(masterNode).admin().cluster().prepareCreateSnapshot(repoName, "snapshot-2").setWaitForCompletion(true).execute();
-<<<<<<< HEAD
-        AbstractSnapshotIntegTestCase.waitForBlock(masterNode, repoName, TimeValue.timeValueSeconds(10L));
-=======
         waitForBlock(masterNode, repoName, TimeValue.timeValueSeconds(10L));
->>>>>>> 465998f4
         unblockNode(repoName, masterNode);
         assertFutureThrows(snapshotFuture, SnapshotException.class);
 
