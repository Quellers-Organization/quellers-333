--- conflicted
+++ resolved
@@ -306,69 +306,26 @@
         assertGreenMasterStability(internalCluster().client());
     }
 
-<<<<<<< HEAD
-    public void testRepeatedMasterIdentityChangesRecognizedAsUnstable() throws Exception {
-        /*
-         * In this test we force multiple master identity changes, and make sure that the returned status is YELLOW. In order to not
-         * accidentally test the case where the node transitions to null multiple times, we set the identity change threshold very low
-         * and the null transition threshold very high.
-         */
-        testRepeatedMasterChanges(1, 100, "The elected master node has changed ");
-    }
-
-    public void testRepeatedMasterNullChangesRecognizedAsUnstable() throws Exception {
-        /*
-         * In this test we force multiple master transitions to null, and make sure that the returned status is YELLOW. In order to not
-         * accidentally test the case where the master identity changes multiple times, we set the identity change threshold very high
-         * and the null transition threshold very low.
-         */
-        testRepeatedMasterChanges(100, 1, "and no master multiple times in the last 30m");
-    }
-
-=======
->>>>>>> c95230d1
     /**
      * This helper method creates a 3-node cluster where all nodes are master-eligible, and then simulates a long GC on the master node 5
      * times (forcing another node to be elected master 5 times). It then asserts that the master stability health indicator status is
      * YELLOW, and that expectedMasterStabilitySummarySubstring is contained in the summary.
-<<<<<<< HEAD
-     * @param unacceptableIdentityChanges The value to use for the health.master_history.acceptable_identity_changes setting
-     * @param unacceptableNullTransitions The value to use for the health.master_history.acceptable_null_transitions setting
-     * @param expectedMasterStabilitySummarySubstring A string to expect in the master stability health indictor summary
-     * @throws Exception
-     */
-    private void testRepeatedMasterChanges(
-        int unacceptableIdentityChanges,
-        int unacceptableNullTransitions,
-        String expectedMasterStabilitySummarySubstring
-    ) throws Exception {
-=======
      * @param expectedMasterStabilitySummarySubstring A string to expect in the master stability health indictor summary
      * @throws Exception
      */
     public void testRepeatedMasterChanges(String expectedMasterStabilitySummarySubstring) throws Exception {
->>>>>>> c95230d1
         final List<String> nodes = internalCluster().startNodes(
             3,
             Settings.builder()
                 .put(LeaderChecker.LEADER_CHECK_TIMEOUT_SETTING.getKey(), "1s")
                 .put(Coordinator.PUBLISH_TIMEOUT_SETTING.getKey(), "1s")
-<<<<<<< HEAD
-                .put(StableMasterHealthIndicatorService.IDENTITY_CHANGES_THRESHOLD_SETTING.getKey(), unacceptableIdentityChanges)
-                .put(StableMasterHealthIndicatorService.NO_MASTER_TRANSITIONS_THRESHOLD_SETTING.getKey(), unacceptableNullTransitions)
-=======
                 .put(StableMasterHealthIndicatorService.IDENTITY_CHANGES_THRESHOLD_SETTING.getKey(), 1)
                 .put(StableMasterHealthIndicatorService.NO_MASTER_TRANSITIONS_THRESHOLD_SETTING.getKey(), 100)
->>>>>>> c95230d1
                 .build()
         );
         ensureStableCluster(3);
         String firstMaster = internalCluster().getMasterName();
-<<<<<<< HEAD
-        // Force the master to change 5 times:
-=======
         // Force the master to change 2 times:
->>>>>>> c95230d1
         for (int i = 0; i < 2; i++) {
             // Save the current master node as old master node, because that node will get frozen
             final String oldMasterNode = internalCluster().getMasterName();
@@ -435,11 +392,7 @@
             assertThat(masters.size(), equalTo(2));
         }
         List<String> nodeNamesExceptFirstMaster = Arrays.stream(internalCluster().getNodeNames())
-<<<<<<< HEAD
-            .filter(name -> name.equals(firstMaster))
-=======
             .filter(name -> name.equals(firstMaster) == false)
->>>>>>> c95230d1
             .toList();
         /*
          * It is possible that the first node that became master got re-elected repeatedly. And since it was in a simulated GC when the
