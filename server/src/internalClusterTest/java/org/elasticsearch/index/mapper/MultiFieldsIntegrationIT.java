/*
 * Copyright Elasticsearch B.V. and/or licensed to Elasticsearch B.V. under one
 * or more contributor license agreements. Licensed under the Elastic License
 * 2.0 and the Server Side Public License, v 1; you may not use this file except
 * in compliance with, at your election, the Elastic License 2.0 or the Server
 * Side Public License, v 1.
 */

package org.elasticsearch.index.mapper;

import org.elasticsearch.action.admin.indices.mapping.get.GetMappingsResponse;
import org.elasticsearch.cluster.metadata.MappingMetadata;
import org.elasticsearch.common.geo.GeoPoint;
import org.elasticsearch.common.unit.DistanceUnit;
import org.elasticsearch.common.xcontent.support.XContentMapValues;
import org.elasticsearch.test.ESIntegTestCase;
import org.elasticsearch.xcontent.XContentBuilder;
import org.elasticsearch.xcontent.XContentFactory;

import java.io.IOException;
import java.util.Map;

import static org.elasticsearch.action.support.WriteRequest.RefreshPolicy.IMMEDIATE;
import static org.elasticsearch.index.query.QueryBuilders.constantScoreQuery;
import static org.elasticsearch.index.query.QueryBuilders.geoDistanceQuery;
import static org.elasticsearch.index.query.QueryBuilders.matchQuery;
import static org.elasticsearch.test.hamcrest.ElasticsearchAssertions.assertAcked;
import static org.elasticsearch.test.hamcrest.ElasticsearchAssertions.assertHitCount;
import static org.hamcrest.Matchers.equalTo;
import static org.hamcrest.Matchers.not;
import static org.hamcrest.Matchers.notNullValue;
import static org.hamcrest.Matchers.nullValue;

public class MultiFieldsIntegrationIT extends ESIntegTestCase {
    @SuppressWarnings("unchecked")
    public void testMultiFields() throws Exception {
        assertAcked(indicesAdmin().prepareCreate("my-index").setMapping(createTypeSource()));

        GetMappingsResponse getMappingsResponse = indicesAdmin().prepareGetMappings("my-index").get();
        MappingMetadata mappingMetadata = getMappingsResponse.mappings().get("my-index");
        assertThat(mappingMetadata, not(nullValue()));
        Map<String, Object> mappingSource = mappingMetadata.sourceAsMap();
        Map<String, Object> titleFields = ((Map<String, Object>) XContentMapValues.extractValue("properties.title.fields", mappingSource));
        assertThat(titleFields.size(), equalTo(1));
        assertThat(titleFields.get("not_analyzed"), notNullValue());
        assertThat(((Map<String, Object>) titleFields.get("not_analyzed")).get("type").toString(), equalTo("keyword"));

        prepareIndex("my-index").setId("1").setSource("title", "Multi fields").setRefreshPolicy(IMMEDIATE).get();

        assertHitCount(client().prepareSearch("my-index").setQuery(matchQuery("title", "multi")), 1);
        assertHitCount(client().prepareSearch("my-index").setQuery(matchQuery("title.not_analyzed", "Multi fields")), 1);

        assertAcked(indicesAdmin().preparePutMapping("my-index").setSource(createPutMappingSource()));

        getMappingsResponse = indicesAdmin().prepareGetMappings("my-index").get();
        mappingMetadata = getMappingsResponse.mappings().get("my-index");
        assertThat(mappingMetadata, not(nullValue()));
        mappingSource = mappingMetadata.sourceAsMap();
        assertThat(((Map<String, Object>) XContentMapValues.extractValue("properties.title", mappingSource)).size(), equalTo(2));
        titleFields = ((Map<String, Object>) XContentMapValues.extractValue("properties.title.fields", mappingSource));
        assertThat(titleFields.size(), equalTo(2));
        assertThat(titleFields.get("not_analyzed"), notNullValue());
        assertThat(((Map<String, Object>) titleFields.get("not_analyzed")).get("type").toString(), equalTo("keyword"));
        assertThat(titleFields.get("uncased"), notNullValue());
        assertThat(((Map<String, Object>) titleFields.get("uncased")).get("analyzer").toString(), equalTo("whitespace"));

        prepareIndex("my-index").setId("1").setSource("title", "Multi fields").setRefreshPolicy(IMMEDIATE).get();

        assertHitCount(client().prepareSearch("my-index").setQuery(matchQuery("title.uncased", "Multi")), 1);
    }

    @SuppressWarnings("unchecked")
    public void testGeoPointMultiField() throws Exception {
        assertAcked(indicesAdmin().prepareCreate("my-index").setMapping(createMappingSource("geo_point")));

        GetMappingsResponse getMappingsResponse = indicesAdmin().prepareGetMappings("my-index").get();
        MappingMetadata mappingMetadata = getMappingsResponse.mappings().get("my-index");
        assertThat(mappingMetadata, not(nullValue()));
        Map<String, Object> mappingSource = mappingMetadata.sourceAsMap();
        Map<String, Object> aField = ((Map<String, Object>) XContentMapValues.extractValue("properties.a", mappingSource));
        logger.info("Keys: {}", aField.keySet());
        assertThat(aField.size(), equalTo(2));
        assertThat(aField.get("type").toString(), equalTo("geo_point"));
        assertThat(aField.get("fields"), notNullValue());

        Map<String, Object> bField = ((Map<String, Object>) XContentMapValues.extractValue("properties.a.fields.b", mappingSource));
        assertThat(bField.size(), equalTo(1));
        assertThat(bField.get("type").toString(), equalTo("keyword"));

        GeoPoint point = new GeoPoint(51, 19);
<<<<<<< HEAD
        client().prepareIndex("my-index").setId("1").setSource("a", point.toString()).setRefreshPolicy(IMMEDIATE).get();
        assertHitCount(
            prepareSearch("my-index").setSize(0)
                .setQuery(constantScoreQuery(geoDistanceQuery("a").point(51, 19).distance(50, DistanceUnit.KILOMETERS))),
            1L
        );
        assertHitCount(prepareSearch("my-index").setSize(0).setQuery(matchQuery("a.b", point.geohash())), 1L);
=======
        prepareIndex("my-index").setId("1").setSource("a", point.toString()).setRefreshPolicy(IMMEDIATE).get();
        SearchResponse countResponse = prepareSearch("my-index").setSize(0)
            .setQuery(constantScoreQuery(geoDistanceQuery("a").point(51, 19).distance(50, DistanceUnit.KILOMETERS)))
            .get();
        assertThat(countResponse.getHits().getTotalHits().value, equalTo(1L));
        countResponse = prepareSearch("my-index").setSize(0).setQuery(matchQuery("a.b", point.geohash())).get();
        assertThat(countResponse.getHits().getTotalHits().value, equalTo(1L));
>>>>>>> 1a76d969
    }

    @SuppressWarnings("unchecked")
    public void testCompletionMultiField() throws Exception {
        assertAcked(indicesAdmin().prepareCreate("my-index").setMapping(createMappingSource("completion")));

        GetMappingsResponse getMappingsResponse = indicesAdmin().prepareGetMappings("my-index").get();
        MappingMetadata mappingMetadata = getMappingsResponse.mappings().get("my-index");
        assertThat(mappingMetadata, not(nullValue()));
        Map<String, Object> mappingSource = mappingMetadata.sourceAsMap();
        Map<String, Object> aField = ((Map<String, Object>) XContentMapValues.extractValue("properties.a", mappingSource));
        assertThat(aField.size(), equalTo(6));
        assertThat(aField.get("type").toString(), equalTo("completion"));
        assertThat(aField.get("fields"), notNullValue());

        Map<String, Object> bField = ((Map<String, Object>) XContentMapValues.extractValue("properties.a.fields.b", mappingSource));
        assertThat(bField.size(), equalTo(1));
        assertThat(bField.get("type").toString(), equalTo("keyword"));

<<<<<<< HEAD
        client().prepareIndex("my-index").setId("1").setSource("a", "complete me").setRefreshPolicy(IMMEDIATE).get();
        assertHitCount(prepareSearch("my-index").setSize(0).setQuery(matchQuery("a.b", "complete me")), 1L);
=======
        prepareIndex("my-index").setId("1").setSource("a", "complete me").setRefreshPolicy(IMMEDIATE).get();
        SearchResponse countResponse = prepareSearch("my-index").setSize(0).setQuery(matchQuery("a.b", "complete me")).get();
        assertThat(countResponse.getHits().getTotalHits().value, equalTo(1L));
>>>>>>> 1a76d969
    }

    @SuppressWarnings("unchecked")
    public void testIpMultiField() throws Exception {
        assertAcked(indicesAdmin().prepareCreate("my-index").setMapping(createMappingSource("ip")));

        GetMappingsResponse getMappingsResponse = indicesAdmin().prepareGetMappings("my-index").get();
        MappingMetadata mappingMetadata = getMappingsResponse.mappings().get("my-index");
        assertThat(mappingMetadata, not(nullValue()));
        Map<String, Object> mappingSource = mappingMetadata.sourceAsMap();
        Map<String, Object> aField = ((Map<String, Object>) XContentMapValues.extractValue("properties.a", mappingSource));
        assertThat(aField.size(), equalTo(2));
        assertThat(aField.get("type").toString(), equalTo("ip"));
        assertThat(aField.get("fields"), notNullValue());

        Map<String, Object> bField = ((Map<String, Object>) XContentMapValues.extractValue("properties.a.fields.b", mappingSource));
        assertThat(bField.size(), equalTo(1));
        assertThat(bField.get("type").toString(), equalTo("keyword"));

<<<<<<< HEAD
        client().prepareIndex("my-index").setId("1").setSource("a", "127.0.0.1").setRefreshPolicy(IMMEDIATE).get();
        assertHitCount(prepareSearch("my-index").setSize(0).setQuery(matchQuery("a.b", "127.0.0.1")), 1L);
=======
        prepareIndex("my-index").setId("1").setSource("a", "127.0.0.1").setRefreshPolicy(IMMEDIATE).get();
        SearchResponse countResponse = prepareSearch("my-index").setSize(0).setQuery(matchQuery("a.b", "127.0.0.1")).get();
        assertThat(countResponse.getHits().getTotalHits().value, equalTo(1L));
>>>>>>> 1a76d969
    }

    private XContentBuilder createMappingSource(String fieldType) throws IOException {
        return XContentFactory.jsonBuilder()
            .startObject()
            .startObject("_doc")
            .startObject("properties")
            .startObject("a")
            .field("type", fieldType)
            .startObject("fields")
            .startObject("b")
            .field("type", "keyword")
            .endObject()
            .endObject()
            .endObject()
            .endObject()
            .endObject()
            .endObject();
    }

    private XContentBuilder createTypeSource() throws IOException {
        return XContentFactory.jsonBuilder()
            .startObject()
            .startObject("_doc")
            .startObject("properties")
            .startObject("title")
            .field("type", "text")
            .startObject("fields")
            .startObject("not_analyzed")
            .field("type", "keyword")
            .endObject()
            .endObject()
            .endObject()
            .endObject()
            .endObject()
            .endObject();
    }

    private XContentBuilder createPutMappingSource() throws IOException {
        return XContentFactory.jsonBuilder()
            .startObject()
            .startObject("properties")
            .startObject("title")
            .field("type", "text")
            .startObject("fields")
            .startObject("uncased")
            .field("type", "text")
            .field("analyzer", "whitespace")
            .endObject()
            .endObject()
            .endObject()
            .endObject()
            .endObject();
    }

}<|MERGE_RESOLUTION|>--- conflicted
+++ resolved
@@ -88,7 +88,6 @@
         assertThat(bField.get("type").toString(), equalTo("keyword"));
 
         GeoPoint point = new GeoPoint(51, 19);
-<<<<<<< HEAD
         client().prepareIndex("my-index").setId("1").setSource("a", point.toString()).setRefreshPolicy(IMMEDIATE).get();
         assertHitCount(
             prepareSearch("my-index").setSize(0)
@@ -96,15 +95,6 @@
             1L
         );
         assertHitCount(prepareSearch("my-index").setSize(0).setQuery(matchQuery("a.b", point.geohash())), 1L);
-=======
-        prepareIndex("my-index").setId("1").setSource("a", point.toString()).setRefreshPolicy(IMMEDIATE).get();
-        SearchResponse countResponse = prepareSearch("my-index").setSize(0)
-            .setQuery(constantScoreQuery(geoDistanceQuery("a").point(51, 19).distance(50, DistanceUnit.KILOMETERS)))
-            .get();
-        assertThat(countResponse.getHits().getTotalHits().value, equalTo(1L));
-        countResponse = prepareSearch("my-index").setSize(0).setQuery(matchQuery("a.b", point.geohash())).get();
-        assertThat(countResponse.getHits().getTotalHits().value, equalTo(1L));
->>>>>>> 1a76d969
     }
 
     @SuppressWarnings("unchecked")
@@ -124,14 +114,8 @@
         assertThat(bField.size(), equalTo(1));
         assertThat(bField.get("type").toString(), equalTo("keyword"));
 
-<<<<<<< HEAD
         client().prepareIndex("my-index").setId("1").setSource("a", "complete me").setRefreshPolicy(IMMEDIATE).get();
         assertHitCount(prepareSearch("my-index").setSize(0).setQuery(matchQuery("a.b", "complete me")), 1L);
-=======
-        prepareIndex("my-index").setId("1").setSource("a", "complete me").setRefreshPolicy(IMMEDIATE).get();
-        SearchResponse countResponse = prepareSearch("my-index").setSize(0).setQuery(matchQuery("a.b", "complete me")).get();
-        assertThat(countResponse.getHits().getTotalHits().value, equalTo(1L));
->>>>>>> 1a76d969
     }
 
     @SuppressWarnings("unchecked")
@@ -151,14 +135,8 @@
         assertThat(bField.size(), equalTo(1));
         assertThat(bField.get("type").toString(), equalTo("keyword"));
 
-<<<<<<< HEAD
         client().prepareIndex("my-index").setId("1").setSource("a", "127.0.0.1").setRefreshPolicy(IMMEDIATE).get();
         assertHitCount(prepareSearch("my-index").setSize(0).setQuery(matchQuery("a.b", "127.0.0.1")), 1L);
-=======
-        prepareIndex("my-index").setId("1").setSource("a", "127.0.0.1").setRefreshPolicy(IMMEDIATE).get();
-        SearchResponse countResponse = prepareSearch("my-index").setSize(0).setQuery(matchQuery("a.b", "127.0.0.1")).get();
-        assertThat(countResponse.getHits().getTotalHits().value, equalTo(1L));
->>>>>>> 1a76d969
     }
 
     private XContentBuilder createMappingSource(String fieldType) throws IOException {
