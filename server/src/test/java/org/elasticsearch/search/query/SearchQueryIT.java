--- conflicted
+++ resolved
@@ -288,14 +288,9 @@
         assertSecondHit(searchResponse, hasId("2"));
         assertThirdHit(searchResponse, hasId("3"));
 
-<<<<<<< HEAD
         searchResponse = client().prepareSearch().setQuery(commonTermsQuery("field1", "the quick brown").cutoffFrequency(3)
                 .lowFreqOperator(Operator.AND)).get();
-        assertThat(searchResponse.getHits().getTotalHits(), equalTo(2L));
-=======
-        searchResponse = client().prepareSearch().setQuery(commonTermsQuery("field1", "the quick brown").cutoffFrequency(3).lowFreqOperator(Operator.AND)).get();
         assertThat(searchResponse.getHits().getTotalHits().value, equalTo(2L));
->>>>>>> ee05ef13
         assertFirstHit(searchResponse, hasId("1"));
         assertSecondHit(searchResponse, hasId("2"));
 
