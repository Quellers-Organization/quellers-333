/*
 * Copyright Elasticsearch B.V. and/or licensed to Elasticsearch B.V. under one
 * or more contributor license agreements. Licensed under the Elastic License
 * 2.0 and the Server Side Public License, v 1; you may not use this file except
 * in compliance with, at your election, the Elastic License 2.0 or the Server
 * Side Public License, v 1.
 */

package org.elasticsearch.search.query;

import org.apache.lucene.analysis.standard.StandardAnalyzer;
import org.apache.lucene.document.Document;
import org.apache.lucene.document.Field.Store;
import org.apache.lucene.document.LatLonDocValuesField;
import org.apache.lucene.document.LatLonPoint;
import org.apache.lucene.document.LongPoint;
import org.apache.lucene.document.NumericDocValuesField;
import org.apache.lucene.document.SortedSetDocValuesField;
import org.apache.lucene.document.StringField;
import org.apache.lucene.document.TextField;
import org.apache.lucene.index.DirectoryReader;
import org.apache.lucene.index.IndexReader;
import org.apache.lucene.index.IndexWriter;
import org.apache.lucene.index.IndexWriterConfig;
import org.apache.lucene.index.LeafReaderContext;
import org.apache.lucene.index.NoMergePolicy;
import org.apache.lucene.index.RandomIndexWriter;
import org.apache.lucene.index.Term;
<<<<<<< HEAD
import org.elasticsearch.lucene.queries.MinDocQuery;
import org.apache.lucene.queries.spans.SpanNearQuery;
import org.apache.lucene.queries.spans.SpanTermQuery;
import org.apache.lucene.search.BooleanClause;
=======
import org.apache.lucene.queries.MinDocQuery;
>>>>>>> c62d8e26
import org.apache.lucene.search.BooleanClause.Occur;
import org.apache.lucene.search.BooleanQuery;
import org.apache.lucene.search.Collector;
import org.apache.lucene.search.ConstantScoreQuery;
import org.apache.lucene.search.DocValuesFieldExistsQuery;
import org.apache.lucene.search.FieldComparator;
import org.apache.lucene.search.FieldDoc;
import org.apache.lucene.search.FilterCollector;
import org.apache.lucene.search.FilterLeafCollector;
import org.apache.lucene.search.IndexSearcher;
import org.apache.lucene.search.LeafCollector;
import org.apache.lucene.search.MatchAllDocsQuery;
import org.apache.lucene.search.MatchNoDocsQuery;
import org.apache.lucene.search.MultiTermQuery;
import org.apache.lucene.search.PrefixQuery;
import org.apache.lucene.search.Query;
import org.apache.lucene.search.ScoreDoc;
import org.apache.lucene.search.Sort;
import org.apache.lucene.search.SortField;
import org.apache.lucene.search.TermQuery;
import org.apache.lucene.search.TopDocs;
import org.apache.lucene.search.TotalHitCountCollector;
import org.apache.lucene.search.TotalHits;
import org.apache.lucene.search.Weight;
import org.apache.lucene.search.join.BitSetProducer;
import org.apache.lucene.search.join.ScoreMode;
import org.apache.lucene.store.Directory;
import org.apache.lucene.util.BytesRef;
import org.apache.lucene.util.FixedBitSet;
import org.elasticsearch.action.search.SearchShardTask;
import org.elasticsearch.index.mapper.DateFieldMapper;
import org.elasticsearch.index.mapper.MappedFieldType;
import org.elasticsearch.index.mapper.NumberFieldMapper;
import org.elasticsearch.index.query.ParsedQuery;
import org.elasticsearch.index.query.SearchExecutionContext;
import org.elasticsearch.index.search.ESToParentBlockJoinQuery;
import org.elasticsearch.index.shard.IndexShard;
import org.elasticsearch.index.shard.IndexShardTestCase;
import org.elasticsearch.search.DocValueFormat;
import org.elasticsearch.search.internal.ContextIndexSearcher;
import org.elasticsearch.search.internal.ScrollContext;
import org.elasticsearch.search.internal.SearchContext;
import org.elasticsearch.search.sort.SortAndFormats;
import org.elasticsearch.tasks.TaskCancelHelper;
import org.elasticsearch.tasks.TaskCancelledException;
import org.elasticsearch.tasks.TaskId;
import org.elasticsearch.test.TestSearchContext;

import java.io.IOException;
import java.util.ArrayList;
import java.util.Collections;
import java.util.List;

import static org.elasticsearch.search.query.TopDocsCollectorContext.hasInfMaxScore;
import static org.hamcrest.Matchers.anyOf;
import static org.hamcrest.Matchers.equalTo;
import static org.hamcrest.Matchers.greaterThan;
import static org.hamcrest.Matchers.greaterThanOrEqualTo;
import static org.hamcrest.Matchers.instanceOf;
import static org.hamcrest.Matchers.lessThan;
import static org.mockito.Mockito.mock;
import static org.mockito.Mockito.when;

public class QueryPhaseTests extends IndexShardTestCase {

    private IndexShard indexShard;

    @Override
    public void setUp() throws Exception {
        super.setUp();
        indexShard = newShard(true);
    }

    @Override
    public void tearDown() throws Exception {
        super.tearDown();
        closeShards(indexShard);
    }

    private void countTestCase(Query query, IndexReader reader, boolean shouldCollectSearch, boolean shouldCollectCount) throws Exception {
        ContextIndexSearcher searcher = shouldCollectSearch ? newContextSearcher(reader) :
            newEarlyTerminationContextSearcher(reader, 0);
        TestSearchContext context = new TestSearchContext(null, indexShard, searcher);
        context.parsedQuery(new ParsedQuery(query));
        context.setSize(0);
        context.setTask(new SearchShardTask(123L, "", "", "", null, Collections.emptyMap()));
        final boolean rescore = QueryPhase.executeInternal(context);
        assertFalse(rescore);

        ContextIndexSearcher countSearcher = shouldCollectCount ? newContextSearcher(reader) :
            newEarlyTerminationContextSearcher(reader, 0);
        assertEquals(countSearcher.count(query), context.queryResult().topDocs().topDocs.totalHits.value);
    }

    private void countTestCase(boolean withDeletions) throws Exception {
        Directory dir = newDirectory();
        IndexWriterConfig iwc = newIndexWriterConfig().setMergePolicy(NoMergePolicy.INSTANCE);
        RandomIndexWriter w = new RandomIndexWriter(random(), dir, iwc);
        final int numDocs = scaledRandomIntBetween(100, 200);
        for (int i = 0; i < numDocs; ++i) {
            Document doc = new Document();
            if (randomBoolean()) {
                doc.add(new StringField("foo", "bar", Store.NO));
                doc.add(new SortedSetDocValuesField("foo", new BytesRef("bar")));
                doc.add(new SortedSetDocValuesField("docValuesOnlyField", new BytesRef("bar")));
                doc.add(new LatLonDocValuesField("latLonDVField", 1.0, 1.0));
                doc.add(new LatLonPoint("latLonDVField", 1.0, 1.0));
            }
            if (randomBoolean()) {
                doc.add(new StringField("foo", "baz", Store.NO));
                doc.add(new SortedSetDocValuesField("foo", new BytesRef("baz")));
            }
            if (withDeletions && (rarely() || i == 0)) {
                doc.add(new StringField("delete", "yes", Store.NO));
            }
            w.addDocument(doc);
        }
        if (withDeletions) {
            w.deleteDocuments(new Term("delete", "yes"));
        }
        final IndexReader reader = w.getReader();
        Query matchAll = new MatchAllDocsQuery();
        Query matchAllCsq = new ConstantScoreQuery(matchAll);
        Query tq = new TermQuery(new Term("foo", "bar"));
        Query tCsq = new ConstantScoreQuery(tq);
        Query dvfeq = new DocValuesFieldExistsQuery("foo");
        Query dvfeq_points = new DocValuesFieldExistsQuery("latLonDVField");
        Query dvfeqCsq = new ConstantScoreQuery(dvfeq);
        // field with doc-values but not indexed will need to collect
        Query dvOnlyfeq = new DocValuesFieldExistsQuery("docValuesOnlyField");
        BooleanQuery bq = new BooleanQuery.Builder()
            .add(matchAll, Occur.SHOULD)
            .add(tq, Occur.MUST)
            .build();

        countTestCase(matchAll, reader, false, false);
        countTestCase(matchAllCsq, reader, false, false);
        countTestCase(tq, reader, withDeletions, withDeletions);
        countTestCase(tCsq, reader, withDeletions, withDeletions);
        countTestCase(dvfeq, reader, withDeletions, true);
        countTestCase(dvfeq_points, reader, withDeletions, true);
        countTestCase(dvfeqCsq, reader, withDeletions, true);
        countTestCase(dvOnlyfeq, reader, true, true);
        countTestCase(bq, reader, true, true);
        reader.close();
        w.close();
        dir.close();
    }

    public void testCountWithoutDeletions() throws Exception {
        countTestCase(false);
    }

    public void testCountWithDeletions() throws Exception {
        countTestCase(true);
    }

    public void testPostFilterDisablesCountOptimization() throws Exception {
        Directory dir = newDirectory();
        final Sort sort = new Sort(new SortField("rank", SortField.Type.INT));
        IndexWriterConfig iwc = newIndexWriterConfig()
            .setIndexSort(sort);
        RandomIndexWriter w = new RandomIndexWriter(random(), dir, iwc);
        Document doc = new Document();
        w.addDocument(doc);
        w.close();

        IndexReader reader = DirectoryReader.open(dir);
        TestSearchContext context =
            new TestSearchContext(null, indexShard, newEarlyTerminationContextSearcher(reader, 0));
        context.setTask(new SearchShardTask(123L, "", "", "", null, Collections.emptyMap()));
        context.parsedQuery(new ParsedQuery(new MatchAllDocsQuery()));

        QueryPhase.executeInternal(context);
        assertEquals(1, context.queryResult().topDocs().topDocs.totalHits.value);

        context.setSearcher(newContextSearcher(reader));
        context.parsedPostFilter(new ParsedQuery(new MatchNoDocsQuery()));
        QueryPhase.executeInternal(context);
        assertEquals(0, context.queryResult().topDocs().topDocs.totalHits.value);
        reader.close();
        dir.close();
    }

    public void testTerminateAfterWithFilter() throws Exception {
        Directory dir = newDirectory();
        final Sort sort = new Sort(new SortField("rank", SortField.Type.INT));
        IndexWriterConfig iwc = newIndexWriterConfig()
            .setIndexSort(sort);
        RandomIndexWriter w = new RandomIndexWriter(random(), dir, iwc);
        Document doc = new Document();
        for (int i = 0; i < 10; i++) {
            doc.add(new StringField("foo", Integer.toString(i), Store.NO));
        }
        w.addDocument(doc);
        w.close();

        IndexReader reader = DirectoryReader.open(dir);
        TestSearchContext context = new TestSearchContext(null, indexShard, newContextSearcher(reader));
        context.setTask(new SearchShardTask(123L, "", "", "", null, Collections.emptyMap()));
        context.parsedQuery(new ParsedQuery(new MatchAllDocsQuery()));
        context.terminateAfter(1);
        context.setSize(10);
        for (int i = 0; i < 10; i++) {
            context.parsedPostFilter(new ParsedQuery(new TermQuery(new Term("foo", Integer.toString(i)))));
            QueryPhase.executeInternal(context);
            assertEquals(1, context.queryResult().topDocs().topDocs.totalHits.value);
            assertThat(context.queryResult().topDocs().topDocs.scoreDocs.length, equalTo(1));
        }
        reader.close();
        dir.close();
    }

    public void testMinScoreDisablesCountOptimization() throws Exception {
        Directory dir = newDirectory();
        final Sort sort = new Sort(new SortField("rank", SortField.Type.INT));
        IndexWriterConfig iwc = newIndexWriterConfig()
            .setIndexSort(sort);
        RandomIndexWriter w = new RandomIndexWriter(random(), dir, iwc);
        Document doc = new Document();
        w.addDocument(doc);
        w.close();

        IndexReader reader = DirectoryReader.open(dir);
        TestSearchContext context =
            new TestSearchContext(null, indexShard, newEarlyTerminationContextSearcher(reader, 0));
        context.parsedQuery(new ParsedQuery(new MatchAllDocsQuery()));
        context.setSize(0);
        context.setTask(new SearchShardTask(123L, "", "", "", null, Collections.emptyMap()));
        QueryPhase.executeInternal(context);
        assertEquals(1, context.queryResult().topDocs().topDocs.totalHits.value);

        context.minimumScore(100);
        QueryPhase.executeInternal(context);
        assertEquals(0, context.queryResult().topDocs().topDocs.totalHits.value);
        reader.close();
        dir.close();
    }

    public void testQueryCapturesThreadPoolStats() throws Exception {
        Directory dir = newDirectory();
        IndexWriterConfig iwc = newIndexWriterConfig();
        RandomIndexWriter w = new RandomIndexWriter(random(), dir, iwc);
        final int numDocs = scaledRandomIntBetween(100, 200);
        for (int i = 0; i < numDocs; ++i) {
            w.addDocument(new Document());
        }
        w.close();
        IndexReader reader = DirectoryReader.open(dir);
        TestSearchContext context = new TestSearchContext(null, indexShard, newContextSearcher(reader));
        context.setTask(new SearchShardTask(123L, "", "", "", null, Collections.emptyMap()));
        context.parsedQuery(new ParsedQuery(new MatchAllDocsQuery()));

        QueryPhase.executeInternal(context);
        QuerySearchResult results = context.queryResult();
        assertThat(results.serviceTimeEWMA(), greaterThanOrEqualTo(0L));
        assertThat(results.nodeQueueSize(), greaterThanOrEqualTo(0));
        reader.close();
        dir.close();
    }

    public void testInOrderScrollOptimization() throws Exception {
        Directory dir = newDirectory();
        final Sort sort = new Sort(new SortField("rank", SortField.Type.INT));
        IndexWriterConfig iwc = newIndexWriterConfig()
            .setIndexSort(sort);
        RandomIndexWriter w = new RandomIndexWriter(random(), dir, iwc);
        final int numDocs = scaledRandomIntBetween(100, 200);
        for (int i = 0; i < numDocs; ++i) {
            w.addDocument(new Document());
        }
        w.close();
        IndexReader reader = DirectoryReader.open(dir);
        ScrollContext scrollContext = new ScrollContext();
        TestSearchContext context = new TestSearchContext(null, indexShard, newContextSearcher(reader), scrollContext);
        context.parsedQuery(new ParsedQuery(new MatchAllDocsQuery()));
        scrollContext.lastEmittedDoc = null;
        scrollContext.maxScore = Float.NaN;
        scrollContext.totalHits = null;
        context.setTask(new SearchShardTask(123L, "", "", "", null, Collections.emptyMap()));
        int size = randomIntBetween(2, 5);
        context.setSize(size);

        QueryPhase.executeInternal(context);
        assertThat(context.queryResult().topDocs().topDocs.totalHits.value, equalTo((long) numDocs));
        assertNull(context.queryResult().terminatedEarly());
        assertThat(context.terminateAfter(), equalTo(0));
        assertThat(context.queryResult().getTotalHits().value, equalTo((long) numDocs));

        context.setSearcher(newEarlyTerminationContextSearcher(reader, size));
        QueryPhase.executeInternal(context);
        assertThat(context.queryResult().topDocs().topDocs.totalHits.value, equalTo((long) numDocs));
        assertThat(context.terminateAfter(), equalTo(size));
        assertThat(context.queryResult().getTotalHits().value, equalTo((long) numDocs));
        assertThat(context.queryResult().topDocs().topDocs.scoreDocs[0].doc, greaterThanOrEqualTo(size));
        reader.close();
        dir.close();
    }

    public void testTerminateAfterEarlyTermination() throws Exception {
        Directory dir = newDirectory();
        IndexWriterConfig iwc = newIndexWriterConfig();
        RandomIndexWriter w = new RandomIndexWriter(random(), dir, iwc);
        final int numDocs = scaledRandomIntBetween(100, 200);
        for (int i = 0; i < numDocs; ++i) {
            Document doc = new Document();
            if (randomBoolean()) {
                doc.add(new StringField("foo", "bar", Store.NO));
            }
            if (randomBoolean()) {
                doc.add(new StringField("foo", "baz", Store.NO));
            }
            doc.add(new NumericDocValuesField("rank", numDocs - i));
            w.addDocument(doc);
        }
        w.close();
        final IndexReader reader = DirectoryReader.open(dir);
        TestSearchContext context = new TestSearchContext(null, indexShard, newContextSearcher(reader));
        context.setTask(new SearchShardTask(123L, "", "", "", null, Collections.emptyMap()));
        context.parsedQuery(new ParsedQuery(new MatchAllDocsQuery()));

        context.terminateAfter(numDocs);
        {
            context.setSize(10);
            TotalHitCountCollector collector = new TotalHitCountCollector();
            context.queryCollectors().put(TotalHitCountCollector.class, collector);
            QueryPhase.executeInternal(context);
            assertFalse(context.queryResult().terminatedEarly());
            assertThat(context.queryResult().topDocs().topDocs.totalHits.value, equalTo((long) numDocs));
            assertThat(context.queryResult().topDocs().topDocs.scoreDocs.length, equalTo(10));
            assertThat(collector.getTotalHits(), equalTo(numDocs));
        }

        context.terminateAfter(1);
        {
            context.setSize(1);
            QueryPhase.executeInternal(context);
            assertTrue(context.queryResult().terminatedEarly());
            assertThat(context.queryResult().topDocs().topDocs.totalHits.value, equalTo(1L));
            assertThat(context.queryResult().topDocs().topDocs.scoreDocs.length, equalTo(1));

            context.setSize(0);
            QueryPhase.executeInternal(context);
            assertTrue(context.queryResult().terminatedEarly());
            assertThat(context.queryResult().topDocs().topDocs.totalHits.value, equalTo(1L));
            assertThat(context.queryResult().topDocs().topDocs.scoreDocs.length, equalTo(0));
        }

        {
            context.setSize(1);
            QueryPhase.executeInternal(context);
            assertTrue(context.queryResult().terminatedEarly());
            assertThat(context.queryResult().topDocs().topDocs.totalHits.value, equalTo(1L));
            assertThat(context.queryResult().topDocs().topDocs.scoreDocs.length, equalTo(1));
        }
        {
            context.setSize(1);
            BooleanQuery bq = new BooleanQuery.Builder()
                .add(new TermQuery(new Term("foo", "bar")), Occur.SHOULD)
                .add(new TermQuery(new Term("foo", "baz")), Occur.SHOULD)
                .build();
            context.parsedQuery(new ParsedQuery(bq));
            QueryPhase.executeInternal(context);
            assertTrue(context.queryResult().terminatedEarly());
            assertThat(context.queryResult().topDocs().topDocs.totalHits.value, equalTo(1L));
            assertThat(context.queryResult().topDocs().topDocs.scoreDocs.length, equalTo(1));

            context.setSize(0);
            context.parsedQuery(new ParsedQuery(bq));
            QueryPhase.executeInternal(context);
            assertTrue(context.queryResult().terminatedEarly());
            assertThat(context.queryResult().topDocs().topDocs.totalHits.value, equalTo(1L));
            assertThat(context.queryResult().topDocs().topDocs.scoreDocs.length, equalTo(0));
        }
        {
            context.setSize(1);
            TotalHitCountCollector collector = new TotalHitCountCollector();
            context.queryCollectors().put(TotalHitCountCollector.class, collector);
            QueryPhase.executeInternal(context);
            assertTrue(context.queryResult().terminatedEarly());
            assertThat(context.queryResult().topDocs().topDocs.totalHits.value, equalTo(1L));
            assertThat(context.queryResult().topDocs().topDocs.scoreDocs.length, equalTo(1));
            assertThat(collector.getTotalHits(), equalTo(1));
            context.queryCollectors().clear();
        }
        {
            context.setSize(0);
            TotalHitCountCollector collector = new TotalHitCountCollector();
            context.queryCollectors().put(TotalHitCountCollector.class, collector);
            QueryPhase.executeInternal(context);
            assertTrue(context.queryResult().terminatedEarly());
            assertThat(context.queryResult().topDocs().topDocs.totalHits.value, equalTo(1L));
            assertThat(context.queryResult().topDocs().topDocs.scoreDocs.length, equalTo(0));
            assertThat(collector.getTotalHits(), equalTo(1));
        }

        // tests with trackTotalHits and terminateAfter
        context.terminateAfter(10);
        context.setSize(0);
        for (int trackTotalHits : new int[] { -1, 3, 76, 100}) {
            context.trackTotalHitsUpTo(trackTotalHits);
            TotalHitCountCollector collector = new TotalHitCountCollector();
            context.queryCollectors().put(TotalHitCountCollector.class, collector);
            QueryPhase.executeInternal(context);
            assertTrue(context.queryResult().terminatedEarly());
            if (trackTotalHits == -1) {
                assertThat(context.queryResult().topDocs().topDocs.totalHits.value, equalTo(0L));
            } else {
                assertThat(context.queryResult().topDocs().topDocs.totalHits.value, equalTo((long) Math.min(trackTotalHits, 10)));
            }
            assertThat(context.queryResult().topDocs().topDocs.scoreDocs.length, equalTo(0));
            assertThat(collector.getTotalHits(), equalTo(10));
        }

        context.terminateAfter(7);
        context.setSize(10);
        for (int trackTotalHits : new int[] { -1, 3, 75, 100}) {
            context.trackTotalHitsUpTo(trackTotalHits);
            EarlyTerminatingCollector collector = new EarlyTerminatingCollector(new TotalHitCountCollector(), 1, false);
            context.queryCollectors().put(EarlyTerminatingCollector.class, collector);
            QueryPhase.executeInternal(context);
            assertTrue(context.queryResult().terminatedEarly());
            if (trackTotalHits == -1) {
                assertThat(context.queryResult().topDocs().topDocs.totalHits.value, equalTo(0L));
            } else {
                assertThat(context.queryResult().topDocs().topDocs.totalHits.value, equalTo(7L));
            }
            assertThat(context.queryResult().topDocs().topDocs.scoreDocs.length, equalTo(7));
        }
        reader.close();
        dir.close();
    }

    public void testIndexSortingEarlyTermination() throws Exception {
        Directory dir = newDirectory();
        final Sort sort = new Sort(new SortField("rank", SortField.Type.INT));
        IndexWriterConfig iwc = newIndexWriterConfig()
            .setIndexSort(sort);
        RandomIndexWriter w = new RandomIndexWriter(random(), dir, iwc);
        final int numDocs = scaledRandomIntBetween(100, 200);
        for (int i = 0; i < numDocs; ++i) {
            Document doc = new Document();
            if (randomBoolean()) {
                doc.add(new StringField("foo", "bar", Store.NO));
            }
            if (randomBoolean()) {
                doc.add(new StringField("foo", "baz", Store.NO));
            }
            doc.add(new NumericDocValuesField("rank", numDocs - i));
            w.addDocument(doc);
        }
        w.close();

        final IndexReader reader = DirectoryReader.open(dir);
        TestSearchContext context = new TestSearchContext(null, indexShard, newContextSearcher(reader));
        context.parsedQuery(new ParsedQuery(new MatchAllDocsQuery()));
        context.setSize(1);
        context.setTask(new SearchShardTask(123L, "", "", "", null, Collections.emptyMap()));
        context.sort(new SortAndFormats(sort, new DocValueFormat[]{DocValueFormat.RAW}));


        QueryPhase.executeInternal(context);
        assertThat(context.queryResult().topDocs().topDocs.totalHits.value, equalTo((long) numDocs));
        assertThat(context.queryResult().topDocs().topDocs.scoreDocs.length, equalTo(1));
        assertThat(context.queryResult().topDocs().topDocs.scoreDocs[0], instanceOf(FieldDoc.class));
        FieldDoc fieldDoc = (FieldDoc) context.queryResult().topDocs().topDocs.scoreDocs[0];
        assertThat(fieldDoc.fields[0], equalTo(1));

        {
            context.parsedPostFilter(new ParsedQuery(new MinDocQuery(1)));
            QueryPhase.executeInternal(context);
            assertNull(context.queryResult().terminatedEarly());
            assertThat(context.queryResult().topDocs().topDocs.totalHits.value, equalTo(numDocs - 1L));
            assertThat(context.queryResult().topDocs().topDocs.scoreDocs.length, equalTo(1));
            assertThat(context.queryResult().topDocs().topDocs.scoreDocs[0], instanceOf(FieldDoc.class));
            assertThat(fieldDoc.fields[0], anyOf(equalTo(1), equalTo(2)));
            context.parsedPostFilter(null);

            final TotalHitCountCollector totalHitCountCollector = new TotalHitCountCollector();
            context.queryCollectors().put(TotalHitCountCollector.class, totalHitCountCollector);
            QueryPhase.executeInternal(context);
            assertNull(context.queryResult().terminatedEarly());
            assertThat(context.queryResult().topDocs().topDocs.totalHits.value, equalTo((long) numDocs));
            assertThat(context.queryResult().topDocs().topDocs.scoreDocs.length, equalTo(1));
            assertThat(context.queryResult().topDocs().topDocs.scoreDocs[0], instanceOf(FieldDoc.class));
            assertThat(fieldDoc.fields[0], anyOf(equalTo(1), equalTo(2)));
            assertThat(totalHitCountCollector.getTotalHits(), equalTo(numDocs));
            context.queryCollectors().clear();
        }

        {
            context.setSearcher(newEarlyTerminationContextSearcher(reader, 1));
            context.trackTotalHitsUpTo(SearchContext.TRACK_TOTAL_HITS_DISABLED);
            QueryPhase.executeInternal(context);
            assertNull(context.queryResult().terminatedEarly());
            assertThat(context.queryResult().topDocs().topDocs.scoreDocs.length, equalTo(1));
            assertThat(context.queryResult().topDocs().topDocs.scoreDocs[0], instanceOf(FieldDoc.class));
            assertThat(fieldDoc.fields[0], anyOf(equalTo(1), equalTo(2)));

            QueryPhase.executeInternal(context);
            assertNull(context.queryResult().terminatedEarly());
            assertThat(context.queryResult().topDocs().topDocs.scoreDocs.length, equalTo(1));
            assertThat(context.queryResult().topDocs().topDocs.scoreDocs[0], instanceOf(FieldDoc.class));
            assertThat(fieldDoc.fields[0], anyOf(equalTo(1), equalTo(2)));
        }
        reader.close();
        dir.close();
    }

    public void testIndexSortScrollOptimization() throws Exception {
        Directory dir = newDirectory();
        final Sort indexSort = new Sort(
            new SortField("rank", SortField.Type.INT),
            new SortField("tiebreaker", SortField.Type.INT)
        );
        IndexWriterConfig iwc = newIndexWriterConfig().setIndexSort(indexSort);
        RandomIndexWriter w = new RandomIndexWriter(random(), dir, iwc);
        final int numDocs = scaledRandomIntBetween(100, 200);
        for (int i = 0; i < numDocs; ++i) {
            Document doc = new Document();
            doc.add(new NumericDocValuesField("rank", random().nextInt()));
            doc.add(new NumericDocValuesField("tiebreaker", i));
            w.addDocument(doc);
        }
        if (randomBoolean()) {
            w.forceMerge(randomIntBetween(1, 10));
        }
        w.close();

        final IndexReader reader = DirectoryReader.open(dir);
        List<SortAndFormats> searchSortAndFormats = new ArrayList<>();
        searchSortAndFormats.add(new SortAndFormats(indexSort, new DocValueFormat[]{DocValueFormat.RAW, DocValueFormat.RAW}));
        // search sort is a prefix of the index sort
        searchSortAndFormats.add(new SortAndFormats(new Sort(indexSort.getSort()[0]), new DocValueFormat[]{DocValueFormat.RAW}));
        for (SortAndFormats searchSortAndFormat : searchSortAndFormats) {
            ScrollContext scrollContext = new ScrollContext();
            TestSearchContext context = new TestSearchContext(null, indexShard, newContextSearcher(reader), scrollContext);
            context.parsedQuery(new ParsedQuery(new MatchAllDocsQuery()));
            scrollContext.lastEmittedDoc = null;
            scrollContext.maxScore = Float.NaN;
            scrollContext.totalHits = null;
            context.setTask(new SearchShardTask(123L, "", "", "", null, Collections.emptyMap()));
            context.setSize(10);
            context.sort(searchSortAndFormat);

            QueryPhase.executeInternal(context);
            assertThat(context.queryResult().topDocs().topDocs.totalHits.value, equalTo((long) numDocs));
            assertNull(context.queryResult().terminatedEarly());
            assertThat(context.terminateAfter(), equalTo(0));
            assertThat(context.queryResult().getTotalHits().value, equalTo((long) numDocs));
            int sizeMinus1 = context.queryResult().topDocs().topDocs.scoreDocs.length - 1;
            FieldDoc lastDoc = (FieldDoc) context.queryResult().topDocs().topDocs.scoreDocs[sizeMinus1];

            context.setSearcher(newEarlyTerminationContextSearcher(reader, 10));
            QueryPhase.executeInternal(context);
            assertNull(context.queryResult().terminatedEarly());
            assertThat(context.queryResult().topDocs().topDocs.totalHits.value, equalTo((long) numDocs));
            assertThat(context.terminateAfter(), equalTo(0));
            assertThat(context.queryResult().getTotalHits().value, equalTo((long) numDocs));
            FieldDoc firstDoc = (FieldDoc) context.queryResult().topDocs().topDocs.scoreDocs[0];
            for (int i = 0; i < searchSortAndFormat.sort.getSort().length; i++) {
                @SuppressWarnings("unchecked")
                FieldComparator<Object> comparator = (FieldComparator<Object>) searchSortAndFormat.sort.getSort()[i].getComparator(1, i);
                int cmp = comparator.compareValues(firstDoc.fields[i], lastDoc.fields[i]);
                if (cmp == 0) {
                    continue;
                }
                assertThat(cmp, equalTo(1));
                break;
            }
        }
        reader.close();
        dir.close();
    }

    public void testDisableTopScoreCollection() throws Exception {
        Directory dir = newDirectory();
        IndexWriterConfig iwc = newIndexWriterConfig(new StandardAnalyzer());
        RandomIndexWriter w = new RandomIndexWriter(random(), dir, iwc);
        Document doc = new Document();
        for (int i = 0; i < 10; i++) {
            doc.clear();
            if (i % 2 == 0) {
                doc.add(new TextField("title", "foo bar", Store.NO));
            } else {
                doc.add(new TextField("title", "foo", Store.NO));
            }
            w.addDocument(doc);
        }
        w.close();

        IndexReader reader = DirectoryReader.open(dir);
        TestSearchContext context = new TestSearchContext(null, indexShard, newContextSearcher(reader));
        context.setTask(new SearchShardTask(123L, "", "", "", null, Collections.emptyMap()));
        Query q = new SpanNearQuery.Builder("title", true)
            .addClause(new SpanTermQuery(new Term("title", "foo")))
            .addClause(new SpanTermQuery(new Term("title", "bar")))
            .build();

        context.parsedQuery(new ParsedQuery(q));
        context.setSize(3);
        context.trackTotalHitsUpTo(3);
        TopDocsCollectorContext topDocsContext = TopDocsCollectorContext.createTopDocsCollectorContext(context, false);
        assertEquals(topDocsContext.create(null).scoreMode(), org.apache.lucene.search.ScoreMode.COMPLETE);
        QueryPhase.executeInternal(context);
        assertEquals(5, context.queryResult().topDocs().topDocs.totalHits.value);
        assertEquals(context.queryResult().topDocs().topDocs.totalHits.relation, TotalHits.Relation.EQUAL_TO);
        assertThat(context.queryResult().topDocs().topDocs.scoreDocs.length, equalTo(3));


        context.sort(new SortAndFormats(new Sort(new SortField("other", SortField.Type.INT)),
            new DocValueFormat[]{DocValueFormat.RAW}));
        topDocsContext = TopDocsCollectorContext.createTopDocsCollectorContext(context, false);
        assertEquals(topDocsContext.create(null).scoreMode(), org.apache.lucene.search.ScoreMode.TOP_DOCS);
        QueryPhase.executeInternal(context);
        assertEquals(5, context.queryResult().topDocs().topDocs.totalHits.value);
        assertThat(context.queryResult().topDocs().topDocs.scoreDocs.length, equalTo(3));
        assertEquals(context.queryResult().topDocs().topDocs.totalHits.relation, TotalHits.Relation.GREATER_THAN_OR_EQUAL_TO);

        reader.close();
        dir.close();
    }

    public void testNumericSortOptimization() throws Exception {
        final String fieldNameLong = "long-field";
        final String fieldNameDate = "date-field";
        MappedFieldType fieldTypeLong = new NumberFieldMapper.NumberFieldType(fieldNameLong, NumberFieldMapper.NumberType.LONG);
        MappedFieldType fieldTypeDate = new DateFieldMapper.DateFieldType(fieldNameDate);
        SearchExecutionContext searchExecutionContext = mock(SearchExecutionContext.class);
        when(searchExecutionContext.getFieldType(fieldNameLong)).thenReturn(fieldTypeLong);
        when(searchExecutionContext.getFieldType(fieldNameDate)).thenReturn(fieldTypeDate);
        // enough docs to have a tree with several leaf nodes
        final int numDocs = atLeast(3500 * 2);
        Directory dir = newDirectory();
        IndexWriter writer = new IndexWriter(dir, new IndexWriterConfig(null));
        long startLongValue = randomLongBetween(-10000000L, 10000000L);
        long longValue = startLongValue;
        long dateValue = randomLongBetween(0, 3000000000000L);

        for (int i = 1; i <= numDocs; ++i) {
            Document doc = new Document();
            doc.add(new LongPoint(fieldNameLong, longValue));
            doc.add(new NumericDocValuesField(fieldNameLong, longValue));
            doc.add(new LongPoint(fieldNameDate, dateValue));
            doc.add(new NumericDocValuesField(fieldNameDate, dateValue));
            writer.addDocument(doc);
            longValue++;
            dateValue++;
            if (i % 3500 == 0) writer.flush();
        }
        writer.close();

        final IndexReader reader = DirectoryReader.open(dir);

        final SortField sortFieldLong = new SortField(fieldNameLong, SortField.Type.LONG);
        final SortField sortFieldDate = new SortField(fieldNameDate, SortField.Type.LONG);
        sortFieldLong.setMissingValue(Long.MAX_VALUE);
        sortFieldDate.setMissingValue(Long.MAX_VALUE);
        final Sort sortLong = new Sort(sortFieldLong);
        final Sort sortDate = new Sort(sortFieldDate);
        final Sort sortLongDate = new Sort(sortFieldLong, sortFieldDate);
        final Sort sortDateLong = new Sort(sortFieldDate, sortFieldLong);
        final DocValueFormat dvFormatDate = fieldTypeDate.docValueFormat(null, null);
        final SortAndFormats formatsLong = new SortAndFormats(sortLong, new DocValueFormat[]{DocValueFormat.RAW});
        final SortAndFormats formatsDate = new SortAndFormats(sortDate, new DocValueFormat[]{dvFormatDate});
        final SortAndFormats formatsLongDate = new SortAndFormats(sortLongDate, new DocValueFormat[]{DocValueFormat.RAW, dvFormatDate});
        final SortAndFormats formatsDateLong = new SortAndFormats(sortDateLong, new DocValueFormat[]{dvFormatDate, DocValueFormat.RAW});

        Query q = LongPoint.newRangeQuery(fieldNameLong, startLongValue, startLongValue + numDocs);
        final ParsedQuery query = new ParsedQuery(q);
        final SearchShardTask task = new SearchShardTask(123L, "", "", "", null, Collections.emptyMap());

        // 1. Test sort optimization on long field
        {
            TestSearchContext searchContext = new TestSearchContext(
                searchExecutionContext, indexShard, newContextSearcher(reader));
            searchContext.sort(formatsLong);
            searchContext.parsedQuery(query);
            searchContext.setTask(task);
            searchContext.trackTotalHitsUpTo(10);
            searchContext.setSize(10);
            QueryPhase.executeInternal(searchContext);
            assertTrue(searchContext.sort().sort.getSort()[0].getCanUsePoints());
            assertSortResults(searchContext.queryResult().topDocs().topDocs, numDocs, false);
        }

        // 2. Test sort optimization on long field with after
        {
            TestSearchContext searchContext = new TestSearchContext(
                searchExecutionContext, indexShard, newContextSearcher(reader));
            int afterDoc = (int) randomLongBetween(0, 30);
            long afterValue = startLongValue + afterDoc;
            FieldDoc after = new FieldDoc(afterDoc, Float.NaN, new Long[] {afterValue});
            searchContext.searchAfter(after);
            searchContext.sort(formatsLong);
            searchContext.parsedQuery(query);
            searchContext.setTask(task);
            searchContext.trackTotalHitsUpTo(10);
            searchContext.setSize(10);
            QueryPhase.executeInternal(searchContext);
            assertTrue(searchContext.sort().sort.getSort()[0].getCanUsePoints());
            final TopDocs topDocs = searchContext.queryResult().topDocs().topDocs;
            long firstResult = (long) ((FieldDoc) topDocs.scoreDocs[0]).fields[0];
            assertThat(firstResult, greaterThan(afterValue));
            assertSortResults(topDocs, numDocs, false);
        }

        // 3. Test sort optimization on long field + date field
        {
            TestSearchContext searchContext = new TestSearchContext(
                searchExecutionContext, indexShard, newContextSearcher(reader));
            searchContext.sort(formatsLongDate);
            searchContext.parsedQuery(query);
            searchContext.setTask(task);
            searchContext.trackTotalHitsUpTo(10);
            searchContext.setSize(10);
            QueryPhase.executeInternal(searchContext);
            assertTrue(searchContext.sort().sort.getSort()[0].getCanUsePoints());
            assertSortResults(searchContext.queryResult().topDocs().topDocs, numDocs, true);
        }

        // 4. Test sort optimization on date field
        {
            TestSearchContext searchContext = new TestSearchContext(
                searchExecutionContext, indexShard, newContextSearcher(reader));
            searchContext.sort(formatsDate);
            searchContext.parsedQuery(query);
            searchContext.setTask(task);
            searchContext.trackTotalHitsUpTo(10);
            searchContext.setSize(10);
            QueryPhase.executeInternal(searchContext);
            assertTrue(searchContext.sort().sort.getSort()[0].getCanUsePoints());
            assertSortResults(searchContext.queryResult().topDocs().topDocs, numDocs, false);
        }

        // 5. Test sort optimization on date field + long field
        {
            TestSearchContext searchContext = new TestSearchContext(
                searchExecutionContext, indexShard, newContextSearcher(reader));
            searchContext.sort(formatsDateLong);
            searchContext.parsedQuery(query);
            searchContext.setTask(task);
            searchContext.trackTotalHitsUpTo(10);
            searchContext.setSize(10);
            QueryPhase.executeInternal(searchContext);
            assertTrue(searchContext.sort().sort.getSort()[0].getCanUsePoints());
            assertSortResults(searchContext.queryResult().topDocs().topDocs, (long) numDocs, true);
        }

        // 6. Test sort optimization on when from > 0 and size = 0
        {
            TestSearchContext searchContext = new TestSearchContext(
                searchExecutionContext, indexShard, newContextSearcher(reader));
            searchContext.sort(formatsLong);
            searchContext.parsedQuery(query);
            searchContext.setTask(task);
            searchContext.trackTotalHitsUpTo(10);
            searchContext.from(5);
            searchContext.setSize(0);
            QueryPhase.executeInternal(searchContext);
            assertTrue(searchContext.sort().sort.getSort()[0].getCanUsePoints());
            assertSortResults(searchContext.queryResult().topDocs().topDocs, (long) numDocs, false);
        }

        // 7. Test that sort optimization doesn't break a case where from = 0 and size= 0
        {
            TestSearchContext searchContext = new TestSearchContext(
                searchExecutionContext, indexShard, newContextSearcher(reader));
            searchContext.sort(formatsLong);
            searchContext.parsedQuery(query);
            searchContext.setTask(task);
            searchContext.setSize(0);
            QueryPhase.executeInternal(searchContext);
        }

        reader.close();
        dir.close();
    }

    public void testMaxScoreQueryVisitor() {
        BitSetProducer producer = context -> new FixedBitSet(1);
        Query query = new ESToParentBlockJoinQuery(new MatchAllDocsQuery(), producer, ScoreMode.Avg, "nested");
        assertTrue(hasInfMaxScore(query));

        query = new ESToParentBlockJoinQuery(new MatchAllDocsQuery(), producer, ScoreMode.None, "nested");
        assertFalse(hasInfMaxScore(query));


        for (Occur occur : Occur.values()) {
            query = new BooleanQuery.Builder()
                .add(new ESToParentBlockJoinQuery(new MatchAllDocsQuery(), producer, ScoreMode.Avg, "nested"), occur)
                .build();
            if (occur == Occur.MUST) {
                assertTrue(hasInfMaxScore(query));
            } else {
                assertFalse(hasInfMaxScore(query));
            }

            query = new BooleanQuery.Builder()
                .add(new BooleanQuery.Builder()
                    .add(new ESToParentBlockJoinQuery(new MatchAllDocsQuery(), producer, ScoreMode.Avg, "nested"), occur)
                    .build(), occur)
                .build();
            if (occur == Occur.MUST) {
                assertTrue(hasInfMaxScore(query));
            } else {
                assertFalse(hasInfMaxScore(query));
            }

            query = new BooleanQuery.Builder()
                .add(new BooleanQuery.Builder()
                    .add(new ESToParentBlockJoinQuery(new MatchAllDocsQuery(), producer, ScoreMode.Avg, "nested"), occur)
                    .build(), Occur.FILTER)
                .build();
            assertFalse(hasInfMaxScore(query));

            query = new BooleanQuery.Builder()
                .add(new BooleanQuery.Builder()
                    .add(new SpanTermQuery(new Term("field", "foo")), occur)
                    .add(new ESToParentBlockJoinQuery(new MatchAllDocsQuery(), producer, ScoreMode.Avg, "nested"), occur)
                    .build(), occur)
                .build();
            if (occur == Occur.MUST) {
                assertTrue(hasInfMaxScore(query));
            } else {
                assertFalse(hasInfMaxScore(query));
            }
        }
    }

    // assert score docs are in order and their number is as expected
    private void assertSortResults(TopDocs topDocs, long totalNumDocs, boolean isDoubleSort) {
        assertEquals(TotalHits.Relation.GREATER_THAN_OR_EQUAL_TO, topDocs.totalHits.relation);
        assertThat(topDocs.totalHits.value, lessThan(totalNumDocs)); // we collected less docs than total number
        long cur1, cur2;
        long prev1 = Long.MIN_VALUE;
        long prev2 = Long.MIN_VALUE;
        for (ScoreDoc scoreDoc : topDocs.scoreDocs) {
            cur1 = (long) ((FieldDoc) scoreDoc).fields[0];
            assertThat(cur1, greaterThan(prev1)); // test that docs are properly sorted on the first sort
            if (isDoubleSort) {
                cur2 = (long) ((FieldDoc) scoreDoc).fields[1];
                if (cur1 == prev1) {
                    assertThat(cur2, greaterThan(prev2)); // test that docs are properly sorted on the secondary sort
                }
                prev2 = cur2;
            }
            prev1 = cur1;
        }
    }

    public void testMinScore() throws Exception {
        Directory dir = newDirectory();
        IndexWriterConfig iwc = newIndexWriterConfig();
        RandomIndexWriter w = new RandomIndexWriter(random(), dir, iwc);
        for (int i = 0; i < 10; i++) {
            Document doc = new Document();
            doc.add(new StringField("foo", "bar", Store.NO));
            doc.add(new StringField("filter", "f1", Store.NO));
            w.addDocument(doc);
        }
        w.close();

        IndexReader reader = DirectoryReader.open(dir);
        TestSearchContext context = new TestSearchContext(null, indexShard, newContextSearcher(reader));
        context.parsedQuery(new ParsedQuery(
            new BooleanQuery.Builder()
                .add(new TermQuery(new Term("foo", "bar")), Occur.MUST)
                .add(new TermQuery(new Term("filter", "f1")), Occur.SHOULD)
                .build()
        ));
        context.minimumScore(0.01f);
        context.setTask(new SearchShardTask(123L, "", "", "", null, Collections.emptyMap()));
        context.setSize(1);
        context.trackTotalHitsUpTo(5);

        QueryPhase.executeInternal(context);
        assertEquals(10, context.queryResult().topDocs().topDocs.totalHits.value);

        reader.close();
        dir.close();
    }

    public void testCancellationDuringPreprocess() throws IOException {
        try (Directory dir = newDirectory();
             RandomIndexWriter w = new RandomIndexWriter(random(), dir, newIndexWriterConfig())) {

            for (int i = 0; i < 10; i++) {
                Document doc = new Document();
                doc.add(new StringField("foo", "a".repeat(i), Store.NO));
                w.addDocument(doc);
            }
            w.flush();
            w.close();

            try (IndexReader reader = DirectoryReader.open(dir)) {
                TestSearchContext context = new TestSearchContextWithRewriteAndCancellation(
                    null, indexShard, newContextSearcher(reader));
                PrefixQuery prefixQuery = new PrefixQuery(new Term("foo", "a"));
                prefixQuery.setRewriteMethod(MultiTermQuery.SCORING_BOOLEAN_REWRITE);
                context.parsedQuery(new ParsedQuery(prefixQuery));
                SearchShardTask task = new SearchShardTask(randomLong(), "transport", "", "", TaskId.EMPTY_TASK_ID, Collections.emptyMap());
                TaskCancelHelper.cancel(task, "simulated");
                context.setTask(task);
                expectThrows(TaskCancelledException.class, () -> new QueryPhase().preProcess(context));
            }
        }
    }

    private static class TestSearchContextWithRewriteAndCancellation extends TestSearchContext {

        private TestSearchContextWithRewriteAndCancellation(SearchExecutionContext searchExecutionContext,
                                                            IndexShard indexShard,
                                                            ContextIndexSearcher searcher) {
            super(searchExecutionContext, indexShard, searcher);
        }

        @Override
        public void preProcess(boolean rewrite) {
            try {
                searcher().rewrite(query());
            } catch (IOException e) {
                fail("IOException shouldn't be thrown");
            }
        }

        @Override
        public boolean lowLevelCancellation() {
            return true;
        }
    }

    private static ContextIndexSearcher newContextSearcher(IndexReader reader) throws IOException {
        return new ContextIndexSearcher(reader, IndexSearcher.getDefaultSimilarity(),
            IndexSearcher.getDefaultQueryCache(), IndexSearcher.getDefaultQueryCachingPolicy(), true);
    }

    private static ContextIndexSearcher newEarlyTerminationContextSearcher(IndexReader reader, int size) throws IOException {
        return new ContextIndexSearcher(reader, IndexSearcher.getDefaultSimilarity(),
            IndexSearcher.getDefaultQueryCache(), IndexSearcher.getDefaultQueryCachingPolicy(), true) {

            @Override
            public void search(List<LeafReaderContext> leaves, Weight weight, Collector collector) throws IOException {
                final Collector in = new AssertingEarlyTerminationFilterCollector(collector, size);
                super.search(leaves, weight, in);
            }
        };
    }

    private static class AssertingEarlyTerminationFilterCollector extends FilterCollector {
        private final int size;

        AssertingEarlyTerminationFilterCollector(Collector in, int size) {
            super(in);
            this.size = size;
        }

        @Override
        public LeafCollector getLeafCollector(LeafReaderContext context) throws IOException {
            final LeafCollector in = super.getLeafCollector(context);
            return new FilterLeafCollector(in) {
                int collected;

                @Override
                public void collect(int doc) throws IOException {
                    assert collected <= size : "should not collect more than " + size + " doc per segment, got " + collected;
                    ++collected;
                    super.collect(doc);
                }
            };
        }
    }
}<|MERGE_RESOLUTION|>--- conflicted
+++ resolved
@@ -26,14 +26,8 @@
 import org.apache.lucene.index.NoMergePolicy;
 import org.apache.lucene.index.RandomIndexWriter;
 import org.apache.lucene.index.Term;
-<<<<<<< HEAD
-import org.elasticsearch.lucene.queries.MinDocQuery;
 import org.apache.lucene.queries.spans.SpanNearQuery;
 import org.apache.lucene.queries.spans.SpanTermQuery;
-import org.apache.lucene.search.BooleanClause;
-=======
-import org.apache.lucene.queries.MinDocQuery;
->>>>>>> c62d8e26
 import org.apache.lucene.search.BooleanClause.Occur;
 import org.apache.lucene.search.BooleanQuery;
 import org.apache.lucene.search.Collector;
@@ -72,6 +66,7 @@
 import org.elasticsearch.index.search.ESToParentBlockJoinQuery;
 import org.elasticsearch.index.shard.IndexShard;
 import org.elasticsearch.index.shard.IndexShardTestCase;
+import org.elasticsearch.lucene.queries.MinDocQuery;
 import org.elasticsearch.search.DocValueFormat;
 import org.elasticsearch.search.internal.ContextIndexSearcher;
 import org.elasticsearch.search.internal.ScrollContext;
@@ -716,7 +711,7 @@
             searchContext.trackTotalHitsUpTo(10);
             searchContext.setSize(10);
             QueryPhase.executeInternal(searchContext);
-            assertTrue(searchContext.sort().sort.getSort()[0].getCanUsePoints());
+            assertTrue(searchContext.sort().sort.getSort()[0].getOptimizeSortWithPoints());
             assertSortResults(searchContext.queryResult().topDocs().topDocs, numDocs, false);
         }
 
@@ -734,7 +729,7 @@
             searchContext.trackTotalHitsUpTo(10);
             searchContext.setSize(10);
             QueryPhase.executeInternal(searchContext);
-            assertTrue(searchContext.sort().sort.getSort()[0].getCanUsePoints());
+            assertTrue(searchContext.sort().sort.getSort()[0].getOptimizeSortWithPoints());
             final TopDocs topDocs = searchContext.queryResult().topDocs().topDocs;
             long firstResult = (long) ((FieldDoc) topDocs.scoreDocs[0]).fields[0];
             assertThat(firstResult, greaterThan(afterValue));
@@ -751,7 +746,7 @@
             searchContext.trackTotalHitsUpTo(10);
             searchContext.setSize(10);
             QueryPhase.executeInternal(searchContext);
-            assertTrue(searchContext.sort().sort.getSort()[0].getCanUsePoints());
+            assertTrue(searchContext.sort().sort.getSort()[0].getOptimizeSortWithPoints());
             assertSortResults(searchContext.queryResult().topDocs().topDocs, numDocs, true);
         }
 
@@ -765,7 +760,7 @@
             searchContext.trackTotalHitsUpTo(10);
             searchContext.setSize(10);
             QueryPhase.executeInternal(searchContext);
-            assertTrue(searchContext.sort().sort.getSort()[0].getCanUsePoints());
+            assertTrue(searchContext.sort().sort.getSort()[0].getOptimizeSortWithPoints());
             assertSortResults(searchContext.queryResult().topDocs().topDocs, numDocs, false);
         }
 
@@ -779,7 +774,7 @@
             searchContext.trackTotalHitsUpTo(10);
             searchContext.setSize(10);
             QueryPhase.executeInternal(searchContext);
-            assertTrue(searchContext.sort().sort.getSort()[0].getCanUsePoints());
+            assertTrue(searchContext.sort().sort.getSort()[0].getOptimizeSortWithPoints());
             assertSortResults(searchContext.queryResult().topDocs().topDocs, (long) numDocs, true);
         }
 
@@ -794,7 +789,7 @@
             searchContext.from(5);
             searchContext.setSize(0);
             QueryPhase.executeInternal(searchContext);
-            assertTrue(searchContext.sort().sort.getSort()[0].getCanUsePoints());
+            assertTrue(searchContext.sort().sort.getSort()[0].getOptimizeSortWithPoints());
             assertSortResults(searchContext.queryResult().topDocs().topDocs, (long) numDocs, false);
         }
 
