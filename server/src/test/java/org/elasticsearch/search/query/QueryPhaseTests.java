/*
 * Copyright Elasticsearch B.V. and/or licensed to Elasticsearch B.V. under one
 * or more contributor license agreements. Licensed under the Elastic License
 * 2.0 and the Server Side Public License, v 1; you may not use this file except
 * in compliance with, at your election, the Elastic License 2.0 or the Server
 * Side Public License, v 1.
 */

package org.elasticsearch.search.query;

import org.apache.lucene.analysis.standard.StandardAnalyzer;
import org.apache.lucene.document.Document;
import org.apache.lucene.document.Field.Store;
import org.apache.lucene.document.LatLonDocValuesField;
import org.apache.lucene.document.LatLonPoint;
import org.apache.lucene.document.LongPoint;
import org.apache.lucene.document.NumericDocValuesField;
import org.apache.lucene.document.SortedSetDocValuesField;
import org.apache.lucene.document.StringField;
import org.apache.lucene.document.TextField;
import org.apache.lucene.index.DirectoryReader;
import org.apache.lucene.index.IndexReader;
import org.apache.lucene.index.IndexWriter;
import org.apache.lucene.index.IndexWriterConfig;
import org.apache.lucene.index.LeafReaderContext;
import org.apache.lucene.index.NoMergePolicy;
import org.apache.lucene.index.Term;
import org.apache.lucene.queries.spans.SpanNearQuery;
import org.apache.lucene.queries.spans.SpanTermQuery;
import org.apache.lucene.search.BooleanClause.Occur;
import org.apache.lucene.search.BooleanQuery;
import org.apache.lucene.search.Collector;
import org.apache.lucene.search.ConstantScoreQuery;
import org.apache.lucene.search.FieldComparator;
import org.apache.lucene.search.FieldDoc;
import org.apache.lucene.search.FieldExistsQuery;
import org.apache.lucene.search.FilterCollector;
import org.apache.lucene.search.FilterLeafCollector;
import org.apache.lucene.search.IndexSearcher;
import org.apache.lucene.search.LeafCollector;
import org.apache.lucene.search.MatchAllDocsQuery;
import org.apache.lucene.search.MatchNoDocsQuery;
import org.apache.lucene.search.MultiTermQuery;
import org.apache.lucene.search.PrefixQuery;
import org.apache.lucene.search.Query;
import org.apache.lucene.search.ScoreDoc;
import org.apache.lucene.search.Sort;
import org.apache.lucene.search.SortField;
import org.apache.lucene.search.TermQuery;
import org.apache.lucene.search.TopDocs;
import org.apache.lucene.search.TotalHitCountCollector;
import org.apache.lucene.search.TotalHits;
import org.apache.lucene.search.Weight;
import org.apache.lucene.search.join.BitSetProducer;
import org.apache.lucene.search.join.ScoreMode;
import org.apache.lucene.store.Directory;
import org.apache.lucene.tests.index.RandomIndexWriter;
import org.apache.lucene.util.BytesRef;
import org.apache.lucene.util.FixedBitSet;
import org.elasticsearch.action.search.SearchShardTask;
import org.elasticsearch.index.mapper.DateFieldMapper;
import org.elasticsearch.index.mapper.MappedFieldType;
import org.elasticsearch.index.mapper.NumberFieldMapper;
import org.elasticsearch.index.query.ParsedQuery;
import org.elasticsearch.index.query.SearchExecutionContext;
import org.elasticsearch.index.search.ESToParentBlockJoinQuery;
import org.elasticsearch.index.shard.IndexShard;
import org.elasticsearch.index.shard.IndexShardTestCase;
import org.elasticsearch.lucene.queries.MinDocQuery;
import org.elasticsearch.search.DocValueFormat;
import org.elasticsearch.search.internal.ContextIndexSearcher;
import org.elasticsearch.search.internal.ScrollContext;
import org.elasticsearch.search.internal.SearchContext;
import org.elasticsearch.search.sort.SortAndFormats;
import org.elasticsearch.tasks.TaskCancelHelper;
import org.elasticsearch.tasks.TaskCancelledException;
import org.elasticsearch.tasks.TaskId;
import org.elasticsearch.test.TestSearchContext;

import java.io.IOException;
import java.util.ArrayList;
import java.util.Collections;
import java.util.List;
import java.util.function.IntUnaryOperator;

<<<<<<< HEAD
import static org.elasticsearch.search.query.TopDocsCollectorManagerContext.hasInfMaxScore;
=======
import static org.elasticsearch.search.query.TopDocsCollectorFactory.hasInfMaxScore;
>>>>>>> 8e15a1a7
import static org.hamcrest.Matchers.anyOf;
import static org.hamcrest.Matchers.arrayWithSize;
import static org.hamcrest.Matchers.equalTo;
import static org.hamcrest.Matchers.greaterThan;
import static org.hamcrest.Matchers.greaterThanOrEqualTo;
import static org.hamcrest.Matchers.instanceOf;
import static org.hamcrest.Matchers.lessThan;
import static org.mockito.Mockito.mock;
import static org.mockito.Mockito.when;

public class QueryPhaseTests extends IndexShardTestCase {

    private IndexShard indexShard;

    @Override
    public void setUp() throws Exception {
        super.setUp();
        indexShard = newShard(true);
    }

    @Override
    public void tearDown() throws Exception {
        super.tearDown();
        closeShards(indexShard);
    }

    private void countTestCase(Query query, IndexReader reader, boolean shouldCollectSearch, boolean shouldCollectCount) throws Exception {
        ContextIndexSearcher searcher = shouldCollectSearch ? newContextSearcher(reader) : newEarlyTerminationContextSearcher(reader, 0);
        TestSearchContext context = new TestSearchContext(null, indexShard, searcher);
        context.parsedQuery(new ParsedQuery(query));
        context.setSize(0);
        context.setTask(new SearchShardTask(123L, "", "", "", null, Collections.emptyMap()));
        QueryPhase.executeInternal(context);

        ContextIndexSearcher countSearcher = shouldCollectCount
            ? newContextSearcher(reader)
            : newEarlyTerminationContextSearcher(reader, 0);
        assertEquals(countSearcher.count(query), context.queryResult().topDocs().topDocs.totalHits.value);
    }

    private void countTestCase(boolean withDeletions) throws Exception {
        Directory dir = newDirectory();
        IndexWriterConfig iwc = newIndexWriterConfig().setMergePolicy(NoMergePolicy.INSTANCE);
        RandomIndexWriter w = new RandomIndexWriter(random(), dir, iwc);
        final int numDocs = scaledRandomIntBetween(100, 200);
        for (int i = 0; i < numDocs; ++i) {
            Document doc = new Document();
            if (randomBoolean()) {
                doc.add(new StringField("foo", "bar", Store.NO));
                doc.add(new SortedSetDocValuesField("foo", new BytesRef("bar")));
                doc.add(new SortedSetDocValuesField("docValuesOnlyField", new BytesRef("bar")));
                doc.add(new LatLonDocValuesField("latLonDVField", 1.0, 1.0));
                doc.add(new LatLonPoint("latLonDVField", 1.0, 1.0));
            }
            if (randomBoolean()) {
                doc.add(new StringField("foo", "baz", Store.NO));
                doc.add(new SortedSetDocValuesField("foo", new BytesRef("baz")));
            }
            if (withDeletions && (rarely() || i == 0)) {
                doc.add(new StringField("delete", "yes", Store.NO));
            }
            w.addDocument(doc);
        }
        if (withDeletions) {
            w.deleteDocuments(new Term("delete", "yes"));
        }
        final IndexReader reader = w.getReader();
        Query matchAll = new MatchAllDocsQuery();
        Query matchAllCsq = new ConstantScoreQuery(matchAll);
        Query tq = new TermQuery(new Term("foo", "bar"));
        Query tCsq = new ConstantScoreQuery(tq);
        Query feq = new FieldExistsQuery("foo");
        Query feq_points = new FieldExistsQuery("latLonDVField");
        Query feqCsq = new ConstantScoreQuery(feq);
        // field with doc-values but not indexed will need to collect
        Query dvOnlyfeq = new FieldExistsQuery("docValuesOnlyField");
        BooleanQuery bq = new BooleanQuery.Builder().add(matchAll, Occur.SHOULD).add(tq, Occur.MUST).build();

        countTestCase(matchAll, reader, false, false);
        countTestCase(matchAllCsq, reader, false, false);
        countTestCase(tq, reader, withDeletions, withDeletions);
        countTestCase(tCsq, reader, withDeletions, withDeletions);
        countTestCase(feq, reader, withDeletions, true);
        countTestCase(feq_points, reader, withDeletions, true);
        countTestCase(feqCsq, reader, withDeletions, true);
        countTestCase(dvOnlyfeq, reader, true, true);
        countTestCase(bq, reader, true, true);
        reader.close();
        w.close();
        dir.close();
    }

    public void testCountWithoutDeletions() throws Exception {
        countTestCase(false);
    }

    public void testCountWithDeletions() throws Exception {
        countTestCase(true);
    }

    public void testPostFilterDisablesCountOptimization() throws Exception {
        Directory dir = newDirectory();
        final Sort sort = new Sort(new SortField("rank", SortField.Type.INT));
        IndexWriterConfig iwc = newIndexWriterConfig().setIndexSort(sort);
        RandomIndexWriter w = new RandomIndexWriter(random(), dir, iwc);
        Document doc = new Document();
        w.addDocument(doc);
        w.close();

        IndexReader reader = DirectoryReader.open(dir);
        TestSearchContext context = new TestSearchContext(null, indexShard, newEarlyTerminationContextSearcher(reader, 0));
        context.setTask(new SearchShardTask(123L, "", "", "", null, Collections.emptyMap()));
        context.parsedQuery(new ParsedQuery(new MatchAllDocsQuery()));
        context.setSize(10);

        QueryPhase.executeInternal(context);
        assertEquals(1, context.queryResult().topDocs().topDocs.totalHits.value);
        assertEquals(TotalHits.Relation.EQUAL_TO, context.queryResult().topDocs().topDocs.totalHits.relation);

        context.setSearcher(newContextSearcher(reader));
        context.parsedPostFilter(new ParsedQuery(new MatchNoDocsQuery()));
        QueryPhase.executeInternal(context);
        assertEquals(0, context.queryResult().topDocs().topDocs.totalHits.value);
        assertEquals(TotalHits.Relation.EQUAL_TO, context.queryResult().topDocs().topDocs.totalHits.relation);

        context.setSize(0);
        QueryPhase.executeInternal(context);
        assertEquals(0, context.queryResult().topDocs().topDocs.totalHits.value);
        assertEquals(TotalHits.Relation.EQUAL_TO, context.queryResult().topDocs().topDocs.totalHits.relation);
        reader.close();
        dir.close();
    }

    public void testTerminateAfterWithFilter() throws Exception {
        Directory dir = newDirectory();
        final Sort sort = new Sort(new SortField("rank", SortField.Type.INT));
        IndexWriterConfig iwc = newIndexWriterConfig().setIndexSort(sort);
        RandomIndexWriter w = new RandomIndexWriter(random(), dir, iwc);
        Document doc = new Document();
        for (int i = 0; i < 10; i++) {
            doc.add(new StringField("foo", Integer.toString(i), Store.NO));
        }
        w.addDocument(doc);
        w.close();

        IndexReader reader = DirectoryReader.open(dir);
        TestSearchContext context = new TestSearchContext(null, indexShard, newContextSearcher(reader));
        context.setTask(new SearchShardTask(123L, "", "", "", null, Collections.emptyMap()));
        context.parsedQuery(new ParsedQuery(new MatchAllDocsQuery()));
        context.terminateAfter(1);
        context.setSize(10);
        for (int i = 0; i < 10; i++) {
            context.parsedPostFilter(new ParsedQuery(new TermQuery(new Term("foo", Integer.toString(i)))));
            QueryPhase.executeInternal(context);
            assertEquals(1, context.queryResult().topDocs().topDocs.totalHits.value);
            assertEquals(TotalHits.Relation.EQUAL_TO, context.queryResult().topDocs().topDocs.totalHits.relation);
            assertThat(context.queryResult().topDocs().topDocs.scoreDocs.length, equalTo(1));
        }
        reader.close();
        dir.close();
    }

    public void testMinScoreDisablesCountOptimization() throws Exception {
        Directory dir = newDirectory();
        final Sort sort = new Sort(new SortField("rank", SortField.Type.INT));
        IndexWriterConfig iwc = newIndexWriterConfig().setIndexSort(sort);
        RandomIndexWriter w = new RandomIndexWriter(random(), dir, iwc);
        Document doc = new Document();
        w.addDocument(doc);
        w.close();

        IndexReader reader = DirectoryReader.open(dir);
        TestSearchContext context = new TestSearchContext(null, indexShard, newEarlyTerminationContextSearcher(reader, 0));
        context.parsedQuery(new ParsedQuery(new MatchAllDocsQuery()));
        context.setSize(0);
        context.setTask(new SearchShardTask(123L, "", "", "", null, Collections.emptyMap()));
        QueryPhase.executeInternal(context);
        assertEquals(1, context.queryResult().topDocs().topDocs.totalHits.value);
        assertEquals(TotalHits.Relation.EQUAL_TO, context.queryResult().topDocs().topDocs.totalHits.relation);

        context.minimumScore(100);
        QueryPhase.executeInternal(context);
        assertEquals(0, context.queryResult().topDocs().topDocs.totalHits.value);
        assertEquals(TotalHits.Relation.EQUAL_TO, context.queryResult().topDocs().topDocs.totalHits.relation);

        context.setSize(10);
        QueryPhase.executeInternal(context);
        assertEquals(0, context.queryResult().topDocs().topDocs.totalHits.value);
        assertEquals(TotalHits.Relation.EQUAL_TO, context.queryResult().topDocs().topDocs.totalHits.relation);

        reader.close();
        dir.close();
    }

    public void testQueryCapturesThreadPoolStats() throws Exception {
        Directory dir = newDirectory();
        IndexWriterConfig iwc = newIndexWriterConfig();
        RandomIndexWriter w = new RandomIndexWriter(random(), dir, iwc);
        final int numDocs = scaledRandomIntBetween(100, 200);
        for (int i = 0; i < numDocs; ++i) {
            w.addDocument(new Document());
        }
        w.close();
        IndexReader reader = DirectoryReader.open(dir);
        TestSearchContext context = new TestSearchContext(null, indexShard, newContextSearcher(reader));
        context.setTask(new SearchShardTask(123L, "", "", "", null, Collections.emptyMap()));
        context.parsedQuery(new ParsedQuery(new MatchAllDocsQuery()));

        QueryPhase.executeInternal(context);
        QuerySearchResult results = context.queryResult();
        assertThat(results.serviceTimeEWMA(), greaterThanOrEqualTo(0L));
        assertThat(results.nodeQueueSize(), greaterThanOrEqualTo(0));
        reader.close();
        dir.close();
    }

    public void testInOrderScrollOptimization() throws Exception {
        Directory dir = newDirectory();
        final Sort sort = new Sort(new SortField("rank", SortField.Type.INT));
        IndexWriterConfig iwc = newIndexWriterConfig().setIndexSort(sort);
        RandomIndexWriter w = new RandomIndexWriter(random(), dir, iwc);
        final int numDocs = scaledRandomIntBetween(100, 200);
        for (int i = 0; i < numDocs; ++i) {
            w.addDocument(new Document());
        }
        w.close();
        IndexReader reader = DirectoryReader.open(dir);
        ScrollContext scrollContext = new ScrollContext();
        TestSearchContext context = new TestSearchContext(null, indexShard, newContextSearcher(reader), scrollContext);
        context.parsedQuery(new ParsedQuery(new MatchAllDocsQuery()));
        context.sort(new SortAndFormats(sort, new DocValueFormat[] { DocValueFormat.RAW }));
        scrollContext.lastEmittedDoc = null;
        scrollContext.maxScore = Float.NaN;
        scrollContext.totalHits = null;
        context.setTask(new SearchShardTask(123L, "", "", "", null, Collections.emptyMap()));
        int size = randomIntBetween(2, 5);
        context.setSize(size);

        QueryPhase.executeInternal(context);
        assertThat(context.queryResult().topDocs().topDocs.totalHits.value, equalTo((long) numDocs));
        assertEquals(TotalHits.Relation.EQUAL_TO, context.queryResult().topDocs().topDocs.totalHits.relation);
        assertNull(context.queryResult().terminatedEarly());
        assertThat(context.terminateAfter(), equalTo(0));
        assertThat(context.queryResult().getTotalHits().value, equalTo((long) numDocs));

        context.setSearcher(newEarlyTerminationContextSearcher(reader, size));
        QueryPhase.executeInternal(context);
        assertThat(context.queryResult().topDocs().topDocs.totalHits.value, equalTo((long) numDocs));
        assertThat(context.queryResult().getTotalHits().value, equalTo((long) numDocs));
        assertEquals(TotalHits.Relation.EQUAL_TO, context.queryResult().topDocs().topDocs.totalHits.relation);
        assertThat(context.queryResult().topDocs().topDocs.scoreDocs[0].doc, greaterThanOrEqualTo(size));
        reader.close();
        dir.close();
    }

    public void testTerminateAfterEarlyTermination() throws Exception {
        Directory dir = newDirectory();
        IndexWriterConfig iwc = newIndexWriterConfig();
        RandomIndexWriter w = new RandomIndexWriter(random(), dir, iwc);
        final int numDocs = scaledRandomIntBetween(100, 200);
        for (int i = 0; i < numDocs; ++i) {
            Document doc = new Document();
            if (randomBoolean()) {
                doc.add(new StringField("foo", "bar", Store.NO));
            }
            if (randomBoolean()) {
                doc.add(new StringField("foo", "baz", Store.NO));
            }
            doc.add(new NumericDocValuesField("rank", numDocs - i));
            w.addDocument(doc);
        }
        w.close();
        final IndexReader reader = DirectoryReader.open(dir);
        // TotalHitCountCollector can shortcut count until the terminate_after
        IntUnaryOperator countDocUpTo = terminateAfter -> {
            int total = 0;
            for (LeafReaderContext leaf : reader.leaves()) {
                total += leaf.reader().numDocs();
                if (total >= terminateAfter) {
                    break;
                }
            }
            return total;
        };

        {
            TestSearchContext context = new TestSearchContext(null, indexShard, newContextSearcher(reader));
            context.setTask(new SearchShardTask(123L, "", "", "", null, Collections.emptyMap()));
            context.setSize(1);
            context.terminateAfter(1);
            BooleanQuery bq = new BooleanQuery.Builder().add(new TermQuery(new Term("foo", "bar")), Occur.SHOULD)
                .add(new TermQuery(new Term("foo", "baz")), Occur.SHOULD)
                .build();
            context.parsedQuery(new ParsedQuery(bq));
            QueryPhase.executeInternal(context);
            assertTrue(context.queryResult().terminatedEarly());
            assertThat(context.queryResult().topDocs().topDocs.totalHits.value, equalTo(1L));
            assertThat(context.queryResult().topDocs().topDocs.totalHits.relation, equalTo(TotalHits.Relation.EQUAL_TO));
            assertThat(context.queryResult().topDocs().topDocs.scoreDocs.length, equalTo(1));

            context.setSize(0);
            QueryPhase.executeInternal(context);
            assertTrue(context.queryResult().terminatedEarly());
            assertThat(context.queryResult().topDocs().topDocs.totalHits.value, equalTo(1L));
            assertThat(context.queryResult().topDocs().topDocs.totalHits.relation, equalTo(TotalHits.Relation.EQUAL_TO));
            assertThat(context.queryResult().topDocs().topDocs.scoreDocs.length, equalTo(0));
        }

        TestSearchContext context = new TestSearchContext(null, indexShard, newContextSearcher(reader));
        context.setTask(new SearchShardTask(123L, "", "", "", null, Collections.emptyMap()));
        context.parsedQuery(new ParsedQuery(new MatchAllDocsQuery()));

        context.terminateAfter(numDocs);
        {
            context.setSize(10);
            TotalHitCountCollector collector = new TotalHitCountCollector();
            context.registerAggsCollectorManager(new SingleThreadCollectorManager(collector));
            QueryPhase.executeInternal(context);
            assertFalse(context.queryResult().terminatedEarly());
            assertThat(context.queryResult().topDocs().topDocs.totalHits.value, equalTo((long) numDocs));
            assertThat(context.queryResult().topDocs().topDocs.scoreDocs.length, equalTo(10));
            assertThat(collector.getTotalHits(), equalTo(numDocs));
            context.registerAggsCollectorManager(null);
        }

        context.terminateAfter(1);
        long countDocs = countDocUpTo.applyAsInt(1);
        {
            context.setSize(1);
            QueryPhase.executeInternal(context);
            assertTrue(context.queryResult().terminatedEarly());
            assertThat(context.queryResult().topDocs().topDocs.totalHits.value, equalTo((long) numDocs));
            assertThat(context.queryResult().topDocs().topDocs.totalHits.relation, equalTo(TotalHits.Relation.EQUAL_TO));
            assertThat(context.queryResult().topDocs().topDocs.scoreDocs.length, equalTo(1));

            context.setSize(0);
            QueryPhase.executeInternal(context);
            assertTrue(context.queryResult().terminatedEarly());
            assertThat(context.queryResult().topDocs().topDocs.totalHits.value, equalTo(countDocs));
            assertThat(context.queryResult().topDocs().topDocs.totalHits.relation, equalTo(TotalHits.Relation.EQUAL_TO));
            assertThat(context.queryResult().topDocs().topDocs.scoreDocs.length, equalTo(0));
        }

        {
            context.setSize(1);
            QueryPhase.executeInternal(context);
            assertTrue(context.queryResult().terminatedEarly());
            assertThat(context.queryResult().topDocs().topDocs.totalHits.value, equalTo((long) numDocs));
            assertThat(context.queryResult().topDocs().topDocs.totalHits.relation, equalTo(TotalHits.Relation.EQUAL_TO));
            assertThat(context.queryResult().topDocs().topDocs.scoreDocs.length, equalTo(1));
        }
        {
            context.setSize(1);
            TotalHitCountCollector collector = new TotalHitCountCollector();
            context.registerAggsCollectorManager(new SingleThreadCollectorManager(collector));
            QueryPhase.executeInternal(context);
            assertTrue(context.queryResult().terminatedEarly());
            assertThat(context.queryResult().topDocs().topDocs.totalHits.value, equalTo((long) numDocs));
            assertThat(context.queryResult().topDocs().topDocs.totalHits.relation, equalTo(TotalHits.Relation.EQUAL_TO));
            assertThat(context.queryResult().topDocs().topDocs.scoreDocs.length, equalTo(1));
            // TotalHitCountCollector counts num docs in the first leaf
            assertThat(collector.getTotalHits(), equalTo(reader.leaves().get(0).reader().numDocs()));
            context.registerAggsCollectorManager(null);
        }
        {
            context.setSize(0);
            TotalHitCountCollector collector = new TotalHitCountCollector();
            context.registerAggsCollectorManager(new SingleThreadCollectorManager(collector));
            QueryPhase.executeInternal(context);
            assertTrue(context.queryResult().terminatedEarly());
            // TotalHitCountCollector counts num docs in the first leaf
            int numDocsInFirstLeaf = reader.leaves().get(0).reader().numDocs();
            assertThat(context.queryResult().topDocs().topDocs.totalHits.value, equalTo((long) numDocsInFirstLeaf));
            assertThat(context.queryResult().topDocs().topDocs.totalHits.relation, equalTo(TotalHits.Relation.EQUAL_TO));
            assertThat(context.queryResult().topDocs().topDocs.scoreDocs.length, equalTo(0));
            assertThat(collector.getTotalHits(), equalTo(numDocsInFirstLeaf));
            context.registerAggsCollectorManager(null);
        }

        // tests with trackTotalHits and terminateAfter
        context.terminateAfter(10);
        context.setSize(0);
        for (int trackTotalHits : new int[] { -1, 3, 76, 100 }) {
            context.trackTotalHitsUpTo(trackTotalHits);
            TotalHitCountCollector collector = new TotalHitCountCollector();
            context.registerAggsCollectorManager(new SingleThreadCollectorManager(collector));
            QueryPhase.executeInternal(context);
            assertTrue(context.queryResult().terminatedEarly());
            if (trackTotalHits == -1) {
                assertThat(context.queryResult().topDocs().topDocs.totalHits.value, equalTo(0L));
                assertThat(
                    context.queryResult().topDocs().topDocs.totalHits.relation,
                    equalTo(TotalHits.Relation.GREATER_THAN_OR_EQUAL_TO)
                );
            } else {
                assertThat(context.queryResult().topDocs().topDocs.totalHits.value, equalTo((long) countDocUpTo.applyAsInt(10)));
                assertThat(context.queryResult().topDocs().topDocs.totalHits.relation, equalTo(TotalHits.Relation.EQUAL_TO));
            }
            assertThat(context.queryResult().topDocs().topDocs.scoreDocs.length, equalTo(0));
            assertThat(collector.getTotalHits(), equalTo(countDocUpTo.applyAsInt(10)));
            context.registerAggsCollectorManager(null);
        }

        context.terminateAfter(7);
        context.setSize(10);
        for (int trackTotalHits : new int[] { -1, 3, 75, 100 }) {
            context.trackTotalHitsUpTo(trackTotalHits);
            EarlyTerminatingCollector collector = new EarlyTerminatingCollector(new TotalHitCountCollector(), 1, false);
            context.registerAggsCollectorManager(new SingleThreadCollectorManager(collector));
            QueryPhase.executeInternal(context);
            assertTrue(context.queryResult().terminatedEarly());
            if (trackTotalHits == -1) {
                assertThat(context.queryResult().topDocs().topDocs.totalHits.value, equalTo(0L));
                assertThat(
                    context.queryResult().topDocs().topDocs.totalHits.relation,
                    equalTo(TotalHits.Relation.GREATER_THAN_OR_EQUAL_TO)
                );
            } else {
                assertThat(context.queryResult().topDocs().topDocs.totalHits.value, equalTo((long) numDocs));
                assertThat(context.queryResult().topDocs().topDocs.totalHits.relation, equalTo(TotalHits.Relation.EQUAL_TO));
            }
            assertThat(context.queryResult().topDocs().topDocs.scoreDocs.length, equalTo(7));
            context.registerAggsCollectorManager(null);
        }
        reader.close();
        dir.close();
    }

    public void testIndexSortingEarlyTermination() throws Exception {
        Directory dir = newDirectory();
        final Sort sort = new Sort(new SortField("rank", SortField.Type.INT));
        IndexWriterConfig iwc = newIndexWriterConfig().setIndexSort(sort);
        RandomIndexWriter w = new RandomIndexWriter(random(), dir, iwc);
        final int numDocs = scaledRandomIntBetween(100, 200);
        for (int i = 0; i < numDocs; ++i) {
            Document doc = new Document();
            if (randomBoolean()) {
                doc.add(new StringField("foo", "bar", Store.NO));
            }
            if (randomBoolean()) {
                doc.add(new StringField("foo", "baz", Store.NO));
            }
            doc.add(new NumericDocValuesField("rank", numDocs - i));
            w.addDocument(doc);
        }
        w.close();

        final IndexReader reader = DirectoryReader.open(dir);
        TestSearchContext context = new TestSearchContext(null, indexShard, newContextSearcher(reader));
        context.parsedQuery(new ParsedQuery(new MatchAllDocsQuery()));
        context.setSize(1);
        context.setTask(new SearchShardTask(123L, "", "", "", null, Collections.emptyMap()));
        context.sort(new SortAndFormats(sort, new DocValueFormat[] { DocValueFormat.RAW }));

        QueryPhase.executeInternal(context);
        assertThat(context.queryResult().topDocs().topDocs.totalHits.value, equalTo((long) numDocs));
        assertThat(context.queryResult().topDocs().topDocs.totalHits.relation, equalTo(TotalHits.Relation.EQUAL_TO));
        assertThat(context.queryResult().topDocs().topDocs.scoreDocs.length, equalTo(1));
        assertThat(context.queryResult().topDocs().topDocs.scoreDocs[0], instanceOf(FieldDoc.class));
        FieldDoc fieldDoc = (FieldDoc) context.queryResult().topDocs().topDocs.scoreDocs[0];
        assertThat(fieldDoc.fields[0], equalTo(1));

        {
            context.parsedPostFilter(new ParsedQuery(new MinDocQuery(1)));
            QueryPhase.executeInternal(context);
            assertNull(context.queryResult().terminatedEarly());
            assertThat(context.queryResult().topDocs().topDocs.totalHits.value, equalTo(numDocs - 1L));
            assertThat(context.queryResult().topDocs().topDocs.scoreDocs.length, equalTo(1));
            assertThat(context.queryResult().topDocs().topDocs.scoreDocs[0], instanceOf(FieldDoc.class));
            assertThat(fieldDoc.fields[0], anyOf(equalTo(1), equalTo(2)));
            context.parsedPostFilter(null);

            final TotalHitCountCollector totalHitCountCollector = new TotalHitCountCollector();
            context.registerAggsCollectorManager(new SingleThreadCollectorManager(totalHitCountCollector));
            QueryPhase.executeInternal(context);
            assertNull(context.queryResult().terminatedEarly());
            assertThat(context.queryResult().topDocs().topDocs.totalHits.value, equalTo((long) numDocs));
            assertThat(context.queryResult().topDocs().topDocs.scoreDocs.length, equalTo(1));
            assertThat(context.queryResult().topDocs().topDocs.scoreDocs[0], instanceOf(FieldDoc.class));
            assertThat(fieldDoc.fields[0], anyOf(equalTo(1), equalTo(2)));
            assertThat(totalHitCountCollector.getTotalHits(), equalTo(numDocs));
            context.registerAggsCollectorManager(null);
        }

        {
            context.setSearcher(newEarlyTerminationContextSearcher(reader, 1));
            context.trackTotalHitsUpTo(SearchContext.TRACK_TOTAL_HITS_DISABLED);
            QueryPhase.executeInternal(context);
            assertNull(context.queryResult().terminatedEarly());
            assertThat(context.queryResult().topDocs().topDocs.scoreDocs.length, equalTo(1));
            assertThat(context.queryResult().topDocs().topDocs.scoreDocs[0], instanceOf(FieldDoc.class));
            assertThat(fieldDoc.fields[0], anyOf(equalTo(1), equalTo(2)));

            QueryPhase.executeInternal(context);
            assertNull(context.queryResult().terminatedEarly());
            assertThat(context.queryResult().topDocs().topDocs.scoreDocs.length, equalTo(1));
            assertThat(context.queryResult().topDocs().topDocs.scoreDocs[0], instanceOf(FieldDoc.class));
            assertThat(fieldDoc.fields[0], anyOf(equalTo(1), equalTo(2)));
        }
        reader.close();
        dir.close();
    }

    public void testIndexSortScrollOptimization() throws Exception {
        Directory dir = newDirectory();
        final Sort indexSort = new Sort(new SortField("rank", SortField.Type.INT), new SortField("tiebreaker", SortField.Type.INT));
        IndexWriterConfig iwc = newIndexWriterConfig().setIndexSort(indexSort);
        RandomIndexWriter w = new RandomIndexWriter(random(), dir, iwc);
        final int numDocs = scaledRandomIntBetween(100, 200);
        for (int i = 0; i < numDocs; ++i) {
            Document doc = new Document();
            doc.add(new NumericDocValuesField("rank", random().nextInt()));
            doc.add(new NumericDocValuesField("tiebreaker", i));
            w.addDocument(doc);
        }
        if (randomBoolean()) {
            w.forceMerge(randomIntBetween(1, 10));
        }
        w.close();

        final IndexReader reader = DirectoryReader.open(dir);
        List<SortAndFormats> searchSortAndFormats = new ArrayList<>();
        searchSortAndFormats.add(new SortAndFormats(indexSort, new DocValueFormat[] { DocValueFormat.RAW, DocValueFormat.RAW }));
        // search sort is a prefix of the index sort
        searchSortAndFormats.add(new SortAndFormats(new Sort(indexSort.getSort()[0]), new DocValueFormat[] { DocValueFormat.RAW }));
        for (SortAndFormats searchSortAndFormat : searchSortAndFormats) {
            ScrollContext scrollContext = new ScrollContext();
            TestSearchContext context = new TestSearchContext(null, indexShard, newContextSearcher(reader), scrollContext);
            context.parsedQuery(new ParsedQuery(new MatchAllDocsQuery()));
            scrollContext.lastEmittedDoc = null;
            scrollContext.maxScore = Float.NaN;
            scrollContext.totalHits = null;
            context.setTask(new SearchShardTask(123L, "", "", "", null, Collections.emptyMap()));
            context.setSize(10);
            context.sort(searchSortAndFormat);

            QueryPhase.executeInternal(context);
            assertThat(context.queryResult().topDocs().topDocs.totalHits.value, equalTo((long) numDocs));
            assertNull(context.queryResult().terminatedEarly());
            assertThat(context.terminateAfter(), equalTo(0));
            assertThat(context.queryResult().getTotalHits().value, equalTo((long) numDocs));
            int sizeMinus1 = context.queryResult().topDocs().topDocs.scoreDocs.length - 1;
            FieldDoc lastDoc = (FieldDoc) context.queryResult().topDocs().topDocs.scoreDocs[sizeMinus1];

            context.setSearcher(newEarlyTerminationContextSearcher(reader, 10));
            QueryPhase.executeInternal(context);
            assertNull(context.queryResult().terminatedEarly());
            assertThat(context.queryResult().topDocs().topDocs.totalHits.value, equalTo((long) numDocs));
            assertThat(context.terminateAfter(), equalTo(0));
            assertThat(context.queryResult().getTotalHits().value, equalTo((long) numDocs));
            FieldDoc firstDoc = (FieldDoc) context.queryResult().topDocs().topDocs.scoreDocs[0];
            for (int i = 0; i < searchSortAndFormat.sort.getSort().length; i++) {
                @SuppressWarnings("unchecked")
                FieldComparator<Object> comparator = (FieldComparator<Object>) searchSortAndFormat.sort.getSort()[i].getComparator(
                    1,
                    i == 0
                );
                int cmp = comparator.compareValues(firstDoc.fields[i], lastDoc.fields[i]);
                if (cmp == 0) {
                    continue;
                }
                assertThat(cmp, equalTo(1));
                break;
            }
        }
        reader.close();
        dir.close();
    }

    public void testDisableTopScoreCollection() throws Exception {
        Directory dir = newDirectory();
        IndexWriterConfig iwc = newIndexWriterConfig(new StandardAnalyzer());
        RandomIndexWriter w = new RandomIndexWriter(random(), dir, iwc);
        Document doc = new Document();
        for (int i = 0; i < 10; i++) {
            doc.clear();
            if (i % 2 == 0) {
                doc.add(new TextField("title", "foo bar", Store.NO));
            } else {
                doc.add(new TextField("title", "foo", Store.NO));
            }
            w.addDocument(doc);
        }
        w.close();

        IndexReader reader = DirectoryReader.open(dir);
        TestSearchContext context = new TestSearchContext(null, indexShard, newContextSearcher(reader));
        context.setTask(new SearchShardTask(123L, "", "", "", null, Collections.emptyMap()));
        Query q = new SpanNearQuery.Builder("title", true).addClause(new SpanTermQuery(new Term("title", "foo")))
            .addClause(new SpanTermQuery(new Term("title", "bar")))
            .build();

        context.parsedQuery(new ParsedQuery(q));
        context.setSize(3);
        context.trackTotalHitsUpTo(3);
<<<<<<< HEAD
        TopDocsCollectorManagerContext topDocsContext = TopDocsCollectorManagerContext.createTopDocsCollectorManagerContext(context, false);
        assertEquals(topDocsContext.createCollectorManager(null).newCollector().scoreMode(), org.apache.lucene.search.ScoreMode.COMPLETE);
=======
        TopDocsCollectorFactory topDocsContext = TopDocsCollectorFactory.createTopDocsCollectorFactory(context, false);
        assertEquals(topDocsContext.collector().scoreMode(), org.apache.lucene.search.ScoreMode.COMPLETE);
>>>>>>> 8e15a1a7
        QueryPhase.executeInternal(context);
        assertEquals(5, context.queryResult().topDocs().topDocs.totalHits.value);
        assertEquals(context.queryResult().topDocs().topDocs.totalHits.relation, TotalHits.Relation.EQUAL_TO);
        assertThat(context.queryResult().topDocs().topDocs.scoreDocs.length, equalTo(3));

        context.sort(new SortAndFormats(new Sort(new SortField("other", SortField.Type.INT)), new DocValueFormat[] { DocValueFormat.RAW }));
<<<<<<< HEAD
        topDocsContext = TopDocsCollectorManagerContext.createTopDocsCollectorManagerContext(context, false);
        assertEquals(topDocsContext.createCollectorManager(null).newCollector().scoreMode(), org.apache.lucene.search.ScoreMode.TOP_DOCS);
=======
        topDocsContext = TopDocsCollectorFactory.createTopDocsCollectorFactory(context, false);
        assertEquals(topDocsContext.collector().scoreMode(), org.apache.lucene.search.ScoreMode.TOP_DOCS);
>>>>>>> 8e15a1a7
        QueryPhase.executeInternal(context);
        assertEquals(5, context.queryResult().topDocs().topDocs.totalHits.value);
        assertThat(context.queryResult().topDocs().topDocs.scoreDocs.length, equalTo(3));
        assertEquals(context.queryResult().topDocs().topDocs.totalHits.relation, TotalHits.Relation.GREATER_THAN_OR_EQUAL_TO);

        reader.close();
        dir.close();
    }

    public void testNumericSortOptimization() throws Exception {
        final String fieldNameLong = "long-field";
        final String fieldNameDate = "date-field";
        MappedFieldType fieldTypeLong = new NumberFieldMapper.NumberFieldType(fieldNameLong, NumberFieldMapper.NumberType.LONG);
        MappedFieldType fieldTypeDate = new DateFieldMapper.DateFieldType(fieldNameDate);
        SearchExecutionContext searchExecutionContext = mock(SearchExecutionContext.class);
        when(searchExecutionContext.getFieldType(fieldNameLong)).thenReturn(fieldTypeLong);
        when(searchExecutionContext.getFieldType(fieldNameDate)).thenReturn(fieldTypeDate);
        // enough docs to have a tree with several leaf nodes
        final int numDocs = atLeast(3500 * 2);
        Directory dir = newDirectory();
        IndexWriter writer = new IndexWriter(dir, new IndexWriterConfig(null));
        long startLongValue = randomLongBetween(-10000000L, 10000000L);
        long longValue = startLongValue;
        long dateValue = randomLongBetween(0, 3000000000000L);

        for (int i = 1; i <= numDocs; ++i) {
            Document doc = new Document();
            doc.add(new LongPoint(fieldNameLong, longValue));
            doc.add(new NumericDocValuesField(fieldNameLong, longValue));
            doc.add(new LongPoint(fieldNameDate, dateValue));
            doc.add(new NumericDocValuesField(fieldNameDate, dateValue));
            writer.addDocument(doc);
            longValue++;
            dateValue++;
            if (i % 3500 == 0) writer.flush();
        }
        writer.close();

        final IndexReader reader = DirectoryReader.open(dir);

        final SortField sortFieldLong = new SortField(fieldNameLong, SortField.Type.LONG);
        final SortField sortFieldDate = new SortField(fieldNameDate, SortField.Type.LONG);
        sortFieldLong.setMissingValue(Long.MAX_VALUE);
        sortFieldDate.setMissingValue(Long.MAX_VALUE);
        final Sort sortLong = new Sort(sortFieldLong);
        final Sort sortDate = new Sort(sortFieldDate);
        final Sort sortLongDate = new Sort(sortFieldLong, sortFieldDate);
        final Sort sortDateLong = new Sort(sortFieldDate, sortFieldLong);
        final DocValueFormat dvFormatDate = fieldTypeDate.docValueFormat(null, null);
        final SortAndFormats formatsLong = new SortAndFormats(sortLong, new DocValueFormat[] { DocValueFormat.RAW });
        final SortAndFormats formatsDate = new SortAndFormats(sortDate, new DocValueFormat[] { dvFormatDate });
        final SortAndFormats formatsLongDate = new SortAndFormats(sortLongDate, new DocValueFormat[] { DocValueFormat.RAW, dvFormatDate });
        final SortAndFormats formatsDateLong = new SortAndFormats(sortDateLong, new DocValueFormat[] { dvFormatDate, DocValueFormat.RAW });

        Query q = LongPoint.newRangeQuery(fieldNameLong, startLongValue, startLongValue + numDocs);
        final ParsedQuery query = new ParsedQuery(q);
        final SearchShardTask task = new SearchShardTask(123L, "", "", "", null, Collections.emptyMap());

        // 1. Test sort optimization on long field
        {
            TestSearchContext searchContext = new TestSearchContext(searchExecutionContext, indexShard, newContextSearcher(reader));
            searchContext.sort(formatsLong);
            searchContext.parsedQuery(query);
            searchContext.setTask(task);
            searchContext.trackTotalHitsUpTo(10);
            searchContext.setSize(10);
            QueryPhase.executeInternal(searchContext);
            assertTrue(searchContext.sort().sort.getSort()[0].getOptimizeSortWithPoints());
            assertSortResults(searchContext.queryResult().topDocs().topDocs, numDocs, false);
        }

        // 2. Test sort optimization on long field with after
        {
            TestSearchContext searchContext = new TestSearchContext(searchExecutionContext, indexShard, newContextSearcher(reader));
            int afterDoc = (int) randomLongBetween(0, 30);
            long afterValue = startLongValue + afterDoc;
            FieldDoc after = new FieldDoc(afterDoc, Float.NaN, new Long[] { afterValue });
            searchContext.searchAfter(after);
            searchContext.sort(formatsLong);
            searchContext.parsedQuery(query);
            searchContext.setTask(task);
            searchContext.trackTotalHitsUpTo(10);
            searchContext.setSize(10);
            QueryPhase.executeInternal(searchContext);
            assertTrue(searchContext.sort().sort.getSort()[0].getOptimizeSortWithPoints());
            final TopDocs topDocs = searchContext.queryResult().topDocs().topDocs;
            long firstResult = (long) ((FieldDoc) topDocs.scoreDocs[0]).fields[0];
            assertThat(firstResult, greaterThan(afterValue));
            assertSortResults(topDocs, numDocs, false);
        }

        // 3. Test sort optimization on long field + date field
        {
            TestSearchContext searchContext = new TestSearchContext(searchExecutionContext, indexShard, newContextSearcher(reader));
            searchContext.sort(formatsLongDate);
            searchContext.parsedQuery(query);
            searchContext.setTask(task);
            searchContext.trackTotalHitsUpTo(10);
            searchContext.setSize(10);
            QueryPhase.executeInternal(searchContext);
            assertTrue(searchContext.sort().sort.getSort()[0].getOptimizeSortWithPoints());
            assertSortResults(searchContext.queryResult().topDocs().topDocs, numDocs, true);
        }

        // 4. Test sort optimization on date field
        {
            TestSearchContext searchContext = new TestSearchContext(searchExecutionContext, indexShard, newContextSearcher(reader));
            searchContext.sort(formatsDate);
            searchContext.parsedQuery(query);
            searchContext.setTask(task);
            searchContext.trackTotalHitsUpTo(10);
            searchContext.setSize(10);
            QueryPhase.executeInternal(searchContext);
            assertTrue(searchContext.sort().sort.getSort()[0].getOptimizeSortWithPoints());
            assertSortResults(searchContext.queryResult().topDocs().topDocs, numDocs, false);
        }

        // 5. Test sort optimization on date field + long field
        {
            TestSearchContext searchContext = new TestSearchContext(searchExecutionContext, indexShard, newContextSearcher(reader));
            searchContext.sort(formatsDateLong);
            searchContext.parsedQuery(query);
            searchContext.setTask(task);
            searchContext.trackTotalHitsUpTo(10);
            searchContext.setSize(10);
            QueryPhase.executeInternal(searchContext);
            assertTrue(searchContext.sort().sort.getSort()[0].getOptimizeSortWithPoints());
            assertSortResults(searchContext.queryResult().topDocs().topDocs, (long) numDocs, true);
        }

        // 6. Test sort optimization on when from > 0 and size = 0
        {
            TestSearchContext searchContext = new TestSearchContext(searchExecutionContext, indexShard, newContextSearcher(reader));
            searchContext.sort(formatsLong);
            searchContext.parsedQuery(query);
            searchContext.setTask(task);
            searchContext.trackTotalHitsUpTo(10);
            searchContext.from(5);
            searchContext.setSize(0);
            QueryPhase.executeInternal(searchContext);
            assertTrue(searchContext.sort().sort.getSort()[0].getOptimizeSortWithPoints());
            assertThat(searchContext.queryResult().topDocs().topDocs.scoreDocs, arrayWithSize(0));
            assertThat(searchContext.queryResult().topDocs().topDocs.totalHits.value, equalTo((long) numDocs));
        }

        // 7. Test that sort optimization doesn't break a case where from = 0 and size= 0
        {
            TestSearchContext searchContext = new TestSearchContext(searchExecutionContext, indexShard, newContextSearcher(reader));
            searchContext.sort(formatsLong);
            searchContext.parsedQuery(query);
            searchContext.setTask(task);
            searchContext.setSize(0);
            QueryPhase.executeInternal(searchContext);
        }

        reader.close();
        dir.close();
    }

    public void testMaxScoreQueryVisitor() {
        BitSetProducer producer = context -> new FixedBitSet(1);
        Query query = new ESToParentBlockJoinQuery(new MatchAllDocsQuery(), producer, ScoreMode.Avg, "nested");
        assertTrue(hasInfMaxScore(query));

        query = new ESToParentBlockJoinQuery(new MatchAllDocsQuery(), producer, ScoreMode.None, "nested");
        assertFalse(hasInfMaxScore(query));

        for (Occur occur : Occur.values()) {
            query = new BooleanQuery.Builder().add(
                new ESToParentBlockJoinQuery(new MatchAllDocsQuery(), producer, ScoreMode.Avg, "nested"),
                occur
            ).build();
            if (occur == Occur.MUST) {
                assertTrue(hasInfMaxScore(query));
            } else {
                assertFalse(hasInfMaxScore(query));
            }

            query = new BooleanQuery.Builder().add(
                new BooleanQuery.Builder().add(
                    new ESToParentBlockJoinQuery(new MatchAllDocsQuery(), producer, ScoreMode.Avg, "nested"),
                    occur
                ).build(),
                occur
            ).build();
            if (occur == Occur.MUST) {
                assertTrue(hasInfMaxScore(query));
            } else {
                assertFalse(hasInfMaxScore(query));
            }

            query = new BooleanQuery.Builder().add(
                new BooleanQuery.Builder().add(
                    new ESToParentBlockJoinQuery(new MatchAllDocsQuery(), producer, ScoreMode.Avg, "nested"),
                    occur
                ).build(),
                Occur.FILTER
            ).build();
            assertFalse(hasInfMaxScore(query));

            query = new BooleanQuery.Builder().add(
                new BooleanQuery.Builder().add(new SpanTermQuery(new Term("field", "foo")), occur)
                    .add(new ESToParentBlockJoinQuery(new MatchAllDocsQuery(), producer, ScoreMode.Avg, "nested"), occur)
                    .build(),
                occur
            ).build();
            if (occur == Occur.MUST) {
                assertTrue(hasInfMaxScore(query));
            } else {
                assertFalse(hasInfMaxScore(query));
            }
        }
    }

    // assert score docs are in order and their number is as expected
    private void assertSortResults(TopDocs topDocs, long totalNumDocs, boolean isDoubleSort) {
        assertEquals(TotalHits.Relation.GREATER_THAN_OR_EQUAL_TO, topDocs.totalHits.relation);
        assertThat(topDocs.totalHits.value, lessThan(totalNumDocs)); // we collected less docs than total number
        long cur1, cur2;
        long prev1 = Long.MIN_VALUE;
        long prev2 = Long.MIN_VALUE;
        for (ScoreDoc scoreDoc : topDocs.scoreDocs) {
            cur1 = (long) ((FieldDoc) scoreDoc).fields[0];
            assertThat(cur1, greaterThan(prev1)); // test that docs are properly sorted on the first sort
            if (isDoubleSort) {
                cur2 = (long) ((FieldDoc) scoreDoc).fields[1];
                if (cur1 == prev1) {
                    assertThat(cur2, greaterThan(prev2)); // test that docs are properly sorted on the secondary sort
                }
                prev2 = cur2;
            }
            prev1 = cur1;
        }
    }

    public void testMinScore() throws Exception {
        Directory dir = newDirectory();
        IndexWriterConfig iwc = newIndexWriterConfig();
        RandomIndexWriter w = new RandomIndexWriter(random(), dir, iwc);
        for (int i = 0; i < 10; i++) {
            Document doc = new Document();
            doc.add(new StringField("foo", "bar", Store.NO));
            doc.add(new StringField("filter", "f1", Store.NO));
            w.addDocument(doc);
        }
        w.close();

        IndexReader reader = DirectoryReader.open(dir);
        TestSearchContext context = new TestSearchContext(null, indexShard, newContextSearcher(reader));
        context.parsedQuery(
            new ParsedQuery(
                new BooleanQuery.Builder().add(new TermQuery(new Term("foo", "bar")), Occur.MUST)
                    .add(new TermQuery(new Term("filter", "f1")), Occur.SHOULD)
                    .build()
            )
        );
        context.minimumScore(0.01f);
        context.setTask(new SearchShardTask(123L, "", "", "", null, Collections.emptyMap()));
        context.setSize(1);
        context.trackTotalHitsUpTo(5);

        QueryPhase.executeInternal(context);
        assertEquals(10, context.queryResult().topDocs().topDocs.totalHits.value);

        reader.close();
        dir.close();
    }

    public void testCancellationDuringRewrite() throws IOException {
        try (Directory dir = newDirectory(); RandomIndexWriter w = new RandomIndexWriter(random(), dir, newIndexWriterConfig())) {

            for (int i = 0; i < 10; i++) {
                Document doc = new Document();
                doc.add(new StringField("foo", "a".repeat(i), Store.NO));
                w.addDocument(doc);
            }
            w.flush();
            w.close();

            try (IndexReader reader = DirectoryReader.open(dir)) {
                TestSearchContext context = new TestSearchContext(null, indexShard, newContextSearcher(reader));
                PrefixQuery prefixQuery = new PrefixQuery(new Term("foo", "a"), MultiTermQuery.SCORING_BOOLEAN_REWRITE);
                context.parsedQuery(new ParsedQuery(prefixQuery));
                SearchShardTask task = new SearchShardTask(randomLong(), "transport", "", "", TaskId.EMPTY_TASK_ID, Collections.emptyMap());
                TaskCancelHelper.cancel(task, "simulated");
                context.setTask(task);
                context.searcher().addQueryCancellation(task::ensureNotCancelled);
                expectThrows(TaskCancelledException.class, context::rewrittenQuery);
            }
        }
    }

    private static ContextIndexSearcher newContextSearcher(IndexReader reader) throws IOException {
        return new ContextIndexSearcher(
            reader,
            IndexSearcher.getDefaultSimilarity(),
            IndexSearcher.getDefaultQueryCache(),
            IndexSearcher.getDefaultQueryCachingPolicy(),
            true
        );
    }

    private static ContextIndexSearcher newEarlyTerminationContextSearcher(IndexReader reader, int size) throws IOException {
        return new ContextIndexSearcher(
            reader,
            IndexSearcher.getDefaultSimilarity(),
            IndexSearcher.getDefaultQueryCache(),
            IndexSearcher.getDefaultQueryCachingPolicy(),
            true
        ) {

            @Override
            public void search(List<LeafReaderContext> leaves, Weight weight, Collector collector) throws IOException {
                final Collector in = new AssertingEarlyTerminationFilterCollector(collector, size);
                super.search(leaves, weight, in);
            }
        };
    }

    private static class AssertingEarlyTerminationFilterCollector extends FilterCollector {
        private final int size;

        AssertingEarlyTerminationFilterCollector(Collector in, int size) {
            super(in);
            this.size = size;
        }

        @Override
        public LeafCollector getLeafCollector(LeafReaderContext context) throws IOException {
            final LeafCollector in = super.getLeafCollector(context);
            return new FilterLeafCollector(in) {
                int collected;

                @Override
                public void collect(int doc) throws IOException {
                    assert collected <= size : "should not collect more than " + size + " doc per segment, got " + collected;
                    ++collected;
                    super.collect(doc);
                }
            };
        }
    }
}<|MERGE_RESOLUTION|>--- conflicted
+++ resolved
@@ -83,11 +83,7 @@
 import java.util.List;
 import java.util.function.IntUnaryOperator;
 
-<<<<<<< HEAD
-import static org.elasticsearch.search.query.TopDocsCollectorManagerContext.hasInfMaxScore;
-=======
 import static org.elasticsearch.search.query.TopDocsCollectorFactory.hasInfMaxScore;
->>>>>>> 8e15a1a7
 import static org.hamcrest.Matchers.anyOf;
 import static org.hamcrest.Matchers.arrayWithSize;
 import static org.hamcrest.Matchers.equalTo;
@@ -683,26 +679,16 @@
         context.parsedQuery(new ParsedQuery(q));
         context.setSize(3);
         context.trackTotalHitsUpTo(3);
-<<<<<<< HEAD
-        TopDocsCollectorManagerContext topDocsContext = TopDocsCollectorManagerContext.createTopDocsCollectorManagerContext(context, false);
-        assertEquals(topDocsContext.createCollectorManager(null).newCollector().scoreMode(), org.apache.lucene.search.ScoreMode.COMPLETE);
-=======
         TopDocsCollectorFactory topDocsContext = TopDocsCollectorFactory.createTopDocsCollectorFactory(context, false);
         assertEquals(topDocsContext.collector().scoreMode(), org.apache.lucene.search.ScoreMode.COMPLETE);
->>>>>>> 8e15a1a7
         QueryPhase.executeInternal(context);
         assertEquals(5, context.queryResult().topDocs().topDocs.totalHits.value);
         assertEquals(context.queryResult().topDocs().topDocs.totalHits.relation, TotalHits.Relation.EQUAL_TO);
         assertThat(context.queryResult().topDocs().topDocs.scoreDocs.length, equalTo(3));
 
         context.sort(new SortAndFormats(new Sort(new SortField("other", SortField.Type.INT)), new DocValueFormat[] { DocValueFormat.RAW }));
-<<<<<<< HEAD
-        topDocsContext = TopDocsCollectorManagerContext.createTopDocsCollectorManagerContext(context, false);
-        assertEquals(topDocsContext.createCollectorManager(null).newCollector().scoreMode(), org.apache.lucene.search.ScoreMode.TOP_DOCS);
-=======
         topDocsContext = TopDocsCollectorFactory.createTopDocsCollectorFactory(context, false);
         assertEquals(topDocsContext.collector().scoreMode(), org.apache.lucene.search.ScoreMode.TOP_DOCS);
->>>>>>> 8e15a1a7
         QueryPhase.executeInternal(context);
         assertEquals(5, context.queryResult().topDocs().topDocs.totalHits.value);
         assertThat(context.queryResult().topDocs().topDocs.scoreDocs.length, equalTo(3));
