/*
 * Licensed to Elasticsearch under one or more contributor
 * license agreements. See the NOTICE file distributed with
 * this work for additional information regarding copyright
 * ownership. Elasticsearch licenses this file to you under
 * the Apache License, Version 2.0 (the "License"); you may
 * not use this file except in compliance with the License.
 * You may obtain a copy of the License at
 *
 *     http://www.apache.org/licenses/LICENSE-2.0
 *
 * Unless required by applicable law or agreed to in writing,
 * software distributed under the License is distributed on an
 * "AS IS" BASIS, WITHOUT WARRANTIES OR CONDITIONS OF ANY
 * KIND, either express or implied.  See the License for the
 * specific language governing permissions and limitations
 * under the License.
 */
package org.elasticsearch.search;

import com.carrotsearch.hppc.IntArrayList;

import org.apache.lucene.index.DirectoryReader;
import org.apache.lucene.index.FilterDirectoryReader;
import org.apache.lucene.index.LeafReader;
import org.apache.lucene.search.Query;
import org.apache.lucene.store.AlreadyClosedException;
import org.elasticsearch.ElasticsearchException;
import org.elasticsearch.action.ActionListener;
import org.elasticsearch.action.OriginalIndices;
import org.elasticsearch.action.index.IndexResponse;
import org.elasticsearch.action.search.ClearScrollRequest;
import org.elasticsearch.action.search.SearchPhaseExecutionException;
import org.elasticsearch.action.search.SearchRequest;
import org.elasticsearch.action.search.SearchResponse;
import org.elasticsearch.action.search.SearchShardTask;
import org.elasticsearch.action.search.SearchType;
import org.elasticsearch.action.support.IndicesOptions;
import org.elasticsearch.action.support.PlainActionFuture;
import org.elasticsearch.action.support.WriteRequest;
import org.elasticsearch.common.Strings;
import org.elasticsearch.common.UUIDs;
import org.elasticsearch.common.io.stream.StreamInput;
import org.elasticsearch.common.io.stream.StreamOutput;
import org.elasticsearch.common.settings.Settings;
import org.elasticsearch.common.unit.TimeValue;
import org.elasticsearch.common.xcontent.XContentBuilder;
import org.elasticsearch.index.Index;
import org.elasticsearch.index.IndexModule;
import org.elasticsearch.index.IndexNotFoundException;
import org.elasticsearch.index.IndexService;
import org.elasticsearch.index.IndexSettings;
import org.elasticsearch.index.engine.Engine;
import org.elasticsearch.index.query.AbstractQueryBuilder;
import org.elasticsearch.index.query.MatchAllQueryBuilder;
import org.elasticsearch.index.query.MatchNoneQueryBuilder;
import org.elasticsearch.index.query.QueryBuilder;
import org.elasticsearch.index.query.QueryRewriteContext;
import org.elasticsearch.index.query.QueryShardContext;
import org.elasticsearch.index.query.TermQueryBuilder;
import org.elasticsearch.index.search.stats.SearchStats;
import org.elasticsearch.index.shard.IndexShard;
import org.elasticsearch.index.shard.SearchOperationListener;
import org.elasticsearch.index.shard.ShardId;
import org.elasticsearch.indices.IndicesService;
import org.elasticsearch.indices.settings.InternalOrPrivateSettingsPlugin;
import org.elasticsearch.plugins.Plugin;
import org.elasticsearch.plugins.SearchPlugin;
import org.elasticsearch.rest.RestStatus;
import org.elasticsearch.script.MockScriptEngine;
import org.elasticsearch.script.MockScriptPlugin;
import org.elasticsearch.script.Script;
import org.elasticsearch.script.ScriptType;
import org.elasticsearch.search.aggregations.AggregationBuilders;
import org.elasticsearch.search.aggregations.InternalAggregation;
import org.elasticsearch.search.aggregations.MultiBucketConsumerService;
import org.elasticsearch.search.aggregations.bucket.global.GlobalAggregationBuilder;
import org.elasticsearch.search.aggregations.bucket.terms.TermsAggregationBuilder;
import org.elasticsearch.search.aggregations.support.CoreValuesSourceType;
import org.elasticsearch.search.builder.SearchSourceBuilder;
import org.elasticsearch.search.fetch.FetchSearchResult;
import org.elasticsearch.search.fetch.ShardFetchRequest;
import org.elasticsearch.search.internal.AliasFilter;
import org.elasticsearch.search.internal.ReaderContext;
import org.elasticsearch.search.internal.SearchContext;
import org.elasticsearch.search.internal.ShardSearchContextId;
import org.elasticsearch.search.internal.ShardSearchRequest;
import org.elasticsearch.search.query.QuerySearchResult;
import org.elasticsearch.search.suggest.SuggestBuilder;
import org.elasticsearch.test.ESSingleNodeTestCase;
import org.elasticsearch.threadpool.ThreadPool;
import org.junit.Before;

import java.io.IOException;
import java.util.ArrayList;
import java.util.Collection;
import java.util.Collections;
import java.util.LinkedList;
import java.util.List;
import java.util.Locale;
import java.util.Map;
import java.util.concurrent.CountDownLatch;
import java.util.concurrent.ExecutionException;
import java.util.concurrent.Semaphore;
import java.util.concurrent.atomic.AtomicBoolean;
import java.util.concurrent.atomic.AtomicInteger;
import java.util.function.Function;

import static java.util.Collections.singletonList;
import static org.elasticsearch.action.support.WriteRequest.RefreshPolicy.IMMEDIATE;
import static org.elasticsearch.indices.cluster.IndicesClusterStateService.AllocatedIndices.IndexRemovalReason.DELETED;
import static org.elasticsearch.test.hamcrest.ElasticsearchAssertions.assertAcked;
import static org.elasticsearch.test.hamcrest.ElasticsearchAssertions.assertHitCount;
import static org.elasticsearch.test.hamcrest.ElasticsearchAssertions.assertSearchHits;
import static org.hamcrest.CoreMatchers.equalTo;
import static org.hamcrest.CoreMatchers.instanceOf;
import static org.hamcrest.CoreMatchers.is;
import static org.hamcrest.CoreMatchers.notNullValue;
import static org.hamcrest.CoreMatchers.startsWith;

public class SearchServiceTests extends ESSingleNodeTestCase {

    @Override
    protected boolean resetNodeAfterTest() {
        return true;
    }

    @Override
    protected Collection<Class<? extends Plugin>> getPlugins() {
        return pluginList(FailOnRewriteQueryPlugin.class, CustomScriptPlugin.class,
            ReaderWrapperCountPlugin.class, InternalOrPrivateSettingsPlugin.class, MockSearchService.TestPlugin.class);
    }

    public static class ReaderWrapperCountPlugin extends Plugin {
        @Override
        public void onIndexModule(IndexModule indexModule) {
            indexModule.setReaderWrapper(service -> SearchServiceTests::apply);
        }
    }

    @Before
    private void resetCount() {
        numWrapInvocations = new AtomicInteger(0);
    }

    private static AtomicInteger numWrapInvocations = new AtomicInteger(0);
    private static DirectoryReader apply(DirectoryReader directoryReader) throws IOException {
        numWrapInvocations.incrementAndGet();
        return new FilterDirectoryReader(directoryReader,
            new FilterDirectoryReader.SubReaderWrapper() {
            @Override
            public LeafReader wrap(LeafReader reader) {
                return reader;
            }
        }) {
            @Override
            protected DirectoryReader doWrapDirectoryReader(DirectoryReader in) throws IOException {
                return in;
            }

            @Override
            public CacheHelper getReaderCacheHelper() {
                return directoryReader.getReaderCacheHelper();
            }
        };
    }

    public static class CustomScriptPlugin extends MockScriptPlugin {

        static final String DUMMY_SCRIPT = "dummyScript";

        @Override
        protected Map<String, Function<Map<String, Object>, Object>> pluginScripts() {
            return Collections.singletonMap(DUMMY_SCRIPT, vars -> "dummy");
        }

        @Override
        public void onIndexModule(IndexModule indexModule) {
            indexModule.addSearchOperationListener(new SearchOperationListener() {
                @Override
                public void onFetchPhase(SearchContext context, long tookInNanos) {
                    if ("throttled_threadpool_index".equals(context.indexShard().shardId().getIndex().getName())) {
                        assertThat(Thread.currentThread().getName(), startsWith("elasticsearch[node_s_0][search_throttled]"));
                    } else {
                        assertThat(Thread.currentThread().getName(), startsWith("elasticsearch[node_s_0][search]"));
                    }
                }

                @Override
                public void onQueryPhase(SearchContext context, long tookInNanos) {
                    if ("throttled_threadpool_index".equals(context.indexShard().shardId().getIndex().getName())) {
                        assertThat(Thread.currentThread().getName(), startsWith("elasticsearch[node_s_0][search_throttled]"));
                    } else {
                        assertThat(Thread.currentThread().getName(), startsWith("elasticsearch[node_s_0][search]"));
                    }
                }
            });
        }
    }

    @Override
    protected Settings nodeSettings() {
        return Settings.builder().put("search.default_search_timeout", "5s").build();
    }

    public void testClearOnClose() {
        createIndex("index");
        client().prepareIndex("index").setId("1").setSource("field", "value").setRefreshPolicy(IMMEDIATE).get();
        SearchResponse searchResponse = client().prepareSearch("index").setSize(1).setScroll("1m").get();
        assertThat(searchResponse.getScrollId(), is(notNullValue()));
        SearchService service = getInstanceFromNode(SearchService.class);

        assertEquals(1, service.getActiveContexts());
        service.doClose(); // this kills the keep-alive reaper we have to reset the node after this test
        assertEquals(0, service.getActiveContexts());
    }

    public void testClearOnStop() {
        createIndex("index");
        client().prepareIndex("index").setId("1").setSource("field", "value").setRefreshPolicy(IMMEDIATE).get();
        SearchResponse searchResponse = client().prepareSearch("index").setSize(1).setScroll("1m").get();
        assertThat(searchResponse.getScrollId(), is(notNullValue()));
        SearchService service = getInstanceFromNode(SearchService.class);

        assertEquals(1, service.getActiveContexts());
        service.doStop();
        assertEquals(0, service.getActiveContexts());
    }

    public void testClearIndexDelete() {
        createIndex("index");
        client().prepareIndex("index").setId("1").setSource("field", "value").setRefreshPolicy(IMMEDIATE).get();
        SearchResponse searchResponse = client().prepareSearch("index").setSize(1).setScroll("1m").get();
        assertThat(searchResponse.getScrollId(), is(notNullValue()));
        SearchService service = getInstanceFromNode(SearchService.class);

        assertEquals(1, service.getActiveContexts());
        assertAcked(client().admin().indices().prepareDelete("index"));
        assertEquals(0, service.getActiveContexts());
    }

    public void testCloseSearchContextOnRewriteException() {
        // if refresh happens while checking the exception, the subsequent reference count might not match, so we switch it off
        createIndex("index", Settings.builder().put("index.refresh_interval", -1).build());
        client().prepareIndex("index").setId("1").setSource("field", "value").setRefreshPolicy(IMMEDIATE).get();

        SearchService service = getInstanceFromNode(SearchService.class);
        IndicesService indicesService = getInstanceFromNode(IndicesService.class);
        IndexService indexService = indicesService.indexServiceSafe(resolveIndex("index"));
        IndexShard indexShard = indexService.getShard(0);

        final int activeContexts = service.getActiveContexts();
        final int activeRefs = indexShard.store().refCount();
        expectThrows(SearchPhaseExecutionException.class, () ->
                client().prepareSearch("index").setQuery(new FailOnRewriteQueryBuilder()).get());
        assertEquals(activeContexts, service.getActiveContexts());
        assertEquals(activeRefs, indexShard.store().refCount());
    }

    public void testSearchWhileIndexDeleted() throws InterruptedException {
        createIndex("index");
        client().prepareIndex("index").setId("1").setSource("field", "value").setRefreshPolicy(IMMEDIATE).get();

        SearchService service = getInstanceFromNode(SearchService.class);
        IndicesService indicesService = getInstanceFromNode(IndicesService.class);
        IndexService indexService = indicesService.indexServiceSafe(resolveIndex("index"));
        IndexShard indexShard = indexService.getShard(0);
        AtomicBoolean running = new AtomicBoolean(true);
        CountDownLatch startGun = new CountDownLatch(1);
        Semaphore semaphore = new Semaphore(Integer.MAX_VALUE);

        final Thread thread = new Thread() {
            @Override
            public void run() {
                startGun.countDown();
                while(running.get()) {
                    service.afterIndexRemoved(indexService.index(), indexService.getIndexSettings(), DELETED);
                    if (randomBoolean()) {
                        // here we trigger some refreshes to ensure the IR go out of scope such that we hit ACE if we access a search
                        // context in a non-sane way.
                        try {
                            semaphore.acquire();
                        } catch (InterruptedException e) {
                            throw new AssertionError(e);
                        }
                        client().prepareIndex("index").setSource("field", "value")
                            .setRefreshPolicy(randomFrom(WriteRequest.RefreshPolicy.values())).execute(new ActionListener<IndexResponse>() {
                            @Override
                            public void onResponse(IndexResponse indexResponse) {
                                semaphore.release();
                            }

                            @Override
                            public void onFailure(Exception e) {
                                semaphore.release();
                            }
                        });
                    }
                }
            }
        };
        thread.start();
        startGun.await();
        try {
            final int rounds = scaledRandomIntBetween(100, 10000);
            SearchRequest searchRequest = new SearchRequest().allowPartialSearchResults(true);
            SearchRequest scrollSearchRequest = new SearchRequest().allowPartialSearchResults(true)
                .scroll(new Scroll(TimeValue.timeValueMinutes(1)));
            for (int i = 0; i < rounds; i++) {
                try {
                    try {
                        PlainActionFuture<SearchPhaseResult> result = new PlainActionFuture<>();
                        final boolean useScroll = randomBoolean();
                        service.executeQueryPhase(
                            new ShardSearchRequest(OriginalIndices.NONE, useScroll ? scrollSearchRequest : searchRequest,
                                indexShard.shardId(), 0, 1,
                                new AliasFilter(null, Strings.EMPTY_ARRAY), 1.0f, -1, null),
                            true,
                            new SearchShardTask(123L, "", "", "", null, Collections.emptyMap()), result);
                        SearchPhaseResult searchPhaseResult = result.get();
                        IntArrayList intCursors = new IntArrayList(1);
                        intCursors.add(0);
                        ShardFetchRequest req = new ShardFetchRequest(searchPhaseResult.getContextId(), intCursors, null/* not a scroll */);
                        PlainActionFuture<FetchSearchResult> listener = new PlainActionFuture<>();
                        service.executeFetchPhase(req, new SearchShardTask(123L, "", "", "", null, Collections.emptyMap()), listener);
                        listener.get();
                        if (useScroll) {
                            // have to free context since this test does not remove the index from IndicesService.
                            service.freeReaderContext(searchPhaseResult.getContextId());
                        }
                    } catch (ExecutionException ex) {
                        assertThat(ex.getCause(), instanceOf(RuntimeException.class));
                        throw ((RuntimeException)ex.getCause());
                    }
                } catch (AlreadyClosedException ex) {
                    throw ex;
                } catch (IllegalStateException ex) {
                    assertEquals("reader_context is already closed can't increment refCount current count [0]", ex.getMessage());
                } catch (SearchContextMissingException ex) {
                    // that's fine
                }
            }
        } finally {
            running.set(false);
            thread.join();
            semaphore.acquire(Integer.MAX_VALUE);
        }

        assertEquals(0, service.getActiveContexts());

        SearchStats.Stats totalStats = indexShard.searchStats().getTotal();
        assertEquals(0, totalStats.getQueryCurrent());
        assertEquals(0, totalStats.getScrollCurrent());
        assertEquals(0, totalStats.getFetchCurrent());
    }

    public void testSearchWhileIndexDeletedDoesNotLeakSearchContext() throws ExecutionException, InterruptedException {
        createIndex("index");
        client().prepareIndex("index").setId("1").setSource("field", "value").setRefreshPolicy(IMMEDIATE).get();

        IndicesService indicesService = getInstanceFromNode(IndicesService.class);
        IndexService indexService = indicesService.indexServiceSafe(resolveIndex("index"));
        IndexShard indexShard = indexService.getShard(0);

        MockSearchService service = (MockSearchService) getInstanceFromNode(SearchService.class);
        service.setOnPutContext(
            context -> {
                if (context.indexShard() == indexShard) {
                    assertAcked(client().admin().indices().prepareDelete("index"));
                }
            }
        );

        SearchRequest searchRequest = new SearchRequest().allowPartialSearchResults(true);
        SearchRequest scrollSearchRequest = new SearchRequest().allowPartialSearchResults(true)
            .scroll(new Scroll(TimeValue.timeValueMinutes(1)));

        // the scrolls are not explicitly freed, but should all be gone when the test finished.
        // for completeness, we also randomly test the regular search path.
        final boolean useScroll = randomBoolean();
        PlainActionFuture<SearchPhaseResult> result = new PlainActionFuture<>();
        service.executeQueryPhase(
            new ShardSearchRequest(OriginalIndices.NONE, useScroll ? scrollSearchRequest : searchRequest,
                new ShardId(resolveIndex("index"), 0), 0, 1,
                new AliasFilter(null, Strings.EMPTY_ARRAY), 1.0f, -1, null),
            randomBoolean(), new SearchShardTask(123L, "", "", "", null, Collections.emptyMap()), result);

        try {
            result.get();
        } catch (Exception e) {
            // ok
        }

        expectThrows(IndexNotFoundException.class, () -> client().admin().indices().prepareGetIndex().setIndices("index").get());

        assertEquals(0, service.getActiveContexts());

        SearchStats.Stats totalStats = indexShard.searchStats().getTotal();
        assertEquals(0, totalStats.getQueryCurrent());
        assertEquals(0, totalStats.getScrollCurrent());
        assertEquals(0, totalStats.getFetchCurrent());
    }

    public void testTimeout() throws IOException {
        createIndex("index");
        final SearchService service = getInstanceFromNode(SearchService.class);
        final IndicesService indicesService = getInstanceFromNode(IndicesService.class);
        final IndexService indexService = indicesService.indexServiceSafe(resolveIndex("index"));
        final IndexShard indexShard = indexService.getShard(0);
        SearchRequest searchRequest = new SearchRequest().allowPartialSearchResults(true);
        final ShardSearchRequest requestWithDefaultTimeout = new ShardSearchRequest(
            OriginalIndices.NONE,
            searchRequest,
            indexShard.shardId(),
            0,
            1,
            new AliasFilter(null, Strings.EMPTY_ARRAY),
            1.0f, -1, null);

        try (ReaderContext reader = createReaderContext(indexService, indexShard);
             SearchContext contextWithDefaultTimeout = service.createContext(reader, requestWithDefaultTimeout, null, randomBoolean())) {
            // the search context should inherit the default timeout
            assertThat(contextWithDefaultTimeout.timeout(), equalTo(TimeValue.timeValueSeconds(5)));
        }

        final long seconds = randomIntBetween(6, 10);
        searchRequest.source(new SearchSourceBuilder().timeout(TimeValue.timeValueSeconds(seconds)));
        final ShardSearchRequest requestWithCustomTimeout = new ShardSearchRequest(
            OriginalIndices.NONE,
            searchRequest,
            indexShard.shardId(),
            0,
            1,
            new AliasFilter(null, Strings.EMPTY_ARRAY),
            1.0f, -1, null);
        try (ReaderContext reader = createReaderContext(indexService, indexShard);
             SearchContext context = service.createContext(reader, requestWithCustomTimeout, null, randomBoolean())) {
            // the search context should inherit the query timeout
            assertThat(context.timeout(), equalTo(TimeValue.timeValueSeconds(seconds)));
        }
    }

    /**
     * test that getting more than the allowed number of docvalue_fields throws an exception
     */
    public void testMaxDocvalueFieldsSearch() throws IOException {
        final Settings settings = Settings.builder()
            .put(IndexSettings.MAX_DOCVALUE_FIELDS_SEARCH_SETTING.getKey(), 1)
            .build();
        createIndex("index", settings, null, "field1", "keyword", "field2", "keyword");
        client().prepareIndex("index").setId("1").setSource("field1", "value1", "field2", "value2").setRefreshPolicy(IMMEDIATE).get();

        final SearchService service = getInstanceFromNode(SearchService.class);
        final IndicesService indicesService = getInstanceFromNode(IndicesService.class);
        final IndexService indexService = indicesService.indexServiceSafe(resolveIndex("index"));
        final IndexShard indexShard = indexService.getShard(0);

        SearchRequest searchRequest = new SearchRequest().allowPartialSearchResults(true);
        SearchSourceBuilder searchSourceBuilder = new SearchSourceBuilder();
        searchRequest.source(searchSourceBuilder);
        searchSourceBuilder.docValueField("field1");

        final ShardSearchRequest request = new ShardSearchRequest(OriginalIndices.NONE, searchRequest, indexShard.shardId(), 0, 1,
            new AliasFilter(null, Strings.EMPTY_ARRAY), 1.0f, -1, null);
        try (ReaderContext reader = createReaderContext(indexService, indexShard);
             SearchContext context = service.createContext(reader, request, null, randomBoolean())) {
            assertNotNull(context);
        }

        searchSourceBuilder.docValueField("unmapped_field");
        try (ReaderContext reader = createReaderContext(indexService, indexShard);
            SearchContext context = service.createContext(reader, request, null, randomBoolean())) {
           assertNotNull(context);
       }

        searchSourceBuilder.docValueField("field2");
        try (ReaderContext reader = createReaderContext(indexService, indexShard)) {
            IllegalArgumentException ex = expectThrows(IllegalArgumentException.class,
                () -> service.createContext(reader, request, null, randomBoolean()));
            assertEquals(
                "Trying to retrieve too many docvalue_fields. Must be less than or equal to: [1] but was [2]. "
                    + "This limit can be set by changing the [index.max_docvalue_fields_search] index level setting.",
                ex.getMessage());
        }
    }

    /**
     * test that getting more than the allowed number of script_fields throws an exception
     */
    public void testMaxScriptFieldsSearch() throws IOException {
        createIndex("index");
        final SearchService service = getInstanceFromNode(SearchService.class);
        final IndicesService indicesService = getInstanceFromNode(IndicesService.class);
        final IndexService indexService = indicesService.indexServiceSafe(resolveIndex("index"));
        final IndexShard indexShard = indexService.getShard(0);

        SearchRequest searchRequest = new SearchRequest().allowPartialSearchResults(true);
        SearchSourceBuilder searchSourceBuilder = new SearchSourceBuilder();
        searchRequest.source(searchSourceBuilder);
        // adding the maximum allowed number of script_fields to retrieve
        int maxScriptFields = indexService.getIndexSettings().getMaxScriptFields();
        for (int i = 0; i < maxScriptFields; i++) {
            searchSourceBuilder.scriptField("field" + i,
                    new Script(ScriptType.INLINE, MockScriptEngine.NAME, CustomScriptPlugin.DUMMY_SCRIPT, Collections.emptyMap()));
        }
        final ShardSearchRequest request = new ShardSearchRequest(OriginalIndices.NONE, searchRequest,
            indexShard.shardId(), 0, 1, new AliasFilter(null, Strings.EMPTY_ARRAY), 1.0f, -1, null);

        try(ReaderContext reader = createReaderContext(indexService, indexShard)) {
            try (SearchContext context = service.createContext(reader, request, null, randomBoolean())) {
                assertNotNull(context);
            }
            searchSourceBuilder.scriptField("anotherScriptField",
                new Script(ScriptType.INLINE, MockScriptEngine.NAME, CustomScriptPlugin.DUMMY_SCRIPT, Collections.emptyMap()));
            IllegalArgumentException ex = expectThrows(IllegalArgumentException.class,
                () -> service.createContext(reader, request, null, randomBoolean()));
            assertEquals(
                    "Trying to retrieve too many script_fields. Must be less than or equal to: [" + maxScriptFields + "] but was ["
                            + (maxScriptFields + 1)
                            + "]. This limit can be set by changing the [index.max_script_fields] index level setting.",
                    ex.getMessage());
        }
    }

    public void testIgnoreScriptfieldIfSizeZero() throws IOException {
        createIndex("index");
        final SearchService service = getInstanceFromNode(SearchService.class);
        final IndicesService indicesService = getInstanceFromNode(IndicesService.class);
        final IndexService indexService = indicesService.indexServiceSafe(resolveIndex("index"));
        final IndexShard indexShard = indexService.getShard(0);

        SearchRequest searchRequest = new SearchRequest().allowPartialSearchResults(true);
        SearchSourceBuilder searchSourceBuilder = new SearchSourceBuilder();
        searchRequest.source(searchSourceBuilder);
        searchSourceBuilder.scriptField("field" + 0,
                new Script(ScriptType.INLINE, MockScriptEngine.NAME, CustomScriptPlugin.DUMMY_SCRIPT, Collections.emptyMap()));
        searchSourceBuilder.size(0);
        final ShardSearchRequest request = new ShardSearchRequest(OriginalIndices.NONE,
            searchRequest, indexShard.shardId(), 0, 1, new AliasFilter(null, Strings.EMPTY_ARRAY),
            1.0f, -1, null);
        try (ReaderContext reader = createReaderContext(indexService, indexShard);
             SearchContext context = service.createContext(reader, request, null, randomBoolean())) {
            assertEquals(0, context.scriptFields().fields().size());
        }
    }

    /**
     * test that creating more than the allowed number of scroll contexts throws an exception
     */
    public void testMaxOpenScrollContexts() throws Exception {
        createIndex("index");
        client().prepareIndex("index").setId("1").setSource("field", "value").setRefreshPolicy(IMMEDIATE).get();

        final SearchService service = getInstanceFromNode(SearchService.class);
        final IndicesService indicesService = getInstanceFromNode(IndicesService.class);
        final IndexService indexService = indicesService.indexServiceSafe(resolveIndex("index"));
        final IndexShard indexShard = indexService.getShard(0);

        // Open all possible scrolls, clear some of them, then open more until the limit is reached
        LinkedList<String> clearScrollIds = new LinkedList<>();

        for (int i = 0; i < SearchService.MAX_OPEN_SCROLL_CONTEXT.get(Settings.EMPTY); i++) {
            SearchResponse searchResponse = client().prepareSearch("index").setSize(1).setScroll("1m").get();

            if (randomInt(4) == 0) clearScrollIds.addLast(searchResponse.getScrollId());
        }

        ClearScrollRequest clearScrollRequest = new ClearScrollRequest();
        clearScrollRequest.setScrollIds(clearScrollIds);
        client().clearScroll(clearScrollRequest);

        for (int i = 0; i < clearScrollIds.size(); i++) {
            client().prepareSearch("index").setSize(1).setScroll("1m").get();
        }

        final ShardScrollRequestTest request = new ShardScrollRequestTest(indexShard.shardId());
        ElasticsearchException ex = expectThrows(ElasticsearchException.class,
            () -> service.createAndPutReaderContext(
                request, indexService, indexShard, indexShard.acquireSearcherSupplier(), randomBoolean()));
        assertEquals(
            "Trying to create too many scroll contexts. Must be less than or equal to: [" +
                SearchService.MAX_OPEN_SCROLL_CONTEXT.get(Settings.EMPTY) + "]. " +
                "This limit can be set by changing the [search.max_open_scroll_context] setting.",
            ex.getMessage());

        service.freeAllScrollContexts();
    }

    public void testOpenScrollContextsConcurrently() throws Exception {
        createIndex("index");
        final IndicesService indicesService = getInstanceFromNode(IndicesService.class);
        final IndexService indexService = indicesService.indexServiceSafe(resolveIndex("index"));
        final IndexShard indexShard = indexService.getShard(0);

        final int maxScrollContexts = SearchService.MAX_OPEN_SCROLL_CONTEXT.get(Settings.EMPTY);
        final SearchService searchService = getInstanceFromNode(SearchService.class);
        Thread[] threads = new Thread[randomIntBetween(2, 8)];
        CountDownLatch latch = new CountDownLatch(threads.length);
        for (int i = 0; i < threads.length; i++) {
            threads[i] = new Thread(() -> {
                latch.countDown();
                try {
                    latch.await();
                    for (; ; ) {
                        final Engine.SearcherSupplier reader = indexShard.acquireSearcherSupplier();
                        try {
                            searchService.createAndPutReaderContext(
                                new ShardScrollRequestTest(indexShard.shardId()), indexService, indexShard, reader, true);
                        } catch (ElasticsearchException e) {
                            assertThat(e.getMessage(), equalTo(
                                "Trying to create too many scroll contexts. Must be less than or equal to: " +
                                    "[" + maxScrollContexts + "]. " +
                                    "This limit can be set by changing the [search.max_open_scroll_context] setting."));
                            return;
                        }
                    }
                } catch (Exception e) {
                    throw new AssertionError(e);
                }
            });
            threads[i].setName("elasticsearch[node_s_0][search]");
            threads[i].start();
        }
        for (Thread thread : threads) {
            thread.join();
        }
        assertThat(searchService.getActiveContexts(), equalTo(maxScrollContexts));
        searchService.freeAllScrollContexts();
    }

    public static class FailOnRewriteQueryPlugin extends Plugin implements SearchPlugin {
        @Override
        public List<QuerySpec<?>> getQueries() {
            return singletonList(new QuerySpec<>("fail_on_rewrite_query", FailOnRewriteQueryBuilder::new, parseContext -> {
                throw new UnsupportedOperationException("No query parser for this plugin");
            }));
        }
    }

    public static class FailOnRewriteQueryBuilder extends AbstractQueryBuilder<FailOnRewriteQueryBuilder> {

        public FailOnRewriteQueryBuilder(StreamInput in) throws IOException {
            super(in);
        }

        public FailOnRewriteQueryBuilder() {
        }

        @Override
        protected QueryBuilder doRewrite(QueryRewriteContext queryRewriteContext) {
            if (queryRewriteContext.convertToShardContext() != null) {
                throw new IllegalStateException("Fail on rewrite phase");
            }
            return this;
        }

        @Override
        protected void doWriteTo(StreamOutput out) {
        }

        @Override
        protected void doXContent(XContentBuilder builder, Params params) {
        }

        @Override
        protected Query doToQuery(QueryShardContext context) {
            return null;
        }

        @Override
        protected boolean doEquals(FailOnRewriteQueryBuilder other) {
            return false;
        }

        @Override
        protected int doHashCode() {
            return 0;
        }

        @Override
        public String getWriteableName() {
            return null;
        }
    }

    private static class ShardScrollRequestTest extends ShardSearchRequest {
        private Scroll scroll;

        ShardScrollRequestTest(ShardId shardId) {
            super(OriginalIndices.NONE, new SearchRequest().allowPartialSearchResults(true),
                shardId, 0, 1, new AliasFilter(null, Strings.EMPTY_ARRAY), 1f, -1, null);
            this.scroll = new Scroll(TimeValue.timeValueMinutes(1));
        }

        @Override
        public Scroll scroll() {
            return this.scroll;
        }
    }

    public void testCanMatch() throws Exception {
        createIndex("index");
        final SearchService service = getInstanceFromNode(SearchService.class);
        final IndicesService indicesService = getInstanceFromNode(IndicesService.class);
        final IndexService indexService = indicesService.indexServiceSafe(resolveIndex("index"));
        final IndexShard indexShard = indexService.getShard(0);
        SearchRequest searchRequest = new SearchRequest().allowPartialSearchResults(true);
        assertTrue(service.canMatch(new ShardSearchRequest(OriginalIndices.NONE, searchRequest, indexShard.shardId(), 0, 1,
            new AliasFilter(null, Strings.EMPTY_ARRAY), 1f, -1, null)).canMatch());

        searchRequest.source(new SearchSourceBuilder());
        assertTrue(service.canMatch(new ShardSearchRequest(OriginalIndices.NONE, searchRequest, indexShard.shardId(), 0, 1,
            new AliasFilter(null, Strings.EMPTY_ARRAY), 1f, -1, null)).canMatch());

        searchRequest.source(new SearchSourceBuilder().query(new MatchAllQueryBuilder()));
        assertTrue(service.canMatch(new ShardSearchRequest(OriginalIndices.NONE, searchRequest, indexShard.shardId(), 0, 1,
            new AliasFilter(null, Strings.EMPTY_ARRAY), 1f, -1, null)).canMatch());

        searchRequest.source(new SearchSourceBuilder().query(new MatchNoneQueryBuilder())
<<<<<<< HEAD
            .aggregation(new TermsAggregationBuilder("test").userValueTypeHint(CoreValuesSourceType.ValueType.STRING).minDocCount(0)));
        assertTrue(service.canMatch(new ShardSearchRequest(OriginalIndices.NONE, searchRequest, indexShard.shardId(), 1,
            new AliasFilter(null, Strings.EMPTY_ARRAY), 1f, -1,  null, null)).canMatch());
=======
            .aggregation(new TermsAggregationBuilder("test").userValueTypeHint(ValueType.STRING).minDocCount(0)));
        assertTrue(service.canMatch(new ShardSearchRequest(OriginalIndices.NONE, searchRequest, indexShard.shardId(), 0, 1,
            new AliasFilter(null, Strings.EMPTY_ARRAY), 1f, -1, null)).canMatch());
>>>>>>> b622adeb
        searchRequest.source(new SearchSourceBuilder().query(new MatchNoneQueryBuilder())
            .aggregation(new GlobalAggregationBuilder("test")));
        assertTrue(service.canMatch(new ShardSearchRequest(OriginalIndices.NONE, searchRequest, indexShard.shardId(), 0, 1,
            new AliasFilter(null, Strings.EMPTY_ARRAY), 1f, -1, null)).canMatch());

        searchRequest.source(new SearchSourceBuilder().query(new MatchNoneQueryBuilder()));
        assertFalse(service.canMatch(new ShardSearchRequest(OriginalIndices.NONE, searchRequest, indexShard.shardId(), 0, 1,
            new AliasFilter(null, Strings.EMPTY_ARRAY), 1f, -1, null)).canMatch());
        assertEquals(0, numWrapInvocations.get());

        ShardSearchRequest request = new ShardSearchRequest(OriginalIndices.NONE, searchRequest, indexShard.shardId(), 0, 1,
            new AliasFilter(null, Strings.EMPTY_ARRAY), 1.0f, -1, null);

        /*
         * Checks that canMatch takes into account the alias filter
         */
        // the source cannot be rewritten to a match_none
        searchRequest.indices("alias").source(new SearchSourceBuilder().query(new MatchAllQueryBuilder()));
        assertFalse(service.canMatch(new ShardSearchRequest(OriginalIndices.NONE, searchRequest, indexShard.shardId(), 0, 1,
            new AliasFilter(new TermQueryBuilder("foo", "bar"), "alias"), 1f, -1, null)).canMatch());
        // the source can match and can be rewritten to a match_none, but not the alias filter
        final IndexResponse response = client().prepareIndex("index").setSource("id", "1").get();
        assertEquals(RestStatus.CREATED, response.status());
        searchRequest.indices("alias").source(new SearchSourceBuilder().query(new TermQueryBuilder("id", "1")));
        assertFalse(service.canMatch(new ShardSearchRequest(OriginalIndices.NONE, searchRequest, indexShard.shardId(), 0, 1,
            new AliasFilter(new TermQueryBuilder("foo", "bar"), "alias"), 1f, -1, null)).canMatch());

        CountDownLatch latch = new CountDownLatch(1);
        SearchShardTask task = new SearchShardTask(123L, "", "", "", null, Collections.emptyMap());
        service.executeQueryPhase(request, randomBoolean(), task, new ActionListener<SearchPhaseResult>() {
            @Override
            public void onResponse(SearchPhaseResult searchPhaseResult) {
                try {
                    // make sure that the wrapper is called when the query is actually executed
                    assertEquals(1, numWrapInvocations.get());
                } finally {
                    latch.countDown();
                }
            }

            @Override
            public void onFailure(Exception e) {
                try {
                    throw new AssertionError(e);
                } finally {
                    latch.countDown();
                }
            }
        });
        latch.await();
    }

    public void testCanRewriteToMatchNone() {
        assertFalse(SearchService.canRewriteToMatchNone(new SearchSourceBuilder().query(new MatchNoneQueryBuilder())
            .aggregation(new GlobalAggregationBuilder("test"))));
        assertFalse(SearchService.canRewriteToMatchNone(new SearchSourceBuilder()));
        assertFalse(SearchService.canRewriteToMatchNone(null));
        assertFalse(SearchService.canRewriteToMatchNone(new SearchSourceBuilder().query(new MatchNoneQueryBuilder())
            .aggregation(new TermsAggregationBuilder("test").userValueTypeHint(CoreValuesSourceType.ValueType.STRING).minDocCount(0))));
        assertTrue(SearchService.canRewriteToMatchNone(new SearchSourceBuilder().query(new TermQueryBuilder("foo", "bar"))));
        assertTrue(SearchService.canRewriteToMatchNone(new SearchSourceBuilder().query(new MatchNoneQueryBuilder())
            .aggregation(new TermsAggregationBuilder("test").userValueTypeHint(CoreValuesSourceType.ValueType.STRING).minDocCount(1))));
        assertFalse(SearchService.canRewriteToMatchNone(new SearchSourceBuilder().query(new MatchNoneQueryBuilder())
            .aggregation(new TermsAggregationBuilder("test").userValueTypeHint(CoreValuesSourceType.ValueType.STRING).minDocCount(1))
            .suggest(new SuggestBuilder())));
        assertFalse(SearchService.canRewriteToMatchNone(new SearchSourceBuilder().query(new TermQueryBuilder("foo", "bar"))
            .suggest(new SuggestBuilder())));
    }

    public void testSetSearchThrottled() {
        createIndex("throttled_threadpool_index");
        client().execute(
            InternalOrPrivateSettingsPlugin.UpdateInternalOrPrivateAction.INSTANCE,
            new InternalOrPrivateSettingsPlugin.UpdateInternalOrPrivateAction.Request("throttled_threadpool_index",
                IndexSettings.INDEX_SEARCH_THROTTLED.getKey(), "true"))
            .actionGet();
        final SearchService service = getInstanceFromNode(SearchService.class);
        Index index = resolveIndex("throttled_threadpool_index");
        assertTrue(service.getIndicesService().indexServiceSafe(index).getIndexSettings().isSearchThrottled());
        client().prepareIndex("throttled_threadpool_index").setId("1").setSource("field", "value").setRefreshPolicy(IMMEDIATE).get();
        SearchResponse searchResponse = client().prepareSearch("throttled_threadpool_index")
            .setIndicesOptions(IndicesOptions.STRICT_EXPAND_OPEN_FORBID_CLOSED).setSize(1).get();
        assertSearchHits(searchResponse, "1");
        // we add a search action listener in a plugin above to assert that this is actually used
        client().execute(
            InternalOrPrivateSettingsPlugin.UpdateInternalOrPrivateAction.INSTANCE,
            new InternalOrPrivateSettingsPlugin.UpdateInternalOrPrivateAction.Request("throttled_threadpool_index",
                IndexSettings.INDEX_SEARCH_THROTTLED.getKey(), "false"))
            .actionGet();

        IllegalArgumentException iae = expectThrows(IllegalArgumentException.class, () ->
            client().admin().indices().prepareUpdateSettings("throttled_threadpool_index").setSettings(Settings.builder().put(IndexSettings
                .INDEX_SEARCH_THROTTLED.getKey(), false)).get());
        assertEquals("can not update private setting [index.search.throttled]; this setting is managed by Elasticsearch",
            iae.getMessage());
        assertFalse(service.getIndicesService().indexServiceSafe(index).getIndexSettings().isSearchThrottled());
        SearchRequest searchRequest = new SearchRequest().allowPartialSearchResults(false);
        ShardSearchRequest req = new ShardSearchRequest(OriginalIndices.NONE, searchRequest, new ShardId(index, 0), 0, 1,
            new AliasFilter(null, Strings.EMPTY_ARRAY), 1f, -1, null);
        Thread currentThread = Thread.currentThread();
        // we still make sure can match is executed on the network thread
        service.canMatch(req, ActionListener.wrap(r -> assertSame(Thread.currentThread(), currentThread), e -> fail("unexpected")));
    }

    public void testExpandSearchThrottled() {
        createIndex("throttled_threadpool_index");
        client().execute(
            InternalOrPrivateSettingsPlugin.UpdateInternalOrPrivateAction.INSTANCE,
            new InternalOrPrivateSettingsPlugin.UpdateInternalOrPrivateAction.Request("throttled_threadpool_index",
                IndexSettings.INDEX_SEARCH_THROTTLED.getKey(), "true"))
            .actionGet();

        client().prepareIndex("throttled_threadpool_index").setId("1").setSource("field", "value").setRefreshPolicy(IMMEDIATE).get();
        assertHitCount(client().prepareSearch().get(), 1L);
        assertHitCount(client().prepareSearch().setIndicesOptions(IndicesOptions.STRICT_EXPAND_OPEN_FORBID_CLOSED).get(), 1L);
    }

    public void testExpandSearchFrozen() {
        createIndex("frozen_index");
        client().execute(
            InternalOrPrivateSettingsPlugin.UpdateInternalOrPrivateAction.INSTANCE,
            new InternalOrPrivateSettingsPlugin.UpdateInternalOrPrivateAction.Request("frozen_index",
                "index.frozen", "true"))
            .actionGet();

        client().prepareIndex("frozen_index").setId("1").setSource("field", "value").setRefreshPolicy(IMMEDIATE).get();
        assertHitCount(client().prepareSearch().get(), 0L);
        assertHitCount(client().prepareSearch().setIndicesOptions(IndicesOptions.STRICT_EXPAND_OPEN_FORBID_CLOSED).get(), 1L);
    }

    public void testCreateReduceContext() {
        SearchService service = getInstanceFromNode(SearchService.class);
        InternalAggregation.ReduceContextBuilder reduceContextBuilder = service.aggReduceContextBuilder(new SearchRequest());
        {
            InternalAggregation.ReduceContext reduceContext = reduceContextBuilder.forFinalReduction();
            expectThrows(MultiBucketConsumerService.TooManyBucketsException.class,
                () -> reduceContext.consumeBucketsAndMaybeBreak(MultiBucketConsumerService.DEFAULT_MAX_BUCKETS + 1));
        }
        {
            InternalAggregation.ReduceContext reduceContext = reduceContextBuilder.forPartialReduction();
            reduceContext.consumeBucketsAndMaybeBreak(MultiBucketConsumerService.DEFAULT_MAX_BUCKETS + 1);
        }
    }

    public void testCreateSearchContext() throws IOException {
        String index = randomAlphaOfLengthBetween(5, 10).toLowerCase(Locale.ROOT);
        IndexService indexService = createIndex(index);
        final SearchService service = getInstanceFromNode(SearchService.class);
        ShardId shardId = new ShardId(indexService.index(), 0);
        long nowInMillis = System.currentTimeMillis();
        String clusterAlias = randomBoolean() ? null : randomAlphaOfLengthBetween(3, 10);
        SearchRequest searchRequest = new SearchRequest();
        searchRequest.allowPartialSearchResults(randomBoolean());
        ShardSearchRequest request = new ShardSearchRequest(OriginalIndices.NONE, searchRequest, shardId,
            0, indexService.numberOfShards(), AliasFilter.EMPTY, 1f, nowInMillis, clusterAlias);
        try (DefaultSearchContext searchContext = service.createSearchContext(request, new TimeValue(System.currentTimeMillis()))) {
            SearchShardTarget searchShardTarget = searchContext.shardTarget();
            QueryShardContext queryShardContext = searchContext.getQueryShardContext();
            String expectedIndexName = clusterAlias == null ? index : clusterAlias + ":" + index;
            assertEquals(expectedIndexName, queryShardContext.getFullyQualifiedIndex().getName());
            assertEquals(expectedIndexName, searchShardTarget.getFullyQualifiedIndexName());
            assertEquals(clusterAlias, searchShardTarget.getClusterAlias());
            assertEquals(shardId, searchShardTarget.getShardId());
            assertSame(searchShardTarget, searchContext.dfsResult().getSearchShardTarget());
            assertSame(searchShardTarget, searchContext.queryResult().getSearchShardTarget());
            assertSame(searchShardTarget, searchContext.fetchResult().getSearchShardTarget());
        }
    }

    /**
     * While we have no NPE in DefaultContext constructor anymore, we still want to guard against it (or other failures) in the future to
     * avoid leaking searchers.
     */
    public void testCreateSearchContextFailure() throws Exception {
        final String index = randomAlphaOfLengthBetween(5, 10).toLowerCase(Locale.ROOT);
        final IndexService indexService = createIndex(index);
        final SearchService service = getInstanceFromNode(SearchService.class);
        final ShardId shardId = new ShardId(indexService.index(), 0);
        final ShardSearchRequest request = new ShardSearchRequest(shardId, 0, null) {
            @Override
            public SearchType searchType() {
                // induce an artificial NPE
                throw new NullPointerException("expected");
            }
        };
        try (ReaderContext reader = createReaderContext(indexService, indexService.getShard(shardId.id()))) {
            NullPointerException e = expectThrows(NullPointerException.class,
                () -> service.createContext(reader, request, null, randomBoolean()));
            assertEquals("expected", e.getMessage());
        }
        // Needs to busily assert because Engine#refreshNeeded can increase the refCount.
        assertBusy(() ->
            assertEquals("should have 2 store refs (IndexService + InternalEngine)", 2, indexService.getShard(0).store().refCount()));
    }

    public void testMatchNoDocsEmptyResponse() throws InterruptedException {
        createIndex("index");
        Thread currentThread = Thread.currentThread();
        SearchService service = getInstanceFromNode(SearchService.class);
        IndicesService indicesService = getInstanceFromNode(IndicesService.class);
        IndexService indexService = indicesService.indexServiceSafe(resolveIndex("index"));
        IndexShard indexShard = indexService.getShard(0);
        SearchRequest searchRequest = new SearchRequest()
            .allowPartialSearchResults(false)
            .source(new SearchSourceBuilder()
                .aggregation(AggregationBuilders.count("count").field("value")));
        ShardSearchRequest shardRequest = new ShardSearchRequest(OriginalIndices.NONE, searchRequest, indexShard.shardId(),
            0, 5, AliasFilter.EMPTY, 1.0f, 0, null);
        SearchShardTask task = new SearchShardTask(123L, "", "", "", null, Collections.emptyMap());

        {
            CountDownLatch latch = new CountDownLatch(1);
            shardRequest.source().query(new MatchAllQueryBuilder());
            service.executeQueryPhase(shardRequest, randomBoolean(), task, new ActionListener<>() {
                @Override
                public void onResponse(SearchPhaseResult result) {
                    try {
                        assertNotSame(Thread.currentThread(), currentThread);
                        assertThat(Thread.currentThread().getName(), startsWith("elasticsearch[node_s_0][search]"));
                        assertThat(result, instanceOf(QuerySearchResult.class));
                        assertFalse(result.queryResult().isNull());
                        assertNotNull(result.queryResult().topDocs());
                        assertNotNull(result.queryResult().aggregations());
                    } finally {
                        latch.countDown();
                    }
                }

                @Override
                public void onFailure(Exception exc) {
                    try {
                        throw new AssertionError(exc);
                    } finally {
                        latch.countDown();
                    }
                }
            });
            latch.await();
        }

        {
            CountDownLatch latch = new CountDownLatch(1);
            shardRequest.source().query(new MatchNoneQueryBuilder());
            service.executeQueryPhase(shardRequest, randomBoolean(), task, new ActionListener<>() {
                @Override
                public void onResponse(SearchPhaseResult result) {
                    try {
                        assertNotSame(Thread.currentThread(), currentThread);
                        assertThat(Thread.currentThread().getName(), startsWith("elasticsearch[node_s_0][search]"));
                        assertThat(result, instanceOf(QuerySearchResult.class));
                        assertFalse(result.queryResult().isNull());
                        assertNotNull(result.queryResult().topDocs());
                        assertNotNull(result.queryResult().aggregations());
                    } finally {
                        latch.countDown();
                    }
                }

                @Override
                public void onFailure(Exception exc) {
                    try {
                        throw new AssertionError(exc);
                    } finally {
                        latch.countDown();
                    }
                }
            });
            latch.await();
        }

        {
            CountDownLatch latch = new CountDownLatch(1);
            shardRequest.canReturnNullResponseIfMatchNoDocs(true);
            service.executeQueryPhase(shardRequest, randomBoolean(), task, new ActionListener<>() {
                @Override
                public void onResponse(SearchPhaseResult result) {
                    try {
                        // make sure we don't use the search threadpool
                        assertSame(Thread.currentThread(), currentThread);
                        assertThat(result, instanceOf(QuerySearchResult.class));
                        assertTrue(result.queryResult().isNull());
                    } finally {
                        latch.countDown();
                    }
                }

                @Override
                public void onFailure(Exception e) {
                    try {
                        throw new AssertionError(e);
                    } finally {
                        latch.countDown();
                    }
                }
            });
            latch.await();
        }
    }

    public void testDeleteIndexWhileSearch() throws Exception {
        createIndex("test");
        int numDocs = randomIntBetween(1, 20);
        for (int i = 0; i < numDocs; i++) {
            client().prepareIndex("test").setSource("f", "v").get();
        }
        client().admin().indices().prepareRefresh("test").get();
        AtomicBoolean stopped = new AtomicBoolean(false);
        Thread[] searchers = new Thread[randomIntBetween(1, 4)];
        CountDownLatch latch = new CountDownLatch(searchers.length);
        for (int i = 0; i < searchers.length; i++) {
            searchers[i] = new Thread(() -> {
                latch.countDown();
                while (stopped.get() == false) {
                    try {
                        client().prepareSearch("test").setRequestCache(false).get();
                    } catch (Exception ignored) {
                        return;
                    }
                }
            });
            searchers[i].start();
        }
        latch.await();
        client().admin().indices().prepareDelete("test").get();
        stopped.set(true);
        for (Thread searcher : searchers) {
            searcher.join();
        }
    }

    public void testLookUpSearchContext() throws Exception {
        createIndex("index");
        SearchService searchService = getInstanceFromNode(SearchService.class);
        IndicesService indicesService = getInstanceFromNode(IndicesService.class);
        IndexService indexService = indicesService.indexServiceSafe(resolveIndex("index"));
        IndexShard indexShard = indexService.getShard(0);
        List<ShardSearchContextId> contextIds = new ArrayList<>();
        int numContexts = randomIntBetween(1, 10);
        CountDownLatch latch = new CountDownLatch(1);
        indexShard.getThreadPool().executor(ThreadPool.Names.SEARCH).execute(() -> {
            try {
                for (int i = 0; i < numContexts; i++) {
                    ShardSearchRequest request = new ShardSearchRequest(
                        OriginalIndices.NONE, new SearchRequest().allowPartialSearchResults(true),
                        indexShard.shardId(), 0, 1, new AliasFilter(null, Strings.EMPTY_ARRAY), 1.0f, -1, null);
                    final ReaderContext context = searchService.createAndPutReaderContext(request, indexService, indexShard,
                        indexShard.acquireSearcherSupplier(), randomBoolean());
                    assertThat(context.id().getId(), equalTo((long) (i + 1)));
                    contextIds.add(context.id());
                }
                assertThat(searchService.getActiveContexts(), equalTo(contextIds.size()));
                while (contextIds.isEmpty() == false) {
                    final ShardSearchContextId contextId = randomFrom(contextIds);
                    expectThrows(SearchContextMissingException.class,
                        () -> searchService.freeReaderContext(new ShardSearchContextId(UUIDs.randomBase64UUID(), contextId.getId())));
                    assertThat(searchService.getActiveContexts(), equalTo(contextIds.size()));
                    if (randomBoolean()) {
                        assertTrue(searchService.freeReaderContext(contextId));
                    } else {
                        assertTrue(searchService.freeReaderContext((
                            new ShardSearchContextId(contextId.getSessionId(), contextId.getId()))));
                    }
                    contextIds.remove(contextId);
                    assertThat(searchService.getActiveContexts(), equalTo(contextIds.size()));
                    assertFalse(searchService.freeReaderContext(contextId));
                    assertThat(searchService.getActiveContexts(), equalTo(contextIds.size()));
                }
            } finally {
                latch.countDown();
            }
        });
        latch.await();
    }

    public void testOpenReaderContext() {
        createIndex("index");
        SearchService searchService = getInstanceFromNode(SearchService.class);
        PlainActionFuture<ShardSearchContextId> future = new PlainActionFuture<>();
        searchService.openReaderContext(new ShardId(resolveIndex("index"), 0), TimeValue.timeValueMinutes(between(1, 10)), future);
        future.actionGet();
        assertThat(searchService.getActiveContexts(), equalTo(1));
        assertTrue(searchService.freeReaderContext(future.actionGet()));
    }

    private ReaderContext createReaderContext(IndexService indexService, IndexShard indexShard) {
        return new ReaderContext(new ShardSearchContextId(UUIDs.randomBase64UUID(), randomNonNegativeLong()),
            indexService, indexShard, indexShard.acquireSearcherSupplier(), randomNonNegativeLong(), false);
    }
}<|MERGE_RESOLUTION|>--- conflicted
+++ resolved
@@ -717,15 +717,10 @@
             new AliasFilter(null, Strings.EMPTY_ARRAY), 1f, -1, null)).canMatch());
 
         searchRequest.source(new SearchSourceBuilder().query(new MatchNoneQueryBuilder())
-<<<<<<< HEAD
             .aggregation(new TermsAggregationBuilder("test").userValueTypeHint(CoreValuesSourceType.ValueType.STRING).minDocCount(0)));
         assertTrue(service.canMatch(new ShardSearchRequest(OriginalIndices.NONE, searchRequest, indexShard.shardId(), 1,
-            new AliasFilter(null, Strings.EMPTY_ARRAY), 1f, -1,  null, null)).canMatch());
-=======
-            .aggregation(new TermsAggregationBuilder("test").userValueTypeHint(ValueType.STRING).minDocCount(0)));
-        assertTrue(service.canMatch(new ShardSearchRequest(OriginalIndices.NONE, searchRequest, indexShard.shardId(), 0, 1,
             new AliasFilter(null, Strings.EMPTY_ARRAY), 1f, -1, null)).canMatch());
->>>>>>> b622adeb
+
         searchRequest.source(new SearchSourceBuilder().query(new MatchNoneQueryBuilder())
             .aggregation(new GlobalAggregationBuilder("test")));
         assertTrue(service.canMatch(new ShardSearchRequest(OriginalIndices.NONE, searchRequest, indexShard.shardId(), 0, 1,
