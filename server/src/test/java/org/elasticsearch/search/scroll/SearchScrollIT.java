/*
 * Licensed to Elasticsearch under one or more contributor
 * license agreements. See the NOTICE file distributed with
 * this work for additional information regarding copyright
 * ownership. Elasticsearch licenses this file to you under
 * the Apache License, Version 2.0 (the "License"); you may
 * not use this file except in compliance with the License.
 * You may obtain a copy of the License at
 *
 *    http://www.apache.org/licenses/LICENSE-2.0
 *
 * Unless required by applicable law or agreed to in writing,
 * software distributed under the License is distributed on an
 * "AS IS" BASIS, WITHOUT WARRANTIES OR CONDITIONS OF ANY
 * KIND, either express or implied.  See the License for the
 * specific language governing permissions and limitations
 * under the License.
 */

package org.elasticsearch.search.scroll;

import org.elasticsearch.ExceptionsHelper;
import org.elasticsearch.action.search.ClearScrollResponse;
import org.elasticsearch.action.search.SearchRequestBuilder;
import org.elasticsearch.action.search.SearchResponse;
import org.elasticsearch.action.search.SearchType;
import org.elasticsearch.cluster.metadata.IndexMetaData;
import org.elasticsearch.common.Priority;
import org.elasticsearch.common.bytes.BytesReference;
import org.elasticsearch.common.settings.Settings;
import org.elasticsearch.common.unit.TimeValue;
import org.elasticsearch.common.xcontent.ToXContent;
import org.elasticsearch.common.xcontent.XContentBuilder;
import org.elasticsearch.common.xcontent.XContentFactory;
import org.elasticsearch.common.xcontent.XContentHelper;
import org.elasticsearch.index.IndexSettings;
import org.elasticsearch.index.query.QueryBuilders;
import org.elasticsearch.rest.RestStatus;
import org.elasticsearch.search.SearchHit;
import org.elasticsearch.search.sort.FieldSortBuilder;
import org.elasticsearch.search.sort.SortOrder;
import org.elasticsearch.test.ESIntegTestCase;
import org.elasticsearch.test.hamcrest.ElasticsearchAssertions;
import org.junit.After;

import java.io.IOException;
import java.util.Map;

import static org.elasticsearch.action.support.WriteRequest.RefreshPolicy.IMMEDIATE;
import static org.elasticsearch.common.xcontent.XContentFactory.jsonBuilder;
import static org.elasticsearch.index.query.QueryBuilders.matchAllQuery;
import static org.elasticsearch.index.query.QueryBuilders.queryStringQuery;
import static org.elasticsearch.index.query.QueryBuilders.termQuery;
import static org.elasticsearch.test.hamcrest.ElasticsearchAssertions.assertAcked;
import static org.elasticsearch.test.hamcrest.ElasticsearchAssertions.assertHitCount;
import static org.elasticsearch.test.hamcrest.ElasticsearchAssertions.assertNoSearchHits;
import static org.elasticsearch.test.hamcrest.ElasticsearchAssertions.assertSearchHits;
import static org.elasticsearch.test.hamcrest.ElasticsearchAssertions.assertSearchResponse;
import static org.elasticsearch.test.hamcrest.ElasticsearchAssertions.assertThrows;
import static org.hamcrest.Matchers.containsString;
import static org.hamcrest.Matchers.equalTo;
import static org.hamcrest.Matchers.greaterThan;
import static org.hamcrest.Matchers.is;
import static org.hamcrest.Matchers.notNullValue;

/**
 * Tests for scrolling.
 */
public class SearchScrollIT extends ESIntegTestCase {
    @After
    public void cleanup() throws Exception {
        assertAcked(client().admin().cluster().prepareUpdateSettings()
            .setPersistentSettings(Settings.builder().putNull("*"))
            .setTransientSettings(Settings.builder().putNull("*")));
    }

    public void testSimpleScrollQueryThenFetch() throws Exception {
        client().admin().indices().prepareCreate("test").setSettings(Settings.builder().put("index.number_of_shards", 3)).get();
        client().admin().cluster().prepareHealth().setWaitForEvents(Priority.LANGUID).setWaitForGreenStatus().get();

        client().admin().cluster().prepareHealth().setWaitForEvents(Priority.LANGUID).setWaitForGreenStatus().get();

        for (int i = 0; i < 100; i++) {
            client().prepareIndex("test", "type1", Integer.toString(i))
                    .setSource(jsonBuilder().startObject().field("field", i).endObject()).get();
        }

        client().admin().indices().prepareRefresh().get();

        SearchResponse searchResponse = client().prepareSearch()
                .setQuery(matchAllQuery())
                .setSize(35)
                .setScroll(TimeValue.timeValueMinutes(2))
                .addSort("field", SortOrder.ASC)
                .get();
        try {
            long counter = 0;

            assertThat(searchResponse.getHits().getTotalHits().value, equalTo(100L));
            assertThat(searchResponse.getHits().getHits().length, equalTo(35));
            for (SearchHit hit : searchResponse.getHits()) {
                assertThat(((Number) hit.getSortValues()[0]).longValue(), equalTo(counter++));
            }

            searchResponse = client().prepareSearchScroll(searchResponse.getScrollId())
                    .setScroll(TimeValue.timeValueMinutes(2))
                    .get();

            assertThat(searchResponse.getHits().getTotalHits().value, equalTo(100L));
            assertThat(searchResponse.getHits().getHits().length, equalTo(35));
            for (SearchHit hit : searchResponse.getHits()) {
                assertThat(((Number) hit.getSortValues()[0]).longValue(), equalTo(counter++));
            }

            searchResponse = client().prepareSearchScroll(searchResponse.getScrollId())
                    .setScroll(TimeValue.timeValueMinutes(2))
                    .get();

            assertThat(searchResponse.getHits().getTotalHits().value, equalTo(100L));
            assertThat(searchResponse.getHits().getHits().length, equalTo(30));
            for (SearchHit hit : searchResponse.getHits()) {
                assertThat(((Number) hit.getSortValues()[0]).longValue(), equalTo(counter++));
            }
        } finally {
            clearScroll(searchResponse.getScrollId());
        }
    }

    public void testSimpleScrollQueryThenFetchSmallSizeUnevenDistribution() throws Exception {
        client().admin().indices().prepareCreate("test").setSettings(Settings.builder().put("index.number_of_shards", 3)).get();
        client().admin().cluster().prepareHealth().setWaitForEvents(Priority.LANGUID).setWaitForGreenStatus().get();

        client().admin().cluster().prepareHealth().setWaitForEvents(Priority.LANGUID).setWaitForGreenStatus().get();

        for (int i = 0; i < 100; i++) {
            String routing = "0";
            if (i > 90) {
                routing = "1";
            } else if (i > 60) {
                routing = "2";
            }
            client().prepareIndex("test", "type1", Integer.toString(i)).setSource("field", i).setRouting(routing).get();
        }

        client().admin().indices().prepareRefresh().get();

        SearchResponse searchResponse = client().prepareSearch()
                .setSearchType(SearchType.QUERY_THEN_FETCH)
                .setQuery(matchAllQuery())
                .setSize(3)
                .setScroll(TimeValue.timeValueMinutes(2))
                .addSort("field", SortOrder.ASC)
                .get();
        try {
            long counter = 0;

            assertThat(searchResponse.getHits().getTotalHits().value, equalTo(100L));
            assertThat(searchResponse.getHits().getHits().length, equalTo(3));
            for (SearchHit hit : searchResponse.getHits()) {
                assertThat(((Number) hit.getSortValues()[0]).longValue(), equalTo(counter++));
            }

            for (int i = 0; i < 32; i++) {
                searchResponse = client().prepareSearchScroll(searchResponse.getScrollId())
                        .setScroll(TimeValue.timeValueMinutes(2))
                        .get();

                assertThat(searchResponse.getHits().getTotalHits().value, equalTo(100L));
                assertThat(searchResponse.getHits().getHits().length, equalTo(3));
                for (SearchHit hit : searchResponse.getHits()) {
                    assertThat(((Number) hit.getSortValues()[0]).longValue(), equalTo(counter++));
                }
            }

            // and now, the last one is one
            searchResponse = client().prepareSearchScroll(searchResponse.getScrollId())
                    .setScroll(TimeValue.timeValueMinutes(2))
                    .get();

            assertThat(searchResponse.getHits().getTotalHits().value, equalTo(100L));
            assertThat(searchResponse.getHits().getHits().length, equalTo(1));
            for (SearchHit hit : searchResponse.getHits()) {
                assertThat(((Number) hit.getSortValues()[0]).longValue(), equalTo(counter++));
            }

            // a the last is zero
            searchResponse = client().prepareSearchScroll(searchResponse.getScrollId())
                    .setScroll(TimeValue.timeValueMinutes(2))
                    .get();

            assertThat(searchResponse.getHits().getTotalHits().value, equalTo(100L));
            assertThat(searchResponse.getHits().getHits().length, equalTo(0));
            for (SearchHit hit : searchResponse.getHits()) {
                assertThat(((Number) hit.getSortValues()[0]).longValue(), equalTo(counter++));
            }

        } finally {
            clearScroll(searchResponse.getScrollId());
        }
    }

    public void testScrollAndUpdateIndex() throws Exception {
        client().admin().indices().prepareCreate("test").setSettings(Settings.builder().put("index.number_of_shards", 5)).get();
        client().admin().cluster().prepareHealth().setWaitForEvents(Priority.LANGUID).setWaitForGreenStatus().get();

        for (int i = 0; i < 500; i++) {
            client().prepareIndex("test", "tweet", Integer.toString(i)).setSource(
                    jsonBuilder().startObject().field("user", "kimchy").field("postDate", System.currentTimeMillis())
                    .field("message", "test").endObject()).get();
        }

        client().admin().indices().prepareRefresh().get();

<<<<<<< HEAD
        assertThat(client().prepareSearch().setSize(0).setQuery(matchAllQuery()).get().getHits().getTotalHits(),
                equalTo(500L));
        assertThat(client().prepareSearch().setSize(0).setQuery(termQuery("message", "test")).get().getHits()
                .getTotalHits(), equalTo(500L));
        assertThat(client().prepareSearch().setSize(0).setQuery(termQuery("message", "test")).get().getHits()
                .getTotalHits(), equalTo(500L));
        assertThat(client().prepareSearch().setSize(0).setQuery(termQuery("message", "update")).get().getHits()
                .getTotalHits(), equalTo(0L));
        assertThat(client().prepareSearch().setSize(0).setQuery(termQuery("message", "update")).get().getHits()
                .getTotalHits(), equalTo(0L));
=======
        assertThat(client().prepareSearch().setSize(0).setQuery(matchAllQuery()).execute().actionGet().getHits().getTotalHits().value, equalTo(500L));
        assertThat(client().prepareSearch().setSize(0).setQuery(termQuery("message", "test")).execute().actionGet().getHits().getTotalHits().value, equalTo(500L));
        assertThat(client().prepareSearch().setSize(0).setQuery(termQuery("message", "test")).execute().actionGet().getHits().getTotalHits().value, equalTo(500L));
        assertThat(client().prepareSearch().setSize(0).setQuery(termQuery("message", "update")).execute().actionGet().getHits().getTotalHits().value, equalTo(0L));
        assertThat(client().prepareSearch().setSize(0).setQuery(termQuery("message", "update")).execute().actionGet().getHits().getTotalHits().value, equalTo(0L));
>>>>>>> ee05ef13

        SearchResponse searchResponse = client().prepareSearch()
                .setQuery(queryStringQuery("user:kimchy"))
                .setSize(35)
                .setScroll(TimeValue.timeValueMinutes(2))
                .addSort("postDate", SortOrder.ASC)
                .get();
        try {
            do {
                for (SearchHit searchHit : searchResponse.getHits().getHits()) {
                    Map<String, Object> map = searchHit.getSourceAsMap();
                    map.put("message", "update");
                    client().prepareIndex("test", "tweet", searchHit.getId()).setSource(map).get();
                }
                searchResponse = client().prepareSearchScroll(searchResponse.getScrollId()).setScroll(TimeValue.timeValueMinutes(2))
                        .get();
            } while (searchResponse.getHits().getHits().length > 0);

<<<<<<< HEAD
            client().admin().indices().prepareRefresh().get();
            assertThat(client().prepareSearch().setSize(0).setQuery(matchAllQuery()).get().getHits().getTotalHits(),
                    equalTo(500L));
            assertThat(client().prepareSearch().setSize(0).setQuery(termQuery("message", "test")).get().getHits()
                    .getTotalHits(), equalTo(0L));
            assertThat(client().prepareSearch().setSize(0).setQuery(termQuery("message", "test")).get().getHits()
                    .getTotalHits(), equalTo(0L));
            assertThat(client().prepareSearch().setSize(0).setQuery(termQuery("message", "update")).get().getHits()
                    .getTotalHits(), equalTo(500L));
            assertThat(client().prepareSearch().setSize(0).setQuery(termQuery("message", "update")).get().getHits()
                    .getTotalHits(), equalTo(500L));
=======
            client().admin().indices().prepareRefresh().execute().actionGet();
            assertThat(client().prepareSearch().setSize(0).setQuery(matchAllQuery()).execute().actionGet().getHits().getTotalHits().value, equalTo(500L));
            assertThat(client().prepareSearch().setSize(0).setQuery(termQuery("message", "test")).execute().actionGet().getHits().getTotalHits().value, equalTo(0L));
            assertThat(client().prepareSearch().setSize(0).setQuery(termQuery("message", "test")).execute().actionGet().getHits().getTotalHits().value, equalTo(0L));
            assertThat(client().prepareSearch().setSize(0).setQuery(termQuery("message", "update")).execute().actionGet().getHits().getTotalHits().value, equalTo(500L));
            assertThat(client().prepareSearch().setSize(0).setQuery(termQuery("message", "update")).execute().actionGet().getHits().getTotalHits().value, equalTo(500L));
>>>>>>> ee05ef13
        } finally {
            clearScroll(searchResponse.getScrollId());
        }
    }

    public void testSimpleScrollQueryThenFetch_clearScrollIds() throws Exception {
        client().admin().indices().prepareCreate("test").setSettings(Settings.builder().put("index.number_of_shards", 3)).get();
        client().admin().cluster().prepareHealth().setWaitForEvents(Priority.LANGUID).setWaitForGreenStatus().get();

        client().admin().cluster().prepareHealth().setWaitForEvents(Priority.LANGUID).setWaitForGreenStatus().get();

        for (int i = 0; i < 100; i++) {
            client().prepareIndex("test", "type1", Integer.toString(i)).setSource(jsonBuilder().startObject().field("field", i).endObject())
            .get();
        }

        client().admin().indices().prepareRefresh().get();

        SearchResponse searchResponse1 = client().prepareSearch()
                .setQuery(matchAllQuery())
                .setSize(35)
                .setScroll(TimeValue.timeValueMinutes(2))
                .setSearchType(SearchType.QUERY_THEN_FETCH)
                .addSort("field", SortOrder.ASC)
                .get();

        SearchResponse searchResponse2 = client().prepareSearch()
                .setQuery(matchAllQuery())
                .setSize(35)
                .setScroll(TimeValue.timeValueMinutes(2))
                .setSearchType(SearchType.QUERY_THEN_FETCH)
                .addSort("field", SortOrder.ASC)
                .get();

        long counter1 = 0;
        long counter2 = 0;

        assertThat(searchResponse1.getHits().getTotalHits().value, equalTo(100L));
        assertThat(searchResponse1.getHits().getHits().length, equalTo(35));
        for (SearchHit hit : searchResponse1.getHits()) {
            assertThat(((Number) hit.getSortValues()[0]).longValue(), equalTo(counter1++));
        }

        assertThat(searchResponse2.getHits().getTotalHits().value, equalTo(100L));
        assertThat(searchResponse2.getHits().getHits().length, equalTo(35));
        for (SearchHit hit : searchResponse2.getHits()) {
            assertThat(((Number) hit.getSortValues()[0]).longValue(), equalTo(counter2++));
        }

        searchResponse1 = client().prepareSearchScroll(searchResponse1.getScrollId())
                .setScroll(TimeValue.timeValueMinutes(2))
                .get();

        searchResponse2 = client().prepareSearchScroll(searchResponse2.getScrollId())
                .setScroll(TimeValue.timeValueMinutes(2))
                .get();

        assertThat(searchResponse1.getHits().getTotalHits().value, equalTo(100L));
        assertThat(searchResponse1.getHits().getHits().length, equalTo(35));
        for (SearchHit hit : searchResponse1.getHits()) {
            assertThat(((Number) hit.getSortValues()[0]).longValue(), equalTo(counter1++));
        }

        assertThat(searchResponse2.getHits().getTotalHits().value, equalTo(100L));
        assertThat(searchResponse2.getHits().getHits().length, equalTo(35));
        for (SearchHit hit : searchResponse2.getHits()) {
            assertThat(((Number) hit.getSortValues()[0]).longValue(), equalTo(counter2++));
        }

        ClearScrollResponse clearResponse = client().prepareClearScroll()
                .addScrollId(searchResponse1.getScrollId())
                .addScrollId(searchResponse2.getScrollId())
                .get();
        assertThat(clearResponse.isSucceeded(), is(true));
        assertThat(clearResponse.getNumFreed(), greaterThan(0));
        assertThat(clearResponse.status(), equalTo(RestStatus.OK));
        assertToXContentResponse(clearResponse, true, clearResponse.getNumFreed());

        assertThrows(client().prepareSearchScroll(searchResponse1.getScrollId()).setScroll(TimeValue.timeValueMinutes(2)),
                RestStatus.NOT_FOUND);
        assertThrows(client().prepareSearchScroll(searchResponse2.getScrollId()).setScroll(TimeValue.timeValueMinutes(2)),
                RestStatus.NOT_FOUND);
    }

    public void testClearNonExistentScrollId() throws Exception {
        createIndex("idx");
        ClearScrollResponse response = client().prepareClearScroll()
                .addScrollId("DnF1ZXJ5VGhlbkZldGNoAwAAAAAAAAABFnRtLWMyRzBqUUQyNk1uM0xDTjJ4S0EAAAAAAAAAARYzNkhxbWFTYVFVNmgxTGQyYUZVYV9nAA" +
                        "AAAAAAAAEWdVcxNWZmRGZSVFN2V0xMUGF2NGx1Zw==")
                .get();
        // Whether we actually clear a scroll, we can't know, since that information isn't serialized in the
        // free search context response, which is returned from each node we want to clear a particular scroll.
        assertThat(response.isSucceeded(), is(true));
        assertThat(response.getNumFreed(), equalTo(0));
        assertThat(response.status(), equalTo(RestStatus.NOT_FOUND));
        assertToXContentResponse(response, true, response.getNumFreed());
    }

    public void testClearIllegalScrollId() throws Exception {
        createIndex("idx");
        IllegalArgumentException e = expectThrows(IllegalArgumentException.class,
                () -> client().prepareClearScroll().addScrollId("c2Nhbjs2OzM0NDg1ODpzRlBLc0FXNlNyNm5JWUc1").get());
        assertEquals("Cannot parse scroll id", e.getMessage());

        e = expectThrows(IllegalArgumentException.class,
                // Fails during base64 decoding (Base64-encoded string must have at least four characters)
                () ->  client().prepareClearScroll().addScrollId("a").get());
        assertEquals("Cannot parse scroll id", e.getMessage());

        e = expectThrows(IllegalArgumentException.class,
                // Other invalid base64
                () ->  client().prepareClearScroll().addScrollId("abcabc").get());
        assertEquals("Cannot parse scroll id", e.getMessage());
    }

    public void testSimpleScrollQueryThenFetchClearAllScrollIds() throws Exception {
        client().admin().indices().prepareCreate("test").setSettings(Settings.builder().put("index.number_of_shards", 3)).get();
        client().admin().cluster().prepareHealth().setWaitForEvents(Priority.LANGUID).setWaitForGreenStatus().get();

        client().admin().cluster().prepareHealth().setWaitForEvents(Priority.LANGUID).setWaitForGreenStatus().get();

        for (int i = 0; i < 100; i++) {
            client().prepareIndex("test", "type1", Integer.toString(i)).setSource(jsonBuilder().startObject().field("field", i).endObject())
            .get();
        }

        client().admin().indices().prepareRefresh().get();

        SearchResponse searchResponse1 = client().prepareSearch()
                .setQuery(matchAllQuery())
                .setSize(35)
                .setScroll(TimeValue.timeValueMinutes(2))
                .setSearchType(SearchType.QUERY_THEN_FETCH)
                .addSort("field", SortOrder.ASC)
                .get();

        SearchResponse searchResponse2 = client().prepareSearch()
                .setQuery(matchAllQuery())
                .setSize(35)
                .setScroll(TimeValue.timeValueMinutes(2))
                .setSearchType(SearchType.QUERY_THEN_FETCH)
                .addSort("field", SortOrder.ASC)
                .get();

        long counter1 = 0;
        long counter2 = 0;

        assertThat(searchResponse1.getHits().getTotalHits().value, equalTo(100L));
        assertThat(searchResponse1.getHits().getHits().length, equalTo(35));
        for (SearchHit hit : searchResponse1.getHits()) {
            assertThat(((Number) hit.getSortValues()[0]).longValue(), equalTo(counter1++));
        }

        assertThat(searchResponse2.getHits().getTotalHits().value, equalTo(100L));
        assertThat(searchResponse2.getHits().getHits().length, equalTo(35));
        for (SearchHit hit : searchResponse2.getHits()) {
            assertThat(((Number) hit.getSortValues()[0]).longValue(), equalTo(counter2++));
        }

        searchResponse1 = client().prepareSearchScroll(searchResponse1.getScrollId())
                .setScroll(TimeValue.timeValueMinutes(2))
                .get();

        searchResponse2 = client().prepareSearchScroll(searchResponse2.getScrollId())
                .setScroll(TimeValue.timeValueMinutes(2))
                .get();

        assertThat(searchResponse1.getHits().getTotalHits().value, equalTo(100L));
        assertThat(searchResponse1.getHits().getHits().length, equalTo(35));
        for (SearchHit hit : searchResponse1.getHits()) {
            assertThat(((Number) hit.getSortValues()[0]).longValue(), equalTo(counter1++));
        }

        assertThat(searchResponse2.getHits().getTotalHits().value, equalTo(100L));
        assertThat(searchResponse2.getHits().getHits().length, equalTo(35));
        for (SearchHit hit : searchResponse2.getHits()) {
            assertThat(((Number) hit.getSortValues()[0]).longValue(), equalTo(counter2++));
        }

        ClearScrollResponse clearResponse = client().prepareClearScroll().addScrollId("_all")
                .get();
        assertThat(clearResponse.isSucceeded(), is(true));
        assertThat(clearResponse.getNumFreed(), greaterThan(0));
        assertThat(clearResponse.status(), equalTo(RestStatus.OK));
        assertToXContentResponse(clearResponse, true, clearResponse.getNumFreed());

        assertThrows(internalCluster().transportClient().prepareSearchScroll(searchResponse1.getScrollId())
                .setScroll(TimeValue.timeValueMinutes(2)), RestStatus.NOT_FOUND);
        assertThrows(internalCluster().transportClient().prepareSearchScroll(searchResponse2.getScrollId())
                .setScroll(TimeValue.timeValueMinutes(2)), RestStatus.NOT_FOUND);
    }

    /**
     * Tests that we use an optimization shrinking the batch to the size of the shard. Thus the Integer.MAX_VALUE window doesn't OOM us.
     */
    public void testDeepScrollingDoesNotBlowUp() throws Exception {
        client().prepareIndex("index", "type", "1")
                .setSource("field", "value")
                .setRefreshPolicy(IMMEDIATE)
                .execute().get();
        /*
         * Disable the max result window setting for this test because it'll reject the search's unreasonable batch size. We want
         * unreasonable batch sizes to just OOM.
         */
        client().admin().indices().prepareUpdateSettings("index")
                .setSettings(Settings.builder().put(IndexSettings.MAX_RESULT_WINDOW_SETTING.getKey(), Integer.MAX_VALUE)).get();

        for (SearchType searchType : SearchType.values()) {
            SearchRequestBuilder builder = client().prepareSearch("index")
                    .setSearchType(searchType)
                    .setQuery(QueryBuilders.matchAllQuery())
                    .setSize(Integer.MAX_VALUE)
                    .setScroll("1m");

            SearchResponse response = builder.get();
            try {
                ElasticsearchAssertions.assertHitCount(response, 1L);
            } finally {
                String scrollId = response.getScrollId();
                if (scrollId != null) {
                    clearScroll(scrollId);
                }
            }
        }
    }

    public void testThatNonExistingScrollIdReturnsCorrectException() throws Exception {
        client().prepareIndex("index", "type", "1").setSource("field", "value").execute().get();
        refresh();

        SearchResponse searchResponse = client().prepareSearch("index").setSize(1).setScroll("1m").get();
        assertThat(searchResponse.getScrollId(), is(notNullValue()));

        ClearScrollResponse clearScrollResponse = client().prepareClearScroll().addScrollId(searchResponse.getScrollId()).get();
        assertThat(clearScrollResponse.isSucceeded(), is(true));

        assertThrows(internalCluster().transportClient().prepareSearchScroll(searchResponse.getScrollId()), RestStatus.NOT_FOUND);
    }

    public void testStringSortMissingAscTerminates() throws Exception {
        assertAcked(prepareCreate("test")
                .setSettings(Settings.builder().put(IndexMetaData.SETTING_NUMBER_OF_SHARDS, 1)
                        .put(IndexMetaData.SETTING_NUMBER_OF_REPLICAS, 0))
                .addMapping("test", "no_field", "type=keyword", "some_field", "type=keyword"));
        client().prepareIndex("test", "test", "1").setSource("some_field", "test").get();
        refresh();

        SearchResponse response = client().prepareSearch("test")
                .setTypes("test")
                .addSort(new FieldSortBuilder("no_field").order(SortOrder.ASC).missing("_last"))
                .setScroll("1m")
                .get();
        assertHitCount(response, 1);
        assertSearchHits(response, "1");

        response = client().prepareSearchScroll(response.getScrollId()).get();
        assertSearchResponse(response);
        assertHitCount(response, 1);
        assertNoSearchHits(response);

        response = client().prepareSearch("test")
                .setTypes("test")
                .addSort(new FieldSortBuilder("no_field").order(SortOrder.ASC).missing("_first"))
                .setScroll("1m")
                .get();
        assertHitCount(response, 1);
        assertSearchHits(response, "1");

        response = client().prepareSearchScroll(response.getScrollId()).get();
        assertHitCount(response, 1);
        assertThat(response.getHits().getHits().length, equalTo(0));
    }

    public void testCloseAndReopenOrDeleteWithActiveScroll() throws IOException {
        createIndex("test");
        for (int i = 0; i < 100; i++) {
            client().prepareIndex("test", "type1", Integer.toString(i)).setSource(jsonBuilder().startObject().field("field", i).endObject())
            .get();
        }
        refresh();
        SearchResponse searchResponse = client().prepareSearch()
                .setQuery(matchAllQuery())
                .setSize(35)
                .setScroll(TimeValue.timeValueMinutes(2))
                .addSort("field", SortOrder.ASC)
                .get();
        long counter = 0;
        assertThat(searchResponse.getHits().getTotalHits().value, equalTo(100L));
        assertThat(searchResponse.getHits().getHits().length, equalTo(35));
        for (SearchHit hit : searchResponse.getHits()) {
            assertThat(((Number) hit.getSortValues()[0]).longValue(), equalTo(counter++));
        }
        if (randomBoolean()) {
            client().admin().indices().prepareClose("test").get();
            client().admin().indices().prepareOpen("test").get();
            ensureGreen("test");
        } else {
            client().admin().indices().prepareDelete("test").get();
        }
    }

    public void testScrollInvalidDefaultKeepAlive() throws IOException {
        IllegalArgumentException exc = expectThrows(IllegalArgumentException.class, () ->
            client().admin().cluster().prepareUpdateSettings()
                .setPersistentSettings(Settings.builder().put("search.max_keep_alive", "1m").put("search.default_keep_alive", "2m")).get
            ());
        assertThat(exc.getMessage(), containsString("was (2m > 1m)"));

        assertAcked(client().admin().cluster().prepareUpdateSettings()
            .setPersistentSettings(Settings.builder().put("search.default_keep_alive", "5m").put("search.max_keep_alive", "5m")).get());

        assertAcked(client().admin().cluster().prepareUpdateSettings()
            .setPersistentSettings(Settings.builder().put("search.default_keep_alive", "2m")).get());

        assertAcked(client().admin().cluster().prepareUpdateSettings()
            .setPersistentSettings(Settings.builder().put("search.max_keep_alive", "2m")).get());


        exc = expectThrows(IllegalArgumentException.class, () -> client().admin().cluster().prepareUpdateSettings()
            .setPersistentSettings(Settings.builder().put("search.default_keep_alive", "3m")).get());
        assertThat(exc.getMessage(), containsString("was (3m > 2m)"));

        assertAcked(client().admin().cluster().prepareUpdateSettings()
            .setPersistentSettings(Settings.builder().put("search.default_keep_alive", "1m")).get());

        exc = expectThrows(IllegalArgumentException.class, () -> client().admin().cluster().prepareUpdateSettings()
            .setPersistentSettings(Settings.builder().put("search.max_keep_alive", "30s")).get());
        assertThat(exc.getMessage(), containsString("was (1m > 30s)"));
    }

    public void testInvalidScrollKeepAlive() throws IOException {
        createIndex("test");
        for (int i = 0; i < 2; i++) {
            client().prepareIndex("test", "type1",
                Integer.toString(i)).setSource(jsonBuilder().startObject().field("field", i).endObject()).get();
        }
        refresh();
        assertAcked(client().admin().cluster().prepareUpdateSettings()
            .setPersistentSettings(Settings.builder().put("search.default_keep_alive", "5m").put("search.max_keep_alive", "5m")).get());

        Exception exc = expectThrows(Exception.class,
            () -> client().prepareSearch()
                .setQuery(matchAllQuery())
                .setSize(1)
                .setScroll(TimeValue.timeValueHours(2))
                .get());
        IllegalArgumentException illegalArgumentException =
            (IllegalArgumentException) ExceptionsHelper.unwrap(exc, IllegalArgumentException.class);
        assertNotNull(illegalArgumentException);
        assertThat(illegalArgumentException.getMessage(), containsString("Keep alive for scroll (2h) is too large"));

        SearchResponse searchResponse = client().prepareSearch()
            .setQuery(matchAllQuery())
            .setSize(1)
            .setScroll(TimeValue.timeValueMinutes(5))
            .get();
        assertNotNull(searchResponse.getScrollId());
        assertThat(searchResponse.getHits().getTotalHits().value, equalTo(2L));
        assertThat(searchResponse.getHits().getHits().length, equalTo(1));

        exc = expectThrows(Exception.class,
            () -> client().prepareSearchScroll(searchResponse.getScrollId())
                    .setScroll(TimeValue.timeValueHours(3)).get());
        illegalArgumentException =
            (IllegalArgumentException) ExceptionsHelper.unwrap(exc, IllegalArgumentException.class);
        assertNotNull(illegalArgumentException);
        assertThat(illegalArgumentException.getMessage(), containsString("Keep alive for scroll (3h) is too large"));
    }

    private void assertToXContentResponse(ClearScrollResponse response, boolean succeed, int numFreed) throws IOException {
        XContentBuilder builder = XContentFactory.jsonBuilder();
        response.toXContent(builder, ToXContent.EMPTY_PARAMS);
        Map<String, Object> map = XContentHelper.convertToMap(BytesReference.bytes(builder), false, builder.contentType()).v2();
        assertThat(map.get("succeeded"), is(succeed));
        assertThat(map.get("num_freed"), equalTo(numFreed));
    }
}<|MERGE_RESOLUTION|>--- conflicted
+++ resolved
@@ -211,24 +211,15 @@
 
         client().admin().indices().prepareRefresh().get();
 
-<<<<<<< HEAD
-        assertThat(client().prepareSearch().setSize(0).setQuery(matchAllQuery()).get().getHits().getTotalHits(),
+        assertThat(client().prepareSearch().setSize(0).setQuery(matchAllQuery()).get().getHits().getTotalHits().value, equalTo(500L));
+        assertThat(client().prepareSearch().setSize(0).setQuery(termQuery("message", "test")).get().getHits().getTotalHits().value,
                 equalTo(500L));
-        assertThat(client().prepareSearch().setSize(0).setQuery(termQuery("message", "test")).get().getHits()
-                .getTotalHits(), equalTo(500L));
-        assertThat(client().prepareSearch().setSize(0).setQuery(termQuery("message", "test")).get().getHits()
-                .getTotalHits(), equalTo(500L));
-        assertThat(client().prepareSearch().setSize(0).setQuery(termQuery("message", "update")).get().getHits()
-                .getTotalHits(), equalTo(0L));
-        assertThat(client().prepareSearch().setSize(0).setQuery(termQuery("message", "update")).get().getHits()
-                .getTotalHits(), equalTo(0L));
-=======
-        assertThat(client().prepareSearch().setSize(0).setQuery(matchAllQuery()).execute().actionGet().getHits().getTotalHits().value, equalTo(500L));
-        assertThat(client().prepareSearch().setSize(0).setQuery(termQuery("message", "test")).execute().actionGet().getHits().getTotalHits().value, equalTo(500L));
-        assertThat(client().prepareSearch().setSize(0).setQuery(termQuery("message", "test")).execute().actionGet().getHits().getTotalHits().value, equalTo(500L));
-        assertThat(client().prepareSearch().setSize(0).setQuery(termQuery("message", "update")).execute().actionGet().getHits().getTotalHits().value, equalTo(0L));
-        assertThat(client().prepareSearch().setSize(0).setQuery(termQuery("message", "update")).execute().actionGet().getHits().getTotalHits().value, equalTo(0L));
->>>>>>> ee05ef13
+        assertThat(client().prepareSearch().setSize(0).setQuery(termQuery("message", "test")).get().getHits().getTotalHits().value,
+                equalTo(500L));
+        assertThat(client().prepareSearch().setSize(0).setQuery(termQuery("message", "update")).get().getHits().getTotalHits().value,
+                equalTo(0L));
+        assertThat(client().prepareSearch().setSize(0).setQuery(termQuery("message", "update")).get().getHits().getTotalHits().value,
+                equalTo(0L));
 
         SearchResponse searchResponse = client().prepareSearch()
                 .setQuery(queryStringQuery("user:kimchy"))
@@ -247,26 +238,16 @@
                         .get();
             } while (searchResponse.getHits().getHits().length > 0);
 
-<<<<<<< HEAD
             client().admin().indices().prepareRefresh().get();
-            assertThat(client().prepareSearch().setSize(0).setQuery(matchAllQuery()).get().getHits().getTotalHits(),
+            assertThat(client().prepareSearch().setSize(0).setQuery(matchAllQuery()).get().getHits().getTotalHits().value, equalTo(500L));
+            assertThat(client().prepareSearch().setSize(0).setQuery(termQuery("message", "test")).get().getHits().getTotalHits().value,
+                    equalTo(0L));
+            assertThat(client().prepareSearch().setSize(0).setQuery(termQuery("message", "test")).get().getHits().getTotalHits().value,
+                    equalTo(0L));
+            assertThat(client().prepareSearch().setSize(0).setQuery(termQuery("message", "update")).get().getHits().getTotalHits().value,
                     equalTo(500L));
-            assertThat(client().prepareSearch().setSize(0).setQuery(termQuery("message", "test")).get().getHits()
-                    .getTotalHits(), equalTo(0L));
-            assertThat(client().prepareSearch().setSize(0).setQuery(termQuery("message", "test")).get().getHits()
-                    .getTotalHits(), equalTo(0L));
-            assertThat(client().prepareSearch().setSize(0).setQuery(termQuery("message", "update")).get().getHits()
-                    .getTotalHits(), equalTo(500L));
-            assertThat(client().prepareSearch().setSize(0).setQuery(termQuery("message", "update")).get().getHits()
-                    .getTotalHits(), equalTo(500L));
-=======
-            client().admin().indices().prepareRefresh().execute().actionGet();
-            assertThat(client().prepareSearch().setSize(0).setQuery(matchAllQuery()).execute().actionGet().getHits().getTotalHits().value, equalTo(500L));
-            assertThat(client().prepareSearch().setSize(0).setQuery(termQuery("message", "test")).execute().actionGet().getHits().getTotalHits().value, equalTo(0L));
-            assertThat(client().prepareSearch().setSize(0).setQuery(termQuery("message", "test")).execute().actionGet().getHits().getTotalHits().value, equalTo(0L));
-            assertThat(client().prepareSearch().setSize(0).setQuery(termQuery("message", "update")).execute().actionGet().getHits().getTotalHits().value, equalTo(500L));
-            assertThat(client().prepareSearch().setSize(0).setQuery(termQuery("message", "update")).execute().actionGet().getHits().getTotalHits().value, equalTo(500L));
->>>>>>> ee05ef13
+            assertThat(client().prepareSearch().setSize(0).setQuery(termQuery("message", "update")).get().getHits().getTotalHits().value,
+                    equalTo(500L));
         } finally {
             clearScroll(searchResponse.getScrollId());
         }
