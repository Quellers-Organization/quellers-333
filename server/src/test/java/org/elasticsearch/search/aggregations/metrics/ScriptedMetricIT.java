--- conflicted
+++ resolved
@@ -364,61 +364,12 @@
         assertThat(numShardsRun, greaterThan(0));
     }
 
-<<<<<<< HEAD
-    public void testExplicitAggParam() {
-        Map<String, Object> params = new HashMap<>();
-        params.put("_agg", new ArrayList<>());
-
-        Script mapScript = new Script(ScriptType.INLINE, CustomScriptPlugin.NAME, "_agg.add(1)", Collections.emptyMap());
-
-        SearchResponse response = client().prepareSearch("idx")
-                .setQuery(matchAllQuery())
-                .addAggregation(scriptedMetric("scripted").params(params).mapScript(mapScript))
-                .get();
-        assertSearchResponse(response);
-        assertThat(response.getHits().getTotalHits(), equalTo(numDocs));
-
-        Aggregation aggregation = response.getAggregations().get("scripted");
-        assertThat(aggregation, notNullValue());
-        assertThat(aggregation, instanceOf(ScriptedMetric.class));
-        ScriptedMetric scriptedMetricAggregation = (ScriptedMetric) aggregation;
-        assertThat(scriptedMetricAggregation.getName(), equalTo("scripted"));
-        assertThat(scriptedMetricAggregation.aggregation(), notNullValue());
-        assertThat(scriptedMetricAggregation.aggregation(), instanceOf(ArrayList.class));
-        List<?> aggregationList = (List<?>) scriptedMetricAggregation.aggregation();
-        assertThat(aggregationList.size(), equalTo(getNumShards("idx").numPrimaries));
-        long totalCount = 0;
-        for (Object object : aggregationList) {
-            assertThat(object, notNullValue());
-            assertThat(object, instanceOf(List.class));
-            List<?> list = (List<?>) object;
-            for (Object o : list) {
-                assertThat(o, notNullValue());
-                assertThat(o, instanceOf(Number.class));
-                Number numberValue = (Number) o;
-                assertThat(numberValue, equalTo((Number) 1));
-                totalCount += numberValue.longValue();
-            }
-        }
-        assertThat(totalCount, equalTo(numDocs));
-    }
-
-    public void testMapWithParamsAndImplicitAggMap() {
-        // Split the params up between the script and the aggregation.
-        // Don't put any _agg map in params.
-        Map<String, Object> scriptParams = Collections.singletonMap("param1", "12");
-        Map<String, Object> aggregationParams = Collections.singletonMap("param2", 1);
-
-        // The _agg hashmap will be available even if not declared in the params map
-        Script mapScript = new Script(ScriptType.INLINE, CustomScriptPlugin.NAME, "_agg[param1] = param2", scriptParams);
-=======
     public void testMapWithParams() {
         // Split the params up between the script and the aggregation.
         Map<String, Object> scriptParams = Collections.singletonMap("param1", "12");
         Map<String, Object> aggregationParams = Collections.singletonMap("param2", 1);
 
         Script mapScript = new Script(ScriptType.INLINE, CustomScriptPlugin.NAME, "state[param1] = param2", scriptParams);
->>>>>>> 0c7f6570
 
         SearchResponse response = client().prepareSearch("idx")
             .setQuery(matchAllQuery())
@@ -1055,11 +1006,7 @@
 
     public void testConflictingAggAndScriptParams() {
         Map<String, Object> params = Collections.singletonMap("param1", "12");
-<<<<<<< HEAD
-        Script mapScript = new Script(ScriptType.INLINE, CustomScriptPlugin.NAME, "_agg.add(1)", params);
-=======
         Script mapScript = new Script(ScriptType.INLINE, CustomScriptPlugin.NAME, "state.list.add(1)", params);
->>>>>>> 0c7f6570
 
         SearchRequestBuilder builder = client().prepareSearch("idx")
             .setQuery(matchAllQuery())
