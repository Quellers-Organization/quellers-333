--- conflicted
+++ resolved
@@ -1472,17 +1472,8 @@
                 try (IndexReader indexReader = wrapInMockESDirectoryReader(DirectoryReader.open(directory))) {
                     StringTerms result = searchAndReduce(
                         // match root document only
-<<<<<<< HEAD
-                        new AggTestConfig(
-                            newSearcher(indexReader, false, true),
-                            Queries.newNonNestedFilter(Version.CURRENT),
-                            terms,
-                            animalFieldType,
-                            nestedFieldType
-=======
                         new AggTestConfig(newSearcher(indexReader, false, true), terms, animalFieldType, nestedFieldType).withQuery(
-                            Queries.newNonNestedFilter()
->>>>>>> 3c1fedf8
+                            Queries.newNonNestedFilter(Version.CURRENT)
                         )
                     );
                     assertThat(result.getBuckets().get(0).getKeyAsString(), equalTo("pig"));
