/*
 * Licensed to Elasticsearch under one or more contributor
 * license agreements. See the NOTICE file distributed with
 * this work for additional information regarding copyright
 * ownership. Elasticsearch licenses this file to you under
 * the Apache License, Version 2.0 (the "License"); you may
 * not use this file except in compliance with the License.
 * You may obtain a copy of the License at
 *
 *    http://www.apache.org/licenses/LICENSE-2.0
 *
 * Unless required by applicable law or agreed to in writing,
 * software distributed under the License is distributed on an
 * "AS IS" BASIS, WITHOUT WARRANTIES OR CONDITIONS OF ANY
 * KIND, either express or implied.  See the License for the
 * specific language governing permissions and limitations
 * under the License.
 */

package org.elasticsearch.search.aggregations.bucket.histogram;

import org.elasticsearch.common.Rounding;
import org.elasticsearch.common.io.stream.Writeable;
import org.elasticsearch.common.unit.TimeValue;
import org.elasticsearch.search.DocValueFormat;
import org.elasticsearch.search.aggregations.BucketOrder;
import org.elasticsearch.search.aggregations.InternalAggregations;
import org.elasticsearch.search.aggregations.ParsedMultiBucketAggregation;
import org.elasticsearch.test.InternalMultiBucketAggregationTestCase;

import java.time.ZonedDateTime;
import java.util.ArrayList;
import java.util.HashMap;
import java.util.List;
import java.util.Map;
import java.util.TreeMap;

import static org.elasticsearch.common.unit.TimeValue.timeValueHours;
import static org.elasticsearch.common.unit.TimeValue.timeValueMinutes;
import static org.elasticsearch.common.unit.TimeValue.timeValueSeconds;

public class InternalDateHistogramTests extends InternalMultiBucketAggregationTestCase<InternalDateHistogram> {

    private boolean keyed;
    private DocValueFormat format;
    private long intervalMillis;
    private long baseMillis;
    private long minDocCount;
    private InternalDateHistogram.EmptyBucketInfo emptyBucketInfo;

    @Override
    public void setUp() throws Exception {
        super.setUp();
        keyed = randomBoolean();
        format = randomNumericDocValueFormat();
        //in order for reduction to work properly (and be realistic) we need to use the same interval, minDocCount, emptyBucketInfo
        //and base in all randomly created aggs as part of the same test run. This is particularly important when minDocCount is
        //set to 0 as empty buckets need to be added to fill the holes.
        long interval = randomIntBetween(1, 3);
        intervalMillis = randomFrom(timeValueSeconds(interval), timeValueMinutes(interval), timeValueHours(interval)).getMillis();
        Rounding rounding = Rounding.builder(TimeValue.timeValueMillis(intervalMillis)).build();
        baseMillis = rounding.round(System.currentTimeMillis());
        if (randomBoolean()) {
            minDocCount = randomIntBetween(1, 10);
            emptyBucketInfo = null;
        } else {
            minDocCount = 0;
            ExtendedBounds extendedBounds = null;
            if (randomBoolean()) {
                //it's ok if min and max are outside the range of the generated buckets, that will just mean that
                //empty buckets won't be added before the first bucket and/or after the last one
                long min = baseMillis - intervalMillis * randomNumberOfBuckets();
                long max = baseMillis + randomNumberOfBuckets() * intervalMillis;
                extendedBounds = new ExtendedBounds(min, max);
            }
            emptyBucketInfo = new InternalDateHistogram.EmptyBucketInfo(rounding, InternalAggregations.EMPTY, extendedBounds);
        }
    }

    @Override
    protected InternalDateHistogram createTestInstance(String name,
<<<<<<< HEAD
                                                       Map<String, Object> metaData,
=======
                                                       List<PipelineAggregator> pipelineAggregators,
                                                       Map<String, Object> metadata,
>>>>>>> c9de5b11
                                                       InternalAggregations aggregations) {
        int nbBuckets = randomNumberOfBuckets();
        List<InternalDateHistogram.Bucket> buckets = new ArrayList<>(nbBuckets);
        //avoid having different random instance start from exactly the same base
        long startingDate = baseMillis - intervalMillis * randomNumberOfBuckets();
        for (int i = 0; i < nbBuckets; i++) {
            //rarely leave some holes to be filled up with empty buckets in case minDocCount is set to 0
            if (frequently()) {
                long key = startingDate + intervalMillis * i;
                buckets.add(new InternalDateHistogram.Bucket(key, randomIntBetween(1, 100), keyed, format, aggregations));
            }
        }
        BucketOrder order = BucketOrder.key(randomBoolean());
<<<<<<< HEAD
        return new InternalDateHistogram(name, buckets, order, minDocCount, 0L, emptyBucketInfo, format, keyed, metaData);
=======
        return new InternalDateHistogram(name, buckets, order, minDocCount, 0L, emptyBucketInfo, format, keyed,
            pipelineAggregators, metadata);
>>>>>>> c9de5b11
    }

    @Override
    protected void assertReduced(InternalDateHistogram reduced, List<InternalDateHistogram> inputs) {
        TreeMap<Long, Long> expectedCounts = new TreeMap<>();
        for (Histogram histogram : inputs) {
            for (Histogram.Bucket bucket : histogram.getBuckets()) {
                expectedCounts.compute(((ZonedDateTime) bucket.getKey()).toInstant().toEpochMilli(),
                        (key, oldValue) -> (oldValue == null ? 0 : oldValue) + bucket.getDocCount());
            }
        }
        if (minDocCount == 0) {
            long minBound = -1;
            long maxBound = -1;
            if (emptyBucketInfo.bounds != null) {
                minBound = emptyBucketInfo.rounding.round(emptyBucketInfo.bounds.getMin());
                maxBound = emptyBucketInfo.rounding.round(emptyBucketInfo.bounds.getMax());
                if (expectedCounts.isEmpty() && minBound <= maxBound) {
                    expectedCounts.put(minBound, 0L);
                }
            }
            if (expectedCounts.isEmpty() == false) {
                Long nextKey = expectedCounts.firstKey();
                while (nextKey < expectedCounts.lastKey()) {
                    expectedCounts.putIfAbsent(nextKey, 0L);
                    nextKey += intervalMillis;
                }
                if (emptyBucketInfo.bounds != null) {
                    while (minBound < expectedCounts.firstKey()) {
                        expectedCounts.put(expectedCounts.firstKey() - intervalMillis, 0L);
                    }
                    while (expectedCounts.lastKey() < maxBound) {
                        expectedCounts.put(expectedCounts.lastKey() + intervalMillis, 0L);
                    }
                }
            }
        } else {
            expectedCounts.entrySet().removeIf(doubleLongEntry -> doubleLongEntry.getValue() < minDocCount);
        }

        Map<Long, Long> actualCounts = new TreeMap<>();
        for (Histogram.Bucket bucket : reduced.getBuckets()) {
            actualCounts.compute(((ZonedDateTime) bucket.getKey()).toInstant().toEpochMilli(),
                    (key, oldValue) -> (oldValue == null ? 0 : oldValue) + bucket.getDocCount());
        }
        assertEquals(expectedCounts, actualCounts);
    }

    @Override
    protected Writeable.Reader<InternalDateHistogram> instanceReader() {
        return InternalDateHistogram::new;
    }

    @Override
    protected Class<? extends ParsedMultiBucketAggregation> implementationClass() {
        return ParsedDateHistogram.class;
    }

    @Override
    protected InternalDateHistogram mutateInstance(InternalDateHistogram instance) {
        String name = instance.getName();
        List<InternalDateHistogram.Bucket> buckets = instance.getBuckets();
        BucketOrder order = instance.getOrder();
        long minDocCount = instance.getMinDocCount();
        long offset = instance.getOffset();
        InternalDateHistogram.EmptyBucketInfo emptyBucketInfo = instance.emptyBucketInfo;
        Map<String, Object> metadata = instance.getMetadata();
        switch (between(0, 5)) {
        case 0:
            name += randomAlphaOfLength(5);
            break;
        case 1:
            buckets = new ArrayList<>(buckets);
            buckets.add(new InternalDateHistogram.Bucket(randomNonNegativeLong(), randomIntBetween(1, 100), keyed, format,
                    InternalAggregations.EMPTY));
            break;
        case 2:
            order = BucketOrder.count(randomBoolean());
            break;
        case 3:
            minDocCount += between(1, 10);
            emptyBucketInfo = null;
            break;
        case 4:
            offset += between(1, 20);
            break;
        case 5:
            if (metadata == null) {
                metadata = new HashMap<>(1);
            } else {
                metadata = new HashMap<>(instance.getMetadata());
            }
            metadata.put(randomAlphaOfLength(15), randomInt());
            break;
        default:
            throw new AssertionError("Illegal randomisation branch");
        }
<<<<<<< HEAD
        return new InternalDateHistogram(name, buckets, order, minDocCount, offset, emptyBucketInfo, format, keyed, metaData);
=======
        return new InternalDateHistogram(name, buckets, order, minDocCount, offset, emptyBucketInfo, format, keyed, pipelineAggregators,
                metadata);
>>>>>>> c9de5b11
    }
}<|MERGE_RESOLUTION|>--- conflicted
+++ resolved
@@ -79,12 +79,7 @@
 
     @Override
     protected InternalDateHistogram createTestInstance(String name,
-<<<<<<< HEAD
-                                                       Map<String, Object> metaData,
-=======
-                                                       List<PipelineAggregator> pipelineAggregators,
                                                        Map<String, Object> metadata,
->>>>>>> c9de5b11
                                                        InternalAggregations aggregations) {
         int nbBuckets = randomNumberOfBuckets();
         List<InternalDateHistogram.Bucket> buckets = new ArrayList<>(nbBuckets);
@@ -98,12 +93,7 @@
             }
         }
         BucketOrder order = BucketOrder.key(randomBoolean());
-<<<<<<< HEAD
-        return new InternalDateHistogram(name, buckets, order, minDocCount, 0L, emptyBucketInfo, format, keyed, metaData);
-=======
-        return new InternalDateHistogram(name, buckets, order, minDocCount, 0L, emptyBucketInfo, format, keyed,
-            pipelineAggregators, metadata);
->>>>>>> c9de5b11
+        return new InternalDateHistogram(name, buckets, order, minDocCount, 0L, emptyBucketInfo, format, keyed, metadata);
     }
 
     @Override
@@ -201,11 +191,6 @@
         default:
             throw new AssertionError("Illegal randomisation branch");
         }
-<<<<<<< HEAD
-        return new InternalDateHistogram(name, buckets, order, minDocCount, offset, emptyBucketInfo, format, keyed, metaData);
-=======
-        return new InternalDateHistogram(name, buckets, order, minDocCount, offset, emptyBucketInfo, format, keyed, pipelineAggregators,
-                metadata);
->>>>>>> c9de5b11
+        return new InternalDateHistogram(name, buckets, order, minDocCount, offset, emptyBucketInfo, format, keyed, metadata);
     }
 }