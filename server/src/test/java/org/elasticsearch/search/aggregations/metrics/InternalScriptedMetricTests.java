--- conflicted
+++ resolved
@@ -74,12 +74,7 @@
     }
 
     @Override
-<<<<<<< HEAD
-    protected InternalScriptedMetric createTestInstance(String name, Map<String, Object> metaData) {
-=======
-    protected InternalScriptedMetric createTestInstance(String name, List<PipelineAggregator> pipelineAggregators,
-            Map<String, Object> metadata) {
->>>>>>> c9de5b11
+    protected InternalScriptedMetric createTestInstance(String name, Map<String, Object> metadata) {
         Map<String, Object> params = new HashMap<>();
         if (randomBoolean()) {
             params.put(randomAlphaOfLength(5), randomAlphaOfLength(5));
@@ -89,11 +84,7 @@
             reduceScript = new Script(ScriptType.INLINE, MockScriptEngine.NAME, REDUCE_SCRIPT_NAME, params);
         }
         Object randomValue = randomValue(valueTypes, 0);
-<<<<<<< HEAD
-        return new InternalScriptedMetric(name, randomValue, reduceScript, emptyList(), metaData);
-=======
-        return new InternalScriptedMetric(name, randomValue, reduceScript, pipelineAggregators, metadata);
->>>>>>> c9de5b11
+        return new InternalScriptedMetric(name, randomValue, reduceScript, emptyList(), metadata);
     }
 
     @SuppressWarnings("unchecked")
