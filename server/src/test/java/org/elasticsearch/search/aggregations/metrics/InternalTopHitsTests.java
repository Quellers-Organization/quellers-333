/*
 * Licensed to Elasticsearch under one or more contributor
 * license agreements. See the NOTICE file distributed with
 * this work for additional information regarding copyright
 * ownership. Elasticsearch licenses this file to you under
 * the Apache License, Version 2.0 (the "License"); you may
 * not use this file except in compliance with the License.
 * You may obtain a copy of the License at
 *
 *    http://www.apache.org/licenses/LICENSE-2.0
 *
 * Unless required by applicable law or agreed to in writing,
 * software distributed under the License is distributed on an
 * "AS IS" BASIS, WITHOUT WARRANTIES OR CONDITIONS OF ANY
 * KIND, either express or implied.  See the License for the
 * specific language governing permissions and limitations
 * under the License.
 */

package org.elasticsearch.search.aggregations.metrics;

import org.apache.lucene.index.IndexWriter;
import org.apache.lucene.search.FieldComparator;
import org.apache.lucene.search.FieldDoc;
import org.apache.lucene.search.ScoreDoc;
import org.apache.lucene.search.SortField;
import org.apache.lucene.search.TopDocs;
import org.apache.lucene.search.TopFieldDocs;
import org.apache.lucene.search.TotalHits;
import org.apache.lucene.util.BytesRef;
import org.elasticsearch.common.bytes.BytesReference;
import org.elasticsearch.common.collect.Tuple;
import org.elasticsearch.common.document.DocumentField;
import org.elasticsearch.common.io.stream.Writeable.Reader;
import org.elasticsearch.common.lucene.search.TopDocsAndMaxScore;
import org.elasticsearch.common.xcontent.ToXContent;
import org.elasticsearch.common.xcontent.XContentBuilder;
import org.elasticsearch.common.xcontent.XContentHelper;
import org.elasticsearch.common.xcontent.json.JsonXContent;
import org.elasticsearch.search.SearchHit;
import org.elasticsearch.search.SearchHits;
import org.elasticsearch.search.aggregations.ParsedAggregation;
import org.elasticsearch.search.aggregations.pipeline.PipelineAggregator;
import org.elasticsearch.test.ESTestCase;
import org.elasticsearch.test.InternalAggregationTestCase;
import org.elasticsearch.test.NotEqualMessageBuilder;

import java.io.IOException;
import java.util.ArrayList;
import java.util.Arrays;
import java.util.Comparator;
import java.util.Collections;
import java.util.HashMap;
import java.util.HashSet;
import java.util.List;
import java.util.Map;
import java.util.Objects;
import java.util.Set;

import static java.lang.Math.max;
import static java.lang.Math.min;
import static java.util.Collections.emptyList;
import static java.util.Comparator.comparing;

public class InternalTopHitsTests extends InternalAggregationTestCase<InternalTopHits> {
    /**
     * Should the test instances look like they are sorted by some fields (true) or sorted by score (false). Set here because these need
     * to be the same across the entirety of {@link #testReduceRandom()}.
     */
    private boolean testInstancesLookSortedByField;
    /**
     * Fields shared by all instances created by {@link #createTestInstance(String, Map)}.
     */
    private SortField[] testInstancesSortFields;

    /**
     * Collects all generated scores and fields to ensure that all scores are unique. That is necessary for deterministic results
     */
    private Set<Float> usedScores = new HashSet<>();
    private Set<Object> usedFields = new HashSet<>();

    @Override
    public void setUp() throws Exception {
        super.setUp();
        testInstancesLookSortedByField = randomBoolean();
        testInstancesSortFields = testInstancesLookSortedByField ? randomSortFields() : new SortField[0];
    }

    @Override
<<<<<<< HEAD
    protected InternalTopHits createTestInstance(String name, Map<String, Object> metaData) {
=======
    protected InternalTopHits createTestInstance(String name, List<PipelineAggregator> pipelineAggregators, Map<String, Object> metadata) {
>>>>>>> c9de5b11
        int from = 0;
        int requestedSize = between(1, 40);
        int actualSize = between(0, requestedSize);

        float maxScore = Float.NEGATIVE_INFINITY;
        ScoreDoc[] scoreDocs = new ScoreDoc[actualSize];
        SearchHit[] hits = new SearchHit[actualSize];
        Set<Integer> usedDocIds = new HashSet<>();
        for (int i = 0; i < actualSize; i++) {
            float score = randomValueOtherThanMany(usedScores::contains, ESTestCase::randomFloat);
            usedScores.add(score);
            maxScore = max(maxScore, score);
            int docId = randomValueOtherThanMany(usedDocIds::contains, () -> between(0, IndexWriter.MAX_DOCS));
            usedDocIds.add(docId);

            Map<String, DocumentField> searchHitFields = new HashMap<>();
            if (testInstancesLookSortedByField) {
                Object[] fields = new Object[testInstancesSortFields.length];
                for (int f = 0; f < testInstancesSortFields.length; f++) {
                    final int ff = f;
                    fields[f] = randomValueOtherThanMany(usedFields::contains, () -> randomOfType(testInstancesSortFields[ff].getType()));
                    usedFields.add(fields[f]);
                }
                scoreDocs[i] = new FieldDoc(docId, score, fields);
            } else {
                scoreDocs[i] = new ScoreDoc(docId, score);
            }
            hits[i] = new SearchHit(docId, Integer.toString(i), searchHitFields, Collections.emptyMap());
            hits[i].score(score);
        }
        int totalHits = between(actualSize, 500000);
        sort(hits, scoreDocs, scoreDocComparator());
        SearchHits searchHits = new SearchHits(hits, new TotalHits(totalHits, TotalHits.Relation.EQUAL_TO), maxScore);

        TopDocs topDocs;
        if (testInstancesLookSortedByField) {
            topDocs = new TopFieldDocs(new TotalHits(totalHits, TotalHits.Relation.EQUAL_TO), scoreDocs, testInstancesSortFields);
        } else {
            topDocs = new TopDocs(new TotalHits(totalHits, TotalHits.Relation.EQUAL_TO), scoreDocs);
        }
        // Lucene's TopDocs initializes the maxScore to Float.NaN, if there is no maxScore
        TopDocsAndMaxScore topDocsAndMaxScore = new TopDocsAndMaxScore(topDocs, maxScore == Float.NEGATIVE_INFINITY ? Float.NaN : maxScore);

<<<<<<< HEAD
        return new InternalTopHits(name, from, requestedSize, topDocsAndMaxScore, searchHits, emptyList(), metaData);
=======
        return new InternalTopHits(name, from, requestedSize, topDocsAndMaxScore, searchHits, pipelineAggregators, metadata);
>>>>>>> c9de5b11
    }

    /**
     * Sorts both searchHits and scoreDocs together based on scoreDocComparator()
     */
    private void sort(SearchHit[] searchHits, ScoreDoc[] scoreDocs, Comparator<ScoreDoc> comparator) {
        List<Tuple<SearchHit, ScoreDoc>> hitScores = new ArrayList<>();
        for (int i = 0; i < searchHits.length; i++) {
            hitScores.add(new Tuple<>(searchHits[i], scoreDocs[i]));
        }
        hitScores.sort((t1, t2) -> comparator.compare(t1.v2(), t2.v2()));
        for (int i = 0; i < searchHits.length; i++) {
            searchHits[i] = hitScores.get(i).v1();
            scoreDocs[i] = hitScores.get(i).v2();
        }
    }

    @Override
    protected void assertFromXContent(InternalTopHits aggregation, ParsedAggregation parsedAggregation) throws IOException {
        final SearchHits expectedSearchHits = aggregation.getHits();

        assertTrue(parsedAggregation instanceof ParsedTopHits);
        ParsedTopHits parsed = (ParsedTopHits) parsedAggregation;
        final SearchHits actualSearchHits = parsed.getHits();

        assertEquals(expectedSearchHits.getTotalHits().value, actualSearchHits.getTotalHits().value);
        assertEquals(expectedSearchHits.getTotalHits().relation, actualSearchHits.getTotalHits().relation);
        assertEquals(expectedSearchHits.getMaxScore(), actualSearchHits.getMaxScore(), 0.0f);

        List<SearchHit> expectedHits = Arrays.asList(expectedSearchHits.getHits());
        List<SearchHit> actualHits = Arrays.asList(actualSearchHits.getHits());

        assertEquals(expectedHits.size(), actualHits.size());
        for (int i = 0; i < expectedHits.size(); i++) {
            SearchHit expected = expectedHits.get(i);
            SearchHit actual = actualHits.get(i);

            assertEquals(expected.getIndex(), actual.getIndex());
            assertEquals(expected.getId(), actual.getId());
            assertEquals(expected.getVersion(), actual.getVersion());
            assertEquals(expected.getScore(), actual.getScore(), 0.0f);
            assertEquals(expected.getFields(), actual.getFields());
            assertEquals(expected.getSourceAsMap(), actual.getSourceAsMap());
        }
    }

    private Object randomOfType(SortField.Type type) {
        switch (type) {
        case CUSTOM:
            throw new UnsupportedOperationException();
        case DOC:
            return between(0, IndexWriter.MAX_DOCS);
        case DOUBLE:
            return randomDouble();
        case FLOAT:
            return randomFloat();
        case INT:
            return randomInt();
        case LONG:
            return randomLong();
        case REWRITEABLE:
            throw new UnsupportedOperationException();
        case SCORE:
            return randomFloat();
        case STRING:
            return new BytesRef(randomAlphaOfLength(5));
        case STRING_VAL:
            return new BytesRef(randomAlphaOfLength(5));
        default:
            throw new UnsupportedOperationException("Unknown SortField.Type: " + type);
        }
    }

    @Override
    protected void assertReduced(InternalTopHits reduced, List<InternalTopHits> inputs) {
        SearchHits actualHits = reduced.getHits();
        List<Tuple<ScoreDoc, SearchHit>> allHits = new ArrayList<>();
        float maxScore = Float.NEGATIVE_INFINITY;
        long totalHits = 0;
        TotalHits.Relation relation = TotalHits.Relation.EQUAL_TO;
        for (int input = 0; input < inputs.size(); input++) {
            SearchHits internalHits = inputs.get(input).getHits();
            totalHits += internalHits.getTotalHits().value;
            if (internalHits.getTotalHits().relation == TotalHits.Relation.GREATER_THAN_OR_EQUAL_TO) {
                relation = TotalHits.Relation.GREATER_THAN_OR_EQUAL_TO;
            }
            maxScore = max(maxScore, internalHits.getMaxScore());
            for (int i = 0; i < internalHits.getHits().length; i++) {
                ScoreDoc doc = inputs.get(input).getTopDocs().topDocs.scoreDocs[i];
                if (testInstancesLookSortedByField) {
                    doc = new FieldDoc(doc.doc, doc.score, ((FieldDoc) doc).fields, input);
                } else {
                    doc = new ScoreDoc(doc.doc, doc.score, input);
                }
                allHits.add(new Tuple<>(doc, internalHits.getHits()[i]));
            }
        }
        allHits.sort(comparing(Tuple::v1, scoreDocComparator()));
        SearchHit[] expectedHitsHits = new SearchHit[min(inputs.get(0).getSize(), allHits.size())];
        for (int i = 0; i < expectedHitsHits.length; i++) {
            expectedHitsHits[i] = allHits.get(i).v2();
        }
        // Lucene's TopDocs initializes the maxScore to Float.NaN, if there is no maxScore
        SearchHits expectedHits = new SearchHits(expectedHitsHits, new TotalHits(totalHits, relation), maxScore == Float.NEGATIVE_INFINITY ?
            Float.NaN :
            maxScore);
        assertEqualsWithErrorMessageFromXContent(expectedHits, actualHits);
    }

    /**
     * Assert that two objects are equals, calling {@link ToXContent#toXContent(XContentBuilder, ToXContent.Params)} to print out their
     * differences if they aren't equal.
     */
    private static <T extends ToXContent> void assertEqualsWithErrorMessageFromXContent(T expected, T actual) {
        if (Objects.equals(expected, actual)) {
            return;
        }
        if (expected == null) {
            throw new AssertionError("Expected null be actual was [" + actual.toString() + "]");
        }
        if (actual == null) {
            throw new AssertionError("Didn't expect null but actual was [null]");
        }
        try (XContentBuilder actualJson = JsonXContent.contentBuilder();
             XContentBuilder expectedJson = JsonXContent.contentBuilder()) {
            actualJson.startObject();
            actual.toXContent(actualJson, ToXContent.EMPTY_PARAMS);
            actualJson.endObject();
            expectedJson.startObject();
            expected.toXContent(expectedJson, ToXContent.EMPTY_PARAMS);
            expectedJson.endObject();
            NotEqualMessageBuilder message = new NotEqualMessageBuilder();
            message.compareMaps(
                XContentHelper.convertToMap(BytesReference.bytes(actualJson), false).v2(),
                XContentHelper.convertToMap(BytesReference.bytes(expectedJson), false).v2());
            throw new AssertionError("Didn't match expected value:\n" + message);
        } catch (IOException e) {
            throw new AssertionError("IOException while building failure message", e);
        }
    }

    @Override
    protected Reader<InternalTopHits> instanceReader() {
        return InternalTopHits::new;
    }

    private SortField[] randomSortFields() {
        SortField[] sortFields = new SortField[between(1, 5)];
        Set<String> usedSortFields = new HashSet<>();
        for (int i = 0; i < sortFields.length; i++) {
            String sortField = randomValueOtherThanMany(usedSortFields::contains, () -> randomAlphaOfLength(5));
            usedSortFields.add(sortField);
            SortField.Type type = randomValueOtherThanMany(t -> t == SortField.Type.CUSTOM || t == SortField.Type.REWRITEABLE,
                    () -> randomFrom(SortField.Type.values()));
            sortFields[i] = new SortField(sortField, type);
        }
        return sortFields;
    }

    private Comparator<ScoreDoc> scoreDocComparator() {
        return innerScoreDocComparator().thenComparing(s -> s.shardIndex);
    }

    private Comparator<ScoreDoc> innerScoreDocComparator() {
        if (testInstancesLookSortedByField) {
            // Values passed to getComparator shouldn't matter
            @SuppressWarnings("rawtypes")
            FieldComparator[] comparators = new FieldComparator[testInstancesSortFields.length];
            for (int i = 0; i < testInstancesSortFields.length; i++) {
                comparators[i] = testInstancesSortFields[i].getComparator(0, 0);
            }
            return (lhs, rhs) -> {
                FieldDoc l = (FieldDoc) lhs;
                FieldDoc r = (FieldDoc) rhs;
                int i = 0;
                while (i < l.fields.length) {
                    @SuppressWarnings("unchecked")
                    int c = comparators[i].compareValues(l.fields[i], r.fields[i]);
                    if (c != 0) {
                        return c;
                    }
                    i++;
                }
                return 0;
            };
        } else {
            Comparator<ScoreDoc> comparator = comparing(d -> d.score);
            return comparator.reversed();
        }
    }

    @Override
    protected InternalTopHits mutateInstance(InternalTopHits instance) {
        String name = instance.getName();
        int from = instance.getFrom();
        int size = instance.getSize();
        TopDocsAndMaxScore topDocs = instance.getTopDocs();
        SearchHits searchHits = instance.getHits();
        List<PipelineAggregator> pipelineAggregators = instance.pipelineAggregators();
        Map<String, Object> metadata = instance.getMetadata();
        switch (between(0, 5)) {
        case 0:
            name += randomAlphaOfLength(5);
            break;
        case 1:
            from += between(1, 100);
            break;
        case 2:
            size += between(1, 100);
            break;
        case 3:
            topDocs = new TopDocsAndMaxScore(new TopDocs(new TotalHits(topDocs.topDocs.totalHits.value + between(1, 100),
                    topDocs.topDocs.totalHits.relation), topDocs.topDocs.scoreDocs), topDocs.maxScore + randomFloat());
            break;
        case 4:
            TotalHits totalHits = new TotalHits(searchHits.getTotalHits().value + between(1, 100), randomFrom(TotalHits.Relation.values()));
            searchHits = new SearchHits(searchHits.getHits(), totalHits, searchHits.getMaxScore() + randomFloat());
            break;
        case 5:
            if (metadata == null) {
                metadata = new HashMap<>(1);
            } else {
                metadata = new HashMap<>(instance.getMetadata());
            }
            metadata.put(randomAlphaOfLength(15), randomInt());
            break;
        default:
            throw new AssertionError("Illegal randomisation branch");
        }
        return new InternalTopHits(name, from, size, topDocs, searchHits, pipelineAggregators, metadata);
    }
}<|MERGE_RESOLUTION|>--- conflicted
+++ resolved
@@ -87,11 +87,7 @@
     }
 
     @Override
-<<<<<<< HEAD
-    protected InternalTopHits createTestInstance(String name, Map<String, Object> metaData) {
-=======
-    protected InternalTopHits createTestInstance(String name, List<PipelineAggregator> pipelineAggregators, Map<String, Object> metadata) {
->>>>>>> c9de5b11
+    protected InternalTopHits createTestInstance(String name, Map<String, Object> metadata) {
         int from = 0;
         int requestedSize = between(1, 40);
         int actualSize = between(0, requestedSize);
@@ -135,11 +131,7 @@
         // Lucene's TopDocs initializes the maxScore to Float.NaN, if there is no maxScore
         TopDocsAndMaxScore topDocsAndMaxScore = new TopDocsAndMaxScore(topDocs, maxScore == Float.NEGATIVE_INFINITY ? Float.NaN : maxScore);
 
-<<<<<<< HEAD
-        return new InternalTopHits(name, from, requestedSize, topDocsAndMaxScore, searchHits, emptyList(), metaData);
-=======
-        return new InternalTopHits(name, from, requestedSize, topDocsAndMaxScore, searchHits, pipelineAggregators, metadata);
->>>>>>> c9de5b11
+        return new InternalTopHits(name, from, requestedSize, topDocsAndMaxScore, searchHits, emptyList(), metadata);
     }
 
     /**
