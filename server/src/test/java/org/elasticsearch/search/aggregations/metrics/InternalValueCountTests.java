--- conflicted
+++ resolved
@@ -30,14 +30,8 @@
 public class InternalValueCountTests extends InternalAggregationTestCase<InternalValueCount> {
 
     @Override
-<<<<<<< HEAD
-    protected InternalValueCount createTestInstance(String name, Map<String, Object> metaData) {
-        return new InternalValueCount(name, randomIntBetween(0, 100), metaData);
-=======
-    protected InternalValueCount createTestInstance(String name, List<PipelineAggregator> pipelineAggregators,
-            Map<String, Object> metadata) {
-        return new InternalValueCount(name, randomIntBetween(0, 100), pipelineAggregators, metadata);
->>>>>>> c9de5b11
+    protected InternalValueCount createTestInstance(String name, Map<String, Object> metadata) {
+        return new InternalValueCount(name, randomIntBetween(0, 100), metadata);
     }
 
     @Override
@@ -60,12 +54,7 @@
     protected InternalValueCount mutateInstance(InternalValueCount instance) {
         String name = instance.getName();
         long value = instance.getValue();
-<<<<<<< HEAD
-        Map<String, Object> metaData = instance.getMetaData();
-=======
-        List<PipelineAggregator> pipelineAggregators = instance.pipelineAggregators();
         Map<String, Object> metadata = instance.getMetadata();
->>>>>>> c9de5b11
         switch (between(0, 2)) {
         case 0:
             name += randomAlphaOfLength(5);
@@ -88,10 +77,6 @@
         default:
             throw new AssertionError("Illegal randomisation branch");
         }
-<<<<<<< HEAD
-        return new InternalValueCount(name, value, metaData);
-=======
-        return new InternalValueCount(name, value, pipelineAggregators, metadata);
->>>>>>> c9de5b11
+        return new InternalValueCount(name, value, metadata);
     }
 }