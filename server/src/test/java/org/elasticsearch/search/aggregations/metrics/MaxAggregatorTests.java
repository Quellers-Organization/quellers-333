--- conflicted
+++ resolved
@@ -33,11 +33,7 @@
 import org.apache.lucene.search.Query;
 import org.apache.lucene.store.Directory;
 import org.apache.lucene.util.Bits;
-<<<<<<< HEAD
-=======
-import org.apache.lucene.util.FutureArrays;
 import org.elasticsearch.common.settings.Settings;
->>>>>>> 5d48fdc7
 import org.elasticsearch.core.CheckedConsumer;
 import org.elasticsearch.core.Tuple;
 import org.elasticsearch.index.mapper.MappedFieldType;
@@ -388,11 +384,7 @@
 
             @Override
             public PointValues.Relation compare(byte[] minPackedValue, byte[] maxPackedValue) {
-<<<<<<< HEAD
-                if (Arrays.equals(maxPackedValue, 0,  numBytes, maxValue, 0, numBytes)) {
-=======
-                if (FutureArrays.equals(maxPackedValue, 0, numBytes, maxValue, 0, numBytes)) {
->>>>>>> 5d48fdc7
+                if (Arrays.equals(maxPackedValue, 0, numBytes, maxValue, 0, numBytes)) {
                     return PointValues.Relation.CELL_CROSSES_QUERY;
                 }
                 return PointValues.Relation.CELL_OUTSIDE_QUERY;
