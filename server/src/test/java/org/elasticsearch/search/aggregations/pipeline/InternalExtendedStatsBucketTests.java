--- conflicted
+++ resolved
@@ -35,15 +35,8 @@
     protected InternalExtendedStatsBucket createInstance(String name, long count, double sum, double min,
                                                          double max, double sumOfSqrs,
                                                          double sigma, DocValueFormat formatter,
-<<<<<<< HEAD
-                                                         Map<String, Object> metaData) {
-        return new InternalExtendedStatsBucket(name, count, sum, min, max, sumOfSqrs, sigma, formatter, Collections.emptyMap());
-=======
-                                                         List<PipelineAggregator> pipelineAggregators,
                                                          Map<String, Object> metadata) {
-        return new InternalExtendedStatsBucket(name, count, sum, min, max, sumOfSqrs, sigma, formatter, pipelineAggregators,
-                Collections.emptyMap());
->>>>>>> c9de5b11
+        return new InternalExtendedStatsBucket(name, count, sum, min, max, sumOfSqrs, sigma, formatter, metadata);
     }
 
     @Override
