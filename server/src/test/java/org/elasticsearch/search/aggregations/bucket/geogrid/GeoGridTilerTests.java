--- conflicted
+++ resolved
@@ -22,18 +22,10 @@
 import org.elasticsearch.common.geo.GeoBoundingBoxTests;
 import org.elasticsearch.common.geo.GeoRelation;
 import org.elasticsearch.common.geo.GeoShapeCoordinateEncoder;
-<<<<<<< HEAD
-import org.elasticsearch.common.geo.GeoTestUtils;
-=======
->>>>>>> c95396db
 import org.elasticsearch.common.geo.GeoUtils;
 import org.elasticsearch.common.geo.TriangleTreeReader;
 import org.elasticsearch.geo.GeometryTestUtils;
 import org.elasticsearch.geometry.Geometry;
-<<<<<<< HEAD
-import org.elasticsearch.geometry.GeometryCollection;
-=======
->>>>>>> c95396db
 import org.elasticsearch.geometry.LinearRing;
 import org.elasticsearch.geometry.MultiLine;
 import org.elasticsearch.geometry.MultiPolygon;
@@ -45,15 +37,11 @@
 import org.elasticsearch.index.mapper.GeoShapeIndexer;
 import org.elasticsearch.test.ESTestCase;
 
-import java.util.ArrayList;
 import java.util.Arrays;
 import java.util.List;
 
 import static org.elasticsearch.common.geo.GeoTestUtils.triangleTreeReader;
-<<<<<<< HEAD
 import static org.elasticsearch.search.aggregations.bucket.geogrid.GeoGridTiler.GeoTileGridTiler.BOUNDED_INSTANCE;
-=======
->>>>>>> c95396db
 import static org.elasticsearch.search.aggregations.bucket.geogrid.GeoTileUtils.LATITUDE_MASK;
 import static org.hamcrest.Matchers.equalTo;
 
@@ -95,60 +83,19 @@
     public void testGeoTileSetValuesBruteAndRecursiveMultiline() throws Exception {
         MultiLine geometry = GeometryTestUtils.randomMultiLine(false);
         checkGeoTileSetValuesBruteAndRecursive(geometry);
-<<<<<<< HEAD
-        //checkGeoHashSetValuesBruteAndRecursive(geometry);
-=======
         checkGeoHashSetValuesBruteAndRecursive(geometry);
->>>>>>> c95396db
     }
 
     public void testGeoTileSetValuesBruteAndRecursivePolygon() throws Exception {
         Geometry geometry = GeometryTestUtils.randomPolygon(false);
         checkGeoTileSetValuesBruteAndRecursive(geometry);
-<<<<<<< HEAD
-        //checkGeoHashSetValuesBruteAndRecursive(geometry);
-=======
         checkGeoHashSetValuesBruteAndRecursive(geometry);
->>>>>>> c95396db
     }
 
     public void testGeoTileSetValuesBruteAndRecursivePoints() throws Exception {
         Geometry geometry = randomBoolean() ? GeometryTestUtils.randomPoint(false) : GeometryTestUtils.randomMultiPoint(false);
         checkGeoTileSetValuesBruteAndRecursive(geometry);
-<<<<<<< HEAD
-        //checkGeoHashSetValuesBruteAndRecursive(geometry);
-    }
-
-    // tests that bounding boxes of shapes crossing the dateline are correctly wrapped
-    public void testGeoTileSetValuesBoundingBoxes_UnboundedGeoShapeCellValues() throws Exception {
-        for (int i = 0; i < 1000; i++) {
-            int precision = randomIntBetween(0, 4);
-            GeoShapeIndexer indexer = new GeoShapeIndexer(true, "test");
-            Geometry geometry = indexer.prepareForIndexing(randomValueOtherThanMany(g -> {
-                try {
-                    indexer.prepareForIndexing(g);
-                    return false;
-                } catch (Exception e) {
-                    return true;
-                }
-            }, () -> boxToGeo(GeoBoundingBoxTests.randomBBox())));
-
-            TriangleTreeReader reader = triangleTreeReader(geometry, GeoShapeCoordinateEncoder.INSTANCE);
-            MultiGeoValues.GeoShapeValue value = new MultiGeoValues.GeoShapeValue(reader);
-            UnboundedGeoShapeCellValues unboundedCellValues = new UnboundedGeoShapeCellValues(null, precision, GEOTILE);
-            int numTiles = GEOTILE.setValues(unboundedCellValues, value, precision);
-            int expected = numTiles(value, precision, null);
-
-            // TODO(talevy): remove once tests pass
-            System.out.println(GeoTestUtils.toGeoJsonString(
-                new GeometryCollection<>(List.of(
-                    geometry,
-                    //boxToGeo(resolveGeoBoundingBox(value.boundingBox())),
-                    valuesToGeo(unboundedCellValues.getValues(), numTiles)
-                ))));
-
-            assertThat(numTiles, equalTo(expected));
-        }
+        checkGeoHashSetValuesBruteAndRecursive(geometry);
     }
 
     // tests that bounding boxes of shapes crossing the dateline are correctly wrapped
@@ -179,42 +126,62 @@
         }
     }
 
-    private Geometry valuesToGeo(long[] values, int numTiles) {
-        if (numTiles == 0) {
-            return new Point(0, 0);
-        }
-        List<Polygon> tiles = new ArrayList<>();
-        for (int i = 0; i < numTiles; i++) {
-            String[] v = GeoTileUtils.stringEncode(values[i]).split("/");
-            int z = Integer.parseInt(v[0]);
-            int x = Integer.parseInt(v[1]);
-            int y = Integer.parseInt(v[2]);
-            Rectangle r = GeoTileUtils.toBoundingBox(x, y, z);
-            tiles.add(new Polygon(new LinearRing(
-                new double[] { r.getMinX(), r.getMaxX(), r.getMaxX(), r.getMinX(), r.getMinX() },
-                new double[] { r.getMinY(), r.getMinY(), r.getMaxY(), r.getMaxY(), r.getMinY() })));
-        }
-        return new MultiPolygon(tiles);
-    }
-
-    private Geometry boxToGeo(GeoBoundingBox geoBox) {
-        // turn into polygon
-        if (geoBox.right() < geoBox.left() && geoBox.right() != -180) {
-            return new MultiPolygon(List.of(
-                new Polygon(new LinearRing(
-                    new double[] { -180, geoBox.right(), geoBox.right(), -180, -180 },
-                    new double[] { geoBox.bottom(), geoBox.bottom(), geoBox.top(), geoBox.top(), geoBox.bottom() })),
-                new Polygon(new LinearRing(
-                    new double[] { geoBox.left(), 180, 180, geoBox.left(), geoBox.left() },
-                    new double[] { geoBox.bottom(), geoBox.bottom(), geoBox.top(), geoBox.top(), geoBox.bottom() }))
-            ));
-        } else {
-            double right = GeoUtils.normalizeLon(geoBox.right());
-            return new Polygon(new LinearRing(
-                new double[] { geoBox.left(), right, right, geoBox.left(), geoBox.left() },
-                new double[] { geoBox.bottom(), geoBox.bottom(), geoBox.top(), geoBox.top(), geoBox.bottom() }));
-        }
-
+    // test random rectangles that can cross the date-line and verify that there are an expected
+    // number of tiles returned
+    public void testGeoTileSetValuesBoundingBoxes_UnboundedGeoShapeCellValues() throws Exception {
+        for (int i = 0; i < 100; i++) {
+            int precision = randomIntBetween(0, 4);
+            GeoShapeIndexer indexer = new GeoShapeIndexer(true, "test");
+            Geometry geometry = indexer.prepareForIndexing(randomValueOtherThanMany(g -> {
+                try {
+                    indexer.prepareForIndexing(g);
+                    return false;
+                } catch (Exception e) {
+                    return true;
+                }
+            }, () -> boxToGeo(GeoBoundingBoxTests.randomBBox())));
+
+            TriangleTreeReader reader = triangleTreeReader(geometry, GeoShapeCoordinateEncoder.INSTANCE);
+            MultiGeoValues.GeoShapeValue value = new MultiGeoValues.GeoShapeValue(reader);
+            CellValues unboundedCellValues = new UnboundedGeoShapeCellValues(null, precision, GEOTILE);
+            int numTiles = GEOTILE.setValues(unboundedCellValues, value, precision);
+            int expected = numTiles(value, precision);
+            assertThat(numTiles, equalTo(expected));
+        }
+    }
+
+    @AwaitsFix(bugUrl = "https://github.com/elastic/elasticsearch/issues/37206")
+    public void testTilerMatchPoint() throws Exception {
+        int precision = randomIntBetween(0, 4);
+        Point originalPoint = GeometryTestUtils.randomPoint(false);
+        int xTile = GeoTileUtils.getXTile(originalPoint.getX(), 1 << precision);
+        int yTile = GeoTileUtils.getYTile(originalPoint.getY(), 1 << precision);
+        Rectangle bbox = GeoTileUtils.toBoundingBox(xTile, yTile, precision);
+        long originalTileHash = GeoTileUtils.longEncode(originalPoint.getX(), originalPoint.getY(), precision);
+
+        Point[] pointCorners = new Point[] {
+            // tile corners
+            new Point(bbox.getMinX(), bbox.getMinY()),
+            new Point(bbox.getMinX(), bbox.getMaxY()),
+            new Point(bbox.getMaxX(), bbox.getMinY()),
+            new Point(bbox.getMaxX(), bbox.getMaxY()),
+            // tile edge midpoints
+            new Point(bbox.getMinX(), (bbox.getMinY() + bbox.getMaxY()) / 2),
+            new Point(bbox.getMaxX(), (bbox.getMinY() + bbox.getMaxY()) / 2),
+            new Point((bbox.getMinX() + bbox.getMaxX()) / 2, bbox.getMinY()),
+            new Point((bbox.getMinX() + bbox.getMaxX()) / 2, bbox.getMaxY()),
+        };
+
+        for (Point point : pointCorners) {
+            TriangleTreeReader reader = triangleTreeReader(point, GeoShapeCoordinateEncoder.INSTANCE);
+            MultiGeoValues.GeoShapeValue value = new MultiGeoValues.GeoShapeValue(reader);
+            UnboundedGeoShapeCellValues unboundedCellValues = new UnboundedGeoShapeCellValues(null, precision, GEOTILE);
+            int numTiles = GEOTILE.setValues(unboundedCellValues, value, precision);
+            assertThat(numTiles, equalTo(1));
+            long tilerHash = unboundedCellValues.getValues()[0];
+            long pointHash = GeoTileUtils.longEncode(point.getX(), point.getY(), precision);
+            assertThat(tilerHash, equalTo(pointHash));
+        }
     }
 
     public void testGeoHash() throws Exception {
@@ -299,8 +266,7 @@
             for (int x = minXTileNeg; x <= maxXTileNeg; x++) {
                 for (int y = minYTile; y <= maxYTile; y++) {
                     Rectangle r = GeoTileUtils.toBoundingBox(x, y, precision);
-                    if (tileIntersectsBounds(x, y, precision, geoBox)
-                            && geoValue.relate(r.getMinX(), r.getMinY(), r.getMaxX(), r.getMaxY()) != GeoRelation.QUERY_DISJOINT) {
+                    if (tileIntersectsBounds(x, y, precision, geoBox) && geoValue.relate(r) != GeoRelation.QUERY_DISJOINT) {
                         count += 1;
                     }
                 }
@@ -317,8 +283,7 @@
             for (int x = minXTilePos; x <= maxXTilePos; x++) {
                 for (int y = minYTile; y <= maxYTile; y++) {
                     Rectangle r = GeoTileUtils.toBoundingBox(x, y, precision);
-                    if (tileIntersectsBounds(x, y, precision, geoBox)
-                            && geoValue.relate(r.getMinX(), r.getMinY(), r.getMaxX(), r.getMaxY()) != GeoRelation.QUERY_DISJOINT) {
+                    if (tileIntersectsBounds(x, y, precision, geoBox) && geoValue.relate(r) != GeoRelation.QUERY_DISJOINT) {
                         count += 1;
                     }
                 }
@@ -330,8 +295,7 @@
             for (int x = minXTile; x <= maxXTile; x++) {
                 for (int y = minYTile; y <= maxYTile; y++) {
                     Rectangle r = GeoTileUtils.toBoundingBox(x, y, precision);
-                    if (tileIntersectsBounds(x, y, precision, geoBox)
-                            && geoValue.relate(r.getMinX(), r.getMinY(), r.getMaxX(), r.getMaxY()) != GeoRelation.QUERY_DISJOINT) {
+                    if (tileIntersectsBounds(x, y, precision, geoBox) && geoValue.relate(r) != GeoRelation.QUERY_DISJOINT) {
                         count += 1;
                     }
                 }
@@ -342,13 +306,6 @@
 
     private void checkGeoTileSetValuesBruteAndRecursive(Geometry geometry) throws Exception {
         int precision = randomIntBetween(1, 4);
-=======
-        checkGeoHashSetValuesBruteAndRecursive(geometry);
-    }
-
-    private void checkGeoTileSetValuesBruteAndRecursive(Geometry geometry) throws Exception {
-        int precision = randomIntBetween(1, 5);
->>>>>>> c95396db
         GeoShapeIndexer indexer = new GeoShapeIndexer(true, "test");
         geometry = indexer.prepareForIndexing(geometry);
         TriangleTreeReader reader = triangleTreeReader(geometry, GeoShapeCoordinateEncoder.INSTANCE);
@@ -356,12 +313,7 @@
         UnboundedGeoShapeCellValues recursiveValues = new UnboundedGeoShapeCellValues(null, precision, GEOTILE);
         int recursiveCount;
         {
-<<<<<<< HEAD
-            recursiveCount = GEOTILE.setValuesByRasterization(0, 0, 0, recursiveValues, 0,
-                precision, value, value.boundingBox());
-=======
             recursiveCount = GEOTILE.setValuesByRasterization(0, 0, 0, recursiveValues, 0, precision, value);
->>>>>>> c95396db
         }
         UnboundedGeoShapeCellValues bruteForceValues = new UnboundedGeoShapeCellValues(null, precision, GEOTILE);
         int bruteForceCount;
@@ -409,96 +361,6 @@
         assertArrayEquals(geometry.toString(), recursive, bruteForce);
     }
 
-<<<<<<< HEAD
-=======
-    // test random rectangles that can cross the date-line and verify that there are an expected
-    // number of tiles returned
-    public void testGeoTileSetValuesBoundingBoxes_UnboundedGeoShapeCellValues() throws Exception {
-        for (int i = 0; i < 100; i++) {
-            int precision = randomIntBetween(0, 4);
-            GeoShapeIndexer indexer = new GeoShapeIndexer(true, "test");
-            Geometry geometry = indexer.prepareForIndexing(randomValueOtherThanMany(g -> {
-                try {
-                    indexer.prepareForIndexing(g);
-                    return false;
-                } catch (Exception e) {
-                    return true;
-                }
-            }, () -> boxToGeo(GeoBoundingBoxTests.randomBBox())));
-
-            TriangleTreeReader reader = triangleTreeReader(geometry, GeoShapeCoordinateEncoder.INSTANCE);
-            MultiGeoValues.GeoShapeValue value = new MultiGeoValues.GeoShapeValue(reader);
-            GeoShapeCellValues unboundedCellValues = new GeoShapeCellValues(null, precision, GEOTILE);
-            int numTiles = GEOTILE.setValues(unboundedCellValues, value, precision);
-            int expected = numTiles(value, precision);
-            assertThat(numTiles, equalTo(expected));
-        }
-    }
-
-    @AwaitsFix(bugUrl = "https://github.com/elastic/elasticsearch/issues/37206")
-    public void testTilerMatchPoint() throws Exception {
-        int precision = randomIntBetween(0, 4);
-        Point originalPoint = GeometryTestUtils.randomPoint(false);
-        int xTile = GeoTileUtils.getXTile(originalPoint.getX(), 1 << precision);
-        int yTile = GeoTileUtils.getYTile(originalPoint.getY(), 1 << precision);
-        Rectangle bbox = GeoTileUtils.toBoundingBox(xTile, yTile, precision);
-        long originalTileHash = GeoTileUtils.longEncode(originalPoint.getX(), originalPoint.getY(), precision);
-
-        Point[] pointCorners = new Point[] {
-            // tile corners
-            new Point(bbox.getMinX(), bbox.getMinY()),
-            new Point(bbox.getMinX(), bbox.getMaxY()),
-            new Point(bbox.getMaxX(), bbox.getMinY()),
-            new Point(bbox.getMaxX(), bbox.getMaxY()),
-            // tile edge midpoints
-            new Point(bbox.getMinX(), (bbox.getMinY() + bbox.getMaxY()) / 2),
-            new Point(bbox.getMaxX(), (bbox.getMinY() + bbox.getMaxY()) / 2),
-            new Point((bbox.getMinX() + bbox.getMaxX()) / 2, bbox.getMinY()),
-            new Point((bbox.getMinX() + bbox.getMaxX()) / 2, bbox.getMaxY()),
-        };
-
-        for (Point point : pointCorners) {
-            TriangleTreeReader reader = triangleTreeReader(point, GeoShapeCoordinateEncoder.INSTANCE);
-            MultiGeoValues.GeoShapeValue value = new MultiGeoValues.GeoShapeValue(reader);
-            GeoShapeCellValues unboundedCellValues = new GeoShapeCellValues(null, precision, GEOTILE);
-            int numTiles = GEOTILE.setValues(unboundedCellValues, value, precision);
-            assertThat(numTiles, equalTo(1));
-            long tilerHash = unboundedCellValues.getValues()[0];
-            long pointHash = GeoTileUtils.longEncode(point.getX(), point.getY(), precision);
-            assertThat(tilerHash, equalTo(pointHash));
-        }
-    }
-
-    public void testGeoHash() throws Exception {
-        double x = randomDouble();
-        double y = randomDouble();
-        int precision = randomIntBetween(0, Geohash.PRECISION);
-        assertThat(GEOHASH.encode(x, y, precision), equalTo(Geohash.longEncode(x, y, precision)));
-
-        Rectangle tile = Geohash.toBoundingBox(Geohash.stringEncode(x, y, 5));
-
-        Rectangle shapeRectangle = new Rectangle(tile.getMinX() + 0.00001, tile.getMaxX() - 0.00001,
-            tile.getMaxY() - 0.00001,  tile.getMinY() + 0.00001);
-        TriangleTreeReader reader = triangleTreeReader(shapeRectangle, GeoShapeCoordinateEncoder.INSTANCE);
-        MultiGeoValues.GeoShapeValue value =  new MultiGeoValues.GeoShapeValue(reader);
-
-        // test shape within tile bounds
-        {
-            GeoShapeCellValues values = new GeoShapeCellValues(null, precision, GEOTILE);
-            int count = GEOHASH.setValues(values, value, 5);
-            assertThat(count, equalTo(1));
-        }
-        {
-            GeoShapeCellValues values = new GeoShapeCellValues(null, precision, GEOTILE);
-            int count = GEOHASH.setValues(values, value, 6);
-            assertThat(count, equalTo(32));
-        }
-        {
-            GeoShapeCellValues values = new GeoShapeCellValues(null, precision, GEOTILE);
-            int count = GEOHASH.setValues(values, value, 7);
-            assertThat(count, equalTo(1024));
-        }
-    }
 
     private Geometry boxToGeo(GeoBoundingBox geoBox) {
         // turn into polygon
@@ -580,5 +442,4 @@
             return count;
         }
     }
->>>>>>> c95396db
 }