--- conflicted
+++ resolved
@@ -37,31 +37,18 @@
 public class InternalStatsTests extends InternalAggregationTestCase<InternalStats> {
 
     @Override
-<<<<<<< HEAD
-    protected InternalStats createTestInstance(String name, Map<String, Object> metaData) {
-=======
-    protected InternalStats createTestInstance(String name, List<PipelineAggregator> pipelineAggregators, Map<String, Object> metadata) {
->>>>>>> c9de5b11
+    protected InternalStats createTestInstance(String name, Map<String, Object> metadata) {
         long count = frequently() ? randomIntBetween(1, Integer.MAX_VALUE) : 0;
         double min = randomDoubleBetween(-1000000, 1000000, true);
         double max = randomDoubleBetween(-1000000, 1000000, true);
         double sum = randomDoubleBetween(-1000000, 1000000, true);
         DocValueFormat format = randomNumericDocValueFormat();
-<<<<<<< HEAD
-        return createInstance(name, count, sum, min, max, format, metaData);
+        return createInstance(name, count, sum, min, max, format, metadata);
     }
 
     protected InternalStats createInstance(String name, long count, double sum, double min, double max, DocValueFormat formatter,
-                                           Map<String, Object> metaData) {
-        return new InternalStats(name, count, sum, min, max, formatter, metaData);
-=======
-        return createInstance(name, count, sum, min, max, format, pipelineAggregators, metadata);
-    }
-
-    protected InternalStats createInstance(String name, long count, double sum, double min, double max, DocValueFormat formatter,
-                                           List<PipelineAggregator> pipelineAggregators, Map<String, Object> metadata) {
-        return new InternalStats(name, count, sum, min, max, formatter, pipelineAggregators, metadata);
->>>>>>> c9de5b11
+                                           Map<String, Object> metadata) {
+        return new InternalStats(name, count, sum, min, max, formatter, metadata);
     }
 
     @Override
@@ -171,12 +158,7 @@
         double min = instance.getMin();
         double max = instance.getMax();
         DocValueFormat formatter = instance.format;
-<<<<<<< HEAD
-        Map<String, Object> metaData = instance.getMetaData();
-=======
-        List<PipelineAggregator> pipelineAggregators = instance.pipelineAggregators();
         Map<String, Object> metadata = instance.getMetadata();
->>>>>>> c9de5b11
         switch (between(0, 5)) {
         case 0:
             name += randomAlphaOfLength(5);
@@ -220,11 +202,7 @@
         default:
             throw new AssertionError("Illegal randomisation branch");
         }
-<<<<<<< HEAD
-        return new InternalStats(name, count, sum, min, max, formatter, metaData);
-=======
-        return new InternalStats(name, count, sum, min, max, formatter, pipelineAggregators, metadata);
->>>>>>> c9de5b11
+        return new InternalStats(name, count, sum, min, max, formatter, metadata);
     }
 
     public void testDoXContentBody() throws IOException {
