--- conflicted
+++ resolved
@@ -40,10 +40,6 @@
 
 public class IpRangeAggregatorTests extends AggregatorTestCase {
 
-<<<<<<< HEAD
-
-=======
->>>>>>> a79bc739
     private static boolean isInRange(BytesRef value, BytesRef from, BytesRef to) {
         if ((to == null || to.compareTo(value) > 0) && (from == null || from.compareTo(value) <= 0)) {
             return true;
