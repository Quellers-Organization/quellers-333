/*
 * Licensed to Elasticsearch under one or more contributor
 * license agreements. See the NOTICE file distributed with
 * this work for additional information regarding copyright
 * ownership. Elasticsearch licenses this file to you under
 * the Apache License, Version 2.0 (the "License"); you may
 * not use this file except in compliance with the License.
 * You may obtain a copy of the License at
 *
 *    http://www.apache.org/licenses/LICENSE-2.0
 *
 * Unless required by applicable law or agreed to in writing,
 * software distributed under the License is distributed on an
 * "AS IS" BASIS, WITHOUT WARRANTIES OR CONDITIONS OF ANY
 * KIND, either express or implied.  See the License for the
 * specific language governing permissions and limitations
 * under the License.
 */
package org.elasticsearch.search.aggregations.bucket;

import org.elasticsearch.ElasticsearchException;
import org.elasticsearch.action.index.IndexRequestBuilder;
import org.elasticsearch.action.search.SearchPhaseExecutionException;
import org.elasticsearch.action.search.SearchResponse;
import org.elasticsearch.bootstrap.JavaVersion;
import org.elasticsearch.common.settings.Settings;
import org.elasticsearch.plugins.Plugin;
import org.elasticsearch.script.Script;
import org.elasticsearch.script.ScriptType;
import org.elasticsearch.search.aggregations.InternalAggregation;
import org.elasticsearch.search.aggregations.bucket.histogram.Histogram;
import org.elasticsearch.search.aggregations.bucket.range.DateRangeAggregationBuilder;
import org.elasticsearch.search.aggregations.bucket.range.Range;
import org.elasticsearch.search.aggregations.bucket.range.Range.Bucket;
import org.elasticsearch.search.aggregations.metrics.Sum;
import org.elasticsearch.test.ESIntegTestCase;
import org.hamcrest.Matchers;

import java.time.ZoneId;
import java.time.ZoneOffset;
import java.time.ZonedDateTime;
import java.util.ArrayList;
import java.util.Arrays;
import java.util.Collection;
import java.util.Collections;
import java.util.HashMap;
import java.util.List;
import java.util.Map;

import static org.elasticsearch.common.xcontent.XContentFactory.jsonBuilder;
import static org.elasticsearch.index.query.QueryBuilders.matchAllQuery;
import static org.elasticsearch.search.aggregations.AggregationBuilders.dateRange;
import static org.elasticsearch.search.aggregations.AggregationBuilders.histogram;
import static org.elasticsearch.search.aggregations.AggregationBuilders.sum;
import static org.elasticsearch.test.hamcrest.ElasticsearchAssertions.assertAcked;
import static org.elasticsearch.test.hamcrest.ElasticsearchAssertions.assertSearchResponse;
import static org.hamcrest.Matchers.containsString;
import static org.hamcrest.Matchers.equalTo;
import static org.hamcrest.Matchers.instanceOf;
import static org.hamcrest.Matchers.is;
import static org.hamcrest.core.IsNull.notNullValue;
import static org.hamcrest.core.IsNull.nullValue;

@ESIntegTestCase.SuiteScopeTestCase
public class DateRangeIT extends ESIntegTestCase {

    private static IndexRequestBuilder indexDoc(int month, int day, int value) throws Exception {
        return client().prepareIndex("idx", "type").setSource(jsonBuilder()
                .startObject()
                .field("value", value)
                .timeField("date", date(month, day))
                .startArray("dates").timeValue(date(month, day)).timeValue(date(month + 1, day + 1)).endArray()
                .endObject());
    }

    private static ZonedDateTime date(int month, int day) {
        return date(month, day, ZoneOffset.UTC);
    }

    private static ZonedDateTime date(int month, int day, ZoneId timezone) {
        return ZonedDateTime.of(2012, month, day, 0, 0, 0, 0, timezone);
    }

    private static int numDocs;
    @Override
    public void setupSuiteScopeCluster() throws Exception {
        createIndex("idx");
        createIndex("idx_unmapped");

        numDocs = randomIntBetween(7, 20);

        List<IndexRequestBuilder> docs = new ArrayList<>();
        docs.addAll(Arrays.asList(
                indexDoc(1, 2, 1),  // Jan 2
                indexDoc(2, 2, 2),  // Feb 2
                indexDoc(2, 15, 3), // Feb 15
                indexDoc(3, 2, 4),  // Mar 2
                indexDoc(3, 15, 5), // Mar 15
                indexDoc(3, 23, 6))); // Mar 23

        // dummy docs
        for (int i = docs.size(); i < numDocs; ++i) {
            docs.add(indexDoc(randomIntBetween(6, 10), randomIntBetween(1, 20), randomInt(100)));
        }
        assertAcked(prepareCreate("empty_bucket_idx").addMapping("type", "value", "type=integer"));
        for (int i = 0; i < 2; i++) {
            docs.add(client().prepareIndex("empty_bucket_idx", "type", ""+i).setSource(jsonBuilder()
                    .startObject()
                    .field("value", i*2)
                    .endObject()));
        }
        indexRandom(true, docs);
        ensureSearchable();
    }

    @Override
    protected Collection<Class<? extends Plugin>> nodePlugins() {
        return Collections.singleton(DateScriptMocksPlugin.class);
    }

    public void testDateMath() throws Exception {
        Map<String, Object> params = new HashMap<>();
        params.put("fieldname", "date");
        DateRangeAggregationBuilder rangeBuilder = dateRange("range");
        if (randomBoolean()) {
            rangeBuilder.field("date");
        } else {
            rangeBuilder.script(new Script(ScriptType.INLINE, "mockscript", DateScriptMocksPlugin.EXTRACT_FIELD, params));
        }
        SearchResponse response = client()
                .prepareSearch("idx")
                .addAggregation(
                        rangeBuilder.addUnboundedTo("a long time ago", "now-50y").addRange("recently", "now-50y", "now-1y")
                                .addUnboundedFrom("last year", "now-1y").timeZone(ZoneId.of("Etc/GMT+5"))).get();

        assertSearchResponse(response);

        Range range = response.getAggregations().get("range");
        assertThat(range, notNullValue());
        assertThat(range.getName(), equalTo("range"));
        assertThat(range.getBuckets().size(), equalTo(3));

        List<Range.Bucket> buckets = new ArrayList<>(range.getBuckets());

        Range.Bucket bucket = buckets.get(0);
        assertThat((String) bucket.getKey(), equalTo("a long time ago"));
        assertThat(bucket.getKeyAsString(), equalTo("a long time ago"));
        assertThat(bucket.getDocCount(), equalTo(0L));

        bucket = buckets.get(1);
        assertThat((String) bucket.getKey(), equalTo("recently"));
        assertThat(bucket.getKeyAsString(), equalTo("recently"));
        assertThat(bucket.getDocCount(), equalTo((long) numDocs));

        bucket = buckets.get(2);
        assertThat((String) bucket.getKey(), equalTo("last year"));
        assertThat(bucket.getKeyAsString(), equalTo("last year"));
        assertThat(bucket.getDocCount(), equalTo(0L));
    }

    public void testSingleValueField() throws Exception {
        SearchResponse response = client().prepareSearch("idx")
                .addAggregation(dateRange("range")
                        .field("date")
                        .addUnboundedTo(date(2, 15))
                        .addRange(date(2, 15), date(3, 15))
                        .addUnboundedFrom(date(3, 15)))
                .get();

        assertSearchResponse(response);


        Range range = response.getAggregations().get("range");
        assertThat(range, notNullValue());
        assertThat(range.getName(), equalTo("range"));
        List<? extends Bucket> buckets = range.getBuckets();
        assertThat(buckets.size(), equalTo(3));

        Range.Bucket bucket = buckets.get(0);
        assertThat(bucket, notNullValue());
        assertThat((String) bucket.getKey(), equalTo("*-2012-02-15T00:00:00.000Z"));
        assertThat(((ZonedDateTime) bucket.getFrom()), nullValue());
        assertThat(((ZonedDateTime) bucket.getTo()), equalTo(date(2, 15)));
        assertThat(bucket.getFromAsString(), nullValue());
        assertThat(bucket.getToAsString(), equalTo("2012-02-15T00:00:00.000Z"));
        assertThat(bucket.getDocCount(), equalTo(2L));

        bucket = buckets.get(1);
        assertThat(bucket, notNullValue());
        assertThat((String) bucket.getKey(), equalTo("2012-02-15T00:00:00.000Z-2012-03-15T00:00:00.000Z"));
        assertThat(((ZonedDateTime) bucket.getFrom()), equalTo(date(2, 15)));
        assertThat(((ZonedDateTime) bucket.getTo()), equalTo(date(3, 15)));
        assertThat(bucket.getFromAsString(), equalTo("2012-02-15T00:00:00.000Z"));
        assertThat(bucket.getToAsString(), equalTo("2012-03-15T00:00:00.000Z"));
        assertThat(bucket.getDocCount(), equalTo(2L));

        bucket = buckets.get(2);
        assertThat(bucket, notNullValue());
        assertThat((String) bucket.getKey(), equalTo("2012-03-15T00:00:00.000Z-*"));
        assertThat(((ZonedDateTime) bucket.getFrom()), equalTo(date(3, 15)));
        assertThat(((ZonedDateTime) bucket.getTo()), nullValue());
        assertThat(bucket.getFromAsString(), equalTo("2012-03-15T00:00:00.000Z"));
        assertThat(bucket.getToAsString(), nullValue());
        assertThat(bucket.getDocCount(), equalTo(numDocs - 4L));
    }

    public void testSingleValueFieldWithStringDates() throws Exception {
        SearchResponse response = client().prepareSearch("idx")
                .addAggregation(dateRange("range")
                        .field("date")
                        .addUnboundedTo("2012-02-15")
                        .addRange("2012-02-15", "2012-03-15")
                        .addUnboundedFrom("2012-03-15"))
                .get();

        assertSearchResponse(response);


        Range range = response.getAggregations().get("range");
        assertThat(range, notNullValue());
        assertThat(range.getName(), equalTo("range"));
        List<? extends Bucket> buckets = range.getBuckets();
        assertThat(buckets.size(), equalTo(3));

        Range.Bucket bucket = buckets.get(0);
        assertThat(bucket, notNullValue());
        assertThat((String) bucket.getKey(), equalTo("*-2012-02-15T00:00:00.000Z"));
        assertThat(((ZonedDateTime) bucket.getFrom()), nullValue());
        assertThat(((ZonedDateTime) bucket.getTo()), equalTo(date(2, 15)));
        assertThat(bucket.getFromAsString(), nullValue());
        assertThat(bucket.getToAsString(), equalTo("2012-02-15T00:00:00.000Z"));
        assertThat(bucket.getDocCount(), equalTo(2L));

        bucket = buckets.get(1);
        assertThat(bucket, notNullValue());
        assertThat((String) bucket.getKey(), equalTo("2012-02-15T00:00:00.000Z-2012-03-15T00:00:00.000Z"));
        assertThat(((ZonedDateTime) bucket.getFrom()), equalTo(date(2, 15)));
        assertThat(((ZonedDateTime) bucket.getTo()), equalTo(date(3, 15)));
        assertThat(bucket.getFromAsString(), equalTo("2012-02-15T00:00:00.000Z"));
        assertThat(bucket.getToAsString(), equalTo("2012-03-15T00:00:00.000Z"));
        assertThat(bucket.getDocCount(), equalTo(2L));

        bucket = buckets.get(2);
        assertThat(bucket, notNullValue());
        assertThat((String) bucket.getKey(), equalTo("2012-03-15T00:00:00.000Z-*"));
        assertThat(((ZonedDateTime) bucket.getFrom()), equalTo(date(3, 15)));
        assertThat(((ZonedDateTime) bucket.getTo()), nullValue());
        assertThat(bucket.getFromAsString(), equalTo("2012-03-15T00:00:00.000Z"));
        assertThat(bucket.getToAsString(), nullValue());
        assertThat(bucket.getDocCount(), equalTo(numDocs - 4L));
    }

    public void testSingleValueFieldWithStringDatesWithCustomFormat() throws Exception {
        SearchResponse response = client().prepareSearch("idx")
                .addAggregation(dateRange("range")
                        .field("date")
                        .format("yyyy-MM-dd")
                        .addUnboundedTo("2012-02-15")
                        .addRange("2012-02-15", "2012-03-15")
                        .addUnboundedFrom("2012-03-15"))
                .get();

        assertSearchResponse(response);


        Range range = response.getAggregations().get("range");
        assertThat(range, notNullValue());
        assertThat(range.getName(), equalTo("range"));
        List<? extends Bucket> buckets = range.getBuckets();
        assertThat(buckets.size(), equalTo(3));

        Range.Bucket bucket = buckets.get(0);
        assertThat(bucket, notNullValue());
        assertThat((String) bucket.getKey(), equalTo("*-2012-02-15"));
        assertThat(((ZonedDateTime) bucket.getFrom()), nullValue());
        assertThat(((ZonedDateTime) bucket.getTo()), equalTo(date(2, 15)));
        assertThat(bucket.getFromAsString(), nullValue());
        assertThat(bucket.getToAsString(), equalTo("2012-02-15"));
        assertThat(bucket.getDocCount(), equalTo(2L));

        bucket = buckets.get(1);
        assertThat(bucket, notNullValue());
        assertThat((String) bucket.getKey(), equalTo("2012-02-15-2012-03-15"));
        assertThat(((ZonedDateTime) bucket.getFrom()), equalTo(date(2, 15)));
        assertThat(((ZonedDateTime) bucket.getTo()), equalTo(date(3, 15)));
        assertThat(bucket.getFromAsString(), equalTo("2012-02-15"));
        assertThat(bucket.getToAsString(), equalTo("2012-03-15"));
        assertThat(bucket.getDocCount(), equalTo(2L));

        bucket = buckets.get(2);
        assertThat(bucket, notNullValue());
        assertThat((String) bucket.getKey(), equalTo("2012-03-15-*"));
        assertThat(((ZonedDateTime) bucket.getFrom()), equalTo(date(3, 15)));
        assertThat(((ZonedDateTime) bucket.getTo()), nullValue());
        assertThat(bucket.getFromAsString(), equalTo("2012-03-15"));
        assertThat(bucket.getToAsString(), nullValue());
        assertThat(bucket.getDocCount(), equalTo(numDocs - 4L));
    }

    public void testSingleValueFieldWithDateMath() throws Exception {
        ZoneId timezone = randomZone();
        int timeZoneOffset = timezone.getRules().getOffset(date(2, 15).toInstant()).getTotalSeconds();
<<<<<<< HEAD
        String suffix = timezone.normalized().equals(ZoneOffset.UTC) ? "Z" : timezone.getId();
=======
        String suffix = timezone.equals(ZoneOffset.UTC) ? "Z" : timezone.getId();
>>>>>>> 170d7413
        long expectedFirstBucketCount = timeZoneOffset < 0 ? 3L : 2L;

        SearchResponse response = client().prepareSearch("idx")
                .addAggregation(dateRange("range")
                        .field("date")
                        .addUnboundedTo("2012-02-15")
                        .addRange("2012-02-15", "2012-02-15||+1M")
                        .addUnboundedFrom("2012-02-15||+1M")
                        .timeZone(timezone))
                .get();

        assertSearchResponse(response);

        Range range = response.getAggregations().get("range");
        assertThat(range, notNullValue());
        assertThat(range.getName(), equalTo("range"));
        List<? extends Bucket> buckets = range.getBuckets();
        assertThat(buckets.size(), equalTo(3));

        Range.Bucket bucket = buckets.get(0);
        assertThat(bucket, notNullValue());
        assertThat((String) bucket.getKey(), equalTo("*-2012-02-15T00:00:00.000" + suffix));
        assertThat(((ZonedDateTime) bucket.getFrom()), nullValue());
        assertThat(((ZonedDateTime) bucket.getTo()), equalTo(date(2, 15, timezone).withZoneSameInstant(ZoneOffset.UTC)));
        assertThat(bucket.getFromAsString(), nullValue());
        assertThat(bucket.getToAsString(), equalTo("2012-02-15T00:00:00.000" + suffix));
        assertThat(bucket.getDocCount(), equalTo(expectedFirstBucketCount));

        bucket = buckets.get(1);
        assertThat(bucket, notNullValue());
        assertThat((String) bucket.getKey(), equalTo("2012-02-15T00:00:00.000" + suffix +
                "-2012-03-15T00:00:00.000" + suffix));
        assertThat(((ZonedDateTime) bucket.getFrom()), equalTo(date(2, 15, timezone).withZoneSameInstant(ZoneOffset.UTC)));
        assertThat(((ZonedDateTime) bucket.getTo()), equalTo(date(3, 15, timezone).withZoneSameInstant(ZoneOffset.UTC)));
        assertThat(bucket.getFromAsString(), equalTo("2012-02-15T00:00:00.000" + suffix));
        assertThat(bucket.getToAsString(), equalTo("2012-03-15T00:00:00.000" + suffix));
        assertThat(bucket.getDocCount(), equalTo(2L));

        bucket = buckets.get(2);
        assertThat(bucket, notNullValue());
        assertThat((String) bucket.getKey(), equalTo("2012-03-15T00:00:00.000" + suffix + "-*"));
        assertThat(((ZonedDateTime) bucket.getFrom()), equalTo(date(3, 15, timezone).withZoneSameInstant(ZoneOffset.UTC)));
        assertThat(((ZonedDateTime) bucket.getTo()), nullValue());
        assertThat(bucket.getFromAsString(), equalTo("2012-03-15T00:00:00.000" + suffix));
        assertThat(bucket.getToAsString(), nullValue());
        assertThat(bucket.getDocCount(), equalTo(numDocs - 2L - expectedFirstBucketCount));
    }

    public void testSingleValueFieldWithCustomKey() throws Exception {
        SearchResponse response = client().prepareSearch("idx")
                .addAggregation(dateRange("range")
                        .field("date")
                        .addUnboundedTo("r1", date(2, 15))
                        .addRange("r2", date(2, 15), date(3, 15))
                        .addUnboundedFrom("r3", date(3, 15)))
                .get();

        assertSearchResponse(response);


        Range range = response.getAggregations().get("range");
        assertThat(range, notNullValue());
        assertThat(range.getName(), equalTo("range"));
        List<? extends Bucket> buckets = range.getBuckets();
        assertThat(buckets.size(), equalTo(3));

        Range.Bucket bucket = buckets.get(0);
        assertThat(bucket, notNullValue());
        assertThat((String) bucket.getKey(), equalTo("r1"));
        assertThat(((ZonedDateTime) bucket.getFrom()), nullValue());
        assertThat(((ZonedDateTime) bucket.getTo()), equalTo(date(2, 15)));
        assertThat(bucket.getFromAsString(), nullValue());
        assertThat(bucket.getToAsString(), equalTo("2012-02-15T00:00:00.000Z"));
        assertThat(bucket.getDocCount(), equalTo(2L));

        bucket = buckets.get(1);
        assertThat(bucket, notNullValue());
        assertThat((String) bucket.getKey(), equalTo("r2"));
        assertThat(((ZonedDateTime) bucket.getFrom()), equalTo(date(2, 15)));
        assertThat(((ZonedDateTime) bucket.getTo()), equalTo(date(3, 15)));
        assertThat(bucket.getFromAsString(), equalTo("2012-02-15T00:00:00.000Z"));
        assertThat(bucket.getToAsString(), equalTo("2012-03-15T00:00:00.000Z"));
        assertThat(bucket.getDocCount(), equalTo(2L));

        bucket = buckets.get(2);
        assertThat(bucket, notNullValue());
        assertThat((String) bucket.getKey(), equalTo("r3"));
        assertThat(((ZonedDateTime) bucket.getFrom()), equalTo(date(3, 15)));
        assertThat(((ZonedDateTime) bucket.getTo()), nullValue());
        assertThat(bucket.getFromAsString(), equalTo("2012-03-15T00:00:00.000Z"));
        assertThat(bucket.getToAsString(), nullValue());
        assertThat(bucket.getDocCount(), equalTo(numDocs - 4L));
    }

    /*
        Jan 2,      1
        Feb 2,      2
        Feb 15,     3
        Mar 2,      4
        Mar 15,     5
        Mar 23,     6
     */

    public void testSingleValuedFieldWithSubAggregation() throws Exception {
        SearchResponse response = client().prepareSearch("idx")
                .addAggregation(dateRange("range")
                        .field("date")
                        .addUnboundedTo("r1", date(2, 15))
                        .addRange("r2", date(2, 15), date(3, 15))
                        .addUnboundedFrom("r3", date(3, 15))
                        .subAggregation(sum("sum").field("value")))
                .get();

        assertSearchResponse(response);


        Range range = response.getAggregations().get("range");
        assertThat(range, notNullValue());
        assertThat(range.getName(), equalTo("range"));
        List<? extends Bucket> buckets = range.getBuckets();
        assertThat(buckets.size(), equalTo(3));
        assertThat(((InternalAggregation)range).getProperty("_bucket_count"), equalTo(3));
        Object[] propertiesKeys = (Object[]) ((InternalAggregation)range).getProperty("_key");
        Object[] propertiesDocCounts = (Object[]) ((InternalAggregation)range).getProperty("_count");
        Object[] propertiesCounts = (Object[]) ((InternalAggregation)range).getProperty("sum.value");

        Range.Bucket bucket = buckets.get(0);
        assertThat(bucket, notNullValue());
        assertThat((String) bucket.getKey(), equalTo("r1"));
        assertThat(((ZonedDateTime) bucket.getFrom()), nullValue());
        assertThat(((ZonedDateTime) bucket.getTo()), equalTo(date(2, 15)));
        assertThat(bucket.getFromAsString(), nullValue());
        assertThat(bucket.getToAsString(), equalTo("2012-02-15T00:00:00.000Z"));
        assertThat(bucket.getDocCount(), equalTo(2L));
        Sum sum = bucket.getAggregations().get("sum");
        assertThat(sum, notNullValue());
        assertThat(sum.getValue(), equalTo((double) 1 + 2));
        assertThat((String) propertiesKeys[0], equalTo("r1"));
        assertThat((long) propertiesDocCounts[0], equalTo(2L));
        assertThat((double) propertiesCounts[0], equalTo((double) 1 + 2));

        bucket = buckets.get(1);
        assertThat(bucket, notNullValue());
        assertThat((String) bucket.getKey(), equalTo("r2"));
        assertThat(((ZonedDateTime) bucket.getFrom()), equalTo(date(2, 15)));
        assertThat(((ZonedDateTime) bucket.getTo()), equalTo(date(3, 15)));
        assertThat(bucket.getFromAsString(), equalTo("2012-02-15T00:00:00.000Z"));
        assertThat(bucket.getToAsString(), equalTo("2012-03-15T00:00:00.000Z"));
        assertThat(bucket.getDocCount(), equalTo(2L));
        sum = bucket.getAggregations().get("sum");
        assertThat(sum, notNullValue());
        assertThat(sum.getValue(), equalTo((double) 3 + 4));
        assertThat((String) propertiesKeys[1], equalTo("r2"));
        assertThat((long) propertiesDocCounts[1], equalTo(2L));
        assertThat((double) propertiesCounts[1], equalTo((double) 3 + 4));

        bucket = buckets.get(2);
        assertThat(bucket, notNullValue());
        assertThat((String) bucket.getKey(), equalTo("r3"));
        assertThat(((ZonedDateTime) bucket.getFrom()), equalTo(date(3, 15)));
        assertThat(((ZonedDateTime) bucket.getTo()), nullValue());
        assertThat(bucket.getFromAsString(), equalTo("2012-03-15T00:00:00.000Z"));
        assertThat(bucket.getToAsString(), nullValue());
        assertThat(bucket.getDocCount(), equalTo(numDocs - 4L));
        sum = bucket.getAggregations().get("sum");
        assertThat(sum, notNullValue());
        assertThat((String) propertiesKeys[2], equalTo("r3"));
        assertThat((long) propertiesDocCounts[2], equalTo(numDocs - 4L));
    }



    /*
        Jan 2,  Feb 3,      1
        Feb 2,  Mar 3,      2
        Feb 15, Mar 16,     3
        Mar 2,  Apr 3,      4
        Mar 15, Apr 16      5
        Mar 23, Apr 24      6
     */

    public void testMultiValuedField() throws Exception {
        SearchResponse response = client().prepareSearch("idx")
                .addAggregation(dateRange("range")
                        .field("dates")
                        .addUnboundedTo(date(2, 15))
                        .addRange(date(2, 15), date(3, 15))
                        .addUnboundedFrom(date(3, 15)))
                .get();

        assertSearchResponse(response);


        Range range = response.getAggregations().get("range");
        assertThat(range, notNullValue());
        assertThat(range.getName(), equalTo("range"));
        List<? extends Bucket> buckets = range.getBuckets();
        assertThat(buckets.size(), equalTo(3));

        Range.Bucket bucket = buckets.get(0);
        assertThat(bucket, notNullValue());
        assertThat((String) bucket.getKey(), equalTo("*-2012-02-15T00:00:00.000Z"));
        assertThat(((ZonedDateTime) bucket.getFrom()), nullValue());
        assertThat(((ZonedDateTime) bucket.getTo()), equalTo(date(2, 15)));
        assertThat(bucket.getFromAsString(), nullValue());
        assertThat(bucket.getToAsString(), equalTo("2012-02-15T00:00:00.000Z"));
        assertThat(bucket.getDocCount(), equalTo(2L));

        bucket = buckets.get(1);
        assertThat(bucket, notNullValue());
        assertThat((String) bucket.getKey(), equalTo("2012-02-15T00:00:00.000Z-2012-03-15T00:00:00.000Z"));
        assertThat(((ZonedDateTime) bucket.getFrom()), equalTo(date(2, 15)));
        assertThat(((ZonedDateTime) bucket.getTo()), equalTo(date(3, 15)));
        assertThat(bucket.getFromAsString(), equalTo("2012-02-15T00:00:00.000Z"));
        assertThat(bucket.getToAsString(), equalTo("2012-03-15T00:00:00.000Z"));
        assertThat(bucket.getDocCount(), equalTo(3L));

        bucket = buckets.get(2);
        assertThat(bucket, notNullValue());
        assertThat((String) bucket.getKey(), equalTo("2012-03-15T00:00:00.000Z-*"));
        assertThat(((ZonedDateTime) bucket.getFrom()), equalTo(date(3, 15)));
        assertThat(((ZonedDateTime) bucket.getTo()), nullValue());
        assertThat(bucket.getFromAsString(), equalTo("2012-03-15T00:00:00.000Z"));
        assertThat(bucket.getToAsString(), nullValue());
        assertThat(bucket.getDocCount(), equalTo(numDocs - 2L));
    }

    /*
        Feb 2,  Mar 3,      1
        Mar 2,  Apr 3,      2
        Mar 15, Apr 16,     3
        Apr 2,  May 3,      4
        Apr 15, May 16      5
        Apr 23, May 24      6
     */


    public void testMultiValuedFieldWithValueScript() throws Exception {
        Map<String, Object> params = new HashMap<>();
        params.put("fieldname", "dates");
        SearchResponse response = client().prepareSearch("idx")
                .addAggregation(dateRange("range")
                        .field("dates")
                                .script(new Script(ScriptType.INLINE, "mockscript", DateScriptMocksPlugin.DOUBLE_PLUS_ONE_MONTH, params))
                                .addUnboundedTo(date(2, 15)).addRange(date(2, 15), date(3, 15)).addUnboundedFrom(date(3, 15))).get();

        assertSearchResponse(response);

        Range range = response.getAggregations().get("range");
        assertThat(range, notNullValue());
        assertThat(range.getName(), equalTo("range"));
        List<? extends Bucket> buckets = range.getBuckets();
        assertThat(buckets.size(), equalTo(3));

        Range.Bucket bucket = buckets.get(0);
        assertThat(bucket, notNullValue());
        assertThat((String) bucket.getKey(), equalTo("*-2012-02-15T00:00:00.000Z"));
        assertThat(((ZonedDateTime) bucket.getFrom()), nullValue());
        assertThat(((ZonedDateTime) bucket.getTo()), equalTo(date(2, 15)));
        assertThat(bucket.getFromAsString(), nullValue());
        assertThat(bucket.getToAsString(), equalTo("2012-02-15T00:00:00.000Z"));
        assertThat(bucket.getDocCount(), equalTo(1L));

        bucket = buckets.get(1);
        assertThat(bucket, notNullValue());
        assertThat((String) bucket.getKey(), equalTo("2012-02-15T00:00:00.000Z-2012-03-15T00:00:00.000Z"));
        assertThat(((ZonedDateTime) bucket.getFrom()), equalTo(date(2, 15)));
        assertThat(((ZonedDateTime) bucket.getTo()), equalTo(date(3, 15)));
        assertThat(bucket.getFromAsString(), equalTo("2012-02-15T00:00:00.000Z"));
        assertThat(bucket.getToAsString(), equalTo("2012-03-15T00:00:00.000Z"));
        assertThat(bucket.getDocCount(), equalTo(2L));

        bucket = buckets.get(2);
        assertThat(bucket, notNullValue());
        assertThat((String) bucket.getKey(), equalTo("2012-03-15T00:00:00.000Z-*"));
        assertThat(((ZonedDateTime) bucket.getFrom()), equalTo(date(3, 15)));
        assertThat(((ZonedDateTime) bucket.getTo()), nullValue());
        assertThat(bucket.getFromAsString(), equalTo("2012-03-15T00:00:00.000Z"));
        assertThat(bucket.getToAsString(), nullValue());
        assertThat(bucket.getDocCount(), equalTo(numDocs - 1L));
    }



    /*
        Feb 2,  Mar 3,      1
        Mar 2,  Apr 3,      2
        Mar 15, Apr 16,     3
        Apr 2,  May 3,      4
        Apr 15, May 16      5
        Apr 23, May 24      6
     */

    public void testScriptSingleValue() throws Exception {
        Map<String, Object> params = new HashMap<>();
        params.put("fieldname", "date");
        SearchResponse response = client().prepareSearch("idx")
                .addAggregation(dateRange("range")
                        .script(new Script(ScriptType.INLINE, "mockscript", DateScriptMocksPlugin.EXTRACT_FIELD, params))
                        .addUnboundedTo(date(2, 15))
                        .addRange(date(2, 15), date(3, 15))
                        .addUnboundedFrom(date(3, 15)))
                .get();

        assertSearchResponse(response);


        Range range = response.getAggregations().get("range");
        assertThat(range, notNullValue());
        assertThat(range.getName(), equalTo("range"));
        List<? extends Bucket> buckets = range.getBuckets();
        assertThat(buckets.size(), equalTo(3));

        Range.Bucket bucket = buckets.get(0);
        assertThat(bucket, notNullValue());
        assertThat((String) bucket.getKey(), equalTo("*-2012-02-15T00:00:00.000Z"));
        assertThat(((ZonedDateTime) bucket.getFrom()), nullValue());
        assertThat(((ZonedDateTime) bucket.getTo()), equalTo(date(2, 15)));
        assertThat(bucket.getFromAsString(), nullValue());
        assertThat(bucket.getToAsString(), equalTo("2012-02-15T00:00:00.000Z"));
        assertThat(bucket.getDocCount(), equalTo(2L));

        bucket = buckets.get(1);
        assertThat(bucket, notNullValue());
        assertThat((String) bucket.getKey(), equalTo("2012-02-15T00:00:00.000Z-2012-03-15T00:00:00.000Z"));
        assertThat(((ZonedDateTime) bucket.getFrom()), equalTo(date(2, 15)));
        assertThat(((ZonedDateTime) bucket.getTo()), equalTo(date(3, 15)));
        assertThat(bucket.getFromAsString(), equalTo("2012-02-15T00:00:00.000Z"));
        assertThat(bucket.getToAsString(), equalTo("2012-03-15T00:00:00.000Z"));
        assertThat(bucket.getDocCount(), equalTo(2L));

        bucket = buckets.get(2);
        assertThat(bucket, notNullValue());
        assertThat((String) bucket.getKey(), equalTo("2012-03-15T00:00:00.000Z-*"));
        assertThat(((ZonedDateTime) bucket.getFrom()), equalTo(date(3, 15)));
        assertThat(((ZonedDateTime) bucket.getTo()), nullValue());
        assertThat(bucket.getFromAsString(), equalTo("2012-03-15T00:00:00.000Z"));
        assertThat(bucket.getToAsString(), nullValue());
        assertThat(bucket.getDocCount(), equalTo(numDocs - 4L));
    }





    /*
        Jan 2,  Feb 3,      1
        Feb 2,  Mar 3,      2
        Feb 15, Mar 16,     3
        Mar 2,  Apr 3,      4
        Mar 15, Apr 16      5
        Mar 23, Apr 24      6
     */

    public void testScriptMultiValued() throws Exception {
        Map<String, Object> params = new HashMap<>();
        params.put("fieldname", "dates");
        SearchResponse response = client()
                .prepareSearch("idx")
                .addAggregation(
                        dateRange("range").script(new Script(ScriptType.INLINE, "mockscript", DateScriptMocksPlugin.EXTRACT_FIELD, params))
                        .addUnboundedTo(date(2, 15)).addRange(date(2, 15), date(3, 15))
                        .addUnboundedFrom(date(3, 15))).get();

        assertSearchResponse(response);

        Range range = response.getAggregations().get("range");
        assertThat(range, notNullValue());
        assertThat(range.getName(), equalTo("range"));
        List<? extends Bucket> buckets = range.getBuckets();
        assertThat(buckets.size(), equalTo(3));

        Range.Bucket bucket = buckets.get(0);
        assertThat(bucket, notNullValue());
        assertThat((String) bucket.getKey(), equalTo("*-2012-02-15T00:00:00.000Z"));
        assertThat(((ZonedDateTime) bucket.getFrom()), nullValue());
        assertThat(((ZonedDateTime) bucket.getTo()), equalTo(date(2, 15)));
        assertThat(bucket.getFromAsString(), nullValue());
        assertThat(bucket.getToAsString(), equalTo("2012-02-15T00:00:00.000Z"));
        assertThat(bucket.getDocCount(), equalTo(2L));

        bucket = buckets.get(1);
        assertThat(bucket, notNullValue());
        assertThat((String) bucket.getKey(), equalTo("2012-02-15T00:00:00.000Z-2012-03-15T00:00:00.000Z"));
        assertThat(((ZonedDateTime) bucket.getFrom()), equalTo(date(2, 15)));
        assertThat(((ZonedDateTime) bucket.getTo()), equalTo(date(3, 15)));
        assertThat(bucket.getFromAsString(), equalTo("2012-02-15T00:00:00.000Z"));
        assertThat(bucket.getToAsString(), equalTo("2012-03-15T00:00:00.000Z"));
        assertThat(bucket.getDocCount(), equalTo(3L));

        bucket = buckets.get(2);
        assertThat(bucket, notNullValue());
        assertThat((String) bucket.getKey(), equalTo("2012-03-15T00:00:00.000Z-*"));
        assertThat(((ZonedDateTime) bucket.getFrom()), equalTo(date(3, 15)));
        assertThat(((ZonedDateTime) bucket.getTo()), nullValue());
        assertThat(bucket.getFromAsString(), equalTo("2012-03-15T00:00:00.000Z"));
        assertThat(bucket.getToAsString(), nullValue());
        assertThat(bucket.getDocCount(), equalTo(numDocs - 2L));
    }

    public void testUnmapped() throws Exception {
        client().admin().cluster().prepareHealth("idx_unmapped").setWaitForYellowStatus().get();

        SearchResponse response = client().prepareSearch("idx_unmapped")
                .addAggregation(dateRange("range")
                        .field("date")
                        .addUnboundedTo(date(2, 15))
                        .addRange(date(2, 15), date(3, 15))
                        .addUnboundedFrom(date(3, 15)))
                .get();

        assertSearchResponse(response);


        Range range = response.getAggregations().get("range");
        assertThat(range, notNullValue());
        assertThat(range.getName(), equalTo("range"));
        List<? extends Bucket> buckets = range.getBuckets();
        assertThat(buckets.size(), equalTo(3));

        Range.Bucket bucket = buckets.get(0);
        assertThat(bucket, notNullValue());
        assertThat((String) bucket.getKey(), equalTo("*-2012-02-15T00:00:00.000Z"));
        assertThat(((ZonedDateTime) bucket.getFrom()), nullValue());
        assertThat(((ZonedDateTime) bucket.getTo()), equalTo(date(2, 15)));
        assertThat(bucket.getFromAsString(), nullValue());
        assertThat(bucket.getToAsString(), equalTo("2012-02-15T00:00:00.000Z"));
        assertThat(bucket.getDocCount(), equalTo(0L));

        bucket = buckets.get(1);
        assertThat(bucket, notNullValue());
        assertThat((String) bucket.getKey(), equalTo("2012-02-15T00:00:00.000Z-2012-03-15T00:00:00.000Z"));
        assertThat(((ZonedDateTime) bucket.getFrom()), equalTo(date(2, 15)));
        assertThat(((ZonedDateTime) bucket.getTo()), equalTo(date(3, 15)));
        assertThat(bucket.getFromAsString(), equalTo("2012-02-15T00:00:00.000Z"));
        assertThat(bucket.getToAsString(), equalTo("2012-03-15T00:00:00.000Z"));
        assertThat(bucket.getDocCount(), equalTo(0L));

        bucket = buckets.get(2);
        assertThat(bucket, notNullValue());
        assertThat((String) bucket.getKey(), equalTo("2012-03-15T00:00:00.000Z-*"));
        assertThat(((ZonedDateTime) bucket.getFrom()), equalTo(date(3, 15)));
        assertThat(((ZonedDateTime) bucket.getTo()), nullValue());
        assertThat(bucket.getFromAsString(), equalTo("2012-03-15T00:00:00.000Z"));
        assertThat(bucket.getToAsString(), nullValue());
        assertThat(bucket.getDocCount(), equalTo(0L));
    }

    public void testUnmappedWithStringDates() throws Exception {
        SearchResponse response = client().prepareSearch("idx_unmapped")
                .addAggregation(dateRange("range")
                        .field("date")
                        .addUnboundedTo("2012-02-15")
                        .addRange("2012-02-15", "2012-03-15")
                        .addUnboundedFrom("2012-03-15"))
                .get();

        assertSearchResponse(response);


        Range range = response.getAggregations().get("range");
        assertThat(range, notNullValue());
        assertThat(range.getName(), equalTo("range"));
        List<? extends Bucket> buckets = range.getBuckets();
        assertThat(buckets.size(), equalTo(3));

        Range.Bucket bucket = buckets.get(0);
        assertThat(bucket, notNullValue());
        assertThat((String) bucket.getKey(), equalTo("*-2012-02-15T00:00:00.000Z"));
        assertThat(((ZonedDateTime) bucket.getFrom()), nullValue());
        assertThat(((ZonedDateTime) bucket.getTo()), equalTo(date(2, 15)));
        assertThat(bucket.getFromAsString(), nullValue());
        assertThat(bucket.getToAsString(), equalTo("2012-02-15T00:00:00.000Z"));
        assertThat(bucket.getDocCount(), equalTo(0L));

        bucket = buckets.get(1);
        assertThat(bucket, notNullValue());
        assertThat((String) bucket.getKey(), equalTo("2012-02-15T00:00:00.000Z-2012-03-15T00:00:00.000Z"));
        assertThat(((ZonedDateTime) bucket.getFrom()), equalTo(date(2, 15)));
        assertThat(((ZonedDateTime) bucket.getTo()), equalTo(date(3, 15)));
        assertThat(bucket.getFromAsString(), equalTo("2012-02-15T00:00:00.000Z"));
        assertThat(bucket.getToAsString(), equalTo("2012-03-15T00:00:00.000Z"));
        assertThat(bucket.getDocCount(), equalTo(0L));

        bucket = buckets.get(2);
        assertThat(bucket, notNullValue());
        assertThat((String) bucket.getKey(), equalTo("2012-03-15T00:00:00.000Z-*"));
        assertThat(((ZonedDateTime) bucket.getFrom()), equalTo(date(3, 15)));
        assertThat(((ZonedDateTime) bucket.getTo()), nullValue());
        assertThat(bucket.getFromAsString(), equalTo("2012-03-15T00:00:00.000Z"));
        assertThat(bucket.getToAsString(), nullValue());
        assertThat(bucket.getDocCount(), equalTo(0L));
    }

    public void testPartiallyUnmapped() throws Exception {
        SearchResponse response = client().prepareSearch("idx", "idx_unmapped")
                .addAggregation(dateRange("range")
                        .field("date")
                        .addUnboundedTo(date(2, 15))
                        .addRange(date(2, 15), date(3, 15))
                        .addUnboundedFrom(date(3, 15)))
                .get();

        assertSearchResponse(response);


        Range range = response.getAggregations().get("range");
        assertThat(range, notNullValue());
        assertThat(range.getName(), equalTo("range"));
        List<? extends Bucket> buckets = range.getBuckets();
        assertThat(buckets.size(), equalTo(3));

        Range.Bucket bucket = buckets.get(0);
        assertThat(bucket, notNullValue());
        assertThat((String) bucket.getKey(), equalTo("*-2012-02-15T00:00:00.000Z"));
        assertThat(((ZonedDateTime) bucket.getFrom()), nullValue());
        assertThat(((ZonedDateTime) bucket.getTo()), equalTo(date(2, 15)));
        assertThat(bucket.getFromAsString(), nullValue());
        assertThat(bucket.getToAsString(), equalTo("2012-02-15T00:00:00.000Z"));
        assertThat(bucket.getDocCount(), equalTo(2L));

        bucket = buckets.get(1);
        assertThat(bucket, notNullValue());
        assertThat((String) bucket.getKey(), equalTo("2012-02-15T00:00:00.000Z-2012-03-15T00:00:00.000Z"));
        assertThat(((ZonedDateTime) bucket.getFrom()), equalTo(date(2, 15)));
        assertThat(((ZonedDateTime) bucket.getTo()), equalTo(date(3, 15)));
        assertThat(bucket.getFromAsString(), equalTo("2012-02-15T00:00:00.000Z"));
        assertThat(bucket.getToAsString(), equalTo("2012-03-15T00:00:00.000Z"));
        assertThat(bucket.getDocCount(), equalTo(2L));

        bucket = buckets.get(2);
        assertThat(bucket, notNullValue());
        assertThat((String) bucket.getKey(), equalTo("2012-03-15T00:00:00.000Z-*"));
        assertThat(((ZonedDateTime) bucket.getFrom()), equalTo(date(3, 15)));
        assertThat(((ZonedDateTime) bucket.getTo()), nullValue());
        assertThat(bucket.getFromAsString(), equalTo("2012-03-15T00:00:00.000Z"));
        assertThat(bucket.getToAsString(), nullValue());
        assertThat(bucket.getDocCount(), equalTo(numDocs - 4L));
    }

    public void testEmptyAggregation() throws Exception {
        SearchResponse searchResponse = client().prepareSearch("empty_bucket_idx")
                .setQuery(matchAllQuery())
                .addAggregation(histogram("histo").field("value").interval(1L).minDocCount(0)
                        .subAggregation(dateRange("date_range").field("value").addRange("0-1", 0, 1)))
                .get();

        assertThat(searchResponse.getHits().getTotalHits().value, equalTo(2L));
        Histogram histo = searchResponse.getAggregations().get("histo");
        assertThat(histo, Matchers.notNullValue());
        Histogram.Bucket bucket = histo.getBuckets().get(1);
        assertThat(bucket, Matchers.notNullValue());

        Range dateRange = bucket.getAggregations().get("date_range");
        List<Range.Bucket> buckets = new ArrayList<>(dateRange.getBuckets());
        assertThat(dateRange, Matchers.notNullValue());
        assertThat(dateRange.getName(), equalTo("date_range"));
        assertThat(buckets.size(), is(1));
        assertThat((String) buckets.get(0).getKey(), equalTo("0-1"));
        assertThat(((ZonedDateTime) buckets.get(0).getFrom()).toInstant().toEpochMilli(), equalTo(0L));
        assertThat(((ZonedDateTime) buckets.get(0).getTo()).toInstant().toEpochMilli(), equalTo(1L));
        assertThat(buckets.get(0).getDocCount(), equalTo(0L));
        assertThat(buckets.get(0).getAggregations().asList().isEmpty(), is(true));
    }

    public void testNoRangesInQuery()  {
        try {
            client().prepareSearch("idx")
                .addAggregation(dateRange("my_date_range_agg").field("value"))
                .get();
            fail();
        } catch (SearchPhaseExecutionException spee){
            Throwable rootCause = spee.getCause().getCause();
            assertThat(rootCause, instanceOf(IllegalArgumentException.class));
            assertEquals(rootCause.getMessage(), "No [ranges] specified for the [my_date_range_agg] aggregation");
        }
    }

    /**
     * Make sure that a request using a script does not get cached and a request
     * not using a script does get cached.
     */
    public void testDontCacheScripts() throws Exception {
        assertAcked(prepareCreate("cache_test_idx").addMapping("type", "date", "type=date")
                .setSettings(Settings.builder().put("requests.cache.enable", true).put("number_of_shards", 1).put("number_of_replicas", 1))
                .get());
        indexRandom(true,
                client().prepareIndex("cache_test_idx", "type", "1")
                        .setSource(jsonBuilder().startObject().timeField("date", date(1, 1)).endObject()),
                client().prepareIndex("cache_test_idx", "type", "2")
                        .setSource(jsonBuilder().startObject().timeField("date", date(2, 1)).endObject()));

        // Make sure we are starting with a clear cache
        assertThat(client().admin().indices().prepareStats("cache_test_idx").setRequestCache(true).get().getTotal().getRequestCache()
                .getHitCount(), equalTo(0L));
        assertThat(client().admin().indices().prepareStats("cache_test_idx").setRequestCache(true).get().getTotal().getRequestCache()
                .getMissCount(), equalTo(0L));

        // Test that a request using a script does not get cached
        Map<String, Object> params = new HashMap<>();
        params.put("fieldname", "date");
        SearchResponse r = client().prepareSearch("cache_test_idx").setSize(0).addAggregation(dateRange("foo").field("date")
                .script(new Script(ScriptType.INLINE, "mockscript", DateScriptMocksPlugin.DOUBLE_PLUS_ONE_MONTH, params))
                .addRange(ZonedDateTime.of(2012, 1, 1, 0, 0, 0, 0, ZoneOffset.UTC),
                    ZonedDateTime.of(2013, 1, 1, 0, 0, 0, 0, ZoneOffset.UTC)))
                .get();
        assertSearchResponse(r);

        assertThat(client().admin().indices().prepareStats("cache_test_idx").setRequestCache(true).get().getTotal().getRequestCache()
                .getHitCount(), equalTo(0L));
        assertThat(client().admin().indices().prepareStats("cache_test_idx").setRequestCache(true).get().getTotal().getRequestCache()
                .getMissCount(), equalTo(0L));

        // To make sure that the cache is working test that a request not using
        // a script is cached
        r = client().prepareSearch("cache_test_idx").setSize(0).addAggregation(dateRange("foo").field("date")
                .addRange(ZonedDateTime.of(2012, 1, 1, 0, 0, 0, 0, ZoneOffset.UTC),
                    ZonedDateTime.of(2013, 1, 1, 0, 0, 0, 0, ZoneOffset.UTC)))
                .get();
        assertSearchResponse(r);

        assertThat(client().admin().indices().prepareStats("cache_test_idx").setRequestCache(true).get().getTotal().getRequestCache()
                .getHitCount(), equalTo(0L));
        assertThat(client().admin().indices().prepareStats("cache_test_idx").setRequestCache(true).get().getTotal().getRequestCache()
                .getMissCount(), equalTo(1L));
    }

    /**
     * Test querying ranges on date mapping specifying a format with to/from
     * values specified as Strings
     */
    public void testRangeWithFormatStringValue() throws Exception {
        String indexName = "dateformat_test_idx";
        assertAcked(prepareCreate(indexName).addMapping("type", "date", "type=date,format=strict_hour_minute_second"));
        indexRandom(true,
                client().prepareIndex(indexName, "type", "1").setSource(jsonBuilder().startObject().field("date", "00:16:40").endObject()),
                client().prepareIndex(indexName, "type", "2").setSource(jsonBuilder().startObject().field("date", "00:33:20").endObject()),
                client().prepareIndex(indexName, "type", "3").setSource(jsonBuilder().startObject().field("date", "00:50:00").endObject()));

        // using no format should work when to/from is compatible with format in
        // mapping
        SearchResponse searchResponse = client().prepareSearch(indexName).setSize(0)
                .addAggregation(dateRange("date_range").field("date").addRange("00:16:40", "00:50:00").addRange("00:50:00", "01:06:40"))
                .get();
        assertThat(searchResponse.getHits().getTotalHits().value, equalTo(3L));
        List<Range.Bucket> buckets = checkBuckets(searchResponse.getAggregations().get("date_range"), "date_range", 2);
        assertBucket(buckets.get(0), 2L, "00:16:40-00:50:00", 1000000L, 3000000L);
        assertBucket(buckets.get(1), 1L, "00:50:00-01:06:40", 3000000L, 4000000L);

        // using different format should work when to/from is compatible with
        // format in aggregation
        searchResponse = client().prepareSearch(indexName).setSize(0).addAggregation(
                dateRange("date_range").field("date").addRange("00.16.40", "00.50.00").addRange("00.50.00", "01.06.40").format("HH.mm.ss"))
                .get();
        assertThat(searchResponse.getHits().getTotalHits().value, equalTo(3L));
        buckets = checkBuckets(searchResponse.getAggregations().get("date_range"), "date_range", 2);
        assertBucket(buckets.get(0), 2L, "00.16.40-00.50.00", 1000000L, 3000000L);
        assertBucket(buckets.get(1), 1L, "00.50.00-01.06.40", 3000000L, 4000000L);

        // providing numeric input with format should work, but bucket keys are
        // different now
        searchResponse = client().prepareSearch(indexName).setSize(0)
                .addAggregation(
                        dateRange("date_range").field("date").addRange(1000000, 3000000).addRange(3000000, 4000000).format("epoch_millis"))
                .get();
        assertThat(searchResponse.getHits().getTotalHits().value, equalTo(3L));
        buckets = checkBuckets(searchResponse.getAggregations().get("date_range"), "date_range", 2);
        assertBucket(buckets.get(0), 2L, "1000000-3000000", 1000000L, 3000000L);
        assertBucket(buckets.get(1), 1L, "3000000-4000000", 3000000L, 4000000L);

        // providing numeric input without format should throw an exception
        ElasticsearchException e = expectThrows(ElasticsearchException.class, () -> client().prepareSearch(indexName).setSize(0)
                .addAggregation(dateRange("date_range").field("date").addRange(1000000, 3000000).addRange(3000000, 4000000)).get());
        assertThat(e.getDetailedMessage(),
            containsString("failed to parse date field [1000000] with format [strict_hour_minute_second]"));
    }

    /**
     * Test querying ranges on date mapping specifying a format with to/from
     * values specified as numeric value
     */
    public void testRangeWithFormatNumericValue() throws Exception {
        String indexName = "dateformat_numeric_test_idx";
        assertAcked(prepareCreate(indexName).addMapping("type", "date", "type=date,format=epoch_second"));
        indexRandom(true,
                client().prepareIndex(indexName, "type", "1").setSource(jsonBuilder().startObject().field("date", 1002).endObject()),
                client().prepareIndex(indexName, "type", "2").setSource(jsonBuilder().startObject().field("date", 2000).endObject()),
                client().prepareIndex(indexName, "type", "3").setSource(jsonBuilder().startObject().field("date", 3008).endObject()));

        // using no format should work when to/from is compatible with format in
        // mapping
        SearchResponse searchResponse = client().prepareSearch(indexName).setSize(0)
                .addAggregation(dateRange("date_range").field("date").addRange(1000, 3000).addRange(3000, 4000)).get();
        assertThat(searchResponse.getHits().getTotalHits().value, equalTo(3L));
        List<Bucket> buckets = checkBuckets(searchResponse.getAggregations().get("date_range"), "date_range", 2);
        if (JavaVersion.current().getVersion().get(0) == 8) {
            assertBucket(buckets.get(0), 2L, "1000.0-3000.0", 1000000L, 3000000L);
            assertBucket(buckets.get(1), 1L, "3000.0-4000.0", 3000000L, 4000000L);
        } else {
            assertBucket(buckets.get(0), 2L, "1000-3000", 1000000L, 3000000L);
            assertBucket(buckets.get(1), 1L, "3000-4000", 3000000L, 4000000L);
        }

        // using no format should also work when and to/from are string values
        searchResponse = client().prepareSearch(indexName).setSize(0)
                .addAggregation(dateRange("date_range").field("date").addRange("1000", "3000").addRange("3000", "4000")).get();
        assertThat(searchResponse.getHits().getTotalHits().value, equalTo(3L));
        buckets = checkBuckets(searchResponse.getAggregations().get("date_range"), "date_range", 2);
        if (JavaVersion.current().getVersion().get(0) == 8) {
            assertBucket(buckets.get(0), 2L, "1000.0-3000.0", 1000000L, 3000000L);
            assertBucket(buckets.get(1), 1L, "3000.0-4000.0", 3000000L, 4000000L);
        } else {
            assertBucket(buckets.get(0), 2L, "1000-3000", 1000000L, 3000000L);
            assertBucket(buckets.get(1), 1L, "3000-4000", 3000000L, 4000000L);
        }

        // also e-notation should work, fractional parts should be truncated
        searchResponse = client().prepareSearch(indexName).setSize(0)
                .addAggregation(dateRange("date_range").field("date").addRange(1.0e3, 3000.8123).addRange(3000.8123, 4.0e3)).get();
        assertThat(searchResponse.getHits().getTotalHits().value, equalTo(3L));
        buckets = checkBuckets(searchResponse.getAggregations().get("date_range"), "date_range", 2);
        if (JavaVersion.current().getVersion().get(0) == 8) {
            assertBucket(buckets.get(0), 2L, "1000.0-3000.0", 1000000L, 3000000L);
            assertBucket(buckets.get(1), 1L, "3000.0-4000.0", 3000000L, 4000000L);
        } else {
            assertBucket(buckets.get(0), 2L, "1000-3000", 1000000L, 3000000L);
            assertBucket(buckets.get(1), 1L, "3000-4000", 3000000L, 4000000L);
        }

        // using different format should work when to/from is compatible with
        // format in aggregation
        searchResponse = client().prepareSearch(indexName).setSize(0).addAggregation(
                dateRange("date_range").field("date").addRange("00.16.40", "00.50.00").addRange("00.50.00", "01.06.40").format("HH.mm.ss"))
                .get();
        assertThat(searchResponse.getHits().getTotalHits().value, equalTo(3L));
        buckets = checkBuckets(searchResponse.getAggregations().get("date_range"), "date_range", 2);
        assertBucket(buckets.get(0), 2L, "00.16.40-00.50.00", 1000000L, 3000000L);
        assertBucket(buckets.get(1), 1L, "00.50.00-01.06.40", 3000000L, 4000000L);

        // providing different numeric input with format should work, but bucket
        // keys are different now
        searchResponse = client().prepareSearch(indexName).setSize(0)
                .addAggregation(
                        dateRange("date_range").field("date").addRange(1000000, 3000000).addRange(3000000, 4000000).format("epoch_millis"))
                .get();
        assertThat(searchResponse.getHits().getTotalHits().value, equalTo(3L));
        buckets = checkBuckets(searchResponse.getAggregations().get("date_range"), "date_range", 2);
        assertBucket(buckets.get(0), 2L, "1000000-3000000", 1000000L, 3000000L);
        assertBucket(buckets.get(1), 1L, "3000000-4000000", 3000000L, 4000000L);
    }

    private static List<Range.Bucket> checkBuckets(Range dateRange, String expectedAggName, long expectedBucketsSize) {
        assertThat(dateRange, Matchers.notNullValue());
        assertThat(dateRange.getName(), equalTo(expectedAggName));
        List<Range.Bucket> buckets = new ArrayList<>(dateRange.getBuckets());
        assertThat(buckets.size(), is(2));
        return buckets;
    }

    private static void assertBucket(Bucket bucket, long bucketSize, String expectedKey, long expectedFrom, long expectedTo) {
        assertThat(bucket.getDocCount(), equalTo(bucketSize));
        assertThat((String) bucket.getKey(), equalTo(expectedKey));
        assertThat(((ZonedDateTime) bucket.getFrom()).toInstant().toEpochMilli(), equalTo(expectedFrom));
        assertThat(((ZonedDateTime) bucket.getTo()).toInstant().toEpochMilli(), equalTo(expectedTo));
        assertThat(bucket.getAggregations().asList().isEmpty(), is(true));
    }
}<|MERGE_RESOLUTION|>--- conflicted
+++ resolved
@@ -300,11 +300,7 @@
     public void testSingleValueFieldWithDateMath() throws Exception {
         ZoneId timezone = randomZone();
         int timeZoneOffset = timezone.getRules().getOffset(date(2, 15).toInstant()).getTotalSeconds();
-<<<<<<< HEAD
-        String suffix = timezone.normalized().equals(ZoneOffset.UTC) ? "Z" : timezone.getId();
-=======
         String suffix = timezone.equals(ZoneOffset.UTC) ? "Z" : timezone.getId();
->>>>>>> 170d7413
         long expectedFirstBucketCount = timeZoneOffset < 0 ? 3L : 2L;
 
         SearchResponse response = client().prepareSearch("idx")
