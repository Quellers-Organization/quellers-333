/*
 * Licensed to Elasticsearch under one or more contributor
 * license agreements. See the NOTICE file distributed with
 * this work for additional information regarding copyright
 * ownership. Elasticsearch licenses this file to you under
 * the Apache License, Version 2.0 (the "License"); you may
 * not use this file except in compliance with the License.
 * You may obtain a copy of the License at
 *
 *    http://www.apache.org/licenses/LICENSE-2.0
 *
 * Unless required by applicable law or agreed to in writing,
 * software distributed under the License is distributed on an
 * "AS IS" BASIS, WITHOUT WARRANTIES OR CONDITIONS OF ANY
 * KIND, either express or implied.  See the License for the
 * specific language governing permissions and limitations
 * under the License.
 */

package org.elasticsearch.search.searchafter;

import org.elasticsearch.action.admin.indices.create.CreateIndexRequestBuilder;
import org.elasticsearch.action.index.IndexRequestBuilder;
import org.elasticsearch.action.search.SearchPhaseExecutionException;
import org.elasticsearch.action.search.SearchRequestBuilder;
import org.elasticsearch.action.search.SearchResponse;
import org.elasticsearch.action.search.ShardSearchFailure;
import org.elasticsearch.common.UUIDs;
import org.elasticsearch.common.xcontent.XContentBuilder;
import org.elasticsearch.search.SearchHit;
import org.elasticsearch.search.sort.SortOrder;
import org.elasticsearch.test.ESIntegTestCase;
import org.hamcrest.Matchers;

import java.util.List;
import java.util.ArrayList;
import java.util.Comparator;
import java.util.Collections;
import java.util.Arrays;
import java.util.concurrent.ExecutionException;

import static org.elasticsearch.test.hamcrest.ElasticsearchAssertions.assertAcked;
import static org.elasticsearch.common.xcontent.XContentFactory.jsonBuilder;
import static org.elasticsearch.index.query.QueryBuilders.matchAllQuery;
import static org.hamcrest.Matchers.containsString;
import static org.hamcrest.Matchers.equalTo;

public class SearchAfterIT extends ESIntegTestCase {
    private static final String INDEX_NAME = "test";
    private static final String TYPE_NAME = "type1";
    private static final int NUM_DOCS = 100;

    public void testsShouldFail() throws Exception {
        assertAcked(client().admin().indices().prepareCreate("test")
            .addMapping("type1", "field2", "type=keyword")
            .get()
        );
        ensureGreen();
<<<<<<< HEAD
        indexRandom(true, client().prepareIndex("test", "type1", "0").setSource("field1", 0, "field2", "toto"));
=======
        indexRandom(true, client().prepareIndex("test").setId("0").setSource("field1", 0, "field2", "toto"));
        try {
            client().prepareSearch("test")
                    .addSort("field1", SortOrder.ASC)
                    .setQuery(matchAllQuery())
                    .searchAfter(new Object[]{0})
                    .setScroll("1m")
                    .get();
>>>>>>> 5297e5af

        {
            SearchPhaseExecutionException e = expectThrows(SearchPhaseExecutionException.class, () -> client().prepareSearch("test")
                .addSort("field1", SortOrder.ASC)
                .setQuery(matchAllQuery())
                .searchAfter(new Object[]{0})
                .setScroll("1m")
                .get());
            assertTrue(e.shardFailures().length > 0);
            for (ShardSearchFailure failure : e.shardFailures()) {
                assertThat(failure.toString(), containsString("`search_after` cannot be used in a scroll context."));
            }
        }

        {
            SearchPhaseExecutionException e = expectThrows(SearchPhaseExecutionException.class, () -> client().prepareSearch("test")
                .addSort("field1", SortOrder.ASC)
                .setQuery(matchAllQuery())
                .searchAfter(new Object[]{0})
                .setFrom(10)
                .get());
            assertTrue(e.shardFailures().length > 0);
            for (ShardSearchFailure failure : e.shardFailures()) {
                assertThat(failure.toString(), containsString("`from` parameter must be set to 0 when `search_after` is used."));
            }
        }

        {
            SearchPhaseExecutionException e = expectThrows(SearchPhaseExecutionException.class, () -> client().prepareSearch("test")
                .setQuery(matchAllQuery())
                .searchAfter(new Object[]{0.75f})
                .get());
            assertTrue(e.shardFailures().length > 0);
            for (ShardSearchFailure failure : e.shardFailures()) {
                assertThat(failure.toString(), containsString("Sort must contain at least one field."));
            }
        }

        {
            SearchPhaseExecutionException e = expectThrows(SearchPhaseExecutionException.class, () -> client().prepareSearch("test")
                .addSort("field2", SortOrder.DESC)
                .addSort("field1", SortOrder.ASC)
                .setQuery(matchAllQuery())
                .searchAfter(new Object[]{1})
                .get());
            assertTrue(e.shardFailures().length > 0);
            for (ShardSearchFailure failure : e.shardFailures()) {
                assertThat(failure.toString(), containsString("search_after has 1 value(s) but sort has 2."));
            }
        }

        {
            SearchPhaseExecutionException e = expectThrows(SearchPhaseExecutionException.class, () -> client().prepareSearch("test")
                .setQuery(matchAllQuery())
                .addSort("field1", SortOrder.ASC)
                .searchAfter(new Object[]{1, 2})
                .get());
            for (ShardSearchFailure failure : e.shardFailures()) {
                assertTrue(e.shardFailures().length > 0);
                assertThat(failure.toString(), containsString("search_after has 2 value(s) but sort has 1."));
            }
        }

        {
            SearchPhaseExecutionException e = expectThrows(SearchPhaseExecutionException.class, () -> client().prepareSearch("test")
                .setQuery(matchAllQuery())
                .addSort("field1", SortOrder.ASC)
                .searchAfter(new Object[]{"toto"})
                .get());
            assertTrue(e.shardFailures().length > 0);
            for (ShardSearchFailure failure : e.shardFailures()) {
                assertThat(failure.toString(), containsString("Failed to parse search_after value for field [field1]."));
            }
        }
    }

    public void testWithNullStrings() throws ExecutionException, InterruptedException {
        assertAcked(client().admin().indices().prepareCreate("test")
                .addMapping("type1", "field2", "type=keyword").get());
        ensureGreen();
        indexRandom(true,
                client().prepareIndex("test").setId("0").setSource("field1", 0),
                client().prepareIndex("test").setId("1").setSource("field1", 100, "field2", "toto"));
        SearchResponse searchResponse = client().prepareSearch("test")
                .addSort("field1", SortOrder.ASC)
                .addSort("field2", SortOrder.ASC)
                .setQuery(matchAllQuery())
                .searchAfter(new Object[]{0, null})
                .get();
        assertThat(searchResponse.getHits().getTotalHits().value, Matchers.equalTo(2L));
        assertThat(searchResponse.getHits().getHits().length, Matchers.equalTo(1));
        assertThat(searchResponse.getHits().getHits()[0].getSourceAsMap().get("field1"), Matchers.equalTo(100));
        assertThat(searchResponse.getHits().getHits()[0].getSourceAsMap().get("field2"), Matchers.equalTo("toto"));
    }

    public void testWithSimpleTypes() throws Exception {
        int numFields = randomInt(20) + 1;
        int[] types = new int[numFields-1];
        for (int i = 0; i < numFields-1; i++) {
            types[i] = randomInt(6);
        }
        List<List> documents = new ArrayList<>();
        for (int i = 0; i < NUM_DOCS; i++) {
            List values = new ArrayList<>();
            for (int type : types) {
                switch (type) {
                    case 0:
                        values.add(randomBoolean());
                        break;
                    case 1:
                        values.add(randomByte());
                        break;
                    case 2:
                        values.add(randomShort());
                        break;
                    case 3:
                        values.add(randomInt());
                        break;
                    case 4:
                        values.add(randomFloat());
                        break;
                    case 5:
                        values.add(randomDouble());
                        break;
                    case 6:
                        values.add(randomAlphaOfLengthBetween(5, 20));
                        break;
                }
            }
            values.add(UUIDs.randomBase64UUID());
            documents.add(values);
        }
        int reqSize = randomInt(NUM_DOCS-1);
        if (reqSize == 0) {
            reqSize = 1;
        }
        assertSearchFromWithSortValues(INDEX_NAME, TYPE_NAME, documents, reqSize);
    }

    private static class ListComparator implements Comparator<List> {
        @Override
        public int compare(List o1, List o2) {
            if (o1.size() > o2.size()) {
                return 1;
            }

            if (o2.size() > o1.size()) {
                return -1;
            }

            for (int i = 0; i < o1.size(); i++) {
                if (!(o1.get(i) instanceof Comparable)) {
                    throw new RuntimeException(o1.get(i).getClass() + " is not comparable");
                }
                Object cmp1 = o1.get(i);
                Object cmp2 = o2.get(i);
                int cmp = ((Comparable)cmp1).compareTo(cmp2);
                if (cmp != 0) {
                    return cmp;
                }
            }
            return 0;
        }
    }
    private ListComparator LST_COMPARATOR = new ListComparator();

    private void assertSearchFromWithSortValues(String indexName, String typeName, List<List> documents, int reqSize) throws Exception {
        int numFields = documents.get(0).size();
        {
            createIndexMappingsFromObjectType(indexName, typeName, documents.get(0));
            List<IndexRequestBuilder> requests = new ArrayList<>();
            for (int i = 0; i < documents.size(); i++) {
                XContentBuilder builder = jsonBuilder();
                assertThat(documents.get(i).size(), Matchers.equalTo(numFields));
                builder.startObject();
                for (int j = 0; j < numFields; j++) {
                    builder.field("field" + Integer.toString(j), documents.get(i).get(j));
                }
                builder.endObject();
                requests.add(client().prepareIndex(INDEX_NAME).setId(Integer.toString(i)).setSource(builder));
            }
            indexRandom(true, requests);
        }

        Collections.sort(documents, LST_COMPARATOR);
        int offset = 0;
        Object[] sortValues = null;
        while (offset < documents.size()) {
            SearchRequestBuilder req = client().prepareSearch(indexName);
            for (int i = 0; i < documents.get(0).size(); i++) {
                req.addSort("field" + Integer.toString(i), SortOrder.ASC);
            }
            req.setQuery(matchAllQuery()).setSize(reqSize);
            if (sortValues != null) {
                req.searchAfter(sortValues);
            }
            SearchResponse searchResponse = req.get();
            for (SearchHit hit : searchResponse.getHits()) {
                List toCompare = convertSortValues(documents.get(offset++));
                assertThat(LST_COMPARATOR.compare(toCompare, Arrays.asList(hit.getSortValues())), equalTo(0));
            }
            sortValues = searchResponse.getHits().getHits()[searchResponse.getHits().getHits().length-1].getSortValues();
        }
    }

    private void createIndexMappingsFromObjectType(String indexName, String typeName, List<Object> types) {
        CreateIndexRequestBuilder indexRequestBuilder = client().admin().indices().prepareCreate(indexName);
        List<String> mappings = new ArrayList<> ();
        int numFields = types.size();
        for (int i = 0; i < numFields; i++) {
            Class type = types.get(i).getClass();
            if (type == Integer.class) {
                mappings.add("field" + Integer.toString(i));
                mappings.add("type=integer");
            } else if (type == Long.class) {
                mappings.add("field" + Integer.toString(i));
                mappings.add("type=long");
            } else if (type == Float.class) {
                mappings.add("field" + Integer.toString(i));
                mappings.add("type=float");
            } else if (type == Double.class) {
                mappings.add("field" + Integer.toString(i));
                mappings.add("type=double");
            } else if (type == Byte.class) {
                mappings.add("field" + Integer.toString(i));
                mappings.add("type=byte");
            } else if (type == Short.class) {
                mappings.add("field" + Integer.toString(i));
                mappings.add("type=short");
            } else if (type == Boolean.class) {
                mappings.add("field" + Integer.toString(i));
                mappings.add("type=boolean");
            } else if (types.get(i) instanceof String) {
                mappings.add("field" + Integer.toString(i));
                mappings.add("type=keyword");
            } else {
                fail("Can't match type [" + type + "]");
            }
        }
        indexRequestBuilder.addMapping(typeName, mappings.toArray()).get();
        ensureGreen();
    }

    // Convert Integer, Short, Byte and Boolean to Long in order to match the conversion done
    // by the internal hits when populating the sort values.
    private List<Object> convertSortValues(List<Object> sortValues) {
        List<Object> converted = new ArrayList<> ();
        for (int i = 0; i < sortValues.size(); i++) {
            Object from = sortValues.get(i);
            if (from instanceof Integer) {
                converted.add(((Integer) from).longValue());
            } else if (from instanceof Short) {
                converted.add(((Short) from).longValue());
            } else if (from instanceof Byte) {
                converted.add(((Byte) from).longValue());
            } else if (from instanceof Boolean) {
                boolean b = (boolean) from;
                if (b) {
                    converted.add(1L);
                } else {
                    converted.add(0L);
                }
            } else {
                converted.add(from);
            }
        }
        return converted;
    }
}<|MERGE_RESOLUTION|>--- conflicted
+++ resolved
@@ -37,7 +37,6 @@
 import java.util.Comparator;
 import java.util.Collections;
 import java.util.Arrays;
-import java.util.concurrent.ExecutionException;
 
 import static org.elasticsearch.test.hamcrest.ElasticsearchAssertions.assertAcked;
 import static org.elasticsearch.common.xcontent.XContentFactory.jsonBuilder;
@@ -56,19 +55,7 @@
             .get()
         );
         ensureGreen();
-<<<<<<< HEAD
-        indexRandom(true, client().prepareIndex("test", "type1", "0").setSource("field1", 0, "field2", "toto"));
-=======
         indexRandom(true, client().prepareIndex("test").setId("0").setSource("field1", 0, "field2", "toto"));
-        try {
-            client().prepareSearch("test")
-                    .addSort("field1", SortOrder.ASC)
-                    .setQuery(matchAllQuery())
-                    .searchAfter(new Object[]{0})
-                    .setScroll("1m")
-                    .get();
->>>>>>> 5297e5af
-
         {
             SearchPhaseExecutionException e = expectThrows(SearchPhaseExecutionException.class, () -> client().prepareSearch("test")
                 .addSort("field1", SortOrder.ASC)
@@ -144,7 +131,7 @@
         }
     }
 
-    public void testWithNullStrings() throws ExecutionException, InterruptedException {
+    public void testWithNullStrings() throws InterruptedException {
         assertAcked(client().admin().indices().prepareCreate("test")
                 .addMapping("type1", "field2", "type=keyword").get());
         ensureGreen();
