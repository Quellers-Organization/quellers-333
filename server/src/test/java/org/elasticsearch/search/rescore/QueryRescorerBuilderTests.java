--- conflicted
+++ resolved
@@ -142,13 +142,8 @@
                 .put(IndexMetadata.SETTING_VERSION_CREATED, Version.CURRENT).build();
         IndexSettings idxSettings = IndexSettingsModule.newIndexSettings(randomAlphaOfLengthBetween(1, 10), indexSettings);
         // shard context will only need indicesQueriesRegistry for building Query objects nested in query rescorer
-<<<<<<< HEAD
-        QueryShardContext mockShardContext = new QueryShardContext(0, idxSettings, BigArrays.NON_RECYCLING_INSTANCE,
+        QueryShardContext mockShardContext = new QueryShardContext(0, 0, idxSettings, BigArrays.NON_RECYCLING_INSTANCE,
             null, null, null, null, null, null,
-=======
-        QueryShardContext mockShardContext = new QueryShardContext(0, 0, idxSettings, BigArrays.NON_RECYCLING_INSTANCE,
-            null, null, null, null, null,
->>>>>>> 106719f6
             xContentRegistry(), namedWriteableRegistry, null, null, () -> nowInMillis, null, null, () -> true, null, emptyMap()) {
             @Override
             public MappedFieldType getFieldType(String name) {
@@ -191,13 +186,8 @@
             .put(IndexMetadata.SETTING_VERSION_CREATED, Version.CURRENT).build();
         IndexSettings idxSettings = IndexSettingsModule.newIndexSettings(randomAlphaOfLengthBetween(1, 10), indexSettings);
         // shard context will only need indicesQueriesRegistry for building Query objects nested in query rescorer
-<<<<<<< HEAD
-        QueryShardContext mockShardContext = new QueryShardContext(0, idxSettings, BigArrays.NON_RECYCLING_INSTANCE,
+        QueryShardContext mockShardContext = new QueryShardContext(0, 0, idxSettings, BigArrays.NON_RECYCLING_INSTANCE,
                 null, null, null, null, null, null,
-=======
-        QueryShardContext mockShardContext = new QueryShardContext(0, 0, idxSettings, BigArrays.NON_RECYCLING_INSTANCE,
-                null, null, null, null, null,
->>>>>>> 106719f6
                 xContentRegistry(), namedWriteableRegistry, null, null, () -> nowInMillis, null, null, () -> true, null, emptyMap()) {
             @Override
             public MappedFieldType getFieldType(String name) {
