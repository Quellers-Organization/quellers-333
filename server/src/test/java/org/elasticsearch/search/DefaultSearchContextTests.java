/*
 * Licensed to Elasticsearch under one or more contributor
 * license agreements. See the NOTICE file distributed with
 * this work for additional information regarding copyright
 * ownership. Elasticsearch licenses this file to you under
 * the Apache License, Version 2.0 (the "License"); you may
 * not use this file except in compliance with the License.
 * You may obtain a copy of the License at
 *
 *    http://www.apache.org/licenses/LICENSE-2.0
 *
 * Unless required by applicable law or agreed to in writing,
 * software distributed under the License is distributed on an
 * "AS IS" BASIS, WITHOUT WARRANTIES OR CONDITIONS OF ANY
 * KIND, either express or implied.  See the License for the
 * specific language governing permissions and limitations
 * under the License.
 */

package org.elasticsearch.search;

import org.apache.lucene.index.IndexReader;
import org.apache.lucene.index.RandomIndexWriter;
import org.apache.lucene.search.IndexSearcher;
import org.apache.lucene.search.MatchNoDocsQuery;
import org.apache.lucene.search.Query;
import org.apache.lucene.search.QueryCachingPolicy;
import org.apache.lucene.search.Sort;
import org.apache.lucene.store.Directory;
import org.elasticsearch.Version;
import org.elasticsearch.action.OriginalIndices;
import org.elasticsearch.action.search.SearchType;
import org.elasticsearch.cluster.metadata.IndexMetaData;
import org.elasticsearch.common.settings.Settings;
import org.elasticsearch.common.unit.TimeValue;
import org.elasticsearch.common.util.BigArrays;
import org.elasticsearch.common.util.MockBigArrays;
import org.elasticsearch.common.util.MockPageCacheRecycler;
import org.elasticsearch.index.IndexService;
import org.elasticsearch.index.IndexSettings;
import org.elasticsearch.index.cache.IndexCache;
import org.elasticsearch.index.cache.query.QueryCache;
import org.elasticsearch.index.engine.Engine;
import org.elasticsearch.index.mapper.MappedFieldType;
import org.elasticsearch.index.mapper.MapperService;
import org.elasticsearch.index.query.AbstractQueryBuilder;
import org.elasticsearch.index.query.ParsedQuery;
import org.elasticsearch.index.query.QueryShardContext;
import org.elasticsearch.index.shard.IndexShard;
import org.elasticsearch.index.shard.ShardId;
import org.elasticsearch.indices.breaker.NoneCircuitBreakerService;
import org.elasticsearch.search.internal.AliasFilter;
import org.elasticsearch.search.internal.ReaderContext;
import org.elasticsearch.search.internal.ShardSearchRequest;
import org.elasticsearch.search.rescore.RescoreContext;
import org.elasticsearch.search.slice.SliceBuilder;
import org.elasticsearch.search.sort.SortAndFormats;
import org.elasticsearch.test.ESTestCase;

import java.util.UUID;

import static org.hamcrest.Matchers.equalTo;
import static org.mockito.Matchers.anyObject;
import static org.mockito.Matchers.anyString;
import static org.mockito.Matchers.eq;
import static org.mockito.Mockito.mock;
import static org.mockito.Mockito.when;

public class DefaultSearchContextTests extends ESTestCase {

    public void testPreProcess() throws Exception {
        TimeValue timeout = new TimeValue(randomIntBetween(1, 100));
        ShardSearchRequest shardSearchRequest = mock(ShardSearchRequest.class);
        when(shardSearchRequest.searchType()).thenReturn(SearchType.DEFAULT);
        ShardId shardId = new ShardId("index", UUID.randomUUID().toString(), 1);
        when(shardSearchRequest.shardId()).thenReturn(shardId);

        IndexShard indexShard = mock(IndexShard.class);
        QueryCachingPolicy queryCachingPolicy = mock(QueryCachingPolicy.class);
        when(indexShard.getQueryCachingPolicy()).thenReturn(queryCachingPolicy);

        int maxResultWindow = randomIntBetween(50, 100);
        int maxRescoreWindow = randomIntBetween(50, 100);
        int maxSlicesPerScroll = randomIntBetween(50, 100);
        Settings settings = Settings.builder()
            .put("index.max_result_window", maxResultWindow)
            .put("index.max_slices_per_scroll", maxSlicesPerScroll)
            .put("index.max_rescore_window", maxRescoreWindow)
            .put(IndexMetaData.SETTING_VERSION_CREATED, Version.CURRENT)
            .put(IndexMetaData.SETTING_NUMBER_OF_REPLICAS, 1)
            .put(IndexMetaData.SETTING_NUMBER_OF_SHARDS, 2)
            .build();

        IndexService indexService = mock(IndexService.class);
        IndexCache indexCache = mock(IndexCache.class);
        QueryCache queryCache = mock(QueryCache.class);
        when(indexCache.query()).thenReturn(queryCache);
        when(indexService.cache()).thenReturn(indexCache);
        QueryShardContext queryShardContext = mock(QueryShardContext.class);
        when(indexService.newQueryShardContext(eq(shardId.id()), anyObject(), anyObject(), anyString())).thenReturn(queryShardContext);
        MapperService mapperService = mock(MapperService.class);
        when(mapperService.hasNested()).thenReturn(randomBoolean());
        when(indexService.mapperService()).thenReturn(mapperService);

        IndexMetaData indexMetaData = IndexMetaData.builder("index").settings(settings).build();
        IndexSettings indexSettings = new IndexSettings(indexMetaData, Settings.EMPTY);
        when(indexService.getIndexSettings()).thenReturn(indexSettings);
        when(mapperService.getIndexSettings()).thenReturn(indexSettings);

        BigArrays bigArrays = new MockBigArrays(new MockPageCacheRecycler(Settings.EMPTY), new NoneCircuitBreakerService());

        try (Directory dir = newDirectory();
             RandomIndexWriter w = new RandomIndexWriter(random(), dir);
             IndexReader reader = w.getReader()) {

            final Engine.Searcher engineSearcher = new Engine.Searcher("test", w.getReader(),
                IndexSearcher.getDefaultSimilarity(), IndexSearcher.getDefaultQueryCache(),
                IndexSearcher.getDefaultQueryCachingPolicy(), reader);

            SearchShardTarget target = new SearchShardTarget("node", shardId, null, OriginalIndices.NONE);

            ReaderContext readerWithoutScroll = new ReaderContext(randomNonNegativeLong(), indexShard, engineSearcher, shardSearchRequest);
            DefaultSearchContext contextWithoutScroll = new DefaultSearchContext(readerWithoutScroll, shardSearchRequest, target, null,
                indexService, indexShard, bigArrays, null, timeout, null);
            contextWithoutScroll.from(300);
            contextWithoutScroll.close();

            // resultWindow greater than maxResultWindow and scrollContext is null
            IllegalArgumentException exception = expectThrows(IllegalArgumentException.class, () -> contextWithoutScroll.preProcess(false));
            assertThat(exception.getMessage(), equalTo("Result window is too large, from + size must be less than or equal to:"
                + " [" + maxResultWindow + "] but was [310]. See the scroll api for a more efficient way to request large data sets. "
                + "This limit can be set by changing the [" + IndexSettings.MAX_RESULT_WINDOW_SETTING.getKey()
                + "] index level setting."));

            // resultWindow greater than maxResultWindow and scrollContext isn't null
            when(shardSearchRequest.scroll()).thenReturn(new Scroll(TimeValue.timeValueMillis(randomInt(1000))));
            ReaderContext readerContext = new ReaderContext(randomNonNegativeLong(), indexShard, engineSearcher, shardSearchRequest);
            DefaultSearchContext context1 = new DefaultSearchContext(readerContext, shardSearchRequest, target, null, indexService,
                indexShard, bigArrays, null, timeout, null);
            context1.from(300);
            exception = expectThrows(IllegalArgumentException.class, () -> context1.preProcess(false));
            assertThat(exception.getMessage(), equalTo("Batch size is too large, size must be less than or equal to: ["
                + maxResultWindow + "] but was [310]. Scroll batch sizes cost as much memory as result windows so they are "
                + "controlled by the [" + IndexSettings.MAX_RESULT_WINDOW_SETTING.getKey() + "] index level setting."));

            // resultWindow not greater than maxResultWindow and both rescore and sort are not null
            context1.from(0);
            DocValueFormat docValueFormat = mock(DocValueFormat.class);
            SortAndFormats sortAndFormats = new SortAndFormats(new Sort(), new DocValueFormat[]{docValueFormat});
            context1.sort(sortAndFormats);

            RescoreContext rescoreContext = mock(RescoreContext.class);
            when(rescoreContext.getWindowSize()).thenReturn(500);
            readerContext.addRescore(rescoreContext);

            exception = expectThrows(IllegalArgumentException.class, () -> context1.preProcess(false));
            assertThat(exception.getMessage(), equalTo("Cannot use [sort] option in conjunction with [rescore]."));

            // rescore is null but sort is not null and rescoreContext.getWindowSize() exceeds maxResultWindow
            context1.sort(null);
            exception = expectThrows(IllegalArgumentException.class, () -> context1.preProcess(false));

            assertThat(exception.getMessage(), equalTo("Rescore window [" + rescoreContext.getWindowSize() + "] is too large. "
                + "It must be less than [" + maxRescoreWindow + "]. This prevents allocating massive heaps for storing the results "
                + "to be rescored. This limit can be set by changing the [" + IndexSettings.MAX_RESCORE_WINDOW_SETTING.getKey()
                + "] index level setting."));

            readerContext.close();
            readerContext = new ReaderContext(randomNonNegativeLong(), indexShard, engineSearcher, shardSearchRequest);
            // rescore is null but sliceBuilder is not null
            DefaultSearchContext context2 = new DefaultSearchContext(readerContext, shardSearchRequest, target,
                null, indexService, indexShard, bigArrays, null, timeout, null);

            SliceBuilder sliceBuilder = mock(SliceBuilder.class);
            int numSlices = maxSlicesPerScroll + randomIntBetween(1, 100);
            when(sliceBuilder.getMax()).thenReturn(numSlices);
            context2.sliceBuilder(sliceBuilder);

            exception = expectThrows(IllegalArgumentException.class, () -> context2.preProcess(false));
            assertThat(exception.getMessage(), equalTo("The number of slices [" + numSlices + "] is too large. It must "
                + "be less than [" + maxSlicesPerScroll + "]. This limit can be set by changing the [" +
                IndexSettings.MAX_SLICES_PER_SCROLL.getKey() + "] index level setting."));

            // No exceptions should be thrown
            when(shardSearchRequest.getAliasFilter()).thenReturn(AliasFilter.EMPTY);
            when(shardSearchRequest.indexBoost()).thenReturn(AbstractQueryBuilder.DEFAULT_BOOST);

            DefaultSearchContext context3 = new DefaultSearchContext(readerContext, shardSearchRequest, target, null,
                indexService, indexShard, bigArrays, null, timeout, null);
            ParsedQuery parsedQuery = ParsedQuery.parsedMatchAllQuery();
            context3.sliceBuilder(null).parsedQuery(parsedQuery).preProcess(false);
            assertEquals(context3.query(), context3.buildFilteredQuery(parsedQuery.query()));
<<<<<<< HEAD
            readerContext.close();
=======

            when(queryShardContext.getIndexSettings()).thenReturn(indexSettings);
            when(queryShardContext.fieldMapper(anyString())).thenReturn(mock(MappedFieldType.class));
            when(shardSearchRequest.indexRoutings()).thenReturn(new String[0]);

            DefaultSearchContext context4 = new DefaultSearchContext(4L, shardSearchRequest, target, searcher, null,
                indexService, indexShard, bigArrays, null, timeout, null);
            context4.sliceBuilder(new SliceBuilder(1,2)).parsedQuery(parsedQuery).preProcess(false);
            Query query1 = context4.query();
            context4.sliceBuilder(new SliceBuilder(0,2)).parsedQuery(parsedQuery).preProcess(false);
            Query query2 = context4.query();
            assertTrue(query1 instanceof MatchNoDocsQuery || query2 instanceof MatchNoDocsQuery);

>>>>>>> 0189d29c
        }
    }
}<|MERGE_RESOLUTION|>--- conflicted
+++ resolved
@@ -63,6 +63,7 @@
 import static org.mockito.Matchers.anyObject;
 import static org.mockito.Matchers.anyString;
 import static org.mockito.Matchers.eq;
+import static org.mockito.Matchers.refEq;
 import static org.mockito.Mockito.mock;
 import static org.mockito.Mockito.when;
 
@@ -190,15 +191,14 @@
             ParsedQuery parsedQuery = ParsedQuery.parsedMatchAllQuery();
             context3.sliceBuilder(null).parsedQuery(parsedQuery).preProcess(false);
             assertEquals(context3.query(), context3.buildFilteredQuery(parsedQuery.query()));
-<<<<<<< HEAD
-            readerContext.close();
-=======
 
             when(queryShardContext.getIndexSettings()).thenReturn(indexSettings);
             when(queryShardContext.fieldMapper(anyString())).thenReturn(mock(MappedFieldType.class));
             when(shardSearchRequest.indexRoutings()).thenReturn(new String[0]);
 
-            DefaultSearchContext context4 = new DefaultSearchContext(4L, shardSearchRequest, target, searcher, null,
+            readerContext.close();
+            readerContext = new ReaderContext(randomNonNegativeLong(), indexShard, engineSearcher, shardSearchRequest);
+            DefaultSearchContext context4 = new DefaultSearchContext(readerContext, shardSearchRequest, target, null,
                 indexService, indexShard, bigArrays, null, timeout, null);
             context4.sliceBuilder(new SliceBuilder(1,2)).parsedQuery(parsedQuery).preProcess(false);
             Query query1 = context4.query();
@@ -206,7 +206,7 @@
             Query query2 = context4.query();
             assertTrue(query1 instanceof MatchNoDocsQuery || query2 instanceof MatchNoDocsQuery);
 
->>>>>>> 0189d29c
+            readerContext.close();
         }
     }
 }