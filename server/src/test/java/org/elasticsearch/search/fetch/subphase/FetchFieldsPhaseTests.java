--- conflicted
+++ resolved
@@ -83,11 +83,7 @@
             processor.setNextReader(context);
             for (int doc = 0; doc < context.reader().maxDoc(); doc++) {
                 SearchHit searchHit = new SearchHit(doc + context.docBase);
-<<<<<<< HEAD
-                processor.process(new FetchSubPhase.HitContext(searchHit, context, doc, Map.of(), Source.EMPTY));
-=======
-                processor.process(new FetchSubPhase.HitContext(searchHit, context, doc, Source.empty(null)));
->>>>>>> 012e0389
+                processor.process(new FetchSubPhase.HitContext(searchHit, context, doc, Map.of(), Source.empty(null)));
                 assertNotNull(searchHit.getFields().get("field"));
             }
         }
