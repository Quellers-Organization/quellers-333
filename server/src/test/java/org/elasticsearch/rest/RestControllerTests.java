/*
 * Licensed to Elasticsearch under one or more contributor
 * license agreements. See the NOTICE file distributed with
 * this work for additional information regarding copyright
 * ownership. Elasticsearch licenses this file to you under
 * the Apache License, Version 2.0 (the "License"); you may
 * not use this file except in compliance with the License.
 * You may obtain a copy of the License at
 *
 *    http://www.apache.org/licenses/LICENSE-2.0
 *
 * Unless required by applicable law or agreed to in writing,
 * software distributed under the License is distributed on an
 * "AS IS" BASIS, WITHOUT WARRANTIES OR CONDITIONS OF ANY
 * KIND, either express or implied.  See the License for the
 * specific language governing permissions and limitations
 * under the License.
 */

package org.elasticsearch.rest;

import org.elasticsearch.Version;
import org.elasticsearch.client.node.NodeClient;
import org.elasticsearch.common.breaker.CircuitBreaker;
import org.elasticsearch.common.bytes.BytesArray;
import org.elasticsearch.common.bytes.BytesReference;
import org.elasticsearch.common.component.AbstractLifecycleComponent;
import org.elasticsearch.common.settings.ClusterSettings;
import org.elasticsearch.common.settings.Settings;
import org.elasticsearch.common.transport.BoundTransportAddress;
import org.elasticsearch.common.transport.TransportAddress;
import org.elasticsearch.common.unit.ByteSizeValue;
import org.elasticsearch.common.util.concurrent.ThreadContext;
import org.elasticsearch.common.xcontent.NamedXContentRegistry;
import org.elasticsearch.common.xcontent.XContentBuilder;
import org.elasticsearch.common.xcontent.XContentType;
import org.elasticsearch.common.xcontent.yaml.YamlXContent;
import org.elasticsearch.core.internal.io.IOUtils;
import org.elasticsearch.http.HttpInfo;
import org.elasticsearch.http.HttpRequest;
import org.elasticsearch.http.HttpResponse;
import org.elasticsearch.http.HttpServerTransport;
import org.elasticsearch.http.HttpStats;
import org.elasticsearch.indices.breaker.HierarchyCircuitBreakerService;
import org.elasticsearch.test.ESTestCase;
import org.elasticsearch.test.client.NoOpNodeClient;
import org.elasticsearch.test.rest.FakeRestRequest;
import org.elasticsearch.usage.UsageService;
import org.junit.After;
import org.junit.Before;
import org.mockito.Mockito;

import java.io.IOException;
import java.util.Arrays;
import java.util.Collections;
import java.util.HashMap;
import java.util.HashSet;
import java.util.Iterator;
import java.util.List;
import java.util.Map;
import java.util.Set;
import java.util.concurrent.atomic.AtomicBoolean;
import java.util.concurrent.atomic.AtomicReference;
import java.util.stream.Collectors;
import java.util.stream.Stream;

import static org.hamcrest.Matchers.containsString;
import static org.hamcrest.Matchers.equalTo;
import static org.hamcrest.Matchers.hasItem;
import static org.mockito.Matchers.any;
import static org.mockito.Matchers.eq;
import static org.mockito.Mockito.doCallRealMethod;
import static org.mockito.Mockito.mock;
import static org.mockito.Mockito.spy;
import static org.mockito.Mockito.verify;
import static org.mockito.Mockito.when;

public class RestControllerTests extends ESTestCase {

    private static final ByteSizeValue BREAKER_LIMIT = new ByteSizeValue(20);
    private CircuitBreaker inFlightRequestsBreaker;
    private RestController restController;
    private HierarchyCircuitBreakerService circuitBreakerService;
    private UsageService usageService;
    private NodeClient client;

    @Before
    public void setup() {
        circuitBreakerService = new HierarchyCircuitBreakerService(
            Settings.builder()
                .put(HierarchyCircuitBreakerService.IN_FLIGHT_REQUESTS_CIRCUIT_BREAKER_LIMIT_SETTING.getKey(), BREAKER_LIMIT)
                // We want to have reproducible results in this test, hence we disable real memory usage accounting
                .put(HierarchyCircuitBreakerService.USE_REAL_MEMORY_USAGE_SETTING.getKey(), false)
                .build(),
            Collections.emptyList(),
            new ClusterSettings(Settings.EMPTY, ClusterSettings.BUILT_IN_CLUSTER_SETTINGS));
        usageService = new UsageService();
        // we can do this here only because we know that we don't adjust breaker settings dynamically in the test
        inFlightRequestsBreaker = circuitBreakerService.getBreaker(CircuitBreaker.IN_FLIGHT_REQUESTS);

        HttpServerTransport httpServerTransport = new TestHttpServerTransport();
        client = new NoOpNodeClient(this.getTestName());
        restController = new RestController(Collections.emptySet(), null, client, circuitBreakerService, usageService,
            CompatibleVersion.CURRENT_VERSION);
        restController.registerHandler(RestRequest.Method.GET, "/",
            (request, channel, client) -> channel.sendResponse(
                new BytesRestResponse(RestStatus.OK, BytesRestResponse.TEXT_CONTENT_TYPE, BytesArray.EMPTY)));
        restController.registerHandler(RestRequest.Method.GET, "/error", (request, channel, client) -> {
            throw new IllegalArgumentException("test error");
        });

        httpServerTransport.start();
    }

    @After
    public void teardown() throws IOException {
        IOUtils.close(client);
    }

    public void testApplyRelevantHeaders() throws Exception {
        final ThreadContext threadContext = client.threadPool().getThreadContext();
        Set<RestHeaderDefinition> headers = new HashSet<>(Arrays.asList(new RestHeaderDefinition("header.1", true),
            new RestHeaderDefinition("header.2", true)));
        final RestController restController = new RestController(headers, null, null, circuitBreakerService, usageService,
            CompatibleVersion.CURRENT_VERSION);
        Map<String, List<String>> restHeaders = new HashMap<>();
        restHeaders.put("header.1", Collections.singletonList("true"));
        restHeaders.put("header.2", Collections.singletonList("true"));
        restHeaders.put("header.3", Collections.singletonList("false"));
        RestRequest fakeRequest = new FakeRestRequest.Builder(xContentRegistry()).withHeaders(restHeaders).build();
        final RestController spyRestController = spy(restController);
        when(spyRestController.getAllHandlers(null, fakeRequest.rawPath()))
            .thenReturn(new Iterator<MethodHandlers>() {
                @Override
                public boolean hasNext() {
                    return false;
                }

                @Override
                public MethodHandlers next() {
                    return new MethodHandlers("/", (RestRequest request, RestChannel channel, NodeClient client) -> {
                        assertEquals("true", threadContext.getHeader("header.1"));
                        assertEquals("true", threadContext.getHeader("header.2"));
                        assertNull(threadContext.getHeader("header.3"));
                    }, Version.CURRENT, RestRequest.Method.GET);
                }
            });
        AssertingChannel channel = new AssertingChannel(fakeRequest, false, RestStatus.BAD_REQUEST);
        restController.dispatchRequest(fakeRequest, channel, threadContext);
        // the rest controller relies on the caller to stash the context, so we should expect these values here as we didn't stash the
        // context in this test
        assertEquals("true", threadContext.getHeader("header.1"));
        assertEquals("true", threadContext.getHeader("header.2"));
        assertNull(threadContext.getHeader("header.3"));
    }

    public void testRequestWithDisallowedMultiValuedHeader() {
        final ThreadContext threadContext = client.threadPool().getThreadContext();
        Set<RestHeaderDefinition> headers = new HashSet<>(Arrays.asList(new RestHeaderDefinition("header.1", true),
            new RestHeaderDefinition("header.2", false)));
        final RestController restController = new RestController(headers, null, null, circuitBreakerService, usageService,
            CompatibleVersion.CURRENT_VERSION);
        Map<String, List<String>> restHeaders = new HashMap<>();
        restHeaders.put("header.1", Collections.singletonList("boo"));
        restHeaders.put("header.2", List.of("foo", "bar"));
        RestRequest fakeRequest = new FakeRestRequest.Builder(xContentRegistry()).withHeaders(restHeaders).build();
        AssertingChannel channel = new AssertingChannel(fakeRequest, false, RestStatus.BAD_REQUEST);
        restController.dispatchRequest(fakeRequest, channel, threadContext);
        assertTrue(channel.getSendResponseCalled());
    }

    public void testRequestWithDisallowedMultiValuedHeaderButSameValues() {
        final ThreadContext threadContext = client.threadPool().getThreadContext();
        Set<RestHeaderDefinition> headers = new HashSet<>(Arrays.asList(new RestHeaderDefinition("header.1", true),
            new RestHeaderDefinition("header.2", false)));
        final RestController restController = new RestController(headers, null, client, circuitBreakerService, usageService,
            CompatibleVersion.CURRENT_VERSION);
        Map<String, List<String>> restHeaders = new HashMap<>();
        restHeaders.put("header.1", Collections.singletonList("boo"));
        restHeaders.put("header.2", List.of("foo", "foo"));
        RestRequest fakeRequest = new FakeRestRequest.Builder(xContentRegistry()).withHeaders(restHeaders).withPath("/bar").build();
        restController.registerHandler(RestRequest.Method.GET, "/bar", new RestHandler() {
            @Override
            public void handleRequest(RestRequest request, RestChannel channel, NodeClient client) throws Exception {
                channel.sendResponse(new BytesRestResponse(RestStatus.OK, BytesRestResponse.TEXT_CONTENT_TYPE, BytesArray.EMPTY));
            }
        });
        AssertingChannel channel = new AssertingChannel(fakeRequest, false, RestStatus.OK);
        restController.dispatchRequest(fakeRequest, channel, threadContext);
        assertTrue(channel.getSendResponseCalled());
    }

    public void testRegisterAsDeprecatedHandler() {
        RestController controller = mock(RestController.class);

        RestRequest.Method method = randomFrom(RestRequest.Method.values());
        String path = "/_" + randomAlphaOfLengthBetween(1, 6);
        RestHandler handler = v8mockHandler();
        String deprecationMessage = randomAlphaOfLengthBetween(1, 10);

        // don't want to test everything -- just that it actually wraps the handler
        doCallRealMethod().when(controller).registerAsDeprecatedHandler(method, path, handler, deprecationMessage);

        controller.registerAsDeprecatedHandler(method, path, handler, deprecationMessage);

        verify(controller).registerHandler(eq(method), eq(path), any(DeprecationRestHandler.class));
    }

    public void testRegisterWithDeprecatedHandler() {
        final RestController controller = mock(RestController.class);

        final RestRequest.Method method = randomFrom(RestRequest.Method.values());
        final String path = "/_" + randomAlphaOfLengthBetween(1, 6);
        final RestHandler handler = v8mockHandler();
        final RestRequest.Method deprecatedMethod = randomFrom(RestRequest.Method.values());
        final String deprecatedPath = "/_" + randomAlphaOfLengthBetween(1, 6);

        final String deprecationMessage = "[" + deprecatedMethod.name() + " " + deprecatedPath + "] is deprecated! Use [" +
            method.name() + " " + path + "] instead.";

        // don't want to test everything -- just that it actually wraps the handlers
        doCallRealMethod().when(controller).registerWithDeprecatedHandler(method, path, handler, deprecatedMethod, deprecatedPath);

        controller.registerWithDeprecatedHandler(method, path, handler, deprecatedMethod, deprecatedPath);

        verify(controller).registerHandler(method, path, handler);
        verify(controller).registerAsDeprecatedHandler(deprecatedMethod, deprecatedPath, handler, deprecationMessage);
    }

    public void testRegisterSecondMethodWithDifferentNamedWildcard() {
        final RestController restController = new RestController(null, null, null, circuitBreakerService, usageService,
            CompatibleVersion.CURRENT_VERSION);

        RestRequest.Method firstMethod = randomFrom(RestRequest.Method.values());
        RestRequest.Method secondMethod =
            randomFrom(Arrays.stream(RestRequest.Method.values()).filter(m -> m != firstMethod).collect(Collectors.toList()));

        final String path = "/_" + randomAlphaOfLengthBetween(1, 6);

        RestHandler handler = v8mockHandler();

        restController.registerHandler(firstMethod, path + "/{wildcard1}", handler);

        IllegalArgumentException exception = expectThrows(IllegalArgumentException.class,
            () -> restController.registerHandler(secondMethod, path + "/{wildcard2}", handler));

        assertThat(exception.getMessage(), equalTo("Trying to use conflicting wildcard names for same path: wildcard1 and wildcard2"));
    }

    private RestHandler v8mockHandler() {
        RestHandler mock = mock(RestHandler.class);
        Mockito.when(mock.compatibleWithVersion()).thenReturn(Version.CURRENT);
        return mock;
    }

    public void testRestHandlerWrapper() throws Exception {
        AtomicBoolean handlerCalled = new AtomicBoolean(false);
        AtomicBoolean wrapperCalled = new AtomicBoolean(false);
        final RestHandler handler = (RestRequest request, RestChannel channel, NodeClient client) -> handlerCalled.set(true);
        final HttpServerTransport httpServerTransport = new TestHttpServerTransport();
        final RestController restController =
            new RestController(Collections.emptySet(),
                h -> {
                    assertSame(handler, h);
                    return (RestRequest request, RestChannel channel, NodeClient client) -> wrapperCalled.set(true);
                }, client, circuitBreakerService, usageService, CompatibleVersion.CURRENT_VERSION);
        restController.registerHandler(RestRequest.Method.GET, "/wrapped", handler);
        RestRequest request = testRestRequest("/wrapped", "{}", XContentType.JSON);
        AssertingChannel channel = new AssertingChannel(request, true, RestStatus.BAD_REQUEST);
        restController.dispatchRequest(request, channel, client.threadPool().getThreadContext());
        httpServerTransport.start();
        assertTrue(wrapperCalled.get());
        assertFalse(handlerCalled.get());
    }

    public void testDispatchRequestAddsAndFreesBytesOnSuccess() {
        int contentLength = BREAKER_LIMIT.bytesAsInt();
        String content = randomAlphaOfLength((int) Math.round(contentLength / inFlightRequestsBreaker.getOverhead()));
        RestRequest request = testRestRequest("/", content, XContentType.JSON);
        AssertingChannel channel = new AssertingChannel(request, true, RestStatus.OK);

        restController.dispatchRequest(request, channel, client.threadPool().getThreadContext());

        assertEquals(0, inFlightRequestsBreaker.getTrippedCount());
        assertEquals(0, inFlightRequestsBreaker.getUsed());
    }

    public void testDispatchRequestAddsAndFreesBytesOnError() {
        int contentLength = BREAKER_LIMIT.bytesAsInt();
        String content = randomAlphaOfLength((int) Math.round(contentLength / inFlightRequestsBreaker.getOverhead()));
        RestRequest request = testRestRequest("/error", content, XContentType.JSON);
        AssertingChannel channel = new AssertingChannel(request, true, RestStatus.BAD_REQUEST);

        restController.dispatchRequest(request, channel, client.threadPool().getThreadContext());

        assertEquals(0, inFlightRequestsBreaker.getTrippedCount());
        assertEquals(0, inFlightRequestsBreaker.getUsed());
    }

    public void testDispatchRequestAddsAndFreesBytesOnlyOnceOnError() {
        int contentLength = BREAKER_LIMIT.bytesAsInt();
        String content = randomAlphaOfLength((int) Math.round(contentLength / inFlightRequestsBreaker.getOverhead()));
        // we will produce an error in the rest handler and one more when sending the error response
        RestRequest request = testRestRequest("/error", content, XContentType.JSON);
        ExceptionThrowingChannel channel = new ExceptionThrowingChannel(request, true);

        restController.dispatchRequest(request, channel, client.threadPool().getThreadContext());

        assertEquals(0, inFlightRequestsBreaker.getTrippedCount());
        assertEquals(0, inFlightRequestsBreaker.getUsed());
    }

    public void testDispatchRequestLimitsBytes() {
        int contentLength = BREAKER_LIMIT.bytesAsInt() + 1;
        String content = randomAlphaOfLength((int) Math.round(contentLength / inFlightRequestsBreaker.getOverhead()));
        RestRequest request = testRestRequest("/", content, XContentType.JSON);
        AssertingChannel channel = new AssertingChannel(request, true, RestStatus.TOO_MANY_REQUESTS);

        restController.dispatchRequest(request, channel, client.threadPool().getThreadContext());

        assertEquals(1, inFlightRequestsBreaker.getTrippedCount());
        assertEquals(0, inFlightRequestsBreaker.getUsed());
    }

    public void testDispatchRequiresContentTypeForRequestsWithContent() {
        String content = randomAlphaOfLength((int) Math.round(BREAKER_LIMIT.getBytes() / inFlightRequestsBreaker.getOverhead()));
        RestRequest request = testRestRequest("/", content, null);
        AssertingChannel channel = new AssertingChannel(request, true, RestStatus.NOT_ACCEPTABLE);
        restController = new RestController(Collections.emptySet(), null, null, circuitBreakerService, usageService,
            CompatibleVersion.CURRENT_VERSION);
        restController.registerHandler(RestRequest.Method.GET, "/",
            (r, c, client) -> c.sendResponse(
                new BytesRestResponse(RestStatus.OK, BytesRestResponse.TEXT_CONTENT_TYPE, BytesArray.EMPTY)));

        assertFalse(channel.getSendResponseCalled());
        restController.dispatchRequest(request, channel, client.threadPool().getThreadContext());
        assertTrue(channel.getSendResponseCalled());
    }

    public void testDispatchDoesNotRequireContentTypeForRequestsWithoutContent() {
        FakeRestRequest fakeRestRequest = new FakeRestRequest.Builder(NamedXContentRegistry.EMPTY).build();
        AssertingChannel channel = new AssertingChannel(fakeRestRequest, true, RestStatus.OK);

        assertFalse(channel.getSendResponseCalled());
        restController.dispatchRequest(fakeRestRequest, channel, client.threadPool().getThreadContext());
        assertTrue(channel.getSendResponseCalled());
    }

    public void testDispatchFailsWithPlainText() {
        String content = randomAlphaOfLength((int) Math.round(BREAKER_LIMIT.getBytes() / inFlightRequestsBreaker.getOverhead()));
        FakeRestRequest fakeRestRequest = new FakeRestRequest.Builder(NamedXContentRegistry.EMPTY)
            .withContent(new BytesArray(content), null).withPath("/foo")
            .withHeaders(Collections.singletonMap("Content-Type", Collections.singletonList("text/plain"))).build();
        AssertingChannel channel = new AssertingChannel(fakeRestRequest, true, RestStatus.NOT_ACCEPTABLE);
        restController.registerHandler(RestRequest.Method.GET, "/foo", new RestHandler() {
            @Override
            public void handleRequest(RestRequest request, RestChannel channel, NodeClient client) throws Exception {
                channel.sendResponse(new BytesRestResponse(RestStatus.OK, BytesRestResponse.TEXT_CONTENT_TYPE, BytesArray.EMPTY));
            }
        });

        assertFalse(channel.getSendResponseCalled());
        restController.dispatchRequest(fakeRestRequest, channel, client.threadPool().getThreadContext());
        assertTrue(channel.getSendResponseCalled());
    }

    public void testDispatchUnsupportedContentType() {
        FakeRestRequest fakeRestRequest = new FakeRestRequest.Builder(NamedXContentRegistry.EMPTY)
            .withContent(new BytesArray("{}"), null).withPath("/")
            .withHeaders(Collections.singletonMap("Content-Type", Collections.singletonList("application/x-www-form-urlencoded"))).build();
        AssertingChannel channel = new AssertingChannel(fakeRestRequest, true, RestStatus.NOT_ACCEPTABLE);

        assertFalse(channel.getSendResponseCalled());
        restController.dispatchRequest(fakeRestRequest, channel, client.threadPool().getThreadContext());
        assertTrue(channel.getSendResponseCalled());
    }

    public void testDispatchWorksWithNewlineDelimitedJson() {
        final String mimeType = "application/x-ndjson";
        String content = randomAlphaOfLength((int) Math.round(BREAKER_LIMIT.getBytes() / inFlightRequestsBreaker.getOverhead()));
        FakeRestRequest fakeRestRequest = new FakeRestRequest.Builder(NamedXContentRegistry.EMPTY)
            .withContent(new BytesArray(content), null).withPath("/foo")
            .withHeaders(Collections.singletonMap("Content-Type", Collections.singletonList(mimeType))).build();
        AssertingChannel channel = new AssertingChannel(fakeRestRequest, true, RestStatus.OK);
        restController.registerHandler(RestRequest.Method.GET, "/foo", new RestHandler() {
            @Override
            public void handleRequest(RestRequest request, RestChannel channel, NodeClient client) throws Exception {
                channel.sendResponse(new BytesRestResponse(RestStatus.OK, BytesRestResponse.TEXT_CONTENT_TYPE, BytesArray.EMPTY));
            }

            @Override
            public boolean supportsContentStream() {
                return true;
            }
        });

        assertFalse(channel.getSendResponseCalled());
        restController.dispatchRequest(fakeRestRequest, channel, client.threadPool().getThreadContext());
        assertTrue(channel.getSendResponseCalled());
    }

    public void testDispatchWithContentStream() {
        final String mimeType = randomFrom("application/json", "application/smile");
        String content = randomAlphaOfLength((int) Math.round(BREAKER_LIMIT.getBytes() / inFlightRequestsBreaker.getOverhead()));
        final List<String> contentTypeHeader = Collections.singletonList(mimeType);
        FakeRestRequest fakeRestRequest = new FakeRestRequest.Builder(NamedXContentRegistry.EMPTY)
            .withContent(new BytesArray(content), RestRequest.parseContentType(contentTypeHeader)).withPath("/foo")
            .withHeaders(Collections.singletonMap("Content-Type", contentTypeHeader)).build();
        AssertingChannel channel = new AssertingChannel(fakeRestRequest, true, RestStatus.OK);
        restController.registerHandler(RestRequest.Method.GET, "/foo", new RestHandler() {
            @Override
            public void handleRequest(RestRequest request, RestChannel channel, NodeClient client) throws Exception {
                channel.sendResponse(new BytesRestResponse(RestStatus.OK, BytesRestResponse.TEXT_CONTENT_TYPE, BytesArray.EMPTY));
            }

            @Override
            public boolean supportsContentStream() {
                return true;
            }
        });

        assertFalse(channel.getSendResponseCalled());
        restController.dispatchRequest(fakeRestRequest, channel, client.threadPool().getThreadContext());
        assertTrue(channel.getSendResponseCalled());
    }

    public void testDispatchWithContentStreamNoContentType() {
        FakeRestRequest fakeRestRequest = new FakeRestRequest.Builder(NamedXContentRegistry.EMPTY)
            .withContent(new BytesArray("{}"), null).withPath("/foo").build();
        AssertingChannel channel = new AssertingChannel(fakeRestRequest, true, RestStatus.NOT_ACCEPTABLE);
        restController.registerHandler(RestRequest.Method.GET, "/foo", new RestHandler() {
            @Override
            public void handleRequest(RestRequest request, RestChannel channel, NodeClient client) throws Exception {
                channel.sendResponse(new BytesRestResponse(RestStatus.OK, BytesRestResponse.TEXT_CONTENT_TYPE, BytesArray.EMPTY));
            }

            @Override
            public boolean supportsContentStream() {
                return true;
            }
        });

        assertFalse(channel.getSendResponseCalled());
        restController.dispatchRequest(fakeRestRequest, channel, client.threadPool().getThreadContext());
        assertTrue(channel.getSendResponseCalled());
    }

    public void testNonStreamingXContentCausesErrorResponse() throws IOException {
        FakeRestRequest fakeRestRequest = new FakeRestRequest.Builder(NamedXContentRegistry.EMPTY)
            .withContent(BytesReference.bytes(YamlXContent.contentBuilder().startObject().endObject()),
                XContentType.YAML).withPath("/foo").build();
        AssertingChannel channel = new AssertingChannel(fakeRestRequest, true, RestStatus.NOT_ACCEPTABLE);
        restController.registerHandler(RestRequest.Method.GET, "/foo", new RestHandler() {
            @Override
            public void handleRequest(RestRequest request, RestChannel channel, NodeClient client) throws Exception {
                channel.sendResponse(new BytesRestResponse(RestStatus.OK, BytesRestResponse.TEXT_CONTENT_TYPE, BytesArray.EMPTY));
            }

            @Override
            public boolean supportsContentStream() {
                return true;
            }
        });
        assertFalse(channel.getSendResponseCalled());
        restController.dispatchRequest(fakeRestRequest, channel, client.threadPool().getThreadContext());
        assertTrue(channel.getSendResponseCalled());
    }

    public void testUnknownContentWithContentStream() {
        FakeRestRequest fakeRestRequest = new FakeRestRequest.Builder(NamedXContentRegistry.EMPTY)
            .withContent(new BytesArray("aaaabbbbb"), null).withPath("/foo")
            .withHeaders(Collections.singletonMap("Content-Type", Collections.singletonList("foo/bar")))
            .build();
        AssertingChannel channel = new AssertingChannel(fakeRestRequest, true, RestStatus.NOT_ACCEPTABLE);
        restController.registerHandler(RestRequest.Method.GET, "/foo", new RestHandler() {
            @Override
            public void handleRequest(RestRequest request, RestChannel channel, NodeClient client) throws Exception {
                channel.sendResponse(new BytesRestResponse(RestStatus.OK, BytesRestResponse.TEXT_CONTENT_TYPE, BytesArray.EMPTY));
            }

            @Override
            public boolean supportsContentStream() {
                return true;
            }
        });
        assertFalse(channel.getSendResponseCalled());
        restController.dispatchRequest(fakeRestRequest, channel, client.threadPool().getThreadContext());
        assertTrue(channel.getSendResponseCalled());
    }

    public void testDispatchBadRequest() {
        final FakeRestRequest fakeRestRequest = new FakeRestRequest.Builder(NamedXContentRegistry.EMPTY).build();
        final AssertingChannel channel = new AssertingChannel(fakeRestRequest, true, RestStatus.BAD_REQUEST);
        restController.dispatchBadRequest(
            channel,
            client.threadPool().getThreadContext(),
            randomBoolean() ? new IllegalStateException("bad request") : new Throwable("bad request"));
        assertTrue(channel.getSendResponseCalled());
        assertThat(channel.getRestResponse().content().utf8ToString(), containsString("bad request"));
    }

    public void testDoesNotConsumeContent() throws Exception {
        final RestRequest.Method method = randomFrom(RestRequest.Method.values());
        restController.registerHandler(method, "/notconsumed", new RestHandler() {
            @Override
            public void handleRequest(RestRequest request, RestChannel channel, NodeClient client) throws Exception {
                channel.sendResponse(new BytesRestResponse(RestStatus.OK, BytesRestResponse.TEXT_CONTENT_TYPE, BytesArray.EMPTY));
            }

            @Override
            public boolean canTripCircuitBreaker() {
                return false;
            }
        });

        final XContentBuilder content = XContentBuilder.builder(randomFrom(XContentType.values()).xContent())
            .startObject().field("field", "value").endObject();
        final FakeRestRequest restRequest = new FakeRestRequest.Builder(xContentRegistry())
            .withPath("/notconsumed")
            .withMethod(method)
            .withContent(BytesReference.bytes(content), content.contentType())
            .build();

        final AssertingChannel channel = new AssertingChannel(restRequest, true, RestStatus.OK);
        assertFalse(channel.getSendResponseCalled());
        assertFalse(restRequest.isContentConsumed());

        restController.dispatchRequest(restRequest, channel, client.threadPool().getThreadContext());

        assertTrue(channel.getSendResponseCalled());
        assertFalse("RestController must not consume request content", restRequest.isContentConsumed());
    }

    public void testDispatchBadRequestUnknownCause() {
        final FakeRestRequest fakeRestRequest = new FakeRestRequest.Builder(NamedXContentRegistry.EMPTY).build();
        final AssertingChannel channel = new AssertingChannel(fakeRestRequest, true, RestStatus.BAD_REQUEST);
        restController.dispatchBadRequest(channel, client.threadPool().getThreadContext(), null);
        assertTrue(channel.getSendResponseCalled());
        assertThat(channel.getRestResponse().content().utf8ToString(), containsString("unknown cause"));
    }

    public void testFavicon() {
        final FakeRestRequest fakeRestRequest = new FakeRestRequest.Builder(NamedXContentRegistry.EMPTY)
            .withMethod(RestRequest.Method.GET)
            .withPath("/favicon.ico")
            .build();
        final AssertingChannel channel = new AssertingChannel(fakeRestRequest, false, RestStatus.OK);
        restController.dispatchRequest(fakeRestRequest, channel, client.threadPool().getThreadContext());
        assertTrue(channel.getSendResponseCalled());
        assertThat(channel.getRestResponse().contentType(), containsString("image/x-icon"));
    }

    public void testFaviconWithWrongHttpMethod() {
        final FakeRestRequest fakeRestRequest = new FakeRestRequest.Builder(NamedXContentRegistry.EMPTY).withMethod(
                randomValueOtherThanMany(m -> m == RestRequest.Method.GET || m == RestRequest.Method.OPTIONS,
                        () -> randomFrom(RestRequest.Method.values())))
            .withPath("/favicon.ico")
            .build();
        final AssertingChannel channel = new AssertingChannel(fakeRestRequest, true, RestStatus.METHOD_NOT_ALLOWED);
        restController.dispatchRequest(fakeRestRequest, channel, client.threadPool().getThreadContext());
        assertTrue(channel.getSendResponseCalled());
        assertThat(channel.getRestResponse().getHeaders().containsKey("Allow"), equalTo(true));
        assertThat(channel.getRestResponse().getHeaders().get("Allow"), hasItem(equalTo(RestRequest.Method.GET.toString())));
    }

    public void testDispatchUnsupportedHttpMethod() {
        final boolean hasContent = randomBoolean();
        final RestRequest request = RestRequest.request(xContentRegistry(), new HttpRequest() {
            @Override
            public RestRequest.Method method() {
                throw new IllegalArgumentException("test");
            }

            @Override
            public String uri() {
                return "/";
            }

            @Override
            public BytesReference content() {
                if (hasContent) {
                    return new BytesArray("test");
                }
                return BytesArray.EMPTY;
            }

            @Override
            public Map<String, List<String>> getHeaders() {
                Map<String, List<String>> headers = new HashMap<>();
                if (hasContent) {
                    headers.put("Content-Type", Collections.singletonList("text/plain"));
                }
                return headers;
            }

            @Override
            public List<String> strictCookies() {
                return null;
            }

            @Override
            public HttpVersion protocolVersion() {
                return randomFrom(HttpVersion.values());
            }

            @Override
            public HttpRequest removeHeader(String header) {
                return this;
            }

            @Override
            public HttpResponse createResponse(RestStatus status, BytesReference content) {
                return null;
            }

            @Override
            public void release() {
            }

            @Override
            public HttpRequest releaseAndCopy() {
                return this;
            }

            @Override
            public Exception getInboundException() {
                return null;
            }
        }, null);

        final AssertingChannel channel = new AssertingChannel(request, true, RestStatus.METHOD_NOT_ALLOWED);
        assertFalse(channel.getSendResponseCalled());
        restController.dispatchRequest(request, channel, client.threadPool().getThreadContext());
        assertTrue(channel.getSendResponseCalled());
        assertThat(channel.getRestResponse().getHeaders().containsKey("Allow"), equalTo(true));
        assertThat(channel.getRestResponse().getHeaders().get("Allow"), hasItem(equalTo(RestRequest.Method.GET.toString())));
    }

    public void testDispatchCompatibleHandler() {

        RestController restController = new RestController(Collections.emptySet(), null, client, circuitBreakerService, usageService,
<<<<<<< HEAD
            (a,c,h)->Version.minimumRestCompatibilityVersion());//always return compatible version

        final byte version = Version.minimumRestCompatibilityVersion().major;
=======
            (a,c,h)->Version.CURRENT.minimumRestCompatibilityVersion());//always return compatible version

        final byte version = Version.CURRENT.minimumRestCompatibilityVersion().major;
>>>>>>> deff7398

        final String mimeType = randomCompatibleMimeType(version);
        String content = randomAlphaOfLength((int) Math.round(BREAKER_LIMIT.getBytes() / inFlightRequestsBreaker.getOverhead()));
        final List<String> mimeTypeList = Collections.singletonList(mimeType);
        FakeRestRequest fakeRestRequest = new FakeRestRequest.Builder(NamedXContentRegistry.EMPTY)
            .withContent(new BytesArray(content), RestRequest.parseContentType(mimeTypeList))
            .withPath("/foo")
            .withHeaders(Map.of("Content-Type", mimeTypeList, "Accept", mimeTypeList))
            .build();
        AssertingChannel channel = new AssertingChannel(fakeRestRequest, true, RestStatus.OK);
        restController.registerHandler(RestRequest.Method.GET, "/foo", new RestHandler() {
            @Override
            public void handleRequest(RestRequest request, RestChannel channel, NodeClient client) throws Exception {
                XContentBuilder xContentBuilder = channel.newBuilder();
<<<<<<< HEAD
//                assertThat(xContentBuilder.getCompatibleMajorVersion(), equalTo(version));
=======
                assertThat(xContentBuilder.getCompatibleMajorVersion(), equalTo(version));
>>>>>>> deff7398
                channel.sendResponse(new BytesRestResponse(RestStatus.OK, BytesRestResponse.TEXT_CONTENT_TYPE, BytesArray.EMPTY));
            }

            @Override
            public Version compatibleWithVersion() {
                return Version.V_7_0_0;
            }
        });

        assertFalse(channel.getSendResponseCalled());
        restController.dispatchRequest(fakeRestRequest, channel, new ThreadContext(Settings.EMPTY));
        assertTrue(channel.getSendResponseCalled());
    }

    public void testRegisterIncompatibleVersionHandler() {
        //using restController which uses a compatible version function returning always Version.CURRENT
        final byte version = (byte) (Version.CURRENT.major - 2);

        expectThrows(AssertionError.class,
            () -> restController.registerHandler(RestRequest.Method.GET, "/foo", new RestHandler() {
                @Override
                public void handleRequest(RestRequest request, RestChannel channel, NodeClient client) throws Exception {
                }

                @Override
                public Version compatibleWithVersion() {
                    return Version.fromString(version + ".0.0");
                }
            }));
    }

    private String randomCompatibleMimeType(byte version) {
        String subtype = randomFrom(Stream.of(XContentType.values())
            .map(XContentType::mediaTypeWithoutParameters)
            .toArray(String[]::new))
            .split("/")[1];
        return randomFrom("application/vnd.elasticsearch+" + subtype + ";compatible-with=" + version);
    }

    private static final class TestHttpServerTransport extends AbstractLifecycleComponent implements
        HttpServerTransport {

        TestHttpServerTransport() {
        }

        @Override
        protected void doStart() {
        }

        @Override
        protected void doStop() {
        }

        @Override
        protected void doClose() {
        }

        @Override
        public BoundTransportAddress boundAddress() {
            TransportAddress transportAddress = buildNewFakeTransportAddress();
            return new BoundTransportAddress(new TransportAddress[]{transportAddress}, transportAddress);
        }

        @Override
        public HttpInfo info() {
            return null;
        }

        @Override
        public HttpStats stats() {
            return null;
        }
    }

    public static final class AssertingChannel extends AbstractRestChannel {

        private final RestStatus expectedStatus;
        private final AtomicReference<RestResponse> responseReference = new AtomicReference<>();

        public AssertingChannel(RestRequest request, boolean detailedErrorsEnabled, RestStatus expectedStatus) {
            super(request, detailedErrorsEnabled);
            this.expectedStatus = expectedStatus;
        }

        @Override
        public void sendResponse(RestResponse response) {
            assertEquals(expectedStatus, response.status());
            responseReference.set(response);
        }

        RestResponse getRestResponse() {
            return responseReference.get();
        }

        boolean getSendResponseCalled() {
            return getRestResponse() != null;
        }

    }

    private static final class ExceptionThrowingChannel extends AbstractRestChannel {

        protected ExceptionThrowingChannel(RestRequest request, boolean detailedErrorsEnabled) {
            super(request, detailedErrorsEnabled);
        }

        @Override
        public void sendResponse(RestResponse response) {
            throw new IllegalStateException("always throwing an exception for testing");
        }
    }

    private static RestRequest testRestRequest(String path, String content, XContentType xContentType) {
        FakeRestRequest.Builder builder = new FakeRestRequest.Builder(NamedXContentRegistry.EMPTY);
        builder.withPath(path);
        builder.withContent(new BytesArray(content), xContentType);
        return builder.build();
    }
}
<|MERGE_RESOLUTION|>--- conflicted
+++ resolved
@@ -142,7 +142,7 @@
                         assertEquals("true", threadContext.getHeader("header.1"));
                         assertEquals("true", threadContext.getHeader("header.2"));
                         assertNull(threadContext.getHeader("header.3"));
-                    }, Version.CURRENT, RestRequest.Method.GET);
+                    }, RestRequest.Method.GET);
                 }
             });
         AssertingChannel channel = new AssertingChannel(fakeRequest, false, RestStatus.BAD_REQUEST);
@@ -639,15 +639,9 @@
     public void testDispatchCompatibleHandler() {
 
         RestController restController = new RestController(Collections.emptySet(), null, client, circuitBreakerService, usageService,
-<<<<<<< HEAD
-            (a,c,h)->Version.minimumRestCompatibilityVersion());//always return compatible version
-
-        final byte version = Version.minimumRestCompatibilityVersion().major;
-=======
             (a,c,h)->Version.CURRENT.minimumRestCompatibilityVersion());//always return compatible version
 
         final byte version = Version.CURRENT.minimumRestCompatibilityVersion().major;
->>>>>>> deff7398
 
         final String mimeType = randomCompatibleMimeType(version);
         String content = randomAlphaOfLength((int) Math.round(BREAKER_LIMIT.getBytes() / inFlightRequestsBreaker.getOverhead()));
@@ -662,11 +656,7 @@
             @Override
             public void handleRequest(RestRequest request, RestChannel channel, NodeClient client) throws Exception {
                 XContentBuilder xContentBuilder = channel.newBuilder();
-<<<<<<< HEAD
-//                assertThat(xContentBuilder.getCompatibleMajorVersion(), equalTo(version));
-=======
                 assertThat(xContentBuilder.getCompatibleMajorVersion(), equalTo(version));
->>>>>>> deff7398
                 channel.sendResponse(new BytesRestResponse(RestStatus.OK, BytesRestResponse.TEXT_CONTENT_TYPE, BytesArray.EMPTY));
             }
 
