/*
 * Copyright Elasticsearch B.V. and/or licensed to Elasticsearch B.V. under one
 * or more contributor license agreements. Licensed under the Elastic License
 * 2.0 and the Server Side Public License, v 1; you may not use this file except
 * in compliance with, at your election, the Elastic License 2.0 or the Server
 * Side Public License, v 1.
 */

package org.elasticsearch.rest;

import org.elasticsearch.client.internal.node.NodeClient;
import org.elasticsearch.common.breaker.CircuitBreaker;
import org.elasticsearch.common.bytes.BytesArray;
import org.elasticsearch.common.bytes.BytesReference;
import org.elasticsearch.common.component.AbstractLifecycleComponent;
import org.elasticsearch.common.settings.ClusterSettings;
import org.elasticsearch.common.settings.Settings;
import org.elasticsearch.common.transport.BoundTransportAddress;
import org.elasticsearch.common.transport.TransportAddress;
import org.elasticsearch.common.unit.ByteSizeValue;
import org.elasticsearch.common.util.concurrent.ThreadContext;
import org.elasticsearch.core.IOUtils;
import org.elasticsearch.core.RestApiVersion;
import org.elasticsearch.http.HttpInfo;
import org.elasticsearch.http.HttpRequest;
import org.elasticsearch.http.HttpResponse;
import org.elasticsearch.http.HttpServerTransport;
import org.elasticsearch.http.HttpStats;
import org.elasticsearch.indices.breaker.HierarchyCircuitBreakerService;
import org.elasticsearch.rest.RestHandler.Route;
import org.elasticsearch.tasks.Task;
import org.elasticsearch.test.ESTestCase;
import org.elasticsearch.test.client.NoOpNodeClient;
import org.elasticsearch.test.rest.FakeRestRequest;
import org.elasticsearch.usage.UsageService;
import org.elasticsearch.xcontent.NamedXContentRegistry;
import org.elasticsearch.xcontent.XContentBuilder;
import org.elasticsearch.xcontent.XContentType;
import org.elasticsearch.xcontent.yaml.YamlXContent;
import org.junit.After;
import org.junit.Before;

import java.io.IOException;
import java.util.ArrayList;
import java.util.Arrays;
import java.util.Collections;
import java.util.HashMap;
import java.util.HashSet;
import java.util.Iterator;
import java.util.List;
import java.util.Map;
import java.util.Set;
import java.util.concurrent.atomic.AtomicBoolean;
import java.util.concurrent.atomic.AtomicReference;

import static org.elasticsearch.rest.RestRequest.Method.GET;
import static org.elasticsearch.rest.RestRequest.Method.OPTIONS;
import static org.hamcrest.Matchers.containsString;
import static org.hamcrest.Matchers.equalTo;
import static org.hamcrest.Matchers.hasItem;
import static org.hamcrest.Matchers.is;
import static org.mockito.ArgumentMatchers.any;
import static org.mockito.ArgumentMatchers.eq;
import static org.mockito.Mockito.doCallRealMethod;
import static org.mockito.Mockito.mock;
import static org.mockito.Mockito.spy;
import static org.mockito.Mockito.verify;
import static org.mockito.Mockito.when;

public class RestControllerTests extends ESTestCase {

    private static final ByteSizeValue BREAKER_LIMIT = new ByteSizeValue(20);
    private CircuitBreaker inFlightRequestsBreaker;
    private RestController restController;
    private HierarchyCircuitBreakerService circuitBreakerService;
    private UsageService usageService;
    private NodeClient client;

    @Before
    public void setup() {
        circuitBreakerService = new HierarchyCircuitBreakerService(
            Settings.builder()
                .put(HierarchyCircuitBreakerService.IN_FLIGHT_REQUESTS_CIRCUIT_BREAKER_LIMIT_SETTING.getKey(), BREAKER_LIMIT)
                // We want to have reproducible results in this test, hence we disable real memory usage accounting
                .put(HierarchyCircuitBreakerService.USE_REAL_MEMORY_USAGE_SETTING.getKey(), false)
                .build(),
            Collections.emptyList(),
            new ClusterSettings(Settings.EMPTY, ClusterSettings.BUILT_IN_CLUSTER_SETTINGS)
        );
        usageService = new UsageService();
        // we can do this here only because we know that we don't adjust breaker settings dynamically in the test
        inFlightRequestsBreaker = circuitBreakerService.getBreaker(CircuitBreaker.IN_FLIGHT_REQUESTS);

        HttpServerTransport httpServerTransport = new TestHttpServerTransport();
        client = new NoOpNodeClient(this.getTestName());
        restController = new RestController(Collections.emptySet(), null, client, circuitBreakerService, usageService);
        restController.registerHandler(
            new Route(GET, "/"),
            (request, channel, client) -> channel.sendResponse(
                new BytesRestResponse(RestStatus.OK, BytesRestResponse.TEXT_CONTENT_TYPE, BytesArray.EMPTY)
            )
        );
        restController.registerHandler(
            new Route(GET, "/error"),
            (request, channel, client) -> { throw new IllegalArgumentException("test error"); }
        );
        httpServerTransport.start();
    }

    @After
    public void teardown() throws IOException {
        IOUtils.close(client);
    }

    public void testApplyRelevantHeaders() throws Exception {
        final ThreadContext threadContext = client.threadPool().getThreadContext();
        Set<RestHeaderDefinition> headers = new HashSet<>(
            Arrays.asList(new RestHeaderDefinition("header.1", true), new RestHeaderDefinition("header.2", true))
        );
        final RestController restController = new RestController(headers, null, null, circuitBreakerService, usageService);
        Map<String, List<String>> restHeaders = new HashMap<>();
        restHeaders.put("header.1", Collections.singletonList("true"));
        restHeaders.put("header.2", Collections.singletonList("true"));
        restHeaders.put("header.3", Collections.singletonList("false"));
        RestRequest fakeRequest = new FakeRestRequest.Builder(xContentRegistry()).withHeaders(restHeaders).build();
        final RestController spyRestController = spy(restController);
        when(spyRestController.getAllHandlers(null, fakeRequest.rawPath())).thenReturn(new Iterator<>() {
            @Override
            public boolean hasNext() {
                return false;
            }

            @Override
            public MethodHandlers next() {
                return new MethodHandlers("/").addMethod(GET, RestApiVersion.current(), (request, channel, client) -> {
                    assertEquals("true", threadContext.getHeader("header.1"));
                    assertEquals("true", threadContext.getHeader("header.2"));
                    assertNull(threadContext.getHeader("header.3"));
                });
            }
        });
        AssertingChannel channel = new AssertingChannel(fakeRequest, false, RestStatus.BAD_REQUEST);
        restController.dispatchRequest(fakeRequest, channel, threadContext);
        // the rest controller relies on the caller to stash the context, so we should expect these values here as we didn't stash the
        // context in this test
        assertEquals("true", threadContext.getHeader("header.1"));
        assertEquals("true", threadContext.getHeader("header.2"));
        assertNull(threadContext.getHeader("header.3"));
        List<String> expectedProductResponseHeader = new ArrayList<>();
        expectedProductResponseHeader.add(RestController.ELASTIC_PRODUCT_HTTP_HEADER_VALUE);
        assertEquals(
            expectedProductResponseHeader,
            threadContext.getResponseHeaders().getOrDefault(RestController.ELASTIC_PRODUCT_HTTP_HEADER, null)
        );
    }

    public void testRequestWithDisallowedMultiValuedHeader() {
        final ThreadContext threadContext = client.threadPool().getThreadContext();
        Set<RestHeaderDefinition> headers = new HashSet<>(
            Arrays.asList(new RestHeaderDefinition("header.1", true), new RestHeaderDefinition("header.2", false))
        );
        final RestController restController = new RestController(headers, null, null, circuitBreakerService, usageService);
        Map<String, List<String>> restHeaders = new HashMap<>();
        restHeaders.put("header.1", Collections.singletonList("boo"));
        restHeaders.put("header.2", List.of("foo", "bar"));
        RestRequest fakeRequest = new FakeRestRequest.Builder(xContentRegistry()).withHeaders(restHeaders).build();
        AssertingChannel channel = new AssertingChannel(fakeRequest, false, RestStatus.BAD_REQUEST);
        restController.dispatchRequest(fakeRequest, channel, threadContext);
        assertTrue(channel.getSendResponseCalled());
    }

    public void testTraceParentAndTraceId() throws Exception {
        final ThreadContext threadContext = client.threadPool().getThreadContext();
        Set<RestHeaderDefinition> headers = new HashSet<>(Arrays.asList(new RestHeaderDefinition(Task.TRACE_PARENT_HTTP_HEADER, false)));
        final RestController restController = new RestController(headers, null, null, circuitBreakerService, usageService);
        Map<String, List<String>> restHeaders = new HashMap<>();
        restHeaders.put(
            Task.TRACE_PARENT_HTTP_HEADER,
            Collections.singletonList("00-0af7651916cd43dd8448eb211c80319c-b7ad6b7169203331-01")
        );
        RestRequest fakeRequest = new FakeRestRequest.Builder(xContentRegistry()).withHeaders(restHeaders).build();
        final RestController spyRestController = spy(restController);
        when(spyRestController.getAllHandlers(null, fakeRequest.rawPath())).thenReturn(new Iterator<>() {
            @Override
            public boolean hasNext() {
                return false;
            }

            @Override
            public MethodHandlers next() {
                return new MethodHandlers("/").addMethod(GET, RestApiVersion.current(), (request, channel, client) -> {
                    assertEquals("0af7651916cd43dd8448eb211c80319c", threadContext.getHeader(Task.TRACE_ID));
                    assertNull(threadContext.getHeader(Task.TRACE_PARENT_HTTP_HEADER));
                });
            }
        });
        AssertingChannel channel = new AssertingChannel(fakeRequest, false, RestStatus.BAD_REQUEST);
        restController.dispatchRequest(fakeRequest, channel, threadContext);
        // the rest controller relies on the caller to stash the context, so we should expect these values here as we didn't stash the
        // context in this test
        assertEquals("0af7651916cd43dd8448eb211c80319c", threadContext.getHeader(Task.TRACE_ID));
        assertNull(threadContext.getHeader(Task.TRACE_PARENT_HTTP_HEADER));
    }

    public void testRequestWithDisallowedMultiValuedHeaderButSameValues() {
        final ThreadContext threadContext = client.threadPool().getThreadContext();
        Set<RestHeaderDefinition> headers = new HashSet<>(
            Arrays.asList(new RestHeaderDefinition("header.1", true), new RestHeaderDefinition("header.2", false))
        );
        final RestController restController = new RestController(headers, null, client, circuitBreakerService, usageService);
        Map<String, List<String>> restHeaders = new HashMap<>();
        restHeaders.put("header.1", Collections.singletonList("boo"));
        restHeaders.put("header.2", List.of("foo", "foo"));
        RestRequest fakeRequest = new FakeRestRequest.Builder(xContentRegistry()).withHeaders(restHeaders).withPath("/bar").build();
        restController.registerHandler(
            new Route(GET, "/bar"),
            (request, channel, client) -> channel.sendResponse(
                new BytesRestResponse(RestStatus.OK, BytesRestResponse.TEXT_CONTENT_TYPE, BytesArray.EMPTY)
            )
        );
        AssertingChannel channel = new AssertingChannel(fakeRequest, false, RestStatus.OK);
        restController.dispatchRequest(fakeRequest, channel, threadContext);
        assertTrue(channel.getSendResponseCalled());
    }

    public void testRegisterAsDeprecatedHandler() {
        RestController controller = mock(RestController.class);

        RestRequest.Method method = randomFrom(RestRequest.Method.values());
        String path = "/_" + randomAlphaOfLengthBetween(1, 6);
        RestHandler handler = (request, channel, client) -> {};
        String deprecationMessage = randomAlphaOfLengthBetween(1, 10);
        RestApiVersion deprecatedInVersion = RestApiVersion.current();

        Route route = Route.builder(method, path).deprecated(deprecationMessage, deprecatedInVersion).build();

        // don't want to test everything -- just that it actually wraps the handler
        doCallRealMethod().when(controller).registerHandler(route, handler);
        doCallRealMethod().when(controller)
            .registerAsDeprecatedHandler(method, path, deprecatedInVersion, handler, deprecationMessage, null);

        controller.registerHandler(route, handler);

        verify(controller).registerHandler(eq(method), eq(path), eq(deprecatedInVersion), any(DeprecationRestHandler.class));
    }

    public void testRegisterAsReplacedHandler() {
        final RestController controller = mock(RestController.class);

        final RestRequest.Method method = randomFrom(RestRequest.Method.values());
        final String path = "/_" + randomAlphaOfLengthBetween(1, 6);
        final RestHandler handler = (request, channel, client) -> {};
        final RestRequest.Method replacedMethod = randomFrom(RestRequest.Method.values());
        final String replacedPath = "/_" + randomAlphaOfLengthBetween(1, 6);
        final RestApiVersion current = RestApiVersion.current();
<<<<<<< HEAD
        final RestApiVersion previous = RestApiVersion.minimumSupported();
=======
        final RestApiVersion previous = RestApiVersion.previous();
>>>>>>> 39e8539a
        final String deprecationMessage = "["
            + replacedMethod.name()
            + " "
            + replacedPath
            + "] is deprecated! Use ["
            + method.name()
            + " "
            + path
            + "] instead.";

        final Route route = Route.builder(method, path).replaces(replacedMethod, replacedPath, previous).build();

        // don't want to test everything -- just that it actually wraps the handlers
        doCallRealMethod().when(controller).registerHandler(route, handler);
        doCallRealMethod().when(controller)
            .registerAsReplacedHandler(method, path, current, handler, replacedMethod, replacedPath, previous);

        controller.registerHandler(route, handler);

        verify(controller).registerHandler(method, path, current, handler);
        verify(controller).registerAsDeprecatedHandler(replacedMethod, replacedPath, previous, handler, deprecationMessage);
    }

    public void testRegisterSecondMethodWithDifferentNamedWildcard() {
        final RestController restController = new RestController(null, null, null, circuitBreakerService, usageService);

        RestRequest.Method firstMethod = randomFrom(RestRequest.Method.values());
        RestRequest.Method secondMethod = randomFrom(Arrays.stream(RestRequest.Method.values()).filter(m -> m != firstMethod).toList());

        final String path = "/_" + randomAlphaOfLengthBetween(1, 6);

        RestHandler handler = (request, channel, client) -> {};

        restController.registerHandler(new Route(firstMethod, path + "/{wildcard1}"), handler);

        IllegalArgumentException exception = expectThrows(
            IllegalArgumentException.class,
            () -> restController.registerHandler(new Route(secondMethod, path + "/{wildcard2}"), handler)
        );

        assertThat(exception.getMessage(), equalTo("Trying to use conflicting wildcard names for same path: wildcard1 and wildcard2"));
    }

    public void testRestHandlerWrapper() throws Exception {
        AtomicBoolean handlerCalled = new AtomicBoolean(false);
        AtomicBoolean wrapperCalled = new AtomicBoolean(false);
        final RestHandler handler = (RestRequest request, RestChannel channel, NodeClient client) -> handlerCalled.set(true);
        final HttpServerTransport httpServerTransport = new TestHttpServerTransport();
        final RestController restController = new RestController(Collections.emptySet(), h -> {
            assertSame(handler, h);
            return (RestRequest request, RestChannel channel, NodeClient client) -> wrapperCalled.set(true);
        }, client, circuitBreakerService, usageService);
        restController.registerHandler(new Route(GET, "/wrapped"), handler);
        RestRequest request = testRestRequest("/wrapped", "{}", XContentType.JSON);
        AssertingChannel channel = new AssertingChannel(request, true, RestStatus.BAD_REQUEST);
        restController.dispatchRequest(request, channel, client.threadPool().getThreadContext());
        httpServerTransport.start();
        assertTrue(wrapperCalled.get());
        assertFalse(handlerCalled.get());
    }

    public void testDispatchRequestAddsAndFreesBytesOnSuccess() {
        int contentLength = BREAKER_LIMIT.bytesAsInt();
        String content = randomAlphaOfLength((int) Math.round(contentLength / inFlightRequestsBreaker.getOverhead()));
        RestRequest request = testRestRequest("/", content, XContentType.JSON);
        AssertingChannel channel = new AssertingChannel(request, true, RestStatus.OK);

        restController.dispatchRequest(request, channel, client.threadPool().getThreadContext());

        assertEquals(0, inFlightRequestsBreaker.getTrippedCount());
        assertEquals(0, inFlightRequestsBreaker.getUsed());
    }

    public void testDispatchRequestAddsAndFreesBytesOnError() {
        int contentLength = BREAKER_LIMIT.bytesAsInt();
        String content = randomAlphaOfLength((int) Math.round(contentLength / inFlightRequestsBreaker.getOverhead()));
        RestRequest request = testRestRequest("/error", content, XContentType.JSON);
        AssertingChannel channel = new AssertingChannel(request, true, RestStatus.BAD_REQUEST);

        restController.dispatchRequest(request, channel, client.threadPool().getThreadContext());

        assertEquals(0, inFlightRequestsBreaker.getTrippedCount());
        assertEquals(0, inFlightRequestsBreaker.getUsed());
    }

    public void testDispatchRequestAddsAndFreesBytesOnlyOnceOnError() {
        int contentLength = BREAKER_LIMIT.bytesAsInt();
        String content = randomAlphaOfLength((int) Math.round(contentLength / inFlightRequestsBreaker.getOverhead()));
        // we will produce an error in the rest handler and one more when sending the error response
        RestRequest request = testRestRequest("/error", content, XContentType.JSON);
        ExceptionThrowingChannel channel = new ExceptionThrowingChannel(request, true);

        restController.dispatchRequest(request, channel, client.threadPool().getThreadContext());

        assertEquals(0, inFlightRequestsBreaker.getTrippedCount());
        assertEquals(0, inFlightRequestsBreaker.getUsed());
    }

    public void testDispatchRequestLimitsBytes() {
        int contentLength = BREAKER_LIMIT.bytesAsInt() + 1;
        String content = randomAlphaOfLength((int) Math.round(contentLength / inFlightRequestsBreaker.getOverhead()));
        RestRequest request = testRestRequest("/", content, XContentType.JSON);
        AssertingChannel channel = new AssertingChannel(request, true, RestStatus.TOO_MANY_REQUESTS);

        restController.dispatchRequest(request, channel, client.threadPool().getThreadContext());

        assertEquals(1, inFlightRequestsBreaker.getTrippedCount());
        assertEquals(0, inFlightRequestsBreaker.getUsed());
    }

    public void testDispatchRequiresContentTypeForRequestsWithContent() {
        String content = randomAlphaOfLength((int) Math.round(BREAKER_LIMIT.getBytes() / inFlightRequestsBreaker.getOverhead()));
        RestRequest request = testRestRequest("/", content, null);
        AssertingChannel channel = new AssertingChannel(request, true, RestStatus.NOT_ACCEPTABLE);
        restController = new RestController(Collections.emptySet(), null, null, circuitBreakerService, usageService);
        restController.registerHandler(
            new Route(GET, "/"),
            (r, c, client) -> c.sendResponse(new BytesRestResponse(RestStatus.OK, BytesRestResponse.TEXT_CONTENT_TYPE, BytesArray.EMPTY))
        );

        assertFalse(channel.getSendResponseCalled());
        restController.dispatchRequest(request, channel, client.threadPool().getThreadContext());
        assertTrue(channel.getSendResponseCalled());
    }

    public void testDispatchDoesNotRequireContentTypeForRequestsWithoutContent() {
        RestRequest fakeRestRequest = new FakeRestRequest.Builder(NamedXContentRegistry.EMPTY).build();
        if (randomBoolean()) {
            fakeRestRequest = new RestRequest(fakeRestRequest);
        }
        AssertingChannel channel = new AssertingChannel(fakeRestRequest, true, RestStatus.OK);

        assertFalse(channel.getSendResponseCalled());
        restController.dispatchRequest(fakeRestRequest, channel, client.threadPool().getThreadContext());
        assertTrue(channel.getSendResponseCalled());
    }

    public void testDispatchFailsWithPlainText() {
        String content = randomAlphaOfLength((int) Math.round(BREAKER_LIMIT.getBytes() / inFlightRequestsBreaker.getOverhead()));
        RestRequest fakeRestRequest = new FakeRestRequest.Builder(NamedXContentRegistry.EMPTY).withContent(new BytesArray(content), null)
            .withPath("/foo")
            .withHeaders(Collections.singletonMap("Content-Type", Collections.singletonList("text/plain")))
            .build();
        if (randomBoolean()) {
            fakeRestRequest = new RestRequest(fakeRestRequest);
        }
        AssertingChannel channel = new AssertingChannel(fakeRestRequest, true, RestStatus.NOT_ACCEPTABLE);
        restController.registerHandler(
            new Route(GET, "/foo"),
            (request, channel1, client) -> channel1.sendResponse(
                new BytesRestResponse(RestStatus.OK, BytesRestResponse.TEXT_CONTENT_TYPE, BytesArray.EMPTY)
            )
        );

        assertFalse(channel.getSendResponseCalled());
        restController.dispatchRequest(fakeRestRequest, channel, client.threadPool().getThreadContext());
        assertTrue(channel.getSendResponseCalled());
    }

    public void testDispatchUnsupportedContentType() {
        RestRequest fakeRestRequest = new FakeRestRequest.Builder(NamedXContentRegistry.EMPTY).withContent(new BytesArray("{}"), null)
            .withPath("/")
            .withHeaders(Collections.singletonMap("Content-Type", Collections.singletonList("application/x-www-form-urlencoded")))
            .build();
        if (randomBoolean()) {
            fakeRestRequest = new RestRequest(fakeRestRequest);
        }
        AssertingChannel channel = new AssertingChannel(fakeRestRequest, true, RestStatus.NOT_ACCEPTABLE);

        assertFalse(channel.getSendResponseCalled());
        restController.dispatchRequest(fakeRestRequest, channel, client.threadPool().getThreadContext());
        assertTrue(channel.getSendResponseCalled());
    }

    public void testDispatchWorksWithNewlineDelimitedJson() {
        final String mediaType = "application/x-ndjson";
        String content = randomAlphaOfLength((int) Math.round(BREAKER_LIMIT.getBytes() / inFlightRequestsBreaker.getOverhead()));
        RestRequest fakeRestRequest = new FakeRestRequest.Builder(NamedXContentRegistry.EMPTY).withContent(new BytesArray(content), null)
            .withPath("/foo")
            .withHeaders(Collections.singletonMap("Content-Type", Collections.singletonList(mediaType)))
            .build();
        if (randomBoolean()) {
            fakeRestRequest = new RestRequest(fakeRestRequest);
        }
        AssertingChannel channel = new AssertingChannel(fakeRestRequest, true, RestStatus.OK);
        restController.registerHandler(new Route(GET, "/foo"), new RestHandler() {
            @Override
            public void handleRequest(RestRequest request, RestChannel channel, NodeClient client) throws Exception {
                assertThat(request.contentParser().getRestApiVersion(), is(RestApiVersion.current()));

                channel.sendResponse(new BytesRestResponse(RestStatus.OK, BytesRestResponse.TEXT_CONTENT_TYPE, BytesArray.EMPTY));
            }

            @Override
            public boolean supportsContentStream() {
                return true;
            }
        });

        assertFalse(channel.getSendResponseCalled());
        restController.dispatchRequest(fakeRestRequest, channel, client.threadPool().getThreadContext());
        assertTrue(channel.getSendResponseCalled());
    }

    public void testDispatchWithContentStream() {
        final String mediaType = randomFrom("application/json", "application/smile");
        String content = randomAlphaOfLength((int) Math.round(BREAKER_LIMIT.getBytes() / inFlightRequestsBreaker.getOverhead()));
        final List<String> contentTypeHeader = Collections.singletonList(mediaType);
        RestRequest fakeRestRequest = new FakeRestRequest.Builder(NamedXContentRegistry.EMPTY).withContent(
            new BytesArray(content),
            RestRequest.parseContentType(contentTypeHeader)
        ).withPath("/foo").withHeaders(Collections.singletonMap("Content-Type", contentTypeHeader)).build();
        if (randomBoolean()) {
            fakeRestRequest = new RestRequest(fakeRestRequest);
        }
        AssertingChannel channel = new AssertingChannel(fakeRestRequest, true, RestStatus.OK);
        restController.registerHandler(new Route(GET, "/foo"), new RestHandler() {
            @Override
            public void handleRequest(RestRequest request, RestChannel channel, NodeClient client) throws Exception {
                assertThat(request.contentParser().getRestApiVersion(), is(RestApiVersion.current()));

                channel.sendResponse(new BytesRestResponse(RestStatus.OK, BytesRestResponse.TEXT_CONTENT_TYPE, BytesArray.EMPTY));
            }

            @Override
            public boolean supportsContentStream() {
                return true;
            }
        });

        assertFalse(channel.getSendResponseCalled());
        restController.dispatchRequest(fakeRestRequest, channel, client.threadPool().getThreadContext());
        assertTrue(channel.getSendResponseCalled());
    }

    public void testDispatchWithContentStreamNoContentType() {
        RestRequest fakeRestRequest = new FakeRestRequest.Builder(NamedXContentRegistry.EMPTY).withContent(new BytesArray("{}"), null)
            .withPath("/foo")
            .build();
        AssertingChannel channel = new AssertingChannel(fakeRestRequest, true, RestStatus.NOT_ACCEPTABLE);
        if (randomBoolean()) {
            fakeRestRequest = new RestRequest(fakeRestRequest);
        }
        restController.registerHandler(new Route(GET, "/foo"), new RestHandler() {
            @Override
            public void handleRequest(RestRequest request, RestChannel channel, NodeClient client) throws Exception {
                channel.sendResponse(new BytesRestResponse(RestStatus.OK, BytesRestResponse.TEXT_CONTENT_TYPE, BytesArray.EMPTY));
            }

            @Override
            public boolean supportsContentStream() {
                return true;
            }
        });

        assertFalse(channel.getSendResponseCalled());
        restController.dispatchRequest(fakeRestRequest, channel, client.threadPool().getThreadContext());
        assertTrue(channel.getSendResponseCalled());
    }

    public void testNonStreamingXContentCausesErrorResponse() throws IOException {
        RestRequest fakeRestRequest = new FakeRestRequest.Builder(NamedXContentRegistry.EMPTY).withContent(
            BytesReference.bytes(YamlXContent.contentBuilder().startObject().endObject()),
            XContentType.YAML
        ).withPath("/foo").build();
        if (randomBoolean()) {
            fakeRestRequest = new RestRequest(fakeRestRequest);
        }
        AssertingChannel channel = new AssertingChannel(fakeRestRequest, true, RestStatus.NOT_ACCEPTABLE);
        restController.registerHandler(new Route(GET, "/foo"), new RestHandler() {
            @Override
            public void handleRequest(RestRequest request, RestChannel channel, NodeClient client) throws Exception {
                channel.sendResponse(new BytesRestResponse(RestStatus.OK, BytesRestResponse.TEXT_CONTENT_TYPE, BytesArray.EMPTY));
            }

            @Override
            public boolean supportsContentStream() {
                return true;
            }
        });
        assertFalse(channel.getSendResponseCalled());
        restController.dispatchRequest(fakeRestRequest, channel, client.threadPool().getThreadContext());
        assertTrue(channel.getSendResponseCalled());
    }

    public void testUnknownContentWithContentStream() {
        RestRequest fakeRestRequest = new FakeRestRequest.Builder(NamedXContentRegistry.EMPTY).withContent(
            new BytesArray("aaaabbbbb"),
            null
        ).withPath("/foo").withHeaders(Collections.singletonMap("Content-Type", Collections.singletonList("foo/bar"))).build();
        if (randomBoolean()) {
            fakeRestRequest = new RestRequest(fakeRestRequest);
        }
        AssertingChannel channel = new AssertingChannel(fakeRestRequest, true, RestStatus.NOT_ACCEPTABLE);
        restController.registerHandler(new Route(GET, "/foo"), new RestHandler() {
            @Override
            public void handleRequest(RestRequest request, RestChannel channel, NodeClient client) throws Exception {
                channel.sendResponse(new BytesRestResponse(RestStatus.OK, BytesRestResponse.TEXT_CONTENT_TYPE, BytesArray.EMPTY));
            }

            @Override
            public boolean supportsContentStream() {
                return true;
            }
        });
        assertFalse(channel.getSendResponseCalled());
        restController.dispatchRequest(fakeRestRequest, channel, client.threadPool().getThreadContext());
        assertTrue(channel.getSendResponseCalled());
    }

    public void testDispatchBadRequest() {
        final FakeRestRequest fakeRestRequest = new FakeRestRequest.Builder(NamedXContentRegistry.EMPTY).build();
        final AssertingChannel channel = new AssertingChannel(fakeRestRequest, true, RestStatus.BAD_REQUEST);
        restController.dispatchBadRequest(
            channel,
            client.threadPool().getThreadContext(),
            randomBoolean() ? new IllegalStateException("bad request") : new Throwable("bad request")
        );
        assertTrue(channel.getSendResponseCalled());
        assertThat(channel.getRestResponse().content().utf8ToString(), containsString("bad request"));
    }

    public void testDoesNotConsumeContent() throws Exception {
        final RestRequest.Method method = randomFrom(RestRequest.Method.values());
        restController.registerHandler(new Route(method, "/notconsumed"), new RestHandler() {
            @Override
            public void handleRequest(RestRequest request, RestChannel channel, NodeClient client) throws Exception {
                channel.sendResponse(new BytesRestResponse(RestStatus.OK, BytesRestResponse.TEXT_CONTENT_TYPE, BytesArray.EMPTY));
            }

            @Override
            public boolean canTripCircuitBreaker() {
                return false;
            }
        });

        final XContentBuilder content = XContentBuilder.builder(randomFrom(XContentType.values()).xContent())
            .startObject()
            .field("field", "value")
            .endObject();
        final FakeRestRequest restRequest = new FakeRestRequest.Builder(xContentRegistry()).withPath("/notconsumed")
            .withMethod(method)
            .withContent(BytesReference.bytes(content), content.contentType())
            .build();

        final AssertingChannel channel = new AssertingChannel(restRequest, true, RestStatus.OK);
        assertFalse(channel.getSendResponseCalled());
        assertFalse(restRequest.isContentConsumed());

        restController.dispatchRequest(restRequest, channel, client.threadPool().getThreadContext());

        assertTrue(channel.getSendResponseCalled());
        assertFalse("RestController must not consume request content", restRequest.isContentConsumed());
    }

    public void testDispatchBadRequestUnknownCause() {
        final FakeRestRequest fakeRestRequest = new FakeRestRequest.Builder(NamedXContentRegistry.EMPTY).build();
        final AssertingChannel channel = new AssertingChannel(fakeRestRequest, true, RestStatus.BAD_REQUEST);
        restController.dispatchBadRequest(channel, client.threadPool().getThreadContext(), null);
        assertTrue(channel.getSendResponseCalled());
        assertThat(channel.getRestResponse().content().utf8ToString(), containsString("unknown cause"));
    }

    public void testFavicon() {
        final FakeRestRequest fakeRestRequest = new FakeRestRequest.Builder(NamedXContentRegistry.EMPTY).withMethod(GET)
            .withPath("/favicon.ico")
            .build();
        final AssertingChannel channel = new AssertingChannel(fakeRestRequest, false, RestStatus.OK);
        restController.dispatchRequest(fakeRestRequest, channel, client.threadPool().getThreadContext());
        assertTrue(channel.getSendResponseCalled());
        assertThat(channel.getRestResponse().contentType(), containsString("image/x-icon"));
    }

    public void testFaviconWithWrongHttpMethod() {
        final FakeRestRequest fakeRestRequest = new FakeRestRequest.Builder(NamedXContentRegistry.EMPTY).withMethod(
            randomValueOtherThanMany(m -> m == GET || m == OPTIONS, () -> randomFrom(RestRequest.Method.values()))
        ).withPath("/favicon.ico").build();
        final AssertingChannel channel = new AssertingChannel(fakeRestRequest, true, RestStatus.METHOD_NOT_ALLOWED);
        restController.dispatchRequest(fakeRestRequest, channel, client.threadPool().getThreadContext());
        assertTrue(channel.getSendResponseCalled());
        assertThat(channel.getRestResponse().getHeaders().containsKey("Allow"), equalTo(true));
        assertThat(channel.getRestResponse().getHeaders().get("Allow"), hasItem(equalTo(GET.toString())));
    }

    public void testDispatchUnsupportedHttpMethod() {
        final boolean hasContent = randomBoolean();
        final RestRequest request = RestRequest.request(parserConfig(), new HttpRequest() {
            @Override
            public RestRequest.Method method() {
                throw new IllegalArgumentException("test");
            }

            @Override
            public String uri() {
                return "/";
            }

            @Override
            public BytesReference content() {
                if (hasContent) {
                    return new BytesArray("test");
                }
                return BytesArray.EMPTY;
            }

            @Override
            public Map<String, List<String>> getHeaders() {
                Map<String, List<String>> headers = new HashMap<>();
                if (hasContent) {
                    headers.put("Content-Type", Collections.singletonList("text/plain"));
                }
                return headers;
            }

            @Override
            public List<String> strictCookies() {
                return null;
            }

            @Override
            public HttpVersion protocolVersion() {
                return randomFrom(HttpVersion.values());
            }

            @Override
            public HttpRequest removeHeader(String header) {
                return this;
            }

            @Override
            public HttpResponse createResponse(RestStatus status, BytesReference content) {
                return null;
            }

            @Override
            public void release() {}

            @Override
            public HttpRequest releaseAndCopy() {
                return this;
            }

            @Override
            public Exception getInboundException() {
                return null;
            }
        }, null);

        final AssertingChannel channel = new AssertingChannel(request, true, RestStatus.METHOD_NOT_ALLOWED);
        assertFalse(channel.getSendResponseCalled());
        restController.dispatchRequest(request, channel, client.threadPool().getThreadContext());
        assertTrue(channel.getSendResponseCalled());
        assertThat(channel.getRestResponse().getHeaders().containsKey("Allow"), equalTo(true));
        assertThat(channel.getRestResponse().getHeaders().get("Allow"), hasItem(equalTo(GET.toString())));
    }

    public void testDispatchCompatibleHandler() {

        RestController restController = new RestController(Collections.emptySet(), null, client, circuitBreakerService, usageService);

        final RestApiVersion version = RestApiVersion.minimumSupported();

        final String mediaType = randomCompatibleMediaType(version);
        FakeRestRequest fakeRestRequest = requestWithContent(mediaType);
        AssertingChannel channel = new AssertingChannel(fakeRestRequest, true, RestStatus.OK);

        // dispatch to a compatible handler
        restController.registerHandler(GET, "/foo", RestApiVersion.minimumSupported(), (request, channel1, client) -> {
            // in real use case we will use exact version RestApiVersion.V_7
            XContentBuilder xContentBuilder = channel1.newBuilder();
            assertThat(xContentBuilder.getRestApiVersion(), equalTo(RestApiVersion.minimumSupported()));
            assertThat(request.contentParser().getRestApiVersion(), equalTo(RestApiVersion.minimumSupported()));
            channel1.sendResponse(new BytesRestResponse(RestStatus.OK, BytesRestResponse.TEXT_CONTENT_TYPE, BytesArray.EMPTY));
        });

        assertFalse(channel.getSendResponseCalled());
        restController.dispatchRequest(fakeRestRequest, channel, new ThreadContext(Settings.EMPTY));
        assertTrue(channel.getSendResponseCalled());
    }

    public void testDispatchCompatibleRequestToNewlyAddedHandler() {

        RestController restController = new RestController(Collections.emptySet(), null, client, circuitBreakerService, usageService);

        final RestApiVersion version = RestApiVersion.minimumSupported();

        final String mediaType = randomCompatibleMediaType(version);
        FakeRestRequest fakeRestRequest = requestWithContent(mediaType);
        AssertingChannel channel = new AssertingChannel(fakeRestRequest, true, RestStatus.OK);

        // dispatch to a CURRENT newly added handler
        restController.registerHandler(new Route(GET, "/foo"), (request, channel1, client) -> {
            XContentBuilder xContentBuilder = channel1.newBuilder();
            // even though the handler is CURRENT, the xContentBuilder has the version requested by a client.
            // This allows to implement the compatible logic within the serialisation without introducing V7 (compatible) handler
            // when only response shape has changed
            assertThat(xContentBuilder.getRestApiVersion(), equalTo(RestApiVersion.minimumSupported()));
            assertThat(request.contentParser().getRestApiVersion(), equalTo(RestApiVersion.minimumSupported()));

            channel1.sendResponse(new BytesRestResponse(RestStatus.OK, BytesRestResponse.TEXT_CONTENT_TYPE, BytesArray.EMPTY));
        });

        assertFalse(channel.getSendResponseCalled());
        restController.dispatchRequest(fakeRestRequest, channel, new ThreadContext(Settings.EMPTY));
        assertTrue(channel.getSendResponseCalled());
    }

    private FakeRestRequest requestWithContent(String mediaType) {
        String content = randomAlphaOfLength((int) Math.round(BREAKER_LIMIT.getBytes() / inFlightRequestsBreaker.getOverhead()));
        final List<String> mediaTypeList = Collections.singletonList(mediaType);
        return new FakeRestRequest.Builder(NamedXContentRegistry.EMPTY).withContent(
            new BytesArray(content),
            RestRequest.parseContentType(mediaTypeList)
        ).withPath("/foo").withHeaders(Map.of("Content-Type", mediaTypeList, "Accept", mediaTypeList)).build();
    }

    public void testCurrentVersionVNDMediaTypeIsNotUsingCompatibility() {
        RestController restController = new RestController(Collections.emptySet(), null, client, circuitBreakerService, usageService);

        final RestApiVersion version = RestApiVersion.current();

        final String mediaType = randomCompatibleMediaType(version);
        FakeRestRequest fakeRestRequest = requestWithContent(mediaType);
        AssertingChannel channel = new AssertingChannel(fakeRestRequest, true, RestStatus.OK);

        // dispatch to a CURRENT newly added handler
        restController.registerHandler(new Route(GET, "/foo"), (request, channel1, client) -> {
            // the media type is in application/vnd.elasticsearch form but with compatible-with=CURRENT.
            // Hence compatibility is not used.

            XContentBuilder xContentBuilder = channel1.newBuilder();
            assertThat(request.contentParser().getRestApiVersion(), equalTo(RestApiVersion.current()));
            assertThat(xContentBuilder.getRestApiVersion(), equalTo(RestApiVersion.current()));
            channel1.sendResponse(new BytesRestResponse(RestStatus.OK, BytesRestResponse.TEXT_CONTENT_TYPE, BytesArray.EMPTY));
        });

        assertFalse(channel.getSendResponseCalled());
        restController.dispatchRequest(fakeRestRequest, channel, new ThreadContext(Settings.EMPTY));
        assertTrue(channel.getSendResponseCalled());
    }

    public void testCustomMediaTypeValidation() {
        RestController restController = new RestController(Collections.emptySet(), null, client, circuitBreakerService, usageService);

        final String mediaType = "application/x-protobuf";
        FakeRestRequest fakeRestRequest = requestWithContent(mediaType);
        AssertingChannel channel = new AssertingChannel(fakeRestRequest, true, RestStatus.OK);

        // register handler that handles custom media type validation
        restController.registerHandler(new Route(GET, "/foo"), new RestHandler() {
            @Override
            public boolean mediaTypesValid(RestRequest request) {
                return request.getXContentType() == null
                    && request.getParsedContentType().mediaTypeWithoutParameters().equals("application/x-protobuf");
            }

            @Override
            public void handleRequest(RestRequest request, RestChannel channel, NodeClient client) throws Exception {
                channel.sendResponse(new BytesRestResponse(RestStatus.OK, BytesRestResponse.TEXT_CONTENT_TYPE, BytesArray.EMPTY));
            }
        });

        assertFalse(channel.getSendResponseCalled());
        restController.dispatchRequest(fakeRestRequest, channel, new ThreadContext(Settings.EMPTY));
        assertTrue(channel.getSendResponseCalled());
    }

    public void testBrowserSafelistedContentTypesAreRejected() {
        RestController restController = new RestController(Collections.emptySet(), null, client, circuitBreakerService, usageService);

        final String mediaType = randomFrom(RestController.SAFELISTED_MEDIA_TYPES);
        FakeRestRequest fakeRestRequest = requestWithContent(mediaType);

        final AssertingChannel channel = new AssertingChannel(fakeRestRequest, true, RestStatus.NOT_ACCEPTABLE);

        restController.registerHandler(new Route(GET, "/foo"), new RestHandler() {
            @Override
            public void handleRequest(RestRequest request, RestChannel channel, NodeClient client) throws Exception {}
        });

        restController.dispatchRequest(fakeRestRequest, channel, client.threadPool().getThreadContext());
        assertTrue(channel.getSendResponseCalled());
        assertThat(
            channel.getRestResponse().content().utf8ToString(),
            containsString("Content-Type header [" + mediaType + "] is not supported")
        );
    }

    private static final class TestHttpServerTransport extends AbstractLifecycleComponent implements HttpServerTransport {

        TestHttpServerTransport() {}

        @Override
        protected void doStart() {}

        @Override
        protected void doStop() {}

        @Override
        protected void doClose() {}

        @Override
        public BoundTransportAddress boundAddress() {
            TransportAddress transportAddress = buildNewFakeTransportAddress();
            return new BoundTransportAddress(new TransportAddress[] { transportAddress }, transportAddress);
        }

        @Override
        public HttpInfo info() {
            return null;
        }

        @Override
        public HttpStats stats() {
            return null;
        }
    }

    public static final class AssertingChannel extends AbstractRestChannel {

        private final RestStatus expectedStatus;
        private final AtomicReference<RestResponse> responseReference = new AtomicReference<>();

        public AssertingChannel(RestRequest request, boolean detailedErrorsEnabled, RestStatus expectedStatus) {
            super(request, detailedErrorsEnabled);
            this.expectedStatus = expectedStatus;
        }

        @Override
        public void sendResponse(RestResponse response) {
            assertEquals(expectedStatus, response.status());
            responseReference.set(response);
        }

        RestResponse getRestResponse() {
            return responseReference.get();
        }

        boolean getSendResponseCalled() {
            return getRestResponse() != null;
        }

    }

    private static final class ExceptionThrowingChannel extends AbstractRestChannel {

        protected ExceptionThrowingChannel(RestRequest request, boolean detailedErrorsEnabled) {
            super(request, detailedErrorsEnabled);
        }

        @Override
        public void sendResponse(RestResponse response) {
            try {
                throw new IllegalStateException("always throwing an exception for testing");
            } finally {
                // the production implementation in DefaultRestChannel always releases the output buffer, so we must too
                releaseOutputBuffer();
            }
        }
    }

    private static RestRequest testRestRequest(String path, String content, XContentType xContentType) {
        FakeRestRequest.Builder builder = new FakeRestRequest.Builder(NamedXContentRegistry.EMPTY);
        builder.withPath(path);
        builder.withContent(new BytesArray(content), xContentType);
        if (randomBoolean()) {
            return builder.build();
        } else {
            return new RestRequest(builder.build());
        }
    }
}<|MERGE_RESOLUTION|>--- conflicted
+++ resolved
@@ -253,11 +253,7 @@
         final RestRequest.Method replacedMethod = randomFrom(RestRequest.Method.values());
         final String replacedPath = "/_" + randomAlphaOfLengthBetween(1, 6);
         final RestApiVersion current = RestApiVersion.current();
-<<<<<<< HEAD
-        final RestApiVersion previous = RestApiVersion.minimumSupported();
-=======
         final RestApiVersion previous = RestApiVersion.previous();
->>>>>>> 39e8539a
         final String deprecationMessage = "["
             + replacedMethod.name()
             + " "
