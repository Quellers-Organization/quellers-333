--- conflicted
+++ resolved
@@ -14,7 +14,6 @@
 import org.elasticsearch.common.settings.Settings;
 import org.elasticsearch.core.RestApiVersion;
 import org.elasticsearch.rest.RestRequest;
-import org.elasticsearch.telemetry.TelemetryProvider;
 import org.elasticsearch.test.rest.FakeRestRequest;
 import org.elasticsearch.test.rest.RestActionTestCase;
 import org.elasticsearch.usage.UsageService;
@@ -35,15 +34,7 @@
 
     @Before
     public void setUpAction() {
-<<<<<<< HEAD
-        action = new RestMultiSearchAction(
-            Settings.EMPTY,
-            new UsageService().getSearchUsageHolder(),
-            new SearchResponseTookMetrics(TelemetryProvider.NOOP.getMeterRegistry())
-        );
-=======
         action = new RestMultiSearchAction(Settings.EMPTY, new UsageService().getSearchUsageHolder(), mock(NamedWriteableRegistry.class));
->>>>>>> 81ec404f
         controller().registerHandler(action);
         verifyingClient.setExecuteVerifier((actionType, request) -> mock(MultiSearchResponse.class));
         verifyingClient.setExecuteLocallyVerifier((actionType, request) -> mock(MultiSearchResponse.class));
