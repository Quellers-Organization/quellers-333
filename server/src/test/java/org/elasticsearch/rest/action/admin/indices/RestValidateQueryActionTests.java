--- conflicted
+++ resolved
@@ -59,14 +59,9 @@
     private static NodeClient client = new NodeClient(Settings.EMPTY, threadPool);
 
     private static UsageService usageService = new UsageService();
-<<<<<<< HEAD
-    private static RestController controller = new RestController(emptySet(), null, client, null, usageService);
-    private static RestValidateQueryAction action = new RestValidateQueryAction(controller);
-=======
     private static RestController controller = new RestController(emptySet(), null, client,
         new NoneCircuitBreakerService(), usageService);
-    private static RestValidateQueryAction action = new RestValidateQueryAction(Settings.EMPTY, controller);
->>>>>>> 40ba4de5
+    private static RestValidateQueryAction action = new RestValidateQueryAction(controller);
 
     /**
      * Configures {@link NodeClient} to stub {@link ValidateQueryAction} transport action.
