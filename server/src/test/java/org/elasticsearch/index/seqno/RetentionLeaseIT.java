--- conflicted
+++ resolved
@@ -49,11 +49,8 @@
 import java.util.List;
 import java.util.Map;
 import java.util.concurrent.CountDownLatch;
-<<<<<<< HEAD
-=======
 import java.util.concurrent.Semaphore;
 import java.util.concurrent.TimeUnit;
->>>>>>> 541fd284
 import java.util.concurrent.atomic.AtomicBoolean;
 import java.util.concurrent.atomic.AtomicReference;
 import java.util.function.BiConsumer;
@@ -532,17 +529,11 @@
 
         final Settings.Builder settings = Settings.builder()
                 .put("index.number_of_shards", 1)
-<<<<<<< HEAD
-                .put("index.number_of_replicas", 0);
+                .put("index.number_of_replicas", 0)
+                .put(IndexSettings.INDEX_SOFT_DELETES_SETTING.getKey(), true);
         if (relyOnPeriodicSync) {
             settings.put(IndexService.RETENTION_LEASE_SYNC_INTERVAL_SETTING.getKey(), TimeValue.timeValueSeconds(1));
         }
-=======
-                .put("index.number_of_replicas", 0)
-                .put(IndexSettings.INDEX_SOFT_DELETES_SETTING.getKey(), true)
-                .put(IndexService.RETENTION_LEASE_SYNC_INTERVAL_SETTING.getKey(), TimeValue.timeValueSeconds(1))
-                .build();
->>>>>>> 541fd284
         assertAcked(prepareCreate("index").setSettings(settings));
         ensureGreen("index");
 
