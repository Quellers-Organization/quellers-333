--- conflicted
+++ resolved
@@ -408,11 +408,7 @@
 
         if (randomBoolean()) {
             // normal path, shard catches up
-<<<<<<< HEAD
-            tracker.updateLocalCheckpoint(trackingAllocationId.getId(), randomIntBetween(globalCheckpoint, 64));
-=======
             updateLocalCheckpoint(tracker, trackingAllocationId.getId(), randomIntBetween(globalCheckpoint, 64));
->>>>>>> 0c7f6570
             // synchronize with the waiting thread to mark that it is complete
             barrier.await();
             assertTrue(complete.get());
