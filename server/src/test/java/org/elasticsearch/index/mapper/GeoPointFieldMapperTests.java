--- conflicted
+++ resolved
@@ -58,7 +58,6 @@
     }
 
     @Override
-<<<<<<< HEAD
     protected void registerParameters(ParameterChecker checker) {
         checker.registerUpdateCheck(b -> b.field("ignore_malformed", true), m -> {
             GeoPointFieldMapper gpfm = (GeoPointFieldMapper) m;
@@ -74,7 +73,8 @@
             GeoPointFieldMapper gpfm = (GeoPointFieldMapper) m;
             assertEquals(gpfm.nullValue, point);
         });
-=======
+    }
+
     protected void writeFieldValue(XContentBuilder builder) throws IOException {
         builder.value(stringEncode(1.3, 1.2));
     }
@@ -86,7 +86,6 @@
         }));
         assertExistsQuery(mapperService);
         assertParseMinimalWarnings();
->>>>>>> 89ac52c0
     }
 
     public void testGeoHashValue() throws Exception {
