/*
 * Licensed to Elasticsearch under one or more contributor
 * license agreements. See the NOTICE file distributed with
 * this work for additional information regarding copyright
 * ownership. Elasticsearch licenses this file to you under
 * the Apache License, Version 2.0 (the "License"); you may
 * not use this file except in compliance with the License.
 * You may obtain a copy of the License at
 *
 *    http://www.apache.org/licenses/LICENSE-2.0
 *
 * Unless required by applicable law or agreed to in writing,
 * software distributed under the License is distributed on an
 * "AS IS" BASIS, WITHOUT WARRANTIES OR CONDITIONS OF ANY
 * KIND, either express or implied.  See the License for the
 * specific language governing permissions and limitations
 * under the License.
 */

package org.elasticsearch.index.mapper;

import org.apache.lucene.util.BytesRef;
import org.elasticsearch.common.Strings;
import org.elasticsearch.common.bytes.BytesArray;
import org.elasticsearch.common.bytes.BytesReference;
import org.elasticsearch.common.compress.CompressedXContent;
import org.elasticsearch.common.compress.CompressorFactory;
import org.elasticsearch.common.io.stream.BytesStreamOutput;
import org.elasticsearch.common.io.stream.StreamOutput;
<<<<<<< HEAD
=======
import org.elasticsearch.common.settings.Settings;
import org.elasticsearch.common.xcontent.XContentBuilder;
>>>>>>> 0c7f6570
import org.elasticsearch.common.xcontent.XContentFactory;
import org.elasticsearch.common.xcontent.XContentType;
import org.elasticsearch.plugins.Plugin;
import org.elasticsearch.test.ESSingleNodeTestCase;
import org.elasticsearch.test.InternalSettingsPlugin;

import java.io.IOException;
import java.util.Arrays;
import java.util.Collection;

import static org.hamcrest.Matchers.containsString;
import static org.hamcrest.Matchers.equalTo;
import static org.hamcrest.Matchers.instanceOf;

public class BinaryFieldMapperTests extends ESSingleNodeTestCase {

    @Override
    protected Collection<Class<? extends Plugin>> getPlugins() {
        return pluginList(InternalSettingsPlugin.class);
    }

    public void testDefaultMapping() throws Exception {
<<<<<<< HEAD
        String mapping = Strings.toString(XContentFactory.jsonBuilder().startObject().startObject("type")
=======
        XContentBuilder mapping = XContentFactory.jsonBuilder().startObject().startObject("type")
>>>>>>> 0c7f6570
                .startObject("properties")
                .startObject("field")
                .field("type", "binary")
                .endObject()
                .endObject()
<<<<<<< HEAD
                .endObject().endObject());
=======
                .endObject().endObject();
>>>>>>> 0c7f6570

        MapperService mapperService = createIndex("test", Settings.EMPTY, "type", mapping).mapperService();
        MappedFieldType fieldType = mapperService.fullName("field");

        assertThat(fieldType, instanceOf(BinaryFieldMapper.BinaryFieldType.class));
        assertThat(fieldType.stored(), equalTo(false));
    }

    public void testStoredValue() throws IOException {
<<<<<<< HEAD
        String mapping = Strings.toString(XContentFactory.jsonBuilder().startObject().startObject("type")
=======
        XContentBuilder mapping = XContentFactory.jsonBuilder().startObject().startObject("type")
>>>>>>> 0c7f6570
                .startObject("properties")
                .startObject("field")
                .field("type", "binary")
                .field("store", true)
                .endObject()
                .endObject()
<<<<<<< HEAD
                .endObject().endObject());
=======
                .endObject().endObject();
>>>>>>> 0c7f6570

        MapperService mapperService = createIndex("test", Settings.EMPTY, "type", mapping).mapperService();

        // case 1: a simple binary value
        final byte[] binaryValue1 = new byte[100];
        binaryValue1[56] = 1;

        // case 2: a value that looks compressed: this used to fail in 1.x
        BytesStreamOutput out = new BytesStreamOutput();
        try (StreamOutput compressed = CompressorFactory.COMPRESSOR.streamOutput(out)) {
            new BytesArray(binaryValue1).writeTo(compressed);
        }
        final byte[] binaryValue2 = BytesReference.toBytes(out.bytes());
        assertTrue(CompressorFactory.isCompressed(new BytesArray(binaryValue2)));

        for (byte[] value : Arrays.asList(binaryValue1, binaryValue2)) {
<<<<<<< HEAD
            ParsedDocument doc = mapper.parse(SourceToParse.source("test", "type", "id",
=======
            ParsedDocument doc = mapperService.documentMapper("type").parse(
                SourceToParse.source("test", "type", "id",
>>>>>>> 0c7f6570
                    BytesReference.bytes(XContentFactory.jsonBuilder().startObject().field("field", value).endObject()),
                    XContentType.JSON));
            BytesRef indexedValue = doc.rootDoc().getBinaryValue("field");
            assertEquals(new BytesRef(value), indexedValue);

            MappedFieldType fieldType = mapperService.fullName("field");
            Object originalValue = fieldType.valueForDisplay(indexedValue);
            assertEquals(new BytesArray(value), originalValue);
        }
    }

    public void testEmptyName() throws IOException {
        // after 5.x
        String mapping = Strings.toString(XContentFactory.jsonBuilder().startObject().startObject("type")
            .startObject("properties").startObject("").field("type", "binary").endObject().endObject()
            .endObject().endObject());

        IllegalArgumentException e = expectThrows(IllegalArgumentException.class,
            () -> createIndex("test").mapperService().documentMapperParser().parse("type", new CompressedXContent(mapping))
        );
        assertThat(e.getMessage(), containsString("name cannot be empty string"));
    }
}<|MERGE_RESOLUTION|>--- conflicted
+++ resolved
@@ -27,11 +27,8 @@
 import org.elasticsearch.common.compress.CompressorFactory;
 import org.elasticsearch.common.io.stream.BytesStreamOutput;
 import org.elasticsearch.common.io.stream.StreamOutput;
-<<<<<<< HEAD
-=======
 import org.elasticsearch.common.settings.Settings;
 import org.elasticsearch.common.xcontent.XContentBuilder;
->>>>>>> 0c7f6570
 import org.elasticsearch.common.xcontent.XContentFactory;
 import org.elasticsearch.common.xcontent.XContentType;
 import org.elasticsearch.plugins.Plugin;
@@ -54,21 +51,13 @@
     }
 
     public void testDefaultMapping() throws Exception {
-<<<<<<< HEAD
-        String mapping = Strings.toString(XContentFactory.jsonBuilder().startObject().startObject("type")
-=======
         XContentBuilder mapping = XContentFactory.jsonBuilder().startObject().startObject("type")
->>>>>>> 0c7f6570
                 .startObject("properties")
                 .startObject("field")
                 .field("type", "binary")
                 .endObject()
                 .endObject()
-<<<<<<< HEAD
-                .endObject().endObject());
-=======
                 .endObject().endObject();
->>>>>>> 0c7f6570
 
         MapperService mapperService = createIndex("test", Settings.EMPTY, "type", mapping).mapperService();
         MappedFieldType fieldType = mapperService.fullName("field");
@@ -78,22 +67,14 @@
     }
 
     public void testStoredValue() throws IOException {
-<<<<<<< HEAD
-        String mapping = Strings.toString(XContentFactory.jsonBuilder().startObject().startObject("type")
-=======
         XContentBuilder mapping = XContentFactory.jsonBuilder().startObject().startObject("type")
->>>>>>> 0c7f6570
                 .startObject("properties")
                 .startObject("field")
                 .field("type", "binary")
                 .field("store", true)
                 .endObject()
                 .endObject()
-<<<<<<< HEAD
-                .endObject().endObject());
-=======
                 .endObject().endObject();
->>>>>>> 0c7f6570
 
         MapperService mapperService = createIndex("test", Settings.EMPTY, "type", mapping).mapperService();
 
@@ -110,12 +91,8 @@
         assertTrue(CompressorFactory.isCompressed(new BytesArray(binaryValue2)));
 
         for (byte[] value : Arrays.asList(binaryValue1, binaryValue2)) {
-<<<<<<< HEAD
-            ParsedDocument doc = mapper.parse(SourceToParse.source("test", "type", "id",
-=======
             ParsedDocument doc = mapperService.documentMapper("type").parse(
                 SourceToParse.source("test", "type", "id",
->>>>>>> 0c7f6570
                     BytesReference.bytes(XContentFactory.jsonBuilder().startObject().field("field", value).endObject()),
                     XContentType.JSON));
             BytesRef indexedValue = doc.rootDoc().getBinaryValue("field");
