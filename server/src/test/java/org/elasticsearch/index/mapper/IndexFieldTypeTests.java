/*
 * Licensed to Elasticsearch under one or more contributor
 * license agreements. See the NOTICE file distributed with
 * this work for additional information regarding copyright
 * ownership. Elasticsearch licenses this file to you under
 * the Apache License, Version 2.0 (the "License"); you may
 * not use this file except in compliance with the License.
 * You may obtain a copy of the License at
 *
 *    http://www.apache.org/licenses/LICENSE-2.0
 *
 * Unless required by applicable law or agreed to in writing,
 * software distributed under the License is distributed on an
 * "AS IS" BASIS, WITHOUT WARRANTIES OR CONDITIONS OF ANY
 * KIND, either express or implied.  See the License for the
 * specific language governing permissions and limitations
 * under the License.
 */
package org.elasticsearch.index.mapper;

import org.apache.lucene.index.IndexOptions;
import org.apache.lucene.search.MatchAllDocsQuery;
import org.apache.lucene.search.MatchNoDocsQuery;
import org.elasticsearch.Version;
import org.elasticsearch.cluster.metadata.IndexMetaData;
import org.elasticsearch.common.regex.Regex;
import org.elasticsearch.common.settings.Settings;
import org.elasticsearch.index.IndexSettings;
import org.elasticsearch.index.query.QueryShardContext;
import org.elasticsearch.index.query.QueryShardException;

import java.util.function.Predicate;

import static org.hamcrest.Matchers.containsString;

public class IndexFieldTypeTests extends FieldTypeTestCase {

    @Override
    protected MappedFieldType createDefaultFieldType() {
        return new IndexFieldMapper.IndexFieldType();
    }

    public void testPrefixQuery() {
        MappedFieldType ft = createDefaultFieldType();
        ft.setName("field");
        ft.setIndexOptions(IndexOptions.DOCS);

        assertEquals(new MatchAllDocsQuery(), ft.prefixQuery("ind", null, createContext()));
        assertEquals(new MatchNoDocsQuery(), ft.prefixQuery("other_ind", null, createContext()));
    }

    public void testWildcardQuery() {
        MappedFieldType ft = createDefaultFieldType();
        ft.setName("field");
        ft.setIndexOptions(IndexOptions.DOCS);

        assertEquals(new MatchAllDocsQuery(), ft.wildcardQuery("ind*x", null, createContext()));
        assertEquals(new MatchNoDocsQuery(), ft.wildcardQuery("other_ind*x", null, createContext()));
    }

    public void testRegexpQuery() {
        MappedFieldType ft = createDefaultFieldType();
        ft.setName("field");
        ft.setIndexOptions(IndexOptions.DOCS);

        QueryShardException e = expectThrows(QueryShardException.class, () ->
            assertEquals(new MatchAllDocsQuery(), ft.regexpQuery("ind.x", 0, 10, null, createContext())));
        assertThat(e.getMessage(), containsString("Can only use regexp queries on keyword and text fields"));
    }

    private QueryShardContext createContext() {
        IndexMetaData indexMetaData = IndexMetaData.builder("index")
            .settings(Settings.builder().put(IndexMetaData.SETTING_VERSION_CREATED, Version.CURRENT))
            .numberOfShards(1)
            .numberOfReplicas(0)
            .build();
        IndexSettings indexSettings = new IndexSettings(indexMetaData, Settings.EMPTY);

        Predicate<String> indexNameMatcher = pattern -> Regex.simpleMatch(pattern, "index");
        return new QueryShardContext(0, indexSettings, null, null, null, null, null, null, xContentRegistry(), writableRegistry(),
<<<<<<< HEAD
            null, null, System::currentTimeMillis, null, indexNameMatcher, null);
=======
            null, null, System::currentTimeMillis, null, indexNameMatcher, () -> true);
>>>>>>> 85fa2bdb
    }
}<|MERGE_RESOLUTION|>--- conflicted
+++ resolved
@@ -78,10 +78,6 @@
 
         Predicate<String> indexNameMatcher = pattern -> Regex.simpleMatch(pattern, "index");
         return new QueryShardContext(0, indexSettings, null, null, null, null, null, null, xContentRegistry(), writableRegistry(),
-<<<<<<< HEAD
-            null, null, System::currentTimeMillis, null, indexNameMatcher, null);
-=======
-            null, null, System::currentTimeMillis, null, indexNameMatcher, () -> true);
->>>>>>> 85fa2bdb
+            null, null, System::currentTimeMillis, null, indexNameMatcher, () -> true, null);
     }
 }