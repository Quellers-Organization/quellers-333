--- conflicted
+++ resolved
@@ -162,11 +162,7 @@
 
         DocumentMapper defaultMapper = createIndex("test").mapperService().documentMapperParser()
             .parse("type1", new CompressedXContent(mapping));
-<<<<<<< HEAD
-        FieldMapper fieldMapper = defaultMapper.mappers().getMapper("location");
-=======
-        Mapper fieldMapper = defaultMapper.mappers().getMapper("location");
->>>>>>> 0c7f6570
+        Mapper fieldMapper = defaultMapper.mappers().getMapper("location");
         assertThat(fieldMapper, instanceOf(GeoShapeFieldMapper.class));
 
         boolean ignoreZValue = ((GeoShapeFieldMapper)fieldMapper).ignoreZValue().value();
@@ -180,12 +176,8 @@
             .endObject().endObject()
             .endObject().endObject());
 
-<<<<<<< HEAD
-        defaultMapper = createIndex("test2").mapperService().documentMapperParser().parse("type1", new CompressedXContent(mapping));
-=======
         defaultMapper = createIndex("test2").mapperService().documentMapperParser()
             .parse("type1", new CompressedXContent(mapping));
->>>>>>> 0c7f6570
         fieldMapper = defaultMapper.mappers().getMapper("location");
         assertThat(fieldMapper, instanceOf(GeoShapeFieldMapper.class));
 
@@ -474,16 +466,6 @@
 
     public void testGeoShapeMapperMerge() throws Exception {
         String stage1Mapping = Strings.toString(XContentFactory.jsonBuilder().startObject().startObject("type").startObject("properties")
-<<<<<<< HEAD
-                .startObject("shape").field("type", "geo_shape").field("tree", "geohash").field("strategy", "recursive")
-                .field("precision", "1m").field("tree_levels", 8).field("distance_error_pct", 0.01).field("orientation", "ccw")
-                .endObject().endObject().endObject().endObject());
-        MapperService mapperService = createIndex("test").mapperService();
-        DocumentMapper docMapper = mapperService.merge("type", new CompressedXContent(stage1Mapping), MapperService.MergeReason.MAPPING_UPDATE, false);
-        String stage2Mapping = Strings.toString(XContentFactory.jsonBuilder().startObject().startObject("type")
-                .startObject("properties").startObject("shape").field("type", "geo_shape").field("tree", "quadtree")
-                .field("strategy", "term").field("precision", "1km").field("tree_levels", 26).field("distance_error_pct", 26)
-=======
                 .startObject("shape").field("type", "geo_shape").field("tree", "geohash")
                 .field("strategy", "recursive")
                 .field("precision", "1m").field("tree_levels", 8).field("distance_error_pct", 0.01)
@@ -497,7 +479,6 @@
                 .field("tree", "quadtree")
                 .field("strategy", "term").field("precision", "1km")
                 .field("tree_levels", 26).field("distance_error_pct", 26)
->>>>>>> 0c7f6570
                 .field("orientation", "cw").endObject().endObject().endObject().endObject());
         try {
             mapperService.merge("type", new CompressedXContent(stage2Mapping), MapperService.MergeReason.MAPPING_UPDATE, false);
@@ -525,15 +506,10 @@
         // correct mapping
         stage2Mapping = Strings.toString(XContentFactory.jsonBuilder().startObject().startObject("type")
                 .startObject("properties").startObject("shape").field("type", "geo_shape").field("precision", "1m")
-<<<<<<< HEAD
-                .field("tree_levels", 8).field("distance_error_pct", 0.001).field("orientation", "cw").endObject().endObject().endObject().endObject());
-        docMapper = mapperService.merge("type", new CompressedXContent(stage2Mapping), MapperService.MergeReason.MAPPING_UPDATE, false);
-=======
                 .field("tree_levels", 8).field("distance_error_pct", 0.001)
                 .field("orientation", "cw").endObject().endObject().endObject().endObject());
         docMapper = mapperService.merge("type", new CompressedXContent(stage2Mapping),
             MapperService.MergeReason.MAPPING_UPDATE, false);
->>>>>>> 0c7f6570
 
         fieldMapper = docMapper.mappers().getMapper("shape");
         assertThat(fieldMapper, instanceOf(GeoShapeFieldMapper.class));
