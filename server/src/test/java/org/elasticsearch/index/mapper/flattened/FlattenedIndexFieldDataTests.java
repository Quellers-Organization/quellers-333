--- conflicted
+++ resolved
@@ -71,16 +71,7 @@
         DirectoryReader reader = ElasticsearchDirectoryReader.wrap(DirectoryReader.open(writer), new ShardId("test", "_na_", 1));
 
         // Load global field data for subfield 'key'.
-<<<<<<< HEAD
-        IndexFieldData<?> ifd1 = ifdService.getForField(
-            fieldType1,
-            "test",
-            () -> { throw new UnsupportedOperationException("search lookup not available"); },
-            MappedFieldType.FielddataOperation.SEARCH
-        );
-=======
         IndexFieldData<?> ifd1 = ifdService.getForField(fieldType1, FieldDataContext.noRuntimeFields("test"));
->>>>>>> 9b5cd671
         assertTrue(ifd1 instanceof KeyedFlattenedFieldData);
 
         KeyedFlattenedFieldData fieldData1 = (KeyedFlattenedFieldData) ifd1;
@@ -90,16 +81,7 @@
 
         // Load global field data for the subfield 'other_key'.
         MappedFieldType fieldType2 = fieldMapper.fieldType().getChildFieldType("other_key");
-<<<<<<< HEAD
-        IndexFieldData<?> ifd2 = ifdService.getForField(
-            fieldType2,
-            "test",
-            () -> { throw new UnsupportedOperationException("search lookup not available"); },
-            MappedFieldType.FielddataOperation.SEARCH
-        );
-=======
         IndexFieldData<?> ifd2 = ifdService.getForField(fieldType2, FieldDataContext.noRuntimeFields("test"));
->>>>>>> 9b5cd671
         assertTrue(ifd2 instanceof KeyedFlattenedFieldData);
 
         KeyedFlattenedFieldData fieldData2 = (KeyedFlattenedFieldData) ifd2;
