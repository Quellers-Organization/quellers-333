/*
 * Copyright Elasticsearch B.V. and/or licensed to Elasticsearch B.V. under one
 * or more contributor license agreements. Licensed under the Elastic License
 * 2.0 and the Server Side Public License, v 1; you may not use this file except
 * in compliance with, at your election, the Elastic License 2.0 or the Server
 * Side Public License, v 1.
 */

package org.elasticsearch.index.mapper;

import org.elasticsearch.index.mapper.MockFieldMapper.FakeFieldType;
import org.elasticsearch.index.mapper.flattened.FlattenedFieldMapper;
import org.elasticsearch.test.ESTestCase;
import org.hamcrest.Matchers;

import java.util.Arrays;
import java.util.Collection;
import java.util.Collections;
import java.util.HashMap;
import java.util.HashSet;
import java.util.List;
import java.util.Map;
import java.util.Set;

import static java.util.Collections.emptyList;
import static java.util.Collections.singletonList;
import static org.hamcrest.CoreMatchers.instanceOf;
import static org.hamcrest.Matchers.equalTo;
import static org.hamcrest.collection.IsIterableContainingInAnyOrder.containsInAnyOrder;

public class FieldTypeLookupTests extends ESTestCase {

    public void testEmpty() {
        FieldTypeLookup lookup = new FieldTypeLookup(Collections.emptyList(), Collections.emptyList(), Collections.emptyList());
        assertNull(lookup.get("foo"));
        Collection<String> names = lookup.simpleMatchToFullName("foo");
        assertNotNull(names);
        assertThat(names, equalTo(Set.of("foo")));
        assertEquals(0, size(lookup.filter(ft -> true)));
    }

<<<<<<< HEAD
=======
    public void testFilter() {
        Collection<FieldMapper> fieldMappers = List.of(new MockFieldMapper("field"), new MockFieldMapper("test"));
        Collection<FieldAliasMapper> fieldAliases = singletonList(new FieldAliasMapper("alias", "alias", "test"));
        Collection<RuntimeField> runtimeFields = List.of(
            new TestRuntimeField("runtime", "type"), new TestRuntimeField("field", "type"));
        FieldTypeLookup fieldTypeLookup = new FieldTypeLookup(fieldMappers, fieldAliases, runtimeFields);
        assertEquals(3, size(fieldTypeLookup.filter(ft -> true)));
        for (MappedFieldType fieldType : fieldTypeLookup.filter(ft -> true)) {
            if (fieldType.name().equals("test")) {
                assertThat(fieldType, instanceOf(MockFieldMapper.FakeFieldType.class));
            }
            if (fieldType.name().equals("field") || fieldType.name().equals("runtime")) {
                assertThat(fieldType, instanceOf(TestRuntimeField.class));
            }
        }
        assertEquals(0, size(fieldTypeLookup.filter(ft -> false)));
        {
            Iterable<MappedFieldType> fieldIterable = fieldTypeLookup.filter(ft -> ft.name().equals("field"));
            assertEquals(1, size(fieldIterable));
            MappedFieldType field = fieldIterable.iterator().next();
            assertEquals("field", field.name());
            assertThat(field, instanceOf(TestRuntimeField.class));
        }
        {
            Iterable<MappedFieldType> fieldIterable = fieldTypeLookup.filter(ft -> ft.name().equals("test"));
            assertEquals(1, size(fieldIterable));
            MappedFieldType field = fieldIterable.iterator().next();
            assertEquals("test", field.name());
            assertThat(field, instanceOf(MockFieldMapper.FakeFieldType.class));
        }
    }

>>>>>>> origin/master
    public void testAddNewField() {
        MockFieldMapper f = new MockFieldMapper("foo");
        FieldTypeLookup lookup = new FieldTypeLookup(Collections.singletonList(f), emptyList(), Collections.emptyList());
        assertNull(lookup.get("bar"));
        assertEquals(f.fieldType(), lookup.get("foo"));
        assertEquals(1, size(lookup.filter(ft -> true)));
    }

    public void testAddFieldAlias() {
        MockFieldMapper field = new MockFieldMapper("foo");
        FieldAliasMapper alias = new FieldAliasMapper("alias", "alias", "foo");

        FieldTypeLookup lookup = new FieldTypeLookup(Collections.singletonList(field), Collections.singletonList(alias),
            Collections.emptyList());

        MappedFieldType aliasType = lookup.get("alias");
        assertEquals(field.fieldType(), aliasType);
    }

    public void testSimpleMatchToFullName() {
        MockFieldMapper field1 = new MockFieldMapper("foo");
        MockFieldMapper field2 = new MockFieldMapper("bar");

        FieldAliasMapper alias1 = new FieldAliasMapper("food", "food", "foo");
        FieldAliasMapper alias2 = new FieldAliasMapper("barometer", "barometer", "bar");

        FieldTypeLookup lookup = new FieldTypeLookup(List.of(field1, field2), List.of(alias1, alias2), List.of());

        Collection<String> names = lookup.simpleMatchToFullName("b*");

        assertFalse(names.contains("foo"));
        assertFalse(names.contains("food"));

        assertTrue(names.contains("bar"));
        assertTrue(names.contains("barometer"));
    }

    public void testSourcePathWithMultiFields() {
        MockFieldMapper field = new MockFieldMapper.Builder("field")
            .addMultiField(new MockFieldMapper.Builder("field.subfield1"))
            .addMultiField(new MockFieldMapper.Builder("field.subfield2"))
            .build(new ContentPath());

        FieldTypeLookup lookup = new FieldTypeLookup(singletonList(field), emptyList(), emptyList());

        assertEquals(Set.of("field"), lookup.sourcePaths("field"));
        assertEquals(Set.of("field"), lookup.sourcePaths("field.subfield1"));
        assertEquals(Set.of("field"), lookup.sourcePaths("field.subfield2"));
    }

    public void testSourcePathsWithCopyTo() {
        MockFieldMapper field = new MockFieldMapper.Builder("field")
            .addMultiField(new MockFieldMapper.Builder("field.subfield1"))
            .build(new ContentPath());

        MockFieldMapper otherField = new MockFieldMapper.Builder("other_field")
            .copyTo("field")
            .build(new ContentPath());

        FieldTypeLookup lookup = new FieldTypeLookup(Arrays.asList(field, otherField), emptyList(), emptyList());

        assertEquals(Set.of("other_field", "field"), lookup.sourcePaths("field"));
        assertEquals(Set.of("other_field", "field"), lookup.sourcePaths("field.subfield1"));
    }

    public void testRuntimeFieldsLookup() {
        MockFieldMapper concrete = new MockFieldMapper("concrete");
        TestRuntimeField runtime = new TestRuntimeField("runtime", "type", () -> new FakeFieldType("runtime"));

        FieldTypeLookup fieldTypeLookup = new FieldTypeLookup(List.of(concrete), emptyList(), List.of(runtime));
        assertThat(fieldTypeLookup.get("concrete"), instanceOf(FakeFieldType.class));
        assertThat(fieldTypeLookup.get("runtime"), instanceOf(FakeFieldType.class));
    }

    public void testRuntimeFieldOverrides() {
        MockFieldMapper field = new MockFieldMapper("field");
        MockFieldMapper subfield = new MockFieldMapper("object.subfield");
        MockFieldMapper concrete = new MockFieldMapper("concrete");
        TestRuntimeField fieldOverride = new TestRuntimeField("field", "type", () -> new FakeFieldType("field-override"));
        TestRuntimeField subfieldOverride = new TestRuntimeField("object.subfield", "type", () -> new FakeFieldType("subfield-override"));
        TestRuntimeField runtime = new TestRuntimeField("runtime", "type", () -> new FakeFieldType("runtime"));

        FieldTypeLookup fieldTypeLookup = new FieldTypeLookup(List.of(field, concrete, subfield), emptyList(),
            List.of(fieldOverride, runtime, subfieldOverride));
        assertThat(fieldTypeLookup.get("field").name(), equalTo("field-override"));
        assertThat(fieldTypeLookup.get("object.subfield").name(), equalTo("subfield-override"));
        assertThat(fieldTypeLookup.get("concrete").name(), equalTo("concrete"));
        assertThat(fieldTypeLookup.get("runtime").name(), equalTo("runtime"));
    }

    public void testRuntimeFieldsSimpleMatchToFullName() {
        MockFieldMapper field1 = new MockFieldMapper("field1");
        MockFieldMapper concrete = new MockFieldMapper("concrete");
        TestRuntimeField field2 = new TestRuntimeField("field2", "type", () -> new MockFieldMapper.FakeFieldType("field2"));
        TestRuntimeField subfield = new TestRuntimeField("object.subfield", "type", () -> new MockFieldMapper.FakeFieldType("sub"));

        FieldTypeLookup fieldTypeLookup = new FieldTypeLookup(List.of(field1, concrete), emptyList(), List.of(field2, subfield));
        {
            Set<String> matches = fieldTypeLookup.simpleMatchToFullName("fie*");
            assertEquals(2, matches.size());
            assertTrue(matches.contains("field1"));
            assertTrue(matches.contains("field2"));
        }
        {
            Set<String> matches = fieldTypeLookup.simpleMatchToFullName("object.sub*");
            assertEquals(1, matches.size());
            assertTrue(matches.contains("object.subfield"));
        }
    }

    private static int size(Iterable<MappedFieldType> iterable) {
        int count = 0;
        for (MappedFieldType fieldType : iterable) {
            count++;
        }
        return count;
    }

    public void testFlattenedLookup() {
        String fieldName = "object1.object2.field";
        FlattenedFieldMapper mapper = createFlattenedMapper(fieldName);

        FieldTypeLookup lookup = new FieldTypeLookup(singletonList(mapper), emptyList(), emptyList());
        assertEquals(mapper.fieldType(), lookup.get(fieldName));

        String objectKey = "key1.key2";
        String searchFieldName = fieldName + "." + objectKey;

        MappedFieldType searchFieldType = lookup.get(searchFieldName);
        assertEquals(mapper.keyedFieldName(), searchFieldType.name());
        assertThat(searchFieldType, Matchers.instanceOf(FlattenedFieldMapper.KeyedFlattenedFieldType.class));

        FlattenedFieldMapper.KeyedFlattenedFieldType keyedFieldType = (FlattenedFieldMapper.KeyedFlattenedFieldType) searchFieldType;
        assertEquals(objectKey, keyedFieldType.key());
    }

    public void testFlattenedLookupWithAlias() {
        String fieldName = "object1.object2.field";
        FlattenedFieldMapper mapper = createFlattenedMapper(fieldName);

        String aliasName = "alias";
        FieldAliasMapper alias = new FieldAliasMapper(aliasName, aliasName, fieldName);

        FieldTypeLookup lookup = new FieldTypeLookup(singletonList(mapper), singletonList(alias), emptyList());
        assertEquals(mapper.fieldType(), lookup.get(aliasName));

        String objectKey = "key1.key2";
        String searchFieldName = aliasName + "." + objectKey;

        MappedFieldType searchFieldType = lookup.get(searchFieldName);
        assertEquals(mapper.keyedFieldName(), searchFieldType.name());
        assertThat(searchFieldType, Matchers.instanceOf(FlattenedFieldMapper.KeyedFlattenedFieldType.class));

        FlattenedFieldMapper.KeyedFlattenedFieldType keyedFieldType = (FlattenedFieldMapper.KeyedFlattenedFieldType) searchFieldType;
        assertEquals(objectKey, keyedFieldType.key());
    }

    public void testFlattenedLookupWithMultipleFields() {
        String field1 = "object1.object2.field";
        String field2 = "object1.field";
        String field3 = "object2.field";

        FlattenedFieldMapper mapper1 = createFlattenedMapper(field1);
        FlattenedFieldMapper mapper2 = createFlattenedMapper(field2);
        FlattenedFieldMapper mapper3 = createFlattenedMapper(field3);

        FieldTypeLookup lookup = new FieldTypeLookup(Arrays.asList(mapper1, mapper2), emptyList(), emptyList());
        assertNotNull(lookup.get(field1 + ".some.key"));
        assertNotNull(lookup.get(field2 + ".some.key"));

        lookup = new FieldTypeLookup(Arrays.asList(mapper1, mapper2, mapper3), emptyList(), emptyList());
        assertNotNull(lookup.get(field1 + ".some.key"));
        assertNotNull(lookup.get(field2 + ".some.key"));
        assertNotNull(lookup.get(field3 + ".some.key"));
    }

    public void testMaxDynamicKeyDepth() {
        Map<String, DynamicKeyFieldMapper> mappers = new HashMap<>();
        Map<String, String> aliases = new HashMap<>();
        assertEquals(0, DynamicKeyFieldTypeLookup.getMaxKeyDepth(mappers, aliases));

        // Add a flattened object field.
        String name = "object1.object2.field";
        FlattenedFieldMapper flattenedMapper = createFlattenedMapper(name);
        mappers.put(name, flattenedMapper);
        assertEquals(3, DynamicKeyFieldTypeLookup.getMaxKeyDepth(mappers, aliases));

        // Add a short alias to that field.
        String aliasName = "alias";
        aliases.put(aliasName, name);
        assertEquals(3,  DynamicKeyFieldTypeLookup.getMaxKeyDepth(mappers, aliases));

        // Add a longer alias to that field.
        String longAliasName = "object1.object2.object3.alias";
        aliases.put(longAliasName, name);
        assertEquals(4,  DynamicKeyFieldTypeLookup.getMaxKeyDepth(mappers, aliases));

        // Update the long alias to refer to a non-flattened object field.
        String fieldName = "field";
        aliases.put(longAliasName, fieldName);
        assertEquals(3,  DynamicKeyFieldTypeLookup.getMaxKeyDepth(mappers, aliases));
    }

    public void testFieldLookupIterator() {
        MockFieldMapper mapper = new MockFieldMapper("foo");
        FlattenedFieldMapper flattenedMapper = createFlattenedMapper("object1.object2.field");

        FieldTypeLookup lookup = new FieldTypeLookup(Arrays.asList(mapper, flattenedMapper), emptyList(), emptyList());

        Set<String> fieldNames = new HashSet<>();
        lookup.filter(ft -> true).forEach(ft -> fieldNames.add(ft.name()));

        assertThat(fieldNames, containsInAnyOrder(
            mapper.name(), flattenedMapper.name(), flattenedMapper.keyedFieldName()));
    }

    private FlattenedFieldMapper createFlattenedMapper(String fieldName) {
        return new FlattenedFieldMapper.Builder(fieldName).build(new ContentPath());
    }
}<|MERGE_RESOLUTION|>--- conflicted
+++ resolved
@@ -39,41 +39,6 @@
         assertEquals(0, size(lookup.filter(ft -> true)));
     }
 
-<<<<<<< HEAD
-=======
-    public void testFilter() {
-        Collection<FieldMapper> fieldMappers = List.of(new MockFieldMapper("field"), new MockFieldMapper("test"));
-        Collection<FieldAliasMapper> fieldAliases = singletonList(new FieldAliasMapper("alias", "alias", "test"));
-        Collection<RuntimeField> runtimeFields = List.of(
-            new TestRuntimeField("runtime", "type"), new TestRuntimeField("field", "type"));
-        FieldTypeLookup fieldTypeLookup = new FieldTypeLookup(fieldMappers, fieldAliases, runtimeFields);
-        assertEquals(3, size(fieldTypeLookup.filter(ft -> true)));
-        for (MappedFieldType fieldType : fieldTypeLookup.filter(ft -> true)) {
-            if (fieldType.name().equals("test")) {
-                assertThat(fieldType, instanceOf(MockFieldMapper.FakeFieldType.class));
-            }
-            if (fieldType.name().equals("field") || fieldType.name().equals("runtime")) {
-                assertThat(fieldType, instanceOf(TestRuntimeField.class));
-            }
-        }
-        assertEquals(0, size(fieldTypeLookup.filter(ft -> false)));
-        {
-            Iterable<MappedFieldType> fieldIterable = fieldTypeLookup.filter(ft -> ft.name().equals("field"));
-            assertEquals(1, size(fieldIterable));
-            MappedFieldType field = fieldIterable.iterator().next();
-            assertEquals("field", field.name());
-            assertThat(field, instanceOf(TestRuntimeField.class));
-        }
-        {
-            Iterable<MappedFieldType> fieldIterable = fieldTypeLookup.filter(ft -> ft.name().equals("test"));
-            assertEquals(1, size(fieldIterable));
-            MappedFieldType field = fieldIterable.iterator().next();
-            assertEquals("test", field.name());
-            assertThat(field, instanceOf(MockFieldMapper.FakeFieldType.class));
-        }
-    }
-
->>>>>>> origin/master
     public void testAddNewField() {
         MockFieldMapper f = new MockFieldMapper("foo");
         FieldTypeLookup lookup = new FieldTypeLookup(Collections.singletonList(f), emptyList(), Collections.emptyList());
