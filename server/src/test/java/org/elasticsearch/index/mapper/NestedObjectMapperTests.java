/*
 * Licensed to Elasticsearch under one or more contributor
 * license agreements. See the NOTICE file distributed with
 * this work for additional information regarding copyright
 * ownership. Elasticsearch licenses this file to you under
 * the Apache License, Version 2.0 (the "License"); you may
 * not use this file except in compliance with the License.
 * You may obtain a copy of the License at
 *
 *    http://www.apache.org/licenses/LICENSE-2.0
 *
 * Unless required by applicable law or agreed to in writing,
 * software distributed under the License is distributed on an
 * "AS IS" BASIS, WITHOUT WARRANTIES OR CONDITIONS OF ANY
 * KIND, either express or implied.  See the License for the
 * specific language governing permissions and limitations
 * under the License.
 */

package org.elasticsearch.index.mapper;

import org.apache.lucene.index.IndexableField;
import org.elasticsearch.Version;
import org.elasticsearch.common.Strings;
import org.elasticsearch.common.bytes.BytesReference;
import org.elasticsearch.common.compress.CompressedXContent;
import org.elasticsearch.common.settings.Settings;
import org.elasticsearch.common.xcontent.XContentBuilder;
import org.elasticsearch.common.xcontent.XContentFactory;
import org.elasticsearch.common.xcontent.XContentType;
import org.elasticsearch.index.mapper.MapperService.MergeReason;
import org.elasticsearch.index.mapper.ObjectMapper.Dynamic;
import org.elasticsearch.test.VersionUtils;

import java.io.IOException;
import java.io.UncheckedIOException;
import java.util.Collection;
import java.util.HashSet;
import java.util.function.Function;

import static org.hamcrest.Matchers.containsString;
import static org.hamcrest.Matchers.equalTo;
import static org.hamcrest.Matchers.nullValue;

public class NestedObjectMapperTests extends MapperServiceTestCase {

    public void testEmptyNested() throws Exception {
        DocumentMapper docMapper = createDocumentMapper(mapping(b -> b.startObject("nested1").field("type", "nested").endObject()));

        ParsedDocument doc = docMapper.parse(source(b -> b.field("field", "value").nullField("nested1")));

        assertThat(doc.docs().size(), equalTo(1));

        doc = docMapper.parse(new SourceToParse("test", "1", BytesReference
                .bytes(XContentFactory.jsonBuilder()
                        .startObject()
                        .field("field", "value")
                        .startArray("nested").endArray()
                        .endObject()),
                XContentType.JSON));

        assertThat(doc.docs().size(), equalTo(1));
    }

    public void testSingleNested() throws Exception {

        DocumentMapper docMapper = createDocumentMapper(mapping(b -> b.startObject("nested1").field("type", "nested").endObject()));

        assertThat(docMapper.hasNestedObjects(), equalTo(true));
        ObjectMapper nested1Mapper = docMapper.mappers().objectMappers().get("nested1");
        assertThat(nested1Mapper.nested().isNested(), equalTo(true));

        ParsedDocument doc = docMapper.parse(new SourceToParse("test", "1", BytesReference
                .bytes(XContentFactory.jsonBuilder()
                        .startObject()
                        .field("field", "value")
                        .startObject("nested1").field("field1", "1").field("field2", "2").endObject()
                        .endObject()),
                XContentType.JSON));

        assertThat(doc.docs().size(), equalTo(2));
        assertThat(doc.docs().get(0).get(NestedPathFieldMapper.NAME), equalTo(nested1Mapper.nestedTypePath()));
        assertThat(doc.docs().get(0).get("nested1.field1"), equalTo("1"));
        assertThat(doc.docs().get(0).get("nested1.field2"), equalTo("2"));

        assertThat(doc.docs().get(1).get("field"), equalTo("value"));


        doc = docMapper.parse(new SourceToParse("test", "1", BytesReference
                .bytes(XContentFactory.jsonBuilder()
                        .startObject()
                        .field("field", "value")
                        .startArray("nested1")
                        .startObject().field("field1", "1").field("field2", "2").endObject()
                        .startObject().field("field1", "3").field("field2", "4").endObject()
                        .endArray()
                        .endObject()),
                XContentType.JSON));

        assertThat(doc.docs().size(), equalTo(3));
        assertThat(doc.docs().get(0).get(NestedPathFieldMapper.NAME), equalTo(nested1Mapper.nestedTypePath()));
        assertThat(doc.docs().get(0).get("nested1.field1"), equalTo("1"));
        assertThat(doc.docs().get(0).get("nested1.field2"), equalTo("2"));
        assertThat(doc.docs().get(1).get(NestedPathFieldMapper.NAME), equalTo(nested1Mapper.nestedTypePath()));
        assertThat(doc.docs().get(1).get("nested1.field1"), equalTo("3"));
        assertThat(doc.docs().get(1).get("nested1.field2"), equalTo("4"));

        assertThat(doc.docs().get(2).get("field"), equalTo("value"));
    }

    public void testMultiNested() throws Exception {
        DocumentMapper docMapper = createDocumentMapper(mapping(b -> {
            b.startObject("nested1");
            {
                b.field("type", "nested");
                b.startObject("properties");
                {
                    b.startObject("nested2").field("type", "nested").endObject();
                }
                b.endObject();
            }
            b.endObject();
        }));

        assertThat(docMapper.hasNestedObjects(), equalTo(true));
        ObjectMapper nested1Mapper = docMapper.mappers().objectMappers().get("nested1");
        assertThat(nested1Mapper.nested().isNested(), equalTo(true));
        assertThat(nested1Mapper.nested().isIncludeInParent(), equalTo(false));
        assertThat(nested1Mapper.nested().isIncludeInRoot(), equalTo(false));
        ObjectMapper nested2Mapper = docMapper.mappers().objectMappers().get("nested1.nested2");
        assertThat(nested2Mapper.nested().isNested(), equalTo(true));
        assertThat(nested2Mapper.nested().isIncludeInParent(), equalTo(false));
        assertThat(nested2Mapper.nested().isIncludeInRoot(), equalTo(false));

        ParsedDocument doc = docMapper.parse(new SourceToParse("test", "1",
            BytesReference.bytes(XContentFactory.jsonBuilder()
                        .startObject()
                        .field("field", "value")
                        .startArray("nested1")
                            .startObject().field("field1", "1").startArray("nested2")
                            .startObject().field("field2", "2").endObject()
                            .startObject().field("field2", "3").endObject()
                        .endArray()
                        .endObject()
                        .startObject().field("field1", "4")
                        .startArray("nested2")
                            .startObject().field("field2", "5").endObject()
                            .startObject().field("field2", "6").endObject()
                        .endArray().endObject()
                        .endArray()
                        .endObject()),
                XContentType.JSON));

        assertThat(doc.docs().size(), equalTo(7));
        assertThat(doc.docs().get(0).get("nested1.nested2.field2"), equalTo("2"));
        assertThat(doc.docs().get(0).get("nested1.field1"), nullValue());
        assertThat(doc.docs().get(0).get("field"), nullValue());
        assertThat(doc.docs().get(1).get("nested1.nested2.field2"), equalTo("3"));
        assertThat(doc.docs().get(1).get("nested1.field1"), nullValue());
        assertThat(doc.docs().get(1).get("field"), nullValue());
        assertThat(doc.docs().get(2).get("nested1.field1"), equalTo("1"));
        assertThat(doc.docs().get(2).get("nested1.nested2.field2"), nullValue());
        assertThat(doc.docs().get(2).get("field"), nullValue());
        assertThat(doc.docs().get(3).get("nested1.nested2.field2"), equalTo("5"));
        assertThat(doc.docs().get(3).get("field"), nullValue());
        assertThat(doc.docs().get(4).get("nested1.nested2.field2"), equalTo("6"));
        assertThat(doc.docs().get(4).get("field"), nullValue());
        assertThat(doc.docs().get(5).get("nested1.field1"), equalTo("4"));
        assertThat(doc.docs().get(5).get("nested1.nested2.field2"), nullValue());
        assertThat(doc.docs().get(5).get("field"), nullValue());
        assertThat(doc.docs().get(6).get("field"), equalTo("value"));
        assertThat(doc.docs().get(6).get("nested1.field1"), nullValue());
        assertThat(doc.docs().get(6).get("nested1.nested2.field2"), nullValue());
    }

    public void testMultiObjectAndNested1() throws Exception {
        DocumentMapper docMapper = createDocumentMapper(mapping(b -> {
            b.startObject("nested1");
            {
                b.field("type", "nested");
                b.startObject("properties");
                {
                    b.startObject("nested2");
                    {
                        b.field("type", "nested");
                        b.field("include_in_parent", true);
                    }
                    b.endObject();
                }
                b.endObject();
            }
            b.endObject();
        }));

        assertThat(docMapper.hasNestedObjects(), equalTo(true));
        ObjectMapper nested1Mapper = docMapper.mappers().objectMappers().get("nested1");
        assertThat(nested1Mapper.nested().isNested(), equalTo(true));
        assertThat(nested1Mapper.nested().isIncludeInParent(), equalTo(false));
        assertThat(nested1Mapper.nested().isIncludeInRoot(), equalTo(false));
        ObjectMapper nested2Mapper = docMapper.mappers().objectMappers().get("nested1.nested2");
        assertThat(nested2Mapper.nested().isNested(), equalTo(true));
        assertThat(nested2Mapper.nested().isIncludeInParent(), equalTo(true));
        assertThat(nested2Mapper.nested().isIncludeInRoot(), equalTo(false));

        ParsedDocument doc = docMapper.parse(new SourceToParse("test", "1",
            BytesReference.bytes(XContentFactory.jsonBuilder()
                        .startObject()
                        .field("field", "value")
                        .startArray("nested1")
                        .startObject().field("field1", "1")
                        .startArray("nested2")
                            .startObject().field("field2", "2").endObject()
                            .startObject().field("field2", "3").endObject()
                        .endArray().endObject()
                        .startObject().field("field1", "4")
                        .startArray("nested2")
                            .startObject().field("field2", "5").endObject()
                            .startObject().field("field2", "6").endObject()
                        .endArray().endObject()
                        .endArray()
                        .endObject()),
                XContentType.JSON));

        assertThat(doc.docs().size(), equalTo(7));
        assertThat(doc.docs().get(0).get("nested1.nested2.field2"), equalTo("2"));
        assertThat(doc.docs().get(0).get("nested1.field1"), nullValue());
        assertThat(doc.docs().get(0).get("field"), nullValue());
        assertThat(doc.docs().get(1).get("nested1.nested2.field2"), equalTo("3"));
        assertThat(doc.docs().get(1).get("nested1.field1"), nullValue());
        assertThat(doc.docs().get(1).get("field"), nullValue());
        assertThat(doc.docs().get(2).get("nested1.field1"), equalTo("1"));
        assertThat(doc.docs().get(2).get("nested1.nested2.field2"), equalTo("2"));
        assertThat(doc.docs().get(2).get("field"), nullValue());
        assertThat(doc.docs().get(3).get("nested1.nested2.field2"), equalTo("5"));
        assertThat(doc.docs().get(3).get("field"), nullValue());
        assertThat(doc.docs().get(4).get("nested1.nested2.field2"), equalTo("6"));
        assertThat(doc.docs().get(4).get("field"), nullValue());
        assertThat(doc.docs().get(5).get("nested1.field1"), equalTo("4"));
        assertThat(doc.docs().get(5).get("nested1.nested2.field2"), equalTo("5"));
        assertThat(doc.docs().get(5).get("field"), nullValue());
        assertThat(doc.docs().get(6).get("field"), equalTo("value"));
        assertThat(doc.docs().get(6).get("nested1.field1"), nullValue());
        assertThat(doc.docs().get(6).get("nested1.nested2.field2"), nullValue());
    }

    public void testMultiObjectAndNested2() throws Exception {
        DocumentMapper docMapper = createDocumentMapper(mapping(b -> {
            b.startObject("nested1");
            {
                b.field("type", "nested");
                b.field("include_in_parent", true);
                b.startObject("properties");
                {
                    b.startObject("nested2");
                    {
                        b.field("type", "nested");
                        b.field("include_in_parent", true);
                    }
                    b.endObject();
                }
                b.endObject();
            }
            b.endObject();
        }));

        assertThat(docMapper.hasNestedObjects(), equalTo(true));
        ObjectMapper nested1Mapper = docMapper.mappers().objectMappers().get("nested1");
        assertThat(nested1Mapper.nested().isNested(), equalTo(true));
        assertThat(nested1Mapper.nested().isIncludeInParent(), equalTo(true));
        assertThat(nested1Mapper.nested().isIncludeInRoot(), equalTo(false));
        ObjectMapper nested2Mapper = docMapper.mappers().objectMappers().get("nested1.nested2");
        assertThat(nested2Mapper.nested().isNested(), equalTo(true));
        assertThat(nested2Mapper.nested().isIncludeInParent(), equalTo(true));
        assertThat(nested2Mapper.nested().isIncludeInRoot(), equalTo(false));

        ParsedDocument doc = docMapper.parse(new SourceToParse("test", "1",
            BytesReference.bytes(XContentFactory.jsonBuilder()
                        .startObject()
                        .field("field", "value")
                        .startArray("nested1")
                        .startObject().field("field1", "1")
                        .startArray("nested2")
                            .startObject().field("field2", "2").endObject()
                            .startObject().field("field2", "3").endObject()
                        .endArray().endObject()
                        .startObject().field("field1", "4")
                        .startArray("nested2")
                            .startObject().field("field2", "5").endObject()
                            .startObject().field("field2", "6").endObject()
                        .endArray().endObject()
                        .endArray()
                        .endObject()),
                XContentType.JSON));

        assertThat(doc.docs().size(), equalTo(7));
        assertThat(doc.docs().get(0).get("nested1.nested2.field2"), equalTo("2"));
        assertThat(doc.docs().get(0).get("nested1.field1"), nullValue());
        assertThat(doc.docs().get(0).get("field"), nullValue());
        assertThat(doc.docs().get(1).get("nested1.nested2.field2"), equalTo("3"));
        assertThat(doc.docs().get(1).get("nested1.field1"), nullValue());
        assertThat(doc.docs().get(1).get("field"), nullValue());
        assertThat(doc.docs().get(2).get("nested1.field1"), equalTo("1"));
        assertThat(doc.docs().get(2).get("nested1.nested2.field2"), equalTo("2"));
        assertThat(doc.docs().get(2).get("field"), nullValue());
        assertThat(doc.docs().get(3).get("nested1.nested2.field2"), equalTo("5"));
        assertThat(doc.docs().get(3).get("field"), nullValue());
        assertThat(doc.docs().get(4).get("nested1.nested2.field2"), equalTo("6"));
        assertThat(doc.docs().get(4).get("field"), nullValue());
        assertThat(doc.docs().get(5).get("nested1.field1"), equalTo("4"));
        assertThat(doc.docs().get(5).get("nested1.nested2.field2"), equalTo("5"));
        assertThat(doc.docs().get(5).get("field"), nullValue());
        assertThat(doc.docs().get(6).get("field"), equalTo("value"));
        assertThat(doc.docs().get(6).getFields("nested1.field1").length, equalTo(2));
        assertThat(doc.docs().get(6).getFields("nested1.nested2.field2").length, equalTo(4));
    }

    public void testMultiRootAndNested1() throws Exception {
        DocumentMapper docMapper = createDocumentMapper(mapping(b -> {
            b.startObject("nested1");
            {
                b.field("type", "nested");
                b.startObject("properties");
                {
                    b.startObject("nested2");
                    {
                        b.field("type", "nested");
                        b.field("include_in_root", true);
                    }
                    b.endObject();
                }
                b.endObject();
            }
            b.endObject();
        }));
<<<<<<< HEAD

        assertEquals("nested1", docMapper.getNestedParent("nested1.nested2"));
        assertNull(docMapper.getNestedParent("nonexistent"));
        assertNull(docMapper.getNestedParent("nested1"));
=======
>>>>>>> 71095afe

        assertThat(docMapper.hasNestedObjects(), equalTo(true));
        ObjectMapper nested1Mapper = docMapper.mappers().objectMappers().get("nested1");
        assertThat(nested1Mapper.nested().isNested(), equalTo(true));
        assertThat(nested1Mapper.nested().isIncludeInParent(), equalTo(false));
        assertThat(nested1Mapper.nested().isIncludeInRoot(), equalTo(false));
        ObjectMapper nested2Mapper = docMapper.mappers().objectMappers().get("nested1.nested2");
        assertThat(nested2Mapper.nested().isNested(), equalTo(true));
        assertThat(nested2Mapper.nested().isIncludeInParent(), equalTo(false));
        assertThat(nested2Mapper.nested().isIncludeInRoot(), equalTo(true));

        ParsedDocument doc = docMapper.parse(new SourceToParse("test", "1",
            BytesReference.bytes(XContentFactory.jsonBuilder()
                        .startObject()
                        .field("field", "value")
                        .startArray("nested1")
                        .startObject().field("field1", "1")
                        .startArray("nested2")
                            .startObject().field("field2", "2").endObject()
                            .startObject().field("field2", "3").endObject()
                        .endArray().endObject()
                        .startObject().field("field1", "4")
                        .startArray("nested2")
                            .startObject().field("field2", "5").endObject()
                            .startObject().field("field2", "6").endObject()
                        .endArray().endObject()
                        .endArray()
                        .endObject()),
                XContentType.JSON));

        assertThat(doc.docs().size(), equalTo(7));
        assertThat(doc.docs().get(0).get("nested1.nested2.field2"), equalTo("2"));
        assertThat(doc.docs().get(0).get("nested1.field1"), nullValue());
        assertThat(doc.docs().get(0).get("field"), nullValue());
        assertThat(doc.docs().get(1).get("nested1.nested2.field2"), equalTo("3"));
        assertThat(doc.docs().get(1).get("nested1.field1"), nullValue());
        assertThat(doc.docs().get(1).get("field"), nullValue());
        assertThat(doc.docs().get(2).get("nested1.field1"), equalTo("1"));
        assertThat(doc.docs().get(2).get("nested1.nested2.field2"), nullValue());
        assertThat(doc.docs().get(2).get("field"), nullValue());
        assertThat(doc.docs().get(3).get("nested1.nested2.field2"), equalTo("5"));
        assertThat(doc.docs().get(3).get("field"), nullValue());
        assertThat(doc.docs().get(4).get("nested1.nested2.field2"), equalTo("6"));
        assertThat(doc.docs().get(4).get("field"), nullValue());
        assertThat(doc.docs().get(5).get("nested1.field1"), equalTo("4"));
        assertThat(doc.docs().get(5).get("nested1.nested2.field2"), nullValue());
        assertThat(doc.docs().get(5).get("field"), nullValue());
        assertThat(doc.docs().get(6).get("field"), equalTo("value"));
        assertThat(doc.docs().get(6).get("nested1.field1"), nullValue());
        assertThat(doc.docs().get(6).getFields("nested1.nested2.field2").length, equalTo(4));
    }

    /**
     * Checks that multiple levels of nested includes where a node is both directly and transitively
     * included in root by {@code include_in_root} and a chain of {@code include_in_parent} does not
     * lead to duplicate fields on the root document.
     */
    public void testMultipleLevelsIncludeRoot1() throws Exception {
        MapperService mapperService = createMapperService(mapping(b -> {
        }));

        String mapping = Strings.toString(XContentFactory.jsonBuilder()
            .startObject().startObject(MapperService.SINGLE_MAPPING_NAME)
            .startObject("properties")
            .startObject("nested1").field("type", "nested").field("include_in_root", true)
            .field("include_in_parent", true).startObject("properties")
            .startObject("nested2").field("type", "nested").field("include_in_root", true)
            .field("include_in_parent", true)
            .endObject().endObject().endObject()
            .endObject().endObject().endObject());
        MergeReason mergeReason = randomFrom(MergeReason.MAPPING_UPDATE, MergeReason.INDEX_TEMPLATE);

        mapperService.merge(MapperService.SINGLE_MAPPING_NAME, new CompressedXContent(mapping), mergeReason);
        DocumentMapper docMapper = mapperService.documentMapper();

        ParsedDocument doc = docMapper.parse(new SourceToParse("test", "1",
            BytesReference.bytes(XContentFactory.jsonBuilder()
                .startObject().startArray("nested1")
                .startObject().startArray("nested2").startObject().field("foo", "bar")
                .endObject().endArray().endObject().endArray()
                .endObject()),
            XContentType.JSON));

        final Collection<IndexableField> fields = doc.rootDoc().getFields();
        assertThat(fields.size(), equalTo(new HashSet<>(fields).size()));
    }

    /**
     * Same as {@link NestedObjectMapperTests#testMultipleLevelsIncludeRoot1()} but tests for the
     * case where the transitive {@code include_in_parent} and redundant {@code include_in_root}
     * happen on a chain of nodes that starts from a parent node that is not directly connected to
     * root by a chain of {@code include_in_parent}, i.e. that has {@code include_in_parent} set to
     * {@code false} and {@code include_in_root} set to {@code true}.
     */
    public void testMultipleLevelsIncludeRoot2() throws Exception {
        MapperService mapperService = createMapperService(mapping(b -> {
        }));

        String mapping = Strings.toString(XContentFactory.jsonBuilder()
            .startObject().startObject(MapperService.SINGLE_MAPPING_NAME)
            .startObject("properties")
            .startObject("nested1").field("type", "nested")
            .field("include_in_root", true).field("include_in_parent", true).startObject("properties")
            .startObject("nested2").field("type", "nested")
            .field("include_in_root", true).field("include_in_parent", false).startObject("properties")
            .startObject("nested3").field("type", "nested")
            .field("include_in_root", true).field("include_in_parent", true)
            .endObject().endObject().endObject().endObject().endObject()
            .endObject().endObject().endObject());
        MergeReason mergeReason = randomFrom(MergeReason.MAPPING_UPDATE, MergeReason.INDEX_TEMPLATE);

        mapperService.merge(MapperService.SINGLE_MAPPING_NAME, new CompressedXContent(mapping), mergeReason);
        DocumentMapper docMapper = mapperService.documentMapper();

        ParsedDocument doc = docMapper.parse(new SourceToParse("test", "1",
            BytesReference.bytes(XContentFactory.jsonBuilder()
                .startObject().startArray("nested1")
                .startObject().startArray("nested2")
                .startObject().startArray("nested3").startObject().field("foo", "bar")
                .endObject().endArray().endObject().endArray().endObject().endArray()
                .endObject()),
            XContentType.JSON));

        final Collection<IndexableField> fields = doc.rootDoc().getFields();
        assertThat(fields.size(), equalTo(new HashSet<>(fields).size()));
    }

    /**
     * Same as {@link NestedObjectMapperTests#testMultipleLevelsIncludeRoot1()} but tests that
     * the redundant includes are removed even if each individual mapping doesn't contain the
     * redundancy, only the merged mapping does.
     */
    public void testMultipleLevelsIncludeRootWithMerge() throws Exception {
        MapperService mapperService = createMapperService(mapping(b -> {
        }));

        String firstMapping = Strings.toString(XContentFactory.jsonBuilder().startObject()
            .startObject(MapperService.SINGLE_MAPPING_NAME)
            .startObject("properties")
<<<<<<< HEAD
            .startObject("nested1")
            .field("type", "nested")
            .field("include_in_root", true)
            .startObject("properties")
            .startObject("nested2")
            .field("type", "nested")
            .field("include_in_root", true)
            .field("include_in_parent", true)
            .endObject()
            .endObject()
            .endObject()
            .endObject()
            .endObject()
=======
                .startObject("nested1")
                    .field("type", "nested")
                    .field("include_in_root", true)
                    .startObject("properties")
                        .startObject("nested2")
                            .field("type", "nested")
                            .field("include_in_root", true)
                            .field("include_in_parent", true)
                        .endObject()
                    .endObject()
                .endObject()
            .endObject()
            .endObject()
>>>>>>> 71095afe
            .endObject());
        mapperService.merge(MapperService.SINGLE_MAPPING_NAME, new CompressedXContent(firstMapping), MergeReason.INDEX_TEMPLATE);

        String secondMapping = Strings.toString(XContentFactory.jsonBuilder().startObject()
            .startObject(MapperService.SINGLE_MAPPING_NAME)
            .startObject("properties")
<<<<<<< HEAD
            .startObject("nested1")
            .field("type", "nested")
            .field("include_in_root", true)
            .field("include_in_parent", true)
            .startObject("properties")
            .startObject("nested2")
            .field("type", "nested")
            .field("include_in_root", true)
            .endObject()
            .endObject()
            .endObject()
            .endObject()
            .endObject()
=======
                .startObject("nested1")
                    .field("type", "nested")
                    .field("include_in_root", true)
                    .field("include_in_parent", true)
                    .startObject("properties")
                        .startObject("nested2")
                            .field("type", "nested")
                            .field("include_in_root", true)
                        .endObject()
                    .endObject()
                .endObject()
            .endObject()
            .endObject()
>>>>>>> 71095afe
            .endObject());

        mapperService.merge(MapperService.SINGLE_MAPPING_NAME, new CompressedXContent(secondMapping), MergeReason.INDEX_TEMPLATE);
        DocumentMapper docMapper = mapperService.documentMapper();

        ParsedDocument doc = docMapper.parse(new SourceToParse("test", "1",
            BytesReference.bytes(XContentFactory.jsonBuilder()
                .startObject().startArray("nested1")
                .startObject().startArray("nested2").startObject().field("foo", "bar")
                .endObject().endArray().endObject().endArray()
                .endObject()),
            XContentType.JSON));

        final Collection<IndexableField> fields = doc.rootDoc().getFields();
        assertThat(fields.size(), equalTo(new HashSet<>(fields).size()));
    }

    public void testNestedArrayStrict() throws Exception {
        DocumentMapper docMapper = createDocumentMapper(mapping(b -> {
            b.startObject("nested1");
            {
                b.field("type", "nested");
                b.field("dynamic", "strict");
                b.startObject("properties");
                {
                    b.startObject("field1").field("type", "text").endObject();
                }
                b.endObject();
            }
            b.endObject();
        }));

        assertThat(docMapper.hasNestedObjects(), equalTo(true));
        ObjectMapper nested1Mapper = docMapper.mappers().objectMappers().get("nested1");
        assertThat(nested1Mapper.nested().isNested(), equalTo(true));
        assertThat(nested1Mapper.dynamic(), equalTo(Dynamic.STRICT));

        ParsedDocument doc = docMapper.parse(new SourceToParse("test", "1",
            BytesReference.bytes(XContentFactory.jsonBuilder()
                .startObject()
                .field("field", "value")
                .startArray("nested1")
                .startObject().field("field1", "1").endObject()
                .startObject().field("field1", "4").endObject()
                .endArray()
                .endObject()),
            XContentType.JSON));

        assertThat(doc.docs().size(), equalTo(3));
        assertThat(doc.docs().get(0).get("nested1.field1"), equalTo("1"));
        assertThat(doc.docs().get(0).get("field"), nullValue());
        assertThat(doc.docs().get(1).get("nested1.field1"), equalTo("4"));
        assertThat(doc.docs().get(1).get("field"), nullValue());
        assertThat(doc.docs().get(2).get("field"), equalTo("value"));
    }

    public void testLimitOfNestedFieldsPerIndex() throws Exception {
        Function<String, String> mapping = type -> {
            try {
                return Strings.toString(XContentFactory.jsonBuilder().startObject().startObject(type).startObject("properties")
                    .startObject("nested1").field("type", "nested").startObject("properties")
                    .startObject("nested2").field("type", "nested")
                    .endObject().endObject().endObject()
                    .endObject().endObject().endObject());
            } catch (IOException e) {
                throw new UncheckedIOException(e);
            }
        };

        // default limit allows at least two nested fields
        createMapperService(mapping.apply("_doc"));

        // explicitly setting limit to 0 prevents nested fields
        Exception e = expectThrows(IllegalArgumentException.class, () -> {
            Settings settings = Settings.builder()
                .put(MapperService.INDEX_MAPPING_NESTED_FIELDS_LIMIT_SETTING.getKey(), 0)
                .build();
            createMapperService(settings, mapping.apply("_doc"));
        });
        assertThat(e.getMessage(), containsString("Limit of nested fields [0] has been exceeded"));

        // setting limit to 1 with 2 nested fields fails
        e = expectThrows(IllegalArgumentException.class, () -> {
            Settings settings = Settings.builder()
                .put(MapperService.INDEX_MAPPING_NESTED_FIELDS_LIMIT_SETTING.getKey(), 1)
                .build();
            createMapperService(settings, mapping.apply("_doc"));
        });
        assertThat(e.getMessage(), containsString("Limit of nested fields [1] has been exceeded"));

        // do not check nested fields limit if mapping is not updated
        Settings settings = Settings.builder()
            .put(MapperService.INDEX_MAPPING_NESTED_FIELDS_LIMIT_SETTING.getKey(), 0).build();
        MapperService mapperService = createMapperService(settings, mapping(b -> {
        }));
        merge(mapperService, MergeReason.MAPPING_RECOVERY, mapping.apply("_doc"));
    }

    public void testParentObjectMapperAreNested() throws Exception {
        MapperService mapperService = createMapperService(mapping(b -> {
            b.startObject("comments");
            {
                b.field("type", "nested");
                b.startObject("properties");
                {
                    b.startObject("messages").field("type", "nested").endObject();
                }
                b.endObject();
            }
            b.endObject();
        }));
<<<<<<< HEAD
        assertFalse(mapperService.documentMapper().hasNonNestedParent("comments.messages"));
=======
        ObjectMapper objectMapper = mapperService.getObjectMapper("comments.messages");
        assertTrue(objectMapper.parentObjectMapperAreNested(mapperService::getObjectMapper));
>>>>>>> 71095afe

        mapperService = createMapperService(mapping(b -> {
            b.startObject("comments");
            {
                b.field("type", "object");
                b.startObject("properties");
                {
                    b.startObject("messages").field("type", "nested").endObject();
                }
                b.endObject();
            }
            b.endObject();
        }));
<<<<<<< HEAD
        assertTrue(mapperService.documentMapper().hasNonNestedParent("comments.messages"));
=======
        objectMapper = mapperService.getObjectMapper("comments.messages");
        assertFalse(objectMapper.parentObjectMapperAreNested(mapperService::getObjectMapper));
>>>>>>> 71095afe
    }

    public void testLimitNestedDocsDefaultSettings() throws Exception {
        Settings settings = Settings.builder().build();
        DocumentMapper docMapper
            = createDocumentMapper(mapping(b -> b.startObject("nested1").field("type", "nested").endObject()));

        long defaultMaxNoNestedDocs = MapperService.INDEX_MAPPING_NESTED_DOCS_LIMIT_SETTING.get(settings);

        // parsing a doc with No. nested objects > defaultMaxNoNestedDocs fails
        XContentBuilder docBuilder = XContentFactory.jsonBuilder();
        docBuilder.startObject();
        {
            docBuilder.startArray("nested1");
            {
                for (int i = 0; i <= defaultMaxNoNestedDocs; i++) {
                    docBuilder.startObject().field("f", i).endObject();
                }
            }
            docBuilder.endArray();
        }
        docBuilder.endObject();
        SourceToParse source1 = new SourceToParse("test1", "1",
            BytesReference.bytes(docBuilder), XContentType.JSON);
        MapperParsingException e = expectThrows(MapperParsingException.class, () -> docMapper.parse(source1));
        assertEquals(
            "The number of nested documents has exceeded the allowed limit of [" + defaultMaxNoNestedDocs
                + "]. This limit can be set by changing the [" + MapperService.INDEX_MAPPING_NESTED_DOCS_LIMIT_SETTING.getKey()
                + "] index level setting.",
            e.getMessage()
        );
    }

    public void testLimitNestedDocs() throws Exception {
        // setting limit to allow only two nested objects in the whole doc
        long maxNoNestedDocs = 2L;
        Settings settings = Settings.builder()
            .put(MapperService.INDEX_MAPPING_NESTED_DOCS_LIMIT_SETTING.getKey(), maxNoNestedDocs)
            .build();
        DocumentMapper docMapper
            = createMapperService(settings, mapping(b -> b.startObject("nested1").field("type", "nested").endObject())).documentMapper();

        // parsing a doc with 2 nested objects succeeds
        XContentBuilder docBuilder = XContentFactory.jsonBuilder();
        docBuilder.startObject();
        {
            docBuilder.startArray("nested1");
            {
                docBuilder.startObject().field("field1", "11").field("field2", "21").endObject();
                docBuilder.startObject().field("field1", "12").field("field2", "22").endObject();
            }
            docBuilder.endArray();
        }
        docBuilder.endObject();
        SourceToParse source1 = new SourceToParse("test1", "1",
            BytesReference.bytes(docBuilder), XContentType.JSON);
        ParsedDocument doc = docMapper.parse(source1);
        assertThat(doc.docs().size(), equalTo(3));

        // parsing a doc with 3 nested objects fails
        XContentBuilder docBuilder2 = XContentFactory.jsonBuilder();
        docBuilder2.startObject();
        {
            docBuilder2.startArray("nested1");
            {
                docBuilder2.startObject().field("field1", "11").field("field2", "21").endObject();
                docBuilder2.startObject().field("field1", "12").field("field2", "22").endObject();
                docBuilder2.startObject().field("field1", "13").field("field2", "23").endObject();
            }
            docBuilder2.endArray();
        }
        docBuilder2.endObject();
        SourceToParse source2 = new SourceToParse("test1", "2",
            BytesReference.bytes(docBuilder2), XContentType.JSON);
        MapperParsingException e = expectThrows(MapperParsingException.class, () -> docMapper.parse(source2));
        assertEquals(
            "The number of nested documents has exceeded the allowed limit of [" + maxNoNestedDocs
                + "]. This limit can be set by changing the [" + MapperService.INDEX_MAPPING_NESTED_DOCS_LIMIT_SETTING.getKey()
                + "] index level setting.",
            e.getMessage()
        );
    }

    public void testLimitNestedDocsMultipleNestedFields() throws Exception {
        // setting limit to allow only two nested objects in the whole doc
        long maxNoNestedDocs = 2L;
        Settings settings = Settings.builder()
            .put(MapperService.INDEX_MAPPING_NESTED_DOCS_LIMIT_SETTING.getKey(), maxNoNestedDocs).build();
        DocumentMapper docMapper = createMapperService(settings, mapping(b -> {
            b.startObject("nested1").field("type", "nested").endObject();
            b.startObject("nested2").field("type", "nested").endObject();
        })).documentMapper();

        // parsing a doc with 2 nested objects succeeds
        XContentBuilder docBuilder = XContentFactory.jsonBuilder();
        docBuilder.startObject();
        {
            docBuilder.startArray("nested1");
            {
                docBuilder.startObject().field("field1", "11").field("field2", "21").endObject();
            }
            docBuilder.endArray();
            docBuilder.startArray("nested2");
            {
                docBuilder.startObject().field("field1", "21").field("field2", "22").endObject();
            }
            docBuilder.endArray();
        }
        docBuilder.endObject();
        SourceToParse source1 = new SourceToParse("test1", "1",
            BytesReference.bytes(docBuilder), XContentType.JSON);
        ParsedDocument doc = docMapper.parse(source1);
        assertThat(doc.docs().size(), equalTo(3));

        // parsing a doc with 3 nested objects fails
        XContentBuilder docBuilder2 = XContentFactory.jsonBuilder();
        docBuilder2.startObject();
        {
            docBuilder2.startArray("nested1");
            {
                docBuilder2.startObject().field("field1", "11").field("field2", "21").endObject();
            }
            docBuilder2.endArray();
            docBuilder2.startArray("nested2");
            {
                docBuilder2.startObject().field("field1", "12").field("field2", "22").endObject();
                docBuilder2.startObject().field("field1", "13").field("field2", "23").endObject();
            }
            docBuilder2.endArray();

        }
        docBuilder2.endObject();
        SourceToParse source2 = new SourceToParse("test1", "2",
            BytesReference.bytes(docBuilder2), XContentType.JSON);
        MapperParsingException e = expectThrows(MapperParsingException.class, () -> docMapper.parse(source2));
        assertEquals(
            "The number of nested documents has exceeded the allowed limit of [" + maxNoNestedDocs
                + "]. This limit can be set by changing the [" + MapperService.INDEX_MAPPING_NESTED_DOCS_LIMIT_SETTING.getKey()
                + "] index level setting.",
            e.getMessage()
        );
    }

    public void testReorderParent() throws IOException {

        Version version = VersionUtils.randomIndexCompatibleVersion(random());

        DocumentMapper docMapper
            = createDocumentMapper(version, mapping(b -> b.startObject("nested1").field("type", "nested").endObject()));

        assertThat(docMapper.hasNestedObjects(), equalTo(true));
        ObjectMapper nested1Mapper = docMapper.mappers().objectMappers().get("nested1");
        assertThat(nested1Mapper.nested().isNested(), equalTo(true));

        ParsedDocument doc = docMapper.parse(new SourceToParse("test", "1",
            BytesReference.bytes(XContentFactory.jsonBuilder()
                .startObject()
                .field("field", "value")
                .startArray("nested1")
                .startObject()
                .field("field1", "1")
                .field("field2", "2")
                .endObject()
                .startObject()
                .field("field1", "3")
                .field("field2", "4")
                .endObject()
                .endArray()
                .endObject()),
            XContentType.JSON));

        assertThat(doc.docs().size(), equalTo(3));
        if (version.before(Version.V_8_0_0)) {
            assertThat(doc.docs().get(0).get(TypeFieldType.NAME), equalTo(nested1Mapper.nestedTypePath()));
        } else {
            assertThat(doc.docs().get(0).get(NestedPathFieldMapper.NAME), equalTo(nested1Mapper.nestedTypePath()));
        }
        assertThat(doc.docs().get(0).get("nested1.field1"), equalTo("1"));
        assertThat(doc.docs().get(0).get("nested1.field2"), equalTo("2"));
        assertThat(doc.docs().get(1).get("nested1.field1"), equalTo("3"));
        assertThat(doc.docs().get(1).get("nested1.field2"), equalTo("4"));
        assertThat(doc.docs().get(2).get("field"), equalTo("value"));
    }

    public void testMergeNestedMappings() throws IOException {
        MapperService mapperService = createMapperService(mapping(b -> b.startObject("nested1").field("type", "nested").endObject()));

        // cannot update `include_in_parent` dynamically
        MapperException e1 = expectThrows(MapperException.class, () -> merge(mapperService, mapping(b -> {
            b.startObject("nested1");
            {
                b.field("type", "nested");
                b.field("include_in_parent", true);
            }
            b.endObject();
        })));
        assertEquals("the [include_in_parent] parameter can't be updated on a nested object mapping", e1.getMessage());

        // cannot update `include_in_root` dynamically
        MapperException e2 = expectThrows(MapperException.class, () -> merge(mapperService, mapping(b -> {
            b.startObject("nested1");
            {
                b.field("type", "nested");
                b.field("include_in_root", true);
            }
            b.endObject();
        })));
        assertEquals("the [include_in_root] parameter can't be updated on a nested object mapping", e2.getMessage());
    }
}<|MERGE_RESOLUTION|>--- conflicted
+++ resolved
@@ -332,13 +332,10 @@
             }
             b.endObject();
         }));
-<<<<<<< HEAD
 
         assertEquals("nested1", docMapper.getNestedParent("nested1.nested2"));
         assertNull(docMapper.getNestedParent("nonexistent"));
         assertNull(docMapper.getNestedParent("nested1"));
-=======
->>>>>>> 71095afe
 
         assertThat(docMapper.hasNestedObjects(), equalTo(true));
         ObjectMapper nested1Mapper = docMapper.mappers().objectMappers().get("nested1");
@@ -478,21 +475,6 @@
         String firstMapping = Strings.toString(XContentFactory.jsonBuilder().startObject()
             .startObject(MapperService.SINGLE_MAPPING_NAME)
             .startObject("properties")
-<<<<<<< HEAD
-            .startObject("nested1")
-            .field("type", "nested")
-            .field("include_in_root", true)
-            .startObject("properties")
-            .startObject("nested2")
-            .field("type", "nested")
-            .field("include_in_root", true)
-            .field("include_in_parent", true)
-            .endObject()
-            .endObject()
-            .endObject()
-            .endObject()
-            .endObject()
-=======
                 .startObject("nested1")
                     .field("type", "nested")
                     .field("include_in_root", true)
@@ -506,28 +488,12 @@
                 .endObject()
             .endObject()
             .endObject()
->>>>>>> 71095afe
             .endObject());
         mapperService.merge(MapperService.SINGLE_MAPPING_NAME, new CompressedXContent(firstMapping), MergeReason.INDEX_TEMPLATE);
 
         String secondMapping = Strings.toString(XContentFactory.jsonBuilder().startObject()
             .startObject(MapperService.SINGLE_MAPPING_NAME)
             .startObject("properties")
-<<<<<<< HEAD
-            .startObject("nested1")
-            .field("type", "nested")
-            .field("include_in_root", true)
-            .field("include_in_parent", true)
-            .startObject("properties")
-            .startObject("nested2")
-            .field("type", "nested")
-            .field("include_in_root", true)
-            .endObject()
-            .endObject()
-            .endObject()
-            .endObject()
-            .endObject()
-=======
                 .startObject("nested1")
                     .field("type", "nested")
                     .field("include_in_root", true)
@@ -541,7 +507,6 @@
                 .endObject()
             .endObject()
             .endObject()
->>>>>>> 71095afe
             .endObject());
 
         mapperService.merge(MapperService.SINGLE_MAPPING_NAME, new CompressedXContent(secondMapping), MergeReason.INDEX_TEMPLATE);
@@ -653,12 +618,7 @@
             }
             b.endObject();
         }));
-<<<<<<< HEAD
         assertFalse(mapperService.documentMapper().hasNonNestedParent("comments.messages"));
-=======
-        ObjectMapper objectMapper = mapperService.getObjectMapper("comments.messages");
-        assertTrue(objectMapper.parentObjectMapperAreNested(mapperService::getObjectMapper));
->>>>>>> 71095afe
 
         mapperService = createMapperService(mapping(b -> {
             b.startObject("comments");
@@ -672,12 +632,7 @@
             }
             b.endObject();
         }));
-<<<<<<< HEAD
         assertTrue(mapperService.documentMapper().hasNonNestedParent("comments.messages"));
-=======
-        objectMapper = mapperService.getObjectMapper("comments.messages");
-        assertFalse(objectMapper.parentObjectMapperAreNested(mapperService::getObjectMapper));
->>>>>>> 71095afe
     }
 
     public void testLimitNestedDocsDefaultSettings() throws Exception {
