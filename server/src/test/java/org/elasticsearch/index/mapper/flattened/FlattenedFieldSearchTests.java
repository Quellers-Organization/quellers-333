/*
 * Copyright Elasticsearch B.V. and/or licensed to Elasticsearch B.V. under one
 * or more contributor license agreements. Licensed under the Elastic License
 * 2.0 and the Server Side Public License, v 1; you may not use this file except
 * in compliance with, at your election, the Elastic License 2.0 or the Server
 * Side Public License, v 1.
 */

package org.elasticsearch.index.mapper.flattened;

import org.elasticsearch.action.bulk.BulkRequestBuilder;
import org.elasticsearch.action.bulk.BulkResponse;
import org.elasticsearch.action.search.SearchResponse;
import org.elasticsearch.action.support.WriteRequest.RefreshPolicy;
import org.elasticsearch.common.document.DocumentField;
import org.elasticsearch.common.settings.Settings;
import org.elasticsearch.search.aggregations.Aggregator;
import org.elasticsearch.search.aggregations.bucket.terms.Terms;
import org.elasticsearch.search.aggregations.bucket.terms.TermsAggregationBuilder;
import org.elasticsearch.search.aggregations.bucket.terms.TermsAggregatorFactory;
import org.elasticsearch.search.aggregations.metrics.Cardinality;
import org.elasticsearch.search.sort.FieldSortBuilder;
import org.elasticsearch.search.sort.SortOrder;
import org.elasticsearch.test.ESSingleNodeTestCase;
import org.elasticsearch.xcontent.XContentBuilder;
import org.elasticsearch.xcontent.XContentFactory;
import org.junit.Before;

import java.io.IOException;
import java.util.Arrays;
import java.util.Collections;
import java.util.HashMap;
import java.util.Map;

import static org.elasticsearch.index.query.QueryBuilders.existsQuery;
import static org.elasticsearch.index.query.QueryBuilders.matchQuery;
import static org.elasticsearch.index.query.QueryBuilders.multiMatchQuery;
import static org.elasticsearch.index.query.QueryBuilders.queryStringQuery;
import static org.elasticsearch.index.query.QueryBuilders.simpleQueryStringQuery;
import static org.elasticsearch.search.aggregations.AggregationBuilders.cardinality;
import static org.elasticsearch.search.aggregations.AggregationBuilders.terms;
import static org.elasticsearch.test.hamcrest.ElasticsearchAssertions.assertHitCount;
import static org.elasticsearch.test.hamcrest.ElasticsearchAssertions.assertHitCountAndNoFailures;
import static org.elasticsearch.test.hamcrest.ElasticsearchAssertions.assertNoFailures;
import static org.elasticsearch.test.hamcrest.ElasticsearchAssertions.assertOrderedSearchHits;
import static org.hamcrest.CoreMatchers.startsWith;
import static org.hamcrest.Matchers.equalTo;
import static org.hamcrest.Matchers.greaterThan;
import static org.hamcrest.Matchers.notNullValue;

public class FlattenedFieldSearchTests extends ESSingleNodeTestCase {

    @Before
    public void setUpIndex() throws IOException {
        XContentBuilder mapping = XContentFactory.jsonBuilder()
            .startObject()
            .startObject("_doc")
            .startObject("properties")
            .startObject("flattened")
            .field("type", "flattened")
            .field("split_queries_on_whitespace", true)
            .endObject()
            .startObject("headers")
            .field("type", "flattened")
            .field("split_queries_on_whitespace", true)
            .endObject()
            .startObject("labels")
            .field("type", "flattened")
            .endObject()
            .endObject()
            .endObject()
            .endObject();
        createIndex("test", Settings.EMPTY, mapping);
    }

    public void testMatchQuery() throws Exception {
        prepareIndex("test").setId("1")
            .setRefreshPolicy(RefreshPolicy.IMMEDIATE)
            .setSource(
                XContentFactory.jsonBuilder()
                    .startObject()
                    .startObject("headers")
                    .field("content-type", "application/json")
                    .field("origin", "https://www.elastic.co")
                    .endObject()
                    .endObject()
            )
            .get();

        assertHitCount(client().prepareSearch().setQuery(matchQuery("headers", "application/json")), 1L);

        // Check that queries are split on whitespace.
        assertHitCount(client().prepareSearch().setQuery(matchQuery("headers.content-type", "application/json text/plain")), 1L);
        assertHitCount(client().prepareSearch().setQuery(matchQuery("headers.origin", "application/json")), 0L);
    }

    public void testMultiMatchQuery() throws Exception {
        prepareIndex("test").setId("1")
            .setRefreshPolicy(RefreshPolicy.IMMEDIATE)
            .setSource(
                XContentFactory.jsonBuilder()
                    .startObject()
                    .startObject("headers")
                    .field("content-type", "application/json")
                    .field("origin", "https://www.elastic.co")
                    .endObject()
                    .endObject()
            )
            .get();

        assertHitCount(client().prepareSearch().setQuery(multiMatchQuery("application/json", "headers")), 1L);
        assertHitCount(client().prepareSearch().setQuery(multiMatchQuery("application/json text/plain", "headers.content-type")), 1L);
        assertHitCount(client().prepareSearch().setQuery(multiMatchQuery("application/json", "headers.origin")), 0L);
        assertHitCount(client().prepareSearch().setQuery(multiMatchQuery("application/json", "headers.origin", "headers.contentType")), 0L);
    }

    public void testQueryStringQuery() throws Exception {
        prepareIndex("test").setId("1")
            .setRefreshPolicy(RefreshPolicy.IMMEDIATE)
            .setSource(
                XContentFactory.jsonBuilder()
                    .startObject()
                    .startObject("flattened")
                    .field("field1", "value")
                    .field("field2", "2.718")
                    .endObject()
                    .endObject()
            )
            .get();

        assertHitCountAndNoFailures(client().prepareSearch("test").setQuery(queryStringQuery("flattened.field1:value")), 1);
        assertHitCountAndNoFailures(
            client().prepareSearch("test").setQuery(queryStringQuery("flattened.field1:value AND flattened:2.718")),
            1
        );
        assertHitCountAndNoFailures(client().prepareSearch("test").setQuery(queryStringQuery("2.718").field("flattened.field2")), 1);
    }

    public void testSimpleQueryStringQuery() throws Exception {
        prepareIndex("test").setId("1")
            .setRefreshPolicy(RefreshPolicy.IMMEDIATE)
            .setSource(
                XContentFactory.jsonBuilder()
                    .startObject()
                    .startObject("flattened")
                    .field("field1", "value")
                    .field("field2", "2.718")
                    .endObject()
                    .endObject()
            )
            .get();

        assertHitCountAndNoFailures(client().prepareSearch("test").setQuery(simpleQueryStringQuery("value").field("flattened.field1")), 1);
        assertHitCountAndNoFailures(client().prepareSearch("test").setQuery(simpleQueryStringQuery("+value +2.718").field("flattened")), 1);
        assertHitCountAndNoFailures(client().prepareSearch("test").setQuery(simpleQueryStringQuery("+value +3.141").field("flattened")), 0);
    }

    public void testExists() throws Exception {
        prepareIndex("test").setId("1")
            .setRefreshPolicy(RefreshPolicy.IMMEDIATE)
            .setSource(
                XContentFactory.jsonBuilder()
                    .startObject()
                    .startObject("headers")
                    .field("content-type", "application/json")
                    .endObject()
                    .endObject()
            )
            .get();

        assertHitCount(client().prepareSearch().setQuery(existsQuery("headers")), 1L);
        assertHitCount(client().prepareSearch().setQuery(existsQuery("headers.content-type")), 1L);
        assertHitCount(client().prepareSearch().setQuery(existsQuery("headers.nonexistent")), 0L);
    }

    public void testCardinalityAggregation() throws IOException {
        int numDocs = randomIntBetween(2, 100);
        int precisionThreshold = randomIntBetween(0, 1 << randomInt(20));

        try (BulkRequestBuilder bulkRequest = client().prepareBulk("test").setRefreshPolicy(RefreshPolicy.IMMEDIATE)) {

            // Add a random number of documents containing a flattened field, plus
            // a small number of dummy documents.
            for (int i = 0; i < numDocs; ++i) {
                bulkRequest.add(
                    client().prepareIndex()
                        .setSource(
                            XContentFactory.jsonBuilder()
                                .startObject()
                                .startObject("flattened")
                                .field("first", i)
                                .field("second", i / 2)
                                .endObject()
                                .endObject()
                        )
                );
            }

            for (int i = 0; i < 10; i++) {
                bulkRequest.add(client().prepareIndex("test").setSource("other_field", "1"));
            }

            BulkResponse bulkResponse = bulkRequest.get();
            assertNoFailures(bulkResponse);

            // Test the root flattened field.
            SearchResponse response = client().prepareSearch("test")
                .addAggregation(cardinality("cardinality").precisionThreshold(precisionThreshold).field("flattened"))
                .get();

            assertNoFailures(response);
            Cardinality count = response.getAggregations().get("cardinality");
            assertCardinality(count, numDocs, precisionThreshold);

            // Test two keyed flattened fields.
            SearchResponse firstResponse = client().prepareSearch("test")
                .addAggregation(cardinality("cardinality").precisionThreshold(precisionThreshold).field("flattened.first"))
                .get();
            assertNoFailures(firstResponse);

            Cardinality firstCount = firstResponse.getAggregations().get("cardinality");
            assertCardinality(firstCount, numDocs, precisionThreshold);

            SearchResponse secondResponse = client().prepareSearch("test")
                .addAggregation(cardinality("cardinality").precisionThreshold(precisionThreshold).field("flattened.second"))
                .get();
            assertNoFailures(secondResponse);

            Cardinality secondCount = secondResponse.getAggregations().get("cardinality");
            assertCardinality(secondCount, (numDocs + 1) / 2, precisionThreshold);
        }
<<<<<<< HEAD
=======

        for (int i = 0; i < 10; i++) {
            bulkRequest.add(prepareIndex("test").setSource("other_field", "1"));
        }

        BulkResponse bulkResponse = bulkRequest.get();
        assertNoFailures(bulkResponse);

        // Test the root flattened field.
        SearchResponse response = client().prepareSearch("test")
            .addAggregation(cardinality("cardinality").precisionThreshold(precisionThreshold).field("flattened"))
            .get();

        assertNoFailures(response);
        Cardinality count = response.getAggregations().get("cardinality");
        assertCardinality(count, numDocs, precisionThreshold);

        // Test two keyed flattened fields.
        SearchResponse firstResponse = client().prepareSearch("test")
            .addAggregation(cardinality("cardinality").precisionThreshold(precisionThreshold).field("flattened.first"))
            .get();
        assertNoFailures(firstResponse);

        Cardinality firstCount = firstResponse.getAggregations().get("cardinality");
        assertCardinality(firstCount, numDocs, precisionThreshold);

        SearchResponse secondResponse = client().prepareSearch("test")
            .addAggregation(cardinality("cardinality").precisionThreshold(precisionThreshold).field("flattened.second"))
            .get();
        assertNoFailures(secondResponse);

        Cardinality secondCount = secondResponse.getAggregations().get("cardinality");
        assertCardinality(secondCount, (numDocs + 1) / 2, precisionThreshold);
>>>>>>> 7dbf44a5
    }

    private void assertCardinality(Cardinality count, long value, int precisionThreshold) {
        if (value <= precisionThreshold) {
            // linear counting should be picked, and should be accurate
            assertEquals(value, count.getValue());
        } else {
            // error is not bound, so let's just make sure it is > 0
            assertThat(count.getValue(), greaterThan(0L));
        }
    }

    public void testTermsAggregation() throws IOException {
        try (BulkRequestBuilder bulkRequest = client().prepareBulk("test").setRefreshPolicy(RefreshPolicy.IMMEDIATE)) {
            for (int i = 0; i < 5; i++) {
                bulkRequest.add(
                    client().prepareIndex()
                        .setSource(
                            XContentFactory.jsonBuilder()
                                .startObject()
                                .startObject("labels")
                                .field("priority", "urgent")
                                .field("release", "v1.2." + i)
                                .endObject()
                                .endObject()
                        )
                );
            }

            BulkResponse bulkResponse = bulkRequest.get();
            assertNoFailures(bulkResponse);

            // Aggregate on the root 'labels' field.
            TermsAggregationBuilder builder = createTermsAgg("labels");
            SearchResponse response = client().prepareSearch("test").addAggregation(builder).get();
            assertNoFailures(response);

            Terms terms = response.getAggregations().get("terms");
            assertThat(terms, notNullValue());
            assertThat(terms.getName(), equalTo("terms"));
            assertThat(terms.getBuckets().size(), equalTo(6));

            Terms.Bucket bucket1 = terms.getBuckets().get(0);
            assertEquals("urgent", bucket1.getKey());
            assertEquals(5, bucket1.getDocCount());

            Terms.Bucket bucket2 = terms.getBuckets().get(1);
            assertThat(bucket2.getKeyAsString(), startsWith("v1.2."));
            assertEquals(1, bucket2.getDocCount());

            // Aggregate on the 'priority' subfield.
            TermsAggregationBuilder priorityAgg = createTermsAgg("labels.priority");
            SearchResponse priorityResponse = client().prepareSearch("test").addAggregation(priorityAgg).get();
            assertNoFailures(priorityResponse);

            Terms priorityTerms = priorityResponse.getAggregations().get("terms");
            assertThat(priorityTerms, notNullValue());
            assertThat(priorityTerms.getName(), equalTo("terms"));
            assertThat(priorityTerms.getBuckets().size(), equalTo(1));

            Terms.Bucket priorityBucket = priorityTerms.getBuckets().get(0);
            assertEquals("urgent", priorityBucket.getKey());
            assertEquals(5, priorityBucket.getDocCount());

            // Aggregate on the 'release' subfield.
            TermsAggregationBuilder releaseAgg = createTermsAgg("labels.release");
            SearchResponse releaseResponse = client().prepareSearch("test").addAggregation(releaseAgg).get();
            assertNoFailures(releaseResponse);

            Terms releaseTerms = releaseResponse.getAggregations().get("terms");
            assertThat(releaseTerms, notNullValue());
            assertThat(releaseTerms.getName(), equalTo("terms"));
            assertThat(releaseTerms.getBuckets().size(), equalTo(5));

            for (Terms.Bucket bucket : releaseTerms.getBuckets()) {
                assertThat(bucket.getKeyAsString(), startsWith("v1.2."));
                assertEquals(1, bucket.getDocCount());
            }

            // Aggregate on the 'priority' subfield with a min_doc_count of 0.
            TermsAggregationBuilder minDocCountAgg = createTermsAgg("labels.priority").minDocCount(0);
            SearchResponse minDocCountResponse = client().prepareSearch("test").addAggregation(minDocCountAgg).get();
            assertNoFailures(minDocCountResponse);

            Terms minDocCountTerms = minDocCountResponse.getAggregations().get("terms");
            assertThat(minDocCountTerms, notNullValue());
            assertThat(minDocCountTerms.getName(), equalTo("terms"));
            assertThat(minDocCountTerms.getBuckets().size(), equalTo(1));
        }
    }

    private TermsAggregationBuilder createTermsAgg(String field) {
        TermsAggregatorFactory.ExecutionMode executionMode = randomFrom(TermsAggregatorFactory.ExecutionMode.values());
        Aggregator.SubAggCollectionMode collectionMode = randomFrom(Aggregator.SubAggCollectionMode.values());

        return terms("terms").field(field).collectMode(collectionMode).executionHint(executionMode.toString());
    }

    public void testLoadDocValuesFields() throws Exception {
        prepareIndex("test").setId("1")
            .setRefreshPolicy(RefreshPolicy.IMMEDIATE)
            .setSource(
                XContentFactory.jsonBuilder()
                    .startObject()
                    .startObject("flattened")
                    .field("key", "value")
                    .field("other_key", "other_value")
                    .endObject()
                    .endObject()
            )
            .get();

        SearchResponse response = client().prepareSearch("test").addDocValueField("flattened").addDocValueField("flattened.key").get();
        assertNoFailures(response);
        assertHitCount(response, 1);

        Map<String, DocumentField> fields = response.getHits().getAt(0).getFields();

        DocumentField field = fields.get("flattened");
        assertEquals("flattened", field.getName());
        assertEquals(Arrays.asList("other_value", "value"), field.getValues());

        DocumentField keyedField = fields.get("flattened.key");
        assertEquals("flattened.key", keyedField.getName());
        assertEquals("value", keyedField.getValue());
    }

    public void testFieldSort() throws Exception {
        prepareIndex("test").setId("1")
            .setRefreshPolicy(RefreshPolicy.IMMEDIATE)
            .setSource(
                XContentFactory.jsonBuilder()
                    .startObject()
                    .startObject("flattened")
                    .field("key", "A")
                    .field("other_key", "D")
                    .endObject()
                    .endObject()
            )
            .get();

        prepareIndex("test").setId("2")
            .setRefreshPolicy(RefreshPolicy.IMMEDIATE)
            .setSource(
                XContentFactory.jsonBuilder()
                    .startObject()
                    .startObject("flattened")
                    .field("key", "B")
                    .field("other_key", "C")
                    .endObject()
                    .endObject()
            )
            .get();

        prepareIndex("test").setId("3")
            .setRefreshPolicy(RefreshPolicy.IMMEDIATE)
            .setSource(XContentFactory.jsonBuilder().startObject().startObject("flattened").field("other_key", "E").endObject().endObject())
            .get();

        SearchResponse response = client().prepareSearch("test").addSort("flattened", SortOrder.DESC).get();
        assertNoFailures(response);
        assertHitCount(response, 3);
        assertOrderedSearchHits(response, "3", "1", "2");

        response = client().prepareSearch("test").addSort("flattened.key", SortOrder.DESC).get();
        assertNoFailures(response);
        assertHitCount(response, 3);
        assertOrderedSearchHits(response, "2", "1", "3");

        response = client().prepareSearch("test").addSort(new FieldSortBuilder("flattened.key").order(SortOrder.DESC).missing("Z")).get();
        assertNoFailures(response);
        assertHitCount(response, 3);
        assertOrderedSearchHits(response, "3", "2", "1");
    }

    public void testSourceFiltering() {
        Map<String, Object> headers = new HashMap<>();
        headers.put("content-type", "application/json");
        headers.put("origin", "https://www.elastic.co");
        Map<String, Object> source = Collections.singletonMap("headers", headers);

        prepareIndex("test").setId("1").setRefreshPolicy(RefreshPolicy.IMMEDIATE).setSource(source).get();

        SearchResponse response = client().prepareSearch("test").setFetchSource(true).get();
        assertThat(response.getHits().getAt(0).getSourceAsMap(), equalTo(source));

        // Check 'include' filtering.
        response = client().prepareSearch("test").setFetchSource("headers", null).get();
        assertThat(response.getHits().getAt(0).getSourceAsMap(), equalTo(source));

        response = client().prepareSearch("test").setFetchSource("headers.content-type", null).get();
        Map<String, Object> filteredSource = Collections.singletonMap(
            "headers",
            Collections.singletonMap("content-type", "application/json")
        );
        assertThat(response.getHits().getAt(0).getSourceAsMap(), equalTo(filteredSource));

        // Check 'exclude' filtering.
        response = client().prepareSearch("test").setFetchSource(null, "headers.content-type").get();
        filteredSource = Collections.singletonMap("headers", Collections.singletonMap("origin", "https://www.elastic.co"));
        assertThat(response.getHits().getAt(0).getSourceAsMap(), equalTo(filteredSource));
    }
}<|MERGE_RESOLUTION|>--- conflicted
+++ resolved
@@ -197,7 +197,7 @@
             }
 
             for (int i = 0; i < 10; i++) {
-                bulkRequest.add(client().prepareIndex("test").setSource("other_field", "1"));
+                bulkRequest.add(prepareIndex("test").setSource("other_field", "1"));
             }
 
             BulkResponse bulkResponse = bulkRequest.get();
@@ -229,42 +229,6 @@
             Cardinality secondCount = secondResponse.getAggregations().get("cardinality");
             assertCardinality(secondCount, (numDocs + 1) / 2, precisionThreshold);
         }
-<<<<<<< HEAD
-=======
-
-        for (int i = 0; i < 10; i++) {
-            bulkRequest.add(prepareIndex("test").setSource("other_field", "1"));
-        }
-
-        BulkResponse bulkResponse = bulkRequest.get();
-        assertNoFailures(bulkResponse);
-
-        // Test the root flattened field.
-        SearchResponse response = client().prepareSearch("test")
-            .addAggregation(cardinality("cardinality").precisionThreshold(precisionThreshold).field("flattened"))
-            .get();
-
-        assertNoFailures(response);
-        Cardinality count = response.getAggregations().get("cardinality");
-        assertCardinality(count, numDocs, precisionThreshold);
-
-        // Test two keyed flattened fields.
-        SearchResponse firstResponse = client().prepareSearch("test")
-            .addAggregation(cardinality("cardinality").precisionThreshold(precisionThreshold).field("flattened.first"))
-            .get();
-        assertNoFailures(firstResponse);
-
-        Cardinality firstCount = firstResponse.getAggregations().get("cardinality");
-        assertCardinality(firstCount, numDocs, precisionThreshold);
-
-        SearchResponse secondResponse = client().prepareSearch("test")
-            .addAggregation(cardinality("cardinality").precisionThreshold(precisionThreshold).field("flattened.second"))
-            .get();
-        assertNoFailures(secondResponse);
-
-        Cardinality secondCount = secondResponse.getAggregations().get("cardinality");
-        assertCardinality(secondCount, (numDocs + 1) / 2, precisionThreshold);
->>>>>>> 7dbf44a5
     }
 
     private void assertCardinality(Cardinality count, long value, int precisionThreshold) {
