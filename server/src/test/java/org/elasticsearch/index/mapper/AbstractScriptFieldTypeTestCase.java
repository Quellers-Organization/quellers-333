/*
 * Copyright Elasticsearch B.V. and/or licensed to Elasticsearch B.V. under one
 * or more contributor license agreements. Licensed under the Elastic License
 * 2.0 and the Server Side Public License, v 1; you may not use this file except
 * in compliance with, at your election, the Elastic License 2.0 or the Server
 * Side Public License, v 1.
 */

package org.elasticsearch.index.mapper;

import org.apache.lucene.index.IndexReader;
import org.apache.lucene.search.Query;
import org.elasticsearch.ElasticsearchException;
import org.elasticsearch.common.Strings;
import org.elasticsearch.common.bytes.BytesReference;
import org.elasticsearch.common.geo.ShapeRelation;
import org.elasticsearch.common.xcontent.XContentHelper;
import org.elasticsearch.index.fielddata.FieldDataContext;
import org.elasticsearch.index.fielddata.IndexFieldDataCache;
import org.elasticsearch.index.query.SearchExecutionContext;
import org.elasticsearch.indices.breaker.NoneCircuitBreakerService;
import org.elasticsearch.script.BooleanFieldScript;
import org.elasticsearch.script.DateFieldScript;
import org.elasticsearch.script.DoubleFieldScript;
import org.elasticsearch.script.GeoPointFieldScript;
import org.elasticsearch.script.IpFieldScript;
import org.elasticsearch.script.LongFieldScript;
import org.elasticsearch.script.Script;
import org.elasticsearch.script.ScriptContext;
import org.elasticsearch.script.StringFieldScript;
import org.elasticsearch.search.lookup.SearchLookup;
import org.elasticsearch.search.lookup.SourceLookup;
import org.elasticsearch.xcontent.ToXContent;
import org.elasticsearch.xcontent.XContentBuilder;
import org.elasticsearch.xcontent.XContentFactory;
import org.elasticsearch.xcontent.json.JsonXContent;

import java.io.IOException;
import java.util.Collections;
import java.util.Map;
import java.util.function.BiConsumer;

import static org.hamcrest.Matchers.containsString;
import static org.hamcrest.Matchers.equalTo;
import static org.mockito.ArgumentMatchers.any;
import static org.mockito.ArgumentMatchers.anyString;
import static org.mockito.Mockito.mock;
import static org.mockito.Mockito.when;

public abstract class AbstractScriptFieldTypeTestCase extends MapperServiceTestCase {

    private static final ToXContent.Params INCLUDE_DEFAULTS = new ToXContent.MapParams(Map.of("include_defaults", "true"));

    protected abstract MappedFieldType simpleMappedFieldType();

    protected abstract MappedFieldType loopFieldType();

    protected abstract String typeName();

    public final void testMinimalSerializesToItself() throws IOException {
        XContentBuilder orig = JsonXContent.contentBuilder().startObject();
        createMapperService(runtimeFieldMapping(this::minimalMapping)).documentMapper().mapping().toXContent(orig, ToXContent.EMPTY_PARAMS);
        orig.endObject();
        XContentBuilder parsedFromOrig = JsonXContent.contentBuilder().startObject();
        createMapperService(orig).documentMapper().mapping().toXContent(parsedFromOrig, ToXContent.EMPTY_PARAMS);
        parsedFromOrig.endObject();
        assertEquals(Strings.toString(orig), Strings.toString(parsedFromOrig));
    }

    public final void testMeta() throws IOException {
        XContentBuilder mapping = runtimeFieldMapping(b -> {
            minimalMapping(b);
            b.field("meta", Collections.singletonMap("foo", "bar"));
        });
        MapperService mapperService = createMapperService(mapping);
        assertEquals(
            XContentHelper.convertToMap(BytesReference.bytes(mapping), false, mapping.contentType()).v2(),
            XContentHelper.convertToMap(mapperService.documentMapper().mappingSource().uncompressed(), false, mapping.contentType()).v2()
        );

        mapping = runtimeFieldMapping(this::minimalMapping);
        merge(mapperService, mapping);
        assertEquals(
            XContentHelper.convertToMap(BytesReference.bytes(mapping), false, mapping.contentType()).v2(),
            XContentHelper.convertToMap(mapperService.documentMapper().mappingSource().uncompressed(), false, mapping.contentType()).v2()
        );

        mapping = runtimeFieldMapping(b -> {
            minimalMapping(b);
            b.field("meta", Collections.singletonMap("baz", "quux"));
        });
        merge(mapperService, mapping);
        assertEquals(
            XContentHelper.convertToMap(BytesReference.bytes(mapping), false, mapping.contentType()).v2(),
            XContentHelper.convertToMap(mapperService.documentMapper().mappingSource().uncompressed(), false, mapping.contentType()).v2()
        );
    }

    public final void testMinimalMappingToMaximal() throws IOException {
        XContentBuilder orig = JsonXContent.contentBuilder().startObject();
        createMapperService(runtimeFieldMapping(this::minimalMapping)).documentMapper().mapping().toXContent(orig, INCLUDE_DEFAULTS);
        orig.endObject();
        XContentBuilder parsedFromOrig = JsonXContent.contentBuilder().startObject();
        createMapperService(orig).documentMapper().mapping().toXContent(parsedFromOrig, INCLUDE_DEFAULTS);
        parsedFromOrig.endObject();
        assertEquals(Strings.toString(orig), Strings.toString(parsedFromOrig));
    }

    public void testCopyToIsNotSupported() throws IOException {
        XContentBuilder mapping = runtimeFieldMapping(b -> {
            minimalMapping(b);
            b.field("copy_to", "target");
        });
        MapperParsingException exception = expectThrows(MapperParsingException.class, () -> createMapperService(mapping));
        assertThat(exception.getMessage(), containsString("unknown parameter [copy_to] on runtime field"));
    }

    public void testMultiFieldsIsNotSupported() throws IOException {
        XContentBuilder mapping = runtimeFieldMapping(b -> {
            minimalMapping(b);
            b.startObject("fields").startObject("test").field("type", "keyword").endObject().endObject();
        });
        MapperParsingException exception = expectThrows(MapperParsingException.class, () -> createMapperService(mapping));
        assertThat(exception.getMessage(), containsString("unknown parameter [fields] on runtime field"));
    }

    public void testStoredScriptsAreNotSupported() throws Exception {
        XContentBuilder mapping = runtimeFieldMapping(b -> {
            b.field("type", typeName());
            b.startObject("script").field("id", "test").endObject();
        });
        MapperParsingException exception = expectThrows(MapperParsingException.class, () -> createMapperService(mapping));
        assertEquals("Failed to parse mapping: stored scripts are not supported for runtime field [field]", exception.getMessage());
    }

    public void testFieldCaps() throws Exception {
        MapperService scriptIndexMapping = createMapperService(runtimeFieldMapping(this::minimalMapping));
        MapperService concreteIndexMapping;
        {
            XContentBuilder mapping = XContentFactory.jsonBuilder()
                .startObject()
                .startObject("_doc")
                .startObject("properties")
                .startObject("field")
                .field("type", typeName())
                .endObject()
                .endObject()
                .endObject()
                .endObject();
            concreteIndexMapping = createMapperService(mapping);
        }
        MappedFieldType scriptFieldType = scriptIndexMapping.fieldType("field");
        MappedFieldType concreteIndexType = concreteIndexMapping.fieldType("field");
        assertEquals(concreteIndexType.familyTypeName(), scriptFieldType.familyTypeName());
        assertEquals(concreteIndexType.isSearchable(), scriptFieldType.isSearchable());
        assertEquals(concreteIndexType.isAggregatable(), scriptFieldType.isAggregatable());
    }

    @SuppressWarnings("unused")
    public abstract void testDocValues() throws IOException;

    @SuppressWarnings("unused")
    public abstract void testSort() throws IOException;

    @SuppressWarnings("unused")
    public abstract void testUsedInScript() throws IOException;

    @SuppressWarnings("unused")
    public abstract void testExistsQuery() throws IOException;

    @SuppressWarnings("unused")
    public abstract void testRangeQuery() throws IOException;

    protected abstract Query randomRangeQuery(MappedFieldType ft, SearchExecutionContext ctx);

    @SuppressWarnings("unused")
    public abstract void testTermQuery() throws IOException;

    protected abstract Query randomTermQuery(MappedFieldType ft, SearchExecutionContext ctx);

    @SuppressWarnings("unused")
    public abstract void testTermsQuery() throws IOException;

    protected abstract Query randomTermsQuery(MappedFieldType ft, SearchExecutionContext ctx);

    protected static SearchExecutionContext mockContext() {
        return mockContext(true);
    }

    protected static FieldDataContext mockFielddataContext() {
        return new FieldDataContext("test", mockContext()::lookup, mockContext()::sourcePath, MappedFieldType.FielddataOperation.SCRIPT);
    }

    protected static SearchExecutionContext mockContext(boolean allowExpensiveQueries) {
        return mockContext(allowExpensiveQueries, null);
    }

    protected boolean supportsTermQueries() {
        return true;
    }

    protected boolean supportsRangeQueries() {
        return true;
    }

    protected static SearchExecutionContext mockContext(boolean allowExpensiveQueries, MappedFieldType mappedFieldType) {
        return mockContext(allowExpensiveQueries, mappedFieldType, new SourceLookup(new SourceLookup.ReaderSourceProvider()));
    }

    protected static SearchExecutionContext mockContext(
        boolean allowExpensiveQueries,
        MappedFieldType mappedFieldType,
        SourceLookup sourceLookup
    ) {
        SearchExecutionContext context = mock(SearchExecutionContext.class);
        if (mappedFieldType != null) {
            when(context.getFieldType(anyString())).thenReturn(mappedFieldType);
        }
        when(context.allowExpensiveQueries()).thenReturn(allowExpensiveQueries);
        SearchLookup lookup = new SearchLookup(
            context::getFieldType,
<<<<<<< HEAD
            (mft, lookupSupplier) -> mft.fielddataBuilder(new FieldDataContext("test", lookupSupplier)).build(null, null),
            sourceLookup
=======
            (mft, lookupSupplier, fdo) -> mft.fielddataBuilder(new FieldDataContext("test", lookupSupplier, context::sourcePath, fdo))
                .build(null, null)
>>>>>>> 4ed027b1
        );
        when(context.lookup()).thenReturn(lookup);
        when(context.getForField(any(), any())).then(args -> {
            MappedFieldType ft = args.getArgument(0);
            MappedFieldType.FielddataOperation fdo = args.getArgument(1);
            return ft.fielddataBuilder(new FieldDataContext("test", context::lookup, context::sourcePath, fdo))
                .build(new IndexFieldDataCache.None(), new NoneCircuitBreakerService());
        });
        return context;
    }

    public void testExistsQueryIsExpensive() {
        checkExpensiveQuery(MappedFieldType::existsQuery);
    }

    public void testExistsQueryInLoop() {
        checkLoop(MappedFieldType::existsQuery);
    }

    public void testRangeQueryWithShapeRelationIsError() {
        Exception e = expectThrows(
            IllegalArgumentException.class,
            () -> simpleMappedFieldType().rangeQuery(1, 2, true, true, ShapeRelation.DISJOINT, null, null, null)
        );
        assertThat(e.getMessage(), equalTo("Runtime field [test] of type [" + typeName() + "] does not support DISJOINT ranges"));
    }

    public void testRangeQueryIsExpensive() {
        assumeTrue("Impl does not support range queries", supportsRangeQueries());
        checkExpensiveQuery(this::randomRangeQuery);
    }

    public void testRangeQueryInLoop() {
        assumeTrue("Impl does not support range queries", supportsRangeQueries());
        checkLoop(this::randomRangeQuery);
    }

    public void testTermQueryIsExpensive() {
        assumeTrue("Impl does not support term queries", supportsTermQueries());
        checkExpensiveQuery(this::randomTermQuery);
    }

    public void testTermQueryInLoop() {
        assumeTrue("Impl does not support term queries", supportsTermQueries());
        checkLoop(this::randomTermQuery);
    }

    public void testTermsQueryIsExpensive() {
        assumeTrue("Impl does not support term queries", supportsTermQueries());
        checkExpensiveQuery(this::randomTermsQuery);
    }

    public void testTermsQueryInLoop() {
        assumeTrue("Impl does not support term queries", supportsTermQueries());
        checkLoop(this::randomTermsQuery);
    }

    public void testPhraseQueryIsError() {
        assumeTrue("Impl does not support term queries", supportsTermQueries());
        assertQueryOnlyOnText("phrase", () -> simpleMappedFieldType().phraseQuery(null, 1, false, null));
    }

    public void testPhrasePrefixQueryIsError() {
        assumeTrue("Impl does not support term queries", supportsTermQueries());
        assertQueryOnlyOnText("phrase prefix", () -> simpleMappedFieldType().phrasePrefixQuery(null, 1, 1, null));
    }

    public void testMultiPhraseQueryIsError() {
        assumeTrue("Impl does not support term queries", supportsTermQueries());
        assertQueryOnlyOnText("phrase", () -> simpleMappedFieldType().multiPhraseQuery(null, 1, false, null));
    }

    public void testSpanPrefixQueryIsError() {
        assumeTrue("Impl does not support term queries", supportsTermQueries());
        assertQueryOnlyOnText("span prefix", () -> simpleMappedFieldType().spanPrefixQuery(null, null, null));
    }

    public final void testCacheable() throws IOException {
        XContentBuilder mapping = runtimeMapping(b -> {
            b.startObject("field")
                .field("type", typeName())
                .startObject("script")
                .field("source", "dummy_source")
                .field("lang", "test")
                .endObject()
                .endObject()
                .startObject("field_source")
                .field("type", typeName())
                .startObject("script")
                .field("source", "deterministic_source")
                .field("lang", "test")
                .endObject()
                .endObject();
        });

        MapperService mapperService = createMapperService(mapping);

        {
            SearchExecutionContext c = createSearchExecutionContext(mapperService);
            c.getFieldType("field").existsQuery(c);
            assertFalse(c.isCacheable());
        }

        {
            SearchExecutionContext c = createSearchExecutionContext(mapperService);
            c.getFieldType("field_source").existsQuery(c);
            assertTrue(c.isCacheable());
        }
    }

    private void assertQueryOnlyOnText(String queryName, ThrowingRunnable buildQuery) {
        Exception e = expectThrows(IllegalArgumentException.class, buildQuery);
        assertThat(
            e.getMessage(),
            equalTo(
                "Can only use "
                    + queryName
                    + " queries on text fields - not on [test] which is a runtime field of type ["
                    + typeName()
                    + "]"
            )
        );
    }

    protected final String readSource(IndexReader reader, int docId) throws IOException {
        return reader.document(docId).getBinaryValue("_source").utf8ToString();
    }

    protected final void checkExpensiveQuery(BiConsumer<MappedFieldType, SearchExecutionContext> queryBuilder) {
        Exception e = expectThrows(ElasticsearchException.class, () -> queryBuilder.accept(simpleMappedFieldType(), mockContext(false)));
        assertThat(
            e.getMessage(),
            equalTo("queries cannot be executed against runtime fields while [search.allow_expensive_queries] is set to [false].")
        );
    }

    protected final void checkLoop(BiConsumer<MappedFieldType, SearchExecutionContext> queryBuilder) {
        Exception e = expectThrows(IllegalArgumentException.class, () -> queryBuilder.accept(loopFieldType(), mockContext()));
        assertThat(e.getMessage(), equalTo("Cyclic dependency detected while resolving runtime fields: test -> test"));
    }

    protected final void minimalMapping(XContentBuilder b) throws IOException {
        b.field("type", typeName());
        b.startObject("script").field("source", "dummy_source").field("lang", "test").endObject();
    }

    @Override
    @SuppressWarnings("unchecked")
    protected <T> T compileScript(Script script, ScriptContext<T> context) {
        boolean deterministicSource = "deterministic_source".equals(script.getIdOrCode());
        if (context == BooleanFieldScript.CONTEXT) {
            return deterministicSource ? (T) BooleanFieldScript.PARSE_FROM_SOURCE : (T) BooleanFieldScriptTests.DUMMY;
        }
        if (context == DateFieldScript.CONTEXT) {
            return deterministicSource ? (T) DateFieldScript.PARSE_FROM_SOURCE : (T) DateFieldScriptTests.DUMMY;
        }
        if (context == DoubleFieldScript.CONTEXT) {
            return deterministicSource ? (T) DoubleFieldScript.PARSE_FROM_SOURCE : (T) DoubleFieldScriptTests.DUMMY;
        }
        if (context == IpFieldScript.CONTEXT) {
            return deterministicSource ? (T) IpFieldScript.PARSE_FROM_SOURCE : (T) IpFieldScriptTests.DUMMY;
        }
        if (context == LongFieldScript.CONTEXT) {
            return deterministicSource ? (T) LongFieldScript.PARSE_FROM_SOURCE : (T) LongFieldScriptTests.DUMMY;
        }
        if (context == StringFieldScript.CONTEXT) {
            return deterministicSource ? (T) StringFieldScript.PARSE_FROM_SOURCE : (T) StringFieldScriptTests.DUMMY;
        }
        if (context == GeoPointFieldScript.CONTEXT) {
            return deterministicSource ? (T) GeoPointFieldScript.PARSE_FROM_SOURCE : (T) GeoPointFieldScriptTests.DUMMY;
        }
        throw new IllegalArgumentException("Unsupported context: " + context);
    }
}<|MERGE_RESOLUTION|>--- conflicted
+++ resolved
@@ -219,13 +219,9 @@
         when(context.allowExpensiveQueries()).thenReturn(allowExpensiveQueries);
         SearchLookup lookup = new SearchLookup(
             context::getFieldType,
-<<<<<<< HEAD
-            (mft, lookupSupplier) -> mft.fielddataBuilder(new FieldDataContext("test", lookupSupplier)).build(null, null),
+            (mft, lookupSupplier, fdo) -> mft.fielddataBuilder(new FieldDataContext("test", lookupSupplier, context::sourcePath, fdo))
+                .build(null, null),
             sourceLookup
-=======
-            (mft, lookupSupplier, fdo) -> mft.fielddataBuilder(new FieldDataContext("test", lookupSupplier, context::sourcePath, fdo))
-                .build(null, null)
->>>>>>> 4ed027b1
         );
         when(context.lookup()).thenReturn(lookup);
         when(context.getForField(any(), any())).then(args -> {
