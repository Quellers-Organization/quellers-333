--- conflicted
+++ resolved
@@ -127,11 +127,7 @@
             "_doc",
             new CompressedXContent(BytesReference.bytes(topMapping(b -> b.field("dynamic", "strict"))))
         );
-<<<<<<< HEAD
-        Mapping merged = mapper.mapping().merge(mergeWith, reason, mapperService.getIndexSettings().getMappingTotalFieldsLimit());
-=======
         Mapping merged = mapper.mapping().merge(mergeWith, reason, Long.MAX_VALUE);
->>>>>>> 30b8af24
         assertEquals(Dynamic.STRICT, merged.getRoot().dynamic());
     }
 
@@ -544,8 +540,6 @@
         );
         assertThat(mapperBuilder.build(MapperBuilderContext.root(false, false)).mapperSize(), equalTo(5));
     }
-<<<<<<< HEAD
-=======
 
     public void testWithoutMappers() throws IOException {
         ObjectMapper shallowObject = createObjectMapperWithAllParametersSet(b -> {});
@@ -576,5 +570,4 @@
         }));
         return (ObjectMapper) mapper.mapping().getRoot().getMapper("object");
     }
->>>>>>> 30b8af24
 }