/*
 * Copyright Elasticsearch B.V. and/or licensed to Elasticsearch B.V. under one
 * or more contributor license agreements. Licensed under the Elastic License
 * 2.0 and the Server Side Public License, v 1; you may not use this file except
 * in compliance with, at your election, the Elastic License 2.0 or the Server
 * Side Public License, v 1.
 */

package org.elasticsearch.index.mapper;

import org.elasticsearch.common.Strings;
import org.elasticsearch.common.bytes.BytesArray;
import org.elasticsearch.common.bytes.BytesReference;
import org.elasticsearch.common.compress.CompressedXContent;
import org.elasticsearch.index.mapper.MapperService.MergeReason;
import org.elasticsearch.index.mapper.ObjectMapper.Dynamic;
import org.elasticsearch.xcontent.XContentFactory;
import org.elasticsearch.xcontent.XContentType;

import java.io.IOException;

import static org.hamcrest.Matchers.containsString;

public class ObjectMapperTests extends MapperServiceTestCase {

    public void testDifferentInnerObjectTokenFailure() throws Exception {
        DocumentMapper defaultMapper = createDocumentMapper(mapping(b -> {}));
<<<<<<< HEAD
        IllegalArgumentException e = expectThrows(IllegalArgumentException.class,
            () -> defaultMapper.parse(new SourceToParse("test", "1", new BytesArray(" {\n" +
            "      \"object\": {\n" +
            "        \"array\":[\n" +
            "        {\n" +
            "          \"object\": { \"value\": \"value\" }\n" +
            "        },\n" +
            "        {\n" +
            "          \"object\":\"value\"\n" +
            "        }\n" +
            "        ]\n" +
            "      },\n" +
            "      \"value\":\"value\"\n" +
            "    }"),
                XContentType.JSON)));
        assertThat(e.getMessage(), containsString("can't merge a non object mapping [object.array.object] with an object mapping"));
=======
        IllegalArgumentException e = expectThrows(
            IllegalArgumentException.class,
            () -> defaultMapper.parse(
                new SourceToParse(
                    "1",
                    new BytesArray(
                        " {\n"
                            + "      \"object\": {\n"
                            + "        \"array\":[\n"
                            + "        {\n"
                            + "          \"object\": { \"value\": \"value\" }\n"
                            + "        },\n"
                            + "        {\n"
                            + "          \"object\":\"value\"\n"
                            + "        }\n"
                            + "        ]\n"
                            + "      },\n"
                            + "      \"value\":\"value\"\n"
                            + "    }"
                    ),
                    XContentType.JSON
                )
            )
        );
        assertTrue(e.getMessage(), e.getMessage().contains("cannot be changed from type"));
>>>>>>> d7117f22
    }

    public void testEmptyArrayProperties() throws Exception {
        createMapperService(topMapping(b -> b.startArray("properties").endArray()));
    }

    public void testEmptyFieldsArrayMultiFields() throws Exception {
        createMapperService(mapping(b -> {
            b.startObject("name");
            b.field("type", "text");
            b.startArray("fields").endArray();
            b.endObject();
        }));
    }

    public void testFieldsArrayMultiFieldsShouldThrowException() {
        Exception e = expectThrows(MapperParsingException.class, () -> createMapperService(mapping(b -> {
            b.startObject("name");
            {
                b.field("type", "text");
                b.startArray("fields");
                {
                    b.startObject().field("test", "string").endObject();
                    b.startObject().field("test2", "string").endObject();
                }
                b.endArray();
            }
            b.endObject();
        })));

        assertThat(e.getMessage(), containsString("expected map for property [fields]"));
        assertThat(e.getMessage(), containsString("but got a class java.util.ArrayList"));
    }

    public void testEmptyFieldsArray() throws Exception {
        createMapperService(mapping(b -> b.startArray("fields").endArray()));
    }

    public void testFieldsWithFilledArrayShouldThrowException() {
        Exception e = expectThrows(MapperParsingException.class, () -> createMapperService(mapping(b -> {
            b.startArray("fields");
            {
                b.startObject().field("test", "string").endObject();
                b.startObject().field("test2", "string").endObject();
            }
            b.endArray();
        })));
        assertThat(e.getMessage(), containsString("Expected map for property [fields]"));
    }

    public void testFieldPropertiesArray() throws Exception {
        // TODO this isn't actually testing an array?
        createMapperService(mapping(b -> {
            b.startObject("name");
            {
                b.field("type", "text");
                b.startObject("fields");
                {
                    b.startObject("raw").field("type", "keyword").endObject();
                }
                b.endObject();
            }
            b.endObject();
        }));
    }

    public void testMerge() throws IOException {
        MergeReason reason = randomFrom(MergeReason.values());
        MapperService mapperService = createMapperService(fieldMapping(b -> b.field("type", "keyword")));
        DocumentMapper mapper = mapperService.documentMapper();
        assertNull(mapper.mapping().getRoot().dynamic());
        Mapping mergeWith = mapperService.parseMapping(
            "_doc",
            new CompressedXContent(BytesReference.bytes(topMapping(b -> b.field("dynamic", "strict"))))
        );
        Mapping merged = mapper.mapping().merge(mergeWith, reason);
        assertEquals(Dynamic.STRICT, merged.getRoot().dynamic());
    }

    public void testMergeEnabledForIndexTemplates() throws IOException {
        MapperService mapperService = createMapperService(mapping(b -> {}));
        merge(mapperService, MergeReason.INDEX_TEMPLATE, mapping(b -> {
            b.startObject("object");
            {
                b.field("type", "object");
                b.field("enabled", false);
            }
            b.endObject();
        }));

        DocumentMapper mapper = mapperService.documentMapper();
        assertNull(mapper.mapping().getRoot().dynamic());

        // If we don't explicitly set 'enabled', then the mapping should not change.
        String update = Strings.toString(
            XContentFactory.jsonBuilder()
                .startObject()
                .startObject("properties")
                .startObject("object")
                .field("type", "object")
                .field("dynamic", false)
                .endObject()
                .endObject()
                .endObject()
        );
        mapper = mapperService.merge("type", new CompressedXContent(update), MergeReason.INDEX_TEMPLATE);

        ObjectMapper objectMapper = mapper.mappers().objectMappers().get("object");
        assertNotNull(objectMapper);
        assertFalse(objectMapper.isEnabled());

        // Setting 'enabled' to true is allowed, and updates the mapping.
        update = Strings.toString(
            XContentFactory.jsonBuilder()
                .startObject()
                .startObject("properties")
                .startObject("object")
                .field("type", "object")
                .field("enabled", true)
                .endObject()
                .endObject()
                .endObject()
        );
        mapper = mapperService.merge("type", new CompressedXContent(update), MergeReason.INDEX_TEMPLATE);

        objectMapper = mapper.mappers().objectMappers().get("object");
        assertNotNull(objectMapper);
        assertTrue(objectMapper.isEnabled());
    }

    public void testFieldReplacementForIndexTemplates() throws IOException {
        MapperService mapperService = createMapperService(mapping(b -> {}));
        String mapping = Strings.toString(
            XContentFactory.jsonBuilder()
                .startObject()
                .startObject("properties")
                .startObject("object")
                .startObject("properties")
                .startObject("field1")
                .field("type", "keyword")
                .endObject()
                .startObject("field2")
                .field("type", "text")
                .endObject()
                .endObject()
                .endObject()
                .endObject()
                .endObject()
        );
        mapperService.merge(MapperService.SINGLE_MAPPING_NAME, new CompressedXContent(mapping), MergeReason.INDEX_TEMPLATE);

        String update = Strings.toString(
            XContentFactory.jsonBuilder()
                .startObject()
                .startObject("properties")
                .startObject("object")
                .startObject("properties")
                .startObject("field2")
                .field("type", "integer")
                .endObject()
                .startObject("field3")
                .field("type", "text")
                .endObject()
                .endObject()
                .endObject()
                .endObject()
                .endObject()
        );
        DocumentMapper mapper = mapperService.merge(
            MapperService.SINGLE_MAPPING_NAME,
            new CompressedXContent(update),
            MergeReason.INDEX_TEMPLATE
        );

        String expected = Strings.toString(
            XContentFactory.jsonBuilder()
                .startObject()
                .startObject(MapperService.SINGLE_MAPPING_NAME)
                .startObject("properties")
                .startObject("object")
                .startObject("properties")
                .startObject("field1")
                .field("type", "keyword")
                .endObject()
                .startObject("field2")
                .field("type", "integer")
                .endObject()
                .startObject("field3")
                .field("type", "text")
                .endObject()
                .endObject()
                .endObject()
                .endObject()
                .endObject()
                .endObject()
        );

        assertEquals(expected, mapper.mappingSource().toString());
    }

    public void testDisallowFieldReplacementForIndexTemplates() throws IOException {
        MapperService mapperService = createMapperService(mapping(b -> {}));
        String mapping = Strings.toString(
            XContentFactory.jsonBuilder()
                .startObject()
                .startObject("properties")
                .startObject("object")
                .startObject("properties")
                .startObject("field1")
                .field("type", "object")
                .endObject()
                .startObject("field2")
                .field("type", "text")
                .endObject()
                .endObject()
                .endObject()
                .endObject()
                .endObject()
        );
        mapperService.merge(MapperService.SINGLE_MAPPING_NAME, new CompressedXContent(mapping), MergeReason.INDEX_TEMPLATE);

        String firstUpdate = Strings.toString(
            XContentFactory.jsonBuilder()
                .startObject()
                .startObject("properties")
                .startObject("object")
                .startObject("properties")
                .startObject("field2")
                .field("type", "nested")
                .endObject()
                .endObject()
                .endObject()
                .endObject()
                .endObject()
        );
        IllegalArgumentException e = expectThrows(
            IllegalArgumentException.class,
            () -> mapperService.merge(MapperService.SINGLE_MAPPING_NAME, new CompressedXContent(firstUpdate), MergeReason.INDEX_TEMPLATE)
        );
        assertThat(e.getMessage(), containsString("can't merge a non object mapping [object.field2] with an object mapping"));

        String secondUpdate = Strings.toString(
            XContentFactory.jsonBuilder()
                .startObject()
                .startObject("properties")
                .startObject("object")
                .startObject("properties")
                .startObject("field1")
                .field("type", "text")
                .endObject()
                .endObject()
                .endObject()
                .endObject()
                .endObject()
        );
        e = expectThrows(
            IllegalArgumentException.class,
            () -> mapperService.merge(MapperService.SINGLE_MAPPING_NAME, new CompressedXContent(secondUpdate), MergeReason.INDEX_TEMPLATE)
        );
        assertThat(e.getMessage(), containsString("can't merge a non object mapping [object.field1] with an object mapping"));
    }

    public void testEmptyName() throws Exception {
        String mapping = Strings.toString(
            XContentFactory.jsonBuilder()
                .startObject()
                .startObject("")
                .startObject("properties")
                .startObject("name")
                .field("type", "text")
                .endObject()
                .endObject()
                .endObject()
                .endObject()
        );

        // Empty name not allowed in index created after 5.0
        Exception e = expectThrows(MapperParsingException.class, () -> createMapperService(mapping));
        assertThat(e.getMessage(), containsString("name cannot be empty string"));
    }
}<|MERGE_RESOLUTION|>--- conflicted
+++ resolved
@@ -25,9 +25,8 @@
 
     public void testDifferentInnerObjectTokenFailure() throws Exception {
         DocumentMapper defaultMapper = createDocumentMapper(mapping(b -> {}));
-<<<<<<< HEAD
         IllegalArgumentException e = expectThrows(IllegalArgumentException.class,
-            () -> defaultMapper.parse(new SourceToParse("test", "1", new BytesArray(" {\n" +
+            () -> defaultMapper.parse(new SourceToParse("1", new BytesArray(" {\n" +
             "      \"object\": {\n" +
             "        \"array\":[\n" +
             "        {\n" +
@@ -42,33 +41,6 @@
             "    }"),
                 XContentType.JSON)));
         assertThat(e.getMessage(), containsString("can't merge a non object mapping [object.array.object] with an object mapping"));
-=======
-        IllegalArgumentException e = expectThrows(
-            IllegalArgumentException.class,
-            () -> defaultMapper.parse(
-                new SourceToParse(
-                    "1",
-                    new BytesArray(
-                        " {\n"
-                            + "      \"object\": {\n"
-                            + "        \"array\":[\n"
-                            + "        {\n"
-                            + "          \"object\": { \"value\": \"value\" }\n"
-                            + "        },\n"
-                            + "        {\n"
-                            + "          \"object\":\"value\"\n"
-                            + "        }\n"
-                            + "        ]\n"
-                            + "      },\n"
-                            + "      \"value\":\"value\"\n"
-                            + "    }"
-                    ),
-                    XContentType.JSON
-                )
-            )
-        );
-        assertTrue(e.getMessage(), e.getMessage().contains("cannot be changed from type"));
->>>>>>> d7117f22
     }
 
     public void testEmptyArrayProperties() throws Exception {
