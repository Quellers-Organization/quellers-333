/*
 * Licensed to Elasticsearch under one or more contributor
 * license agreements. See the NOTICE file distributed with
 * this work for additional information regarding copyright
 * ownership. Elasticsearch licenses this file to you under
 * the Apache License, Version 2.0 (the "License"); you may
 * not use this file except in compliance with the License.
 * You may obtain a copy of the License at
 *
 *    http://www.apache.org/licenses/LICENSE-2.0
 *
 * Unless required by applicable law or agreed to in writing,
 * software distributed under the License is distributed on an
 * "AS IS" BASIS, WITHOUT WARRANTIES OR CONDITIONS OF ANY
 * KIND, either express or implied.  See the License for the
 * specific language governing permissions and limitations
 * under the License.
 */

package org.elasticsearch.index.mapper;

import org.apache.lucene.index.IndexOptions;
import org.apache.lucene.index.IndexableField;
<<<<<<< HEAD
import org.elasticsearch.Version;
=======
>>>>>>> 0c7f6570
import org.elasticsearch.common.Strings;
import org.elasticsearch.common.bytes.BytesArray;
import org.elasticsearch.common.bytes.BytesReference;
import org.elasticsearch.common.compress.CompressedXContent;
import org.elasticsearch.common.settings.Settings;
import org.elasticsearch.common.xcontent.XContentFactory;
import org.elasticsearch.common.xcontent.XContentType;
import org.elasticsearch.index.mapper.MapperService.MergeReason;
import org.elasticsearch.test.ESSingleNodeTestCase;

import java.io.IOException;

public class IdFieldMapperTests extends ESSingleNodeTestCase {

    public void testIncludeInObjectNotAllowed() throws Exception {
        String mapping = Strings.toString(XContentFactory.jsonBuilder().startObject().startObject("type").endObject().endObject());
<<<<<<< HEAD
        DocumentMapper docMapper = createIndex("test").mapperService().documentMapperParser().parse("type", new CompressedXContent(mapping));
=======
        DocumentMapper docMapper = createIndex("test").mapperService().documentMapperParser()
            .parse("type", new CompressedXContent(mapping));
>>>>>>> 0c7f6570

        try {
            docMapper.parse(SourceToParse.source("test", "type", "1", BytesReference.bytes(XContentFactory.jsonBuilder()
                .startObject().field("_id", "1").endObject()), XContentType.JSON));
            fail("Expected failure to parse metadata field");
        } catch (MapperParsingException e) {
            assertTrue(e.getMessage(), e.getMessage().contains("Field [_id] is a metadata field and cannot be added inside a document"));
        }
    }

    public void testDefaultsSingleType() throws IOException {
        Settings indexSettings = Settings.EMPTY;
        MapperService mapperService = createIndex("test", indexSettings).mapperService();
        DocumentMapper mapper = mapperService.merge("type", new CompressedXContent("{\"type\":{}}"),
            MergeReason.MAPPING_UPDATE, false);
        ParsedDocument document = mapper.parse(SourceToParse.source("index", "type", "id",
            new BytesArray("{}"), XContentType.JSON));
        IndexableField[] fields = document.rootDoc().getFields(IdFieldMapper.NAME);
        assertEquals(1, fields.length);
        assertEquals(IndexOptions.DOCS, fields[0].fieldType().indexOptions());
        assertTrue(fields[0].fieldType().stored());
        assertEquals(Uid.encodeId("id"), fields[0].binaryValue());
    }

}<|MERGE_RESOLUTION|>--- conflicted
+++ resolved
@@ -21,10 +21,6 @@
 
 import org.apache.lucene.index.IndexOptions;
 import org.apache.lucene.index.IndexableField;
-<<<<<<< HEAD
-import org.elasticsearch.Version;
-=======
->>>>>>> 0c7f6570
 import org.elasticsearch.common.Strings;
 import org.elasticsearch.common.bytes.BytesArray;
 import org.elasticsearch.common.bytes.BytesReference;
@@ -41,12 +37,8 @@
 
     public void testIncludeInObjectNotAllowed() throws Exception {
         String mapping = Strings.toString(XContentFactory.jsonBuilder().startObject().startObject("type").endObject().endObject());
-<<<<<<< HEAD
-        DocumentMapper docMapper = createIndex("test").mapperService().documentMapperParser().parse("type", new CompressedXContent(mapping));
-=======
         DocumentMapper docMapper = createIndex("test").mapperService().documentMapperParser()
             .parse("type", new CompressedXContent(mapping));
->>>>>>> 0c7f6570
 
         try {
             docMapper.parse(SourceToParse.source("test", "type", "1", BytesReference.bytes(XContentFactory.jsonBuilder()
