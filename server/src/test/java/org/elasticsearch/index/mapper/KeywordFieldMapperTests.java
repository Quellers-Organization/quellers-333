--- conflicted
+++ resolved
@@ -623,7 +623,6 @@
         assertThat(e.getCause().getMessage(), containsString("UTF8 encoding is longer than the max length"));
     }
 
-<<<<<<< HEAD
     @Override
     protected SyntheticSourceExample syntheticSourceExample() throws IOException {
         return new SyntheticSourceExampleHelper().example();
@@ -689,12 +688,12 @@
     @Override
     protected final Optional<StringFieldScript.Factory> nonEmptyFieldScript() {
         return Optional.of((fieldName, params, searchLookup) -> ctx -> new StringFieldScript(fieldName, params, searchLookup, ctx) {
-            @Override
-            public void execute() {
+            @Override public void execute() {
                 emit("foo");
             }
         });
-=======
+    }
+
     public void testLegacyField() throws Exception {
         // check that unknown normalizers are treated leniently on old indices
         MapperService service = createMapperService(Version.fromString("5.0.0"), Settings.EMPTY, () -> false, mapping(b -> {
@@ -715,6 +714,5 @@
         }));
         assertThat(service.fieldType("mykeyw"), instanceOf(KeywordFieldMapper.KeywordFieldType.class));
         assertNotEquals(Lucene.KEYWORD_ANALYZER, ((KeywordFieldMapper.KeywordFieldType) service.fieldType("mykeyw")).normalizer());
->>>>>>> dfda0868
     }
 }