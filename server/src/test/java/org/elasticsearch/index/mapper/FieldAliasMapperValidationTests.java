--- conflicted
+++ resolved
@@ -162,27 +162,13 @@
     }
 
     private static ObjectMapper createObjectMapper(String name) {
-<<<<<<< HEAD
-        return new ObjectMapper(name, name,
-            new Explicit<>(true, false),
-            false,
-            ObjectMapper.Dynamic.FALSE, emptyMap());
-=======
         return new ObjectMapper(name, name, new Explicit<>(true, false), ObjectMapper.Dynamic.FALSE, emptyMap());
->>>>>>> d7117f22
     }
 
     private static NestedObjectMapper createNestedObjectMapper(String name) {
         return new NestedObjectMapper.Builder(name, Version.CURRENT).build(MapperBuilderContext.ROOT);
     }
 
-<<<<<<< HEAD
-    private static MappingLookup createMappingLookup(List<FieldMapper> fieldMappers,
-                                                     List<ObjectMapper> objectMappers,
-                                                     List<FieldAliasMapper> fieldAliasMappers,
-                                                     List<RuntimeField> runtimeFields) {
-        RootObjectMapper.Builder builder = new RootObjectMapper.Builder("_doc", false);
-=======
     private static MappingLookup createMappingLookup(
         List<FieldMapper> fieldMappers,
         List<ObjectMapper> objectMappers,
@@ -190,7 +176,6 @@
         List<RuntimeField> runtimeFields
     ) {
         RootObjectMapper.Builder builder = new RootObjectMapper.Builder("_doc");
->>>>>>> d7117f22
         Map<String, RuntimeField> runtimeFieldTypes = runtimeFields.stream().collect(Collectors.toMap(RuntimeField::name, r -> r));
         builder.setRuntime(runtimeFieldTypes);
         Mapping mapping = new Mapping(builder.build(MapperBuilderContext.ROOT), new MetadataFieldMapper[0], Collections.emptyMap());
