--- conflicted
+++ resolved
@@ -340,16 +340,9 @@
         }));
 
         assertNotNull(doc.dynamicMappingsUpdate());
-<<<<<<< HEAD
-        merge(mapperService, dynamicMapping(doc.dynamicMappingsUpdate()));
-        assertThat(
-            Strings.toString(mapperService.documentMapper().mapping()),
-            containsString("{\"foo\":{\"properties\":{\"bar\":{\"properties\":{\"baz\":{\"type\":\"text\"")
-        );
-=======
+        merge(mapperService, dynamicMapping(doc.dynamicMappingsUpdate()));
         assertThat(Strings.toString(doc.dynamicMappingsUpdate()), containsString("""
             {"foo":{"properties":{"bar":{"properties":{"baz":{"type":"text\""""));
->>>>>>> 1cc69f86
     }
 
     public void testDynamicRuntimeFieldWithinObject() throws Exception {
