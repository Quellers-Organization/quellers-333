--- conflicted
+++ resolved
@@ -612,12 +612,7 @@
         for (int i = 0; i < nameParts.length - 1; ++i) {
             path.add(nameParts[i]);
         }
-<<<<<<< HEAD
-        Mapper.Builder builder = new ObjectMapper.Builder(nameParts[nameParts.length - 1]).enabled(true);
-        return (ObjectMapper)builder.build(context.path());
-=======
-        return new ObjectMapper.Builder(nameParts[nameParts.length - 1], Version.CURRENT).enabled(true).build(path);
->>>>>>> 01872e8e
+        return new ObjectMapper.Builder(nameParts[nameParts.length - 1]).enabled(true).build(path);
     }
 
     public void testEmptyMappingUpdate() throws Exception {
