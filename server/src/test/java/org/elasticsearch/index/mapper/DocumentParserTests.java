--- conflicted
+++ resolved
@@ -1200,19 +1200,11 @@
         }));
         String field = randomFrom("foo", "foo.bar", "foo.bar.baz");
         ParsedDocument doc = mapper.parse(source("1", b -> b.field(field, "true"), null, Map.of(field, "booleans")));
-<<<<<<< HEAD
-        IndexableField[] fields = doc.rootDoc().getFields(field);
-        assertThat(fields, arrayWithSize(1));
-        assertThat(fields[0].fieldType(), sameInstance(BooleanFieldMapper.Defaults.FIELD_TYPE));
-        DocumentParsingException error = expectThrows(
-            DocumentParsingException.class,
-=======
         List<IndexableField> fields = doc.rootDoc().getFields(field);
         assertThat(fields, hasSize(1));
         assertThat(fields.get(0).fieldType(), sameInstance(StringField.TYPE_NOT_STORED));
-        MapperParsingException error = expectThrows(
-            MapperParsingException.class,
->>>>>>> d5e93a8c
+        DocumentParsingException error = expectThrows(
+            DocumentParsingException.class,
             () -> mapper.parse(source("1", b -> b.field(field, "hello"), null, Map.of(field, "foo_bar")))
         );
         assertThat(
