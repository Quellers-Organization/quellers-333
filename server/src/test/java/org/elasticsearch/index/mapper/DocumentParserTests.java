/*
 * Licensed to Elasticsearch under one or more contributor
 * license agreements. See the NOTICE file distributed with
 * this work for additional information regarding copyright
 * ownership. Elasticsearch licenses this file to you under
 * the Apache License, Version 2.0 (the "License"); you may
 * not use this file except in compliance with the License.
 * You may obtain a copy of the License at
 *
 *    http://www.apache.org/licenses/LICENSE-2.0
 *
 * Unless required by applicable law or agreed to in writing,
 * software distributed under the License is distributed on an
 * "AS IS" BASIS, WITHOUT WARRANTIES OR CONDITIONS OF ANY
 * KIND, either express or implied.  See the License for the
 * specific language governing permissions and limitations
 * under the License.
 */

package org.elasticsearch.index.mapper;

import org.elasticsearch.ExceptionsHelper;
import org.elasticsearch.Version;
import org.elasticsearch.cluster.metadata.IndexMetaData;
import org.elasticsearch.common.Strings;
import org.elasticsearch.common.bytes.BytesArray;
import org.elasticsearch.common.bytes.BytesReference;
import org.elasticsearch.common.compress.CompressedXContent;
import org.elasticsearch.common.settings.Settings;
import org.elasticsearch.common.xcontent.XContentFactory;
import org.elasticsearch.common.xcontent.XContentType;
import org.elasticsearch.index.IndexService;
import org.elasticsearch.index.IndexSettings;
import org.elasticsearch.index.mapper.ParseContext.Document;
import org.elasticsearch.test.ESSingleNodeTestCase;

import java.io.IOException;
import java.nio.charset.StandardCharsets;
import java.util.ArrayList;
import java.util.Collections;
import java.util.List;

import static org.elasticsearch.common.xcontent.XContentFactory.jsonBuilder;
import static org.elasticsearch.test.StreamsUtils.copyToBytesFromClasspath;
import static org.elasticsearch.test.StreamsUtils.copyToStringFromClasspath;
import static org.hamcrest.Matchers.containsString;
import static org.hamcrest.Matchers.equalTo;
import static org.hamcrest.Matchers.instanceOf;
import static org.hamcrest.Matchers.not;

// TODO: make this a real unit test
public class DocumentParserTests extends ESSingleNodeTestCase {

    public void testFieldDisabled() throws Exception {
        DocumentMapperParser mapperParser = createIndex("test").mapperService().documentMapperParser();
        String mapping = Strings.toString(XContentFactory.jsonBuilder().startObject().startObject("type").startObject("properties")
            .startObject("foo").field("enabled", false).endObject()
            .startObject("bar").field("type", "integer").endObject()
            .endObject().endObject().endObject());
        DocumentMapper mapper = mapperParser.parse("type", new CompressedXContent(mapping));

        BytesReference bytes = BytesReference.bytes(XContentFactory.jsonBuilder()
            .startObject()
            .field("foo", "1234")
            .field("bar", 10)
            .endObject());
        ParsedDocument doc = mapper.parse(SourceToParse.source("test", "type", "1", bytes, XContentType.JSON));
        assertNull(doc.rootDoc().getField("foo"));
        assertNotNull(doc.rootDoc().getField("bar"));
        assertNotNull(doc.rootDoc().getField(IdFieldMapper.NAME));
    }

    public void testDotsWithExistingMapper() throws Exception {
        DocumentMapperParser mapperParser = createIndex("test").mapperService().documentMapperParser();
        String mapping = Strings.toString(XContentFactory.jsonBuilder().startObject().startObject("type").startObject("properties")
            .startObject("foo").startObject("properties")
            .startObject("bar").startObject("properties")
            .startObject("baz").field("type", "integer")
            .endObject().endObject().endObject().endObject().endObject().endObject().endObject().endObject());
        DocumentMapper mapper = mapperParser.parse("type", new CompressedXContent(mapping));

        BytesReference bytes = BytesReference.bytes(XContentFactory.jsonBuilder()
            .startObject()
            .field("foo.bar.baz", 123)
            .startObject("foo")
            .field("bar.baz", 456)
            .endObject()
            .startObject("foo.bar")
            .field("baz", 789)
            .endObject()
            .endObject());
        ParsedDocument doc = mapper.parse(SourceToParse.source("test", "type", "1", bytes, XContentType.JSON));
        assertNull(doc.dynamicMappingsUpdate()); // no update!
        String[] values = doc.rootDoc().getValues("foo.bar.baz");
        assertEquals(3, values.length);
        assertEquals("123", values[0]);
        assertEquals("456", values[1]);
        assertEquals("789", values[2]);
    }

    public void testDotsWithExistingNestedMapper() throws Exception {
        DocumentMapperParser mapperParser = createIndex("test").mapperService().documentMapperParser();
        String mapping = Strings.toString(XContentFactory.jsonBuilder().startObject().startObject("type").startObject("properties")
            .startObject("foo").field("type", "nested").startObject("properties")
            .startObject("bar").field("type", "integer")
            .endObject().endObject().endObject().endObject().endObject().endObject());
        DocumentMapper mapper = mapperParser.parse("type", new CompressedXContent(mapping));

        BytesReference bytes = BytesReference.bytes(XContentFactory.jsonBuilder()
            .startObject()
            .field("foo.bar", 123)
            .endObject());
        MapperParsingException e = expectThrows(MapperParsingException.class,
                () -> mapper.parse(SourceToParse.source("test", "type", "1", bytes, XContentType.JSON)));
        assertEquals(
                "Cannot add a value for field [foo.bar] since one of the intermediate objects is mapped as a nested object: [foo]",
                e.getMessage());
    }

    public void testUnexpectedFieldMappingType() throws Exception {
        DocumentMapperParser mapperParser = createIndex("test").mapperService().documentMapperParser();
        String mapping = Strings.toString(XContentFactory.jsonBuilder().startObject().startObject("type").startObject("properties")
                .startObject("foo").field("type", "long").endObject()
                .startObject("bar").field("type", "boolean").endObject()
                .startObject("geo").field("type", "geo_shape").endObject()
                .endObject().endObject().endObject());
        DocumentMapper mapper = mapperParser.parse("type", new CompressedXContent(mapping));
        {
            BytesReference bytes = BytesReference.bytes(XContentFactory.jsonBuilder().startObject().field("foo", true)
                .endObject());
            MapperException exception = expectThrows(MapperException.class,
                    () -> mapper.parse(SourceToParse.source("test", "type", "1", bytes, XContentType.JSON)));
            assertThat(exception.getMessage(), containsString("failed to parse field [foo] of type [long]"));
        }
        {
            BytesReference bytes = BytesReference.bytes(XContentFactory.jsonBuilder().startObject().field("bar", "bar")
                .endObject());
            MapperException exception = expectThrows(MapperException.class,
                    () -> mapper.parse(SourceToParse.source("test", "type", "2", bytes, XContentType.JSON)));
            assertThat(exception.getMessage(), containsString("failed to parse field [bar] of type [boolean]"));
        }
        {
            BytesReference bytes = BytesReference.bytes(XContentFactory.jsonBuilder().startObject().field("geo", 123)
                .endObject());
            MapperException exception = expectThrows(MapperException.class,
                    () -> mapper.parse(SourceToParse.source("test", "type", "2", bytes, XContentType.JSON)));
            assertThat(exception.getMessage(), containsString("failed to parse field [geo] of type [geo_shape]"));
        }

    }

    public void testDotsWithDynamicNestedMapper() throws Exception {
        DocumentMapperParser mapperParser = createIndex("test").mapperService().documentMapperParser();
        String mapping = Strings.toString(XContentFactory.jsonBuilder().startObject().startObject("type")
                .startArray("dynamic_templates")
                    .startObject()
                        .startObject("objects_as_nested")
                            .field("match_mapping_type", "object")
                            .startObject("mapping")
                                .field("type", "nested")
                            .endObject()
                        .endObject()
                    .endObject()
                .endArray().endObject().endObject());
        DocumentMapper mapper = mapperParser.parse("type", new CompressedXContent(mapping));

        BytesReference bytes = BytesReference.bytes(XContentFactory.jsonBuilder()
            .startObject()
            .field("foo.bar",42)
            .endObject());
        MapperParsingException e = expectThrows(MapperParsingException.class,
                () -> mapper.parse(SourceToParse.source("test", "type", "1", bytes, XContentType.JSON)));
        assertEquals(
                "It is forbidden to create dynamic nested objects ([foo]) through `copy_to` or dots in field names",
                e.getMessage());
    }

<<<<<<< HEAD
    public void testNestedHaveIdAndTypeFields() throws Exception {
        DocumentMapperParser mapperParser1 = createIndex("index1", Settings.builder()
            .put("index.version.created", Version.V_5_6_0) // allows for multiple types
            .build()
        ).mapperService().documentMapperParser();
        DocumentMapperParser mapperParser2 = createIndex("index2").mapperService().documentMapperParser();

        XContentBuilder mapping = XContentFactory.jsonBuilder().startObject().startObject("type").startObject("properties");
        {
            mapping.startObject("foo");
            mapping.field("type", "nested");
            {
                mapping.startObject("properties");
                {

                    mapping.startObject("bar");
                    mapping.field("type", "keyword");
                    mapping.endObject();
                }
                mapping.endObject();
            }
            mapping.endObject();
        }
        {
            mapping.startObject("baz");
            mapping.field("type", "keyword");
            mapping.endObject();
        }
        mapping.endObject().endObject().endObject();
        DocumentMapper mapper1 = mapperParser1.parse("type", new CompressedXContent(Strings.toString(mapping)));
        DocumentMapper mapper2 = mapperParser2.parse("type", new CompressedXContent(Strings.toString(mapping)));

        XContentBuilder doc = XContentFactory.jsonBuilder().startObject();
        {
            doc.startArray("foo");
            {
                doc.startObject();
                doc.field("bar", "value1");
                doc.endObject();
            }
            doc.endArray();
            doc.field("baz", "value2");
        }
        doc.endObject();

        // Verify in the case where multiple types are allowed that the _uid field is added to nested documents:
        ParsedDocument result = mapper1.parse(SourceToParse.source("index1", "type", "1", BytesReference.bytes(doc), XContentType.JSON));
        assertEquals(2, result.docs().size());
        // Nested document:
        assertNull(result.docs().get(0).getField(IdFieldMapper.NAME));
        assertNotNull(result.docs().get(0).getField(UidFieldMapper.NAME));
        assertEquals("type#1", result.docs().get(0).getField(UidFieldMapper.NAME).stringValue());
        assertEquals(UidFieldMapper.Defaults.NESTED_FIELD_TYPE, result.docs().get(0).getField(UidFieldMapper.NAME).fieldType());
        assertNotNull(result.docs().get(0).getField(TypeFieldMapper.NAME));
        assertEquals("__foo", result.docs().get(0).getField(TypeFieldMapper.NAME).stringValue());
        assertEquals("value1", result.docs().get(0).getField("foo.bar").binaryValue().utf8ToString());
        // Root document:
        assertNull(result.docs().get(1).getField(IdFieldMapper.NAME));
        assertNotNull(result.docs().get(1).getField(UidFieldMapper.NAME));
        assertEquals("type#1", result.docs().get(1).getField(UidFieldMapper.NAME).stringValue());
        assertEquals(UidFieldMapper.Defaults.FIELD_TYPE, result.docs().get(1).getField(UidFieldMapper.NAME).fieldType());
        assertNotNull(result.docs().get(1).getField(TypeFieldMapper.NAME));
        assertEquals("type", result.docs().get(1).getField(TypeFieldMapper.NAME).stringValue());
        assertEquals("value2", result.docs().get(1).getField("baz").binaryValue().utf8ToString());

        // Verify in the case where only a single type is allowed that the _id field is added to nested documents:
        result = mapper2.parse(SourceToParse.source("index2", "type", "1", BytesReference.bytes(doc), XContentType.JSON));
        assertEquals(2, result.docs().size());
        // Nested document:
        assertNull(result.docs().get(0).getField(UidFieldMapper.NAME));
        assertNotNull(result.docs().get(0).getField(IdFieldMapper.NAME));
        assertEquals(Uid.encodeId("1"), result.docs().get(0).getField(IdFieldMapper.NAME).binaryValue());
        assertEquals(IdFieldMapper.Defaults.NESTED_FIELD_TYPE, result.docs().get(0).getField(IdFieldMapper.NAME).fieldType());
        assertNotNull(result.docs().get(0).getField(TypeFieldMapper.NAME));
        assertEquals("__foo", result.docs().get(0).getField(TypeFieldMapper.NAME).stringValue());
        assertEquals("value1", result.docs().get(0).getField("foo.bar").binaryValue().utf8ToString());
        // Root document:
        assertNull(result.docs().get(1).getField(UidFieldMapper.NAME));
        assertNotNull(result.docs().get(1).getField(IdFieldMapper.NAME));
        assertEquals(Uid.encodeId("1"), result.docs().get(1).getField(IdFieldMapper.NAME).binaryValue());
        assertEquals(IdFieldMapper.Defaults.FIELD_TYPE, result.docs().get(1).getField(IdFieldMapper.NAME).fieldType());
        assertNull(result.docs().get(1).getField(TypeFieldMapper.NAME));
        assertEquals("value2", result.docs().get(1).getField("baz").binaryValue().utf8ToString());
    }

=======
>>>>>>> 0c7f6570
    public void testPropagateDynamicWithExistingMapper() throws Exception {
        DocumentMapperParser mapperParser = createIndex("test").mapperService().documentMapperParser();
        String mapping = Strings.toString(XContentFactory.jsonBuilder().startObject().startObject("type")
            .field("dynamic", false)
            .startObject("properties")
                .startObject("foo")
                    .field("type", "object")
                    .field("dynamic", true)
                    .startObject("properties")
            .endObject().endObject().endObject().endObject().endObject());
        DocumentMapper mapper = mapperParser.parse("type", new CompressedXContent(mapping));
        BytesReference bytes = BytesReference.bytes(XContentFactory.jsonBuilder()
            .startObject().startObject("foo")
            .field("bar", "something")
            .endObject().endObject());
        ParsedDocument doc = mapper.parse(SourceToParse.source("test", "type", "1", bytes, XContentType.JSON));
        assertNotNull(doc.dynamicMappingsUpdate());
        assertNotNull(doc.rootDoc().getField("foo.bar"));
    }

    public void testPropagateDynamicWithDynamicMapper() throws Exception {
        DocumentMapperParser mapperParser = createIndex("test").mapperService().documentMapperParser();
        String mapping = Strings.toString(XContentFactory.jsonBuilder().startObject().startObject("type")
            .field("dynamic", false)
            .startObject("properties")
            .startObject("foo")
            .field("type", "object")
            .field("dynamic", true)
            .startObject("properties")
            .endObject().endObject().endObject().endObject().endObject());
        DocumentMapper mapper = mapperParser.parse("type", new CompressedXContent(mapping));
        BytesReference bytes = BytesReference.bytes(XContentFactory.jsonBuilder()
            .startObject().startObject("foo").startObject("bar")
                .field("baz", "something")
            .endObject().endObject().endObject());
        ParsedDocument doc = mapper.parse(SourceToParse.source("test", "type", "1", bytes, XContentType.JSON));
        assertNotNull(doc.dynamicMappingsUpdate());
        assertNotNull(doc.rootDoc().getField("foo.bar.baz"));
    }

    public void testDynamicRootFallback() throws Exception {
        DocumentMapperParser mapperParser = createIndex("test").mapperService().documentMapperParser();
        String mapping = Strings.toString(XContentFactory.jsonBuilder().startObject().startObject("type")
            .field("dynamic", false)
            .startObject("properties")
            .startObject("foo")
            .field("type", "object")
            .startObject("properties")
            .endObject().endObject().endObject().endObject().endObject());
        DocumentMapper mapper = mapperParser.parse("type", new CompressedXContent(mapping));
        BytesReference bytes = BytesReference.bytes(XContentFactory.jsonBuilder()
            .startObject().startObject("foo")
            .field("bar", "something")
            .endObject().endObject());
        ParsedDocument doc = mapper.parse(SourceToParse.source("test", "type", "1", bytes, XContentType.JSON));
        assertNull(doc.dynamicMappingsUpdate());
        assertNull(doc.rootDoc().getField("foo.bar"));
    }

    DocumentMapper createDummyMapping(MapperService mapperService) throws Exception {
        String mapping = Strings.toString(jsonBuilder().startObject().startObject("type").startObject("properties")
            .startObject("y").field("type", "object").endObject()
            .startObject("x").startObject("properties")
            .startObject("subx").field("type", "object").startObject("properties")
            .startObject("subsubx").field("type", "object")
            .endObject().endObject().endObject().endObject().endObject().endObject().endObject().endObject());

        DocumentMapper defaultMapper = mapperService.documentMapperParser().parse("type", new CompressedXContent(mapping));
        return defaultMapper;
    }

    // creates an object mapper, which is about 100x harder than it should be....
    ObjectMapper createObjectMapper(MapperService mapperService, String name) throws Exception {
        IndexMetaData build = IndexMetaData.builder("")
            .settings(Settings.builder().put(IndexMetaData.SETTING_VERSION_CREATED, Version.CURRENT))
            .numberOfShards(1).numberOfReplicas(0).build();
        IndexSettings settings = new IndexSettings(build, Settings.EMPTY);
        ParseContext context = new ParseContext.InternalParseContext(settings,
            mapperService.documentMapperParser(), mapperService.documentMapper("type"), null, null);
        String[] nameParts = name.split("\\.");
        for (int i = 0; i < nameParts.length - 1; ++i) {
            context.path().add(nameParts[i]);
        }
        Mapper.Builder builder = new ObjectMapper.Builder(nameParts[nameParts.length - 1]).enabled(true);
        Mapper.BuilderContext builderContext = new Mapper.BuilderContext(context.indexSettings().getSettings(), context.path());
        return (ObjectMapper)builder.build(builderContext);
    }

    public void testEmptyMappingUpdate() throws Exception {
        DocumentMapper docMapper = createDummyMapping(createIndex("test").mapperService());
        assertNull(DocumentParser.createDynamicUpdate(docMapper.mapping(), docMapper, Collections.emptyList()));
    }

    public void testSingleMappingUpdate() throws Exception {
        DocumentMapper docMapper = createDummyMapping(createIndex("test").mapperService());
        List<Mapper> updates = Collections.singletonList(new MockFieldMapper("foo"));
        Mapping mapping = DocumentParser.createDynamicUpdate(docMapper.mapping(), docMapper, updates);
        assertNotNull(mapping.root().getMapper("foo"));
    }

    public void testSubfieldMappingUpdate() throws Exception {
        DocumentMapper docMapper = createDummyMapping(createIndex("test").mapperService());
        List<Mapper> updates = Collections.singletonList(new MockFieldMapper("x.foo"));
        Mapping mapping = DocumentParser.createDynamicUpdate(docMapper.mapping(), docMapper, updates);
        Mapper xMapper = mapping.root().getMapper("x");
        assertNotNull(xMapper);
        assertTrue(xMapper instanceof ObjectMapper);
        assertNotNull(((ObjectMapper)xMapper).getMapper("foo"));
        assertNull(((ObjectMapper)xMapper).getMapper("subx"));
    }

    public void testMultipleSubfieldMappingUpdate() throws Exception {
        DocumentMapper docMapper = createDummyMapping(createIndex("test").mapperService());
        List<Mapper> updates = new ArrayList<>();
        updates.add(new MockFieldMapper("x.foo"));
        updates.add(new MockFieldMapper("x.bar"));
        Mapping mapping = DocumentParser.createDynamicUpdate(docMapper.mapping(), docMapper, updates);
        Mapper xMapper = mapping.root().getMapper("x");
        assertNotNull(xMapper);
        assertTrue(xMapper instanceof ObjectMapper);
        assertNotNull(((ObjectMapper)xMapper).getMapper("foo"));
        assertNotNull(((ObjectMapper)xMapper).getMapper("bar"));
        assertNull(((ObjectMapper)xMapper).getMapper("subx"));
    }

    public void testDeepSubfieldMappingUpdate() throws Exception {
        DocumentMapper docMapper = createDummyMapping(createIndex("test").mapperService());
        List<Mapper> updates = Collections.singletonList(new MockFieldMapper("x.subx.foo"));
        Mapping mapping = DocumentParser.createDynamicUpdate(docMapper.mapping(), docMapper, updates);
        Mapper xMapper = mapping.root().getMapper("x");
        assertNotNull(xMapper);
        assertTrue(xMapper instanceof ObjectMapper);
        Mapper subxMapper = ((ObjectMapper)xMapper).getMapper("subx");
        assertTrue(subxMapper instanceof ObjectMapper);
        assertNotNull(((ObjectMapper)subxMapper).getMapper("foo"));
        assertNull(((ObjectMapper)subxMapper).getMapper("subsubx"));
    }

    public void testDeepSubfieldAfterSubfieldMappingUpdate() throws Exception {
        DocumentMapper docMapper = createDummyMapping(createIndex("test").mapperService());
        List<Mapper> updates = new ArrayList<>();
        updates.add(new MockFieldMapper("x.a"));
        updates.add(new MockFieldMapper("x.subx.b"));
        Mapping mapping = DocumentParser.createDynamicUpdate(docMapper.mapping(), docMapper, updates);
        Mapper xMapper = mapping.root().getMapper("x");
        assertNotNull(xMapper);
        assertTrue(xMapper instanceof ObjectMapper);
        assertNotNull(((ObjectMapper)xMapper).getMapper("a"));
        Mapper subxMapper = ((ObjectMapper)xMapper).getMapper("subx");
        assertTrue(subxMapper instanceof ObjectMapper);
        assertNotNull(((ObjectMapper)subxMapper).getMapper("b"));
    }

    public void testObjectMappingUpdate() throws Exception {
        MapperService mapperService = createIndex("test").mapperService();
        DocumentMapper docMapper = createDummyMapping(mapperService);
        List<Mapper> updates = new ArrayList<>();
        updates.add(createObjectMapper(mapperService, "foo"));
        updates.add(createObjectMapper(mapperService, "foo.bar"));
        updates.add(new MockFieldMapper("foo.bar.baz"));
        updates.add(new MockFieldMapper("foo.field"));
        Mapping mapping = DocumentParser.createDynamicUpdate(docMapper.mapping(), docMapper, updates);
        Mapper fooMapper = mapping.root().getMapper("foo");
        assertNotNull(fooMapper);
        assertTrue(fooMapper instanceof ObjectMapper);
        assertNotNull(((ObjectMapper)fooMapper).getMapper("field"));
        Mapper barMapper = ((ObjectMapper)fooMapper).getMapper("bar");
        assertTrue(barMapper instanceof ObjectMapper);
        assertNotNull(((ObjectMapper)barMapper).getMapper("baz"));
    }

    public void testDynamicGeoPointArrayWithTemplate() throws Exception {
        DocumentMapperParser mapperParser = createIndex("test").mapperService().documentMapperParser();
        String mapping = Strings.toString(XContentFactory.jsonBuilder().startObject().startObject("type")
            .startArray("dynamic_templates").startObject().startObject("georule")
                .field("match", "foo*")
                .startObject("mapping").field("type", "geo_point").field("doc_values", false).endObject()
            .endObject().endObject().endArray().endObject().endObject());
        DocumentMapper mapper = mapperParser.parse("type", new CompressedXContent(mapping));

        BytesReference bytes = BytesReference.bytes(XContentFactory.jsonBuilder()
            .startObject().startArray("foo")
                .startArray().value(0).value(0).endArray()
                .startArray().value(1).value(1).endArray()
            .endArray().endObject());
        ParsedDocument doc = mapper.parse(SourceToParse.source("test", "type", "1", bytes, XContentType.JSON));
        assertEquals(2, doc.rootDoc().getFields("foo").length);
    }

    public void testDynamicLongArrayWithTemplate() throws Exception {
        DocumentMapperParser mapperParser = createIndex("test").mapperService().documentMapperParser();
        String mapping = Strings.toString(XContentFactory.jsonBuilder().startObject().startObject("type")
            .startArray("dynamic_templates").startObject().startObject("georule")
                .field("match", "foo*")
                .startObject("mapping").field("type", "long").endObject()
            .endObject().endObject().endArray().endObject().endObject());
        DocumentMapper mapper = mapperParser.parse("type", new CompressedXContent(mapping));

        BytesReference bytes = BytesReference.bytes(XContentFactory.jsonBuilder()
            .startObject().startArray("foo")
                .value(0)
                .value(1)
            .endArray().endObject());
        ParsedDocument doc = mapper.parse(SourceToParse.source("test", "type", "1", bytes, XContentType.JSON));
        assertEquals(4, doc.rootDoc().getFields("foo").length);
    }

    public void testDynamicLongArray() throws Exception {
        DocumentMapperParser mapperParser = createIndex("test").mapperService().documentMapperParser();
        String mapping = Strings.toString(XContentFactory.jsonBuilder().startObject().startObject("type")
            .endObject().endObject());
        DocumentMapper mapper = mapperParser.parse("type", new CompressedXContent(mapping));

        BytesReference bytes = BytesReference.bytes(XContentFactory.jsonBuilder()
            .startObject().startArray("foo")
                .value(0)
                .value(1)
            .endArray().endObject());
        ParsedDocument doc = mapper.parse(SourceToParse.source("test", "type", "1", bytes, XContentType.JSON));
        assertEquals(4, doc.rootDoc().getFields("foo").length);
    }

    public void testDynamicFalseLongArray() throws Exception {
        DocumentMapperParser mapperParser = createIndex("test").mapperService().documentMapperParser();
<<<<<<< HEAD
        String mapping = Strings.toString(XContentFactory.jsonBuilder().startObject().startObject("type").field("dynamic", "false")
=======
        String mapping = Strings.toString(XContentFactory.jsonBuilder().startObject().startObject("type")
            .field("dynamic", "false")
>>>>>>> 0c7f6570
            .endObject().endObject());
        DocumentMapper mapper = mapperParser.parse("type", new CompressedXContent(mapping));

        BytesReference bytes = BytesReference.bytes(XContentFactory.jsonBuilder()
            .startObject().startArray("foo")
                .value(0)
                .value(1)
            .endArray().endObject());
        ParsedDocument doc = mapper.parse(SourceToParse.source("test", "type", "1", bytes, XContentType.JSON));
        assertEquals(0, doc.rootDoc().getFields("foo").length);
    }

    public void testDynamicStrictLongArray() throws Exception {
        DocumentMapperParser mapperParser = createIndex("test").mapperService().documentMapperParser();
<<<<<<< HEAD
        String mapping = Strings.toString(XContentFactory.jsonBuilder().startObject().startObject("type").field("dynamic", "strict")
=======
        String mapping = Strings.toString(XContentFactory.jsonBuilder().startObject().startObject("type")
            .field("dynamic", "strict")
>>>>>>> 0c7f6570
            .endObject().endObject());
        DocumentMapper mapper = mapperParser.parse("type", new CompressedXContent(mapping));

        BytesReference bytes = BytesReference.bytes(XContentFactory.jsonBuilder()
            .startObject().startArray("foo")
                .value(0)
                .value(1)
            .endArray().endObject());
        StrictDynamicMappingException exception = expectThrows(StrictDynamicMappingException.class,
                () -> mapper.parse(SourceToParse.source("test", "type", "1", bytes, XContentType.JSON)));
        assertEquals("mapping set to strict, dynamic introduction of [foo] within [type] is not allowed", exception.getMessage());
    }

    public void testMappedGeoPointArray() throws Exception {
        DocumentMapperParser mapperParser = createIndex("test").mapperService().documentMapperParser();
        String mapping = Strings.toString(XContentFactory.jsonBuilder().startObject().startObject("type")
<<<<<<< HEAD
                .startObject("properties").startObject("foo").field("type", "geo_point").field("doc_values", false)
=======
                .startObject("properties").startObject("foo").field("type", "geo_point")
            .field("doc_values", false)
>>>>>>> 0c7f6570
                .endObject().endObject().endObject().endObject());
        DocumentMapper mapper = mapperParser.parse("type", new CompressedXContent(mapping));

        BytesReference bytes = BytesReference.bytes(XContentFactory.jsonBuilder()
            .startObject().startArray("foo")
                .startArray().value(0).value(0).endArray()
                .startArray().value(1).value(1).endArray()
            .endArray().endObject());
        ParsedDocument doc = mapper.parse(SourceToParse.source("test", "type", "1", bytes, XContentType.JSON));
        assertEquals(2, doc.rootDoc().getFields("foo").length);
    }

    public void testMappedLongArray() throws Exception {
        DocumentMapperParser mapperParser = createIndex("test").mapperService().documentMapperParser();
        String mapping = Strings.toString(XContentFactory.jsonBuilder().startObject().startObject("type")
                .startObject("properties").startObject("foo").field("type", "long")
                .endObject().endObject().endObject().endObject());
        DocumentMapper mapper = mapperParser.parse("type", new CompressedXContent(mapping));

        BytesReference bytes = BytesReference.bytes(XContentFactory.jsonBuilder()
            .startObject().startArray("foo")
                .value(0)
                .value(1)
            .endArray().endObject());
        ParsedDocument doc = mapper.parse(SourceToParse.source("test", "type", "1", bytes, XContentType.JSON));
        assertEquals(4, doc.rootDoc().getFields("foo").length);
    }

    public void testDynamicObjectWithTemplate() throws Exception {
        DocumentMapperParser mapperParser = createIndex("test").mapperService().documentMapperParser();
        String mapping = Strings.toString(XContentFactory.jsonBuilder().startObject().startObject("type")
            .startArray("dynamic_templates").startObject().startObject("georule")
                .field("match", "foo*")
                .startObject("mapping").field("type", "object")
                .startObject("properties").startObject("bar").field("type", "keyword").endObject().endObject().endObject()
            .endObject().endObject().endArray().endObject().endObject());
        DocumentMapper mapper = mapperParser.parse("type", new CompressedXContent(mapping));

        BytesReference bytes = BytesReference.bytes(XContentFactory.jsonBuilder()
                .startObject().startObject("foo")
                    .field("bar", "baz")
                .endObject().endObject());
        ParsedDocument doc = mapper.parse(SourceToParse.source("test", "type", "1", bytes, XContentType.JSON));
        assertEquals(2, doc.rootDoc().getFields("foo.bar").length);
    }

    public void testDynamicFalseObject() throws Exception {
        DocumentMapperParser mapperParser = createIndex("test").mapperService().documentMapperParser();
<<<<<<< HEAD
        String mapping = Strings.toString(XContentFactory.jsonBuilder().startObject().startObject("type").field("dynamic", "false")
=======
        String mapping = Strings.toString(XContentFactory.jsonBuilder().startObject().startObject("type")
            .field("dynamic", "false")
>>>>>>> 0c7f6570
            .endObject().endObject());
        DocumentMapper mapper = mapperParser.parse("type", new CompressedXContent(mapping));

        BytesReference bytes = BytesReference.bytes(XContentFactory.jsonBuilder()
            .startObject().startObject("foo")
                .field("bar", "baz")
            .endObject().endObject());
        ParsedDocument doc = mapper.parse(SourceToParse.source("test", "type", "1", bytes, XContentType.JSON));
        assertEquals(0, doc.rootDoc().getFields("foo.bar").length);
    }

    public void testDynamicStrictObject() throws Exception {
        DocumentMapperParser mapperParser = createIndex("test").mapperService().documentMapperParser();
<<<<<<< HEAD
        String mapping = Strings.toString(XContentFactory.jsonBuilder().startObject().startObject("type").field("dynamic", "strict")
=======
        String mapping = Strings.toString(XContentFactory.jsonBuilder().startObject().startObject("type")
            .field("dynamic", "strict")
>>>>>>> 0c7f6570
            .endObject().endObject());
        DocumentMapper mapper = mapperParser.parse("type", new CompressedXContent(mapping));

        BytesReference bytes = BytesReference.bytes(XContentFactory.jsonBuilder()
                .startObject().startObject("foo")
                    .field("bar", "baz")
                .endObject().endObject());
        StrictDynamicMappingException exception = expectThrows(StrictDynamicMappingException.class,
                () -> mapper.parse(SourceToParse.source("test", "type", "1", bytes, XContentType.JSON)));
        assertEquals("mapping set to strict, dynamic introduction of [foo] within [type] is not allowed", exception.getMessage());
    }

    public void testDynamicFalseValue() throws Exception {
        DocumentMapperParser mapperParser = createIndex("test").mapperService().documentMapperParser();
<<<<<<< HEAD
        String mapping = Strings.toString(XContentFactory.jsonBuilder().startObject().startObject("type").field("dynamic", "false")
=======
        String mapping = Strings.toString(XContentFactory.jsonBuilder().startObject().startObject("type")
            .field("dynamic", "false")
>>>>>>> 0c7f6570
            .endObject().endObject());
        DocumentMapper mapper = mapperParser.parse("type", new CompressedXContent(mapping));

        BytesReference bytes = BytesReference.bytes(XContentFactory.jsonBuilder()
            .startObject()
                .field("bar", "baz")
            .endObject());
        ParsedDocument doc = mapper.parse(SourceToParse.source("test", "type", "1", bytes, XContentType.JSON));
        assertEquals(0, doc.rootDoc().getFields("bar").length);
    }

    public void testDynamicStrictValue() throws Exception {
        DocumentMapperParser mapperParser = createIndex("test").mapperService().documentMapperParser();
<<<<<<< HEAD
        String mapping = Strings.toString(XContentFactory.jsonBuilder().startObject().startObject("type").field("dynamic", "strict")
=======
        String mapping = Strings.toString(XContentFactory.jsonBuilder().startObject().startObject("type")
            .field("dynamic", "strict")
>>>>>>> 0c7f6570
            .endObject().endObject());
        DocumentMapper mapper = mapperParser.parse("type", new CompressedXContent(mapping));

        BytesReference bytes = BytesReference.bytes(XContentFactory.jsonBuilder()
                .startObject()
                    .field("bar", "baz")
                .endObject());
        StrictDynamicMappingException exception = expectThrows(StrictDynamicMappingException.class,
                () -> mapper.parse(SourceToParse.source("test", "type", "1", bytes, XContentType.JSON)));
        assertEquals("mapping set to strict, dynamic introduction of [bar] within [type] is not allowed", exception.getMessage());
    }

    public void testDynamicFalseNull() throws Exception {
        DocumentMapperParser mapperParser = createIndex("test").mapperService().documentMapperParser();
<<<<<<< HEAD
        String mapping = Strings.toString(XContentFactory.jsonBuilder().startObject().startObject("type").field("dynamic", "false")
=======
        String mapping = Strings.toString(XContentFactory.jsonBuilder().startObject().startObject("type")
            .field("dynamic", "false")
>>>>>>> 0c7f6570
            .endObject().endObject());
        DocumentMapper mapper = mapperParser.parse("type", new CompressedXContent(mapping));

        BytesReference bytes = BytesReference.bytes(XContentFactory.jsonBuilder()
            .startObject()
                .field("bar", (String) null)
            .endObject());
        ParsedDocument doc = mapper.parse(SourceToParse.source("test", "type", "1", bytes, XContentType.JSON));
        assertEquals(0, doc.rootDoc().getFields("bar").length);
    }

    public void testDynamicStrictNull() throws Exception {
        DocumentMapperParser mapperParser = createIndex("test").mapperService().documentMapperParser();
<<<<<<< HEAD
        String mapping = Strings.toString(XContentFactory.jsonBuilder().startObject().startObject("type").field("dynamic", "strict")
=======
        String mapping = Strings.toString(XContentFactory.jsonBuilder().startObject().startObject("type")
            .field("dynamic", "strict")
>>>>>>> 0c7f6570
            .endObject().endObject());
        DocumentMapper mapper = mapperParser.parse("type", new CompressedXContent(mapping));

        BytesReference bytes = BytesReference.bytes(XContentFactory.jsonBuilder()
                .startObject()
                .field("bar", (String) null)
                .endObject());
        StrictDynamicMappingException exception = expectThrows(StrictDynamicMappingException.class,
                () -> mapper.parse(SourceToParse.source("test", "type", "1", bytes, XContentType.JSON)));
        assertEquals("mapping set to strict, dynamic introduction of [bar] within [type] is not allowed", exception.getMessage());
    }

    public void testMappedNullValue() throws Exception {
        DocumentMapperParser mapperParser = createIndex("test").mapperService().documentMapperParser();
        String mapping = Strings.toString(XContentFactory.jsonBuilder().startObject().startObject("type")
                .startObject("properties").startObject("foo").field("type", "long")
                .endObject().endObject().endObject().endObject());
        DocumentMapper mapper = mapperParser.parse("type", new CompressedXContent(mapping));

        BytesReference bytes = BytesReference.bytes(XContentFactory.jsonBuilder()
            .startObject().field("foo", (Long) null)
            .endObject());
        ParsedDocument doc = mapper.parse(SourceToParse.source("test", "type", "1", bytes, XContentType.JSON));
        assertEquals(0, doc.rootDoc().getFields("foo").length);
    }

    public void testDynamicDottedFieldNameLongArray() throws Exception {
        DocumentMapperParser mapperParser = createIndex("test").mapperService().documentMapperParser();
        String mapping = Strings.toString(XContentFactory.jsonBuilder().startObject().startObject("type")
            .endObject().endObject());
        DocumentMapper mapper = mapperParser.parse("type", new CompressedXContent(mapping));

        BytesReference bytes = BytesReference.bytes(XContentFactory.jsonBuilder()
            .startObject().startArray("foo.bar.baz")
                .value(0)
                .value(1)
            .endArray().endObject());
        ParsedDocument doc = mapper.parse(SourceToParse.source("test", "type", "1", bytes, XContentType.JSON));
        assertEquals(4, doc.rootDoc().getFields("foo.bar.baz").length);
        Mapper fooMapper = doc.dynamicMappingsUpdate().root().getMapper("foo");
        assertNotNull(fooMapper);
        assertThat(fooMapper, instanceOf(ObjectMapper.class));
        Mapper barMapper = ((ObjectMapper) fooMapper).getMapper("bar");
        assertNotNull(barMapper);
        assertThat(barMapper, instanceOf(ObjectMapper.class));
        Mapper bazMapper = ((ObjectMapper) barMapper).getMapper("baz");
        assertNotNull(bazMapper);
        assertThat(bazMapper, instanceOf(NumberFieldMapper.class));
    }

    public void testDynamicDottedFieldNameLongArrayWithParentTemplate() throws Exception {
        DocumentMapperParser mapperParser = createIndex("test").mapperService().documentMapperParser();
        String mapping = Strings.toString(XContentFactory.jsonBuilder().startObject().startObject("type")
            .startArray("dynamic_templates").startObject().startObject("georule")
                .field("match", "foo*")
                .startObject("mapping").field("type", "object").endObject()
            .endObject().endObject().endArray().endObject().endObject());
        DocumentMapper mapper = mapperParser.parse("type", new CompressedXContent(mapping));

        BytesReference bytes = BytesReference.bytes(XContentFactory.jsonBuilder()
                .startObject().startArray("foo.bar.baz")
                .value(0)
                .value(1)
            .endArray().endObject());
        ParsedDocument doc = mapper.parse(SourceToParse.source("test", "type", "1", bytes, XContentType.JSON));
        assertEquals(4, doc.rootDoc().getFields("foo.bar.baz").length);
        Mapper fooMapper = doc.dynamicMappingsUpdate().root().getMapper("foo");
        assertNotNull(fooMapper);
        assertThat(fooMapper, instanceOf(ObjectMapper.class));
        Mapper barMapper = ((ObjectMapper) fooMapper).getMapper("bar");
        assertNotNull(barMapper);
        assertThat(barMapper, instanceOf(ObjectMapper.class));
        Mapper bazMapper = ((ObjectMapper) barMapper).getMapper("baz");
        assertNotNull(bazMapper);
        assertThat(bazMapper, instanceOf(NumberFieldMapper.class));
    }

    public void testDynamicDottedFieldNameLongArrayWithExistingParent() throws Exception {
        DocumentMapperParser mapperParser = createIndex("test").mapperService().documentMapperParser();
        String mapping = Strings.toString(XContentFactory.jsonBuilder().startObject().startObject("type")
            .startObject("properties") .startObject("foo")
            .field("type", "object")
            .endObject().endObject().endObject().endObject());
        DocumentMapper mapper = mapperParser.parse("type", new CompressedXContent(mapping));

        BytesReference bytes = BytesReference.bytes(XContentFactory.jsonBuilder()
                .startObject().startArray("foo.bar.baz")
                .value(0)
                .value(1)
            .endArray().endObject());
        ParsedDocument doc = mapper.parse(SourceToParse.source("test", "type", "1", bytes, XContentType.JSON));
        assertEquals(4, doc.rootDoc().getFields("foo.bar.baz").length);
        Mapper fooMapper = doc.dynamicMappingsUpdate().root().getMapper("foo");
        assertNotNull(fooMapper);
        assertThat(fooMapper, instanceOf(ObjectMapper.class));
        Mapper barMapper = ((ObjectMapper) fooMapper).getMapper("bar");
        assertNotNull(barMapper);
        assertThat(barMapper, instanceOf(ObjectMapper.class));
        Mapper bazMapper = ((ObjectMapper) barMapper).getMapper("baz");
        assertNotNull(bazMapper);
        assertThat(bazMapper, instanceOf(NumberFieldMapper.class));
    }

    public void testDynamicDottedFieldNameLongArrayWithExistingParentWrongType() throws Exception {
        DocumentMapperParser mapperParser = createIndex("test").mapperService().documentMapperParser();
        String mapping = Strings.toString(XContentFactory.jsonBuilder().startObject().startObject("type")
            .startObject("properties") .startObject("foo")
            .field("type", "long")
            .endObject().endObject().endObject().endObject());
        DocumentMapper mapper = mapperParser.parse("type", new CompressedXContent(mapping));

        BytesReference bytes = BytesReference.bytes(XContentFactory.jsonBuilder()
                .startObject().startArray("foo.bar.baz")
                .value(0)
                .value(1)
            .endArray().endObject());
        MapperParsingException exception = expectThrows(MapperParsingException.class,
                () -> mapper.parse(SourceToParse.source("test", "type", "1", bytes, XContentType.JSON)));
        assertEquals("Could not dynamically add mapping for field [foo.bar.baz]. "
                + "Existing mapping for [foo] must be of type object but found [long].", exception.getMessage());
    }

    public void testDynamicFalseDottedFieldNameLongArray() throws Exception {
        DocumentMapperParser mapperParser = createIndex("test").mapperService().documentMapperParser();
<<<<<<< HEAD
        String mapping = Strings.toString(XContentFactory.jsonBuilder().startObject().startObject("type").field("dynamic", "false")
=======
        String mapping = Strings.toString(XContentFactory.jsonBuilder().startObject().startObject("type")
            .field("dynamic", "false")
>>>>>>> 0c7f6570
            .endObject().endObject());
        DocumentMapper mapper = mapperParser.parse("type", new CompressedXContent(mapping));

        BytesReference bytes = BytesReference.bytes(XContentFactory.jsonBuilder()
                .startObject().startArray("foo.bar.baz")
                .value(0)
                .value(1)
            .endArray().endObject());
        ParsedDocument doc = mapper.parse(SourceToParse.source("test", "type", "1", bytes, XContentType.JSON));
        assertEquals(0, doc.rootDoc().getFields("foo.bar.baz").length);
    }

    public void testDynamicStrictDottedFieldNameLongArray() throws Exception {
        DocumentMapperParser mapperParser = createIndex("test").mapperService().documentMapperParser();
<<<<<<< HEAD
        String mapping = Strings.toString(XContentFactory.jsonBuilder().startObject().startObject("type").field("dynamic", "strict")
=======
        String mapping = Strings.toString(XContentFactory.jsonBuilder().startObject().startObject("type")
            .field("dynamic", "strict")
>>>>>>> 0c7f6570
            .endObject().endObject());
        DocumentMapper mapper = mapperParser.parse("type", new CompressedXContent(mapping));

        BytesReference bytes = BytesReference.bytes(XContentFactory.jsonBuilder()
                .startObject().startArray("foo.bar.baz")
                .value(0)
                .value(1)
            .endArray().endObject());
        StrictDynamicMappingException exception = expectThrows(StrictDynamicMappingException.class,
                () -> mapper.parse(SourceToParse.source("test", "type", "1", bytes, XContentType.JSON)));
        assertEquals("mapping set to strict, dynamic introduction of [foo] within [type] is not allowed", exception.getMessage());
    }

    public void testDynamicDottedFieldNameLong() throws Exception {
        DocumentMapperParser mapperParser = createIndex("test").mapperService().documentMapperParser();
        String mapping = Strings.toString(XContentFactory.jsonBuilder().startObject().startObject("type")
            .endObject().endObject());
        DocumentMapper mapper = mapperParser.parse("type", new CompressedXContent(mapping));

        BytesReference bytes = BytesReference.bytes(XContentFactory.jsonBuilder()
            .startObject().field("foo.bar.baz", 0)
            .endObject());
        ParsedDocument doc = mapper.parse(SourceToParse.source("test", "type", "1", bytes, XContentType.JSON));
        assertEquals(2, doc.rootDoc().getFields("foo.bar.baz").length);
        Mapper fooMapper = doc.dynamicMappingsUpdate().root().getMapper("foo");
        assertNotNull(fooMapper);
        assertThat(fooMapper, instanceOf(ObjectMapper.class));
        Mapper barMapper = ((ObjectMapper) fooMapper).getMapper("bar");
        assertNotNull(barMapper);
        assertThat(barMapper, instanceOf(ObjectMapper.class));
        Mapper bazMapper = ((ObjectMapper) barMapper).getMapper("baz");
        assertNotNull(bazMapper);
        assertThat(bazMapper, instanceOf(NumberFieldMapper.class));
    }

    public void testDynamicDottedFieldNameLongWithParentTemplate() throws Exception {
        DocumentMapperParser mapperParser = createIndex("test").mapperService().documentMapperParser();
        String mapping = Strings.toString(XContentFactory.jsonBuilder().startObject().startObject("type")
            .startArray("dynamic_templates").startObject().startObject("georule")
                .field("match", "foo*")
                .startObject("mapping").field("type", "object").endObject()
            .endObject().endObject().endArray().endObject().endObject());
        DocumentMapper mapper = mapperParser.parse("type", new CompressedXContent(mapping));

        BytesReference bytes = BytesReference.bytes(XContentFactory.jsonBuilder()
                .startObject().field("foo.bar.baz", 0)
            .endObject());
        ParsedDocument doc = mapper.parse(SourceToParse.source("test", "type", "1", bytes, XContentType.JSON));
        assertEquals(2, doc.rootDoc().getFields("foo.bar.baz").length);
        Mapper fooMapper = doc.dynamicMappingsUpdate().root().getMapper("foo");
        assertNotNull(fooMapper);
        assertThat(fooMapper, instanceOf(ObjectMapper.class));
        Mapper barMapper = ((ObjectMapper) fooMapper).getMapper("bar");
        assertNotNull(barMapper);
        assertThat(barMapper, instanceOf(ObjectMapper.class));
        Mapper bazMapper = ((ObjectMapper) barMapper).getMapper("baz");
        assertNotNull(bazMapper);
        assertThat(bazMapper, instanceOf(NumberFieldMapper.class));
    }

    public void testDynamicDottedFieldNameLongWithExistingParent() throws Exception {
        DocumentMapperParser mapperParser = createIndex("test").mapperService().documentMapperParser();
        String mapping = Strings.toString(XContentFactory.jsonBuilder().startObject().startObject("type")
            .startObject("properties") .startObject("foo")
            .field("type", "object")
            .endObject().endObject().endObject().endObject());
        DocumentMapper mapper = mapperParser.parse("type", new CompressedXContent(mapping));

        BytesReference bytes = BytesReference.bytes(XContentFactory.jsonBuilder()
                .startObject().field("foo.bar.baz", 0)
            .endObject());
        ParsedDocument doc = mapper.parse(SourceToParse.source("test", "type", "1", bytes, XContentType.JSON));
        assertEquals(2, doc.rootDoc().getFields("foo.bar.baz").length);
        Mapper fooMapper = doc.dynamicMappingsUpdate().root().getMapper("foo");
        assertNotNull(fooMapper);
        assertThat(fooMapper, instanceOf(ObjectMapper.class));
        Mapper barMapper = ((ObjectMapper) fooMapper).getMapper("bar");
        assertNotNull(barMapper);
        assertThat(barMapper, instanceOf(ObjectMapper.class));
        Mapper bazMapper = ((ObjectMapper) barMapper).getMapper("baz");
        assertNotNull(bazMapper);
        assertThat(bazMapper, instanceOf(NumberFieldMapper.class));
    }

    public void testDynamicDottedFieldNameLongWithExistingParentWrongType() throws Exception {
        DocumentMapperParser mapperParser = createIndex("test").mapperService().documentMapperParser();
        String mapping = Strings.toString(XContentFactory.jsonBuilder().startObject().startObject("type")
            .startObject("properties") .startObject("foo")
            .field("type", "long")
            .endObject().endObject().endObject().endObject());
        DocumentMapper mapper = mapperParser.parse("type", new CompressedXContent(mapping));

        BytesReference bytes = BytesReference.bytes(XContentFactory.jsonBuilder()
                .startObject().field("foo.bar.baz", 0)
            .endObject());
        MapperParsingException exception = expectThrows(MapperParsingException.class,
                () -> mapper.parse(SourceToParse.source("test", "type", "1", bytes, XContentType.JSON)));
        assertEquals("Could not dynamically add mapping for field [foo.bar.baz]. "
                + "Existing mapping for [foo] must be of type object but found [long].", exception.getMessage());
    }

    public void testDynamicFalseDottedFieldNameLong() throws Exception {
        DocumentMapperParser mapperParser = createIndex("test").mapperService().documentMapperParser();
<<<<<<< HEAD
        String mapping = Strings.toString(XContentFactory.jsonBuilder().startObject().startObject("type").field("dynamic", "false")
=======
        String mapping = Strings.toString(XContentFactory.jsonBuilder().startObject().startObject("type")
            .field("dynamic", "false")
>>>>>>> 0c7f6570
            .endObject().endObject());
        DocumentMapper mapper = mapperParser.parse("type", new CompressedXContent(mapping));

        BytesReference bytes = BytesReference.bytes(XContentFactory.jsonBuilder()
                .startObject().field("foo.bar.baz", 0)
            .endObject());
        ParsedDocument doc = mapper.parse(SourceToParse.source("test", "type", "1", bytes, XContentType.JSON));
        assertEquals(0, doc.rootDoc().getFields("foo.bar.baz").length);
    }

    public void testDynamicStrictDottedFieldNameLong() throws Exception {
        DocumentMapperParser mapperParser = createIndex("test").mapperService().documentMapperParser();
<<<<<<< HEAD
        String mapping = Strings.toString(XContentFactory.jsonBuilder().startObject().startObject("type").field("dynamic", "strict")
=======
        String mapping = Strings.toString(XContentFactory.jsonBuilder().startObject().startObject("type")
            .field("dynamic", "strict")
>>>>>>> 0c7f6570
            .endObject().endObject());
        DocumentMapper mapper = mapperParser.parse("type", new CompressedXContent(mapping));

        BytesReference bytes = BytesReference.bytes(XContentFactory.jsonBuilder()
                .startObject().field("foo.bar.baz", 0)
            .endObject());
        StrictDynamicMappingException exception = expectThrows(StrictDynamicMappingException.class,
                () -> mapper.parse(SourceToParse.source("test", "type", "1", bytes, XContentType.JSON)));
        assertEquals("mapping set to strict, dynamic introduction of [foo] within [type] is not allowed", exception.getMessage());
    }

    public void testDynamicDottedFieldNameObject() throws Exception {
        DocumentMapperParser mapperParser = createIndex("test").mapperService().documentMapperParser();
        String mapping = Strings.toString(XContentFactory.jsonBuilder().startObject().startObject("type")
            .endObject().endObject());
        DocumentMapper mapper = mapperParser.parse("type", new CompressedXContent(mapping));

        BytesReference bytes = BytesReference.bytes(XContentFactory.jsonBuilder()
            .startObject().startObject("foo.bar.baz")
                .field("a", 0)
            .endObject().endObject());
        ParsedDocument doc = mapper.parse(SourceToParse.source("test", "type", "1", bytes, XContentType.JSON));
        assertEquals(2, doc.rootDoc().getFields("foo.bar.baz.a").length);
        Mapper fooMapper = doc.dynamicMappingsUpdate().root().getMapper("foo");
        assertNotNull(fooMapper);
        assertThat(fooMapper, instanceOf(ObjectMapper.class));
        Mapper barMapper = ((ObjectMapper) fooMapper).getMapper("bar");
        assertNotNull(barMapper);
        assertThat(barMapper, instanceOf(ObjectMapper.class));
        Mapper bazMapper = ((ObjectMapper) barMapper).getMapper("baz");
        assertNotNull(bazMapper);
        assertThat(bazMapper, instanceOf(ObjectMapper.class));
        Mapper aMapper = ((ObjectMapper) bazMapper).getMapper("a");
        assertNotNull(aMapper);
        assertThat(aMapper, instanceOf(NumberFieldMapper.class));
    }

    public void testDynamicDottedFieldNameObjectWithParentTemplate() throws Exception {
        DocumentMapperParser mapperParser = createIndex("test").mapperService().documentMapperParser();
        String mapping = Strings.toString(XContentFactory.jsonBuilder().startObject().startObject("type")
            .startArray("dynamic_templates").startObject().startObject("georule")
                .field("match", "foo*")
                .startObject("mapping").field("type", "object").endObject()
            .endObject().endObject().endArray().endObject().endObject());
        DocumentMapper mapper = mapperParser.parse("type", new CompressedXContent(mapping));

        BytesReference bytes = BytesReference.bytes(XContentFactory.jsonBuilder()
                .startObject().startObject("foo.bar.baz")
                .field("a", 0)
            .endObject().endObject());
        ParsedDocument doc = mapper.parse(SourceToParse.source("test", "type", "1", bytes, XContentType.JSON));
        assertEquals(2, doc.rootDoc().getFields("foo.bar.baz.a").length);
        Mapper fooMapper = doc.dynamicMappingsUpdate().root().getMapper("foo");
        assertNotNull(fooMapper);
        assertThat(fooMapper, instanceOf(ObjectMapper.class));
        Mapper barMapper = ((ObjectMapper) fooMapper).getMapper("bar");
        assertNotNull(barMapper);
        assertThat(barMapper, instanceOf(ObjectMapper.class));
        Mapper bazMapper = ((ObjectMapper) barMapper).getMapper("baz");
        assertNotNull(bazMapper);
        assertThat(bazMapper, instanceOf(ObjectMapper.class));
        Mapper aMapper = ((ObjectMapper) bazMapper).getMapper("a");
        assertNotNull(aMapper);
        assertThat(aMapper, instanceOf(NumberFieldMapper.class));
    }

    public void testDynamicDottedFieldNameObjectWithExistingParent() throws Exception {
        DocumentMapperParser mapperParser = createIndex("test").mapperService().documentMapperParser();
<<<<<<< HEAD
        String mapping = Strings.toString(XContentFactory.jsonBuilder().startObject().startObject("type").startObject("properties").startObject("foo")
                .field("type", "object").endObject().endObject().endObject().endObject());
        DocumentMapper mapper = mapperParser.parse("type", new CompressedXContent(mapping));

        BytesReference bytes = BytesReference
                .bytes(XContentFactory.jsonBuilder().startObject().startObject("foo.bar.baz").field("a", 0).endObject().endObject());
=======
        String mapping = Strings.toString(XContentFactory.jsonBuilder().startObject().startObject("type").startObject("properties")
            .startObject("foo").field("type", "object").endObject().endObject().endObject().endObject());
        DocumentMapper mapper = mapperParser.parse("type", new CompressedXContent(mapping));

        BytesReference bytes = BytesReference.bytes(XContentFactory.jsonBuilder().startObject().startObject("foo.bar.baz")
            .field("a", 0).endObject().endObject());
>>>>>>> 0c7f6570
        ParsedDocument doc = mapper.parse(SourceToParse.source("test", "type", "1", bytes, XContentType.JSON));
        assertEquals(2, doc.rootDoc().getFields("foo.bar.baz.a").length);
        Mapper fooMapper = doc.dynamicMappingsUpdate().root().getMapper("foo");
        assertNotNull(fooMapper);
        assertThat(fooMapper, instanceOf(ObjectMapper.class));
        Mapper barMapper = ((ObjectMapper) fooMapper).getMapper("bar");
        assertNotNull(barMapper);
        assertThat(barMapper, instanceOf(ObjectMapper.class));
        Mapper bazMapper = ((ObjectMapper) barMapper).getMapper("baz");
        assertNotNull(bazMapper);
        assertThat(bazMapper, instanceOf(ObjectMapper.class));
        Mapper aMapper = ((ObjectMapper) bazMapper).getMapper("a");
        assertNotNull(aMapper);
        assertThat(aMapper, instanceOf(NumberFieldMapper.class));
    }

    public void testDynamicDottedFieldNameObjectWithExistingParentWrongType() throws Exception {
        DocumentMapperParser mapperParser = createIndex("test").mapperService().documentMapperParser();
        String mapping = Strings.toString(XContentFactory.jsonBuilder().startObject().startObject("type")
            .startObject("properties") .startObject("foo")
            .field("type", "long")
            .endObject().endObject().endObject().endObject());
        DocumentMapper mapper = mapperParser.parse("type", new CompressedXContent(mapping));

<<<<<<< HEAD
        BytesReference bytes = BytesReference
                .bytes(XContentFactory.jsonBuilder().startObject().startObject("foo.bar.baz").field("a", 0).endObject().endObject());
=======
        BytesReference bytes = BytesReference.bytes(XContentFactory.jsonBuilder().startObject().startObject("foo.bar.baz")
            .field("a", 0).endObject().endObject());
>>>>>>> 0c7f6570
        MapperParsingException exception = expectThrows(MapperParsingException.class,
                () -> mapper.parse(SourceToParse.source("test", "type", "1", bytes, XContentType.JSON)));

        assertEquals("Could not dynamically add mapping for field [foo.bar.baz]. "
                + "Existing mapping for [foo] must be of type object but found [long].", exception.getMessage());
    }

    public void testDynamicFalseDottedFieldNameObject() throws Exception {
        DocumentMapperParser mapperParser = createIndex("test").mapperService().documentMapperParser();
<<<<<<< HEAD
        String mapping = Strings.toString(XContentFactory.jsonBuilder().startObject().startObject("type").field("dynamic", "false")
=======
        String mapping = Strings.toString(XContentFactory.jsonBuilder().startObject().startObject("type")
            .field("dynamic", "false")
>>>>>>> 0c7f6570
            .endObject().endObject());
        DocumentMapper mapper = mapperParser.parse("type", new CompressedXContent(mapping));

        BytesReference bytes = BytesReference.bytes(XContentFactory.jsonBuilder()
                .startObject().startObject("foo.bar.baz")
                .field("a", 0)
            .endObject().endObject());
        ParsedDocument doc = mapper.parse(SourceToParse.source("test", "type", "1", bytes, XContentType.JSON));
        assertEquals(0, doc.rootDoc().getFields("foo.bar.baz.a").length);
    }

    public void testDynamicStrictDottedFieldNameObject() throws Exception {
        DocumentMapperParser mapperParser = createIndex("test").mapperService().documentMapperParser();
<<<<<<< HEAD
        String mapping = Strings.toString(XContentFactory.jsonBuilder().startObject().startObject("type").field("dynamic", "strict")
=======
        String mapping = Strings.toString(XContentFactory.jsonBuilder().startObject().startObject("type")
            .field("dynamic", "strict")
>>>>>>> 0c7f6570
            .endObject().endObject());
        DocumentMapper mapper = mapperParser.parse("type", new CompressedXContent(mapping));

        BytesReference bytes = BytesReference.bytes(XContentFactory.jsonBuilder()
                .startObject().startObject("foo.bar.baz")
                .field("a", 0)
            .endObject().endObject());
        StrictDynamicMappingException exception = expectThrows(StrictDynamicMappingException.class,
                () -> mapper.parse(SourceToParse.source("test", "type", "1", bytes, XContentType.JSON)));
        assertEquals("mapping set to strict, dynamic introduction of [foo] within [type] is not allowed", exception.getMessage());
    }

    public void testDocumentContainsMetadataField() throws Exception {
        DocumentMapperParser mapperParser = createIndex("test").mapperService().documentMapperParser();
        String mapping = Strings.toString(XContentFactory.jsonBuilder().startObject().startObject("type").endObject().endObject());
        DocumentMapper mapper = mapperParser.parse("type", new CompressedXContent(mapping));

        BytesReference bytes = BytesReference.bytes(XContentFactory.jsonBuilder().startObject().field("_ttl", 0).endObject());
        MapperParsingException e = expectThrows(MapperParsingException.class, () ->
            mapper.parse(SourceToParse.source("test", "type", "1", bytes, XContentType.JSON)));
        assertTrue(e.getMessage(), e.getMessage().contains("cannot be added inside a document"));

<<<<<<< HEAD
        BytesReference bytes2 = BytesReference.bytes(XContentFactory.jsonBuilder().startObject().field("foo._ttl", 0).endObject());
=======
        BytesReference bytes2 = BytesReference.bytes(XContentFactory.jsonBuilder().startObject()
            .field("foo._ttl", 0).endObject());
>>>>>>> 0c7f6570
        mapper.parse(SourceToParse.source("test", "type", "1", bytes2, XContentType.JSON)); // parses without error
    }

    public void testSimpleMapper() throws Exception {
        IndexService indexService = createIndex("test");
        DocumentMapper docMapper = new DocumentMapper.Builder(
                new RootObjectMapper.Builder("person")
                        .add(new ObjectMapper.Builder("name")
                            .add(new TextFieldMapper.Builder("first").store(true).index(false))),
            indexService.mapperService()).build(indexService.mapperService());

        BytesReference json = new BytesArray(copyToBytesFromClasspath("/org/elasticsearch/index/mapper/simple/test1.json"));
        Document doc = docMapper.parse(SourceToParse.source("test", "person", "1", json, XContentType.JSON)).rootDoc();

        assertThat(doc.get(docMapper.mappers().getMapper("name.first").name()), equalTo("shay"));
        doc = docMapper.parse(SourceToParse.source("test", "person", "1", json, XContentType.JSON)).rootDoc();
    }

    public void testParseToJsonAndParse() throws Exception {
        String mapping = copyToStringFromClasspath("/org/elasticsearch/index/mapper/simple/test-mapping.json");
        DocumentMapperParser parser = createIndex("test").mapperService().documentMapperParser();
        DocumentMapper docMapper = parser.parse("person", new CompressedXContent(mapping));
        String builtMapping = docMapper.mappingSource().string();
        // reparse it
        DocumentMapper builtDocMapper = parser.parse("person", new CompressedXContent(builtMapping));
        BytesReference json = new BytesArray(copyToBytesFromClasspath("/org/elasticsearch/index/mapper/simple/test1.json"));
        Document doc = builtDocMapper.parse(SourceToParse.source("test", "person", "1", json, XContentType.JSON)).rootDoc();
        assertThat(doc.getBinaryValue(docMapper.idFieldMapper().name()), equalTo(Uid.encodeId("1")));
        assertThat(doc.get(docMapper.mappers().getMapper("name.first").name()), equalTo("shay"));
    }

    public void testSimpleParser() throws Exception {
        String mapping = copyToStringFromClasspath("/org/elasticsearch/index/mapper/simple/test-mapping.json");
        DocumentMapper docMapper = createIndex("test").mapperService().documentMapperParser()
            .parse("person", new CompressedXContent(mapping));

        assertThat((String) docMapper.meta().get("param1"), equalTo("value1"));

        BytesReference json = new BytesArray(copyToBytesFromClasspath("/org/elasticsearch/index/mapper/simple/test1.json"));
        Document doc = docMapper.parse(SourceToParse.source("test", "person", "1", json, XContentType.JSON)).rootDoc();
        assertThat(doc.getBinaryValue(docMapper.idFieldMapper().name()), equalTo(Uid.encodeId("1")));
        assertThat(doc.get(docMapper.mappers().getMapper("name.first").name()), equalTo("shay"));
    }

    public void testSimpleParserNoTypeNoId() throws Exception {
        String mapping = copyToStringFromClasspath("/org/elasticsearch/index/mapper/simple/test-mapping.json");
        DocumentMapper docMapper = createIndex("test").mapperService().documentMapperParser()
            .parse("person", new CompressedXContent(mapping));
        BytesReference json = new BytesArray(copyToBytesFromClasspath("/org/elasticsearch/index/mapper/simple/test1-notype-noid.json"));
        Document doc = docMapper.parse(SourceToParse.source("test", "person", "1", json, XContentType.JSON)).rootDoc();
        assertThat(doc.getBinaryValue(docMapper.idFieldMapper().name()), equalTo(Uid.encodeId("1")));
        assertThat(doc.get(docMapper.mappers().getMapper("name.first").name()), equalTo("shay"));
    }

    public void testAttributes() throws Exception {
        String mapping = copyToStringFromClasspath("/org/elasticsearch/index/mapper/simple/test-mapping.json");
        DocumentMapperParser parser = createIndex("test").mapperService().documentMapperParser();
        DocumentMapper docMapper = parser.parse("person", new CompressedXContent(mapping));

        assertThat((String) docMapper.meta().get("param1"), equalTo("value1"));

        String builtMapping = docMapper.mappingSource().string();
        DocumentMapper builtDocMapper = parser.parse("person", new CompressedXContent(builtMapping));
        assertThat((String) builtDocMapper.meta().get("param1"), equalTo("value1"));
    }

    public void testNoDocumentSent() throws Exception {
        IndexService indexService = createIndex("test");
        DocumentMapper docMapper = new DocumentMapper.Builder(
                new RootObjectMapper.Builder("person")
                        .add(new ObjectMapper.Builder("name")
                            .add(new TextFieldMapper.Builder("first").store(true).index(false))),
            indexService.mapperService()).build(indexService.mapperService());

        BytesReference json = new BytesArray("".getBytes(StandardCharsets.UTF_8));
        try {
            docMapper.parse(SourceToParse.source("test", "person", "1", json, XContentType.JSON)).rootDoc();
            fail("this point is never reached");
        } catch (MapperParsingException e) {
            assertThat(e.getMessage(), equalTo("failed to parse, document is empty"));
        }
    }

    public void testNoLevel() throws Exception {
        String defaultMapping = Strings.toString(XContentFactory.jsonBuilder().startObject().startObject("type").endObject().endObject());

<<<<<<< HEAD
        DocumentMapper defaultMapper = createIndex("test").mapperService().documentMapperParser().parse("type", new CompressedXContent(defaultMapping));
=======
        DocumentMapper defaultMapper = createIndex("test").mapperService().documentMapperParser()
            .parse("type", new CompressedXContent(defaultMapping));
>>>>>>> 0c7f6570

        ParsedDocument doc = defaultMapper.parse(SourceToParse.source("test", "type", "1", BytesReference
                .bytes(XContentFactory.jsonBuilder()
                        .startObject()
                        .field("test1", "value1")
                        .field("test2", "value2")
                        .startObject("inner").field("inner_field", "inner_value").endObject()
                        .endObject()),
                XContentType.JSON));

        assertThat(doc.rootDoc().get("test1"), equalTo("value1"));
        assertThat(doc.rootDoc().get("test2"), equalTo("value2"));
        assertThat(doc.rootDoc().get("inner.inner_field"), equalTo("inner_value"));
    }

    public void testTypeLevel() throws Exception {
        String defaultMapping = Strings.toString(XContentFactory.jsonBuilder().startObject().startObject("type").endObject().endObject());

<<<<<<< HEAD
        DocumentMapper defaultMapper = createIndex("test").mapperService().documentMapperParser().parse("type", new CompressedXContent(defaultMapping));
=======
        DocumentMapper defaultMapper = createIndex("test").mapperService().documentMapperParser()
            .parse("type", new CompressedXContent(defaultMapping));
>>>>>>> 0c7f6570

        ParsedDocument doc = defaultMapper.parse(SourceToParse.source("test", "type", "1", BytesReference
                .bytes(XContentFactory.jsonBuilder()
                        .startObject().startObject("type")
                        .field("test1", "value1")
                        .field("test2", "value2")
                        .startObject("inner").field("inner_field", "inner_value").endObject()
                        .endObject().endObject()),
                XContentType.JSON));

        assertThat(doc.rootDoc().get("type.test1"), equalTo("value1"));
        assertThat(doc.rootDoc().get("type.test2"), equalTo("value2"));
        assertThat(doc.rootDoc().get("type.inner.inner_field"), equalTo("inner_value"));
    }

    public void testNoLevelWithFieldTypeAsValue() throws Exception {
        String defaultMapping = Strings.toString(XContentFactory.jsonBuilder().startObject().startObject("type").endObject().endObject());

<<<<<<< HEAD
        DocumentMapper defaultMapper = createIndex("test").mapperService().documentMapperParser().parse("type", new CompressedXContent(defaultMapping));
=======
        DocumentMapper defaultMapper = createIndex("test").mapperService().documentMapperParser()
            .parse("type", new CompressedXContent(defaultMapping));
>>>>>>> 0c7f6570

        ParsedDocument doc = defaultMapper.parse(SourceToParse.source("test", "type", "1", BytesReference
                .bytes(XContentFactory.jsonBuilder()
                        .startObject()
                        .field("type", "value_type")
                        .field("test1", "value1")
                        .field("test2", "value2")
                        .startObject("inner").field("inner_field", "inner_value").endObject()
                        .endObject()),
                XContentType.JSON));

        assertThat(doc.rootDoc().get("type"), equalTo("value_type"));
        assertThat(doc.rootDoc().get("test1"), equalTo("value1"));
        assertThat(doc.rootDoc().get("test2"), equalTo("value2"));
        assertThat(doc.rootDoc().get("inner.inner_field"), equalTo("inner_value"));
    }

    public void testTypeLevelWithFieldTypeAsValue() throws Exception {
        String defaultMapping = Strings.toString(XContentFactory.jsonBuilder().startObject().startObject("type").endObject().endObject());

<<<<<<< HEAD
        DocumentMapper defaultMapper = createIndex("test").mapperService().documentMapperParser().parse("type", new CompressedXContent(defaultMapping));
=======
        DocumentMapper defaultMapper = createIndex("test").mapperService().documentMapperParser()
            .parse("type", new CompressedXContent(defaultMapping));
>>>>>>> 0c7f6570

        ParsedDocument doc = defaultMapper.parse(SourceToParse.source("test", "type", "1", BytesReference
                .bytes(XContentFactory.jsonBuilder()
                        .startObject().startObject("type")
                        .field("type", "value_type")
                        .field("test1", "value1")
                        .field("test2", "value2")
                        .startObject("inner").field("inner_field", "inner_value").endObject()
                        .endObject().endObject()),
                XContentType.JSON));

        assertThat(doc.rootDoc().get("type.type"), equalTo("value_type"));
        assertThat(doc.rootDoc().get("type.test1"), equalTo("value1"));
        assertThat(doc.rootDoc().get("type.test2"), equalTo("value2"));
        assertThat(doc.rootDoc().get("type.inner.inner_field"), equalTo("inner_value"));
    }

    public void testNoLevelWithFieldTypeAsObject() throws Exception {
        String defaultMapping = Strings.toString(XContentFactory.jsonBuilder().startObject().startObject("type").endObject().endObject());

<<<<<<< HEAD
        DocumentMapper defaultMapper = createIndex("test").mapperService().documentMapperParser().parse("type", new CompressedXContent(defaultMapping));
=======
        DocumentMapper defaultMapper = createIndex("test").mapperService().documentMapperParser()
            .parse("type", new CompressedXContent(defaultMapping));
>>>>>>> 0c7f6570

        ParsedDocument doc = defaultMapper.parse(SourceToParse.source("test", "type", "1", BytesReference
                .bytes(XContentFactory.jsonBuilder()
                        .startObject()
                        .startObject("type").field("type_field", "type_value").endObject()
                        .field("test1", "value1")
                        .field("test2", "value2")
                        .startObject("inner").field("inner_field", "inner_value").endObject()
                        .endObject()),
                XContentType.JSON));

        // in this case, we analyze the type object as the actual document, and ignore the other same level fields
        assertThat(doc.rootDoc().get("type.type_field"), equalTo("type_value"));
        assertThat(doc.rootDoc().get("test1"), equalTo("value1"));
        assertThat(doc.rootDoc().get("test2"), equalTo("value2"));
    }

    public void testTypeLevelWithFieldTypeAsObject() throws Exception {
        String defaultMapping = Strings.toString(XContentFactory.jsonBuilder().startObject().startObject("type").endObject().endObject());

<<<<<<< HEAD
        DocumentMapper defaultMapper = createIndex("test").mapperService().documentMapperParser().parse("type", new CompressedXContent(defaultMapping));
=======
        DocumentMapper defaultMapper = createIndex("test").mapperService().documentMapperParser()
            .parse("type", new CompressedXContent(defaultMapping));
>>>>>>> 0c7f6570

        ParsedDocument doc = defaultMapper.parse(SourceToParse.source("test", "type", "1", BytesReference
                .bytes(XContentFactory.jsonBuilder()
                        .startObject().startObject("type")
                        .startObject("type").field("type_field", "type_value").endObject()
                        .field("test1", "value1")
                        .field("test2", "value2")
                        .startObject("inner").field("inner_field", "inner_value").endObject()
                        .endObject().endObject()),
                XContentType.JSON));

        assertThat(doc.rootDoc().get("type.type.type_field"), equalTo("type_value"));
        assertThat(doc.rootDoc().get("type.test1"), equalTo("value1"));
        assertThat(doc.rootDoc().get("type.test2"), equalTo("value2"));
        assertThat(doc.rootDoc().get("type.inner.inner_field"), equalTo("inner_value"));
    }

    public void testNoLevelWithFieldTypeAsValueNotFirst() throws Exception {
        String defaultMapping = Strings.toString(XContentFactory.jsonBuilder().startObject().startObject("type").endObject().endObject());

<<<<<<< HEAD
        DocumentMapper defaultMapper = createIndex("test").mapperService().documentMapperParser().parse("type", new CompressedXContent(defaultMapping));
=======
        DocumentMapper defaultMapper = createIndex("test").mapperService().documentMapperParser()
            .parse("type", new CompressedXContent(defaultMapping));
>>>>>>> 0c7f6570

        ParsedDocument doc = defaultMapper.parse(SourceToParse.source("test", "type", "1", BytesReference
                .bytes(XContentFactory.jsonBuilder()
                        .startObject().startObject("type")
                        .field("test1", "value1")
                        .field("test2", "value2")
                        .field("type", "value_type")
                        .startObject("inner").field("inner_field", "inner_value").endObject()
                        .endObject().endObject()),
                XContentType.JSON));

        assertThat(doc.rootDoc().get("type.type"), equalTo("value_type"));
        assertThat(doc.rootDoc().get("type.test1"), equalTo("value1"));
        assertThat(doc.rootDoc().get("type.test2"), equalTo("value2"));
        assertThat(doc.rootDoc().get("type.inner.inner_field"), equalTo("inner_value"));
    }

    public void testTypeLevelWithFieldTypeAsValueNotFirst() throws Exception {
        String defaultMapping = Strings.toString(XContentFactory.jsonBuilder().startObject().startObject("type").endObject().endObject());

<<<<<<< HEAD
        DocumentMapper defaultMapper = createIndex("test").mapperService().documentMapperParser().parse("type", new CompressedXContent(defaultMapping));
=======
        DocumentMapper defaultMapper = createIndex("test").mapperService().documentMapperParser()
            .parse("type", new CompressedXContent(defaultMapping));
>>>>>>> 0c7f6570

        ParsedDocument doc = defaultMapper.parse(SourceToParse.source("test", "type", "1", BytesReference
                .bytes(XContentFactory.jsonBuilder()
                        .startObject().startObject("type")
                        .field("test1", "value1")
                        .field("type", "value_type")
                        .field("test2", "value2")
                        .startObject("inner").field("inner_field", "inner_value").endObject()
                        .endObject().endObject()),
                XContentType.JSON));

        assertThat(doc.rootDoc().get("type.type"), equalTo("value_type"));
        assertThat(doc.rootDoc().get("type.test1"), equalTo("value1"));
        assertThat(doc.rootDoc().get("type.test2"), equalTo("value2"));
        assertThat(doc.rootDoc().get("type.inner.inner_field"), equalTo("inner_value"));
    }

    public void testNoLevelWithFieldTypeAsObjectNotFirst() throws Exception {
        String defaultMapping = Strings.toString(XContentFactory.jsonBuilder().startObject().startObject("type").endObject().endObject());

<<<<<<< HEAD
        DocumentMapper defaultMapper = createIndex("test").mapperService().documentMapperParser().parse("type", new CompressedXContent(defaultMapping));
=======
        DocumentMapper defaultMapper = createIndex("test").mapperService().documentMapperParser()
            .parse("type", new CompressedXContent(defaultMapping));
>>>>>>> 0c7f6570

        ParsedDocument doc = defaultMapper.parse(SourceToParse.source("test", "type", "1", BytesReference
                .bytes(XContentFactory.jsonBuilder()
                        .startObject()
                        .field("test1", "value1")
                        .startObject("type").field("type_field", "type_value").endObject()
                        .field("test2", "value2")
                        .startObject("inner").field("inner_field", "inner_value").endObject()
                        .endObject()),
                XContentType.JSON));

        // when the type is not the first one, we don't confuse it...
        assertThat(doc.rootDoc().get("type.type_field"), equalTo("type_value"));
        assertThat(doc.rootDoc().get("test1"), equalTo("value1"));
        assertThat(doc.rootDoc().get("test2"), equalTo("value2"));
        assertThat(doc.rootDoc().get("inner.inner_field"), equalTo("inner_value"));
    }

    public void testTypeLevelWithFieldTypeAsObjectNotFirst() throws Exception {
        String defaultMapping = Strings.toString(XContentFactory.jsonBuilder().startObject().startObject("type").endObject().endObject());

<<<<<<< HEAD
        DocumentMapper defaultMapper = createIndex("test").mapperService().documentMapperParser().parse("type", new CompressedXContent(defaultMapping));
=======
        DocumentMapper defaultMapper = createIndex("test").mapperService().documentMapperParser()
            .parse("type", new CompressedXContent(defaultMapping));
>>>>>>> 0c7f6570

        ParsedDocument doc = defaultMapper.parse(SourceToParse.source("test", "type", "1", BytesReference
                .bytes(XContentFactory.jsonBuilder()
                        .startObject().startObject("type")
                        .field("test1", "value1")
                        .startObject("type").field("type_field", "type_value").endObject()
                        .field("test2", "value2")
                        .startObject("inner").field("inner_field", "inner_value").endObject()
                        .endObject().endObject()),
                XContentType.JSON));

        assertThat(doc.rootDoc().get("type.type.type_field"), equalTo("type_value"));
        assertThat(doc.rootDoc().get("type.test1"), equalTo("value1"));
        assertThat(doc.rootDoc().get("type.test2"), equalTo("value2"));
        assertThat(doc.rootDoc().get("type.inner.inner_field"), equalTo("inner_value"));
    }

    public void testDynamicDateDetectionDisabledOnNumbers() throws IOException {
        DocumentMapperParser mapperParser = createIndex("test").mapperService().documentMapperParser();
        String mapping = Strings.toString(XContentFactory.jsonBuilder().startObject().startObject("type")
                .startArray("dynamic_date_formats")
                    .value("yyyy")
                .endArray().endObject().endObject());
        DocumentMapper mapper = mapperParser.parse("type", new CompressedXContent(mapping));

        BytesReference bytes = BytesReference.bytes(XContentFactory.jsonBuilder()
            .startObject()
                .field("foo", "2016")
            .endObject());

        // Even though we matched the dynamic format, we do not match on numbers,
        // which are too likely to be false positives
        ParsedDocument doc = mapper.parse(SourceToParse.source("test", "type", "1", bytes, XContentType.JSON));
        Mapping update = doc.dynamicMappingsUpdate();
        assertNotNull(update);
        Mapper dateMapper = update.root().getMapper("foo");
        assertNotNull(dateMapper);
        assertThat(dateMapper, not(instanceOf(DateFieldMapper.class)));
    }

    public void testDynamicDateDetectionEnabledWithNoSpecialCharacters() throws IOException {
        DocumentMapperParser mapperParser = createIndex("test").mapperService().documentMapperParser();
        String mapping = Strings.toString(XContentFactory.jsonBuilder().startObject().startObject("type")
                .startArray("dynamic_date_formats")
                    .value("yyyy MM")
                .endArray().endObject().endObject());
        DocumentMapper mapper = mapperParser.parse("type", new CompressedXContent(mapping));

        BytesReference bytes = BytesReference.bytes(XContentFactory.jsonBuilder()
            .startObject()
                .field("foo", "2016 12")
            .endObject());

        // We should have generated a date field
        ParsedDocument doc = mapper.parse(SourceToParse.source("test", "type", "1", bytes, XContentType.JSON));
        Mapping update = doc.dynamicMappingsUpdate();
        assertNotNull(update);
        Mapper dateMapper = update.root().getMapper("foo");
        assertNotNull(dateMapper);
        assertThat(dateMapper, instanceOf(DateFieldMapper.class));
    }

    public void testDynamicFieldsStartingAndEndingWithDot() throws Exception {
        BytesReference bytes = BytesReference.bytes(XContentFactory.jsonBuilder().startObject().startArray("top.")
                .startObject().startArray("foo.")
                .startObject()
                .field("thing", "bah")
                .endObject().endArray()
                .endObject().endArray()
                .endObject());

        client().prepareIndex("idx", "type").setSource(bytes, XContentType.JSON).get();

        bytes = BytesReference.bytes(XContentFactory.jsonBuilder().startObject().startArray("top.")
                .startObject().startArray("foo.")
                .startObject()
                .startObject("bar.")
                .startObject("aoeu")
                .field("a", 1).field("b", 2)
                .endObject()
                .endObject()
                .endObject()
                .endArray().endObject().endArray()
                .endObject());

        try {
            client().prepareIndex("idx", "type").setSource(bytes, XContentType.JSON).get();
            fail("should have failed to dynamically introduce a double-dot field");
        } catch (IllegalArgumentException e) {
            assertThat(e.getMessage(),
                containsString("object field starting or ending with a [.] makes object resolution ambiguous: [top..foo..bar]"));
        }
    }

    public void testDynamicFieldsEmptyName() throws Exception {
        BytesReference bytes = BytesReference.bytes(XContentFactory.jsonBuilder()
                .startObject().startArray("top.")
                .startObject()
                .startObject("aoeu")
                .field("a", 1).field(" ", 2)
                .endObject()
                .endObject().endArray()
                .endObject());

        IllegalArgumentException emptyFieldNameException = expectThrows(IllegalArgumentException.class,
                () -> client().prepareIndex("idx", "type").setSource(bytes, XContentType.JSON).get());

        assertThat(emptyFieldNameException.getMessage(), containsString(
                "object field cannot contain only whitespace: ['top.aoeu. ']"));
    }

    public void testBlankFieldNames() throws Exception {
        final BytesReference bytes = BytesReference.bytes(XContentFactory.jsonBuilder()
                .startObject()
                .field("", "foo")
                .endObject());

        MapperParsingException err = expectThrows(MapperParsingException.class, () ->
                client().prepareIndex("idx", "type").setSource(bytes, XContentType.JSON).get());
        assertThat(ExceptionsHelper.detailedMessage(err), containsString("field name cannot be an empty string"));

        final BytesReference bytes2 = BytesReference.bytes(XContentFactory.jsonBuilder()
                .startObject()
                .startObject("foo")
                .field("", "bar")
                .endObject()
                .endObject());

        err = expectThrows(MapperParsingException.class, () ->
                client().prepareIndex("idx", "type").setSource(bytes2, XContentType.JSON).get());
        assertThat(ExceptionsHelper.detailedMessage(err), containsString("field name cannot be an empty string"));
    }

    public void testWriteToFieldAlias() throws Exception {
        String mapping = Strings.toString(XContentFactory.jsonBuilder()
            .startObject()
                .startObject("type")
                    .startObject("properties")
                        .startObject("alias-field")
                            .field("type", "alias")
                            .field("path", "concrete-field")
                        .endObject()
                        .startObject("concrete-field")
                            .field("type", "keyword")
                        .endObject()
                    .endObject()
                .endObject()
            .endObject());

        DocumentMapperParser mapperParser = createIndex("test").mapperService().documentMapperParser();
        DocumentMapper mapper = mapperParser.parse("type", new CompressedXContent(mapping));

        BytesReference bytes = BytesReference.bytes(XContentFactory.jsonBuilder()
            .startObject()
                .field("alias-field", "value")
            .endObject());
        MapperParsingException exception = expectThrows(MapperParsingException.class,
            () -> mapper.parse(SourceToParse.source("test", "type", "1", bytes, XContentType.JSON)));

        assertEquals("Cannot write to a field alias [alias-field].", exception.getCause().getMessage());
    }

     public void testCopyToFieldAlias() throws Exception {
        String mapping = Strings.toString(XContentFactory.jsonBuilder()
            .startObject()
                .startObject("type")
                    .startObject("properties")
                        .startObject("alias-field")
                            .field("type", "alias")
                            .field("path", "concrete-field")
                        .endObject()
                        .startObject("concrete-field")
                            .field("type", "keyword")
                        .endObject()
                        .startObject("text-field")
                            .field("type", "text")
                            .field("copy_to", "alias-field")
                        .endObject()
                    .endObject()
                .endObject()
            .endObject());

        DocumentMapperParser mapperParser = createIndex("test").mapperService().documentMapperParser();
        DocumentMapper mapper = mapperParser.parse("type", new CompressedXContent(mapping));

        BytesReference bytes = BytesReference.bytes(XContentFactory.jsonBuilder()
            .startObject()
                .field("text-field", "value")
            .endObject());
        MapperParsingException exception = expectThrows(MapperParsingException.class,
            () -> mapper.parse(SourceToParse.source("test", "type", "1", bytes, XContentType.JSON)));

        assertEquals("Cannot copy to a field alias [alias-field].", exception.getCause().getMessage());
    }

    public void testDynamicDottedFieldNameWithFieldAlias() throws Exception {
        String mapping = Strings.toString(XContentFactory.jsonBuilder()
            .startObject()
                .startObject("type")
                    .startObject("properties")
                        .startObject("alias-field")
                            .field("type", "alias")
                            .field("path", "concrete-field")
                        .endObject()
                        .startObject("concrete-field")
                            .field("type", "keyword")
                        .endObject()
                    .endObject()
                .endObject()
            .endObject());

        DocumentMapperParser mapperParser = createIndex("test").mapperService().documentMapperParser();
        DocumentMapper mapper = mapperParser.parse("type", new CompressedXContent(mapping));

        BytesReference bytes = BytesReference.bytes(XContentFactory.jsonBuilder()
            .startObject()
                .startObject("alias-field.dynamic-field")
                    .field("type", "keyword")
                .endObject()
            .endObject());
        MapperParsingException exception = expectThrows(MapperParsingException.class,
            () -> mapper.parse(SourceToParse.source("test", "type", "1", bytes, XContentType.JSON)));

        assertEquals("Could not dynamically add mapping for field [alias-field.dynamic-field]. "
            + "Existing mapping for [alias-field] must be of type object but found [alias].", exception.getMessage());
    }
}<|MERGE_RESOLUTION|>--- conflicted
+++ resolved
@@ -175,94 +175,6 @@
                 e.getMessage());
     }
 
-<<<<<<< HEAD
-    public void testNestedHaveIdAndTypeFields() throws Exception {
-        DocumentMapperParser mapperParser1 = createIndex("index1", Settings.builder()
-            .put("index.version.created", Version.V_5_6_0) // allows for multiple types
-            .build()
-        ).mapperService().documentMapperParser();
-        DocumentMapperParser mapperParser2 = createIndex("index2").mapperService().documentMapperParser();
-
-        XContentBuilder mapping = XContentFactory.jsonBuilder().startObject().startObject("type").startObject("properties");
-        {
-            mapping.startObject("foo");
-            mapping.field("type", "nested");
-            {
-                mapping.startObject("properties");
-                {
-
-                    mapping.startObject("bar");
-                    mapping.field("type", "keyword");
-                    mapping.endObject();
-                }
-                mapping.endObject();
-            }
-            mapping.endObject();
-        }
-        {
-            mapping.startObject("baz");
-            mapping.field("type", "keyword");
-            mapping.endObject();
-        }
-        mapping.endObject().endObject().endObject();
-        DocumentMapper mapper1 = mapperParser1.parse("type", new CompressedXContent(Strings.toString(mapping)));
-        DocumentMapper mapper2 = mapperParser2.parse("type", new CompressedXContent(Strings.toString(mapping)));
-
-        XContentBuilder doc = XContentFactory.jsonBuilder().startObject();
-        {
-            doc.startArray("foo");
-            {
-                doc.startObject();
-                doc.field("bar", "value1");
-                doc.endObject();
-            }
-            doc.endArray();
-            doc.field("baz", "value2");
-        }
-        doc.endObject();
-
-        // Verify in the case where multiple types are allowed that the _uid field is added to nested documents:
-        ParsedDocument result = mapper1.parse(SourceToParse.source("index1", "type", "1", BytesReference.bytes(doc), XContentType.JSON));
-        assertEquals(2, result.docs().size());
-        // Nested document:
-        assertNull(result.docs().get(0).getField(IdFieldMapper.NAME));
-        assertNotNull(result.docs().get(0).getField(UidFieldMapper.NAME));
-        assertEquals("type#1", result.docs().get(0).getField(UidFieldMapper.NAME).stringValue());
-        assertEquals(UidFieldMapper.Defaults.NESTED_FIELD_TYPE, result.docs().get(0).getField(UidFieldMapper.NAME).fieldType());
-        assertNotNull(result.docs().get(0).getField(TypeFieldMapper.NAME));
-        assertEquals("__foo", result.docs().get(0).getField(TypeFieldMapper.NAME).stringValue());
-        assertEquals("value1", result.docs().get(0).getField("foo.bar").binaryValue().utf8ToString());
-        // Root document:
-        assertNull(result.docs().get(1).getField(IdFieldMapper.NAME));
-        assertNotNull(result.docs().get(1).getField(UidFieldMapper.NAME));
-        assertEquals("type#1", result.docs().get(1).getField(UidFieldMapper.NAME).stringValue());
-        assertEquals(UidFieldMapper.Defaults.FIELD_TYPE, result.docs().get(1).getField(UidFieldMapper.NAME).fieldType());
-        assertNotNull(result.docs().get(1).getField(TypeFieldMapper.NAME));
-        assertEquals("type", result.docs().get(1).getField(TypeFieldMapper.NAME).stringValue());
-        assertEquals("value2", result.docs().get(1).getField("baz").binaryValue().utf8ToString());
-
-        // Verify in the case where only a single type is allowed that the _id field is added to nested documents:
-        result = mapper2.parse(SourceToParse.source("index2", "type", "1", BytesReference.bytes(doc), XContentType.JSON));
-        assertEquals(2, result.docs().size());
-        // Nested document:
-        assertNull(result.docs().get(0).getField(UidFieldMapper.NAME));
-        assertNotNull(result.docs().get(0).getField(IdFieldMapper.NAME));
-        assertEquals(Uid.encodeId("1"), result.docs().get(0).getField(IdFieldMapper.NAME).binaryValue());
-        assertEquals(IdFieldMapper.Defaults.NESTED_FIELD_TYPE, result.docs().get(0).getField(IdFieldMapper.NAME).fieldType());
-        assertNotNull(result.docs().get(0).getField(TypeFieldMapper.NAME));
-        assertEquals("__foo", result.docs().get(0).getField(TypeFieldMapper.NAME).stringValue());
-        assertEquals("value1", result.docs().get(0).getField("foo.bar").binaryValue().utf8ToString());
-        // Root document:
-        assertNull(result.docs().get(1).getField(UidFieldMapper.NAME));
-        assertNotNull(result.docs().get(1).getField(IdFieldMapper.NAME));
-        assertEquals(Uid.encodeId("1"), result.docs().get(1).getField(IdFieldMapper.NAME).binaryValue());
-        assertEquals(IdFieldMapper.Defaults.FIELD_TYPE, result.docs().get(1).getField(IdFieldMapper.NAME).fieldType());
-        assertNull(result.docs().get(1).getField(TypeFieldMapper.NAME));
-        assertEquals("value2", result.docs().get(1).getField("baz").binaryValue().utf8ToString());
-    }
-
-=======
->>>>>>> 0c7f6570
     public void testPropagateDynamicWithExistingMapper() throws Exception {
         DocumentMapperParser mapperParser = createIndex("test").mapperService().documentMapperParser();
         String mapping = Strings.toString(XContentFactory.jsonBuilder().startObject().startObject("type")
@@ -487,12 +399,8 @@
 
     public void testDynamicFalseLongArray() throws Exception {
         DocumentMapperParser mapperParser = createIndex("test").mapperService().documentMapperParser();
-<<<<<<< HEAD
-        String mapping = Strings.toString(XContentFactory.jsonBuilder().startObject().startObject("type").field("dynamic", "false")
-=======
         String mapping = Strings.toString(XContentFactory.jsonBuilder().startObject().startObject("type")
             .field("dynamic", "false")
->>>>>>> 0c7f6570
             .endObject().endObject());
         DocumentMapper mapper = mapperParser.parse("type", new CompressedXContent(mapping));
 
@@ -507,12 +415,8 @@
 
     public void testDynamicStrictLongArray() throws Exception {
         DocumentMapperParser mapperParser = createIndex("test").mapperService().documentMapperParser();
-<<<<<<< HEAD
-        String mapping = Strings.toString(XContentFactory.jsonBuilder().startObject().startObject("type").field("dynamic", "strict")
-=======
         String mapping = Strings.toString(XContentFactory.jsonBuilder().startObject().startObject("type")
             .field("dynamic", "strict")
->>>>>>> 0c7f6570
             .endObject().endObject());
         DocumentMapper mapper = mapperParser.parse("type", new CompressedXContent(mapping));
 
@@ -529,12 +433,8 @@
     public void testMappedGeoPointArray() throws Exception {
         DocumentMapperParser mapperParser = createIndex("test").mapperService().documentMapperParser();
         String mapping = Strings.toString(XContentFactory.jsonBuilder().startObject().startObject("type")
-<<<<<<< HEAD
-                .startObject("properties").startObject("foo").field("type", "geo_point").field("doc_values", false)
-=======
                 .startObject("properties").startObject("foo").field("type", "geo_point")
             .field("doc_values", false)
->>>>>>> 0c7f6570
                 .endObject().endObject().endObject().endObject());
         DocumentMapper mapper = mapperParser.parse("type", new CompressedXContent(mapping));
 
@@ -583,12 +483,8 @@
 
     public void testDynamicFalseObject() throws Exception {
         DocumentMapperParser mapperParser = createIndex("test").mapperService().documentMapperParser();
-<<<<<<< HEAD
-        String mapping = Strings.toString(XContentFactory.jsonBuilder().startObject().startObject("type").field("dynamic", "false")
-=======
         String mapping = Strings.toString(XContentFactory.jsonBuilder().startObject().startObject("type")
             .field("dynamic", "false")
->>>>>>> 0c7f6570
             .endObject().endObject());
         DocumentMapper mapper = mapperParser.parse("type", new CompressedXContent(mapping));
 
@@ -602,12 +498,8 @@
 
     public void testDynamicStrictObject() throws Exception {
         DocumentMapperParser mapperParser = createIndex("test").mapperService().documentMapperParser();
-<<<<<<< HEAD
-        String mapping = Strings.toString(XContentFactory.jsonBuilder().startObject().startObject("type").field("dynamic", "strict")
-=======
         String mapping = Strings.toString(XContentFactory.jsonBuilder().startObject().startObject("type")
             .field("dynamic", "strict")
->>>>>>> 0c7f6570
             .endObject().endObject());
         DocumentMapper mapper = mapperParser.parse("type", new CompressedXContent(mapping));
 
@@ -622,12 +514,8 @@
 
     public void testDynamicFalseValue() throws Exception {
         DocumentMapperParser mapperParser = createIndex("test").mapperService().documentMapperParser();
-<<<<<<< HEAD
-        String mapping = Strings.toString(XContentFactory.jsonBuilder().startObject().startObject("type").field("dynamic", "false")
-=======
         String mapping = Strings.toString(XContentFactory.jsonBuilder().startObject().startObject("type")
             .field("dynamic", "false")
->>>>>>> 0c7f6570
             .endObject().endObject());
         DocumentMapper mapper = mapperParser.parse("type", new CompressedXContent(mapping));
 
@@ -641,12 +529,8 @@
 
     public void testDynamicStrictValue() throws Exception {
         DocumentMapperParser mapperParser = createIndex("test").mapperService().documentMapperParser();
-<<<<<<< HEAD
-        String mapping = Strings.toString(XContentFactory.jsonBuilder().startObject().startObject("type").field("dynamic", "strict")
-=======
         String mapping = Strings.toString(XContentFactory.jsonBuilder().startObject().startObject("type")
             .field("dynamic", "strict")
->>>>>>> 0c7f6570
             .endObject().endObject());
         DocumentMapper mapper = mapperParser.parse("type", new CompressedXContent(mapping));
 
@@ -661,12 +545,8 @@
 
     public void testDynamicFalseNull() throws Exception {
         DocumentMapperParser mapperParser = createIndex("test").mapperService().documentMapperParser();
-<<<<<<< HEAD
-        String mapping = Strings.toString(XContentFactory.jsonBuilder().startObject().startObject("type").field("dynamic", "false")
-=======
         String mapping = Strings.toString(XContentFactory.jsonBuilder().startObject().startObject("type")
             .field("dynamic", "false")
->>>>>>> 0c7f6570
             .endObject().endObject());
         DocumentMapper mapper = mapperParser.parse("type", new CompressedXContent(mapping));
 
@@ -680,12 +560,8 @@
 
     public void testDynamicStrictNull() throws Exception {
         DocumentMapperParser mapperParser = createIndex("test").mapperService().documentMapperParser();
-<<<<<<< HEAD
-        String mapping = Strings.toString(XContentFactory.jsonBuilder().startObject().startObject("type").field("dynamic", "strict")
-=======
         String mapping = Strings.toString(XContentFactory.jsonBuilder().startObject().startObject("type")
             .field("dynamic", "strict")
->>>>>>> 0c7f6570
             .endObject().endObject());
         DocumentMapper mapper = mapperParser.parse("type", new CompressedXContent(mapping));
 
@@ -810,12 +686,8 @@
 
     public void testDynamicFalseDottedFieldNameLongArray() throws Exception {
         DocumentMapperParser mapperParser = createIndex("test").mapperService().documentMapperParser();
-<<<<<<< HEAD
-        String mapping = Strings.toString(XContentFactory.jsonBuilder().startObject().startObject("type").field("dynamic", "false")
-=======
         String mapping = Strings.toString(XContentFactory.jsonBuilder().startObject().startObject("type")
             .field("dynamic", "false")
->>>>>>> 0c7f6570
             .endObject().endObject());
         DocumentMapper mapper = mapperParser.parse("type", new CompressedXContent(mapping));
 
@@ -830,12 +702,8 @@
 
     public void testDynamicStrictDottedFieldNameLongArray() throws Exception {
         DocumentMapperParser mapperParser = createIndex("test").mapperService().documentMapperParser();
-<<<<<<< HEAD
-        String mapping = Strings.toString(XContentFactory.jsonBuilder().startObject().startObject("type").field("dynamic", "strict")
-=======
         String mapping = Strings.toString(XContentFactory.jsonBuilder().startObject().startObject("type")
             .field("dynamic", "strict")
->>>>>>> 0c7f6570
             .endObject().endObject());
         DocumentMapper mapper = mapperParser.parse("type", new CompressedXContent(mapping));
 
@@ -939,12 +807,8 @@
 
     public void testDynamicFalseDottedFieldNameLong() throws Exception {
         DocumentMapperParser mapperParser = createIndex("test").mapperService().documentMapperParser();
-<<<<<<< HEAD
-        String mapping = Strings.toString(XContentFactory.jsonBuilder().startObject().startObject("type").field("dynamic", "false")
-=======
         String mapping = Strings.toString(XContentFactory.jsonBuilder().startObject().startObject("type")
             .field("dynamic", "false")
->>>>>>> 0c7f6570
             .endObject().endObject());
         DocumentMapper mapper = mapperParser.parse("type", new CompressedXContent(mapping));
 
@@ -957,12 +821,8 @@
 
     public void testDynamicStrictDottedFieldNameLong() throws Exception {
         DocumentMapperParser mapperParser = createIndex("test").mapperService().documentMapperParser();
-<<<<<<< HEAD
-        String mapping = Strings.toString(XContentFactory.jsonBuilder().startObject().startObject("type").field("dynamic", "strict")
-=======
         String mapping = Strings.toString(XContentFactory.jsonBuilder().startObject().startObject("type")
             .field("dynamic", "strict")
->>>>>>> 0c7f6570
             .endObject().endObject());
         DocumentMapper mapper = mapperParser.parse("type", new CompressedXContent(mapping));
 
@@ -1031,21 +891,12 @@
 
     public void testDynamicDottedFieldNameObjectWithExistingParent() throws Exception {
         DocumentMapperParser mapperParser = createIndex("test").mapperService().documentMapperParser();
-<<<<<<< HEAD
-        String mapping = Strings.toString(XContentFactory.jsonBuilder().startObject().startObject("type").startObject("properties").startObject("foo")
-                .field("type", "object").endObject().endObject().endObject().endObject());
-        DocumentMapper mapper = mapperParser.parse("type", new CompressedXContent(mapping));
-
-        BytesReference bytes = BytesReference
-                .bytes(XContentFactory.jsonBuilder().startObject().startObject("foo.bar.baz").field("a", 0).endObject().endObject());
-=======
         String mapping = Strings.toString(XContentFactory.jsonBuilder().startObject().startObject("type").startObject("properties")
             .startObject("foo").field("type", "object").endObject().endObject().endObject().endObject());
         DocumentMapper mapper = mapperParser.parse("type", new CompressedXContent(mapping));
 
         BytesReference bytes = BytesReference.bytes(XContentFactory.jsonBuilder().startObject().startObject("foo.bar.baz")
             .field("a", 0).endObject().endObject());
->>>>>>> 0c7f6570
         ParsedDocument doc = mapper.parse(SourceToParse.source("test", "type", "1", bytes, XContentType.JSON));
         assertEquals(2, doc.rootDoc().getFields("foo.bar.baz.a").length);
         Mapper fooMapper = doc.dynamicMappingsUpdate().root().getMapper("foo");
@@ -1070,13 +921,8 @@
             .endObject().endObject().endObject().endObject());
         DocumentMapper mapper = mapperParser.parse("type", new CompressedXContent(mapping));
 
-<<<<<<< HEAD
-        BytesReference bytes = BytesReference
-                .bytes(XContentFactory.jsonBuilder().startObject().startObject("foo.bar.baz").field("a", 0).endObject().endObject());
-=======
         BytesReference bytes = BytesReference.bytes(XContentFactory.jsonBuilder().startObject().startObject("foo.bar.baz")
             .field("a", 0).endObject().endObject());
->>>>>>> 0c7f6570
         MapperParsingException exception = expectThrows(MapperParsingException.class,
                 () -> mapper.parse(SourceToParse.source("test", "type", "1", bytes, XContentType.JSON)));
 
@@ -1086,12 +932,8 @@
 
     public void testDynamicFalseDottedFieldNameObject() throws Exception {
         DocumentMapperParser mapperParser = createIndex("test").mapperService().documentMapperParser();
-<<<<<<< HEAD
-        String mapping = Strings.toString(XContentFactory.jsonBuilder().startObject().startObject("type").field("dynamic", "false")
-=======
         String mapping = Strings.toString(XContentFactory.jsonBuilder().startObject().startObject("type")
             .field("dynamic", "false")
->>>>>>> 0c7f6570
             .endObject().endObject());
         DocumentMapper mapper = mapperParser.parse("type", new CompressedXContent(mapping));
 
@@ -1105,12 +947,8 @@
 
     public void testDynamicStrictDottedFieldNameObject() throws Exception {
         DocumentMapperParser mapperParser = createIndex("test").mapperService().documentMapperParser();
-<<<<<<< HEAD
-        String mapping = Strings.toString(XContentFactory.jsonBuilder().startObject().startObject("type").field("dynamic", "strict")
-=======
         String mapping = Strings.toString(XContentFactory.jsonBuilder().startObject().startObject("type")
             .field("dynamic", "strict")
->>>>>>> 0c7f6570
             .endObject().endObject());
         DocumentMapper mapper = mapperParser.parse("type", new CompressedXContent(mapping));
 
@@ -1133,12 +971,8 @@
             mapper.parse(SourceToParse.source("test", "type", "1", bytes, XContentType.JSON)));
         assertTrue(e.getMessage(), e.getMessage().contains("cannot be added inside a document"));
 
-<<<<<<< HEAD
-        BytesReference bytes2 = BytesReference.bytes(XContentFactory.jsonBuilder().startObject().field("foo._ttl", 0).endObject());
-=======
         BytesReference bytes2 = BytesReference.bytes(XContentFactory.jsonBuilder().startObject()
             .field("foo._ttl", 0).endObject());
->>>>>>> 0c7f6570
         mapper.parse(SourceToParse.source("test", "type", "1", bytes2, XContentType.JSON)); // parses without error
     }
 
@@ -1225,12 +1059,8 @@
     public void testNoLevel() throws Exception {
         String defaultMapping = Strings.toString(XContentFactory.jsonBuilder().startObject().startObject("type").endObject().endObject());
 
-<<<<<<< HEAD
-        DocumentMapper defaultMapper = createIndex("test").mapperService().documentMapperParser().parse("type", new CompressedXContent(defaultMapping));
-=======
         DocumentMapper defaultMapper = createIndex("test").mapperService().documentMapperParser()
             .parse("type", new CompressedXContent(defaultMapping));
->>>>>>> 0c7f6570
 
         ParsedDocument doc = defaultMapper.parse(SourceToParse.source("test", "type", "1", BytesReference
                 .bytes(XContentFactory.jsonBuilder()
@@ -1249,12 +1079,8 @@
     public void testTypeLevel() throws Exception {
         String defaultMapping = Strings.toString(XContentFactory.jsonBuilder().startObject().startObject("type").endObject().endObject());
 
-<<<<<<< HEAD
-        DocumentMapper defaultMapper = createIndex("test").mapperService().documentMapperParser().parse("type", new CompressedXContent(defaultMapping));
-=======
         DocumentMapper defaultMapper = createIndex("test").mapperService().documentMapperParser()
             .parse("type", new CompressedXContent(defaultMapping));
->>>>>>> 0c7f6570
 
         ParsedDocument doc = defaultMapper.parse(SourceToParse.source("test", "type", "1", BytesReference
                 .bytes(XContentFactory.jsonBuilder()
@@ -1273,12 +1099,8 @@
     public void testNoLevelWithFieldTypeAsValue() throws Exception {
         String defaultMapping = Strings.toString(XContentFactory.jsonBuilder().startObject().startObject("type").endObject().endObject());
 
-<<<<<<< HEAD
-        DocumentMapper defaultMapper = createIndex("test").mapperService().documentMapperParser().parse("type", new CompressedXContent(defaultMapping));
-=======
         DocumentMapper defaultMapper = createIndex("test").mapperService().documentMapperParser()
             .parse("type", new CompressedXContent(defaultMapping));
->>>>>>> 0c7f6570
 
         ParsedDocument doc = defaultMapper.parse(SourceToParse.source("test", "type", "1", BytesReference
                 .bytes(XContentFactory.jsonBuilder()
@@ -1299,12 +1121,8 @@
     public void testTypeLevelWithFieldTypeAsValue() throws Exception {
         String defaultMapping = Strings.toString(XContentFactory.jsonBuilder().startObject().startObject("type").endObject().endObject());
 
-<<<<<<< HEAD
-        DocumentMapper defaultMapper = createIndex("test").mapperService().documentMapperParser().parse("type", new CompressedXContent(defaultMapping));
-=======
         DocumentMapper defaultMapper = createIndex("test").mapperService().documentMapperParser()
             .parse("type", new CompressedXContent(defaultMapping));
->>>>>>> 0c7f6570
 
         ParsedDocument doc = defaultMapper.parse(SourceToParse.source("test", "type", "1", BytesReference
                 .bytes(XContentFactory.jsonBuilder()
@@ -1325,12 +1143,8 @@
     public void testNoLevelWithFieldTypeAsObject() throws Exception {
         String defaultMapping = Strings.toString(XContentFactory.jsonBuilder().startObject().startObject("type").endObject().endObject());
 
-<<<<<<< HEAD
-        DocumentMapper defaultMapper = createIndex("test").mapperService().documentMapperParser().parse("type", new CompressedXContent(defaultMapping));
-=======
         DocumentMapper defaultMapper = createIndex("test").mapperService().documentMapperParser()
             .parse("type", new CompressedXContent(defaultMapping));
->>>>>>> 0c7f6570
 
         ParsedDocument doc = defaultMapper.parse(SourceToParse.source("test", "type", "1", BytesReference
                 .bytes(XContentFactory.jsonBuilder()
@@ -1351,12 +1165,8 @@
     public void testTypeLevelWithFieldTypeAsObject() throws Exception {
         String defaultMapping = Strings.toString(XContentFactory.jsonBuilder().startObject().startObject("type").endObject().endObject());
 
-<<<<<<< HEAD
-        DocumentMapper defaultMapper = createIndex("test").mapperService().documentMapperParser().parse("type", new CompressedXContent(defaultMapping));
-=======
         DocumentMapper defaultMapper = createIndex("test").mapperService().documentMapperParser()
             .parse("type", new CompressedXContent(defaultMapping));
->>>>>>> 0c7f6570
 
         ParsedDocument doc = defaultMapper.parse(SourceToParse.source("test", "type", "1", BytesReference
                 .bytes(XContentFactory.jsonBuilder()
@@ -1377,12 +1187,8 @@
     public void testNoLevelWithFieldTypeAsValueNotFirst() throws Exception {
         String defaultMapping = Strings.toString(XContentFactory.jsonBuilder().startObject().startObject("type").endObject().endObject());
 
-<<<<<<< HEAD
-        DocumentMapper defaultMapper = createIndex("test").mapperService().documentMapperParser().parse("type", new CompressedXContent(defaultMapping));
-=======
         DocumentMapper defaultMapper = createIndex("test").mapperService().documentMapperParser()
             .parse("type", new CompressedXContent(defaultMapping));
->>>>>>> 0c7f6570
 
         ParsedDocument doc = defaultMapper.parse(SourceToParse.source("test", "type", "1", BytesReference
                 .bytes(XContentFactory.jsonBuilder()
@@ -1403,12 +1209,8 @@
     public void testTypeLevelWithFieldTypeAsValueNotFirst() throws Exception {
         String defaultMapping = Strings.toString(XContentFactory.jsonBuilder().startObject().startObject("type").endObject().endObject());
 
-<<<<<<< HEAD
-        DocumentMapper defaultMapper = createIndex("test").mapperService().documentMapperParser().parse("type", new CompressedXContent(defaultMapping));
-=======
         DocumentMapper defaultMapper = createIndex("test").mapperService().documentMapperParser()
             .parse("type", new CompressedXContent(defaultMapping));
->>>>>>> 0c7f6570
 
         ParsedDocument doc = defaultMapper.parse(SourceToParse.source("test", "type", "1", BytesReference
                 .bytes(XContentFactory.jsonBuilder()
@@ -1429,12 +1231,8 @@
     public void testNoLevelWithFieldTypeAsObjectNotFirst() throws Exception {
         String defaultMapping = Strings.toString(XContentFactory.jsonBuilder().startObject().startObject("type").endObject().endObject());
 
-<<<<<<< HEAD
-        DocumentMapper defaultMapper = createIndex("test").mapperService().documentMapperParser().parse("type", new CompressedXContent(defaultMapping));
-=======
         DocumentMapper defaultMapper = createIndex("test").mapperService().documentMapperParser()
             .parse("type", new CompressedXContent(defaultMapping));
->>>>>>> 0c7f6570
 
         ParsedDocument doc = defaultMapper.parse(SourceToParse.source("test", "type", "1", BytesReference
                 .bytes(XContentFactory.jsonBuilder()
@@ -1456,12 +1254,8 @@
     public void testTypeLevelWithFieldTypeAsObjectNotFirst() throws Exception {
         String defaultMapping = Strings.toString(XContentFactory.jsonBuilder().startObject().startObject("type").endObject().endObject());
 
-<<<<<<< HEAD
-        DocumentMapper defaultMapper = createIndex("test").mapperService().documentMapperParser().parse("type", new CompressedXContent(defaultMapping));
-=======
         DocumentMapper defaultMapper = createIndex("test").mapperService().documentMapperParser()
             .parse("type", new CompressedXContent(defaultMapping));
->>>>>>> 0c7f6570
 
         ParsedDocument doc = defaultMapper.parse(SourceToParse.source("test", "type", "1", BytesReference
                 .bytes(XContentFactory.jsonBuilder()
