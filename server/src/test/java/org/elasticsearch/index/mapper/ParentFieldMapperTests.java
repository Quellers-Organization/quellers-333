/*
 * Licensed to Elasticsearch under one or more contributor
 * license agreements. See the NOTICE file distributed with
 * this work for additional information regarding copyright
 * ownership. Elasticsearch licenses this file to you under
 * the Apache License, Version 2.0 (the "License"); you may
 * not use this file except in compliance with the License.
 * You may obtain a copy of the License at
 *
 *    http://www.apache.org/licenses/LICENSE-2.0
 *
 * Unless required by applicable law or agreed to in writing,
 * software distributed under the License is distributed on an
 * "AS IS" BASIS, WITHOUT WARRANTIES OR CONDITIONS OF ANY
 * KIND, either express or implied.  See the License for the
 * specific language governing permissions and limitations
 * under the License.
 */
package org.elasticsearch.index.mapper;

import org.apache.lucene.analysis.standard.StandardAnalyzer;
import org.apache.lucene.index.IndexableField;
<<<<<<< HEAD
import org.elasticsearch.Version;
import org.elasticsearch.common.Strings;
import org.elasticsearch.common.bytes.BytesArray;
=======
import org.elasticsearch.common.Strings;
>>>>>>> 0c7f6570
import org.elasticsearch.common.bytes.BytesReference;
import org.elasticsearch.common.compress.CompressedXContent;
import org.elasticsearch.common.settings.Settings;
import org.elasticsearch.common.xcontent.XContentBuilder;
import org.elasticsearch.common.xcontent.XContentFactory;
import org.elasticsearch.common.xcontent.XContentType;
import org.elasticsearch.index.Index;
import org.elasticsearch.index.IndexSettings;
import org.elasticsearch.index.analysis.AnalyzerScope;
import org.elasticsearch.index.analysis.IndexAnalyzers;
import org.elasticsearch.index.analysis.NamedAnalyzer;
import org.elasticsearch.index.mapper.MapperService.MergeReason;
import org.elasticsearch.index.similarity.SimilarityService;
import org.elasticsearch.indices.IndicesModule;
import org.elasticsearch.test.ESSingleNodeTestCase;
import org.elasticsearch.test.IndexSettingsModule;

import java.util.Collections;
import java.util.HashSet;
import java.util.Set;

import static java.util.Collections.emptyList;
import static org.elasticsearch.common.xcontent.XContentFactory.jsonBuilder;
import static org.hamcrest.Matchers.containsString;

public class ParentFieldMapperTests extends ESSingleNodeTestCase {
    public void testParentIsDisabledInCurrentVersion() {
        MapperParsingException exc = expectThrows(MapperParsingException.class,
            () -> createIndex("test", Settings.EMPTY, "child", "_parent", "type=parent"));
        assertThat(exc.getMessage(), containsString("[_parent] field is disabled"));
    }

    public void testParentSetInDocNotAllowed() throws Exception {
        String mapping = Strings.toString(XContentFactory.jsonBuilder().startObject().startObject("type")
                .endObject().endObject());
<<<<<<< HEAD
        DocumentMapper docMapper = createIndex("test").mapperService().documentMapperParser().parse("type", new CompressedXContent(mapping));
=======
        DocumentMapper docMapper = createIndex("test")
            .mapperService().documentMapperParser().parse("type", new CompressedXContent(mapping));
>>>>>>> 0c7f6570

        try {
            docMapper.parse(SourceToParse.source("test", "type", "1", BytesReference.bytes(XContentFactory.jsonBuilder()
                .startObject().field("_parent", "1122").endObject()), XContentType.JSON));
            fail("Expected failure to parse metadata field");
        } catch (MapperParsingException e) {
            assertThat(e.getMessage(), e.getMessage(),
                containsString("Field [_parent] is a metadata field and cannot be added inside a document"));
        }
    }

<<<<<<< HEAD
    public void testJoinFieldSet() throws Exception {
        String parentMapping = Strings.toString(XContentFactory.jsonBuilder().startObject().startObject("parent_type")
                .endObject().endObject());
        String childMapping = Strings.toString(XContentFactory.jsonBuilder().startObject().startObject("child_type")
                .startObject("_parent").field("type", "parent_type").endObject()
                .endObject().endObject());
        IndexService indexService = createIndex("test", Settings.builder().put("index.version.created", Version.V_5_6_0).build());
        indexService.mapperService().merge("parent_type", new CompressedXContent(parentMapping), MergeReason.MAPPING_UPDATE, false);
        indexService.mapperService().merge("child_type", new CompressedXContent(childMapping), MergeReason.MAPPING_UPDATE, false);

        // Indexing parent doc:
        DocumentMapper parentDocMapper = indexService.mapperService().documentMapper("parent_type");
        ParsedDocument doc =
            parentDocMapper.parse(SourceToParse.source("test", "parent_type", "1122", new BytesArray("{}"), XContentType.JSON));
        assertEquals(1, getNumberOfFieldWithParentPrefix(doc.rootDoc()));
        assertEquals("1122", doc.rootDoc().getBinaryValue("_parent#parent_type").utf8ToString());

        // Indexing child doc:
        DocumentMapper childDocMapper = indexService.mapperService().documentMapper("child_type");
        doc = childDocMapper.parse(SourceToParse.source("test", "child_type", "1", new BytesArray("{}"), XContentType.JSON).parent("1122"));

        assertEquals(1, getNumberOfFieldWithParentPrefix(doc.rootDoc()));
        assertEquals("1122", doc.rootDoc().getBinaryValue("_parent#parent_type").utf8ToString());
    }

    public void testJoinFieldNotSet() throws Exception {
        String mapping = Strings.toString(XContentFactory.jsonBuilder().startObject().startObject("type")
                .endObject().endObject());
        DocumentMapper docMapper = createIndex("test").mapperService().documentMapperParser().parse("type", new CompressedXContent(mapping));
=======
    public void testJoinFieldNotSet() throws Exception {
        String mapping = Strings.toString(XContentFactory.jsonBuilder().startObject().startObject("type")
                .endObject().endObject());
        DocumentMapper docMapper = createIndex("test")
            .mapperService().documentMapperParser().parse("type", new CompressedXContent(mapping));
>>>>>>> 0c7f6570
        ParsedDocument doc = docMapper.parse(SourceToParse.source("test", "type", "1", BytesReference
                .bytes(XContentFactory.jsonBuilder()
                        .startObject()
                        .field("x_field", "x_value")
                        .endObject()), XContentType.JSON));
        assertEquals(0, getNumberOfFieldWithParentPrefix(doc.rootDoc()));
    }

    public void testNoParentNullFieldCreatedIfNoParentSpecified() throws Exception {
        Index index = new Index("_index", "testUUID");
        IndexSettings indexSettings = IndexSettingsModule.newIndexSettings(index, Settings.EMPTY);
        NamedAnalyzer namedAnalyzer = new NamedAnalyzer("default", AnalyzerScope.INDEX, new StandardAnalyzer());
        IndexAnalyzers indexAnalyzers = new IndexAnalyzers(indexSettings, namedAnalyzer, namedAnalyzer, namedAnalyzer,
            Collections.emptyMap(), Collections.emptyMap(), Collections.emptyMap());
        SimilarityService similarityService = new SimilarityService(indexSettings, null, Collections.emptyMap());
        MapperService mapperService = new MapperService(indexSettings, indexAnalyzers, xContentRegistry(), similarityService,
            new IndicesModule(emptyList()).getMapperRegistry(), () -> null);
        XContentBuilder mappingSource = jsonBuilder().startObject().startObject("some_type")
            .startObject("properties")
            .endObject()
            .endObject().endObject();
<<<<<<< HEAD
        mapperService.merge("some_type", new CompressedXContent(Strings.toString(mappingSource)), MergeReason.MAPPING_UPDATE, false);
        Set<String> allFields = new HashSet<>(mapperService.simpleMatchToIndexNames("*"));
=======
        mapperService.merge("some_type", new CompressedXContent(Strings.toString(mappingSource)),
            MergeReason.MAPPING_UPDATE, false);
        Set<String> allFields = new HashSet<>(mapperService.simpleMatchToFullName("*"));
>>>>>>> 0c7f6570
        assertTrue(allFields.contains("_parent"));
        assertFalse(allFields.contains("_parent#null"));
        MappedFieldType fieldType = mapperService.fullName("_parent");
        assertFalse(fieldType.eagerGlobalOrdinals());
    }

    static int getNumberOfFieldWithParentPrefix(ParseContext.Document doc) {
        int numFieldWithParentPrefix = 0;
        for (IndexableField field : doc) {
            if (field.name().startsWith("_parent")) {
                numFieldWithParentPrefix++;
            }
        }
        return numFieldWithParentPrefix;
    }
<<<<<<< HEAD

    public void testUpdateEagerGlobalOrds() throws IOException {
        String parentMapping = Strings.toString(XContentFactory.jsonBuilder().startObject().startObject("parent_type")
                .endObject().endObject());
        String childMapping = Strings.toString(XContentFactory.jsonBuilder().startObject().startObject("child_type")
                .startObject("_parent").field("type", "parent_type").endObject()
                .endObject().endObject());
        IndexService indexService = createIndex("test", Settings.builder().put("index.version.created", Version.V_5_6_0).build());
        indexService.mapperService().merge("parent_type", new CompressedXContent(parentMapping), MergeReason.MAPPING_UPDATE, false);
        indexService.mapperService().merge("child_type", new CompressedXContent(childMapping), MergeReason.MAPPING_UPDATE, false);

        assertTrue(indexService.mapperService().documentMapper("child_type").parentFieldMapper().fieldType().eagerGlobalOrdinals());

        String childMappingUpdate = Strings.toString(XContentFactory.jsonBuilder().startObject().startObject("child_type")
                .startObject("_parent").field("type", "parent_type").field("eager_global_ordinals", false).endObject()
                .endObject().endObject());
        indexService.mapperService().merge("child_type", new CompressedXContent(childMappingUpdate), MergeReason.MAPPING_UPDATE, false);

        assertFalse(indexService.mapperService().documentMapper("child_type").parentFieldMapper().fieldType().eagerGlobalOrdinals());
    }
=======
>>>>>>> 0c7f6570
}<|MERGE_RESOLUTION|>--- conflicted
+++ resolved
@@ -20,13 +20,7 @@
 
 import org.apache.lucene.analysis.standard.StandardAnalyzer;
 import org.apache.lucene.index.IndexableField;
-<<<<<<< HEAD
-import org.elasticsearch.Version;
 import org.elasticsearch.common.Strings;
-import org.elasticsearch.common.bytes.BytesArray;
-=======
-import org.elasticsearch.common.Strings;
->>>>>>> 0c7f6570
 import org.elasticsearch.common.bytes.BytesReference;
 import org.elasticsearch.common.compress.CompressedXContent;
 import org.elasticsearch.common.settings.Settings;
@@ -62,12 +56,8 @@
     public void testParentSetInDocNotAllowed() throws Exception {
         String mapping = Strings.toString(XContentFactory.jsonBuilder().startObject().startObject("type")
                 .endObject().endObject());
-<<<<<<< HEAD
-        DocumentMapper docMapper = createIndex("test").mapperService().documentMapperParser().parse("type", new CompressedXContent(mapping));
-=======
         DocumentMapper docMapper = createIndex("test")
             .mapperService().documentMapperParser().parse("type", new CompressedXContent(mapping));
->>>>>>> 0c7f6570
 
         try {
             docMapper.parse(SourceToParse.source("test", "type", "1", BytesReference.bytes(XContentFactory.jsonBuilder()
@@ -79,43 +69,11 @@
         }
     }
 
-<<<<<<< HEAD
-    public void testJoinFieldSet() throws Exception {
-        String parentMapping = Strings.toString(XContentFactory.jsonBuilder().startObject().startObject("parent_type")
-                .endObject().endObject());
-        String childMapping = Strings.toString(XContentFactory.jsonBuilder().startObject().startObject("child_type")
-                .startObject("_parent").field("type", "parent_type").endObject()
-                .endObject().endObject());
-        IndexService indexService = createIndex("test", Settings.builder().put("index.version.created", Version.V_5_6_0).build());
-        indexService.mapperService().merge("parent_type", new CompressedXContent(parentMapping), MergeReason.MAPPING_UPDATE, false);
-        indexService.mapperService().merge("child_type", new CompressedXContent(childMapping), MergeReason.MAPPING_UPDATE, false);
-
-        // Indexing parent doc:
-        DocumentMapper parentDocMapper = indexService.mapperService().documentMapper("parent_type");
-        ParsedDocument doc =
-            parentDocMapper.parse(SourceToParse.source("test", "parent_type", "1122", new BytesArray("{}"), XContentType.JSON));
-        assertEquals(1, getNumberOfFieldWithParentPrefix(doc.rootDoc()));
-        assertEquals("1122", doc.rootDoc().getBinaryValue("_parent#parent_type").utf8ToString());
-
-        // Indexing child doc:
-        DocumentMapper childDocMapper = indexService.mapperService().documentMapper("child_type");
-        doc = childDocMapper.parse(SourceToParse.source("test", "child_type", "1", new BytesArray("{}"), XContentType.JSON).parent("1122"));
-
-        assertEquals(1, getNumberOfFieldWithParentPrefix(doc.rootDoc()));
-        assertEquals("1122", doc.rootDoc().getBinaryValue("_parent#parent_type").utf8ToString());
-    }
-
-    public void testJoinFieldNotSet() throws Exception {
-        String mapping = Strings.toString(XContentFactory.jsonBuilder().startObject().startObject("type")
-                .endObject().endObject());
-        DocumentMapper docMapper = createIndex("test").mapperService().documentMapperParser().parse("type", new CompressedXContent(mapping));
-=======
     public void testJoinFieldNotSet() throws Exception {
         String mapping = Strings.toString(XContentFactory.jsonBuilder().startObject().startObject("type")
                 .endObject().endObject());
         DocumentMapper docMapper = createIndex("test")
             .mapperService().documentMapperParser().parse("type", new CompressedXContent(mapping));
->>>>>>> 0c7f6570
         ParsedDocument doc = docMapper.parse(SourceToParse.source("test", "type", "1", BytesReference
                 .bytes(XContentFactory.jsonBuilder()
                         .startObject()
@@ -137,14 +95,9 @@
             .startObject("properties")
             .endObject()
             .endObject().endObject();
-<<<<<<< HEAD
-        mapperService.merge("some_type", new CompressedXContent(Strings.toString(mappingSource)), MergeReason.MAPPING_UPDATE, false);
-        Set<String> allFields = new HashSet<>(mapperService.simpleMatchToIndexNames("*"));
-=======
         mapperService.merge("some_type", new CompressedXContent(Strings.toString(mappingSource)),
             MergeReason.MAPPING_UPDATE, false);
         Set<String> allFields = new HashSet<>(mapperService.simpleMatchToFullName("*"));
->>>>>>> 0c7f6570
         assertTrue(allFields.contains("_parent"));
         assertFalse(allFields.contains("_parent#null"));
         MappedFieldType fieldType = mapperService.fullName("_parent");
@@ -160,27 +113,4 @@
         }
         return numFieldWithParentPrefix;
     }
-<<<<<<< HEAD
-
-    public void testUpdateEagerGlobalOrds() throws IOException {
-        String parentMapping = Strings.toString(XContentFactory.jsonBuilder().startObject().startObject("parent_type")
-                .endObject().endObject());
-        String childMapping = Strings.toString(XContentFactory.jsonBuilder().startObject().startObject("child_type")
-                .startObject("_parent").field("type", "parent_type").endObject()
-                .endObject().endObject());
-        IndexService indexService = createIndex("test", Settings.builder().put("index.version.created", Version.V_5_6_0).build());
-        indexService.mapperService().merge("parent_type", new CompressedXContent(parentMapping), MergeReason.MAPPING_UPDATE, false);
-        indexService.mapperService().merge("child_type", new CompressedXContent(childMapping), MergeReason.MAPPING_UPDATE, false);
-
-        assertTrue(indexService.mapperService().documentMapper("child_type").parentFieldMapper().fieldType().eagerGlobalOrdinals());
-
-        String childMappingUpdate = Strings.toString(XContentFactory.jsonBuilder().startObject().startObject("child_type")
-                .startObject("_parent").field("type", "parent_type").field("eager_global_ordinals", false).endObject()
-                .endObject().endObject());
-        indexService.mapperService().merge("child_type", new CompressedXContent(childMappingUpdate), MergeReason.MAPPING_UPDATE, false);
-
-        assertFalse(indexService.mapperService().documentMapper("child_type").parentFieldMapper().fieldType().eagerGlobalOrdinals());
-    }
-=======
->>>>>>> 0c7f6570
 }