/*
 * Licensed to Elasticsearch under one or more contributor
 * license agreements. See the NOTICE file distributed with
 * this work for additional information regarding copyright
 * ownership. Elasticsearch licenses this file to you under
 * the Apache License, Version 2.0 (the "License"); you may
 * not use this file except in compliance with the License.
 * You may obtain a copy of the License at
 *
 *    http://www.apache.org/licenses/LICENSE-2.0
 *
 * Unless required by applicable law or agreed to in writing,
 * software distributed under the License is distributed on an
 * "AS IS" BASIS, WITHOUT WARRANTIES OR CONDITIONS OF ANY
 * KIND, either express or implied.  See the License for the
 * specific language governing permissions and limitations
 * under the License.
 */

package org.elasticsearch.index.mapper;

import org.apache.lucene.analysis.MockSynonymAnalyzer;
import org.apache.lucene.analysis.TokenStream;
import org.apache.lucene.analysis.tokenattributes.CharTermAttribute;
import org.apache.lucene.index.DocValuesType;
import org.apache.lucene.index.IndexOptions;
import org.apache.lucene.index.IndexableField;
import org.apache.lucene.index.IndexableFieldType;
import org.apache.lucene.index.LeafReader;
import org.apache.lucene.index.PostingsEnum;
import org.apache.lucene.index.Term;
import org.apache.lucene.index.TermsEnum;
import org.apache.lucene.search.MultiPhraseQuery;
import org.apache.lucene.search.PhraseQuery;
import org.apache.lucene.search.Query;
import org.apache.lucene.search.SynonymQuery;
import org.apache.lucene.search.TermQuery;
import org.apache.lucene.search.spans.FieldMaskingSpanQuery;
import org.apache.lucene.search.spans.SpanNearQuery;
import org.apache.lucene.search.spans.SpanOrQuery;
import org.apache.lucene.search.spans.SpanTermQuery;
import org.apache.lucene.util.BytesRef;
import org.elasticsearch.action.index.IndexRequest;
import org.elasticsearch.common.Strings;
import org.elasticsearch.common.bytes.BytesReference;
import org.elasticsearch.common.compress.CompressedXContent;
import org.elasticsearch.common.lucene.search.MultiPhrasePrefixQuery;
import org.elasticsearch.common.lucene.uid.Versions;
import org.elasticsearch.common.settings.Settings;
import org.elasticsearch.common.xcontent.ToXContent;
import org.elasticsearch.common.xcontent.XContentBuilder;
import org.elasticsearch.common.xcontent.XContentFactory;
import org.elasticsearch.common.xcontent.XContentType;
import org.elasticsearch.index.IndexService;
import org.elasticsearch.index.VersionType;
import org.elasticsearch.index.engine.Engine;
import org.elasticsearch.index.mapper.MapperService.MergeReason;
import org.elasticsearch.index.mapper.TextFieldMapper.TextFieldType;
import org.elasticsearch.index.query.MatchPhrasePrefixQueryBuilder;
import org.elasticsearch.index.query.MatchPhraseQueryBuilder;
import org.elasticsearch.index.query.QueryShardContext;
import org.elasticsearch.index.search.MatchQuery;
import org.elasticsearch.index.seqno.SequenceNumbers;
import org.elasticsearch.index.shard.IndexShard;
import org.elasticsearch.plugins.Plugin;
import org.elasticsearch.test.ESSingleNodeTestCase;
import org.elasticsearch.test.InternalSettingsPlugin;
import org.junit.Before;

import java.io.IOException;
import java.util.Arrays;
import java.util.Collection;
import java.util.Collections;
import java.util.HashMap;
import java.util.Map;

import static org.hamcrest.Matchers.containsString;
import static org.hamcrest.Matchers.equalTo;
import static org.hamcrest.Matchers.instanceOf;
import static org.hamcrest.core.Is.is;

public class TextFieldMapperTests extends ESSingleNodeTestCase {

    IndexService indexService;
    DocumentMapperParser parser;

    @Before
    public void setup() {
        Settings settings = Settings.builder()
            // Stop filter remains in server as it is part of lucene-core
            .put("index.analysis.analyzer.my_stop_analyzer.tokenizer", "standard")
            .put("index.analysis.analyzer.my_stop_analyzer.filter", "stop")
            .build();
        indexService = createIndex("test", settings);
        parser = indexService.mapperService().documentMapperParser();
    }

    @Override
    protected Collection<Class<? extends Plugin>> getPlugins() {
        return pluginList(InternalSettingsPlugin.class);
    }

    public void testDefaults() throws IOException {
        String mapping = Strings.toString(XContentFactory.jsonBuilder().startObject().startObject("type")
                .startObject("properties").startObject("field").field("type", "text").endObject().endObject()
                .endObject().endObject());

        DocumentMapper mapper = parser.parse("type", new CompressedXContent(mapping));

        assertEquals(mapping, mapper.mappingSource().toString());

        ParsedDocument doc = mapper.parse(new SourceToParse("test", "1", BytesReference
                .bytes(XContentFactory.jsonBuilder()
                        .startObject()
                        .field("field", "1234")
                        .endObject()),
                XContentType.JSON));

        IndexableField[] fields = doc.rootDoc().getFields("field");
        assertEquals(1, fields.length);

        assertEquals("1234", fields[0].stringValue());
        IndexableFieldType fieldType = fields[0].fieldType();
        assertThat(fieldType.omitNorms(), equalTo(false));
        assertTrue(fieldType.tokenized());
        assertFalse(fieldType.stored());
        assertThat(fieldType.indexOptions(), equalTo(IndexOptions.DOCS_AND_FREQS_AND_POSITIONS));
        assertThat(fieldType.storeTermVectors(), equalTo(false));
        assertThat(fieldType.storeTermVectorOffsets(), equalTo(false));
        assertThat(fieldType.storeTermVectorPositions(), equalTo(false));
        assertThat(fieldType.storeTermVectorPayloads(), equalTo(false));
        assertEquals(DocValuesType.NONE, fieldType.docValuesType());
    }

    public void testEnableStore() throws IOException {
        String mapping = Strings.toString(XContentFactory.jsonBuilder().startObject().startObject("type")
                .startObject("properties").startObject("field").field("type", "text").field("store", true).endObject().endObject()
                .endObject().endObject());

        DocumentMapper mapper = parser.parse("type", new CompressedXContent(mapping));

        assertEquals(mapping, mapper.mappingSource().toString());

        ParsedDocument doc = mapper.parse(new SourceToParse("test", "1", BytesReference
                .bytes(XContentFactory.jsonBuilder()
                        .startObject()
                        .field("field", "1234")
                        .endObject()),
                XContentType.JSON));

        IndexableField[] fields = doc.rootDoc().getFields("field");
        assertEquals(1, fields.length);
        assertTrue(fields[0].fieldType().stored());
    }

    public void testDisableIndex() throws IOException {
        String mapping = Strings.toString(XContentFactory.jsonBuilder().startObject().startObject("type")
                .startObject("properties").startObject("field").field("type", "text").field("index", false).endObject().endObject()
                .endObject().endObject());

        DocumentMapper mapper = parser.parse("type", new CompressedXContent(mapping));

        assertEquals(mapping, mapper.mappingSource().toString());

        ParsedDocument doc = mapper.parse(new SourceToParse("test", "1", BytesReference
                .bytes(XContentFactory.jsonBuilder()
                        .startObject()
                        .field("field", "1234")
                        .endObject()),
                XContentType.JSON));

        IndexableField[] fields = doc.rootDoc().getFields("field");
        assertEquals(0, fields.length);
    }

    public void testDisableNorms() throws IOException {
        String mapping = Strings.toString(XContentFactory.jsonBuilder().startObject().startObject("type")
                .startObject("properties").startObject("field")
                    .field("type", "text")
                    .field("norms", false)
                .endObject().endObject()
                .endObject().endObject());

        DocumentMapper mapper = parser.parse("type", new CompressedXContent(mapping));

        assertEquals(mapping, mapper.mappingSource().toString());

        ParsedDocument doc = mapper.parse(new SourceToParse("test", "1", BytesReference
                .bytes(XContentFactory.jsonBuilder()
                        .startObject()
                        .field("field", "1234")
                        .endObject()),
                XContentType.JSON));

        IndexableField[] fields = doc.rootDoc().getFields("field");
        assertEquals(1, fields.length);
        assertTrue(fields[0].fieldType().omitNorms());
    }

    public void testIndexOptions() throws IOException {
        Map<String, IndexOptions> supportedOptions = new HashMap<>();
        supportedOptions.put("docs", IndexOptions.DOCS);
        supportedOptions.put("freqs", IndexOptions.DOCS_AND_FREQS);
        supportedOptions.put("positions", IndexOptions.DOCS_AND_FREQS_AND_POSITIONS);
        supportedOptions.put("offsets", IndexOptions.DOCS_AND_FREQS_AND_POSITIONS_AND_OFFSETS);

        XContentBuilder mappingBuilder = XContentFactory.jsonBuilder().startObject().startObject("type").startObject("properties");
        for (String option : supportedOptions.keySet()) {
            mappingBuilder.startObject(option).field("type", "text").field("index_options", option).endObject();
        }
        String mapping = Strings.toString(mappingBuilder.endObject().endObject().endObject());

        DocumentMapper mapper = parser.parse("type", new CompressedXContent(mapping));

        XContentBuilder jsonDoc = XContentFactory.jsonBuilder().startObject();
        for (String option : supportedOptions.keySet()) {
            jsonDoc.field(option, "1234");
        }
        ParsedDocument doc = mapper.parse(new SourceToParse("test", "1", BytesReference.bytes(jsonDoc.endObject()),
                XContentType.JSON));

        for (Map.Entry<String, IndexOptions> entry : supportedOptions.entrySet()) {
            String field = entry.getKey();
            IndexOptions options = entry.getValue();
            IndexableField[] fields = doc.rootDoc().getFields(field);
            assertEquals(1, fields.length);
            assertEquals(options, fields[0].fieldType().indexOptions());
        }
    }

    public void testDefaultPositionIncrementGap() throws IOException {
        String mapping = Strings.toString(XContentFactory.jsonBuilder().startObject().startObject("type")
                .startObject("properties").startObject("field").field("type", "text").endObject().endObject()
                .endObject().endObject());

        DocumentMapper mapper = indexService.mapperService().merge("type",
                new CompressedXContent(mapping), MergeReason.MAPPING_UPDATE);

        assertEquals(mapping, mapper.mappingSource().toString());

        SourceToParse sourceToParse = new SourceToParse("test", "1", BytesReference
                .bytes(XContentFactory.jsonBuilder()
                        .startObject()
                        .array("field", new String[] {"a", "b"})
                        .endObject()),
            XContentType.JSON);
        ParsedDocument doc = mapper.parse(sourceToParse);

        IndexableField[] fields = doc.rootDoc().getFields("field");
        assertEquals(2, fields.length);

        assertEquals("a", fields[0].stringValue());
        assertEquals("b", fields[1].stringValue());

        IndexShard shard = indexService.getShard(0);
        shard.applyIndexOperationOnPrimary(Versions.MATCH_ANY, VersionType.INTERNAL,
            sourceToParse, SequenceNumbers.UNASSIGNED_SEQ_NO, 0, IndexRequest.UNSET_AUTO_GENERATED_TIMESTAMP, false);
        shard.refresh("test");
        try (Engine.Searcher searcher = shard.acquireSearcher("test")) {
            LeafReader leaf = searcher.getDirectoryReader().leaves().get(0).reader();
            TermsEnum terms = leaf.terms("field").iterator();
            assertTrue(terms.seekExact(new BytesRef("b")));
            PostingsEnum postings = terms.postings(null, PostingsEnum.POSITIONS);
            assertEquals(0, postings.nextDoc());
            assertEquals(TextFieldMapper.Defaults.POSITION_INCREMENT_GAP + 1, postings.nextPosition());
        }
    }

    public void testPositionIncrementGap() throws IOException {
        final int positionIncrementGap = randomIntBetween(1, 1000);
        String mapping = Strings.toString(XContentFactory.jsonBuilder().startObject().startObject("type")
                .startObject("properties").startObject("field")
                    .field("type", "text")
                    .field("position_increment_gap", positionIncrementGap)
                .endObject().endObject()
                .endObject().endObject());

        DocumentMapper mapper = indexService.mapperService().merge("type",
                new CompressedXContent(mapping), MergeReason.MAPPING_UPDATE);

        assertEquals(mapping, mapper.mappingSource().toString());

        SourceToParse sourceToParse = new SourceToParse("test", "1", BytesReference
                .bytes(XContentFactory.jsonBuilder()
                        .startObject()
                        .array("field", new String[]{"a", "b"})
                        .endObject()),
            XContentType.JSON);
        ParsedDocument doc = mapper.parse(sourceToParse);

        IndexableField[] fields = doc.rootDoc().getFields("field");
        assertEquals(2, fields.length);

        assertEquals("a", fields[0].stringValue());
        assertEquals("b", fields[1].stringValue());

        IndexShard shard = indexService.getShard(0);
        shard.applyIndexOperationOnPrimary(Versions.MATCH_ANY, VersionType.INTERNAL,
            sourceToParse, SequenceNumbers.UNASSIGNED_SEQ_NO, 0, IndexRequest.UNSET_AUTO_GENERATED_TIMESTAMP, false);
        shard.refresh("test");
        try (Engine.Searcher searcher = shard.acquireSearcher("test")) {
            LeafReader leaf = searcher.getDirectoryReader().leaves().get(0).reader();
            TermsEnum terms = leaf.terms("field").iterator();
            assertTrue(terms.seekExact(new BytesRef("b")));
            PostingsEnum postings = terms.postings(null, PostingsEnum.POSITIONS);
            assertEquals(0, postings.nextDoc());
            assertEquals(positionIncrementGap + 1, postings.nextPosition());
        }
    }

    public void testSearchAnalyzerSerialization() throws IOException {
        String mapping = Strings.toString(XContentFactory.jsonBuilder().startObject().startObject("type")
                .startObject("properties")
                    .startObject("field")
                        .field("type", "text")
                        .field("analyzer", "standard")
                        .field("search_analyzer", "keyword")
                    .endObject()
                .endObject().endObject().endObject());

        DocumentMapper mapper = parser.parse("type", new CompressedXContent(mapping));
        assertEquals(mapping,  mapper.mappingSource().toString());

        // special case: default index analyzer
        mapping = Strings.toString(XContentFactory.jsonBuilder().startObject().startObject("type")
                .startObject("properties")
                    .startObject("field")
                        .field("type", "text")
                        .field("analyzer", "default")
                        .field("search_analyzer", "keyword")
                    .endObject()
                .endObject().endObject().endObject());

        mapper = parser.parse("type", new CompressedXContent(mapping));
        assertEquals(mapping,  mapper.mappingSource().toString());

        mapping = Strings.toString(XContentFactory.jsonBuilder().startObject().startObject("type")
            .startObject("properties")
            .startObject("field")
            .field("type", "text")
            .field("analyzer", "keyword")
            .endObject()
            .endObject().endObject().endObject());

        mapper = parser.parse("type", new CompressedXContent(mapping));
        assertEquals(mapping,  mapper.mappingSource().toString());

        // special case: default search analyzer
        mapping = Strings.toString(XContentFactory.jsonBuilder().startObject().startObject("type")
            .startObject("properties")
            .startObject("field")
            .field("type", "text")
            .field("analyzer", "keyword")
            .field("search_analyzer", "default")
            .endObject()
            .endObject().endObject().endObject());

        mapper = parser.parse("type", new CompressedXContent(mapping));
        assertEquals(mapping,  mapper.mappingSource().toString());

        mapping = Strings.toString(XContentFactory.jsonBuilder().startObject().startObject("type")
            .startObject("properties")
            .startObject("field")
            .field("type", "text")
            .field("analyzer", "keyword")
            .endObject()
            .endObject().endObject().endObject());
        mapper = parser.parse("type", new CompressedXContent(mapping));

        XContentBuilder builder = XContentFactory.jsonBuilder();
        builder.startObject();
        mapper.toXContent(builder, new ToXContent.MapParams(Collections.singletonMap("include_defaults", "true")));
        builder.endObject();

        String mappingString = Strings.toString(builder);
        assertTrue(mappingString.contains("analyzer"));
        assertTrue(mappingString.contains("search_analyzer"));
        assertTrue(mappingString.contains("search_quote_analyzer"));
    }

    public void testSearchQuoteAnalyzerSerialization() throws IOException {
        String mapping = Strings.toString(XContentFactory.jsonBuilder().startObject().startObject("type")
                .startObject("properties")
                    .startObject("field")
                        .field("type", "text")
                        .field("analyzer", "standard")
                        .field("search_analyzer", "standard")
                        .field("search_quote_analyzer", "keyword")
                    .endObject()
                .endObject().endObject().endObject());

        DocumentMapper mapper = parser.parse("type", new CompressedXContent(mapping));
        assertEquals(mapping,  mapper.mappingSource().toString());

        // special case: default index/search analyzer
        mapping = Strings.toString(XContentFactory.jsonBuilder().startObject().startObject("type")
                .startObject("properties")
                    .startObject("field")
                        .field("type", "text")
                        .field("analyzer", "default")
                        .field("search_analyzer", "default")
                        .field("search_quote_analyzer", "keyword")
                    .endObject()
                .endObject().endObject().endObject());

        mapper = parser.parse("type", new CompressedXContent(mapping));
        assertEquals(mapping,  mapper.mappingSource().toString());
    }

    public void testTermVectors() throws IOException {
        String mapping = Strings.toString(XContentFactory.jsonBuilder().startObject().startObject("type")
                .startObject("properties")
                .startObject("field1")
                    .field("type", "text")
                    .field("term_vector", "no")
                .endObject()
                .startObject("field2")
                    .field("type", "text")
                    .field("term_vector", "yes")
                .endObject()
                .startObject("field3")
                    .field("type", "text")
                    .field("term_vector", "with_offsets")
                .endObject()
                .startObject("field4")
                    .field("type", "text")
                    .field("term_vector", "with_positions")
                .endObject()
                .startObject("field5")
                    .field("type", "text")
                    .field("term_vector", "with_positions_offsets")
                .endObject()
                .startObject("field6")
                    .field("type", "text")
                    .field("term_vector", "with_positions_offsets_payloads")
                .endObject()
                .endObject()
                .endObject().endObject());

        DocumentMapper defaultMapper = parser.parse("type", new CompressedXContent(mapping));

        ParsedDocument doc = defaultMapper.parse(new SourceToParse("test", "1", BytesReference
                .bytes(XContentFactory.jsonBuilder()
                        .startObject()
                        .field("field1", "1234")
                        .field("field2", "1234")
                        .field("field3", "1234")
                        .field("field4", "1234")
                        .field("field5", "1234")
                        .field("field6", "1234")
                        .endObject()),
                XContentType.JSON));

        assertThat(doc.rootDoc().getField("field1").fieldType().storeTermVectors(), equalTo(false));
        assertThat(doc.rootDoc().getField("field1").fieldType().storeTermVectorOffsets(), equalTo(false));
        assertThat(doc.rootDoc().getField("field1").fieldType().storeTermVectorPositions(), equalTo(false));
        assertThat(doc.rootDoc().getField("field1").fieldType().storeTermVectorPayloads(), equalTo(false));

        assertThat(doc.rootDoc().getField("field2").fieldType().storeTermVectors(), equalTo(true));
        assertThat(doc.rootDoc().getField("field2").fieldType().storeTermVectorOffsets(), equalTo(false));
        assertThat(doc.rootDoc().getField("field2").fieldType().storeTermVectorPositions(), equalTo(false));
        assertThat(doc.rootDoc().getField("field2").fieldType().storeTermVectorPayloads(), equalTo(false));

        assertThat(doc.rootDoc().getField("field3").fieldType().storeTermVectors(), equalTo(true));
        assertThat(doc.rootDoc().getField("field3").fieldType().storeTermVectorOffsets(), equalTo(true));
        assertThat(doc.rootDoc().getField("field3").fieldType().storeTermVectorPositions(), equalTo(false));
        assertThat(doc.rootDoc().getField("field3").fieldType().storeTermVectorPayloads(), equalTo(false));

        assertThat(doc.rootDoc().getField("field4").fieldType().storeTermVectors(), equalTo(true));
        assertThat(doc.rootDoc().getField("field4").fieldType().storeTermVectorOffsets(), equalTo(false));
        assertThat(doc.rootDoc().getField("field4").fieldType().storeTermVectorPositions(), equalTo(true));
        assertThat(doc.rootDoc().getField("field4").fieldType().storeTermVectorPayloads(), equalTo(false));

        assertThat(doc.rootDoc().getField("field5").fieldType().storeTermVectors(), equalTo(true));
        assertThat(doc.rootDoc().getField("field5").fieldType().storeTermVectorOffsets(), equalTo(true));
        assertThat(doc.rootDoc().getField("field5").fieldType().storeTermVectorPositions(), equalTo(true));
        assertThat(doc.rootDoc().getField("field5").fieldType().storeTermVectorPayloads(), equalTo(false));

        assertThat(doc.rootDoc().getField("field6").fieldType().storeTermVectors(), equalTo(true));
        assertThat(doc.rootDoc().getField("field6").fieldType().storeTermVectorOffsets(), equalTo(true));
        assertThat(doc.rootDoc().getField("field6").fieldType().storeTermVectorPositions(), equalTo(true));
        assertThat(doc.rootDoc().getField("field6").fieldType().storeTermVectorPayloads(), equalTo(true));
    }

    public void testEagerGlobalOrdinals() throws IOException {
        String mapping = Strings.toString(XContentFactory.jsonBuilder().startObject().startObject("type")
                .startObject("properties").startObject("field")
                    .field("type", "text")
                    .field("eager_global_ordinals", true)
                .endObject().endObject()
                .endObject().endObject());

        DocumentMapper mapper = parser.parse("type", new CompressedXContent(mapping));
        assertEquals(mapping, mapper.mappingSource().toString());

        FieldMapper fieldMapper = (FieldMapper) mapper.mappers().getMapper("field");
        assertTrue(fieldMapper.fieldType().eagerGlobalOrdinals());
    }

    public void testFielddata() throws IOException {
        String mapping = Strings.toString(XContentFactory.jsonBuilder().startObject().startObject("type")
                .startObject("properties").startObject("field")
                    .field("type", "text")
                .endObject().endObject()
                .endObject().endObject());

        DocumentMapper disabledMapper = parser.parse("type", new CompressedXContent(mapping));
        assertEquals(mapping, disabledMapper.mappingSource().toString());
        IllegalArgumentException e = expectThrows(IllegalArgumentException.class, () -> {
            FieldMapper fieldMapper = (FieldMapper) disabledMapper.mappers().getMapper("field");
            fieldMapper.fieldType().fielddataBuilder("test");
        });
        assertThat(e.getMessage(), containsString("Fielddata is disabled"));

        mapping = Strings.toString(XContentFactory.jsonBuilder().startObject().startObject("type")
                .startObject("properties").startObject("field")
                    .field("type", "text")
                    .field("fielddata", true)
                .endObject().endObject()
                .endObject().endObject());

        DocumentMapper enabledMapper = parser.parse("type", new CompressedXContent(mapping));

        assertEquals(mapping, enabledMapper.mappingSource().toString());

        FieldMapper enabledFieldMapper = (FieldMapper) enabledMapper.mappers().getMapper("field");
        enabledFieldMapper.fieldType().fielddataBuilder("test"); // no exception this time

        String illegalMapping = Strings.toString(XContentFactory.jsonBuilder().startObject().startObject("type")
                .startObject("properties").startObject("field")
                    .field("type", "text")
                    .field("index", false)
                    .field("fielddata", true)
                .endObject().endObject()
                .endObject().endObject());
        IllegalArgumentException ex = expectThrows(IllegalArgumentException.class,
                () -> parser.parse("type", new CompressedXContent(illegalMapping)));
        assertThat(ex.getMessage(), containsString("Cannot enable fielddata on a [text] field that is not indexed"));
    }

    public void testFrequencyFilter() throws IOException {
        String mapping = Strings.toString(XContentFactory.jsonBuilder().startObject().startObject("type")
                .startObject("properties").startObject("field")
                    .field("type", "text")
                    .field("fielddata", true)
                    .startObject("fielddata_frequency_filter")
                        .field("min", 2d)
                        .field("min_segment_size", 1000)
                    .endObject()
                .endObject().endObject()
                .endObject().endObject());

        DocumentMapper mapper = parser.parse("type", new CompressedXContent(mapping));

        assertEquals(mapping, mapper.mappingSource().toString());
        TextFieldMapper fieldMapper = (TextFieldMapper) mapper.mappers().getMapper("field");
        TextFieldType fieldType = fieldMapper.fieldType();

        assertThat(fieldType.fielddataMinFrequency(), equalTo(2d));
        assertThat(fieldType.fielddataMaxFrequency(), equalTo((double) Integer.MAX_VALUE));
        assertThat(fieldType.fielddataMinSegmentSize(), equalTo(1000));
    }

    public void testNullConfigValuesFail() throws MapperParsingException, IOException {
        String mapping = Strings.toString(XContentFactory.jsonBuilder().startObject()
                .startObject("type")
                    .startObject("properties")
                        .startObject("field")
                            .field("type", "text")
                            .field("analyzer", (String) null)
                        .endObject()
                    .endObject()
                .endObject().endObject());

        Exception e = expectThrows(MapperParsingException.class, () -> parser.parse("type", new CompressedXContent(mapping)));
        assertEquals("[analyzer] must not have a [null] value", e.getMessage());
    }

    public void testNotIndexedFieldPositionIncrement() throws IOException {
        String mapping = Strings.toString(XContentFactory.jsonBuilder().startObject().startObject("type")
            .startObject("properties").startObject("field")
            .field("type", "text")
            .field("index", false)
            .field("position_increment_gap", 10)
            .endObject().endObject().endObject().endObject());

        IllegalArgumentException e = expectThrows(IllegalArgumentException.class,
            () -> parser.parse("type", new CompressedXContent(mapping)));
        assertEquals("Cannot set position_increment_gap on field [field] without positions enabled", e.getMessage());
    }

    public void testAnalyzedFieldPositionIncrementWithoutPositions() throws IOException {
        for (String indexOptions : Arrays.asList("docs", "freqs")) {
            String mapping = Strings.toString(XContentFactory.jsonBuilder().startObject().startObject("type")
                .startObject("properties").startObject("field")
                .field("type", "text")
                .field("index_options", indexOptions)
                .field("position_increment_gap", 10)
                .endObject().endObject().endObject().endObject());

            IllegalArgumentException e = expectThrows(IllegalArgumentException.class,
                () -> parser.parse("type", new CompressedXContent(mapping)));
            assertEquals("Cannot set position_increment_gap on field [field] without positions enabled", e.getMessage());
        }
    }

    public void testEmptyName() throws IOException {
        String mapping = Strings.toString(XContentFactory.jsonBuilder().startObject()
                .startObject("type")
                    .startObject("properties")
                        .startObject("")
                            .field("type", "text")
                        .endObject()
                    .endObject()
                .endObject().endObject());

        // Empty name not allowed in index created after 5.0
        IllegalArgumentException e = expectThrows(IllegalArgumentException.class,
            () -> parser.parse("type", new CompressedXContent(mapping))
        );
        assertThat(e.getMessage(), containsString("name cannot be empty string"));
    }

    public void testIndexPrefixIndexTypes() throws IOException {
        {
            String mapping = Strings.toString(XContentFactory.jsonBuilder().startObject().startObject("type")
                .startObject("properties").startObject("field")
                .field("type", "text")
                .field("analyzer", "standard")
                .startObject("index_prefixes").endObject()
                .field("index_options", "offsets")
                .endObject().endObject().endObject().endObject());

            DocumentMapper mapper = parser.parse("type", new CompressedXContent(mapping));

            FieldMapper prefix = (FieldMapper) mapper.mappers().getMapper("field._index_prefix");
            MappedFieldType ft = prefix.fieldType;
            assertEquals(ft.name(), "field._index_prefix");
            assertEquals(IndexOptions.DOCS_AND_FREQS_AND_POSITIONS_AND_OFFSETS, ft.indexOptions());
        }

        {
            String mapping = Strings.toString(XContentFactory.jsonBuilder().startObject().startObject("type")
                .startObject("properties").startObject("field")
                .field("type", "text")
                .field("analyzer", "standard")
                .startObject("index_prefixes").endObject()
                .field("index_options", "freqs")
                .endObject().endObject().endObject().endObject());

            DocumentMapper mapper = parser.parse("type", new CompressedXContent(mapping));

            FieldMapper prefix = (FieldMapper) mapper.mappers().getMapper("field._index_prefix");
            MappedFieldType ft = prefix.fieldType;
            assertEquals(ft.name(), "field._index_prefix");
            assertEquals(IndexOptions.DOCS, ft.indexOptions());
            assertFalse(ft.storeTermVectors());
        }

        {
            String mapping = Strings.toString(XContentFactory.jsonBuilder().startObject().startObject("type")
                .startObject("properties").startObject("field")
                .field("type", "text")
                .field("analyzer", "standard")
                .startObject("index_prefixes").endObject()
                .field("index_options", "positions")
                .endObject().endObject().endObject().endObject());

            DocumentMapper mapper = parser.parse("type", new CompressedXContent(mapping));

            FieldMapper prefix = (FieldMapper) mapper.mappers().getMapper("field._index_prefix");
            MappedFieldType ft = prefix.fieldType;
            assertEquals(ft.name(), "field._index_prefix");
            assertEquals(IndexOptions.DOCS_AND_FREQS_AND_POSITIONS, ft.indexOptions());
            assertFalse(ft.storeTermVectors());
        }

        {
            String mapping = Strings.toString(XContentFactory.jsonBuilder().startObject().startObject("type")
                .startObject("properties").startObject("field")
                .field("type", "text")
                .field("analyzer", "standard")
                .startObject("index_prefixes").endObject()
                .field("term_vector", "with_positions_offsets")
                .endObject().endObject().endObject().endObject());

            DocumentMapper mapper = parser.parse("type", new CompressedXContent(mapping));

            FieldMapper prefix = (FieldMapper) mapper.mappers().getMapper("field._index_prefix");
            MappedFieldType ft = prefix.fieldType;
            assertEquals(ft.name(), "field._index_prefix");
            assertEquals(IndexOptions.DOCS_AND_FREQS_AND_POSITIONS, ft.indexOptions());
            assertTrue(ft.storeTermVectorOffsets());
        }

        {
            String mapping = Strings.toString(XContentFactory.jsonBuilder().startObject().startObject("type")
                .startObject("properties").startObject("field")
                .field("type", "text")
                .field("analyzer", "standard")
                .startObject("index_prefixes").endObject()
                .field("term_vector", "with_positions")
                .endObject().endObject().endObject().endObject());

            DocumentMapper mapper = parser.parse("type", new CompressedXContent(mapping));

            FieldMapper prefix = (FieldMapper) mapper.mappers().getMapper("field._index_prefix");
            MappedFieldType ft = prefix.fieldType;
            assertEquals(ft.name(), "field._index_prefix");
            assertEquals(IndexOptions.DOCS_AND_FREQS_AND_POSITIONS, ft.indexOptions());
            assertFalse(ft.storeTermVectorOffsets());
        }
    }

    public void testNestedIndexPrefixes() throws IOException {
        {
            String mapping = Strings.toString(XContentFactory.jsonBuilder()
                    .startObject()
                        .startObject("properties")
                            .startObject("object")
                                .field("type", "object")
                                .startObject("properties")
                                    .startObject("field")
                                        .field("type", "text")
                                        .startObject("index_prefixes").endObject()
                                    .endObject()
                                .endObject()
                            .endObject()
                        .endObject()
                    .endObject());

            indexService.mapperService().merge("type", new CompressedXContent(mapping), MergeReason.MAPPING_UPDATE);
            MappedFieldType textField = indexService.mapperService().fullName("object.field");
            assertNotNull(textField);
            assertThat(textField, instanceOf(TextFieldType.class));
            MappedFieldType prefix = ((TextFieldType) textField).getPrefixFieldType();
            assertEquals(prefix.name(), "object.field._index_prefix");
            assertEquals(IndexOptions.DOCS_AND_FREQS_AND_POSITIONS, prefix.indexOptions());
            assertFalse(prefix.storeTermVectorOffsets());
        }

        {
            String mapping = Strings.toString(XContentFactory.jsonBuilder()
                .startObject()
                    .startObject("properties")
                        .startObject("body")
                            .field("type", "text")
                            .startObject("fields")
                                .startObject("with_prefix")
                                    .field("type", "text")
                                    .startObject("index_prefixes").endObject()
                                .endObject()
                            .endObject()
                        .endObject()
                    .endObject()
                .endObject());

            indexService.mapperService().merge("type", new CompressedXContent(mapping), MergeReason.MAPPING_UPDATE);
            MappedFieldType textField = indexService.mapperService().fullName("body.with_prefix");
            assertNotNull(textField);
            assertThat(textField, instanceOf(TextFieldType.class));
            MappedFieldType prefix = ((TextFieldType) textField).getPrefixFieldType();
            assertEquals(prefix.name(), "body.with_prefix._index_prefix");
            assertEquals(IndexOptions.DOCS_AND_FREQS_AND_POSITIONS, prefix.indexOptions());
            assertFalse(prefix.storeTermVectorOffsets());
        }
    }

    @AwaitsFix(bugUrl = "https://github.com/elastic/elasticsearch/issues/47777")
    public void testFastPhraseMapping() throws IOException {

        QueryShardContext queryShardContext = indexService.newQueryShardContext(
            randomInt(20), null, () -> {
                throw new UnsupportedOperationException();
            }, null);

        String mapping = Strings.toString(XContentFactory.jsonBuilder().startObject().startObject("type")
            .startObject("properties")
            .startObject("field")
            .field("type", "text")
            .field("analyzer", "my_stop_analyzer")
            .field("index_phrases", true)
            .endObject()
            .startObject("synfield")
            .field("type", "text")
            .field("analyzer", "standard")  // will be replaced with MockSynonymAnalyzer
            .field("index_phrases", true)
            .endObject()
            .endObject()
            .endObject().endObject());

        DocumentMapper mapper = parser.parse("type", new CompressedXContent(mapping));
        assertEquals(mapping, mapper.mappingSource().toString());

        queryShardContext.getMapperService().merge("type", new CompressedXContent(mapping), MergeReason.MAPPING_UPDATE);

        Query q = new MatchPhraseQueryBuilder("field", "two words").toQuery(queryShardContext);
        assertThat(q, is(new PhraseQuery("field._index_phrase", "two words")));

        Query q2 = new MatchPhraseQueryBuilder("field", "three words here").toQuery(queryShardContext);
        assertThat(q2, is(new PhraseQuery("field._index_phrase", "three words", "words here")));

        Query q3 = new MatchPhraseQueryBuilder("field", "two words").slop(1).toQuery(queryShardContext);
        assertThat(q3, is(new PhraseQuery(1, "field", "two", "words")));

        Query q4 = new MatchPhraseQueryBuilder("field", "singleton").toQuery(queryShardContext);
        assertThat(q4, is(new TermQuery(new Term("field", "singleton"))));

        Query q5 = new MatchPhraseQueryBuilder("field", "sparkle a stopword").toQuery(queryShardContext);
        assertThat(q5,
            is(new PhraseQuery.Builder().add(new Term("field", "sparkle")).add(new Term("field", "stopword"), 2).build()));

        MatchQuery matchQuery = new MatchQuery(queryShardContext);
        matchQuery.setAnalyzer(new MockSynonymAnalyzer());
        Query q6 = matchQuery.parse(MatchQuery.Type.PHRASE, "synfield", "motor dogs");
        assertThat(q6, is(new MultiPhraseQuery.Builder()
            .add(new Term[]{
                new Term("synfield._index_phrase", "motor dogs"),
                new Term("synfield._index_phrase", "motor dog")})
            .build()));

<<<<<<< HEAD
        ParsedDocument doc = mapper.parse(new SourceToParse("test", "type", "1", BytesReference
=======
        // https://github.com/elastic/elasticsearch/issues/43976
        CannedTokenStream cts = new CannedTokenStream(
            new Token("foo", 1, 0, 2, 2),
            new Token("bar", 0, 0, 2),
            new Token("baz", 1, 0, 2)
        );
        Analyzer synonymAnalyzer = new Analyzer() {
            @Override
            protected TokenStreamComponents createComponents(String fieldName) {
                return new TokenStreamComponents(reader -> {}, cts);
            }
        };
        matchQuery.setAnalyzer(synonymAnalyzer);
        Query q7 = matchQuery.parse(MatchQuery.Type.BOOLEAN, "synfield", "foo");
        assertThat(q7, is(new BooleanQuery.Builder().add(new BooleanQuery.Builder()
            .add(new TermQuery(new Term("synfield", "foo")), BooleanClause.Occur.SHOULD)
            .add(new PhraseQuery.Builder()
                .add(new Term("synfield", "bar"))
                .add(new Term("synfield", "baz"))
                .build(), BooleanClause.Occur.SHOULD)
            .build(), BooleanClause.Occur.SHOULD).build()));

        ParsedDocument doc = mapper.parse(new SourceToParse("test", "1", BytesReference
>>>>>>> 039da979
                .bytes(XContentFactory.jsonBuilder()
                    .startObject()
                    .field("field", "Some English text that is going to be very useful")
                    .endObject()),
            XContentType.JSON));

        IndexableField[] fields = doc.rootDoc().getFields("field._index_phrase");
        assertEquals(1, fields.length);

        try (TokenStream ts = fields[0].tokenStream(queryShardContext.getMapperService().indexAnalyzer(), null)) {
            CharTermAttribute termAtt = ts.addAttribute(CharTermAttribute.class);
            ts.reset();
            assertTrue(ts.incrementToken());
            assertEquals("Some English", termAtt.toString());
        }

        {
            String badConfigMapping = Strings.toString(XContentFactory.jsonBuilder().startObject().startObject("type")
                .startObject("properties").startObject("field")
                .field("type", "text")
                .field("index", "false")
                .field("index_phrases", true)
                .endObject().endObject()
                .endObject().endObject());
            IllegalArgumentException e = expectThrows(IllegalArgumentException.class,
                () -> parser.parse("type", new CompressedXContent(badConfigMapping))
            );
            assertThat(e.getMessage(), containsString("Cannot set index_phrases on unindexed field [field]"));
        }

        {
            String badConfigMapping = Strings.toString(XContentFactory.jsonBuilder().startObject().startObject("type")
                .startObject("properties").startObject("field")
                .field("type", "text")
                .field("index_options", "freqs")
                .field("index_phrases", true)
                .endObject().endObject()
                .endObject().endObject());
            IllegalArgumentException e = expectThrows(IllegalArgumentException.class,
                () -> parser.parse("type", new CompressedXContent(badConfigMapping))
            );
            assertThat(e.getMessage(), containsString("Cannot set index_phrases on field [field] if positions are not enabled"));
        }
    }

    public void testIndexPrefixMapping() throws IOException {

        {
            String mapping = Strings.toString(XContentFactory.jsonBuilder().startObject().startObject("type")
                .startObject("properties").startObject("field")
                .field("type", "text")
                .field("analyzer", "standard")
                .startObject("index_prefixes")
                .field("min_chars", 2)
                .field("max_chars", 10)
                .endObject()
                .endObject().endObject()
                .endObject().endObject());

            DocumentMapper mapper = parser.parse("type", new CompressedXContent(mapping));
            assertEquals(mapping, mapper.mappingSource().toString());

            assertThat(mapper.mappers().getMapper("field._index_prefix").toString(), containsString("prefixChars=2:10"));

            ParsedDocument doc = mapper.parse(new SourceToParse("test", "1", BytesReference
                    .bytes(XContentFactory.jsonBuilder()
                            .startObject()
                            .field("field", "Some English text that is going to be very useful")
                            .endObject()),
                XContentType.JSON));

            IndexableField[] fields = doc.rootDoc().getFields("field._index_prefix");
            assertEquals(1, fields.length);
        }

        {
            String mapping = Strings.toString(XContentFactory.jsonBuilder().startObject().startObject("type")
                .startObject("properties").startObject("field")
                .field("type", "text")
                .field("analyzer", "standard")
                .startObject("index_prefixes").endObject()
                .endObject().endObject()
                .endObject().endObject());
            CompressedXContent json = new CompressedXContent(mapping);
            DocumentMapper mapper = parser.parse("type", json);

            assertThat(mapper.mappers().getMapper("field._index_prefix").toString(), containsString("prefixChars=2:5"));

        }

        {
            String illegalMapping = Strings.toString(XContentFactory.jsonBuilder().startObject().startObject("type")
                .startObject("properties").startObject("field")
                .field("type", "text")
                .field("analyzer", "standard")
                .startObject("index_prefixes")
                .field("min_chars", 1)
                .field("max_chars", 10)
                .endObject()
                .startObject("fields")
                .startObject("_index_prefix").field("type", "text").endObject()
                .endObject()
                .endObject().endObject()
                .endObject().endObject());

            IllegalArgumentException e = expectThrows(IllegalArgumentException.class, () ->
                indexService.mapperService().merge("type", new CompressedXContent(illegalMapping), MergeReason.MAPPING_UPDATE));
            assertThat(e.getMessage(), containsString("Field [field._index_prefix] is defined twice."));

        }

        {
            String badConfigMapping = Strings.toString(XContentFactory.jsonBuilder().startObject().startObject("type")
                .startObject("properties").startObject("field")
                .field("type", "text")
                .field("analyzer", "standard")
                .startObject("index_prefixes")
                .field("min_chars", 11)
                .field("max_chars", 10)
                .endObject()
                .endObject().endObject()
                .endObject().endObject());
            IllegalArgumentException e = expectThrows(IllegalArgumentException.class,
                () -> parser.parse("type", new CompressedXContent(badConfigMapping))
            );
            assertThat(e.getMessage(), containsString("min_chars [11] must be less than max_chars [10]"));
        }

        {
            String badConfigMapping = Strings.toString(XContentFactory.jsonBuilder().startObject().startObject("type")
                .startObject("properties").startObject("field")
                .field("type", "text")
                .field("analyzer", "standard")
                .startObject("index_prefixes")
                .field("min_chars", 0)
                .field("max_chars", 10)
                .endObject()
                .endObject().endObject()
                .endObject().endObject());
            IllegalArgumentException e = expectThrows(IllegalArgumentException.class,
                () -> parser.parse("type", new CompressedXContent(badConfigMapping))
            );
            assertThat(e.getMessage(), containsString("min_chars [0] must be greater than zero"));
        }

        {
            String badConfigMapping = Strings.toString(XContentFactory.jsonBuilder().startObject().startObject("type")
                .startObject("properties").startObject("field")
                .field("type", "text")
                .field("analyzer", "standard")
                .startObject("index_prefixes")
                .field("min_chars", 1)
                .field("max_chars", 25)
                .endObject()
                .endObject().endObject()
                .endObject().endObject());
            IllegalArgumentException e = expectThrows(IllegalArgumentException.class,
                () -> parser.parse("type", new CompressedXContent(badConfigMapping))
            );
            assertThat(e.getMessage(), containsString("max_chars [25] must be less than 20"));
        }

        {
            String badConfigMapping = Strings.toString(XContentFactory.jsonBuilder().startObject().startObject("type")
                .startObject("properties").startObject("field")
                .field("type", "text")
                .field("analyzer", "standard")
                .field("index_prefixes", (String) null)
                .endObject().endObject()
                .endObject().endObject());
            MapperParsingException e = expectThrows(MapperParsingException.class,
                () -> parser.parse("type", new CompressedXContent(badConfigMapping))
            );
            assertThat(e.getMessage(), containsString("[index_prefixes] must not have a [null] value"));
        }

        {
            String badConfigMapping = Strings.toString(XContentFactory.jsonBuilder().startObject().startObject("type")
                .startObject("properties").startObject("field")
                .field("type", "text")
                .field("index", "false")
                .startObject("index_prefixes").endObject()
                .endObject().endObject()
                .endObject().endObject());
            IllegalArgumentException e = expectThrows(IllegalArgumentException.class,
                () -> parser.parse("type", new CompressedXContent(badConfigMapping))
            );
            assertThat(e.getMessage(), containsString("Cannot set index_prefixes on unindexed field [field]"));
        }
    }

    public void testFastPhrasePrefixes() throws IOException {
        QueryShardContext queryShardContext = indexService.newQueryShardContext(
            randomInt(20), null, () -> {
                throw new UnsupportedOperationException();
            }, null);

        String mapping = Strings.toString(XContentFactory.jsonBuilder().startObject().startObject("type")
            .startObject("properties")
                .startObject("field")
                    .field("type", "text")
                    .field("analyzer", "my_stop_analyzer")
                    .startObject("index_prefixes")
                        .field("min_chars", 2)
                        .field("max_chars", 10)
                    .endObject()
                .endObject()
                .startObject("synfield")
                    .field("type", "text")
                    .field("analyzer", "standard")  // will be replaced with MockSynonymAnalyzer
                    .field("index_phrases", true)
                    .startObject("index_prefixes")
                        .field("min_chars", 2)
                        .field("max_chars", 10)
                    .endObject()
                .endObject()
            .endObject()
            .endObject().endObject());

        queryShardContext.getMapperService().merge("type", new CompressedXContent(mapping), MergeReason.MAPPING_UPDATE);

        {
            Query q = new MatchPhrasePrefixQueryBuilder("field", "two words").toQuery(queryShardContext);
            Query expected = new SpanNearQuery.Builder("field", true)
                .addClause(new SpanTermQuery(new Term("field", "two")))
                .addClause(new FieldMaskingSpanQuery(
                    new SpanTermQuery(new Term("field._index_prefix", "words")), "field")
                )
                .build();
            assertThat(q, equalTo(expected));
        }

        {
            Query q = new MatchPhrasePrefixQueryBuilder("field", "three words here").toQuery(queryShardContext);
            Query expected = new SpanNearQuery.Builder("field", true)
                .addClause(new SpanTermQuery(new Term("field", "three")))
                .addClause(new SpanTermQuery(new Term("field", "words")))
                .addClause(new FieldMaskingSpanQuery(
                    new SpanTermQuery(new Term("field._index_prefix", "here")), "field")
                )
                .build();
            assertThat(q, equalTo(expected));
        }

        {
            Query q = new MatchPhrasePrefixQueryBuilder("field", "two words").slop(1).toQuery(queryShardContext);
            MultiPhrasePrefixQuery mpq = new MultiPhrasePrefixQuery("field");
            mpq.setSlop(1);
            mpq.add(new Term("field", "two"));
            mpq.add(new Term("field", "words"));
            assertThat(q, equalTo(mpq));
        }

        {
            Query q = new MatchPhrasePrefixQueryBuilder("field", "singleton").toQuery(queryShardContext);
            assertThat(q, is(new SynonymQuery(new Term("field._index_prefix", "singleton"))));
        }

        {

            Query q = new MatchPhrasePrefixQueryBuilder("field", "sparkle a stopword").toQuery(queryShardContext);
            Query expected = new SpanNearQuery.Builder("field", true)
                .addClause(new SpanTermQuery(new Term("field", "sparkle")))
                .addGap(1)
                .addClause(new FieldMaskingSpanQuery(
                    new SpanTermQuery(new Term("field._index_prefix", "stopword")), "field")
                )
                .build();
            assertThat(q, equalTo(expected));
        }

        {
            MatchQuery matchQuery = new MatchQuery(queryShardContext);
            matchQuery.setAnalyzer(new MockSynonymAnalyzer());
            Query q = matchQuery.parse(MatchQuery.Type.PHRASE_PREFIX, "synfield", "motor dogs");
            Query expected = new SpanNearQuery.Builder("synfield", true)
                .addClause(new SpanTermQuery(new Term("synfield", "motor")))
                .addClause(
                    new SpanOrQuery(
                        new FieldMaskingSpanQuery(
                            new SpanTermQuery(new Term("synfield._index_prefix", "dogs")), "synfield"
                        ),
                        new FieldMaskingSpanQuery(
                            new SpanTermQuery(new Term("synfield._index_prefix", "dog")), "synfield"
                        )
                    )
                )
                .build();
            assertThat(q, equalTo(expected));
        }

        {
            MatchQuery matchQuery = new MatchQuery(queryShardContext);
            matchQuery.setPhraseSlop(1);
            matchQuery.setAnalyzer(new MockSynonymAnalyzer());
            Query q = matchQuery.parse(MatchQuery.Type.PHRASE_PREFIX, "synfield", "two dogs");
            MultiPhrasePrefixQuery mpq = new MultiPhrasePrefixQuery("synfield");
            mpq.setSlop(1);
            mpq.add(new Term("synfield", "two"));
            mpq.add(new Term[] { new Term("synfield", "dogs"), new Term("synfield", "dog") });
            assertThat(q, equalTo(mpq));
        }

        {
            Query q = new MatchPhrasePrefixQueryBuilder("field", "motor d").toQuery(queryShardContext);
            MultiPhrasePrefixQuery mpq = new MultiPhrasePrefixQuery("field");
            mpq.add(new Term("field", "motor"));
            mpq.add(new Term("field", "d"));
            assertThat(q, equalTo(mpq));
        }
    }

    public void testSimpleMerge() throws IOException {
        MapperService mapperService = createIndex("test_mapping_merge").mapperService();
        {
            String mapping = Strings.toString(XContentFactory.jsonBuilder().startObject()
                .startObject("_doc")
                    .startObject("properties")
                        .startObject("a_field")
                            .field("type", "text")
                            .startObject("index_prefixes").endObject()
                            .field("index_phrases", true)
                        .endObject()
                    .endObject()
                .endObject().endObject());
            DocumentMapper mapper = mapperService.merge("_doc",
                new CompressedXContent(mapping), MapperService.MergeReason.MAPPING_UPDATE);
            assertThat(mapper.mappers().getMapper("a_field"), instanceOf(TextFieldMapper.class));
        }

        {
            String mapping = Strings.toString(XContentFactory.jsonBuilder().startObject()
                .startObject("_doc")
                    .startObject("properties")
                        .startObject("a_field")
                            .field("type", "text")
                            .startObject("index_prefixes").endObject()
                            .field("index_phrases", true)
                        .endObject()
                    .endObject()
                .endObject().endObject());
            DocumentMapper mapper = mapperService.merge("_doc",
                new CompressedXContent(mapping), MapperService.MergeReason.MAPPING_UPDATE);
            assertThat(mapper.mappers().getMapper("a_field"), instanceOf(TextFieldMapper.class));
        }

        {
            String mapping = Strings.toString(XContentFactory.jsonBuilder().startObject()
                .startObject("_doc")
                    .startObject("properties")
                        .startObject("a_field")
                            .field("type", "text")
                                .startObject("index_prefixes")
                                    .field("min_chars", "3")
                                .endObject()
                                .field("index_phrases", true)
                            .endObject()
                    .endObject()
                .endObject().endObject());
            IllegalArgumentException e = expectThrows(IllegalArgumentException.class,
                () -> mapperService.merge("_doc",
                    new CompressedXContent(mapping), MapperService.MergeReason.MAPPING_UPDATE));
            assertThat(e.getMessage(), containsString("different [index_prefixes]"));
        }

        {
            String mapping = Strings.toString(XContentFactory.jsonBuilder().startObject()
                .startObject("_doc")
                    .startObject("properties")
                        .startObject("a_field")
                            .field("type", "text")
                            .startObject("index_prefixes").endObject()
                            .field("index_phrases", false)
                        .endObject()
                    .endObject()
                .endObject().endObject());
            IllegalArgumentException e = expectThrows(IllegalArgumentException.class,
                () -> mapperService.merge("_doc",
                    new CompressedXContent(mapping), MapperService.MergeReason.MAPPING_UPDATE));
            assertThat(e.getMessage(), containsString("different [index_phrases]"));
        }

        {
            String mapping = Strings.toString(XContentFactory.jsonBuilder().startObject()
                .startObject("_doc")
                    .startObject("properties")
                        .startObject("a_field")
                            .field("type", "text")
                            .startObject("index_prefixes").endObject()
                            .field("index_phrases", true)
                        .endObject()
                        .startObject("b_field")
                            .field("type", "keyword")
                        .endObject()
                    .endObject()
                .endObject().endObject());
            DocumentMapper mapper = mapperService.merge("_doc",
                new CompressedXContent(mapping), MapperService.MergeReason.MAPPING_UPDATE);
            assertThat(mapper.mappers().getMapper("a_field"), instanceOf(TextFieldMapper.class));
            assertThat(mapper.mappers().getMapper("b_field"), instanceOf(KeywordFieldMapper.class));
        }
    }
}<|MERGE_RESOLUTION|>--- conflicted
+++ resolved
@@ -19,7 +19,10 @@
 
 package org.elasticsearch.index.mapper;
 
+import org.apache.lucene.analysis.Analyzer;
+import org.apache.lucene.analysis.CannedTokenStream;
 import org.apache.lucene.analysis.MockSynonymAnalyzer;
+import org.apache.lucene.analysis.Token;
 import org.apache.lucene.analysis.TokenStream;
 import org.apache.lucene.analysis.tokenattributes.CharTermAttribute;
 import org.apache.lucene.index.DocValuesType;
@@ -30,6 +33,8 @@
 import org.apache.lucene.index.PostingsEnum;
 import org.apache.lucene.index.Term;
 import org.apache.lucene.index.TermsEnum;
+import org.apache.lucene.search.BooleanClause;
+import org.apache.lucene.search.BooleanQuery;
 import org.apache.lucene.search.MultiPhraseQuery;
 import org.apache.lucene.search.PhraseQuery;
 import org.apache.lucene.search.Query;
@@ -819,9 +824,6 @@
                 new Term("synfield._index_phrase", "motor dog")})
             .build()));
 
-<<<<<<< HEAD
-        ParsedDocument doc = mapper.parse(new SourceToParse("test", "type", "1", BytesReference
-=======
         // https://github.com/elastic/elasticsearch/issues/43976
         CannedTokenStream cts = new CannedTokenStream(
             new Token("foo", 1, 0, 2, 2),
@@ -845,7 +847,6 @@
             .build(), BooleanClause.Occur.SHOULD).build()));
 
         ParsedDocument doc = mapper.parse(new SourceToParse("test", "1", BytesReference
->>>>>>> 039da979
                 .bytes(XContentFactory.jsonBuilder()
                     .startObject()
                     .field("field", "Some English text that is going to be very useful")
