/*
 * Licensed to Elasticsearch under one or more contributor
 * license agreements. See the NOTICE file distributed with
 * this work for additional information regarding copyright
 * ownership. Elasticsearch licenses this file to you under
 * the Apache License, Version 2.0 (the "License"); you may
 * not use this file except in compliance with the License.
 * You may obtain a copy of the License at
 *
 *    http://www.apache.org/licenses/LICENSE-2.0
 *
 * Unless required by applicable law or agreed to in writing,
 * software distributed under the License is distributed on an
 * "AS IS" BASIS, WITHOUT WARRANTIES OR CONDITIONS OF ANY
 * KIND, either express or implied.  See the License for the
 * specific language governing permissions and limitations
 * under the License.
 */

package org.elasticsearch.index.mapper;

import org.apache.lucene.document.FieldType;
import org.apache.lucene.index.DocValuesType;
import org.apache.lucene.index.IndexOptions;
import org.apache.lucene.index.IndexableField;
import org.apache.lucene.index.IndexableFieldType;
import org.apache.lucene.index.LeafReader;
import org.apache.lucene.index.PostingsEnum;
import org.apache.lucene.index.Term;
import org.apache.lucene.index.TermsEnum;
import org.apache.lucene.search.ConstantScoreQuery;
import org.apache.lucene.search.PrefixQuery;
import org.apache.lucene.search.Query;
import org.apache.lucene.search.TermQuery;
import org.apache.lucene.util.BytesRef;
import org.elasticsearch.action.index.IndexRequest;
import org.elasticsearch.common.Strings;
import org.elasticsearch.common.bytes.BytesReference;
import org.elasticsearch.common.compress.CompressedXContent;
import org.elasticsearch.common.lucene.uid.Versions;
import org.elasticsearch.common.xcontent.ToXContent;
import org.elasticsearch.common.xcontent.XContentBuilder;
import org.elasticsearch.common.xcontent.XContentFactory;
import org.elasticsearch.common.xcontent.XContentType;
import org.elasticsearch.index.IndexService;
import org.elasticsearch.index.VersionType;
import org.elasticsearch.index.engine.Engine;
import org.elasticsearch.index.mapper.MapperService.MergeReason;
import org.elasticsearch.index.mapper.TextFieldMapper.TextFieldType;
import org.elasticsearch.index.query.QueryShardContext;
import org.elasticsearch.index.shard.IndexShard;
import org.elasticsearch.plugins.Plugin;
import org.elasticsearch.test.ESSingleNodeTestCase;
import org.elasticsearch.test.InternalSettingsPlugin;
import org.junit.Before;

import java.io.IOException;
import java.util.Arrays;
import java.util.Collection;
import java.util.Collections;
import java.util.HashMap;
import java.util.Map;

import static org.apache.lucene.search.MultiTermQuery.CONSTANT_SCORE_REWRITE;
import static org.hamcrest.Matchers.containsString;
import static org.hamcrest.Matchers.equalTo;
import static org.hamcrest.Matchers.instanceOf;

public class TextFieldMapperTests extends ESSingleNodeTestCase {

    IndexService indexService;
    DocumentMapperParser parser;

    @Before
    public void setup() {
        indexService = createIndex("test");
        parser = indexService.mapperService().documentMapperParser();
    }

    @Override
    protected Collection<Class<? extends Plugin>> getPlugins() {
        return pluginList(InternalSettingsPlugin.class);
    }

    public void testDefaults() throws IOException {
        String mapping = Strings.toString(XContentFactory.jsonBuilder().startObject().startObject("type")
                .startObject("properties").startObject("field").field("type", "text").endObject().endObject()
                .endObject().endObject());

        DocumentMapper mapper = parser.parse("type", new CompressedXContent(mapping));

        assertEquals(mapping, mapper.mappingSource().toString());

        ParsedDocument doc = mapper.parse(SourceToParse.source("test", "type", "1", BytesReference
                .bytes(XContentFactory.jsonBuilder()
                        .startObject()
                        .field("field", "1234")
                        .endObject()),
                XContentType.JSON));

        IndexableField[] fields = doc.rootDoc().getFields("field");
        assertEquals(1, fields.length);

        assertEquals("1234", fields[0].stringValue());
        IndexableFieldType fieldType = fields[0].fieldType();
        assertThat(fieldType.omitNorms(), equalTo(false));
        assertTrue(fieldType.tokenized());
        assertFalse(fieldType.stored());
        assertThat(fieldType.indexOptions(), equalTo(IndexOptions.DOCS_AND_FREQS_AND_POSITIONS));
        assertThat(fieldType.storeTermVectors(), equalTo(false));
        assertThat(fieldType.storeTermVectorOffsets(), equalTo(false));
        assertThat(fieldType.storeTermVectorPositions(), equalTo(false));
        assertThat(fieldType.storeTermVectorPayloads(), equalTo(false));
        assertEquals(DocValuesType.NONE, fieldType.docValuesType());
    }

    public void testEnableStore() throws IOException {
        String mapping = Strings.toString(XContentFactory.jsonBuilder().startObject().startObject("type")
                .startObject("properties").startObject("field").field("type", "text").field("store", true).endObject().endObject()
                .endObject().endObject());

        DocumentMapper mapper = parser.parse("type", new CompressedXContent(mapping));

        assertEquals(mapping, mapper.mappingSource().toString());

        ParsedDocument doc = mapper.parse(SourceToParse.source("test", "type", "1", BytesReference
                .bytes(XContentFactory.jsonBuilder()
                        .startObject()
                        .field("field", "1234")
                        .endObject()),
                XContentType.JSON));

        IndexableField[] fields = doc.rootDoc().getFields("field");
        assertEquals(1, fields.length);
        assertTrue(fields[0].fieldType().stored());
    }

    public void testDisableIndex() throws IOException {
        String mapping = Strings.toString(XContentFactory.jsonBuilder().startObject().startObject("type")
                .startObject("properties").startObject("field").field("type", "text").field("index", false).endObject().endObject()
                .endObject().endObject());

        DocumentMapper mapper = parser.parse("type", new CompressedXContent(mapping));

        assertEquals(mapping, mapper.mappingSource().toString());

        ParsedDocument doc = mapper.parse(SourceToParse.source("test", "type", "1", BytesReference
                .bytes(XContentFactory.jsonBuilder()
                        .startObject()
                        .field("field", "1234")
                        .endObject()),
                XContentType.JSON));

        IndexableField[] fields = doc.rootDoc().getFields("field");
        assertEquals(0, fields.length);
    }

    public void testDisableNorms() throws IOException {
        String mapping = Strings.toString(XContentFactory.jsonBuilder().startObject().startObject("type")
                .startObject("properties").startObject("field")
                    .field("type", "text")
                    .field("norms", false)
                .endObject().endObject()
                .endObject().endObject());

        DocumentMapper mapper = parser.parse("type", new CompressedXContent(mapping));

        assertEquals(mapping, mapper.mappingSource().toString());

        ParsedDocument doc = mapper.parse(SourceToParse.source("test", "type", "1", BytesReference
                .bytes(XContentFactory.jsonBuilder()
                        .startObject()
                        .field("field", "1234")
                        .endObject()),
                XContentType.JSON));

        IndexableField[] fields = doc.rootDoc().getFields("field");
        assertEquals(1, fields.length);
        assertTrue(fields[0].fieldType().omitNorms());
    }

    public void testIndexOptions() throws IOException {
        Map<String, IndexOptions> supportedOptions = new HashMap<>();
        supportedOptions.put("docs", IndexOptions.DOCS);
        supportedOptions.put("freqs", IndexOptions.DOCS_AND_FREQS);
        supportedOptions.put("positions", IndexOptions.DOCS_AND_FREQS_AND_POSITIONS);
        supportedOptions.put("offsets", IndexOptions.DOCS_AND_FREQS_AND_POSITIONS_AND_OFFSETS);

        XContentBuilder mappingBuilder = XContentFactory.jsonBuilder().startObject().startObject("type").startObject("properties");
        for (String option : supportedOptions.keySet()) {
            mappingBuilder.startObject(option).field("type", "text").field("index_options", option).endObject();
        }
        String mapping = Strings.toString(mappingBuilder.endObject().endObject().endObject());

        DocumentMapper mapper = parser.parse("type", new CompressedXContent(mapping));

        XContentBuilder jsonDoc = XContentFactory.jsonBuilder().startObject();
        for (String option : supportedOptions.keySet()) {
            jsonDoc.field(option, "1234");
        }
        ParsedDocument doc = mapper.parse(SourceToParse.source("test", "type", "1", BytesReference.bytes(jsonDoc.endObject()),
                XContentType.JSON));

        for (Map.Entry<String, IndexOptions> entry : supportedOptions.entrySet()) {
            String field = entry.getKey();
            IndexOptions options = entry.getValue();
            IndexableField[] fields = doc.rootDoc().getFields(field);
            assertEquals(1, fields.length);
            assertEquals(options, fields[0].fieldType().indexOptions());
        }
    }

    public void testDefaultPositionIncrementGap() throws IOException {
        String mapping = Strings.toString(XContentFactory.jsonBuilder().startObject().startObject("type")
                .startObject("properties").startObject("field").field("type", "text").endObject().endObject()
                .endObject().endObject());

        DocumentMapper mapper = indexService.mapperService().merge("type",
                new CompressedXContent(mapping), MergeReason.MAPPING_UPDATE);

        assertEquals(mapping, mapper.mappingSource().toString());

        SourceToParse sourceToParse = SourceToParse.source("test", "type", "1", BytesReference
                .bytes(XContentFactory.jsonBuilder()
                        .startObject()
                        .array("field", new String[] {"a", "b"})
                        .endObject()),
            XContentType.JSON);
        ParsedDocument doc = mapper.parse(sourceToParse);

        IndexableField[] fields = doc.rootDoc().getFields("field");
        assertEquals(2, fields.length);

        assertEquals("a", fields[0].stringValue());
        assertEquals("b", fields[1].stringValue());

        IndexShard shard = indexService.getShard(0);
        shard.applyIndexOperationOnPrimary(Versions.MATCH_ANY, VersionType.INTERNAL,
            sourceToParse, IndexRequest.UNSET_AUTO_GENERATED_TIMESTAMP, false, update -> {});
        shard.refresh("test");
        try (Engine.Searcher searcher = shard.acquireSearcher("test")) {
            LeafReader leaf = searcher.getDirectoryReader().leaves().get(0).reader();
            TermsEnum terms = leaf.terms("field").iterator();
            assertTrue(terms.seekExact(new BytesRef("b")));
            PostingsEnum postings = terms.postings(null, PostingsEnum.POSITIONS);
            assertEquals(0, postings.nextDoc());
            assertEquals(TextFieldMapper.Defaults.POSITION_INCREMENT_GAP + 1, postings.nextPosition());
        }
    }

    public void testPositionIncrementGap() throws IOException {
        final int positionIncrementGap = randomIntBetween(1, 1000);
        String mapping = Strings.toString(XContentFactory.jsonBuilder().startObject().startObject("type")
                .startObject("properties").startObject("field")
                    .field("type", "text")
                    .field("position_increment_gap", positionIncrementGap)
                .endObject().endObject()
                .endObject().endObject());

        DocumentMapper mapper = indexService.mapperService().merge("type",
                new CompressedXContent(mapping), MergeReason.MAPPING_UPDATE);

        assertEquals(mapping, mapper.mappingSource().toString());

        SourceToParse sourceToParse = SourceToParse.source("test", "type", "1", BytesReference
                .bytes(XContentFactory.jsonBuilder()
                        .startObject()
                        .array("field", new String[]{"a", "b"})
                        .endObject()),
            XContentType.JSON);
        ParsedDocument doc = mapper.parse(sourceToParse);

        IndexableField[] fields = doc.rootDoc().getFields("field");
        assertEquals(2, fields.length);

        assertEquals("a", fields[0].stringValue());
        assertEquals("b", fields[1].stringValue());

        IndexShard shard = indexService.getShard(0);
        shard.applyIndexOperationOnPrimary(Versions.MATCH_ANY, VersionType.INTERNAL,
            sourceToParse, IndexRequest.UNSET_AUTO_GENERATED_TIMESTAMP, false, update -> {});
        shard.refresh("test");
        try (Engine.Searcher searcher = shard.acquireSearcher("test")) {
            LeafReader leaf = searcher.getDirectoryReader().leaves().get(0).reader();
            TermsEnum terms = leaf.terms("field").iterator();
            assertTrue(terms.seekExact(new BytesRef("b")));
            PostingsEnum postings = terms.postings(null, PostingsEnum.POSITIONS);
            assertEquals(0, postings.nextDoc());
            assertEquals(positionIncrementGap + 1, postings.nextPosition());
        }
    }

    public void testSearchAnalyzerSerialization() throws IOException {
        String mapping = Strings.toString(XContentFactory.jsonBuilder().startObject().startObject("type")
                .startObject("properties")
                    .startObject("field")
                        .field("type", "text")
                        .field("analyzer", "standard")
                        .field("search_analyzer", "keyword")
                    .endObject()
                .endObject().endObject().endObject());

        DocumentMapper mapper = parser.parse("type", new CompressedXContent(mapping));
        assertEquals(mapping,  mapper.mappingSource().toString());

        // special case: default index analyzer
        mapping = Strings.toString(XContentFactory.jsonBuilder().startObject().startObject("type")
                .startObject("properties")
                    .startObject("field")
                        .field("type", "text")
                        .field("analyzer", "default")
                        .field("search_analyzer", "keyword")
                    .endObject()
                .endObject().endObject().endObject());

        mapper = parser.parse("type", new CompressedXContent(mapping));
        assertEquals(mapping,  mapper.mappingSource().toString());

        mapping = Strings.toString(XContentFactory.jsonBuilder().startObject().startObject("type")
            .startObject("properties")
            .startObject("field")
            .field("type", "text")
            .field("analyzer", "keyword")
            .endObject()
            .endObject().endObject().endObject());

        mapper = parser.parse("type", new CompressedXContent(mapping));
        assertEquals(mapping,  mapper.mappingSource().toString());

        // special case: default search analyzer
        mapping = Strings.toString(XContentFactory.jsonBuilder().startObject().startObject("type")
            .startObject("properties")
            .startObject("field")
            .field("type", "text")
            .field("analyzer", "keyword")
            .field("search_analyzer", "default")
            .endObject()
            .endObject().endObject().endObject());

        mapper = parser.parse("type", new CompressedXContent(mapping));
        assertEquals(mapping,  mapper.mappingSource().toString());

        mapping = Strings.toString(XContentFactory.jsonBuilder().startObject().startObject("type")
            .startObject("properties")
            .startObject("field")
            .field("type", "text")
            .field("analyzer", "keyword")
            .endObject()
            .endObject().endObject().endObject());
        mapper = parser.parse("type", new CompressedXContent(mapping));

        XContentBuilder builder = XContentFactory.jsonBuilder();
        builder.startObject();
        mapper.toXContent(builder, new ToXContent.MapParams(Collections.singletonMap("include_defaults", "true")));
        builder.endObject();

        String mappingString = Strings.toString(builder);
        assertTrue(mappingString.contains("analyzer"));
        assertTrue(mappingString.contains("search_analyzer"));
        assertTrue(mappingString.contains("search_quote_analyzer"));
    }

    public void testSearchQuoteAnalyzerSerialization() throws IOException {
        String mapping = Strings.toString(XContentFactory.jsonBuilder().startObject().startObject("type")
                .startObject("properties")
                    .startObject("field")
                        .field("type", "text")
                        .field("analyzer", "standard")
                        .field("search_analyzer", "standard")
                        .field("search_quote_analyzer", "keyword")
                    .endObject()
                .endObject().endObject().endObject());

        DocumentMapper mapper = parser.parse("type", new CompressedXContent(mapping));
        assertEquals(mapping,  mapper.mappingSource().toString());

        // special case: default index/search analyzer
        mapping = Strings.toString(XContentFactory.jsonBuilder().startObject().startObject("type")
                .startObject("properties")
                    .startObject("field")
                        .field("type", "text")
                        .field("analyzer", "default")
                        .field("search_analyzer", "default")
                        .field("search_quote_analyzer", "keyword")
                    .endObject()
                .endObject().endObject().endObject());

        mapper = parser.parse("type", new CompressedXContent(mapping));
        assertEquals(mapping,  mapper.mappingSource().toString());
    }

    public void testTermVectors() throws IOException {
        String mapping = Strings.toString(XContentFactory.jsonBuilder().startObject().startObject("type")
                .startObject("properties")
                .startObject("field1")
                    .field("type", "text")
                    .field("term_vector", "no")
                .endObject()
                .startObject("field2")
                    .field("type", "text")
                    .field("term_vector", "yes")
                .endObject()
                .startObject("field3")
                    .field("type", "text")
                    .field("term_vector", "with_offsets")
                .endObject()
                .startObject("field4")
                    .field("type", "text")
                    .field("term_vector", "with_positions")
                .endObject()
                .startObject("field5")
                    .field("type", "text")
                    .field("term_vector", "with_positions_offsets")
                .endObject()
                .startObject("field6")
                    .field("type", "text")
                    .field("term_vector", "with_positions_offsets_payloads")
                .endObject()
                .endObject()
                .endObject().endObject());

        DocumentMapper defaultMapper = parser.parse("type", new CompressedXContent(mapping));

        ParsedDocument doc = defaultMapper.parse(SourceToParse.source("test", "type", "1", BytesReference
                .bytes(XContentFactory.jsonBuilder()
                        .startObject()
                        .field("field1", "1234")
                        .field("field2", "1234")
                        .field("field3", "1234")
                        .field("field4", "1234")
                        .field("field5", "1234")
                        .field("field6", "1234")
                        .endObject()),
                XContentType.JSON));

        assertThat(doc.rootDoc().getField("field1").fieldType().storeTermVectors(), equalTo(false));
        assertThat(doc.rootDoc().getField("field1").fieldType().storeTermVectorOffsets(), equalTo(false));
        assertThat(doc.rootDoc().getField("field1").fieldType().storeTermVectorPositions(), equalTo(false));
        assertThat(doc.rootDoc().getField("field1").fieldType().storeTermVectorPayloads(), equalTo(false));

        assertThat(doc.rootDoc().getField("field2").fieldType().storeTermVectors(), equalTo(true));
        assertThat(doc.rootDoc().getField("field2").fieldType().storeTermVectorOffsets(), equalTo(false));
        assertThat(doc.rootDoc().getField("field2").fieldType().storeTermVectorPositions(), equalTo(false));
        assertThat(doc.rootDoc().getField("field2").fieldType().storeTermVectorPayloads(), equalTo(false));

        assertThat(doc.rootDoc().getField("field3").fieldType().storeTermVectors(), equalTo(true));
        assertThat(doc.rootDoc().getField("field3").fieldType().storeTermVectorOffsets(), equalTo(true));
        assertThat(doc.rootDoc().getField("field3").fieldType().storeTermVectorPositions(), equalTo(false));
        assertThat(doc.rootDoc().getField("field3").fieldType().storeTermVectorPayloads(), equalTo(false));

        assertThat(doc.rootDoc().getField("field4").fieldType().storeTermVectors(), equalTo(true));
        assertThat(doc.rootDoc().getField("field4").fieldType().storeTermVectorOffsets(), equalTo(false));
        assertThat(doc.rootDoc().getField("field4").fieldType().storeTermVectorPositions(), equalTo(true));
        assertThat(doc.rootDoc().getField("field4").fieldType().storeTermVectorPayloads(), equalTo(false));

        assertThat(doc.rootDoc().getField("field5").fieldType().storeTermVectors(), equalTo(true));
        assertThat(doc.rootDoc().getField("field5").fieldType().storeTermVectorOffsets(), equalTo(true));
        assertThat(doc.rootDoc().getField("field5").fieldType().storeTermVectorPositions(), equalTo(true));
        assertThat(doc.rootDoc().getField("field5").fieldType().storeTermVectorPayloads(), equalTo(false));

        assertThat(doc.rootDoc().getField("field6").fieldType().storeTermVectors(), equalTo(true));
        assertThat(doc.rootDoc().getField("field6").fieldType().storeTermVectorOffsets(), equalTo(true));
        assertThat(doc.rootDoc().getField("field6").fieldType().storeTermVectorPositions(), equalTo(true));
        assertThat(doc.rootDoc().getField("field6").fieldType().storeTermVectorPayloads(), equalTo(true));
    }

    public void testEagerGlobalOrdinals() throws IOException {
        String mapping = Strings.toString(XContentFactory.jsonBuilder().startObject().startObject("type")
                .startObject("properties").startObject("field")
                    .field("type", "text")
                    .field("eager_global_ordinals", true)
                .endObject().endObject()
                .endObject().endObject());

        DocumentMapper mapper = parser.parse("type", new CompressedXContent(mapping));

        assertEquals(mapping, mapper.mappingSource().toString());
        assertTrue(mapper.mappers().getMapper("field").fieldType().eagerGlobalOrdinals());
    }

    public void testFielddata() throws IOException {
        String mapping = Strings.toString(XContentFactory.jsonBuilder().startObject().startObject("type")
                .startObject("properties").startObject("field")
                    .field("type", "text")
                .endObject().endObject()
                .endObject().endObject());

        DocumentMapper disabledMapper = parser.parse("type", new CompressedXContent(mapping));
        assertEquals(mapping, disabledMapper.mappingSource().toString());
        IllegalArgumentException e = expectThrows(IllegalArgumentException.class,
                () -> disabledMapper.mappers().getMapper("field").fieldType().fielddataBuilder("test"));
        assertThat(e.getMessage(), containsString("Fielddata is disabled"));

        mapping = Strings.toString(XContentFactory.jsonBuilder().startObject().startObject("type")
                .startObject("properties").startObject("field")
                    .field("type", "text")
                    .field("fielddata", true)
                .endObject().endObject()
                .endObject().endObject());

        DocumentMapper enabledMapper = parser.parse("type", new CompressedXContent(mapping));

        assertEquals(mapping, enabledMapper.mappingSource().toString());
        enabledMapper.mappers().getMapper("field").fieldType().fielddataBuilder("test"); // no exception this time

        String illegalMapping = Strings.toString(XContentFactory.jsonBuilder().startObject().startObject("type")
                .startObject("properties").startObject("field")
                    .field("type", "text")
                    .field("index", false)
                    .field("fielddata", true)
                .endObject().endObject()
                .endObject().endObject());
        IllegalArgumentException ex = expectThrows(IllegalArgumentException.class,
                () -> parser.parse("type", new CompressedXContent(illegalMapping)));
        assertThat(ex.getMessage(), containsString("Cannot enable fielddata on a [text] field that is not indexed"));
    }

    public void testFrequencyFilter() throws IOException {
        String mapping = Strings.toString(XContentFactory.jsonBuilder().startObject().startObject("type")
                .startObject("properties").startObject("field")
                    .field("type", "text")
                    .field("fielddata", true)
                    .startObject("fielddata_frequency_filter")
                        .field("min", 2d)
                        .field("min_segment_size", 1000)
                    .endObject()
                .endObject().endObject()
                .endObject().endObject());

        DocumentMapper mapper = parser.parse("type", new CompressedXContent(mapping));

        assertEquals(mapping, mapper.mappingSource().toString());
        TextFieldType fieldType = (TextFieldType) mapper.mappers().getMapper("field").fieldType();
        assertThat(fieldType.fielddataMinFrequency(), equalTo(2d));
        assertThat(fieldType.fielddataMaxFrequency(), equalTo((double) Integer.MAX_VALUE));
        assertThat(fieldType.fielddataMinSegmentSize(), equalTo(1000));
    }

    public void testNullConfigValuesFail() throws MapperParsingException, IOException {
        String mapping = Strings.toString(XContentFactory.jsonBuilder().startObject()
                .startObject("type")
                    .startObject("properties")
                        .startObject("field")
                            .field("type", "text")
                            .field("analyzer", (String) null)
                        .endObject()
                    .endObject()
                .endObject().endObject());

        Exception e = expectThrows(MapperParsingException.class, () -> parser.parse("type", new CompressedXContent(mapping)));
        assertEquals("[analyzer] must not have a [null] value", e.getMessage());
    }

    public void testNotIndexedFieldPositionIncrement() throws IOException {
        String mapping = Strings.toString(XContentFactory.jsonBuilder().startObject().startObject("type")
            .startObject("properties").startObject("field")
            .field("type", "text")
            .field("index", false)
            .field("position_increment_gap", 10)
            .endObject().endObject().endObject().endObject());

        IllegalArgumentException e = expectThrows(IllegalArgumentException.class,
            () -> parser.parse("type", new CompressedXContent(mapping)));
        assertEquals("Cannot set position_increment_gap on field [field] without positions enabled", e.getMessage());
    }

    public void testAnalyzedFieldPositionIncrementWithoutPositions() throws IOException {
        for (String indexOptions : Arrays.asList("docs", "freqs")) {
            String mapping = Strings.toString(XContentFactory.jsonBuilder().startObject().startObject("type")
                .startObject("properties").startObject("field")
                .field("type", "text")
                .field("index_options", indexOptions)
                .field("position_increment_gap", 10)
                .endObject().endObject().endObject().endObject());

            IllegalArgumentException e = expectThrows(IllegalArgumentException.class,
                () -> parser.parse("type", new CompressedXContent(mapping)));
            assertEquals("Cannot set position_increment_gap on field [field] without positions enabled", e.getMessage());
        }
    }

    public void testEmptyName() throws IOException {
        String mapping = Strings.toString(XContentFactory.jsonBuilder().startObject()
                .startObject("type")
                    .startObject("properties")
                        .startObject("")
                            .field("type", "text")
                        .endObject()
                    .endObject()
                .endObject().endObject());

        // Empty name not allowed in index created after 5.0
        IllegalArgumentException e = expectThrows(IllegalArgumentException.class,
            () -> parser.parse("type", new CompressedXContent(mapping))
        );
        assertThat(e.getMessage(), containsString("name cannot be empty string"));
    }

    public void testIndexPrefixIndexTypes() throws IOException {
        QueryShardContext queryShardContext = indexService.newQueryShardContext(
            randomInt(20), null, () -> {
                throw new UnsupportedOperationException();
            }, null);

        {
<<<<<<< HEAD
            String mapping = XContentFactory.jsonBuilder().startObject().startObject("type")
=======
            String mapping = Strings.toString(XContentFactory.jsonBuilder().startObject().startObject("type")
>>>>>>> fac00963
                .startObject("properties").startObject("field")
                .field("type", "text")
                .field("analyzer", "english")
                .startObject("index_prefix").endObject()
                .field("index_options", "offsets")
<<<<<<< HEAD
                .endObject().endObject().endObject().endObject().string();
=======
                .endObject().endObject().endObject().endObject());
>>>>>>> fac00963

            DocumentMapper mapper = parser.parse("type", new CompressedXContent(mapping));

            FieldMapper prefix = mapper.mappers().getMapper("field._index_prefix");
            FieldType ft = prefix.fieldType;
            assertEquals(IndexOptions.DOCS_AND_FREQS_AND_POSITIONS_AND_OFFSETS, ft.indexOptions());
        }

        {
<<<<<<< HEAD
            String mapping = XContentFactory.jsonBuilder().startObject().startObject("type")
=======
            String mapping = Strings.toString(XContentFactory.jsonBuilder().startObject().startObject("type")
>>>>>>> fac00963
                .startObject("properties").startObject("field")
                .field("type", "text")
                .field("analyzer", "english")
                .startObject("index_prefix").endObject()
                .field("index_options", "positions")
<<<<<<< HEAD
                .endObject().endObject().endObject().endObject().string();
=======
                .endObject().endObject().endObject().endObject());
>>>>>>> fac00963

            DocumentMapper mapper = parser.parse("type", new CompressedXContent(mapping));

            FieldMapper prefix = mapper.mappers().getMapper("field._index_prefix");
            FieldType ft = prefix.fieldType;
            assertEquals(IndexOptions.DOCS, ft.indexOptions());
            assertFalse(ft.storeTermVectors());
        }

        {
<<<<<<< HEAD
            String mapping = XContentFactory.jsonBuilder().startObject().startObject("type")
=======
            String mapping = Strings.toString(XContentFactory.jsonBuilder().startObject().startObject("type")
>>>>>>> fac00963
                .startObject("properties").startObject("field")
                .field("type", "text")
                .field("analyzer", "english")
                .startObject("index_prefix").endObject()
                .field("term_vector", "with_positions_offsets")
<<<<<<< HEAD
                .endObject().endObject().endObject().endObject().string();
=======
                .endObject().endObject().endObject().endObject());
>>>>>>> fac00963

            DocumentMapper mapper = parser.parse("type", new CompressedXContent(mapping));

            FieldMapper prefix = mapper.mappers().getMapper("field._index_prefix");
            FieldType ft = prefix.fieldType;
            assertEquals(IndexOptions.DOCS, ft.indexOptions());
            assertTrue(ft.storeTermVectorOffsets());
        }

        {
<<<<<<< HEAD
            String mapping = XContentFactory.jsonBuilder().startObject().startObject("type")
=======
            String mapping = Strings.toString(XContentFactory.jsonBuilder().startObject().startObject("type")
>>>>>>> fac00963
                .startObject("properties").startObject("field")
                .field("type", "text")
                .field("analyzer", "english")
                .startObject("index_prefix").endObject()
                .field("term_vector", "with_positions")
<<<<<<< HEAD
                .endObject().endObject().endObject().endObject().string();
=======
                .endObject().endObject().endObject().endObject());
>>>>>>> fac00963

            DocumentMapper mapper = parser.parse("type", new CompressedXContent(mapping));

            FieldMapper prefix = mapper.mappers().getMapper("field._index_prefix");
            FieldType ft = prefix.fieldType;
            assertEquals(IndexOptions.DOCS, ft.indexOptions());
            assertFalse(ft.storeTermVectorOffsets());
        }
    }

    public void testIndexPrefixMapping() throws IOException {

        QueryShardContext queryShardContext = indexService.newQueryShardContext(
            randomInt(20), null, () -> {
                throw new UnsupportedOperationException();
            }, null);

        {
            String mapping = Strings.toString(XContentFactory.jsonBuilder().startObject().startObject("type")
                .startObject("properties").startObject("field")
                .field("type", "text")
                .field("analyzer", "english")
                .startObject("index_prefix")
                .field("min_chars", 1)
                .field("max_chars", 10)
                .endObject()
                .endObject().endObject()
                .endObject().endObject());

            DocumentMapper mapper = parser.parse("type", new CompressedXContent(mapping));
            assertEquals(mapping, mapper.mappingSource().toString());

            assertThat(mapper.mappers().getMapper("field._index_prefix").toString(), containsString("prefixChars=1:10"));

            Query q = mapper.mappers().getMapper("field").fieldType().prefixQuery("goin", CONSTANT_SCORE_REWRITE, queryShardContext);
            assertEquals(new ConstantScoreQuery(new TermQuery(new Term("field._index_prefix", "goin"))), q);
            q = mapper.mappers().getMapper("field").fieldType().prefixQuery("internationalisatio",
                CONSTANT_SCORE_REWRITE, queryShardContext);
            assertEquals(new PrefixQuery(new Term("field", "internationalisatio")), q);

            ParsedDocument doc = mapper.parse(SourceToParse.source("test", "type", "1", BytesReference
                    .bytes(XContentFactory.jsonBuilder()
                            .startObject()
                            .field("field", "Some English text that is going to be very useful")
                            .endObject()),
                XContentType.JSON));

            IndexableField[] fields = doc.rootDoc().getFields("field._index_prefix");
            assertEquals(1, fields.length);
        }

        {
            String mapping = Strings.toString(XContentFactory.jsonBuilder().startObject().startObject("type")
                .startObject("properties").startObject("field")
                .field("type", "text")
                .field("analyzer", "english")
                .startObject("index_prefix").endObject()
                .endObject().endObject()
                .endObject().endObject());
            CompressedXContent json = new CompressedXContent(mapping);
            DocumentMapper mapper = parser.parse("type", json);

            Query q1 = mapper.mappers().getMapper("field").fieldType().prefixQuery("g",
                CONSTANT_SCORE_REWRITE, queryShardContext);
            assertThat(q1, instanceOf(PrefixQuery.class));
            Query q2 = mapper.mappers().getMapper("field").fieldType().prefixQuery("go",
                CONSTANT_SCORE_REWRITE, queryShardContext);
            assertThat(q2, instanceOf(ConstantScoreQuery.class));
            Query q5 = mapper.mappers().getMapper("field").fieldType().prefixQuery("going",
                CONSTANT_SCORE_REWRITE, queryShardContext);
            assertThat(q5, instanceOf(ConstantScoreQuery.class));
            Query q6 = mapper.mappers().getMapper("field").fieldType().prefixQuery("goings",
                CONSTANT_SCORE_REWRITE, queryShardContext);
            assertThat(q6, instanceOf(PrefixQuery.class));

            indexService.mapperService().merge("type", json, MergeReason.MAPPING_UPDATE);

            String badUpdate = Strings.toString(XContentFactory.jsonBuilder().startObject().startObject("type")
                .startObject("properties").startObject("field")
                .field("type", "text")
                .field("analyzer", "english")
                .startObject("index_prefix")
                .field("min_chars", 1)
                .field("max_chars", 10)
                .endObject()
                .endObject().endObject()
                .endObject().endObject());

            IllegalArgumentException e = expectThrows(IllegalArgumentException.class, () -> {
                indexService.mapperService()
                    .merge("type", new CompressedXContent(badUpdate), MergeReason.MAPPING_UPDATE);
            });
            assertThat(e.getMessage(), containsString("mapper [field._index_prefix] has different min_chars values"));
        }

        {
            String illegalMapping = Strings.toString(XContentFactory.jsonBuilder().startObject().startObject("type")
                .startObject("properties").startObject("field")
                .field("type", "text")
                .field("analyzer", "english")
                .startObject("index_prefix")
                .field("min_chars", 1)
                .field("max_chars", 10)
                .endObject()
                .startObject("fields")
                .startObject("_index_prefix").field("type", "text").endObject()
                .endObject()
                .endObject().endObject()
                .endObject().endObject());

            IllegalArgumentException e = expectThrows(IllegalArgumentException.class, () -> {
                indexService.mapperService()
                    .merge("type", new CompressedXContent(illegalMapping), MergeReason.MAPPING_UPDATE);
            });
            assertThat(e.getMessage(), containsString("Field [field._index_prefix] is defined twice in [type]"));

        }

        {
            String badConfigMapping = Strings.toString(XContentFactory.jsonBuilder().startObject().startObject("type")
                .startObject("properties").startObject("field")
                .field("type", "text")
                .field("analyzer", "english")
                .startObject("index_prefix")
                .field("min_chars", 11)
                .field("max_chars", 10)
                .endObject()
                .endObject().endObject()
                .endObject().endObject());
            IllegalArgumentException e = expectThrows(IllegalArgumentException.class,
                () -> parser.parse("type", new CompressedXContent(badConfigMapping))
            );
            assertThat(e.getMessage(), containsString("min_chars [11] must be less than max_chars [10]"));
        }

        {
            String badConfigMapping = Strings.toString(XContentFactory.jsonBuilder().startObject().startObject("type")
                .startObject("properties").startObject("field")
                .field("type", "text")
                .field("analyzer", "english")
                .startObject("index_prefix")
                .field("min_chars", 0)
                .field("max_chars", 10)
                .endObject()
                .endObject().endObject()
                .endObject().endObject());
            IllegalArgumentException e = expectThrows(IllegalArgumentException.class,
                () -> parser.parse("type", new CompressedXContent(badConfigMapping))
            );
            assertThat(e.getMessage(), containsString("min_chars [0] must be greater than zero"));
        }

        {
            String badConfigMapping = Strings.toString(XContentFactory.jsonBuilder().startObject().startObject("type")
                .startObject("properties").startObject("field")
                .field("type", "text")
                .field("analyzer", "english")
                .startObject("index_prefix")
                .field("min_chars", 1)
                .field("max_chars", 25)
                .endObject()
                .endObject().endObject()
                .endObject().endObject());
            IllegalArgumentException e = expectThrows(IllegalArgumentException.class,
                () -> parser.parse("type", new CompressedXContent(badConfigMapping))
            );
            assertThat(e.getMessage(), containsString("max_chars [25] must be less than 20"));
        }

        {
            String badConfigMapping = Strings.toString(XContentFactory.jsonBuilder().startObject().startObject("type")
                .startObject("properties").startObject("field")
                .field("type", "text")
                .field("analyzer", "english")
                .field("index_prefix", (String) null)
                .endObject().endObject()
                .endObject().endObject());
            MapperParsingException e = expectThrows(MapperParsingException.class,
                () -> parser.parse("type", new CompressedXContent(badConfigMapping))
            );
            assertThat(e.getMessage(), containsString("[index_prefix] must not have a [null] value"));
        }

        {
            String badConfigMapping = Strings.toString(XContentFactory.jsonBuilder().startObject().startObject("type")
                .startObject("properties").startObject("field")
                .field("type", "text")
                .field("index", "false")
                .startObject("index_prefix").endObject()
                .endObject().endObject()
                .endObject().endObject());
            IllegalArgumentException e = expectThrows(IllegalArgumentException.class,
                () -> parser.parse("type", new CompressedXContent(badConfigMapping))
            );
            assertThat(e.getMessage(), containsString("Cannot set index_prefix on unindexed field [field]"));
        }
    }
}<|MERGE_RESOLUTION|>--- conflicted
+++ resolved
@@ -603,21 +603,13 @@
             }, null);
 
         {
-<<<<<<< HEAD
-            String mapping = XContentFactory.jsonBuilder().startObject().startObject("type")
-=======
             String mapping = Strings.toString(XContentFactory.jsonBuilder().startObject().startObject("type")
->>>>>>> fac00963
                 .startObject("properties").startObject("field")
                 .field("type", "text")
                 .field("analyzer", "english")
                 .startObject("index_prefix").endObject()
                 .field("index_options", "offsets")
-<<<<<<< HEAD
-                .endObject().endObject().endObject().endObject().string();
-=======
                 .endObject().endObject().endObject().endObject());
->>>>>>> fac00963
 
             DocumentMapper mapper = parser.parse("type", new CompressedXContent(mapping));
 
@@ -627,21 +619,13 @@
         }
 
         {
-<<<<<<< HEAD
-            String mapping = XContentFactory.jsonBuilder().startObject().startObject("type")
-=======
             String mapping = Strings.toString(XContentFactory.jsonBuilder().startObject().startObject("type")
->>>>>>> fac00963
                 .startObject("properties").startObject("field")
                 .field("type", "text")
                 .field("analyzer", "english")
                 .startObject("index_prefix").endObject()
                 .field("index_options", "positions")
-<<<<<<< HEAD
-                .endObject().endObject().endObject().endObject().string();
-=======
                 .endObject().endObject().endObject().endObject());
->>>>>>> fac00963
 
             DocumentMapper mapper = parser.parse("type", new CompressedXContent(mapping));
 
@@ -652,21 +636,13 @@
         }
 
         {
-<<<<<<< HEAD
-            String mapping = XContentFactory.jsonBuilder().startObject().startObject("type")
-=======
             String mapping = Strings.toString(XContentFactory.jsonBuilder().startObject().startObject("type")
->>>>>>> fac00963
                 .startObject("properties").startObject("field")
                 .field("type", "text")
                 .field("analyzer", "english")
                 .startObject("index_prefix").endObject()
                 .field("term_vector", "with_positions_offsets")
-<<<<<<< HEAD
-                .endObject().endObject().endObject().endObject().string();
-=======
                 .endObject().endObject().endObject().endObject());
->>>>>>> fac00963
 
             DocumentMapper mapper = parser.parse("type", new CompressedXContent(mapping));
 
@@ -677,21 +653,13 @@
         }
 
         {
-<<<<<<< HEAD
-            String mapping = XContentFactory.jsonBuilder().startObject().startObject("type")
-=======
             String mapping = Strings.toString(XContentFactory.jsonBuilder().startObject().startObject("type")
->>>>>>> fac00963
                 .startObject("properties").startObject("field")
                 .field("type", "text")
                 .field("analyzer", "english")
                 .startObject("index_prefix").endObject()
                 .field("term_vector", "with_positions")
-<<<<<<< HEAD
-                .endObject().endObject().endObject().endObject().string();
-=======
                 .endObject().endObject().endObject().endObject());
->>>>>>> fac00963
 
             DocumentMapper mapper = parser.parse("type", new CompressedXContent(mapping));
 
