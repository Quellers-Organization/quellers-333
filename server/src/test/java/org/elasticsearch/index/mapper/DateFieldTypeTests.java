/*
 * Licensed to Elasticsearch under one or more contributor
 * license agreements. See the NOTICE file distributed with
 * this work for additional information regarding copyright
 * ownership. Elasticsearch licenses this file to you under
 * the Apache License, Version 2.0 (the "License"); you may
 * not use this file except in compliance with the License.
 * You may obtain a copy of the License at
 *
 *    http://www.apache.org/licenses/LICENSE-2.0
 *
 * Unless required by applicable law or agreed to in writing,
 * software distributed under the License is distributed on an
 * "AS IS" BASIS, WITHOUT WARRANTIES OR CONDITIONS OF ANY
 * KIND, either express or implied.  See the License for the
 * specific language governing permissions and limitations
 * under the License.
 */
package org.elasticsearch.index.mapper;

import org.apache.lucene.document.LongPoint;
import org.apache.lucene.document.NumericDocValuesField;
import org.apache.lucene.document.SortedNumericDocValuesField;
import org.apache.lucene.index.DirectoryReader;
import org.apache.lucene.index.IndexOptions;
import org.apache.lucene.index.IndexReader;
import org.apache.lucene.index.IndexWriter;
import org.apache.lucene.index.IndexWriterConfig;
import org.apache.lucene.index.MultiReader;
import org.apache.lucene.index.SortedNumericDocValues;
import org.apache.lucene.search.DocIdSetIterator;
import org.apache.lucene.search.IndexOrDocValuesQuery;
import org.apache.lucene.search.Query;
import org.apache.lucene.store.Directory;
import org.elasticsearch.Version;
import org.elasticsearch.cluster.metadata.IndexMetaData;
import org.elasticsearch.common.settings.Settings;
import org.elasticsearch.common.time.DateFormatter;
import org.elasticsearch.common.time.DateFormatters;
import org.elasticsearch.common.time.DateMathParser;
import org.elasticsearch.common.util.BigArrays;
import org.elasticsearch.core.internal.io.IOUtils;
import org.elasticsearch.index.IndexSettings;
import org.elasticsearch.index.fielddata.AtomicNumericFieldData;
import org.elasticsearch.index.fielddata.IndexNumericFieldData;
import org.elasticsearch.index.fielddata.plain.SortedNumericDVIndexFieldData;
import org.elasticsearch.index.mapper.DateFieldMapper.DateFieldType;
import org.elasticsearch.index.mapper.MappedFieldType.Relation;
import org.elasticsearch.index.mapper.ParseContext.Document;
import org.elasticsearch.index.query.QueryRewriteContext;
import org.elasticsearch.index.query.QueryShardContext;
import org.joda.time.DateTimeZone;
import org.junit.Before;

import java.io.IOException;
import java.time.ZoneOffset;
import java.util.Locale;

public class DateFieldTypeTests extends FieldTypeTestCase {
    @Override
    protected MappedFieldType createDefaultFieldType() {
        return new DateFieldMapper.DateFieldType();
    }

    private static long nowInMillis;

    @Before
    public void setupProperties() {
        setDummyNullValue(10);
        addModifier(new Modifier("format", false) {
            @Override
            public void modify(MappedFieldType ft) {
                ((DateFieldType) ft).setDateTimeFormatter(DateFormatter.forPattern("basic_week_date"));
            }
        });
        addModifier(new Modifier("locale", false) {
            @Override
            public void modify(MappedFieldType ft) {
                ((DateFieldType) ft).setDateTimeFormatter(DateFormatter.forPattern("strict_date_optional_time").withLocale(Locale.CANADA));
            }
        });
        nowInMillis = randomNonNegativeLong();
    }

    public void testIsFieldWithinQueryEmptyReader() throws IOException {
        QueryRewriteContext context = new QueryRewriteContext(xContentRegistry(), writableRegistry(), null, () -> nowInMillis);
        IndexReader reader = new MultiReader();
        DateFieldType ft = new DateFieldType();
        ft.setName("my_date");
        assertEquals(Relation.DISJOINT, ft.isFieldWithinQuery(reader, "2015-10-12", "2016-04-03",
                randomBoolean(), randomBoolean(), null, null, context));
    }

    private void doTestIsFieldWithinQuery(DateFieldType ft, DirectoryReader reader,
            DateTimeZone zone, DateMathParser alternateFormat) throws IOException {
        QueryRewriteContext context = new QueryRewriteContext(xContentRegistry(), writableRegistry(), null, () -> nowInMillis);
        assertEquals(Relation.INTERSECTS, ft.isFieldWithinQuery(reader, "2015-10-09", "2016-01-02",
                randomBoolean(), randomBoolean(), null, null, context));
        assertEquals(Relation.INTERSECTS, ft.isFieldWithinQuery(reader, "2016-01-02", "2016-06-20",
                randomBoolean(), randomBoolean(), null, null, context));
        assertEquals(Relation.INTERSECTS, ft.isFieldWithinQuery(reader, "2016-01-02", "2016-02-12",
                randomBoolean(), randomBoolean(), null, null, context));
        assertEquals(Relation.DISJOINT, ft.isFieldWithinQuery(reader, "2014-01-02", "2015-02-12",
                randomBoolean(), randomBoolean(), null, null, context));
        assertEquals(Relation.DISJOINT, ft.isFieldWithinQuery(reader, "2016-05-11", "2016-08-30",
                randomBoolean(), randomBoolean(), null, null, context));
        assertEquals(Relation.WITHIN, ft.isFieldWithinQuery(reader, "2015-09-25", "2016-05-29",
                randomBoolean(), randomBoolean(), null, null, context));
        assertEquals(Relation.WITHIN, ft.isFieldWithinQuery(reader, "2015-10-12", "2016-04-03",
                true, true, null, null, context));
        assertEquals(Relation.INTERSECTS, ft.isFieldWithinQuery(reader, "2015-10-12", "2016-04-03",
                false, false, null, null, context));
        assertEquals(Relation.INTERSECTS, ft.isFieldWithinQuery(reader, "2015-10-12", "2016-04-03",
                false, true, null, null, context));
        assertEquals(Relation.INTERSECTS, ft.isFieldWithinQuery(reader, "2015-10-12", "2016-04-03",
                true, false, null, null, context));
    }

    public void testIsFieldWithinQuery() throws IOException {
        Directory dir = newDirectory();
        IndexWriter w = new IndexWriter(dir, new IndexWriterConfig(null));
        long instant1 =
            DateFormatters.from(DateFieldMapper.DEFAULT_DATE_TIME_FORMATTER.parse("2015-10-12")).toInstant().toEpochMilli();
        long instant2 =
            DateFormatters.from(DateFieldMapper.DEFAULT_DATE_TIME_FORMATTER.parse("2016-04-03")).toInstant().toEpochMilli();
        Document doc = new Document();
        LongPoint field = new LongPoint("my_date", instant1);
        doc.add(field);
        w.addDocument(doc);
        field.setLongValue(instant2);
        w.addDocument(doc);
        DirectoryReader reader = DirectoryReader.open(w);
        DateFieldType ft = new DateFieldType();
        ft.setName("my_date");
        DateMathParser alternateFormat = DateFieldMapper.DEFAULT_DATE_TIME_FORMATTER.toDateMathParser();
        doTestIsFieldWithinQuery(ft, reader, null, null);
        doTestIsFieldWithinQuery(ft, reader, null, alternateFormat);
        doTestIsFieldWithinQuery(ft, reader, DateTimeZone.UTC, null);
        doTestIsFieldWithinQuery(ft, reader, DateTimeZone.UTC, alternateFormat);

        // Fields with no value indexed.
        DateFieldType ft2 = new DateFieldType();
        ft2.setName("my_date2");

        QueryRewriteContext context = new QueryRewriteContext(xContentRegistry(), writableRegistry(), null, () -> nowInMillis);
        assertEquals(Relation.DISJOINT, ft2.isFieldWithinQuery(reader, "2015-10-09", "2016-01-02", false, false, null, null, context));
        IOUtils.close(reader, w, dir);
    }

    public void testValueFormat() {
        MappedFieldType ft = createDefaultFieldType();
        long instant = DateFormatters.from(DateFieldMapper.DEFAULT_DATE_TIME_FORMATTER.parse("2015-10-12T14:10:55"))
            .toInstant().toEpochMilli();

        assertEquals("2015-10-12T14:10:55.000Z",
                ft.docValueFormat(null, ZoneOffset.UTC).format(instant));
        assertEquals("2015-10-12T15:10:55.000+01:00",
                ft.docValueFormat(null, ZoneOffset.ofHours(1)).format(instant));
        assertEquals("2015",
                createDefaultFieldType().docValueFormat("YYYY", ZoneOffset.UTC).format(instant));
        assertEquals(instant,
                ft.docValueFormat(null, ZoneOffset.UTC).parseLong("2015-10-12T14:10:55", false, null));
        assertEquals(instant + 999,
                ft.docValueFormat(null, ZoneOffset.UTC).parseLong("2015-10-12T14:10:55", true, null));
        long i = DateFormatters.from(DateFieldMapper.DEFAULT_DATE_TIME_FORMATTER.parse("2015-10-13")).toInstant().toEpochMilli();
        assertEquals(i - 1, ft.docValueFormat(null, ZoneOffset.UTC).parseLong("2015-10-12||/d", true, null));
    }

    public void testValueForSearch() {
        MappedFieldType ft = createDefaultFieldType();
        String date = "2015-10-12T12:09:55.000Z";
        long instant = DateFieldMapper.DEFAULT_DATE_TIME_FORMATTER.parseMillis(date);
        assertEquals(date, ft.valueForDisplay(instant));
    }

    public void testTermQuery() {
        Settings indexSettings = Settings.builder().put(IndexMetaData.SETTING_VERSION_CREATED, Version.CURRENT)
                .put(IndexMetaData.SETTING_NUMBER_OF_SHARDS, 1).put(IndexMetaData.SETTING_NUMBER_OF_REPLICAS, 1).build();
        QueryShardContext context = new QueryShardContext(0,
                new IndexSettings(IndexMetaData.builder("foo").settings(indexSettings).build(), indexSettings),
<<<<<<< HEAD
                BigArrays.NON_RECYCLING_INSTANCE, null, null, null, null,
                null, xContentRegistry(), writableRegistry(), null, null, () -> nowInMillis, null);
=======
                BigArrays.NON_RECYCLING_INSTANCE, null, null, null, null, null,
                xContentRegistry(), writableRegistry(), null, null, () -> nowInMillis, null);
>>>>>>> c8cba51a
        MappedFieldType ft = createDefaultFieldType();
        ft.setName("field");
        String date = "2015-10-12T14:10:55";
        long instant = DateFormatters.from(DateFieldMapper.DEFAULT_DATE_TIME_FORMATTER.parse(date)).toInstant().toEpochMilli();
        ft.setIndexOptions(IndexOptions.DOCS);
        Query expected = new IndexOrDocValuesQuery(
                LongPoint.newRangeQuery("field", instant, instant + 999),
                SortedNumericDocValuesField.newSlowRangeQuery("field", instant, instant + 999));
        assertEquals(expected, ft.termQuery(date, context));

        ft.setIndexOptions(IndexOptions.NONE);
        IllegalArgumentException e = expectThrows(IllegalArgumentException.class,
                () -> ft.termQuery(date, context));
        assertEquals("Cannot search on field [field] since it is not indexed.", e.getMessage());
    }

    public void testRangeQuery() throws IOException {
        Settings indexSettings = Settings.builder().put(IndexMetaData.SETTING_VERSION_CREATED, Version.CURRENT)
                .put(IndexMetaData.SETTING_NUMBER_OF_SHARDS, 1).put(IndexMetaData.SETTING_NUMBER_OF_REPLICAS, 1).build();
        QueryShardContext context = new QueryShardContext(0,
                new IndexSettings(IndexMetaData.builder("foo").settings(indexSettings).build(), indexSettings),
<<<<<<< HEAD
                BigArrays.NON_RECYCLING_INSTANCE, null, null, null, null,
                null, xContentRegistry(), writableRegistry(), null, null, () -> nowInMillis, null);
=======
                BigArrays.NON_RECYCLING_INSTANCE, null, null, null, null, null, xContentRegistry(), writableRegistry(),
                null, null, () -> nowInMillis, null);
>>>>>>> c8cba51a
        MappedFieldType ft = createDefaultFieldType();
        ft.setName("field");
        String date1 = "2015-10-12T14:10:55";
        String date2 = "2016-04-28T11:33:52";
        long instant1 = DateFormatters.from(DateFieldMapper.DEFAULT_DATE_TIME_FORMATTER.parse(date1)).toInstant().toEpochMilli();
        long instant2 =
            DateFormatters.from(DateFieldMapper.DEFAULT_DATE_TIME_FORMATTER.parse(date2)).toInstant().toEpochMilli() + 999;
        ft.setIndexOptions(IndexOptions.DOCS);
        Query expected = new IndexOrDocValuesQuery(
                LongPoint.newRangeQuery("field", instant1, instant2),
                SortedNumericDocValuesField.newSlowRangeQuery("field", instant1, instant2));
        assertEquals(expected,
                ft.rangeQuery(date1, date2, true, true, null, null, null, context).rewrite(new MultiReader()));

        ft.setIndexOptions(IndexOptions.NONE);
        IllegalArgumentException e = expectThrows(IllegalArgumentException.class,
                () -> ft.rangeQuery(date1, date2, true, true, null, null, null, context));
        assertEquals("Cannot search on field [field] since it is not indexed.", e.getMessage());
    }

    public void testDateNanoDocValues() throws IOException {
        // Create an index with some docValues
        Directory dir = newDirectory();
        IndexWriter w = new IndexWriter(dir, new IndexWriterConfig(null));
        Document doc = new Document();
        NumericDocValuesField docValuesField = new NumericDocValuesField("my_date", 1444608000000L);
        doc.add(docValuesField);
        w.addDocument(doc);
        docValuesField.setLongValue(1459641600000L);
        w.addDocument(doc);
        // Create the doc values reader
        Settings settings = Settings.builder().put(IndexMetaData.SETTING_VERSION_CREATED, Version.CURRENT)
            .put(IndexMetaData.SETTING_NUMBER_OF_SHARDS, 1).put(IndexMetaData.SETTING_NUMBER_OF_REPLICAS, 1).build();
        IndexSettings indexSettings =  new IndexSettings(IndexMetaData.builder("foo").settings(settings).build(), settings);
        SortedNumericDVIndexFieldData fieldData = new SortedNumericDVIndexFieldData(indexSettings.getIndex(), "my_date",
            IndexNumericFieldData.NumericType.DATE_NANOSECONDS);
        // Read index and check the doc values
        DirectoryReader reader = DirectoryReader.open(w);
        assertTrue(reader.leaves().size() > 0);
        AtomicNumericFieldData a = fieldData.load(reader.leaves().get(0).reader().getContext());
        SortedNumericDocValues docValues = a.getLongValues();
        assertEquals(0, docValues.nextDoc());
        assertEquals(1, docValues.nextDoc());
        assertEquals(DocIdSetIterator.NO_MORE_DOCS, docValues.nextDoc());
        reader.close();
        w.close();
        dir.close();
    }
}<|MERGE_RESOLUTION|>--- conflicted
+++ resolved
@@ -178,13 +178,8 @@
                 .put(IndexMetaData.SETTING_NUMBER_OF_SHARDS, 1).put(IndexMetaData.SETTING_NUMBER_OF_REPLICAS, 1).build();
         QueryShardContext context = new QueryShardContext(0,
                 new IndexSettings(IndexMetaData.builder("foo").settings(indexSettings).build(), indexSettings),
-<<<<<<< HEAD
-                BigArrays.NON_RECYCLING_INSTANCE, null, null, null, null,
-                null, xContentRegistry(), writableRegistry(), null, null, () -> nowInMillis, null);
-=======
                 BigArrays.NON_RECYCLING_INSTANCE, null, null, null, null, null,
                 xContentRegistry(), writableRegistry(), null, null, () -> nowInMillis, null);
->>>>>>> c8cba51a
         MappedFieldType ft = createDefaultFieldType();
         ft.setName("field");
         String date = "2015-10-12T14:10:55";
@@ -206,13 +201,8 @@
                 .put(IndexMetaData.SETTING_NUMBER_OF_SHARDS, 1).put(IndexMetaData.SETTING_NUMBER_OF_REPLICAS, 1).build();
         QueryShardContext context = new QueryShardContext(0,
                 new IndexSettings(IndexMetaData.builder("foo").settings(indexSettings).build(), indexSettings),
-<<<<<<< HEAD
-                BigArrays.NON_RECYCLING_INSTANCE, null, null, null, null,
-                null, xContentRegistry(), writableRegistry(), null, null, () -> nowInMillis, null);
-=======
                 BigArrays.NON_RECYCLING_INSTANCE, null, null, null, null, null, xContentRegistry(), writableRegistry(),
                 null, null, () -> nowInMillis, null);
->>>>>>> c8cba51a
         MappedFieldType ft = createDefaultFieldType();
         ft.setName("field");
         String date1 = "2015-10-12T14:10:55";
