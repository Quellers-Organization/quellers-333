/*
 * Copyright Elasticsearch B.V. and/or licensed to Elasticsearch B.V. under one
 * or more contributor license agreements. Licensed under the Elastic License
 * 2.0 and the Server Side Public License, v 1; you may not use this file except
 * in compliance with, at your election, the Elastic License 2.0 or the Server
 * Side Public License, v 1.
 */

package org.elasticsearch.index.mapper;

import org.apache.lucene.index.DocValuesType;
import org.apache.lucene.index.IndexOptions;
import org.apache.lucene.index.IndexableField;
import org.apache.lucene.index.LeafReaderContext;
import org.apache.lucene.search.IndexSearcher;
import org.elasticsearch.index.query.SearchExecutionContext;
import org.elasticsearch.search.lookup.SearchLookup;
import org.elasticsearch.search.lookup.Source;
import org.elasticsearch.xcontent.XContentType;

import java.io.IOException;
import java.util.Collections;
import java.util.List;

import static org.hamcrest.Matchers.containsString;

public class VersionFieldMapperTests extends MapperServiceTestCase {

    public void testIncludeInObjectNotAllowed() throws Exception {
        DocumentMapper docMapper = createDocumentMapper(mapping(b -> {}));

        Exception e = expectThrows(MapperParsingException.class, () -> docMapper.parse(source(b -> b.field("_version", 1))));

        assertThat(e.getCause().getMessage(), containsString("Field [_version] is a metadata field and cannot be added inside a document"));
    }

    public void testDefaults() throws IOException {
        DocumentMapper mapper = createDocumentMapper(mapping(b -> {}));
        ParsedDocument document = mapper.parse(source(b -> b.field("field", "value")));
        IndexableField[] fields = document.rootDoc().getFields(VersionFieldMapper.NAME);
        assertEquals(1, fields.length);
        assertEquals(IndexOptions.NONE, fields[0].fieldType().indexOptions());
        assertEquals(DocValuesType.NUMERIC, fields[0].fieldType().docValuesType());
    }

    public void testFetchFieldValue() throws IOException {
        MapperService mapperService = createMapperService(fieldMapping(b -> b.field("type", "keyword")));
        long version = randomLongBetween(1, 1000);
        withLuceneIndex(mapperService, iw -> {
            ParsedDocument parsedDoc = mapperService.documentMapper().parse(source(b -> b.field("field", "value")));
            parsedDoc.version().setLongValue(version);
            iw.addDocument(parsedDoc.rootDoc());
        }, iw -> {
            VersionFieldMapper.VersionFieldType ft = (VersionFieldMapper.VersionFieldType) mapperService.fieldType("_version");
            SearchLookup lookup = new SearchLookup(
                mapperService::fieldType,
<<<<<<< HEAD
                fieldDataLookup(mapperService.mappingLookup()::sourcePaths),
                (ctx, doc) -> null
=======
                fieldDataLookup(mapperService),
                new SourceLookup.ReaderSourceProvider()
>>>>>>> a3639026
            );
            SearchExecutionContext searchExecutionContext = createSearchExecutionContext(mapperService);
            ValueFetcher valueFetcher = ft.valueFetcher(searchExecutionContext, null);
            IndexSearcher searcher = newSearcher(iw);
            LeafReaderContext context = searcher.getIndexReader().leaves().get(0);
            valueFetcher.setNextReader(context);
            assertEquals(List.of(version), valueFetcher.fetchValues(Source.empty(XContentType.JSON), 0, Collections.emptyList()));
        });
    }

}<|MERGE_RESOLUTION|>--- conflicted
+++ resolved
@@ -52,16 +52,7 @@
             iw.addDocument(parsedDoc.rootDoc());
         }, iw -> {
             VersionFieldMapper.VersionFieldType ft = (VersionFieldMapper.VersionFieldType) mapperService.fieldType("_version");
-            SearchLookup lookup = new SearchLookup(
-                mapperService::fieldType,
-<<<<<<< HEAD
-                fieldDataLookup(mapperService.mappingLookup()::sourcePaths),
-                (ctx, doc) -> null
-=======
-                fieldDataLookup(mapperService),
-                new SourceLookup.ReaderSourceProvider()
->>>>>>> a3639026
-            );
+            SearchLookup lookup = new SearchLookup(mapperService::fieldType, fieldDataLookup(mapperService), (ctx, doc) -> null);
             SearchExecutionContext searchExecutionContext = createSearchExecutionContext(mapperService);
             ValueFetcher valueFetcher = ft.valueFetcher(searchExecutionContext, null);
             IndexSearcher searcher = newSearcher(iw);
