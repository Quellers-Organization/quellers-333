--- conflicted
+++ resolved
@@ -3608,7 +3608,6 @@
         return Settings.builder().put(super.threadPoolSettings()).put("thread_pool.estimated_time_interval", "5ms").build();
     }
 
-<<<<<<< HEAD
     public void testTypelessDelete() throws IOException {
         Settings settings = Settings.builder().put(IndexMetaData.SETTING_VERSION_CREATED, Version.CURRENT)
                 .put(IndexMetaData.SETTING_NUMBER_OF_REPLICAS, 1)
@@ -3660,7 +3659,8 @@
         getResult.close();
 
         closeShards(shard);
-=======
+    }
+
     /**
      * Randomizes the usage of {@link IndexShard#acquireReplicaOperationPermit(long, long, long, ActionListener, String, Object)} and
      * {@link IndexShard#acquireAllReplicaOperationsPermits(long, long, long, ActionListener, TimeValue)} in order to acquire a permit.
@@ -3678,6 +3678,5 @@
             final TimeValue timeout = TimeValue.timeValueSeconds(30L);
             indexShard.acquireAllReplicaOperationsPermits(opPrimaryTerm, globalCheckpoint, maxSeqNoOfUpdatesOrDeletes, listener, timeout);
         }
->>>>>>> 401b814d
     }
 }