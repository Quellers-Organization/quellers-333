/*
 * Copyright Elasticsearch B.V. and/or licensed to Elasticsearch B.V. under one
 * or more contributor license agreements. Licensed under the Elastic License
 * 2.0 and the Server Side Public License, v 1; you may not use this file except
 * in compliance with, at your election, the Elastic License 2.0 or the Server
 * Side Public License, v 1.
 */

package org.elasticsearch.index;

import org.elasticsearch.cluster.metadata.IndexMetadata;
import org.elasticsearch.common.bytes.BytesReference;
import org.elasticsearch.common.settings.Settings;
<<<<<<< HEAD
import org.elasticsearch.common.xcontent.XContentFactory;
import org.elasticsearch.common.xcontent.XContentType;
import org.elasticsearch.index.mapper.DocumentMapper;
import org.elasticsearch.index.mapper.MapperParsingException;
import org.elasticsearch.index.mapper.MapperServiceTestCase;
import org.elasticsearch.index.mapper.SourceToParse;
=======
import org.elasticsearch.index.mapper.MapperServiceTestCase;
>>>>>>> fceacfef

import java.io.IOException;
import java.util.concurrent.TimeUnit;

import static org.hamcrest.Matchers.containsString;
import static org.hamcrest.Matchers.equalTo;

public class TimeSeriesModeTests extends MapperServiceTestCase {
<<<<<<< HEAD
=======
    public void testConfigureIndex() {
        Settings s = Settings.builder()
            .put(IndexSettings.MODE.getKey(), "time_series")
            .put(IndexMetadata.INDEX_ROUTING_PATH.getKey(), "foo")
            .build();
        assertSame(IndexMode.TIME_SERIES, IndexSettings.MODE.get(s));
    }

>>>>>>> fceacfef
    public void testPartitioned() {
        Settings s = Settings.builder()
            .put(IndexMetadata.INDEX_ROUTING_PARTITION_SIZE_SETTING.getKey(), 2)
            .put(IndexSettings.MODE.getKey(), "time_series")
            .build();
        Exception e = expectThrows(IllegalArgumentException.class, () -> IndexSettings.MODE.get(s));
        assertThat(e.getMessage(), equalTo("[index.mode=time_series] is incompatible with [index.routing_partition_size]"));
    }

    public void testSortField() {
        Settings s = Settings.builder()
            .put(IndexSortConfig.INDEX_SORT_FIELD_SETTING.getKey(), "a")
            .put(IndexSettings.MODE.getKey(), "time_series")
            .build();
        Exception e = expectThrows(IllegalArgumentException.class, () -> IndexSettings.MODE.get(s));
        assertThat(e.getMessage(), equalTo("[index.mode=time_series] is incompatible with [index.sort.field]"));
    }

    public void testSortMode() {
        Settings s = Settings.builder()
            .put(IndexSortConfig.INDEX_SORT_MISSING_SETTING.getKey(), "_last")
            .put(IndexSettings.MODE.getKey(), "time_series")
            .build();
        Exception e = expectThrows(IllegalArgumentException.class, () -> IndexSettings.MODE.get(s));
        assertThat(e.getMessage(), equalTo("[index.mode=time_series] is incompatible with [index.sort.missing]"));
    }

    public void testSortOrder() {
        Settings s = Settings.builder()
            .put(IndexSortConfig.INDEX_SORT_ORDER_SETTING.getKey(), "desc")
            .put(IndexSettings.MODE.getKey(), "time_series")
            .build();
        Exception e = expectThrows(IllegalArgumentException.class, () -> IndexSettings.MODE.get(s));
        assertThat(e.getMessage(), equalTo("[index.mode=time_series] is incompatible with [index.sort.order]"));
    }

<<<<<<< HEAD
    public void testValidateTimestamp() throws IOException {
        long endTime = System.currentTimeMillis();
        long startTime = endTime - TimeUnit.DAYS.toMillis(1);

        Settings s = Settings.builder()
            .put(IndexSettings.TIME_SERIES_START_TIME.getKey(), startTime)
            .put(IndexSettings.TIME_SERIES_END_TIME.getKey(), endTime)
            .put(IndexSettings.MODE.getKey(), "time_series")
            .build();

        DocumentMapper mapper = createMapperService(s, mapping(b -> b.startObject("@timestamp").field("type", "date").endObject()))
            .documentMapper();
        // timestamp missing
        {
            MapperParsingException e = expectThrows(
                MapperParsingException.class,
                () -> mapper.parse(
                    new SourceToParse(
                        "test",
                        "1",
                        BytesReference.bytes(XContentFactory.jsonBuilder().startObject().endObject()),
                        XContentType.JSON
                    )
                )
            );
            assertThat(e.getRootCause().getMessage(), containsString("time series index @timestamp field is missing"));
        }

        // timestamp smaller than start_time
        {
            MapperParsingException e = expectThrows(
                MapperParsingException.class,
                () -> mapper.parse(
                    new SourceToParse(
                        "test",
                        "1",
                        BytesReference.bytes(
                            XContentFactory.jsonBuilder()
                                .startObject()
                                .field("@timestamp", Math.max(startTime - randomLongBetween(1, 10), 0))
                                .endObject()
                        ),
                        XContentType.JSON
                    )
                )
            );
            assertThat(e.getRootCause().getMessage(), containsString("must be larger than"));
        }

        // timestamp larger than end_time
        {
            MapperParsingException e = expectThrows(
                MapperParsingException.class,
                () -> mapper.parse(
                    new SourceToParse(
                        "test",
                        "1",
                        BytesReference.bytes(
                            XContentFactory.jsonBuilder()
                                .startObject()
                                .field("@timestamp", endTime + randomLongBetween(0, 10))
                                .endObject()
                        ),
                        XContentType.JSON
                    )
                )
            );
            assertThat(e.getRootCause().getMessage(), containsString("must be smaller than"));
        }

        // timestamp correct
        {
            mapper.parse(
                new SourceToParse(
                    "test",
                    "1",
                    BytesReference.bytes(
                        XContentFactory.jsonBuilder().startObject().field("@timestamp", randomLongBetween(startTime, endTime)).endObject()
                    ),
                    XContentType.JSON
                )
            );
        }
    }
=======
    public void testWithoutRoutingPath() {
        Settings s = Settings.builder().put(IndexSettings.MODE.getKey(), "time_series").build();
        Exception e = expectThrows(IllegalArgumentException.class, () -> IndexSettings.MODE.get(s));
        assertThat(e.getMessage(), equalTo("[index.mode=time_series] requires [index.routing_path]"));
    }

    public void testRequiredRouting() {
        Settings s = Settings.builder()
            .put(IndexSettings.MODE.getKey(), "time_series")
            .put(IndexMetadata.INDEX_ROUTING_PATH.getKey(), "foo")
            .build();
        Exception e = expectThrows(
            IllegalArgumentException.class,
            () -> createMapperService(s, topMapping(b -> b.startObject("_routing").field("required", true).endObject()))
        );
        assertThat(e.getMessage(), equalTo("routing is forbidden on CRUD operations that target indices in [index.mode=time_series]"));
    }

    public void testValidateAlias() {
        Settings s = Settings.builder()
            .put(IndexSettings.MODE.getKey(), "time_series")
            .put(IndexMetadata.INDEX_ROUTING_PATH.getKey(), "foo")
            .build();
        IndexSettings.MODE.get(s).validateAlias(null, null); // Doesn't throw exception
    }

    public void testValidateAliasWithIndexRouting() {
        Settings s = Settings.builder()
            .put(IndexSettings.MODE.getKey(), "time_series")
            .put(IndexMetadata.INDEX_ROUTING_PATH.getKey(), "foo")
            .build();
        Exception e = expectThrows(IllegalArgumentException.class, () -> IndexSettings.MODE.get(s).validateAlias("r", null));
        assertThat(e.getMessage(), equalTo("routing is forbidden on CRUD operations that target indices in [index.mode=time_series]"));
    }

    public void testValidateAliasWithSearchRouting() {
        Settings s = Settings.builder()
            .put(IndexSettings.MODE.getKey(), "time_series")
            .put(IndexMetadata.INDEX_ROUTING_PATH.getKey(), "foo")
            .build();
        Exception e = expectThrows(IllegalArgumentException.class, () -> IndexSettings.MODE.get(s).validateAlias(null, "r"));
        assertThat(e.getMessage(), equalTo("routing is forbidden on CRUD operations that target indices in [index.mode=time_series]"));
    }

>>>>>>> fceacfef
}<|MERGE_RESOLUTION|>--- conflicted
+++ resolved
@@ -11,16 +11,12 @@
 import org.elasticsearch.cluster.metadata.IndexMetadata;
 import org.elasticsearch.common.bytes.BytesReference;
 import org.elasticsearch.common.settings.Settings;
-<<<<<<< HEAD
-import org.elasticsearch.common.xcontent.XContentFactory;
-import org.elasticsearch.common.xcontent.XContentType;
 import org.elasticsearch.index.mapper.DocumentMapper;
 import org.elasticsearch.index.mapper.MapperParsingException;
 import org.elasticsearch.index.mapper.MapperServiceTestCase;
 import org.elasticsearch.index.mapper.SourceToParse;
-=======
-import org.elasticsearch.index.mapper.MapperServiceTestCase;
->>>>>>> fceacfef
+import org.elasticsearch.xcontent.XContentFactory;
+import org.elasticsearch.xcontent.XContentType;
 
 import java.io.IOException;
 import java.util.concurrent.TimeUnit;
@@ -29,8 +25,7 @@
 import static org.hamcrest.Matchers.equalTo;
 
 public class TimeSeriesModeTests extends MapperServiceTestCase {
-<<<<<<< HEAD
-=======
+
     public void testConfigureIndex() {
         Settings s = Settings.builder()
             .put(IndexSettings.MODE.getKey(), "time_series")
@@ -39,7 +34,6 @@
         assertSame(IndexMode.TIME_SERIES, IndexSettings.MODE.get(s));
     }
 
->>>>>>> fceacfef
     public void testPartitioned() {
         Settings s = Settings.builder()
             .put(IndexMetadata.INDEX_ROUTING_PARTITION_SIZE_SETTING.getKey(), 2)
@@ -76,7 +70,6 @@
         assertThat(e.getMessage(), equalTo("[index.mode=time_series] is incompatible with [index.sort.order]"));
     }
 
-<<<<<<< HEAD
     public void testValidateTimestamp() throws IOException {
         long endTime = System.currentTimeMillis();
         long startTime = endTime - TimeUnit.DAYS.toMillis(1);
@@ -161,7 +154,7 @@
             );
         }
     }
-=======
+
     public void testWithoutRoutingPath() {
         Settings s = Settings.builder().put(IndexSettings.MODE.getKey(), "time_series").build();
         Exception e = expectThrows(IllegalArgumentException.class, () -> IndexSettings.MODE.get(s));
@@ -205,6 +198,4 @@
         Exception e = expectThrows(IllegalArgumentException.class, () -> IndexSettings.MODE.get(s).validateAlias(null, "r"));
         assertThat(e.getMessage(), equalTo("routing is forbidden on CRUD operations that target indices in [index.mode=time_series]"));
     }
-
->>>>>>> fceacfef
 }