--- conflicted
+++ resolved
@@ -461,10 +461,6 @@
     }
 
     public static void closeIndexService(IndexService indexService) throws IOException {
-<<<<<<< HEAD
-        // ES-8334 complete, these tests can close synchronously
-=======
->>>>>>> 3eaa5c41
         CloseUtils.executeDirectly(
             l -> indexService.close("IndexServiceTests#closeIndexService", false, EsExecutors.DIRECT_EXECUTOR_SERVICE, l)
         );
