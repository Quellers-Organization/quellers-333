/*
 * Licensed to Elasticsearch under one or more contributor
 * license agreements. See the NOTICE file distributed with
 * this work for additional information regarding copyright
 * ownership. Elasticsearch licenses this file to you under
 * the Apache License, Version 2.0 (the "License"); you may
 * not use this file except in compliance with the License.
 * You may obtain a copy of the License at
 *
 *    http://www.apache.org/licenses/LICENSE-2.0
 *
 * Unless required by applicable law or agreed to in writing,
 * software distributed under the License is distributed on an
 * "AS IS" BASIS, WITHOUT WARRANTIES OR CONDITIONS OF ANY
 * KIND, either express or implied.  See the License for the
 * specific language governing permissions and limitations
 * under the License.
 */

package org.elasticsearch.index.query;

import org.apache.lucene.queries.SpanMatchNoDocsQuery;
import org.apache.lucene.search.Query;
import org.apache.lucene.search.spans.SpanBoostQuery;
import org.apache.lucene.search.spans.SpanNearQuery;
import org.apache.lucene.search.spans.SpanQuery;
import org.apache.lucene.search.spans.SpanTermQuery;
import org.elasticsearch.common.ParsingException;
import org.elasticsearch.search.internal.SearchContext;
import org.elasticsearch.test.AbstractQueryTestCase;

import java.io.IOException;
import java.util.Iterator;

import static org.hamcrest.CoreMatchers.containsString;
import static org.hamcrest.CoreMatchers.either;
import static org.hamcrest.CoreMatchers.equalTo;
import static org.hamcrest.CoreMatchers.instanceOf;

public class SpanNearQueryBuilderTests extends AbstractQueryTestCase<SpanNearQueryBuilder> {
    @Override
    protected SpanNearQueryBuilder doCreateTestQueryBuilder() {
        SpanTermQueryBuilder[] spanTermQueries = new SpanTermQueryBuilderTests().createSpanTermQueryBuilders(randomIntBetween(1, 6));
        SpanNearQueryBuilder queryBuilder = new SpanNearQueryBuilder(spanTermQueries[0], randomIntBetween(-10, 10));
        for (int i = 1; i < spanTermQueries.length; i++) {
            queryBuilder.addClause(spanTermQueries[i]);
        }
        queryBuilder.inOrder(randomBoolean());
        return queryBuilder;
    }

    @Override
    protected void doAssertLuceneQuery(SpanNearQueryBuilder queryBuilder, Query query, SearchContext context) throws IOException {
        assertThat(query, either(instanceOf(SpanNearQuery.class))
            .or(instanceOf(SpanTermQuery.class))
            .or(instanceOf(SpanBoostQuery.class))
            .or(instanceOf(SpanMatchNoDocsQuery.class))
            .or(instanceOf(MatchAllQueryBuilder.class)));
        if (query instanceof SpanNearQuery) {
            SpanNearQuery spanNearQuery = (SpanNearQuery) query;
            assertThat(spanNearQuery.getSlop(), equalTo(queryBuilder.slop()));
            assertThat(spanNearQuery.isInOrder(), equalTo(queryBuilder.inOrder()));
            assertThat(spanNearQuery.getClauses().length, equalTo(queryBuilder.clauses().size()));
            Iterator<SpanQueryBuilder> spanQueryBuilderIterator = queryBuilder.clauses().iterator();
            for (SpanQuery spanQuery : spanNearQuery.getClauses()) {
                assertThat(spanQuery, equalTo(spanQueryBuilderIterator.next().toQuery(context.getQueryShardContext())));
            }
        } else if (query instanceof SpanTermQuery || query instanceof SpanBoostQuery) {
            assertThat(queryBuilder.clauses().size(), equalTo(1));
            assertThat(query, equalTo(queryBuilder.clauses().get(0).toQuery(context.getQueryShardContext())));
        }
    }

    public void testIllegalArguments() {
            IllegalArgumentException e = expectThrows(IllegalArgumentException.class, () -> new SpanNearQueryBuilder(null, 1));
            assertEquals("[span_near] must include at least one clause", e.getMessage());

            SpanNearQueryBuilder spanNearQueryBuilder = new SpanNearQueryBuilder(new SpanTermQueryBuilder("field", "value"), 1);
            e = expectThrows(IllegalArgumentException.class, () -> spanNearQueryBuilder.addClause(null));
            assertEquals("[span_near]  clauses cannot be null", e.getMessage());
    }

    public void testClausesUnmodifiable() {
        SpanNearQueryBuilder spanNearQueryBuilder = new SpanNearQueryBuilder(new SpanTermQueryBuilder("field", "value"), 1);
        expectThrows(UnsupportedOperationException.class,
                () -> spanNearQueryBuilder.clauses().add(new SpanTermQueryBuilder("field", "value2")));
    }

    public void testFromJson() throws IOException {
        String json =
                "{\n" +
                "  \"span_near\" : {\n" +
                "    \"clauses\" : [ {\n" +
                "      \"span_term\" : {\n" +
                "        \"field\" : {\n" +
                "          \"value\" : \"value1\",\n" +
                "          \"boost\" : 1.0\n" +
                "        }\n" +
                "      }\n" +
                "    }, {\n" +
                "      \"span_term\" : {\n" +
                "        \"field\" : {\n" +
                "          \"value\" : \"value2\",\n" +
                "          \"boost\" : 1.0\n" +
                "        }\n" +
                "      }\n" +
                "    }, {\n" +
                "      \"span_term\" : {\n" +
                "        \"field\" : {\n" +
                "          \"value\" : \"value3\",\n" +
                "          \"boost\" : 1.0\n" +
                "        }\n" +
                "      }\n" +
                "    } ],\n" +
                "    \"slop\" : 12,\n" +
                "    \"in_order\" : false,\n" +
                "    \"boost\" : 2.0\n" +
                "  }\n" +
                "}";

        SpanNearQueryBuilder parsed = (SpanNearQueryBuilder) parseQuery(json);
        checkGeneratedJson(json, parsed);

        assertEquals(json, 3, parsed.clauses().size());
        assertEquals(json, 12, parsed.slop());
        assertEquals(json, false, parsed.inOrder());
        assertEquals(json, 2.0, parsed.boost(), 0.0);
    }

    public void testParsingSlopDefault() throws IOException {
        String json =
                "{\n" +
                "  \"span_near\" : {\n" +
                "    \"clauses\" : [ {\n" +
                "      \"span_term\" : {\n" +
                "        \"field\" : {\n" +
                "          \"value\" : \"value1\",\n" +
                "          \"boost\" : 1.0\n" +
                "        }\n" +
                "      }\n" +
                "    }]\n" +
                "  }\n" +
                "}";

        SpanNearQueryBuilder parsed = (SpanNearQueryBuilder) parseQuery(json);
        assertEquals(json, 1, parsed.clauses().size());
        assertEquals(json, SpanNearQueryBuilder.DEFAULT_SLOP, parsed.slop());
        assertEquals(json, SpanNearQueryBuilder.DEFAULT_BOOST, parsed.boost(), 0.0);
        assertEquals(json, SpanNearQueryBuilder.DEFAULT_IN_ORDER, parsed.inOrder());
    }

    public void testCollectPayloadsNoLongerSupported() throws Exception {
        String json =
                "{\n" +
                "  \"span_near\" : {\n" +
                "    \"clauses\" : [ {\n" +
                "      \"span_term\" : {\n" +
                "        \"field\" : {\n" +
                "          \"value\" : \"value1\",\n" +
                "          \"boost\" : 1.0\n" +
                "        }\n" +
                "      }\n" +
                "    }, {\n" +
                "      \"span_term\" : {\n" +
                "        \"field\" : {\n" +
                "          \"value\" : \"value2\",\n" +
                "          \"boost\" : 1.0\n" +
                "        }\n" +
                "      }\n" +
                "    }, {\n" +
                "      \"span_term\" : {\n" +
                "        \"field\" : {\n" +
                "          \"value\" : \"value3\",\n" +
                "          \"boost\" : 1.0\n" +
                "        }\n" +
                "      }\n" +
                "    } ],\n" +
                "    \"slop\" : 12,\n" +
                "    \"in_order\" : false,\n" +
                "    \"collect_payloads\" : false,\n" +
                "    \"boost\" : 1.0\n" +
                "  }\n" +
                "}";

        final ParsingException e = expectThrows(
                ParsingException.class,
                () -> parseQuery(json));
        assertThat(e.getMessage(), containsString("[span_near] query does not support [collect_payloads]"));
    }

<<<<<<< HEAD
=======
    public void testFromJsonWithNonDefaultBoostInInnerQuery() throws IOException {
        String json =
                "{\n" +
                "  \"span_near\" : {\n" +
                "    \"clauses\" : [ {\n" +
                "      \"span_term\" : {\n" +
                "        \"field\" : {\n" +
                "          \"value\" : \"value1\",\n" +
                "          \"boost\" : 2.0\n" +
                "        }\n" +
                "      }\n" +
                "    }, {\n" +
                "      \"span_term\" : {\n" +
                "        \"field\" : {\n" +
                "          \"value\" : \"value2\",\n" +
                "          \"boost\" : 1.0\n" +
                "        }\n" +
                "      }\n" +
                "    }, {\n" +
                "      \"span_term\" : {\n" +
                "        \"field\" : {\n" +
                "          \"value\" : \"value3\",\n" +
                "          \"boost\" : 1.0\n" +
                "        }\n" +
                "      }\n" +
                "    } ],\n" +
                "    \"slop\" : 12,\n" +
                "    \"in_order\" : false,\n" +
                "    \"boost\" : 1.0\n" +
                "  }\n" +
                "}";

        parseQuery(json);
        assertWarnings("setting boost on inner span queries is deprecated!");
    }
>>>>>>> 0c7f6570
}<|MERGE_RESOLUTION|>--- conflicted
+++ resolved
@@ -188,8 +188,6 @@
         assertThat(e.getMessage(), containsString("[span_near] query does not support [collect_payloads]"));
     }
 
-<<<<<<< HEAD
-=======
     public void testFromJsonWithNonDefaultBoostInInnerQuery() throws IOException {
         String json =
                 "{\n" +
@@ -225,5 +223,4 @@
         parseQuery(json);
         assertWarnings("setting boost on inner span queries is deprecated!");
     }
->>>>>>> 0c7f6570
 }