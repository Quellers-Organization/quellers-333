--- conflicted
+++ resolved
@@ -37,10 +37,6 @@
 import org.elasticsearch.common.geo.ShapeRelation;
 import org.elasticsearch.common.lucene.BytesRefs;
 import org.elasticsearch.common.time.DateFormatter;
-<<<<<<< HEAD
-import org.elasticsearch.common.time.DateFormatters;
-=======
->>>>>>> 5f336c9a
 import org.elasticsearch.index.mapper.DateFieldMapper;
 import org.elasticsearch.index.mapper.FieldNamesFieldMapper;
 import org.elasticsearch.index.mapper.MappedFieldType;
@@ -95,11 +91,7 @@
                     if (randomBoolean()) {
                         String format = "yyyy-MM-dd'T'HH:mm:ss";
                         query.format(format);
-<<<<<<< HEAD
-                        DateFormatter formatter = DateFormatters.forPattern(format);
-=======
                         DateFormatter formatter = DateFormatter.forPattern(format);
->>>>>>> 5f336c9a
                         query.from(formatter.format(start));
                         query.to(formatter.format(end));
                     }
