--- conflicted
+++ resolved
@@ -448,11 +448,7 @@
         String json = "{ \"intervals\" : { \"" + TEXT_FIELD_NAME + "\": { " +
             "\"prefix\" : { \"prefix\" : \"term\" } } } }";
         IntervalQueryBuilder builder = (IntervalQueryBuilder) parseQuery(json);
-<<<<<<< HEAD
-        Query expected = new IntervalQuery(TEXT_FIELD_NAME, XIntervals.prefix(new BytesRef("term")));
-=======
-        Query expected = new IntervalQuery(STRING_FIELD_NAME, Intervals.prefix(new BytesRef("term")));
->>>>>>> 54e826de
+        Query expected = new IntervalQuery(TEXT_FIELD_NAME, Intervals.prefix(new BytesRef("term")));
         assertEquals(expected, builder.toQuery(createShardContext()));
 
         String no_positions_json = "{ \"intervals\" : { \"" + NO_POSITIONS_FIELD + "\": { " +
@@ -511,11 +507,7 @@
             "\"wildcard\" : { \"pattern\" : \"Te?m\" } } } }";
 
         IntervalQueryBuilder builder = (IntervalQueryBuilder) parseQuery(json);
-<<<<<<< HEAD
-        Query expected = new IntervalQuery(TEXT_FIELD_NAME, XIntervals.wildcard(new BytesRef("te?m")));
-=======
-        Query expected = new IntervalQuery(STRING_FIELD_NAME, Intervals.wildcard(new BytesRef("te?m")));
->>>>>>> 54e826de
+        Query expected = new IntervalQuery(TEXT_FIELD_NAME, Intervals.wildcard(new BytesRef("te?m")));
         assertEquals(expected, builder.toQuery(createShardContext()));
 
         String no_positions_json = "{ \"intervals\" : { \"" + NO_POSITIONS_FIELD + "\": { " +
@@ -529,22 +521,14 @@
             "\"wildcard\" : { \"pattern\" : \"Te?m\", \"analyzer\" : \"keyword\" } } } }";
 
         builder = (IntervalQueryBuilder) parseQuery(keyword_json);
-<<<<<<< HEAD
-        expected = new IntervalQuery(TEXT_FIELD_NAME, XIntervals.wildcard(new BytesRef("Te?m")));
-=======
-        expected = new IntervalQuery(STRING_FIELD_NAME, Intervals.wildcard(new BytesRef("Te?m")));
->>>>>>> 54e826de
+        expected = new IntervalQuery(TEXT_FIELD_NAME, Intervals.wildcard(new BytesRef("Te?m")));
         assertEquals(expected, builder.toQuery(createShardContext()));
 
         String fixed_field_json = "{ \"intervals\" : { \"" + TEXT_FIELD_NAME + "\": { " +
             "\"wildcard\" : { \"pattern\" : \"Te?m\", \"use_field\" : \"masked_field\" } } } }";
 
         builder = (IntervalQueryBuilder) parseQuery(fixed_field_json);
-<<<<<<< HEAD
-        expected = new IntervalQuery(TEXT_FIELD_NAME, Intervals.fixField(MASKED_FIELD, XIntervals.wildcard(new BytesRef("te?m"))));
-=======
-        expected = new IntervalQuery(STRING_FIELD_NAME, Intervals.fixField(MASKED_FIELD, Intervals.wildcard(new BytesRef("te?m"))));
->>>>>>> 54e826de
+        expected = new IntervalQuery(TEXT_FIELD_NAME, Intervals.fixField(MASKED_FIELD, Intervals.wildcard(new BytesRef("te?m"))));
         assertEquals(expected, builder.toQuery(createShardContext()));
 
         String fixed_field_json_no_positions = "{ \"intervals\" : { \"" + TEXT_FIELD_NAME + "\": { " +
@@ -558,13 +542,8 @@
             "\"wildcard\" : { \"pattern\" : \"Te?m\", \"use_field\" : \"masked_field\", \"analyzer\" : \"keyword\" } } } }";
 
         builder = (IntervalQueryBuilder) parseQuery(fixed_field_analyzer_json);
-<<<<<<< HEAD
         expected = new IntervalQuery(TEXT_FIELD_NAME, Intervals.fixField(MASKED_FIELD,
-            XIntervals.wildcard(new BytesRef("Te?m"))));
-=======
-        expected = new IntervalQuery(STRING_FIELD_NAME, Intervals.fixField(MASKED_FIELD,
             Intervals.wildcard(new BytesRef("Te?m"))));
->>>>>>> 54e826de
         assertEquals(expected, builder.toQuery(createShardContext()));
     }
 
