/*
 * Licensed to Elasticsearch under one or more contributor
 * license agreements. See the NOTICE file distributed with
 * this work for additional information regarding copyright
 * ownership. Elasticsearch licenses this file to you under
 * the Apache License, Version 2.0 (the "License"); you may
 * not use this file except in compliance with the License.
 * You may obtain a copy of the License at
 *
 *    http://www.apache.org/licenses/LICENSE-2.0
 *
 * Unless required by applicable law or agreed to in writing,
 * software distributed under the License is distributed on an
 * "AS IS" BASIS, WITHOUT WARRANTIES OR CONDITIONS OF ANY
 * KIND, either express or implied.  See the License for the
 * specific language governing permissions and limitations
 * under the License.
 */

package org.elasticsearch.index.query;

import org.apache.lucene.search.MatchAllDocsQuery;
import org.apache.lucene.search.MatchNoDocsQuery;
import org.apache.lucene.search.Query;
import org.apache.lucene.search.SynonymQuery;
import org.elasticsearch.common.ParsingException;
import org.elasticsearch.common.lucene.search.MultiPhrasePrefixQuery;
import org.elasticsearch.index.search.MatchQuery.ZeroTermsQuery;
import org.elasticsearch.test.AbstractQueryTestCase;

import java.io.IOException;
import java.util.HashMap;
import java.util.Map;

import static org.hamcrest.CoreMatchers.either;
import static org.hamcrest.CoreMatchers.instanceOf;
import static org.hamcrest.Matchers.containsString;
import static org.hamcrest.Matchers.equalTo;
import static org.hamcrest.Matchers.notNullValue;

public class MatchPhrasePrefixQueryBuilderTests extends AbstractQueryTestCase<MatchPhrasePrefixQueryBuilder> {
    @Override
    protected MatchPhrasePrefixQueryBuilder doCreateTestQueryBuilder() {
        String fieldName = randomFrom(TEXT_FIELD_NAME, TEXT_ALIAS_FIELD_NAME);
        Object value;
        if (isTextField(fieldName)) {
            int terms = randomIntBetween(0, 3);
            StringBuilder builder = new StringBuilder();
            for (int i = 0; i < terms; i++) {
                builder.append(randomAlphaOfLengthBetween(1, 10)).append(" ");
            }
            value = builder.toString().trim();
        } else {
            value = getRandomValueForFieldName(fieldName);
        }

        MatchPhrasePrefixQueryBuilder matchQuery = new MatchPhrasePrefixQueryBuilder(fieldName, value);

        if (randomBoolean() && isTextField(fieldName)) {
            matchQuery.analyzer(randomFrom("simple", "keyword", "whitespace"));
        }

        if (randomBoolean()) {
            matchQuery.slop(randomIntBetween(0, 10));
        }

        if (randomBoolean()) {
            matchQuery.maxExpansions(randomIntBetween(1, 10000));
        }
        if (randomBoolean()) {
            matchQuery.zeroTermsQuery(randomFrom(ZeroTermsQuery.ALL, ZeroTermsQuery.NONE));
        }
        return matchQuery;
    }

    @Override
    protected Map<String, MatchPhrasePrefixQueryBuilder> getAlternateVersions() {
        Map<String, MatchPhrasePrefixQueryBuilder> alternateVersions = new HashMap<>();
        MatchPhrasePrefixQueryBuilder matchPhrasePrefixQuery = new MatchPhrasePrefixQueryBuilder(randomAlphaOfLengthBetween(1, 10),
                randomAlphaOfLengthBetween(1, 10));
        String contentString = "{\n" +
                "    \"match_phrase_prefix\" : {\n" +
                "        \"" + matchPhrasePrefixQuery.fieldName() + "\" : \"" + matchPhrasePrefixQuery.value() + "\"\n" +
                "    }\n" +
                "}";
        alternateVersions.put(contentString, matchPhrasePrefixQuery);
        return alternateVersions;
    }

    @Override
    protected void doAssertLuceneQuery(MatchPhrasePrefixQueryBuilder queryBuilder, Query query, SearchExecutionContext context)
            throws IOException {
        assertThat(query, notNullValue());

        if (query instanceof MatchAllDocsQuery) {
            assertThat(queryBuilder.zeroTermsQuery(), equalTo(ZeroTermsQuery.ALL));
            return;
        }

        assertThat(query, either(instanceOf(MultiPhrasePrefixQuery.class))
            .or(instanceOf(SynonymQuery.class))
            .or(instanceOf(MatchNoDocsQuery.class)));
    }

    public void testIllegalValues() {
        IllegalArgumentException e = expectThrows(IllegalArgumentException.class, () -> new MatchPhrasePrefixQueryBuilder(null, "value"));
        assertEquals("[match_phrase_prefix] requires fieldName", e.getMessage());

        e = expectThrows(IllegalArgumentException.class, () -> new MatchPhrasePrefixQueryBuilder("fieldName", null));
        assertEquals("[match_phrase_prefix] requires query value", e.getMessage());

        MatchPhrasePrefixQueryBuilder matchQuery = new MatchPhrasePrefixQueryBuilder("fieldName", "text");
        e = expectThrows(IllegalArgumentException.class, () -> matchQuery.maxExpansions(-1));
    }

    public void testBadAnalyzer() throws IOException {
        MatchPhrasePrefixQueryBuilder matchQuery = new MatchPhrasePrefixQueryBuilder("fieldName", "text");
        matchQuery.analyzer("bogusAnalyzer");

        QueryShardException e = expectThrows(QueryShardException.class, () -> matchQuery.toQuery(createSearchExecutionContext()));
        assertThat(e.getMessage(), containsString("analyzer [bogusAnalyzer] not found"));
    }

    public void testPhraseOnFieldWithNoTerms() {
        MatchPhrasePrefixQueryBuilder matchQuery = new MatchPhrasePrefixQueryBuilder(DATE_FIELD_NAME, "three term phrase");
        matchQuery.analyzer("whitespace");
<<<<<<< HEAD
        expectThrows(IllegalArgumentException.class, () -> matchQuery.doToQuery(createShardContext()));
=======
        expectThrows(IllegalStateException.class, () -> matchQuery.doToQuery(createSearchExecutionContext()));
>>>>>>> 30d155c9
    }

    public void testPhrasePrefixZeroTermsQuery() throws IOException {
        MatchPhrasePrefixQueryBuilder matchQuery = new MatchPhrasePrefixQueryBuilder(TEXT_FIELD_NAME, "");
        matchQuery.zeroTermsQuery(ZeroTermsQuery.NONE);
        assertEquals(new MatchNoDocsQuery(), matchQuery.doToQuery(createSearchExecutionContext()));

        matchQuery = new MatchPhrasePrefixQueryBuilder(TEXT_FIELD_NAME, "");
        matchQuery.zeroTermsQuery(ZeroTermsQuery.ALL);
        assertEquals(new MatchAllDocsQuery(), matchQuery.doToQuery(createSearchExecutionContext()));
    }

    public void testPhrasePrefixMatchQuery() throws IOException {
        String json1 = "{\n" +
                "    \"match_phrase_prefix\" : {\n" +
                "        \"message\" : \"this is a test\"\n" +
                "    }\n" +
                "}";

        String expected = "{\n" +
                "  \"match_phrase_prefix\" : {\n" +
                "    \"message\" : {\n" +
                "      \"query\" : \"this is a test\",\n" +
                "      \"slop\" : 0,\n" +
                "      \"max_expansions\" : 50,\n" +
                "      \"zero_terms_query\" : \"NONE\",\n" +
                "      \"boost\" : 1.0\n" +
                "    }\n" +
                "  }\n" +
                "}";
        MatchPhrasePrefixQueryBuilder qb = (MatchPhrasePrefixQueryBuilder) parseQuery(json1);
        checkGeneratedJson(expected, qb);

        String json3 = "{\n" +
                "    \"match_phrase_prefix\" : {\n" +
                "        \"message\" : {\n" +
                "            \"query\" : \"this is a test\",\n" +
                "            \"max_expansions\" : 10\n" +
                "        }\n" +
                "    }\n" +
                "}";
        expected = "{\n" +
                "  \"match_phrase_prefix\" : {\n" +
                "    \"message\" : {\n" +
                "      \"query\" : \"this is a test\",\n" +
                "      \"slop\" : 0,\n" +
                "      \"max_expansions\" : 10,\n" +
                "      \"zero_terms_query\" : \"NONE\",\n" +
                "      \"boost\" : 1.0\n" +
                "    }\n" +
                "  }\n" +
                "}";
        qb = (MatchPhrasePrefixQueryBuilder) parseQuery(json3);
        checkGeneratedJson(expected, qb);
    }


    public void testParseFailsWithMultipleFields() throws IOException {
        String json = "{\n" +
                "  \"match_phrase_prefix\" : {\n" +
                "    \"message1\" : {\n" +
                "      \"query\" : \"this is a test\"\n" +
                "    },\n" +
                "    \"message2\" : {\n" +
                "      \"query\" : \"this is a test\"\n" +
                "    }\n" +
                "  }\n" +
                "}";
        ParsingException e = expectThrows(ParsingException.class, () -> parseQuery(json));
        assertEquals("[match_phrase_prefix] query doesn't support multiple fields, found [message1] and [message2]", e.getMessage());

        String shortJson = "{\n" +
                "  \"match_phrase_prefix\" : {\n" +
                "    \"message1\" : \"this is a test\",\n" +
                "    \"message2\" : \"this is a test\"\n" +
                "  }\n" +
                "}";
        e = expectThrows(ParsingException.class, () -> parseQuery(shortJson));
        assertEquals("[match_phrase_prefix] query doesn't support multiple fields, found [message1] and [message2]", e.getMessage());
    }
}<|MERGE_RESOLUTION|>--- conflicted
+++ resolved
@@ -124,11 +124,7 @@
     public void testPhraseOnFieldWithNoTerms() {
         MatchPhrasePrefixQueryBuilder matchQuery = new MatchPhrasePrefixQueryBuilder(DATE_FIELD_NAME, "three term phrase");
         matchQuery.analyzer("whitespace");
-<<<<<<< HEAD
-        expectThrows(IllegalArgumentException.class, () -> matchQuery.doToQuery(createShardContext()));
-=======
-        expectThrows(IllegalStateException.class, () -> matchQuery.doToQuery(createSearchExecutionContext()));
->>>>>>> 30d155c9
+        expectThrows(IllegalArgumentException.class, () -> matchQuery.doToQuery(createSearchExecutionContext()));
     }
 
     public void testPhrasePrefixZeroTermsQuery() throws IOException {
