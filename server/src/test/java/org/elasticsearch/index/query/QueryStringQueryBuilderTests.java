/*
 * Copyright Elasticsearch B.V. and/or licensed to Elasticsearch B.V. under one
 * or more contributor license agreements. Licensed under the Elastic License
 * 2.0 and the Server Side Public License, v 1; you may not use this file except
 * in compliance with, at your election, the Elastic License 2.0 or the Server
 * Side Public License, v 1.
 */

package org.elasticsearch.index.query;

import org.apache.lucene.analysis.MockSynonymAnalyzer;
import org.apache.lucene.document.LongPoint;
import org.apache.lucene.document.SortedNumericDocValuesField;
import org.apache.lucene.index.Term;
import org.apache.lucene.queries.BlendedTermQuery;
import org.apache.lucene.search.AutomatonQuery;
import org.apache.lucene.search.BooleanClause;
import org.apache.lucene.search.BooleanClause.Occur;
import org.apache.lucene.search.BooleanQuery;
import org.apache.lucene.search.BoostQuery;
import org.apache.lucene.search.ConstantScoreQuery;
import org.apache.lucene.search.DisjunctionMaxQuery;
import org.apache.lucene.search.FuzzyQuery;
import org.apache.lucene.search.IndexOrDocValuesQuery;
import org.apache.lucene.search.MatchAllDocsQuery;
import org.apache.lucene.search.MatchNoDocsQuery;
import org.apache.lucene.search.MultiTermQuery;
import org.apache.lucene.search.NormsFieldExistsQuery;
import org.apache.lucene.search.PhraseQuery;
import org.apache.lucene.search.PrefixQuery;
import org.apache.lucene.search.Query;
import org.apache.lucene.search.RegexpQuery;
import org.apache.lucene.search.SynonymQuery;
import org.apache.lucene.search.TermQuery;
import org.apache.lucene.search.TermRangeQuery;
import org.apache.lucene.search.WildcardQuery;
import org.apache.lucene.queries.spans.SpanNearQuery;
import org.apache.lucene.queries.spans.SpanOrQuery;
import org.apache.lucene.queries.spans.SpanTermQuery;
import org.apache.lucene.util.BytesRef;
import org.apache.lucene.util.automaton.Automata;
import org.apache.lucene.util.automaton.Automaton;
import org.apache.lucene.util.automaton.Operations;
import org.apache.lucene.util.automaton.TooComplexToDeterminizeException;
import org.elasticsearch.cluster.metadata.IndexMetadata;
import org.elasticsearch.common.Strings;
import org.elasticsearch.common.compress.CompressedXContent;
import org.elasticsearch.common.settings.Settings;
import org.elasticsearch.common.unit.Fuzziness;
import org.elasticsearch.common.xcontent.XContentBuilder;
import org.elasticsearch.common.xcontent.json.JsonXContent;
import org.elasticsearch.index.mapper.MapperService;
import org.elasticsearch.index.search.QueryStringQueryParser;
import org.elasticsearch.test.AbstractQueryTestCase;
import org.hamcrest.CoreMatchers;
import org.hamcrest.Matchers;

import java.io.IOException;
import java.time.DateTimeException;
import java.time.ZoneId;
import java.util.ArrayList;
import java.util.Arrays;
import java.util.Collection;
import java.util.HashMap;
import java.util.List;
import java.util.Locale;
import java.util.Map;

import static org.elasticsearch.common.xcontent.XContentFactory.jsonBuilder;
import static org.elasticsearch.index.query.AbstractQueryBuilder.parseInnerQueryBuilder;
import static org.elasticsearch.index.query.QueryBuilders.queryStringQuery;
import static org.elasticsearch.test.hamcrest.ElasticsearchAssertions.assertBooleanSubQuery;
import static org.hamcrest.CoreMatchers.equalTo;
import static org.hamcrest.CoreMatchers.hasItems;
import static org.hamcrest.Matchers.containsString;
import static org.hamcrest.Matchers.instanceOf;

public class QueryStringQueryBuilderTests extends AbstractQueryTestCase<QueryStringQueryBuilder> {

    @Override
    protected void initializeAdditionalMappings(MapperService mapperService) throws IOException {
        XContentBuilder mapping = jsonBuilder().startObject().startObject("_doc").startObject("properties")
            .startObject("prefix_field")
            .field("type", "text")
            .startObject("index_prefixes").endObject()
            .endObject()
            .startObject("ww_keyword")
            .field("type", "keyword")
            .field("split_queries_on_whitespace", true)
            .endObject()
            .endObject().endObject().endObject();

        mapperService.merge("_doc",
            new CompressedXContent(Strings.toString(mapping)), MapperService.MergeReason.MAPPING_UPDATE);
    }

    @Override
    protected QueryStringQueryBuilder doCreateTestQueryBuilder() {
        int numTerms = randomIntBetween(0, 5);
        String query = "";
        for (int i = 0; i < numTerms; i++) {
            // min length 4 makes sure that the text is not an operator (AND/OR) so toQuery won't break
            // also avoid "now" since we might hit dqte fields later and this complicates caching checks
            String term = randomValueOtherThanMany(s -> s.toLowerCase(Locale.ROOT).contains("now"),
                    () -> randomAlphaOfLengthBetween(4, 10));
            query += (randomBoolean() ? TEXT_FIELD_NAME + ":" : "") + term + " ";
        }
        QueryStringQueryBuilder queryStringQueryBuilder = new QueryStringQueryBuilder(query);
        if (randomBoolean()) {
            String defaultFieldName = randomFrom(TEXT_FIELD_NAME,
                TEXT_ALIAS_FIELD_NAME,
                randomAlphaOfLengthBetween(1, 10));
            queryStringQueryBuilder.defaultField(defaultFieldName);
        } else {
            int numFields = randomIntBetween(1, 5);
            for (int i = 0; i < numFields; i++) {
                String fieldName = randomFrom(TEXT_FIELD_NAME,
                    TEXT_ALIAS_FIELD_NAME,
                    randomAlphaOfLengthBetween(1, 10));
                if (randomBoolean()) {
                    queryStringQueryBuilder.field(fieldName);
                } else {
                    queryStringQueryBuilder.field(fieldName, randomFloat());
                }
            }
        }
        if (randomBoolean()) {
            queryStringQueryBuilder.defaultOperator(randomFrom(Operator.values()));
        }
        if (randomBoolean()) {
            //we only use string fields (either mapped or unmapped)
            queryStringQueryBuilder.fuzziness(randomFuzziness(TEXT_FIELD_NAME));
        }
        if (randomBoolean()) {
            queryStringQueryBuilder.analyzer(randomAnalyzer());
        }
        if (randomBoolean()) {
            queryStringQueryBuilder.quoteAnalyzer(randomAnalyzer());
        }
        if (randomBoolean()) {
            queryStringQueryBuilder.allowLeadingWildcard(randomBoolean());
        }
        if (randomBoolean()) {
            queryStringQueryBuilder.analyzeWildcard(randomBoolean());
        }
        if (randomBoolean()) {
            queryStringQueryBuilder.maxDeterminizedStates(randomIntBetween(1, 100));
        }
        if (randomBoolean()) {
            queryStringQueryBuilder.enablePositionIncrements(randomBoolean());
        }
        if (randomBoolean()) {
            queryStringQueryBuilder.escape(randomBoolean());
        }
        if (randomBoolean()) {
            queryStringQueryBuilder.phraseSlop(randomIntBetween(0, 10));
        }
        if (randomBoolean()) {
            queryStringQueryBuilder.fuzzyMaxExpansions(randomIntBetween(0, 100));
        }
        if (randomBoolean()) {
            queryStringQueryBuilder.fuzzyPrefixLength(randomIntBetween(0, 10));
        }
        if (randomBoolean()) {
            queryStringQueryBuilder.fuzzyRewrite(getRandomRewriteMethod());
        }
        if (randomBoolean()) {
            queryStringQueryBuilder.rewrite(getRandomRewriteMethod());
        }
        if (randomBoolean()) {
            queryStringQueryBuilder.quoteFieldSuffix(randomAlphaOfLengthBetween(1, 3));
        }
        if (randomBoolean()) {
            queryStringQueryBuilder.tieBreaker((float) randomDoubleBetween(0d, 1d, true));
        }
        if (randomBoolean()) {
            queryStringQueryBuilder.minimumShouldMatch(randomMinimumShouldMatch());
        }
        if (randomBoolean()) {
            queryStringQueryBuilder.timeZone(randomZone().getId());
        }
        if (randomBoolean()) {
            queryStringQueryBuilder.autoGenerateSynonymsPhraseQuery(randomBoolean());
        }
        if (randomBoolean()) {
            queryStringQueryBuilder.fuzzyTranspositions(randomBoolean());
        }
        queryStringQueryBuilder.type(randomFrom(MultiMatchQueryBuilder.Type.values()));
        return queryStringQueryBuilder;
    }

    @Override
    public QueryStringQueryBuilder mutateInstance(QueryStringQueryBuilder instance) throws IOException {
        String query = instance.queryString();
        String defaultField = instance.defaultField();
        Map<String, Float> fields = instance.fields();
        Operator operator = instance.defaultOperator();
        Fuzziness fuzziness = instance.fuzziness();
        String analyzer = instance.analyzer();
        String quoteAnalyzer = instance.quoteAnalyzer();
        Boolean allowLeadingWildCard = instance.allowLeadingWildcard();
        Boolean analyzeWildcard = instance.analyzeWildcard();
        int maxDeterminizedStates = instance.maxDeterminizedStates();
        boolean enablePositionIncrements = instance.enablePositionIncrements();
        boolean escape = instance.escape();
        int phraseSlop = instance.phraseSlop();
        int fuzzyMaxExpansions = instance.fuzzyMaxExpansions();
        int fuzzyPrefixLength = instance.fuzzyPrefixLength();
        String fuzzyRewrite = instance.fuzzyRewrite();
        String rewrite = instance.rewrite();
        String quoteFieldSuffix = instance.quoteFieldSuffix();
        Float tieBreaker = instance.tieBreaker();
        String minimumShouldMatch = instance.minimumShouldMatch();
        String timeZone = instance.timeZone() == null ? null : instance.timeZone().getId();
        boolean autoGenerateSynonymsPhraseQuery = instance.autoGenerateSynonymsPhraseQuery();
        boolean fuzzyTranspositions = instance.fuzzyTranspositions();

        switch (between(0, 23)) {
        case 0:
            query = query + " foo";
            break;
        case 1:
            if (defaultField == null) {
                defaultField = randomAlphaOfLengthBetween(1, 10);
            } else {
                defaultField = defaultField + randomAlphaOfLength(5);
            }
            break;
        case 2:
            fields = new HashMap<>(fields);
            fields.put(randomAlphaOfLength(10), 1.0f);
            break;
        case 3:
            operator = randomValueOtherThan(operator, () -> randomFrom(Operator.values()));
            break;
        case 4:
            fuzziness = randomValueOtherThan(fuzziness, () -> randomFrom(Fuzziness.AUTO, Fuzziness.ZERO, Fuzziness.ONE, Fuzziness.TWO));
            break;
        case 5:
            if (analyzer == null) {
                analyzer = randomAnalyzer();
            } else {
                analyzer = null;
            }
            break;
        case 6:
            if (quoteAnalyzer == null) {
                quoteAnalyzer = randomAnalyzer();
            } else {
                quoteAnalyzer = null;
            }
            break;
        case 7:
            if (allowLeadingWildCard == null) {
                allowLeadingWildCard = randomBoolean();
            } else {
                allowLeadingWildCard = randomBoolean() ? null : (allowLeadingWildCard == false);
            }
            break;
        case 8:
            if (analyzeWildcard == null) {
                analyzeWildcard = randomBoolean();
            } else {
                analyzeWildcard = randomBoolean() ? null : (analyzeWildcard == false);
            }
            break;
        case 9:
            maxDeterminizedStates += 5;
            break;
        case 10:
            enablePositionIncrements = (enablePositionIncrements == false);
            break;
        case 11:
            escape = (escape == false);
            break;
        case 12:
            phraseSlop += 5;
            break;
        case 13:
            fuzzyMaxExpansions += 5;
            break;
        case 14:
            fuzzyPrefixLength += 5;
            break;
        case 15:
            if (fuzzyRewrite == null) {
                fuzzyRewrite = getRandomRewriteMethod();
            } else {
                fuzzyRewrite = null;
            }
            break;
        case 16:
            if (rewrite == null) {
                rewrite = getRandomRewriteMethod();
            } else {
                rewrite = null;
            }
            break;
        case 17:
            if (quoteFieldSuffix == null) {
                quoteFieldSuffix = randomAlphaOfLengthBetween(1, 3);
            } else {
                quoteFieldSuffix = quoteFieldSuffix + randomAlphaOfLength(1);
            }
            break;
        case 18:
            if (tieBreaker == null) {
                tieBreaker = randomFloat();
            } else {
                tieBreaker += 0.05f;
            }
            break;
        case 19:
            if (minimumShouldMatch == null) {
                minimumShouldMatch = randomMinimumShouldMatch();
            } else {
                minimumShouldMatch = null;
            }
            break;
        case 20:
            if (timeZone == null) {
                timeZone = randomZone().getId();
            } else {
                if (randomBoolean()) {
                    timeZone = null;
                } else {
                    timeZone = randomValueOtherThan(timeZone, () -> randomZone().getId());
                }
            }
            break;
        case 21:
            autoGenerateSynonymsPhraseQuery = (autoGenerateSynonymsPhraseQuery == false);
            break;
        case 22:
            fuzzyTranspositions = (fuzzyTranspositions == false);
            break;
        case 23:
            return changeNameOrBoost(instance);
        default:
            throw new AssertionError("Illegal randomisation branch");
        }

        QueryStringQueryBuilder newInstance = new QueryStringQueryBuilder(query);
        if (defaultField != null) {
            newInstance.defaultField(defaultField);
        }
        newInstance.fields(fields);
        newInstance.defaultOperator(operator);
        newInstance.fuzziness(fuzziness);
        if (analyzer != null) {
            newInstance.analyzer(analyzer);
        }
        if (quoteAnalyzer != null) {
            newInstance.quoteAnalyzer(quoteAnalyzer);
        }
        if (allowLeadingWildCard != null) {
            newInstance.allowLeadingWildcard(allowLeadingWildCard);
        }
        if (analyzeWildcard != null) {
            newInstance.analyzeWildcard(analyzeWildcard);
        }
        newInstance.maxDeterminizedStates(maxDeterminizedStates);
        newInstance.enablePositionIncrements(enablePositionIncrements);
        newInstance.escape(escape);
        newInstance.phraseSlop(phraseSlop);
        newInstance.fuzzyMaxExpansions(fuzzyMaxExpansions);
        newInstance.fuzzyPrefixLength(fuzzyPrefixLength);
        if (fuzzyRewrite != null) {
            newInstance.fuzzyRewrite(fuzzyRewrite);
        }
        if (rewrite != null) {
            newInstance.rewrite(rewrite);
        }
        if (quoteFieldSuffix != null) {
            newInstance.quoteFieldSuffix(quoteFieldSuffix);
        }
        if (tieBreaker != null) {
            newInstance.tieBreaker(tieBreaker);
        }
        if (minimumShouldMatch != null) {
            newInstance.minimumShouldMatch(minimumShouldMatch);
        }
        if (timeZone != null) {
            newInstance.timeZone(timeZone);
        }
        newInstance.autoGenerateSynonymsPhraseQuery(autoGenerateSynonymsPhraseQuery);
        newInstance.fuzzyTranspositions(fuzzyTranspositions);

        return newInstance;
    }

    @Override
    protected void doAssertLuceneQuery(QueryStringQueryBuilder queryBuilder,
                                       Query query, SearchExecutionContext context) throws IOException {
        // nothing yet, put additional assertions here.
    }

    // Tests fix for https://github.com/elastic/elasticsearch/issues/29403
    public void testTimezoneEquals() {
        QueryStringQueryBuilder builder1 = new QueryStringQueryBuilder("bar");
        QueryStringQueryBuilder builder2 = new QueryStringQueryBuilder("foo");
        assertNotEquals(builder1, builder2);
        builder1.timeZone("Europe/London");
        builder2.timeZone("Europe/London");
        assertNotEquals(builder1, builder2);
    }

    public void testIllegalArguments() {
        expectThrows(IllegalArgumentException.class, () -> new QueryStringQueryBuilder((String) null));
    }

    public void testToQueryMatchAllQuery() throws Exception {
        Query query = queryStringQuery("*:*").toQuery(createSearchExecutionContext());
        assertThat(query, instanceOf(MatchAllDocsQuery.class));
    }

    public void testToQueryTermQuery() throws IOException {
        Query query = queryStringQuery("test").defaultField(TEXT_FIELD_NAME).toQuery(createSearchExecutionContext());
        assertThat(query, instanceOf(TermQuery.class));
        TermQuery termQuery = (TermQuery) query;
        assertThat(termQuery.getTerm(), equalTo(new Term(TEXT_FIELD_NAME, "test")));
    }

    public void testToQueryPhraseQuery() throws IOException {
        Query query = queryStringQuery("\"term1 term2\"")
            .defaultField(TEXT_FIELD_NAME)
            .phraseSlop(3)
            .toQuery(createSearchExecutionContext());
        assertThat(query, instanceOf(PhraseQuery.class));
        PhraseQuery phraseQuery = (PhraseQuery) query;
        assertThat(phraseQuery.getTerms().length, equalTo(2));
        assertThat(phraseQuery.getTerms()[0], equalTo(new Term(TEXT_FIELD_NAME, "term1")));
        assertThat(phraseQuery.getTerms()[1], equalTo(new Term(TEXT_FIELD_NAME, "term2")));
        assertThat(phraseQuery.getSlop(), equalTo(3));
    }

    public void testToQueryBoosts() throws Exception {
        SearchExecutionContext searchExecutionContext = createSearchExecutionContext();
        QueryStringQueryBuilder queryStringQuery = queryStringQuery(TEXT_FIELD_NAME + ":boosted^2");
        Query query = queryStringQuery.toQuery(searchExecutionContext);
        assertThat(query, instanceOf(BoostQuery.class));
        BoostQuery boostQuery = (BoostQuery) query;
        assertThat(boostQuery.getBoost(), equalTo(2.0f));
        assertThat(boostQuery.getQuery(), instanceOf(TermQuery.class));
        assertThat(((TermQuery) boostQuery.getQuery()).getTerm(), equalTo(new Term(TEXT_FIELD_NAME, "boosted")));
        queryStringQuery.boost(2.0f);
        query = queryStringQuery.toQuery(searchExecutionContext);
        assertThat(query, instanceOf(BoostQuery.class));
        boostQuery = (BoostQuery) query;
        assertThat(boostQuery.getBoost(), equalTo(2.0f));
        assertThat(boostQuery   .getQuery(), instanceOf(BoostQuery.class));
        boostQuery = (BoostQuery) boostQuery.getQuery();
        assertThat(boostQuery.getBoost(), equalTo(2.0f));

        queryStringQuery =
            queryStringQuery("((" + TEXT_FIELD_NAME + ":boosted^2) AND (" + TEXT_FIELD_NAME + ":foo^1.5))^3");
        query = queryStringQuery.toQuery(searchExecutionContext);
        assertThat(query, instanceOf(BoostQuery.class));
        boostQuery = (BoostQuery) query;
        assertThat(boostQuery.getBoost(), equalTo(3.0f));
        BoostQuery boostQuery1 = assertBooleanSubQuery(boostQuery.getQuery(), BoostQuery.class, 0);
        assertThat(boostQuery1.getBoost(), equalTo(2.0f));
        assertThat(boostQuery1.getQuery(), instanceOf(TermQuery.class));
        assertThat(((TermQuery)boostQuery1.getQuery()).getTerm(), equalTo(new Term(TEXT_FIELD_NAME, "boosted")));
        BoostQuery boostQuery2 = assertBooleanSubQuery(boostQuery.getQuery(), BoostQuery.class, 1);
        assertThat(boostQuery2.getBoost(), equalTo(1.5f));
        assertThat(boostQuery2.getQuery(), instanceOf(TermQuery.class));
        assertThat(((TermQuery)boostQuery2.getQuery()).getTerm(), equalTo(new Term(TEXT_FIELD_NAME, "foo")));
        queryStringQuery.boost(2.0f);
        query = queryStringQuery.toQuery(searchExecutionContext);
        assertThat(query, instanceOf(BoostQuery.class));
        boostQuery = (BoostQuery) query;
        assertThat(boostQuery.getBoost(), equalTo(2.0f));
    }

    public void testToQueryMultipleTermsBooleanQuery() throws Exception {
        Query query = queryStringQuery("test1 test2").field(TEXT_FIELD_NAME)
            .toQuery(createSearchExecutionContext());
        assertThat(query, instanceOf(BooleanQuery.class));
        BooleanQuery bQuery = (BooleanQuery) query;
        assertThat(bQuery.clauses().size(), equalTo(2));
        assertThat(assertBooleanSubQuery(query, TermQuery.class, 0).getTerm(),
            equalTo(new Term(TEXT_FIELD_NAME, "test1")));
        assertThat(assertBooleanSubQuery(query, TermQuery.class, 1).getTerm(),
            equalTo(new Term(TEXT_FIELD_NAME, "test2")));
    }

    public void testToQueryMultipleFieldsBooleanQuery() throws Exception {
        Query query = queryStringQuery("test").field(TEXT_FIELD_NAME)
            .field(KEYWORD_FIELD_NAME)
            .toQuery(createSearchExecutionContext());
        Query expected = new DisjunctionMaxQuery(List.of(
            new TermQuery(new Term(TEXT_FIELD_NAME, "test")),
            new TermQuery(new Term(KEYWORD_FIELD_NAME, "test"))),
            0
        );
        assertEquals(expected, query);
    }

    public void testToQueryMultipleFieldsDisMaxQuery() throws Exception {
        Query query = queryStringQuery("test").field(TEXT_FIELD_NAME).field(KEYWORD_FIELD_NAME)
            .toQuery(createSearchExecutionContext());
        Query expected = new DisjunctionMaxQuery(List.of(
            new TermQuery(new Term(TEXT_FIELD_NAME, "test")),
            new TermQuery(new Term(KEYWORD_FIELD_NAME, "test"))),
            0
        );
        assertEquals(expected, query);
    }

    public void testToQueryFieldsWildcard() throws Exception {
        Query query = queryStringQuery("test").field("mapped_str*").toQuery(createSearchExecutionContext());
        Query expected = new DisjunctionMaxQuery(List.of(
            new TermQuery(new Term(TEXT_FIELD_NAME, "test")),
            new TermQuery(new Term(KEYWORD_FIELD_NAME, "test"))),
            0
        );
        assertEquals(expected, query);
    }

    /**
     * Test that dissalowing leading wildcards causes exception
     */
    public void testAllowLeadingWildcard() throws Exception {
        Query query = queryStringQuery("*test").field("mapped_string").allowLeadingWildcard(true).toQuery(createSearchExecutionContext());
        assertThat(query, instanceOf(WildcardQuery.class));
        QueryShardException ex = expectThrows(
            QueryShardException.class,
            () -> queryStringQuery("*test").field("mapped_string").allowLeadingWildcard(false).toQuery(createSearchExecutionContext())
        );
        assertEquals("Failed to parse query [*test]", ex.getMessage());
        assertEquals("Cannot parse '*test': '*' or '?' not allowed as first character in WildcardQuery", ex.getCause().getMessage());
    }

    public void testToQueryDisMaxQuery() throws Exception {
        Query query = queryStringQuery("test").field(TEXT_FIELD_NAME, 2.2f)
            .field(KEYWORD_FIELD_NAME)
            .toQuery(createSearchExecutionContext());
        Query expected = new DisjunctionMaxQuery(List.of(
            new BoostQuery(new TermQuery(new Term(TEXT_FIELD_NAME, "test")), 2.2f),
            new TermQuery(new Term(KEYWORD_FIELD_NAME, "test"))),
            0
        );
        assertEquals(expected, query);
    }

    public void testToQueryWildcardQuery() throws Exception {
        for (Operator op : Operator.values()) {
            BooleanClause.Occur defaultOp = op.toBooleanClauseOccur();
            QueryStringQueryParser queryParser = new QueryStringQueryParser(createSearchExecutionContext(), TEXT_FIELD_NAME);
            queryParser.setAnalyzeWildcard(true);
            queryParser.setMultiTermRewriteMethod(MultiTermQuery.CONSTANT_SCORE_REWRITE);
            queryParser.setDefaultOperator(op.toQueryParserOperator());
            Query query = queryParser.parse("first foo-bar-foobar* last");
            Query expectedQuery =
                new BooleanQuery.Builder()
                    .add(new BooleanClause(new TermQuery(new Term(TEXT_FIELD_NAME, "first")), defaultOp))
                    .add(new BooleanQuery.Builder()
                        .add(new BooleanClause(new TermQuery(new Term(TEXT_FIELD_NAME, "foo")), defaultOp))
                        .add(new BooleanClause(new TermQuery(new Term(TEXT_FIELD_NAME, "bar")), defaultOp))
                        .add(new BooleanClause(new PrefixQuery(new Term(TEXT_FIELD_NAME, "foobar")), defaultOp))
                        .build(), defaultOp)
                    .add(new BooleanClause(new TermQuery(new Term(TEXT_FIELD_NAME, "last")), defaultOp))
                    .build();
            assertThat(query, Matchers.equalTo(expectedQuery));
        }
    }

    public void testToQueryWildcardWithIndexedPrefixes() throws Exception {
        QueryStringQueryParser queryParser = new QueryStringQueryParser(createSearchExecutionContext(), "prefix_field");
        Query query = queryParser.parse("foo*");
        Query expectedQuery = new ConstantScoreQuery(new TermQuery(new Term("prefix_field._index_prefix", "foo")));
        assertThat(query, equalTo(expectedQuery));

        query = queryParser.parse("g*");
        Automaton a = Operations.concatenate(Arrays.asList(Automata.makeChar('g'), Automata.makeAnyChar()));
        expectedQuery = new ConstantScoreQuery(new BooleanQuery.Builder()
            .add(new AutomatonQuery(new Term("prefix_field._index_prefix", "g*"), a), Occur.SHOULD)
            .add(new TermQuery(new Term("prefix_field", "g")), Occur.SHOULD)
            .build());
        assertThat(query, equalTo(expectedQuery));
    }

    public void testToQueryWilcardQueryWithSynonyms() throws Exception {
        for (Operator op : Operator.values()) {
            BooleanClause.Occur defaultOp = op.toBooleanClauseOccur();
            QueryStringQueryParser queryParser = new QueryStringQueryParser(createSearchExecutionContext(), TEXT_FIELD_NAME);
            queryParser.setAnalyzeWildcard(true);
            queryParser.setMultiTermRewriteMethod(MultiTermQuery.CONSTANT_SCORE_REWRITE);
            queryParser.setDefaultOperator(op.toQueryParserOperator());
            queryParser.setForceAnalyzer(new MockRepeatAnalyzer());
            Query query = queryParser.parse("first foo-bar-foobar* last");

            Query expectedQuery = new BooleanQuery.Builder()
                .add(new BooleanClause(new SynonymQuery.Builder(TEXT_FIELD_NAME)
                    .addTerm(new Term(TEXT_FIELD_NAME, "first"))
                    .addTerm(new Term(TEXT_FIELD_NAME, "first"))
                    .build(), defaultOp))
                .add(new BooleanQuery.Builder()
                    .add(new BooleanClause(new SynonymQuery.Builder(TEXT_FIELD_NAME)
                        .addTerm(new Term(TEXT_FIELD_NAME, "foo"))
                        .addTerm(new Term(TEXT_FIELD_NAME, "foo"))
                        .build(), defaultOp))
                    .add(new BooleanClause(new SynonymQuery.Builder(TEXT_FIELD_NAME)
                        .addTerm(new Term(TEXT_FIELD_NAME, "bar"))
                        .addTerm(new Term(TEXT_FIELD_NAME, "bar"))
                        .build(), defaultOp))
                    .add(new BooleanQuery.Builder()
                        .add(new BooleanClause(new PrefixQuery(new Term(TEXT_FIELD_NAME, "foobar")),
                            BooleanClause.Occur.SHOULD))
                        .add(new BooleanClause(new PrefixQuery(new Term(TEXT_FIELD_NAME, "foobar")),
                            BooleanClause.Occur.SHOULD))
                        .build(), defaultOp)
                    .build(), defaultOp)
                .add(new BooleanClause(new SynonymQuery.Builder(TEXT_FIELD_NAME)
                    .addTerm(new Term(TEXT_FIELD_NAME, "last"))
                    .addTerm(new Term(TEXT_FIELD_NAME, "last"))
                    .build(), defaultOp))
                .build();
            assertThat(query, Matchers.equalTo(expectedQuery));
        }
    }

    public void testToQueryWithGraph() throws Exception {
        for (Operator op : Operator.values()) {
            BooleanClause.Occur defaultOp = op.toBooleanClauseOccur();
            QueryStringQueryParser queryParser = new QueryStringQueryParser(createSearchExecutionContext(), TEXT_FIELD_NAME);
            queryParser.setAnalyzeWildcard(true);
            queryParser.setMultiTermRewriteMethod(MultiTermQuery.CONSTANT_SCORE_REWRITE);
            queryParser.setDefaultOperator(op.toQueryParserOperator());
            queryParser.setAnalyzeWildcard(true);
            queryParser.setMultiTermRewriteMethod(MultiTermQuery.CONSTANT_SCORE_REWRITE);
            queryParser.setDefaultOperator(op.toQueryParserOperator());
            queryParser.setForceAnalyzer(new MockSynonymAnalyzer());
            queryParser.setAutoGenerateMultiTermSynonymsPhraseQuery(false);

            // simple multi-term
            Query query = queryParser.parse("guinea pig");

            Query guineaPig = new BooleanQuery.Builder()
                    .add(new TermQuery(new Term(TEXT_FIELD_NAME, "guinea")), Occur.MUST)
                    .add(new TermQuery(new Term(TEXT_FIELD_NAME, "pig")), Occur.MUST)
                    .build();
            TermQuery cavy = new TermQuery(new Term(TEXT_FIELD_NAME, "cavy"));

            Query expectedQuery = new BooleanQuery.Builder()
                    .add(new BooleanQuery.Builder()
                            .add(guineaPig, Occur.SHOULD)
                            .add(cavy, Occur.SHOULD)
                            .build(),
                            defaultOp).build();
            assertThat(query, Matchers.equalTo(expectedQuery));

            queryParser.setAutoGenerateMultiTermSynonymsPhraseQuery(true);
            // simple multi-term with phrase query
            query = queryParser.parse("guinea pig");
            expectedQuery = new BooleanQuery.Builder()
                    .add(new BooleanQuery.Builder()
                            .add(new PhraseQuery.Builder()
                                .add(new Term(TEXT_FIELD_NAME, "guinea"))
                                .add(new Term(TEXT_FIELD_NAME, "pig"))
                                .build(), Occur.SHOULD)
                            .add(new TermQuery(new Term(TEXT_FIELD_NAME, "cavy")), Occur.SHOULD)
                            .build(), defaultOp)
                    .build();
            assertThat(query, Matchers.equalTo(expectedQuery));
            queryParser.setAutoGenerateMultiTermSynonymsPhraseQuery(false);

            // simple with additional tokens
            query = queryParser.parse("that guinea pig smells");
            expectedQuery = new BooleanQuery.Builder()
                    .add(new TermQuery(new Term(TEXT_FIELD_NAME, "that")), defaultOp)
                    .add(new BooleanQuery.Builder()
                         .add(guineaPig, Occur.SHOULD)
                         .add(cavy, Occur.SHOULD).build(), defaultOp)
                    .add(new TermQuery(new Term(TEXT_FIELD_NAME, "smells")), defaultOp)
                    .build();
            assertThat(query, Matchers.equalTo(expectedQuery));

            // complex
            query = queryParser.parse("+that -(guinea pig) +smells");
            expectedQuery = new BooleanQuery.Builder()
                    .add(new TermQuery(new Term(TEXT_FIELD_NAME, "that")), Occur.MUST)
                    .add(new BooleanQuery.Builder()
                            .add(new BooleanQuery.Builder()
                                    .add(guineaPig, Occur.SHOULD)
                                    .add(cavy, Occur.SHOULD)
                                    .build(), defaultOp)
                            .build(), Occur.MUST_NOT)
                    .add(new TermQuery(new Term(TEXT_FIELD_NAME, "smells")), Occur.MUST)
                    .build();

            assertThat(query, Matchers.equalTo(expectedQuery));

            // no parent should cause guinea and pig to be treated as separate tokens
            query = queryParser.parse("+that -guinea pig +smells");
            expectedQuery = new BooleanQuery.Builder()
                .add(new TermQuery(new Term(TEXT_FIELD_NAME, "that")), BooleanClause.Occur.MUST)
                .add(new TermQuery(new Term(TEXT_FIELD_NAME, "guinea")), BooleanClause.Occur.MUST_NOT)
                .add(new TermQuery(new Term(TEXT_FIELD_NAME, "pig")), defaultOp)
                .add(new TermQuery(new Term(TEXT_FIELD_NAME, "smells")), BooleanClause.Occur.MUST)
                .build();

            assertThat(query, Matchers.equalTo(expectedQuery));

            // span query
            query = queryParser.parse("\"that guinea pig smells\"");

            expectedQuery = new SpanNearQuery.Builder(TEXT_FIELD_NAME, true)
                .addClause(new SpanTermQuery(new Term(TEXT_FIELD_NAME, "that")))
                .addClause(
                    new SpanOrQuery(
                        new SpanNearQuery.Builder(TEXT_FIELD_NAME, true)
                            .addClause(new SpanTermQuery(new Term(TEXT_FIELD_NAME, "guinea")))
                            .addClause(new SpanTermQuery(new Term(TEXT_FIELD_NAME, "pig"))).build(),
                        new SpanTermQuery(new Term(TEXT_FIELD_NAME, "cavy"))))
                    .addClause(new SpanTermQuery(new Term(TEXT_FIELD_NAME, "smells")))
                    .build();
            assertThat(query, Matchers.equalTo(expectedQuery));

            // span query with slop
            query = queryParser.parse("\"that guinea pig smells\"~2");
            PhraseQuery pq1 = new PhraseQuery.Builder()
                .add(new Term(TEXT_FIELD_NAME, "that"))
                .add(new Term(TEXT_FIELD_NAME, "guinea"))
                .add(new Term(TEXT_FIELD_NAME, "pig"))
                .add(new Term(TEXT_FIELD_NAME, "smells"))
                .setSlop(2)
                .build();
            PhraseQuery pq2 = new PhraseQuery.Builder()
                .add(new Term(TEXT_FIELD_NAME, "that"))
                .add(new Term(TEXT_FIELD_NAME, "cavy"))
                .add(new Term(TEXT_FIELD_NAME, "smells"))
                .setSlop(2)
                .build();
            expectedQuery = new BooleanQuery.Builder()
                .add(pq1, Occur.SHOULD)
                .add(pq2, Occur.SHOULD)
                .build();
            assertThat(query, Matchers.equalTo(expectedQuery));
        }
    }

    public void testToQueryRegExpQuery() throws Exception {
        Query query = queryStringQuery("/foo*bar/").defaultField(TEXT_FIELD_NAME)
            .maxDeterminizedStates(5000)
            .toQuery(createSearchExecutionContext());
        assertThat(query, instanceOf(RegexpQuery.class));
        RegexpQuery regexpQuery = (RegexpQuery) query;
        assertTrue(regexpQuery.toString().contains("/foo*bar/"));
    }

    public void testToQueryRegExpQueryTooComplex() throws Exception {
        QueryStringQueryBuilder queryBuilder = queryStringQuery("/[ac]*a[ac]{200,500}/").defaultField(TEXT_FIELD_NAME);

        TooComplexToDeterminizeException e = expectThrows(TooComplexToDeterminizeException.class,
                () -> queryBuilder.toQuery(createSearchExecutionContext()));
        assertThat(e.getMessage(), containsString("Determinizing [ac]*"));
<<<<<<< HEAD
        assertThat(e.getMessage(), containsString("would require more than 10000 effort"));
=======
        assertThat(e.getMessage(), containsString("would require more than 10000 effort."));
>>>>>>> be4bd681
    }

    /**
     * Validates that {@code max_determinized_states} can be parsed and lowers the allowed number of determinized states.
     */
    public void testToQueryRegExpQueryMaxDeterminizedStatesParsing() throws Exception {
        XContentBuilder builder = JsonXContent.contentBuilder();
        builder.startObject(); {
            builder.startObject("query_string"); {
                builder.field("query", "/[ac]*a[ac]{1,10}/");
                builder.field("default_field", TEXT_FIELD_NAME);
                builder.field("max_determinized_states", 10);
            }
            builder.endObject();
        }
        builder.endObject();

        QueryBuilder queryBuilder = parseInnerQueryBuilder(createParser(builder));
        TooComplexToDeterminizeException e = expectThrows(TooComplexToDeterminizeException.class,
                () -> queryBuilder.toQuery(createSearchExecutionContext()));
        assertThat(e.getMessage(), containsString("Determinizing [ac]*"));
<<<<<<< HEAD
        assertThat(e.getMessage(), containsString("would require more than 10 effort"));
=======
        assertThat(e.getMessage(), containsString("would require more than 10 effort."));
>>>>>>> be4bd681
    }

    public void testToQueryFuzzyQueryAutoFuziness() throws Exception {
        for (int i = 0; i < 3; i++) {
            final int len;
            final int expectedEdits;
            switch (i) {
                case 0:
                    len = randomIntBetween(1, 2);
                    expectedEdits = 0;
                    break;

                case 1:
                    len = randomIntBetween(3, 5);
                    expectedEdits = 1;
                    break;

                default:
                    len = randomIntBetween(6, 20);
                    expectedEdits = 2;
                    break;
            }
            char[] bytes = new char[len];
            Arrays.fill(bytes, 'a');
            String queryString = new String(bytes);
            for (int j = 0; j < 2; j++) {
                Query query = queryStringQuery(queryString + (j == 0 ? "~" : "~auto"))
                    .defaultField(TEXT_FIELD_NAME)
                    .fuzziness(Fuzziness.AUTO)
                    .toQuery(createSearchExecutionContext());
                assertThat(query, instanceOf(FuzzyQuery.class));
                FuzzyQuery fuzzyQuery = (FuzzyQuery) query;
                assertEquals(expectedEdits, fuzzyQuery.getMaxEdits());
            }
        }
    }

    public void testToQueryDateWithTimeZone() throws Exception {
        QueryStringQueryBuilder qsq = queryStringQuery(DATE_FIELD_NAME + ":1970-01-01");
        SearchExecutionContext context = createSearchExecutionContext();
        Query query = qsq.toQuery(context);
        assertThat(query, instanceOf(IndexOrDocValuesQuery.class));
        long lower = 0; // 1970-01-01T00:00:00.999 UTC
        long upper = 86399999;  // 1970-01-01T23:59:59.999 UTC
        assertEquals(calculateExpectedDateQuery(lower, upper), query);
        int msPerHour = 3600000;
        assertEquals(calculateExpectedDateQuery(lower - msPerHour, upper - msPerHour), qsq.timeZone("+01:00").toQuery(context));
        assertEquals(calculateExpectedDateQuery(lower + msPerHour, upper + msPerHour), qsq.timeZone("-01:00").toQuery(context));
    }

    private IndexOrDocValuesQuery calculateExpectedDateQuery(long lower, long upper) {
        Query query = LongPoint.newRangeQuery(DATE_FIELD_NAME, lower, upper);
        Query dv = SortedNumericDocValuesField.newSlowRangeQuery(DATE_FIELD_NAME, lower, upper);
        return new IndexOrDocValuesQuery(query, dv);
    }

    public void testFuzzyNumeric() throws Exception {
        QueryStringQueryBuilder query = queryStringQuery("12~1.0").defaultField(INT_FIELD_NAME);
        SearchExecutionContext context = createSearchExecutionContext();
        IllegalArgumentException e = expectThrows(IllegalArgumentException.class,
                () -> query.toQuery(context));
        assertEquals("Can only use fuzzy queries on keyword and text fields - not on [mapped_int] which is of type [integer]",
                e.getMessage());
        query.lenient(true);
        assertThat(query.toQuery(context), Matchers.instanceOf(MatchNoDocsQuery.class));
    }

    public void testPrefixNumeric() throws Exception {
        QueryStringQueryBuilder query = queryStringQuery("12*").defaultField(INT_FIELD_NAME);
        SearchExecutionContext context = createSearchExecutionContext();
        QueryShardException e = expectThrows(QueryShardException.class,
                () -> query.toQuery(context));
        assertEquals("Can only use prefix queries on keyword, text and wildcard fields - not on [mapped_int] which is of type [integer]",
                e.getMessage());
        query.lenient(true);
        assertThat(query.toQuery(context), Matchers.instanceOf(MatchNoDocsQuery.class));
    }

    public void testExactGeo() throws Exception {
        QueryStringQueryBuilder query = queryStringQuery("2,3").defaultField(GEO_POINT_FIELD_NAME);
        SearchExecutionContext context = createSearchExecutionContext();
        IllegalArgumentException e = expectThrows(IllegalArgumentException.class, () -> query.toQuery(context));
        assertEquals("Field [mapped_geo_point] of type [geo_point] does not support match queries", e.getMessage());
        query.lenient(true);
        assertThat(query.toQuery(context), Matchers.instanceOf(MatchNoDocsQuery.class));
    }

    public void testLenientFlag() throws Exception {
        QueryStringQueryBuilder query = queryStringQuery("test").defaultField(BINARY_FIELD_NAME);
        SearchExecutionContext context = createSearchExecutionContext();
        IllegalArgumentException e = expectThrows(IllegalArgumentException.class, () -> query.toQuery(context));
        assertEquals("Field [mapped_binary] of type [binary] does not support match queries", e.getMessage());
        query.lenient(true);
        assertThat(query.toQuery(context), instanceOf(MatchNoDocsQuery.class));
    }

    public void testTimezone() throws Exception {
        String queryAsString = "{\n" +
                "    \"query_string\":{\n" +
                "        \"time_zone\":\"Europe/Paris\",\n" +
                "        \"query\":\"" + DATE_FIELD_NAME + ":[2012 TO 2014]\"\n" +
                "    }\n" +
                "}";
        QueryBuilder queryBuilder = parseQuery(queryAsString);
        assertThat(queryBuilder, instanceOf(QueryStringQueryBuilder.class));
        QueryStringQueryBuilder queryStringQueryBuilder = (QueryStringQueryBuilder) queryBuilder;
        assertThat(queryStringQueryBuilder.timeZone(), equalTo(ZoneId.of("Europe/Paris")));

        String invalidQueryAsString = "{\n" +
                "    \"query_string\":{\n" +
                "        \"time_zone\":\"This timezone does not exist\",\n" +
                "        \"query\":\"" + DATE_FIELD_NAME + ":[2012 TO 2014]\"\n" +
                "    }\n" +
                "}";
        expectThrows(DateTimeException.class, () -> parseQuery(invalidQueryAsString));
    }

    public void testToQueryBooleanQueryMultipleBoosts() throws Exception {
        int numBoosts = randomIntBetween(2, 10);
        float[] boosts = new float[numBoosts + 1];
        String queryStringPrefix = "";
        String queryStringSuffix = "";
        for (int i = 0; i < boosts.length - 1; i++) {
            float boost = 2.0f / randomIntBetween(3, 20);
            boosts[i] = boost;
            queryStringPrefix += "(";
            queryStringSuffix += ")^" + boost;
        }
        String queryString = queryStringPrefix + "foo bar" + queryStringSuffix;

        float mainBoost = 2.0f / randomIntBetween(3, 20);
        boosts[boosts.length - 1] = mainBoost;
        QueryStringQueryBuilder queryStringQueryBuilder =
            new QueryStringQueryBuilder(queryString).field(TEXT_FIELD_NAME)
                .minimumShouldMatch("2").boost(mainBoost);
        Query query = queryStringQueryBuilder.toQuery(createSearchExecutionContext());

        for (int i = boosts.length - 1; i >= 0; i--) {
            assertThat(query, instanceOf(BoostQuery.class));
            BoostQuery boostQuery = (BoostQuery) query;
            assertThat(boostQuery.getBoost(), equalTo(boosts[i]));
            query = boostQuery.getQuery();
        }

        assertThat(query, instanceOf(BooleanQuery.class));
        BooleanQuery booleanQuery = (BooleanQuery) query;
        assertThat(booleanQuery.getMinimumNumberShouldMatch(), equalTo(2));
        assertThat(booleanQuery.clauses().get(0).getOccur(), equalTo(BooleanClause.Occur.SHOULD));
        assertThat(booleanQuery.clauses().get(0).getQuery(),
            equalTo(new TermQuery(new Term(TEXT_FIELD_NAME, "foo"))));
        assertThat(booleanQuery.clauses().get(1).getOccur(), equalTo(BooleanClause.Occur.SHOULD));
        assertThat(booleanQuery.clauses().get(1).getQuery(),
            equalTo(new TermQuery(new Term(TEXT_FIELD_NAME, "bar"))));
    }

    public void testToQueryPhraseQueryBoostAndSlop() throws IOException {
        QueryStringQueryBuilder queryStringQueryBuilder =
            new QueryStringQueryBuilder("\"test phrase\"~2").field(TEXT_FIELD_NAME, 5f);
        Query query = queryStringQueryBuilder.toQuery(createSearchExecutionContext());
        assertThat(query, instanceOf(BoostQuery.class));
        BoostQuery boostQuery = (BoostQuery) query;
        assertThat(boostQuery.getBoost(), equalTo(5f));
        assertThat(boostQuery.getQuery(), instanceOf(PhraseQuery.class));
        PhraseQuery phraseQuery = (PhraseQuery) boostQuery.getQuery();
        assertThat(phraseQuery.getSlop(), Matchers.equalTo(2));
        assertThat(phraseQuery.getTerms().length, equalTo(2));
    }

    public void testToQueryWildcardNonExistingFields() throws IOException {
        QueryStringQueryBuilder queryStringQueryBuilder =
            new QueryStringQueryBuilder("foo bar").field("invalid*");
        Query query = queryStringQueryBuilder.toQuery(createSearchExecutionContext());

        Query expectedQuery = new MatchNoDocsQuery("empty fields");
        assertThat(expectedQuery, equalTo(query));

        queryStringQueryBuilder =
            new QueryStringQueryBuilder(TEXT_FIELD_NAME + ":foo bar").field("invalid*");
        query = queryStringQueryBuilder.toQuery(createSearchExecutionContext());
        expectedQuery = new BooleanQuery.Builder()
            .add(new TermQuery(new Term(TEXT_FIELD_NAME, "foo")), Occur.SHOULD)
            .add(new MatchNoDocsQuery("empty fields"), Occur.SHOULD)
            .build();
        assertThat(expectedQuery, equalTo(query));
    }

    public void testToQueryTextParsing() throws IOException {
        {
            QueryStringQueryBuilder queryBuilder =
                new QueryStringQueryBuilder("foo bar")
                    .field(TEXT_FIELD_NAME).field(KEYWORD_FIELD_NAME);
            Query query = queryBuilder.toQuery(createSearchExecutionContext());
            BooleanQuery bq1 =
                new BooleanQuery.Builder()
                    .add(new BooleanClause(new TermQuery(new Term(TEXT_FIELD_NAME, "foo")), BooleanClause.Occur.SHOULD))
                    .add(new BooleanClause(new TermQuery(new Term(TEXT_FIELD_NAME, "bar")), BooleanClause.Occur.SHOULD))
                    .build();
            List<Query> disjuncts = new ArrayList<>();
            disjuncts.add(bq1);
            disjuncts.add(new TermQuery(new Term(KEYWORD_FIELD_NAME, "foo bar")));
            DisjunctionMaxQuery expectedQuery = new DisjunctionMaxQuery(disjuncts, 0.0f);
            assertThat(query, equalTo(expectedQuery));
        }

        //  type=phrase
        {
            QueryStringQueryBuilder queryBuilder =
                new QueryStringQueryBuilder("foo bar")
                    .field(TEXT_FIELD_NAME).field(KEYWORD_FIELD_NAME);
            queryBuilder.type(MultiMatchQueryBuilder.Type.PHRASE);
            Query query = queryBuilder.toQuery(createSearchExecutionContext());

            List<Query> disjuncts = new ArrayList<>();
            PhraseQuery pq = new PhraseQuery.Builder()
                .add(new Term(TEXT_FIELD_NAME, "foo"))
                .add(new Term(TEXT_FIELD_NAME, "bar"))
                .build();
            disjuncts.add(pq);
            disjuncts.add(new TermQuery(new Term(KEYWORD_FIELD_NAME, "foo bar")));
            DisjunctionMaxQuery expectedQuery = new DisjunctionMaxQuery(disjuncts, 0.0f);
            assertThat(query, equalTo(expectedQuery));
        }

        {
            QueryStringQueryBuilder queryBuilder =
                new QueryStringQueryBuilder("mapped_string:other foo bar")
                    .field(TEXT_FIELD_NAME).field(KEYWORD_FIELD_NAME);
            Query query = queryBuilder.toQuery(createSearchExecutionContext());
            BooleanQuery bq1 =
                new BooleanQuery.Builder()
                    .add(new BooleanClause(new TermQuery(new Term(TEXT_FIELD_NAME, "foo")), BooleanClause.Occur.SHOULD))
                    .add(new BooleanClause(new TermQuery(new Term(TEXT_FIELD_NAME, "bar")), BooleanClause.Occur.SHOULD))
                    .build();
            List<Query> disjuncts = new ArrayList<>();
            disjuncts.add(bq1);
            disjuncts.add(new TermQuery(new Term(KEYWORD_FIELD_NAME, "foo bar")));
            DisjunctionMaxQuery disjunctionMaxQuery = new DisjunctionMaxQuery(disjuncts, 0.0f);
            BooleanQuery expectedQuery =
                new BooleanQuery.Builder()
                    .add(disjunctionMaxQuery, BooleanClause.Occur.SHOULD)
                    .add(new TermQuery(new Term(TEXT_FIELD_NAME, "other")), BooleanClause.Occur.SHOULD)
                    .build();
            assertThat(query, equalTo(expectedQuery));
        }

        {
            QueryStringQueryBuilder queryBuilder =
                new QueryStringQueryBuilder("foo OR bar")
                    .field(TEXT_FIELD_NAME).field(KEYWORD_FIELD_NAME);
            Query query = queryBuilder.toQuery(createSearchExecutionContext());

            List<Query> disjuncts1 = new ArrayList<>();
            disjuncts1.add(new TermQuery(new Term(TEXT_FIELD_NAME, "foo")));
            disjuncts1.add(new TermQuery(new Term(KEYWORD_FIELD_NAME, "foo")));
            DisjunctionMaxQuery maxQuery1 = new DisjunctionMaxQuery(disjuncts1, 0.0f);

            List<Query> disjuncts2 = new ArrayList<>();
            disjuncts2.add(new TermQuery(new Term(TEXT_FIELD_NAME, "bar")));
            disjuncts2.add(new TermQuery(new Term(KEYWORD_FIELD_NAME, "bar")));
            DisjunctionMaxQuery maxQuery2 = new DisjunctionMaxQuery(disjuncts2, 0.0f);

            BooleanQuery expectedQuery =
                new BooleanQuery.Builder()
                    .add(new BooleanClause(maxQuery1, BooleanClause.Occur.SHOULD))
                    .add(new BooleanClause(maxQuery2, BooleanClause.Occur.SHOULD))
                    .build();
            assertThat(query, equalTo(expectedQuery));
        }

        // non-prefix queries do not work with range queries simple syntax
        {
            // throws an exception when lenient is set to false
            QueryStringQueryBuilder queryBuilder =
                new QueryStringQueryBuilder(">10 foo")
                    .field(INT_FIELD_NAME);
            IllegalArgumentException exc =
                expectThrows(IllegalArgumentException.class, () -> queryBuilder.toQuery(createSearchExecutionContext()));
            assertThat(exc.getMessage(), equalTo("For input string: \">10 foo\""));
        }
    }

    public void testExistsFieldQuery() throws Exception {
        SearchExecutionContext context = createSearchExecutionContext();
        QueryStringQueryBuilder queryBuilder = new QueryStringQueryBuilder(TEXT_FIELD_NAME + ":*");
        Query query = queryBuilder.toQuery(context);
        if (context.getFieldType(TEXT_FIELD_NAME).getTextSearchInfo().hasNorms()) {
            assertThat(query, equalTo(new ConstantScoreQuery(new NormsFieldExistsQuery(TEXT_FIELD_NAME))));
        } else {
            assertThat(query, equalTo(new ConstantScoreQuery(new TermQuery(new Term("_field_names", TEXT_FIELD_NAME)))));
        }

        for (boolean quoted : new boolean[] {true, false}) {
            String value = (quoted ? "\"" : "") + TEXT_FIELD_NAME + (quoted ? "\"" : "");
            queryBuilder = new QueryStringQueryBuilder("_exists_:" + value);
            query = queryBuilder.toQuery(context);
            if (context.getFieldType(TEXT_FIELD_NAME).getTextSearchInfo().hasNorms()) {
                assertThat(query, equalTo(new ConstantScoreQuery(new NormsFieldExistsQuery(TEXT_FIELD_NAME))));
            } else {
                assertThat(query, equalTo(new ConstantScoreQuery(new TermQuery(new Term("_field_names", TEXT_FIELD_NAME)))));
            }
        }
        SearchExecutionContext contextNoType = createShardContextWithNoType();
        query = queryBuilder.toQuery(contextNoType);
        assertThat(query, equalTo(new MatchNoDocsQuery()));

        queryBuilder = new QueryStringQueryBuilder("*:*");
        query = queryBuilder.toQuery(context);
        Query expected = new MatchAllDocsQuery();
        assertThat(query, equalTo(expected));

        queryBuilder = new QueryStringQueryBuilder("*");
        query = queryBuilder.toQuery(context);
        expected = new MatchAllDocsQuery();
        assertThat(query, equalTo(expected));
    }

    public void testFromJson() throws IOException {
        String json =
                "{\n" +
                "  \"query_string\" : {\n" +
                "    \"query\" : \"this AND that OR thus\",\n" +
                "    \"default_field\" : \"content\",\n" +
                "    \"fields\" : [ ],\n" +
                "    \"type\" : \"best_fields\",\n" +
                "    \"tie_breaker\" : 0.0,\n" +
                "    \"default_operator\" : \"or\",\n" +
                "    \"max_determinized_states\" : 10000,\n" +
                "    \"enable_position_increments\" : true,\n" +
                "    \"fuzziness\" : \"AUTO\",\n" +
                "    \"fuzzy_prefix_length\" : 0,\n" +
                "    \"fuzzy_max_expansions\" : 50,\n" +
                "    \"phrase_slop\" : 0,\n" +
                "    \"escape\" : false,\n" +
                "    \"auto_generate_synonyms_phrase_query\" : true,\n" +
                "    \"fuzzy_transpositions\" : false,\n" +
                "    \"boost\" : 1.0\n" +
                "  }\n" +
                "}";

        QueryStringQueryBuilder parsed = (QueryStringQueryBuilder) parseQuery(json);
        checkGeneratedJson(json, parsed);

        assertEquals(json, "this AND that OR thus", parsed.queryString());
        assertEquals(json, "content", parsed.defaultField());
        assertEquals(json, false, parsed.fuzzyTranspositions());
    }

    public void testExpandedTerms() throws Exception {
        // Prefix
        Query query = new QueryStringQueryBuilder("aBc*")
                .field(TEXT_FIELD_NAME)
                .analyzer("whitespace")
                .toQuery(createSearchExecutionContext());
        assertEquals(new PrefixQuery(new Term(TEXT_FIELD_NAME, "aBc")), query);
        query = new QueryStringQueryBuilder("aBc*")
                .field(TEXT_FIELD_NAME)
                .analyzer("standard")
                .toQuery(createSearchExecutionContext());
        assertEquals(new PrefixQuery(new Term(TEXT_FIELD_NAME, "abc")), query);

        // Wildcard
        query = new QueryStringQueryBuilder("aBc*D")
                .field(TEXT_FIELD_NAME)
                .analyzer("whitespace")
                .toQuery(createSearchExecutionContext());
        assertEquals(new WildcardQuery(new Term(TEXT_FIELD_NAME, "aBc*D")), query);
        query = new QueryStringQueryBuilder("aBc*D")
                .field(TEXT_FIELD_NAME)
                .analyzer("standard")
                .toQuery(createSearchExecutionContext());
        assertEquals(new WildcardQuery(new Term(TEXT_FIELD_NAME, "abc*d")), query);

        // Fuzzy
        query = new QueryStringQueryBuilder("aBc~1")
                .field(TEXT_FIELD_NAME)
                .analyzer("whitespace")
                .toQuery(createSearchExecutionContext());
        FuzzyQuery fuzzyQuery = (FuzzyQuery) query;
        assertEquals(new Term(TEXT_FIELD_NAME, "aBc"), fuzzyQuery.getTerm());
        query = new QueryStringQueryBuilder("aBc~1")
                .field(TEXT_FIELD_NAME)
                .analyzer("standard")
                .toQuery(createSearchExecutionContext());
        fuzzyQuery = (FuzzyQuery) query;
        assertEquals(new Term(TEXT_FIELD_NAME, "abc"), fuzzyQuery.getTerm());

        // Range
        query = new QueryStringQueryBuilder("[aBc TO BcD]")
                .field(TEXT_FIELD_NAME)
                .analyzer("whitespace")
                .toQuery(createSearchExecutionContext());
        assertEquals(new TermRangeQuery(TEXT_FIELD_NAME, new BytesRef("aBc"), new BytesRef("BcD"), true, true), query);
        query = new QueryStringQueryBuilder("[aBc TO BcD]")
                .field(TEXT_FIELD_NAME)
                .analyzer("standard")
                .toQuery(createSearchExecutionContext());
        assertEquals(new TermRangeQuery(TEXT_FIELD_NAME, new BytesRef("abc"), new BytesRef("bcd"), true, true), query);
    }

    public void testDefaultFieldsWithFields() throws IOException {
        SearchExecutionContext context = createSearchExecutionContext();
        QueryStringQueryBuilder builder = new QueryStringQueryBuilder("aBc*")
            .field("field")
            .defaultField("*");
        QueryValidationException e = expectThrows(QueryValidationException.class, () -> builder.toQuery(context));
        assertThat(e.getMessage(),
            containsString("cannot use [fields] parameter in conjunction with [default_field]"));
    }

    public void testLenientRewriteToMatchNoDocs() throws IOException {
        // Term
        Query query = new QueryStringQueryBuilder("hello")
            .field(INT_FIELD_NAME)
            .lenient(true)
            .toQuery(createSearchExecutionContext());
        assertEquals(new MatchNoDocsQuery(""), query);

        // prefix
        query = new QueryStringQueryBuilder("hello*")
            .field(INT_FIELD_NAME)
            .lenient(true)
            .toQuery(createSearchExecutionContext());
        assertEquals(new MatchNoDocsQuery(""), query);

        // Fuzzy
        query = new QueryStringQueryBuilder("hello~2")
            .field(INT_FIELD_NAME)
            .lenient(true)
            .toQuery(createSearchExecutionContext());
        assertEquals(new MatchNoDocsQuery(""), query);
    }

    public void testUnmappedFieldRewriteToMatchNoDocs() throws IOException {
        // Default unmapped field
        Query query = new QueryStringQueryBuilder("hello")
            .field("unmapped_field")
            .lenient(true)
            .toQuery(createSearchExecutionContext());
        assertEquals(new MatchNoDocsQuery(), query);

        // Unmapped prefix field
        query = new QueryStringQueryBuilder("unmapped_field:hello")
            .lenient(true)
            .toQuery(createSearchExecutionContext());
        assertEquals(new MatchNoDocsQuery(), query);

        // Unmapped fields
        query = new QueryStringQueryBuilder("hello")
            .lenient(true)
            .field("unmapped_field")
            .field("another_field")
            .toQuery(createSearchExecutionContext());
        assertEquals(new MatchNoDocsQuery(), query);

        // Multi block
        query = new QueryStringQueryBuilder("first unmapped:second")
            .field(TEXT_FIELD_NAME)
            .field("unmapped")
            .field("another_unmapped")
            .defaultOperator(Operator.AND)
            .toQuery(createSearchExecutionContext());
        BooleanQuery expected = new BooleanQuery.Builder()
            .add(new TermQuery(new Term(TEXT_FIELD_NAME, "first")), BooleanClause.Occur.MUST)
            .add(new MatchNoDocsQuery(), BooleanClause.Occur.MUST)
            .build();
        assertEquals(expected, query);

        query = new SimpleQueryStringBuilder("first unknown:second")
            .field("unmapped")
            .field("another_unmapped")
            .defaultOperator(Operator.AND)
            .toQuery(createSearchExecutionContext());
        expected = new BooleanQuery.Builder()
            .add(new MatchNoDocsQuery(), BooleanClause.Occur.MUST)
            .add(new MatchNoDocsQuery(), BooleanClause.Occur.MUST)
            .build();
        assertEquals(expected, query);

    }

    public void testDefaultField() throws Exception {
        SearchExecutionContext context = createSearchExecutionContext();
        // default value `*` sets leniency to true
        Query query = new QueryStringQueryBuilder("hello")
            .toQuery(context);
        assertQueryWithAllFieldsWildcard(query);

        try {
            // `*` is in the list of the default_field => leniency set to true
            context.getIndexSettings().updateIndexMetadata(
                newIndexMeta("index", context.getIndexSettings().getSettings(), Settings.builder().putList("index.query.default_field",
                    TEXT_FIELD_NAME, "*", KEYWORD_FIELD_NAME).build())
            );
            query = new QueryStringQueryBuilder("hello")
                .toQuery(context);
            assertQueryWithAllFieldsWildcard(query);


            context.getIndexSettings().updateIndexMetadata(
                newIndexMeta("index", context.getIndexSettings().getSettings(), Settings.builder().putList("index.query.default_field",
                    TEXT_FIELD_NAME, KEYWORD_FIELD_NAME + "^5").build())
            );
            query = new QueryStringQueryBuilder("hello")
                .toQuery(context);
            Query expected = new DisjunctionMaxQuery(
                Arrays.asList(
                    new TermQuery(new Term(TEXT_FIELD_NAME, "hello")),
                    new BoostQuery(new TermQuery(new Term(KEYWORD_FIELD_NAME, "hello")), 5.0f)
                ), 0.0f
            );
            assertEquals(expected, query);
        } finally {
            // Reset the default value
            context.getIndexSettings().updateIndexMetadata(
                newIndexMeta("index",
                    context.getIndexSettings().getSettings(), Settings.builder().putList("index.query.default_field", "*").build())
            );
        }
    }

    public void testAllFieldsWildcard() throws Exception {
        SearchExecutionContext context = createSearchExecutionContext();
        Query query = new QueryStringQueryBuilder("hello")
            .field("*")
            .toQuery(context);
        assertQueryWithAllFieldsWildcard(query);

        query = new QueryStringQueryBuilder("hello")
            .field(TEXT_FIELD_NAME)
            .field("*")
            .field(KEYWORD_FIELD_NAME)
            .toQuery(context);
        assertQueryWithAllFieldsWildcard(query);
    }

    /**
     * the quote analyzer should overwrite any other forced analyzer in quoted parts of the query
     */
    public void testQuoteAnalyzer() throws Exception {
        // Prefix
        Query query = new QueryStringQueryBuilder("ONE \"TWO THREE\"")
                .field(TEXT_FIELD_NAME)
                .analyzer("whitespace")
                .quoteAnalyzer("simple")
                .toQuery(createSearchExecutionContext());
        Query expectedQuery =
                new BooleanQuery.Builder()
                        .add(new BooleanClause(new TermQuery(new Term(TEXT_FIELD_NAME, "ONE")), Occur.SHOULD))
                        .add(new BooleanClause(new PhraseQuery.Builder()
                                .add(new Term(TEXT_FIELD_NAME, "two"), 0)
                                .add(new Term(TEXT_FIELD_NAME, "three"), 1)
                                .build(), Occur.SHOULD))
                    .build();
        assertEquals(expectedQuery, query);
    }

    public void testQuoteFieldSuffix() throws IOException {
        SearchExecutionContext context = createSearchExecutionContext();
        assertEquals(new TermQuery(new Term(TEXT_FIELD_NAME, "bar")),
            new QueryStringQueryBuilder("bar")
                .quoteFieldSuffix("_2")
                .field(TEXT_FIELD_NAME)
                .doToQuery(context)
        );
        assertEquals(new TermQuery(new Term(KEYWORD_FIELD_NAME, "bar")),
            new QueryStringQueryBuilder("\"bar\"")
                .quoteFieldSuffix("_2")
                .field(TEXT_FIELD_NAME)
                .doToQuery(context)
        );

        // Now check what happens if the quote field does not exist
        assertEquals(new TermQuery(new Term(TEXT_FIELD_NAME, "bar")),
            new QueryStringQueryBuilder("bar")
                .quoteFieldSuffix(".quote")
                .field(TEXT_FIELD_NAME)
                .doToQuery(context)
        );
        assertEquals(new TermQuery(new Term(TEXT_FIELD_NAME, "bar")),
            new QueryStringQueryBuilder("\"bar\"")
                .quoteFieldSuffix(".quote")
                .field(TEXT_FIELD_NAME)
                .doToQuery(context)
        );
    }

    public void testToFuzzyQuery() throws Exception {
        Query query = new QueryStringQueryBuilder("text~2")
            .field(TEXT_FIELD_NAME)
            .fuzzyPrefixLength(2)
            .fuzzyMaxExpansions(5)
            .fuzzyTranspositions(false)
            .toQuery(createSearchExecutionContext());
        FuzzyQuery expected = new FuzzyQuery(new Term(TEXT_FIELD_NAME, "text"), 2, 2, 5, false);
        assertEquals(expected, query);
    }

    public void testWithStopWords() throws Exception {
        Query query = new QueryStringQueryBuilder("the quick fox")
            .field(TEXT_FIELD_NAME)
            .analyzer("stop")
            .toQuery(createSearchExecutionContext());
        Query expected = new BooleanQuery.Builder()
            .add(new TermQuery(new Term(TEXT_FIELD_NAME, "quick")), BooleanClause.Occur.SHOULD)
            .add(new TermQuery(new Term(TEXT_FIELD_NAME, "fox")), BooleanClause.Occur.SHOULD)
            .build();
        assertEquals(expected, query);

        query = new QueryStringQueryBuilder("the quick fox")
            .field(TEXT_FIELD_NAME)
            .field(KEYWORD_FIELD_NAME)
            .analyzer("stop")
            .toQuery(createSearchExecutionContext());
        expected = new DisjunctionMaxQuery(
            Arrays.asList(
                new BooleanQuery.Builder()
                    .add(new TermQuery(new Term(TEXT_FIELD_NAME, "quick")), Occur.SHOULD)
                    .add(new TermQuery(new Term(TEXT_FIELD_NAME, "fox")), Occur.SHOULD)
                    .build(),
                new BooleanQuery.Builder()
                    .add(new TermQuery(new Term(KEYWORD_FIELD_NAME, "quick")), Occur.SHOULD)
                    .add(new TermQuery(new Term(KEYWORD_FIELD_NAME, "fox")), Occur.SHOULD)
                    .build()
            ), 0f);
        assertEquals(expected, query);

        query = new QueryStringQueryBuilder("the")
            .field(TEXT_FIELD_NAME)
            .field(KEYWORD_FIELD_NAME)
            .analyzer("stop")
            .toQuery(createSearchExecutionContext());
        assertEquals(new BooleanQuery.Builder().build(), query);

        query = new BoolQueryBuilder()
            .should(
                new QueryStringQueryBuilder("the")
                    .field(TEXT_FIELD_NAME)
                    .analyzer("stop")
            )
            .toQuery(createSearchExecutionContext());
        expected = new BooleanQuery.Builder()
            .add(new BooleanQuery.Builder().build(), BooleanClause.Occur.SHOULD)
            .build();
        assertEquals(expected, query);

        query = new BoolQueryBuilder()
            .should(
                new QueryStringQueryBuilder("the")
                    .field(TEXT_FIELD_NAME)
                    .field(KEYWORD_FIELD_NAME)
                    .analyzer("stop")
            )
            .toQuery(createSearchExecutionContext());
        assertEquals(expected, query);
    }

    public void testEnablePositionIncrement() throws Exception {
        Query query = new QueryStringQueryBuilder("\"quick the fox\"")
            .field(TEXT_FIELD_NAME)
            .analyzer("stop")
            .enablePositionIncrements(false)
            .toQuery(createSearchExecutionContext());
        PhraseQuery expected = new PhraseQuery.Builder()
            .add(new Term(TEXT_FIELD_NAME, "quick"))
            .add(new Term(TEXT_FIELD_NAME, "fox"))
            .build();
        assertEquals(expected, query);
    }

    public void testWithPrefixStopWords() throws Exception {
        Query query = new QueryStringQueryBuilder("the* quick fox")
            .field(TEXT_FIELD_NAME)
            .analyzer("stop")
            .toQuery(createSearchExecutionContext());
        BooleanQuery expected = new BooleanQuery.Builder()
            .add(new PrefixQuery(new Term(TEXT_FIELD_NAME, "the")), Occur.SHOULD)
            .add(new TermQuery(new Term(TEXT_FIELD_NAME, "quick")), Occur.SHOULD)
            .add(new TermQuery(new Term(TEXT_FIELD_NAME, "fox")), Occur.SHOULD)
            .build();
        assertEquals(expected, query);
    }

    public void testCrossFields() throws Exception {
        final SearchExecutionContext context = createSearchExecutionContext();
        context.getIndexSettings().updateIndexMetadata(
            newIndexMeta("index", context.getIndexSettings().getSettings(),
                Settings.builder().putList("index.query.default_field",
                    TEXT_FIELD_NAME, KEYWORD_FIELD_NAME).build())
        );
        try {
            Term[] blendedTerms = new Term[2];
            blendedTerms[0] = new Term(TEXT_FIELD_NAME, "foo");
            blendedTerms[1] = new Term(KEYWORD_FIELD_NAME, "foo");

            Query query = new QueryStringQueryBuilder("foo")
                .analyzer("whitespace")
                .type(MultiMatchQueryBuilder.Type.CROSS_FIELDS)
                .toQuery(createSearchExecutionContext());
            Query expected = BlendedTermQuery.dismaxBlendedQuery(blendedTerms, 1.0f);
            assertEquals(expected, query);

            query = new QueryStringQueryBuilder("foo mapped_string:10")
                .analyzer("whitespace")
                .type(MultiMatchQueryBuilder.Type.CROSS_FIELDS)
                .toQuery(createSearchExecutionContext());
            expected = new BooleanQuery.Builder()
                .add(BlendedTermQuery.dismaxBlendedQuery(blendedTerms, 1.0f), Occur.SHOULD)
                .add(new TermQuery(new Term(TEXT_FIELD_NAME, "10")), Occur.SHOULD)
                .build();
            assertEquals(expected, query);
        } finally {
            // Reset the default value
            context.getIndexSettings().updateIndexMetadata(
                newIndexMeta("index",
                    context.getIndexSettings().getSettings(),
                    Settings.builder().putList("index.query.default_field", "*").build())
            );
        }
    }

    public void testPhraseSlop() throws Exception {
        Query query = new QueryStringQueryBuilder("quick fox")
            .field(TEXT_FIELD_NAME)
            .type(MultiMatchQueryBuilder.Type.PHRASE)
            .toQuery(createSearchExecutionContext());

        PhraseQuery expected = new PhraseQuery.Builder()
            .add(new Term(TEXT_FIELD_NAME, "quick"))
            .add(new Term(TEXT_FIELD_NAME, "fox"))
            .build();
        assertEquals(expected, query);

        query = new QueryStringQueryBuilder("quick fox")
            .field(TEXT_FIELD_NAME)
            .type(MultiMatchQueryBuilder.Type.PHRASE)
            .phraseSlop(2)
            .toQuery(createSearchExecutionContext());

        expected = new PhraseQuery.Builder()
            .add(new Term(TEXT_FIELD_NAME, "quick"))
            .add(new Term(TEXT_FIELD_NAME, "fox"))
            .setSlop(2)
            .build();
        assertEquals(expected, query);

        query = new QueryStringQueryBuilder("\"quick fox\"")
            .field(TEXT_FIELD_NAME)
            .phraseSlop(2)
            .toQuery(createSearchExecutionContext());
        assertEquals(expected, query);

        query = new QueryStringQueryBuilder("\"quick fox\"~2")
            .field(TEXT_FIELD_NAME)
            .phraseSlop(10)
            .toQuery(createSearchExecutionContext());
        assertEquals(expected, query);
    }

    public void testAnalyzedPrefix() throws Exception {
        Query query = new QueryStringQueryBuilder("quick* @&*")
            .field(TEXT_FIELD_NAME)
            .analyzer("standard")
            .analyzeWildcard(true)
            .toQuery(createSearchExecutionContext());
        Query expected = new PrefixQuery(new Term(TEXT_FIELD_NAME, "quick"));
        assertEquals(expected, query);
    }

    public void testNegativeFieldBoost() {
        IllegalArgumentException exc = expectThrows(IllegalArgumentException.class,
            () -> new QueryStringQueryBuilder("the quick fox")
                .field(TEXT_FIELD_NAME, -1.0f)
                .field(KEYWORD_FIELD_NAME)
                .toQuery(createSearchExecutionContext()));
        assertThat(exc.getMessage(), CoreMatchers.containsString("negative [boost]"));
    }

    public void testMergeBoosts() throws IOException {
        Query query = new QueryStringQueryBuilder("first")
            .type(MultiMatchQueryBuilder.Type.MOST_FIELDS)
            .field(TEXT_FIELD_NAME, 0.3f)
            .field(TEXT_FIELD_NAME.substring(0, TEXT_FIELD_NAME.length()-2) + "*", 0.5f)
            .toQuery(createSearchExecutionContext());
        assertThat(query, instanceOf(DisjunctionMaxQuery.class));
        Collection<Query> disjuncts = ((DisjunctionMaxQuery) query).getDisjuncts();
        assertThat(disjuncts, hasItems(new BoostQuery(new TermQuery(new Term(TEXT_FIELD_NAME, "first")), 0.075f),
            new BoostQuery(new TermQuery(new Term(KEYWORD_FIELD_NAME, "first")), 0.5f)));
    }

    private static IndexMetadata newIndexMeta(String name, Settings oldIndexSettings, Settings indexSettings) {
        Settings build = Settings.builder().put(oldIndexSettings)
            .put(indexSettings)
            .build();
        return IndexMetadata.builder(name).settings(build).build();
    }

    private void assertQueryWithAllFieldsWildcard(Query query) {
        assertEquals(DisjunctionMaxQuery.class, query.getClass());
        DisjunctionMaxQuery disjunctionMaxQuery = (DisjunctionMaxQuery) query;
        int noMatchNoDocsQueries = 0;
        for (Query q : disjunctionMaxQuery.getDisjuncts()) {
            if (q.getClass() == MatchNoDocsQuery.class) {
                noMatchNoDocsQueries++;
            }
        }
        assertEquals(9, noMatchNoDocsQueries);
        assertThat(disjunctionMaxQuery.getDisjuncts(), hasItems(new TermQuery(new Term(TEXT_FIELD_NAME, "hello")),
            new TermQuery(new Term(KEYWORD_FIELD_NAME, "hello"))));
    }

    /**
     * Query terms that contain "now" can trigger a query to not be cacheable.
     * This test checks the search context cacheable flag is updated accordingly.
     */
    public void testCachingStrategiesWithNow() throws IOException {
        // if we hit all fields, this should contain a date field and should diable cachability
        String query = "now " + randomAlphaOfLengthBetween(4, 10);
        QueryStringQueryBuilder queryStringQueryBuilder = new QueryStringQueryBuilder(query);
        assertQueryCachability(queryStringQueryBuilder, false);

        // if we hit a date field with "now", this should diable cachability
        queryStringQueryBuilder = new QueryStringQueryBuilder("now");
        queryStringQueryBuilder.field(DATE_FIELD_NAME);
        assertQueryCachability(queryStringQueryBuilder, false);

        // everything else is fine on all fields
        query = randomFrom("NoW", "nOw", "NOW") + " " + randomAlphaOfLengthBetween(4, 10);
        queryStringQueryBuilder = new QueryStringQueryBuilder(query);
        assertQueryCachability(queryStringQueryBuilder, true);
    }

    private void assertQueryCachability(QueryStringQueryBuilder qb, boolean cachingExpected) throws IOException {
        SearchExecutionContext context = createSearchExecutionContext();
        assert context.isCacheable();
        /*
         * We use a private rewrite context here since we want the most realistic way of asserting that we are cacheable or not. We do it
         * this way in SearchService where we first rewrite the query with a private context, then reset the context and then build the
         * actual lucene query
         */
        QueryBuilder rewritten = rewriteQuery(qb, new SearchExecutionContext(context));
        assertNotNull(rewritten.toQuery(context));
        assertEquals("query should " + (cachingExpected ? "" : "not") + " be cacheable: " + qb.toString(), cachingExpected,
                context.isCacheable());
    }

    public void testWhitespaceKeywordQueries() throws IOException {
        String query = "\"query with spaces\"";
        QueryStringQueryBuilder b = new QueryStringQueryBuilder(query);
        b.field("ww_keyword");
        Query q = b.doToQuery(createSearchExecutionContext());
        assertEquals(new TermQuery(new Term("ww_keyword", "query with spaces")), q);
    }
}<|MERGE_RESOLUTION|>--- conflicted
+++ resolved
@@ -756,11 +756,7 @@
         TooComplexToDeterminizeException e = expectThrows(TooComplexToDeterminizeException.class,
                 () -> queryBuilder.toQuery(createSearchExecutionContext()));
         assertThat(e.getMessage(), containsString("Determinizing [ac]*"));
-<<<<<<< HEAD
-        assertThat(e.getMessage(), containsString("would require more than 10000 effort"));
-=======
         assertThat(e.getMessage(), containsString("would require more than 10000 effort."));
->>>>>>> be4bd681
     }
 
     /**
@@ -782,11 +778,7 @@
         TooComplexToDeterminizeException e = expectThrows(TooComplexToDeterminizeException.class,
                 () -> queryBuilder.toQuery(createSearchExecutionContext()));
         assertThat(e.getMessage(), containsString("Determinizing [ac]*"));
-<<<<<<< HEAD
-        assertThat(e.getMessage(), containsString("would require more than 10 effort"));
-=======
         assertThat(e.getMessage(), containsString("would require more than 10 effort."));
->>>>>>> be4bd681
     }
 
     public void testToQueryFuzzyQueryAutoFuziness() throws Exception {
