/*
 * Licensed to Elasticsearch under one or more contributor
 * license agreements. See the NOTICE file distributed with
 * this work for additional information regarding copyright
 * ownership. Elasticsearch licenses this file to you under
 * the Apache License, Version 2.0 (the "License"); you may
 * not use this file except in compliance with the License.
 * You may obtain a copy of the License at
 *
 *    http://www.apache.org/licenses/LICENSE-2.0
 *
 * Unless required by applicable law or agreed to in writing,
 * software distributed under the License is distributed on an
 * "AS IS" BASIS, WITHOUT WARRANTIES OR CONDITIONS OF ANY
 * KIND, either express or implied.  See the License for the
 * specific language governing permissions and limitations
 * under the License.
 */

package org.elasticsearch.index.fielddata;

import org.elasticsearch.index.fielddata.ScriptDocValues.Dates;
import org.elasticsearch.test.ESTestCase;

import java.io.IOException;
import java.time.Instant;
import java.time.ZoneId;
import java.time.ZonedDateTime;
import java.util.function.Function;


public class ScriptDocValuesDatesTests extends ESTestCase {
    public void test() throws IOException {
        assertDateDocValues(millis -> ZonedDateTime.ofInstant(Instant.ofEpochMilli(millis), ZoneId.of("UTC")));
    }

    public void assertDateDocValues(Function<Long, Object> datetimeCtor) throws IOException {
        long[][] values = new long[between(3, 10)][];
        Object[][] expectedDates = new Object[values.length][];
        for (int d = 0; d < values.length; d++) {
            values[d] = new long[randomBoolean() ? randomBoolean() ? 0 : 1 : between(2, 100)];
            expectedDates[d] = new Object[values[d].length];
            for (int i = 0; i < values[d].length; i++) {
                values[d][i] = randomNonNegativeLong();
                expectedDates[d][i] = datetimeCtor.apply(values[d][i]);
            }
        }
        Dates dates = wrap(values);
        for (int round = 0; round < 10; round++) {
            int d = between(0, values.length - 1);
            dates.setNextDocId(d);
<<<<<<< HEAD
            if (dates.size() > 0) {
                assertEquals(expectedDates[d][0], dates.getValue());
=======
            if (expectedDates[d].length > 0) {
                assertEquals(expectedDates[d][0] , dates.getValue());
            } else {
                Exception e = expectThrows(IllegalStateException.class, () -> dates.getValue());
                assertEquals("A document doesn't have a value for a field! " +
                    "Use doc[<field>].size()==0 to check if a document is missing a field!", e.getMessage());
>>>>>>> d596447f
            }

            assertEquals(values[d].length, dates.size());
            for (int i = 0; i < values[d].length; i++) {
                assertEquals(expectedDates[d][i], dates.get(i));
            }
        }
    }

    private Dates wrap(long[][] values) {
        return new Dates(new AbstractSortedNumericDocValues() {
            long[] current;
            int i;

            @Override
            public boolean advanceExact(int doc) {
                current = values[doc];
                i = 0;
                return current.length > 0;
            }
            @Override
            public int docValueCount() {
                return current.length;
            }
            @Override
            public long nextValue() {
                return current[i++];
            }
        });
    }
}<|MERGE_RESOLUTION|>--- conflicted
+++ resolved
@@ -49,17 +49,12 @@
         for (int round = 0; round < 10; round++) {
             int d = between(0, values.length - 1);
             dates.setNextDocId(d);
-<<<<<<< HEAD
-            if (dates.size() > 0) {
-                assertEquals(expectedDates[d][0], dates.getValue());
-=======
             if (expectedDates[d].length > 0) {
                 assertEquals(expectedDates[d][0] , dates.getValue());
             } else {
                 Exception e = expectThrows(IllegalStateException.class, () -> dates.getValue());
                 assertEquals("A document doesn't have a value for a field! " +
                     "Use doc[<field>].size()==0 to check if a document is missing a field!", e.getMessage());
->>>>>>> d596447f
             }
 
             assertEquals(values[d].length, dates.size());
