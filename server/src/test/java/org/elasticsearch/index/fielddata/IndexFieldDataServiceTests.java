/*
 * Copyright Elasticsearch B.V. and/or licensed to Elasticsearch B.V. under one
 * or more contributor license agreements. Licensed under the Elastic License
 * 2.0 and the Server Side Public License, v 1; you may not use this file except
 * in compliance with, at your election, the Elastic License 2.0 or the Server
 * Side Public License, v 1.
 */

package org.elasticsearch.index.fielddata;

import org.apache.lucene.analysis.core.KeywordAnalyzer;
import org.apache.lucene.document.Document;
import org.apache.lucene.document.Field.Store;
import org.apache.lucene.document.StringField;
import org.apache.lucene.index.DirectoryReader;
import org.apache.lucene.index.IndexReader;
import org.apache.lucene.index.IndexWriter;
import org.apache.lucene.index.IndexWriterConfig;
import org.apache.lucene.index.LeafReaderContext;
import org.apache.lucene.store.ByteBuffersDirectory;
import org.apache.lucene.util.Accountable;
import org.apache.lucene.util.SetOnce;
import org.elasticsearch.common.lucene.index.ElasticsearchDirectoryReader;
import org.elasticsearch.common.settings.Settings;
import org.elasticsearch.index.IndexService;
import org.elasticsearch.index.fielddata.plain.SortedNumericIndexFieldData;
import org.elasticsearch.index.fielddata.plain.SortedSetOrdinalsIndexFieldData;
import org.elasticsearch.index.mapper.BooleanFieldMapper;
import org.elasticsearch.index.mapper.KeywordFieldMapper;
import org.elasticsearch.index.mapper.MappedFieldType;
import org.elasticsearch.index.mapper.MapperBuilderContext;
import org.elasticsearch.index.mapper.NumberFieldMapper;
import org.elasticsearch.index.mapper.NumberFieldMapper.NumberType;
import org.elasticsearch.index.mapper.TextFieldMapper;
import org.elasticsearch.index.shard.ShardId;
import org.elasticsearch.indices.IndicesService;
import org.elasticsearch.indices.fielddata.cache.IndicesFieldDataCache;
import org.elasticsearch.plugins.Plugin;
import org.elasticsearch.script.ScriptCompiler;
import org.elasticsearch.search.lookup.SearchLookup;
import org.elasticsearch.test.ESSingleNodeTestCase;
import org.elasticsearch.test.IndexSettingsModule;
import org.elasticsearch.test.InternalSettingsPlugin;
import org.elasticsearch.threadpool.TestThreadPool;
import org.elasticsearch.threadpool.ThreadPool;
import org.mockito.Matchers;

import java.util.Arrays;
import java.util.Collection;
import java.util.Collections;
import java.util.concurrent.atomic.AtomicInteger;
import java.util.function.Supplier;

import static org.elasticsearch.index.mapper.NumberFieldMapper.NumberType.BYTE;
import static org.elasticsearch.index.mapper.NumberFieldMapper.NumberType.DOUBLE;
import static org.elasticsearch.index.mapper.NumberFieldMapper.NumberType.INTEGER;
import static org.elasticsearch.index.mapper.NumberFieldMapper.NumberType.LONG;
import static org.elasticsearch.index.mapper.NumberFieldMapper.NumberType.SHORT;
import static org.hamcrest.Matchers.containsString;
import static org.mockito.Mockito.mock;
import static org.mockito.Mockito.when;

public class IndexFieldDataServiceTests extends ESSingleNodeTestCase {

    @Override
    protected Collection<Class<? extends Plugin>> getPlugins() {
        return pluginList(InternalSettingsPlugin.class);
    }

    public void testGetForFieldDefaults() {
        final IndexService indexService = createIndex("test");
        final IndicesService indicesService = getInstanceFromNode(IndicesService.class);
        final IndexFieldDataService ifdService = new IndexFieldDataService(indexService.getIndexSettings(),
<<<<<<< HEAD
            indicesService.getIndicesFieldDataCache(), indicesService.getCircuitBreakerService(), indexService.mapperService());
        MapperBuilderContext context = MapperBuilderContext.root();
        final MappedFieldType stringMapper = new KeywordFieldMapper.Builder("string").build(context).fieldType();
=======
            indicesService.getIndicesFieldDataCache(), indicesService.getCircuitBreakerService());
        ContentPath contentPath = new ContentPath(1);
        final MappedFieldType stringMapper = new KeywordFieldMapper.Builder("string").build(contentPath).fieldType();
>>>>>>> c2c168ec
        ifdService.clear();
        IndexFieldData<?> fd = ifdService.getForField(stringMapper, "test", () -> {
            throw new UnsupportedOperationException();
        });
        assertTrue(fd instanceof SortedSetOrdinalsIndexFieldData);

        for (MappedFieldType mapper : Arrays.asList(
                new NumberFieldMapper.Builder("int", BYTE, ScriptCompiler.NONE, false, true).build(context).fieldType(),
                new NumberFieldMapper.Builder("int", SHORT, ScriptCompiler.NONE, false, true).build(context).fieldType(),
                new NumberFieldMapper.Builder("int", INTEGER, ScriptCompiler.NONE, false, true).build(context).fieldType(),
                new NumberFieldMapper.Builder("long", LONG, ScriptCompiler.NONE, false, true).build(context).fieldType()
                )) {
            ifdService.clear();
            fd = ifdService.getForField(mapper, "test", () -> {
                throw new UnsupportedOperationException();
            });
            assertTrue(fd instanceof SortedNumericIndexFieldData);
        }

        final MappedFieldType floatMapper = new NumberFieldMapper.Builder("float", NumberType.FLOAT, ScriptCompiler.NONE, false, true)
                .build(context).fieldType();
        ifdService.clear();
        fd = ifdService.getForField(floatMapper, "test", () -> {
            throw new UnsupportedOperationException();
        });
        assertTrue(fd instanceof SortedNumericIndexFieldData);

        final MappedFieldType doubleMapper
            = new NumberFieldMapper.Builder("double", DOUBLE, ScriptCompiler.NONE, false, true)
                .build(context).fieldType();
        ifdService.clear();
        fd = ifdService.getForField(doubleMapper, "test", () -> {
            throw new UnsupportedOperationException();
        });
        assertTrue(fd instanceof SortedNumericIndexFieldData);
    }

    public void testGetForFieldRuntimeField() {
        final IndexService indexService = createIndex("test");
        final IndicesService indicesService = getInstanceFromNode(IndicesService.class);
        final IndexFieldDataService ifdService = new IndexFieldDataService(indexService.getIndexSettings(),
            indicesService.getIndicesFieldDataCache(), indicesService.getCircuitBreakerService());
        final SetOnce<Supplier<SearchLookup>> searchLookupSetOnce = new SetOnce<>();
        MappedFieldType ft = mock(MappedFieldType.class);
        when(ft.fielddataBuilder(Matchers.any(), Matchers.any())).thenAnswer(invocationOnMock -> {
            @SuppressWarnings("unchecked")
            Supplier<SearchLookup> searchLookup = (Supplier<SearchLookup>)invocationOnMock.getArguments()[1];
            searchLookupSetOnce.set(searchLookup);
            return (IndexFieldData.Builder) (cache, breakerService) -> null;
        });
        SearchLookup searchLookup = new SearchLookup(null, null);
        ifdService.getForField(ft, "qualified", () -> searchLookup);
        assertSame(searchLookup, searchLookupSetOnce.get().get());
    }

    public void testClearField() throws Exception {
        final IndexService indexService = createIndex("test");
        final IndicesService indicesService = getInstanceFromNode(IndicesService.class);
        // copy the ifdService since we can set the listener only once.
        final IndexFieldDataService ifdService = new IndexFieldDataService(indexService.getIndexSettings(),
            indicesService.getIndicesFieldDataCache(), indicesService.getCircuitBreakerService());

        final MapperBuilderContext context = MapperBuilderContext.root();
        final MappedFieldType mapper1
            = new TextFieldMapper.Builder("field_1", createDefaultIndexAnalyzers()).fielddata(true).build(context).fieldType();
        final MappedFieldType mapper2
            = new TextFieldMapper.Builder("field_2", createDefaultIndexAnalyzers()).fielddata(true).build(context).fieldType();
        final IndexWriter writer = new IndexWriter(new ByteBuffersDirectory(), new IndexWriterConfig(new KeywordAnalyzer()));
        Document doc = new Document();
        doc.add(new StringField("field_1", "thisisastring", Store.NO));
        doc.add(new StringField("field_2", "thisisanotherstring", Store.NO));
        writer.addDocument(doc);
        final IndexReader reader = DirectoryReader.open(writer);
        final AtomicInteger onCacheCalled = new AtomicInteger();
        final AtomicInteger onRemovalCalled = new AtomicInteger();
        ifdService.setListener(new IndexFieldDataCache.Listener() {
            @Override
            public void onCache(ShardId shardId, String fieldName, Accountable ramUsage) {
                onCacheCalled.incrementAndGet();
            }

            @Override
            public void onRemoval(ShardId shardId, String fieldName, boolean wasEvicted, long sizeInBytes) {
                onRemovalCalled.incrementAndGet();
            }
        });
        IndexFieldData<?> ifd1 = ifdService.getForField(mapper1, "test", () -> {
            throw new UnsupportedOperationException();
        });
        IndexFieldData<?> ifd2 = ifdService.getForField(mapper2, "test", () -> {
            throw new UnsupportedOperationException();
        });
        LeafReaderContext leafReaderContext = reader.getContext().leaves().get(0);
        LeafFieldData loadField1 = ifd1.load(leafReaderContext);
        LeafFieldData loadField2 = ifd2.load(leafReaderContext);

        assertEquals(2, onCacheCalled.get());
        assertEquals(0, onRemovalCalled.get());

        ifdService.clearField("field_1");

        assertEquals(2, onCacheCalled.get());
        assertEquals(1, onRemovalCalled.get());

        ifdService.clearField("field_1");

        assertEquals(2, onCacheCalled.get());
        assertEquals(1, onRemovalCalled.get());

        ifdService.clearField("field_2");

        assertEquals(2, onCacheCalled.get());
        assertEquals(2, onRemovalCalled.get());

        reader.close();
        loadField1.close();
        loadField2.close();
        writer.close();
        ifdService.clear();
    }

    public void testFieldDataCacheListener() throws Exception {
        final IndexService indexService = createIndex("test");
        final IndicesService indicesService = getInstanceFromNode(IndicesService.class);
        // copy the ifdService since we can set the listener only once.
        final IndexFieldDataService ifdService = new IndexFieldDataService(indexService.getIndexSettings(),
                indicesService.getIndicesFieldDataCache(), indicesService.getCircuitBreakerService());

        final MapperBuilderContext context = MapperBuilderContext.root();
        final MappedFieldType mapper1
            = new TextFieldMapper.Builder("s", createDefaultIndexAnalyzers()).fielddata(true).build(context).fieldType();
        final IndexWriter writer = new IndexWriter(new ByteBuffersDirectory(), new IndexWriterConfig(new KeywordAnalyzer()));
        Document doc = new Document();
        doc.add(new StringField("s", "thisisastring", Store.NO));
        writer.addDocument(doc);
        DirectoryReader open = DirectoryReader.open(writer);
        final boolean wrap = randomBoolean();
        final IndexReader reader = wrap ? ElasticsearchDirectoryReader.wrap(open, new ShardId("test", "_na_", 1)) : open;
        final AtomicInteger onCacheCalled = new AtomicInteger();
        final AtomicInteger onRemovalCalled = new AtomicInteger();
        ifdService.setListener(new IndexFieldDataCache.Listener() {
            @Override
            public void onCache(ShardId shardId, String fieldName, Accountable ramUsage) {
                if (wrap) {
                    assertEquals(new ShardId("test", "_na_", 1), shardId);
                } else {
                    assertNull(shardId);
                }
                onCacheCalled.incrementAndGet();
            }

            @Override
            public void onRemoval(ShardId shardId, String fieldName, boolean wasEvicted, long sizeInBytes) {
                if (wrap) {
                    assertEquals(new ShardId("test", "_na_", 1), shardId);
                } else {
                    assertNull(shardId);
                }
                onRemovalCalled.incrementAndGet();
            }
        });
        IndexFieldData<?> ifd = ifdService.getForField(mapper1, "test", () -> {
            throw new UnsupportedOperationException();
        });
        LeafReaderContext leafReaderContext = reader.getContext().leaves().get(0);
        LeafFieldData load = ifd.load(leafReaderContext);
        assertEquals(1, onCacheCalled.get());
        assertEquals(0, onRemovalCalled.get());
        reader.close();
        load.close();
        writer.close();
        assertEquals(1, onCacheCalled.get());
        assertEquals(1, onRemovalCalled.get());
        ifdService.clear();
    }

    public void testSetCacheListenerTwice() {
        final IndexService indexService = createIndex("test");
        final IndicesService indicesService = getInstanceFromNode(IndicesService.class);
        final IndexFieldDataService shardPrivateService = new IndexFieldDataService(indexService.getIndexSettings(),
            indicesService.getIndicesFieldDataCache(), indicesService.getCircuitBreakerService());
        // set it the first time...
        shardPrivateService.setListener(new IndexFieldDataCache.Listener() {
            @Override
            public void onCache(ShardId shardId, String fieldName, Accountable ramUsage) {

            }

            @Override
            public void onRemoval(ShardId shardId, String fieldName, boolean wasEvicted, long sizeInBytes) {

            }
        });
        // now set it again and make sure we fail
        try {
            shardPrivateService.setListener(new IndexFieldDataCache.Listener() {
                @Override
                public void onCache(ShardId shardId, String fieldName, Accountable ramUsage) {

                }

                @Override
                public void onRemoval(ShardId shardId, String fieldName, boolean wasEvicted, long sizeInBytes) {

                }
            });
            fail("listener already set");
        } catch (IllegalStateException ex) {
            // all well
        }
    }

    private void doTestRequireDocValues(MappedFieldType ft) {
        ThreadPool threadPool = new TestThreadPool("random_threadpool_name");
        try {
            IndicesFieldDataCache cache = new IndicesFieldDataCache(Settings.EMPTY, null);
            IndexFieldDataService ifds =
                new IndexFieldDataService(IndexSettingsModule.newIndexSettings("test", Settings.EMPTY), cache, null);
            if (ft.hasDocValues()) {
                ifds.getForField(ft, "test", () -> {
                    throw new UnsupportedOperationException();
                }); // no exception
            }
            else {
                IllegalArgumentException e = expectThrows(IllegalArgumentException.class, () -> ifds.getForField(ft, "test", () -> {
                    throw new UnsupportedOperationException();
                }));
                assertThat(e.getMessage(), containsString("doc values"));
            }
        } finally {
            threadPool.shutdown();
        }
    }

    public void testRequireDocValuesOnLongs() {
        doTestRequireDocValues(new NumberFieldMapper.NumberFieldType("field", LONG));
        doTestRequireDocValues(new NumberFieldMapper.NumberFieldType("field", LONG,
            true, false, false, false, null, Collections.emptyMap(), null, false));
    }

    public void testRequireDocValuesOnDoubles() {
        doTestRequireDocValues(new NumberFieldMapper.NumberFieldType("field", NumberType.DOUBLE));
        doTestRequireDocValues(new NumberFieldMapper.NumberFieldType("field", NumberType.DOUBLE,
            true, false, false, false, null, Collections.emptyMap(), null, false));
    }

    public void testRequireDocValuesOnBools() {
        doTestRequireDocValues(new BooleanFieldMapper.BooleanFieldType("field"));
        doTestRequireDocValues(new BooleanFieldMapper.BooleanFieldType("field", true, false, false, null, null, Collections.emptyMap()));
    }
}<|MERGE_RESOLUTION|>--- conflicted
+++ resolved
@@ -71,15 +71,9 @@
         final IndexService indexService = createIndex("test");
         final IndicesService indicesService = getInstanceFromNode(IndicesService.class);
         final IndexFieldDataService ifdService = new IndexFieldDataService(indexService.getIndexSettings(),
-<<<<<<< HEAD
-            indicesService.getIndicesFieldDataCache(), indicesService.getCircuitBreakerService(), indexService.mapperService());
+            indicesService.getIndicesFieldDataCache(), indicesService.getCircuitBreakerService());
         MapperBuilderContext context = MapperBuilderContext.root();
         final MappedFieldType stringMapper = new KeywordFieldMapper.Builder("string").build(context).fieldType();
-=======
-            indicesService.getIndicesFieldDataCache(), indicesService.getCircuitBreakerService());
-        ContentPath contentPath = new ContentPath(1);
-        final MappedFieldType stringMapper = new KeywordFieldMapper.Builder("string").build(contentPath).fieldType();
->>>>>>> c2c168ec
         ifdService.clear();
         IndexFieldData<?> fd = ifdService.getForField(stringMapper, "test", () -> {
             throw new UnsupportedOperationException();
