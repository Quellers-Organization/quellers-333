--- conflicted
+++ resolved
@@ -80,16 +80,7 @@
         MapperBuilderContext context = MapperBuilderContext.ROOT;
         final MappedFieldType stringMapper = new KeywordFieldMapper.Builder("string", Version.CURRENT).build(context).fieldType();
         ifdService.clear();
-<<<<<<< HEAD
-        IndexFieldData<?> fd = ifdService.getForField(
-            stringMapper,
-            "test",
-            () -> { throw new UnsupportedOperationException(); },
-            MappedFieldType.FielddataOperation.SEARCH
-        );
-=======
         IndexFieldData<?> fd = ifdService.getForField(stringMapper, FieldDataContext.noRuntimeFields("test"));
->>>>>>> 9b5cd671
         assertTrue(fd instanceof SortedSetOrdinalsIndexFieldData);
 
         for (MappedFieldType mapper : Arrays.asList(
@@ -99,16 +90,7 @@
             new NumberFieldMapper.Builder("long", LONG, ScriptCompiler.NONE, false, true, Version.CURRENT).build(context).fieldType()
         )) {
             ifdService.clear();
-<<<<<<< HEAD
-            fd = ifdService.getForField(
-                mapper,
-                "test",
-                () -> { throw new UnsupportedOperationException(); },
-                MappedFieldType.FielddataOperation.SEARCH
-            );
-=======
             fd = ifdService.getForField(mapper, FieldDataContext.noRuntimeFields("test"));
->>>>>>> 9b5cd671
             assertTrue(fd instanceof SortedNumericIndexFieldData);
         }
 
@@ -121,16 +103,7 @@
             Version.CURRENT
         ).build(context).fieldType();
         ifdService.clear();
-<<<<<<< HEAD
-        fd = ifdService.getForField(
-            floatMapper,
-            "test",
-            () -> { throw new UnsupportedOperationException(); },
-            MappedFieldType.FielddataOperation.SEARCH
-        );
-=======
         fd = ifdService.getForField(floatMapper, FieldDataContext.noRuntimeFields("test"));
->>>>>>> 9b5cd671
         assertTrue(fd instanceof SortedDoublesIndexFieldData);
 
         final MappedFieldType doubleMapper = new NumberFieldMapper.Builder(
@@ -142,16 +115,7 @@
             Version.CURRENT
         ).build(context).fieldType();
         ifdService.clear();
-<<<<<<< HEAD
-        fd = ifdService.getForField(
-            doubleMapper,
-            "test",
-            () -> { throw new UnsupportedOperationException(); },
-            MappedFieldType.FielddataOperation.SEARCH
-        );
-=======
         fd = ifdService.getForField(doubleMapper, FieldDataContext.noRuntimeFields("test"));
->>>>>>> 9b5cd671
         assertTrue(fd instanceof SortedDoublesIndexFieldData);
     }
 
@@ -165,24 +129,14 @@
         );
         final SetOnce<Supplier<SearchLookup>> searchLookupSetOnce = new SetOnce<>();
         MappedFieldType ft = mock(MappedFieldType.class);
-<<<<<<< HEAD
-        MappedFieldType.FielddataOperation fdt = MappedFieldType.FielddataOperation.SEARCH;
-        when(ft.fielddataBuilder(ArgumentMatchers.any(), ArgumentMatchers.any(), ArgumentMatchers.any())).thenAnswer(invocationOnMock -> {
-=======
         when(ft.fielddataBuilder(ArgumentMatchers.any())).thenAnswer(invocationOnMock -> {
->>>>>>> 9b5cd671
             @SuppressWarnings("unchecked")
             FieldDataContext fdc = (FieldDataContext) invocationOnMock.getArguments()[0];
             searchLookupSetOnce.set(fdc.lookupSupplier());
             return (IndexFieldData.Builder) (cache, breakerService) -> null;
         });
-<<<<<<< HEAD
-        SearchLookup searchLookup = new SearchLookup(null, null, null);
-        ifdService.getForField(ft, "qualified", () -> searchLookup, fdt);
-=======
         SearchLookup searchLookup = new SearchLookup(null, null);
-        ifdService.getForField(ft, new FieldDataContext("qualified", () -> searchLookup));
->>>>>>> 9b5cd671
+        ifdService.getForField(ft, new FieldDataContext("qualified", () -> searchLookup, null, MappedFieldType.FielddataOperation.SEARCH));
         assertSame(searchLookup, searchLookupSetOnce.get().get());
     }
 
@@ -222,23 +176,8 @@
                 onRemovalCalled.incrementAndGet();
             }
         });
-<<<<<<< HEAD
-        IndexFieldData<?> ifd1 = ifdService.getForField(
-            mapper1,
-            "test",
-            () -> { throw new UnsupportedOperationException(); },
-            MappedFieldType.FielddataOperation.SEARCH
-        );
-        IndexFieldData<?> ifd2 = ifdService.getForField(
-            mapper2,
-            "test",
-            () -> { throw new UnsupportedOperationException(); },
-            MappedFieldType.FielddataOperation.SEARCH
-        );
-=======
         IndexFieldData<?> ifd1 = ifdService.getForField(mapper1, FieldDataContext.noRuntimeFields("test"));
         IndexFieldData<?> ifd2 = ifdService.getForField(mapper2, FieldDataContext.noRuntimeFields("test"));
->>>>>>> 9b5cd671
         LeafReaderContext leafReaderContext = reader.getContext().leaves().get(0);
         LeafFieldData loadField1 = ifd1.load(leafReaderContext);
         LeafFieldData loadField2 = ifd2.load(leafReaderContext);
@@ -312,16 +251,7 @@
                 onRemovalCalled.incrementAndGet();
             }
         });
-<<<<<<< HEAD
-        IndexFieldData<?> ifd = ifdService.getForField(
-            mapper1,
-            "test",
-            () -> { throw new UnsupportedOperationException(); },
-            MappedFieldType.FielddataOperation.SEARCH
-        );
-=======
         IndexFieldData<?> ifd = ifdService.getForField(mapper1, FieldDataContext.noRuntimeFields("test"));
->>>>>>> 9b5cd671
         LeafReaderContext leafReaderContext = reader.getContext().leaves().get(0);
         LeafFieldData load = ifd.load(leafReaderContext);
         assertEquals(1, onCacheCalled.get());
@@ -383,30 +313,11 @@
                 null
             );
             if (ft.hasDocValues()) {
-<<<<<<< HEAD
-                // no exception
-                ifds.getForField(
-                    ft,
-                    "test",
-                    () -> { throw new UnsupportedOperationException(); },
-                    MappedFieldType.FielddataOperation.SEARCH
-                );
-            } else {
-                IllegalArgumentException e = expectThrows(
-                    IllegalArgumentException.class,
-                    () -> ifds.getForField(
-                        ft,
-                        "test",
-                        () -> { throw new UnsupportedOperationException(); },
-                        MappedFieldType.FielddataOperation.SEARCH
-                    )
-=======
                 ifds.getForField(ft, FieldDataContext.noRuntimeFields("test")); // no exception
             } else {
                 IllegalArgumentException e = expectThrows(
                     IllegalArgumentException.class,
                     () -> ifds.getForField(ft, FieldDataContext.noRuntimeFields("test"))
->>>>>>> 9b5cd671
                 );
                 assertThat(e.getMessage(), containsString("doc values"));
             }
