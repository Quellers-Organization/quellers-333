--- conflicted
+++ resolved
@@ -409,10 +409,7 @@
             assertThat(stats.getTranslogSizeInBytes(), equalTo(140L));
             assertThat(stats.getUncommittedOperations(), equalTo(1));
             assertThat(stats.getUncommittedSizeInBytes(), equalTo(140L));
-<<<<<<< HEAD
-=======
             assertThat(stats.getEarliestLastModifiedAge(), greaterThan(1L));
->>>>>>> 742e9f50
         }
 
         translog.add(new Translog.Delete("test", "2", 1, newUid("2")));
@@ -422,10 +419,7 @@
             assertThat(stats.getTranslogSizeInBytes(), equalTo(189L));
             assertThat(stats.getUncommittedOperations(), equalTo(2));
             assertThat(stats.getUncommittedSizeInBytes(), equalTo(189L));
-<<<<<<< HEAD
-=======
             assertThat(stats.getEarliestLastModifiedAge(), greaterThan(1L));
->>>>>>> 742e9f50
         }
 
         translog.add(new Translog.Delete("test", "3", 2, newUid("3")));
@@ -435,10 +429,7 @@
             assertThat(stats.getTranslogSizeInBytes(), equalTo(238L));
             assertThat(stats.getUncommittedOperations(), equalTo(3));
             assertThat(stats.getUncommittedSizeInBytes(), equalTo(238L));
-<<<<<<< HEAD
-=======
             assertThat(stats.getEarliestLastModifiedAge(), greaterThan(1L));
->>>>>>> 742e9f50
         }
 
         translog.add(new Translog.NoOp(3, 1, randomAlphaOfLength(16)));
@@ -448,10 +439,7 @@
             assertThat(stats.getTranslogSizeInBytes(), equalTo(280L));
             assertThat(stats.getUncommittedOperations(), equalTo(4));
             assertThat(stats.getUncommittedSizeInBytes(), equalTo(280L));
-<<<<<<< HEAD
-=======
             assertThat(stats.getEarliestLastModifiedAge(), greaterThan(1L));
->>>>>>> 742e9f50
         }
 
         final long expectedSizeInBytes = 323L;
