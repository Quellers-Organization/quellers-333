/*
 * Licensed to Elasticsearch under one or more contributor
 * license agreements. See the NOTICE file distributed with
 * this work for additional information regarding copyright
 * ownership. Elasticsearch licenses this file to you under
 * the Apache License, Version 2.0 (the "License"); you may
 * not use this file except in compliance with the License.
 * You may obtain a copy of the License at
 *
 *    http://www.apache.org/licenses/LICENSE-2.0
 *
 * Unless required by applicable law or agreed to in writing,
 * software distributed under the License is distributed on an
 * "AS IS" BASIS, WITHOUT WARRANTIES OR CONDITIONS OF ANY
 * KIND, either express or implied.  See the License for the
 * specific language governing permissions and limitations
 * under the License.
 */

package org.elasticsearch.index.translog;

import com.carrotsearch.randomizedtesting.generators.RandomPicks;

import org.apache.logging.log4j.message.ParameterizedMessage;
import org.apache.lucene.codecs.CodecUtil;
import org.apache.lucene.document.Field;
import org.apache.lucene.document.NumericDocValuesField;
import org.apache.lucene.document.TextField;
import org.apache.lucene.index.Term;
import org.apache.lucene.mockfile.FilterFileChannel;
import org.apache.lucene.store.AlreadyClosedException;
import org.apache.lucene.store.ByteArrayDataOutput;
import org.apache.lucene.store.MockDirectoryWrapper;
import org.apache.lucene.util.LineFileDocs;
import org.apache.lucene.util.LuceneTestCase;
import org.elasticsearch.cluster.metadata.IndexMetaData;
import org.elasticsearch.common.Randomness;
import org.elasticsearch.common.Strings;
import org.elasticsearch.common.UUIDs;
import org.elasticsearch.common.bytes.BytesArray;
import org.elasticsearch.common.bytes.BytesReference;
import org.elasticsearch.common.collect.Tuple;
import org.elasticsearch.common.io.FileSystemUtils;
import org.elasticsearch.common.io.stream.BytesStreamOutput;
import org.elasticsearch.common.io.stream.StreamInput;
import org.elasticsearch.common.settings.Settings;
import org.elasticsearch.common.unit.ByteSizeUnit;
import org.elasticsearch.common.unit.ByteSizeValue;
import org.elasticsearch.common.util.concurrent.AbstractRunnable;
import org.elasticsearch.common.util.concurrent.ConcurrentCollections;
import org.elasticsearch.common.util.concurrent.ReleasableLock;
import org.elasticsearch.common.xcontent.ToXContent;
import org.elasticsearch.common.xcontent.XContentBuilder;
import org.elasticsearch.common.xcontent.XContentFactory;
import org.elasticsearch.common.xcontent.XContentType;
import org.elasticsearch.core.internal.io.IOUtils;
import org.elasticsearch.index.IndexSettings;
import org.elasticsearch.index.VersionType;
import org.elasticsearch.index.engine.Engine;
import org.elasticsearch.index.engine.Engine.Operation.Origin;
import org.elasticsearch.index.mapper.IdFieldMapper;
import org.elasticsearch.index.mapper.ParseContext.Document;
import org.elasticsearch.index.mapper.ParsedDocument;
import org.elasticsearch.index.mapper.SeqNoFieldMapper;
import org.elasticsearch.index.mapper.Uid;
import org.elasticsearch.index.seqno.LocalCheckpointTracker;
import org.elasticsearch.index.seqno.LocalCheckpointTrackerTests;
import org.elasticsearch.index.seqno.SequenceNumbers;
import org.elasticsearch.index.shard.ShardId;
import org.elasticsearch.index.translog.Translog.Location;
import org.elasticsearch.test.ESTestCase;
import org.elasticsearch.test.IndexSettingsModule;
import org.hamcrest.Matchers;
import org.junit.After;
import org.junit.Before;

import java.io.Closeable;
import java.io.EOFException;
import java.io.IOException;
import java.nio.ByteBuffer;
import java.nio.channels.FileChannel;
import java.nio.charset.Charset;
import java.nio.file.FileAlreadyExistsException;
import java.nio.file.Files;
import java.nio.file.InvalidPathException;
import java.nio.file.Path;
import java.nio.file.StandardOpenOption;
import java.util.ArrayDeque;
import java.util.ArrayList;
import java.util.Arrays;
import java.util.Collection;
import java.util.Collections;
import java.util.Comparator;
import java.util.Deque;
import java.util.HashMap;
import java.util.HashSet;
import java.util.Iterator;
import java.util.List;
import java.util.Map;
import java.util.Set;
import java.util.concurrent.ArrayBlockingQueue;
import java.util.concurrent.BlockingQueue;
import java.util.concurrent.BrokenBarrierException;
import java.util.concurrent.CopyOnWriteArrayList;
import java.util.concurrent.CountDownLatch;
import java.util.concurrent.CyclicBarrier;
import java.util.concurrent.atomic.AtomicBoolean;
import java.util.concurrent.atomic.AtomicInteger;
import java.util.concurrent.atomic.AtomicLong;
import java.util.concurrent.atomic.AtomicReference;
import java.util.stream.Collectors;
import java.util.stream.IntStream;
import java.util.stream.LongStream;
import java.util.stream.Stream;

import static org.elasticsearch.common.util.BigArrays.NON_RECYCLING_INSTANCE;
import static org.elasticsearch.index.translog.SnapshotMatchers.containsOperationsInAnyOrder;
import static org.elasticsearch.index.translog.TranslogDeletionPolicies.createTranslogDeletionPolicy;
import static org.hamcrest.Matchers.containsString;
import static org.hamcrest.Matchers.empty;
import static org.hamcrest.Matchers.equalTo;
import static org.hamcrest.Matchers.greaterThan;
import static org.hamcrest.Matchers.greaterThanOrEqualTo;
import static org.hamcrest.Matchers.hasToString;
import static org.hamcrest.Matchers.is;
import static org.hamcrest.Matchers.isIn;
import static org.hamcrest.Matchers.lessThanOrEqualTo;
import static org.hamcrest.Matchers.not;
import static org.hamcrest.Matchers.nullValue;
import static org.mockito.Mockito.mock;
import static org.mockito.Mockito.stub;

@LuceneTestCase.SuppressFileSystems("ExtrasFS")
public class TranslogTests extends ESTestCase {

    protected final ShardId shardId = new ShardId("index", "_na_", 1);

    protected Translog translog;
    private AtomicLong globalCheckpoint;
    protected Path translogDir;
    // A default primary term is used by translog instances created in this test.
    private final AtomicLong primaryTerm = new AtomicLong();

    @Override
    protected void afterIfSuccessful() throws Exception {
        super.afterIfSuccessful();

        if (translog.isOpen()) {
            if (translog.currentFileGeneration() > 1) {
                markCurrentGenAsCommitted(translog);
                translog.trimUnreferencedReaders();
                assertFileDeleted(translog, translog.currentFileGeneration() - 1);
            }
            translog.close();
        }
        assertFileIsPresent(translog, translog.currentFileGeneration());
        IOUtils.rm(translog.location()); // delete all the locations

    }

    protected Translog createTranslog(TranslogConfig config) throws IOException {
        String translogUUID =
            Translog.createEmptyTranslog(config.getTranslogPath(), SequenceNumbers.NO_OPS_PERFORMED, shardId, primaryTerm.get());
        return new Translog(config, translogUUID, createTranslogDeletionPolicy(config.getIndexSettings()),
            () -> SequenceNumbers.NO_OPS_PERFORMED, primaryTerm::get);
    }

    protected Translog openTranslog(TranslogConfig config, String translogUUID) throws IOException {
        return new Translog(config, translogUUID, createTranslogDeletionPolicy(config.getIndexSettings()),
            () -> SequenceNumbers.NO_OPS_PERFORMED, primaryTerm::get);
    }


    private void markCurrentGenAsCommitted(Translog translog) throws IOException {
        long genToCommit = translog.currentFileGeneration();
        long genToRetain = randomLongBetween(translog.getDeletionPolicy().getMinTranslogGenerationForRecovery(), genToCommit);
        commit(translog, genToRetain, genToCommit);
    }

    private void rollAndCommit(Translog translog) throws IOException {
        translog.rollGeneration();
        markCurrentGenAsCommitted(translog);
    }

    private void commit(Translog translog, long genToRetain, long genToCommit) throws IOException {
        final TranslogDeletionPolicy deletionPolicy = translog.getDeletionPolicy();
        deletionPolicy.setTranslogGenerationOfLastCommit(genToCommit);
        deletionPolicy.setMinTranslogGenerationForRecovery(genToRetain);
        long minGenRequired = deletionPolicy.minTranslogGenRequired(translog.getReaders(), translog.getCurrent());
        translog.trimUnreferencedReaders();
        assertThat(minGenRequired, equalTo(translog.getMinFileGeneration()));
        assertFilePresences(translog);
    }

    @Override
    @Before
    public void setUp() throws Exception {
        super.setUp();
        primaryTerm.set(randomLongBetween(1, Integer.MAX_VALUE));
        // if a previous test failed we clean up things here
        translogDir = createTempDir();
        translog = create(translogDir);
    }

    @Override
    @After
    public void tearDown() throws Exception {
        try {
            translog.getDeletionPolicy().assertNoOpenTranslogRefs();
            translog.close();
        } finally {
            super.tearDown();
        }
    }

    private Translog create(Path path) throws IOException {
        globalCheckpoint = new AtomicLong(SequenceNumbers.NO_OPS_PERFORMED);
        final TranslogConfig translogConfig = getTranslogConfig(path);
        final TranslogDeletionPolicy deletionPolicy = createTranslogDeletionPolicy(translogConfig.getIndexSettings());
        final String translogUUID = Translog.createEmptyTranslog(path, SequenceNumbers.NO_OPS_PERFORMED, shardId, primaryTerm.get());
        return new Translog(translogConfig, translogUUID, deletionPolicy, () -> globalCheckpoint.get(), primaryTerm::get);
    }

    private TranslogConfig getTranslogConfig(final Path path) {
        final Settings settings = Settings
            .builder()
            .put(IndexMetaData.SETTING_VERSION_CREATED, org.elasticsearch.Version.CURRENT)
            // only randomize between nog age retention and a long one, so failures will have a chance of reproducing
            .put(IndexSettings.INDEX_TRANSLOG_RETENTION_AGE_SETTING.getKey(), randomBoolean() ? "-1ms" : "1h")
            .put(IndexSettings.INDEX_TRANSLOG_RETENTION_SIZE_SETTING.getKey(), randomIntBetween(-1, 2048) + "b")
            .build();
        return getTranslogConfig(path, settings);
    }

    private TranslogConfig getTranslogConfig(final Path path, final Settings settings) {
        final ByteSizeValue bufferSize;
        if (randomBoolean()) {
            bufferSize = TranslogConfig.DEFAULT_BUFFER_SIZE;
        } else {
            bufferSize = new ByteSizeValue(10 + randomInt(128 * 1024), ByteSizeUnit.BYTES);
        }

        final IndexSettings indexSettings =
            IndexSettingsModule.newIndexSettings(shardId.getIndex(), settings);
        return new TranslogConfig(shardId, path, indexSettings, NON_RECYCLING_INSTANCE, bufferSize);
    }

    private Location addToTranslogAndList(Translog translog, List<Translog.Operation> list, Translog.Operation op) throws IOException {
        list.add(op);
        return translog.add(op);
    }

    public void testIdParsingFromFile() {
        long id = randomIntBetween(0, Integer.MAX_VALUE);
        Path file = translogDir.resolve(Translog.TRANSLOG_FILE_PREFIX + id + ".tlog");
        assertThat(Translog.parseIdFromFileName(file), equalTo(id));

        id = randomIntBetween(0, Integer.MAX_VALUE);
        file = translogDir.resolve(Translog.TRANSLOG_FILE_PREFIX + id);
        try {
            Translog.parseIdFromFileName(file);
            fail("invalid pattern");
        } catch (IllegalArgumentException ex) {
            // all good
        }

        file = translogDir.resolve(Translog.TRANSLOG_FILE_PREFIX + id + ".recovering");
        try {
            Translog.parseIdFromFileName(file);
            fail("invalid pattern");
        } catch (IllegalArgumentException ex) {
            // all good
        }

        file = translogDir.resolve(Translog.TRANSLOG_FILE_PREFIX + randomNonTranslogPatternString(1, 10) + id);
        try {
            Translog.parseIdFromFileName(file);
            fail("invalid pattern");
        } catch (IllegalArgumentException ex) {
            // all good
        }
        file = translogDir.resolve(randomNonTranslogPatternString(1, Translog.TRANSLOG_FILE_PREFIX.length() - 1));
        try {
            Translog.parseIdFromFileName(file);
            fail("invalid pattern");
        } catch (IllegalArgumentException ex) {
            // all good
        }
    }

    private String randomNonTranslogPatternString(int min, int max) {
        String string;
        boolean validPathString;
        do {
            validPathString = false;
            string = randomRealisticUnicodeOfCodepointLength(randomIntBetween(min, max));
            try {
                final Path resolved = translogDir.resolve(string);
                // some strings (like '/' , '..') do not refer to a file, which we this method should return
                validPathString = resolved.getFileName() != null;
            } catch (InvalidPathException ex) {
                // some FS don't like our random file names -- let's just skip these random choices
            }
        } while (Translog.PARSE_STRICT_ID_PATTERN.matcher(string).matches() || validPathString == false);
        return string;
    }


    public void testSimpleOperations() throws IOException {
        ArrayList<Translog.Operation> ops = new ArrayList<>();
        try (Translog.Snapshot snapshot = translog.newSnapshot()) {
            assertThat(snapshot, SnapshotMatchers.size(0));
        }

        addToTranslogAndList(translog, ops, new Translog.Index("test", "1", 0, primaryTerm.get(), new byte[]{1}));
        try (Translog.Snapshot snapshot = translog.newSnapshot()) {
            assertThat(snapshot, SnapshotMatchers.equalsTo(ops));
            assertThat(snapshot.totalOperations(), equalTo(ops.size()));
        }

        addToTranslogAndList(translog, ops, new Translog.Delete("test", "2", 1, primaryTerm.get(), newUid("2")));
        try (Translog.Snapshot snapshot = translog.newSnapshot()) {
            assertThat(snapshot, SnapshotMatchers.equalsTo(ops));
            assertThat(snapshot.totalOperations(), equalTo(ops.size()));
        }

        final long seqNo = randomNonNegativeLong();
        final String reason = randomAlphaOfLength(16);
        final long noopTerm = randomLongBetween(1, primaryTerm.get());
        addToTranslogAndList(translog, ops, new Translog.NoOp(seqNo, noopTerm, reason));

        try (Translog.Snapshot snapshot = translog.newSnapshot()) {

            Translog.Index index = (Translog.Index) snapshot.next();
            assertNotNull(index);
            assertThat(BytesReference.toBytes(index.source()), equalTo(new byte[]{1}));

            Translog.Delete delete = (Translog.Delete) snapshot.next();
            assertNotNull(delete);
            assertThat(delete.uid(), equalTo(newUid("2")));

            Translog.NoOp noOp = (Translog.NoOp) snapshot.next();
            assertNotNull(noOp);
            assertThat(noOp.seqNo(), equalTo(seqNo));
            assertThat(noOp.primaryTerm(), equalTo(noopTerm));
            assertThat(noOp.reason(), equalTo(reason));

            assertNull(snapshot.next());
        }

        long firstId = translog.currentFileGeneration();
        translog.rollGeneration();
        assertThat(translog.currentFileGeneration(), Matchers.not(equalTo(firstId)));

        try (Translog.Snapshot snapshot = translog.newSnapshot()) {
            assertThat(snapshot, SnapshotMatchers.equalsTo(ops));
            assertThat(snapshot.totalOperations(), equalTo(ops.size()));
        }

        markCurrentGenAsCommitted(translog);
        try (Translog.Snapshot snapshot = translog.newSnapshotFromGen(firstId + 1)) {
            assertThat(snapshot, SnapshotMatchers.size(0));
            assertThat(snapshot.totalOperations(), equalTo(0));
        }
    }

    protected TranslogStats stats() throws IOException {
        // force flushing and updating of stats
        translog.sync();
        TranslogStats stats = translog.stats();
        if (randomBoolean()) {
            BytesStreamOutput out = new BytesStreamOutput();
            stats.writeTo(out);
            StreamInput in = out.bytes().streamInput();
            stats = new TranslogStats();
            stats.readFrom(in);
        }
        return stats;
    }

    public void testFindEarliestLastModifiedAge() throws IOException {
        final int numberOfReaders = scaledRandomIntBetween(1, 10);
        long fixedTime = randomLongBetween(0, 10000000000000000L);
        long[] periods = new long[numberOfReaders + 1];
        long period = randomLongBetween(10000, 1000000);
        periods[numberOfReaders] = period;
        TranslogWriter w = mock(TranslogWriter.class);
        stub(w.getLastModifiedTime()).toReturn(fixedTime - period);
        assertThat(Translog.findEarliestLastModifiedAge(fixedTime, new ArrayList<>(), w), equalTo(period));

        for (int i = 0; i < numberOfReaders; i++) {
            periods[i] = randomLongBetween(10000, 1000000);
        }
        List<TranslogReader> readers = new ArrayList<>();
        for (long l : periods) {
            TranslogReader r = mock(TranslogReader.class);
            stub(r.getLastModifiedTime()).toReturn(fixedTime - l);
            readers.add(r);
        }
        assertThat(Translog.findEarliestLastModifiedAge(fixedTime, readers, w), equalTo
            (LongStream.of(periods).max().orElse(0L)));
    }

    public void testStats() throws IOException {
        // self control cleaning for test
        translog.getDeletionPolicy().setRetentionSizeInBytes(1024 * 1024);
        translog.getDeletionPolicy().setRetentionAgeInMillis(3600 * 1000);
        final long firstOperationPosition = translog.getFirstOperationPosition();
        {
            final TranslogStats stats = stats();
            assertThat(stats.estimatedNumberOfOperations(), equalTo(0));
        }
        assertThat((int) firstOperationPosition, greaterThan(CodecUtil.headerLength(TranslogHeader.TRANSLOG_CODEC)));
        translog.add(new Translog.Index("test", "1", 0, primaryTerm.get(), new byte[]{1}));

        {
            final TranslogStats stats = stats();
            assertThat(stats.estimatedNumberOfOperations(), equalTo(1));
            assertThat(stats.getTranslogSizeInBytes(), equalTo(162L));
            assertThat(stats.getUncommittedOperations(), equalTo(1));
            assertThat(stats.getUncommittedSizeInBytes(), equalTo(162L));
            assertThat(stats.getEarliestLastModifiedAge(), greaterThan(1L));
        }

        translog.add(new Translog.Delete("test", "2", 1, primaryTerm.get(), newUid("2")));
        {
            final TranslogStats stats = stats();
            assertThat(stats.estimatedNumberOfOperations(), equalTo(2));
            assertThat(stats.getTranslogSizeInBytes(), equalTo(210L));
            assertThat(stats.getUncommittedOperations(), equalTo(2));
            assertThat(stats.getUncommittedSizeInBytes(), equalTo(210L));
            assertThat(stats.getEarliestLastModifiedAge(), greaterThan(1L));
        }

        translog.add(new Translog.Delete("test", "3", 2, primaryTerm.get(), newUid("3")));
        {
            final TranslogStats stats = stats();
            assertThat(stats.estimatedNumberOfOperations(), equalTo(3));
            assertThat(stats.getTranslogSizeInBytes(), equalTo(258L));
            assertThat(stats.getUncommittedOperations(), equalTo(3));
            assertThat(stats.getUncommittedSizeInBytes(), equalTo(258L));
            assertThat(stats.getEarliestLastModifiedAge(), greaterThan(1L));
        }

        translog.add(new Translog.NoOp(3, 1, randomAlphaOfLength(16)));
        {
            final TranslogStats stats = stats();
            assertThat(stats.estimatedNumberOfOperations(), equalTo(4));
            assertThat(stats.getTranslogSizeInBytes(), equalTo(300L));
            assertThat(stats.getUncommittedOperations(), equalTo(4));
            assertThat(stats.getUncommittedSizeInBytes(), equalTo(300L));
            assertThat(stats.getEarliestLastModifiedAge(), greaterThan(1L));
        }

        final long expectedSizeInBytes = 355L;
        translog.rollGeneration();
        {
            final TranslogStats stats = stats();
            assertThat(stats.estimatedNumberOfOperations(), equalTo(4));
            assertThat(stats.getTranslogSizeInBytes(), equalTo(expectedSizeInBytes));
            assertThat(stats.getUncommittedOperations(), equalTo(4));
            assertThat(stats.getUncommittedSizeInBytes(), equalTo(expectedSizeInBytes));
            assertThat(stats.getEarliestLastModifiedAge(), greaterThan(1L));
        }

        {
            final TranslogStats stats = stats();
            final BytesStreamOutput out = new BytesStreamOutput();
            stats.writeTo(out);
            final TranslogStats copy = new TranslogStats();
            copy.readFrom(out.bytes().streamInput());

            assertThat(copy.estimatedNumberOfOperations(), equalTo(4));
            assertThat(copy.getTranslogSizeInBytes(), equalTo(expectedSizeInBytes));

            try (XContentBuilder builder = XContentFactory.jsonBuilder()) {
                builder.startObject();
                copy.toXContent(builder, ToXContent.EMPTY_PARAMS);
                builder.endObject();
                assertThat(Strings.toString(builder), equalTo("{\"translog\":{\"operations\":4,\"size_in_bytes\":" + expectedSizeInBytes
                    + ",\"uncommitted_operations\":4,\"uncommitted_size_in_bytes\":" + expectedSizeInBytes
                    + ",\"earliest_last_modified_age\":" + stats.getEarliestLastModifiedAge() + "}}"));
            }
        }

        markCurrentGenAsCommitted(translog);
        {
            final TranslogStats stats = stats();
            assertThat(stats.estimatedNumberOfOperations(), equalTo(4));
            assertThat(stats.getTranslogSizeInBytes(), equalTo(expectedSizeInBytes));
            assertThat(stats.getUncommittedOperations(), equalTo(0));
            assertThat(stats.getUncommittedSizeInBytes(), equalTo(firstOperationPosition));
            assertThat(stats.getEarliestLastModifiedAge(), greaterThan(1L));
        }
    }

    public void testUncommittedOperations() throws Exception {
        final TranslogDeletionPolicy deletionPolicy = translog.getDeletionPolicy();
        deletionPolicy.setRetentionAgeInMillis(randomLong());
        deletionPolicy.setRetentionSizeInBytes(randomLong());

        final int operations = scaledRandomIntBetween(10, 100);
        int uncommittedOps = 0;
        int operationsInLastGen = 0;
        for (int i = 0; i < operations; i++) {
            translog.add(new Translog.Index("test", Integer.toString(i), i, primaryTerm.get(), new byte[]{1}));
            uncommittedOps++;
            operationsInLastGen++;
            if (rarely()) {
                translog.rollGeneration();
                operationsInLastGen = 0;
            }
            assertThat(translog.stats().getUncommittedOperations(), equalTo(uncommittedOps));
            if (frequently()) {
                markCurrentGenAsCommitted(translog);
                assertThat(translog.stats().getUncommittedOperations(), equalTo(operationsInLastGen));
                uncommittedOps = operationsInLastGen;
            }
        }
    }

    public void testTotalTests() {
        final TranslogStats total = new TranslogStats(0, 0, 0, 0, 1);
        final int n = randomIntBetween(0, 16);
        final List<TranslogStats> statsList = new ArrayList<>(n);
        for (int i = 0; i < n; i++) {
            final TranslogStats stats = new TranslogStats(randomIntBetween(1, 4096), randomIntBetween(1, 1 << 20),
                randomIntBetween(1, 1 << 20), randomIntBetween(1, 4096), randomIntBetween(1, 1 << 20));
            statsList.add(stats);
            total.add(stats);
        }

        assertThat(
            total.estimatedNumberOfOperations(),
            equalTo(statsList.stream().mapToInt(TranslogStats::estimatedNumberOfOperations).sum()));
        assertThat(
            total.getTranslogSizeInBytes(),
            equalTo(statsList.stream().mapToLong(TranslogStats::getTranslogSizeInBytes).sum()));
        assertThat(
            total.getUncommittedOperations(),
            equalTo(statsList.stream().mapToInt(TranslogStats::getUncommittedOperations).sum()));
        assertThat(
            total.getUncommittedSizeInBytes(),
            equalTo(statsList.stream().mapToLong(TranslogStats::getUncommittedSizeInBytes).sum()));
        assertThat(
            total.getEarliestLastModifiedAge(),
            equalTo(1L));
    }

    public void testNegativeNumberOfOperations() {
        IllegalArgumentException e = expectThrows(IllegalArgumentException.class, () -> new TranslogStats(-1, 1, 1, 1, 1));
        assertThat(e, hasToString(containsString("numberOfOperations must be >= 0")));
        e = expectThrows(IllegalArgumentException.class, () -> new TranslogStats(1, 1, -1, 1, 1));
        assertThat(e, hasToString(containsString("uncommittedOperations must be >= 0")));
    }

    public void testNegativeSizeInBytes() {
        IllegalArgumentException e = expectThrows(IllegalArgumentException.class, () -> new TranslogStats(1, -1, 1, 1, 1));
        assertThat(e, hasToString(containsString("translogSizeInBytes must be >= 0")));
        e = expectThrows(IllegalArgumentException.class, () -> new TranslogStats(1, 1, 1, -1, 1));
        assertThat(e, hasToString(containsString("uncommittedSizeInBytes must be >= 0")));
    }

    public void testOldestEntryInSeconds() {
        IllegalArgumentException e = expectThrows(IllegalArgumentException.class, () -> new TranslogStats(1, 1, 1, 1, -1));
        assertThat(e, hasToString(containsString("earliestLastModifiedAge must be >= 0")));
    }

    public void testSnapshot() throws IOException {
        ArrayList<Translog.Operation> ops = new ArrayList<>();
        try (Translog.Snapshot snapshot = translog.newSnapshot()) {
            assertThat(snapshot, SnapshotMatchers.size(0));
        }

        addToTranslogAndList(translog, ops, new Translog.Index("test", "1", 0, primaryTerm.get(), new byte[]{1}));

        try (Translog.Snapshot snapshot = translog.newSnapshot()) {
            assertThat(snapshot, SnapshotMatchers.equalsTo(ops));
            assertThat(snapshot.totalOperations(), equalTo(1));
        }

        try (Translog.Snapshot snapshot = translog.newSnapshot();
             Translog.Snapshot snapshot1 = translog.newSnapshot()) {
            assertThat(snapshot, SnapshotMatchers.equalsTo(ops));
            assertThat(snapshot.totalOperations(), equalTo(1));

            assertThat(snapshot1, SnapshotMatchers.size(1));
            assertThat(snapshot1.totalOperations(), equalTo(1));
        }
    }

    public void testReadLocation() throws IOException {
        ArrayList<Translog.Operation> ops = new ArrayList<>();
        ArrayList<Translog.Location> locs = new ArrayList<>();
        locs.add(addToTranslogAndList(translog, ops, new Translog.Index("test", "1", 0, primaryTerm.get(), new byte[]{1})));
        locs.add(addToTranslogAndList(translog, ops, new Translog.Index("test", "2", 1, primaryTerm.get(), new byte[]{1})));
        locs.add(addToTranslogAndList(translog, ops, new Translog.Index("test", "3", 2, primaryTerm.get(), new byte[]{1})));
        int i = 0;
        for (Translog.Operation op : ops) {
            assertEquals(op, translog.readOperation(locs.get(i++)));
        }
        assertNull(translog.readOperation(new Location(100, 0, 0)));
    }

    public void testSnapshotWithNewTranslog() throws IOException {
        List<Closeable> toClose = new ArrayList<>();
        try {
            ArrayList<Translog.Operation> ops = new ArrayList<>();
            Translog.Snapshot snapshot = translog.newSnapshot();
            toClose.add(snapshot);
            assertThat(snapshot, SnapshotMatchers.size(0));

            addToTranslogAndList(translog, ops, new Translog.Index("test", "1", 0, primaryTerm.get(), new byte[]{1}));
            Translog.Snapshot snapshot1 = translog.newSnapshot();
            toClose.add(snapshot1);

            addToTranslogAndList(translog, ops, new Translog.Index("test", "2", 1, primaryTerm.get(), new byte[]{2}));

            assertThat(snapshot1, SnapshotMatchers.equalsTo(ops.get(0)));

            translog.rollGeneration();
            addToTranslogAndList(translog, ops, new Translog.Index("test", "3", 2, primaryTerm.get(), new byte[]{3}));

            Translog.Snapshot snapshot2 = translog.newSnapshot();
            toClose.add(snapshot2);
            markCurrentGenAsCommitted(translog);
            assertThat(snapshot2, containsOperationsInAnyOrder(ops));
            assertThat(snapshot2.totalOperations(), equalTo(ops.size()));
        } finally {
            IOUtils.closeWhileHandlingException(toClose);
        }
    }

    public void testSnapshotOnClosedTranslog() throws IOException {
        assertTrue(Files.exists(translogDir.resolve(Translog.getFilename(1))));
        translog.add(new Translog.Index("test", "1", 0, primaryTerm.get(), new byte[]{1}));
        translog.close();
        AlreadyClosedException ex = expectThrows(AlreadyClosedException.class, () -> translog.newSnapshot());
        assertEquals(ex.getMessage(), "translog is already closed");
    }

    public void assertFileIsPresent(Translog translog, long id) {
        if (Files.exists(translog.location().resolve(Translog.getFilename(id)))) {
            return;
        }
        fail(Translog.getFilename(id) + " is not present in any location: " + translog.location());
    }

    public void assertFileDeleted(Translog translog, long id) {
        assertFalse("translog [" + id + "] still exists", Files.exists(translog.location().resolve(Translog.getFilename(id))));
    }

    private void assertFilePresences(Translog translog) {
        for (long gen = translog.getMinFileGeneration(); gen < translog.currentFileGeneration(); gen++) {
            assertFileIsPresent(translog, gen);
        }
        for (long gen = 1; gen < translog.getMinFileGeneration(); gen++) {
            assertFileDeleted(translog, gen);
        }
    }

    static class LocationOperation implements Comparable<LocationOperation> {
        final Translog.Operation operation;
        final Translog.Location location;

        LocationOperation(Translog.Operation operation, Translog.Location location) {
            this.operation = operation;
            this.location = location;
        }

        @Override
        public int compareTo(LocationOperation o) {
            return location.compareTo(o.location);
        }
    }

    public void testConcurrentWritesWithVaryingSize() throws Throwable {
        final int opsPerThread = randomIntBetween(10, 200);
        int threadCount = 2 + randomInt(5);

        logger.info("testing with [{}] threads, each doing [{}] ops", threadCount, opsPerThread);
        final BlockingQueue<LocationOperation> writtenOperations = new ArrayBlockingQueue<>(threadCount * opsPerThread);

        Thread[] threads = new Thread[threadCount];
        final Exception[] threadExceptions = new Exception[threadCount];
        final AtomicLong seqNoGenerator = new AtomicLong();
        final CountDownLatch downLatch = new CountDownLatch(1);
        for (int i = 0; i < threadCount; i++) {
            final int threadId = i;
            threads[i] = new TranslogThread(translog, downLatch, opsPerThread, threadId, writtenOperations, seqNoGenerator, threadExceptions);
            threads[i].setDaemon(true);
            threads[i].start();
        }

        downLatch.countDown();

        for (int i = 0; i < threadCount; i++) {
            if (threadExceptions[i] != null) {
                throw threadExceptions[i];
            }
            threads[i].join(60 * 1000);
        }

        List<LocationOperation> collect = new ArrayList<>(writtenOperations);
        Collections.sort(collect);
        try (Translog.Snapshot snapshot = translog.newSnapshot()) {
            for (LocationOperation locationOperation : collect) {
                Translog.Operation op = snapshot.next();
                assertNotNull(op);
                Translog.Operation expectedOp = locationOperation.operation;
                if (randomBoolean()) {
                    assertEquals(expectedOp, translog.readOperation(locationOperation.location));
                }
                assertEquals(expectedOp.opType(), op.opType());
                switch (op.opType()) {
                    case INDEX:
                        Translog.Index indexOp = (Translog.Index) op;
                        Translog.Index expIndexOp = (Translog.Index) expectedOp;
                        assertEquals(expIndexOp.id(), indexOp.id());
                        assertEquals(expIndexOp.routing(), indexOp.routing());
                        assertEquals(expIndexOp.type(), indexOp.type());
                        assertEquals(expIndexOp.source(), indexOp.source());
                        assertEquals(expIndexOp.version(), indexOp.version());
                        break;
                    case DELETE:
                        Translog.Delete delOp = (Translog.Delete) op;
                        Translog.Delete expDelOp = (Translog.Delete) expectedOp;
                        assertEquals(expDelOp.uid(), delOp.uid());
                        assertEquals(expDelOp.version(), delOp.version());
                        break;
                    case NO_OP:
                        final Translog.NoOp noOp = (Translog.NoOp) op;
                        final Translog.NoOp expectedNoOp = (Translog.NoOp) expectedOp;
                        assertThat(noOp.seqNo(), equalTo(expectedNoOp.seqNo()));
                        assertThat(noOp.primaryTerm(), equalTo(expectedNoOp.primaryTerm()));
                        assertThat(noOp.reason(), equalTo(expectedNoOp.reason()));
                        break;
                    default:
                        throw new AssertionError("unsupported operation type [" + op.opType() + "]");
                }
            }
            assertNull(snapshot.next());
        }

    }

    public void testTranslogCorruption() throws Exception {
        TranslogConfig config = translog.getConfig();
        String uuid = translog.getTranslogUUID();
        List<Translog.Location> locations = new ArrayList<>();

        int translogOperations = randomIntBetween(10, 100);
        for (int op = 0; op < translogOperations; op++) {
            String ascii = randomAlphaOfLengthBetween(1, 50);
            locations.add(translog.add(new Translog.Index("test", "" + op, op, primaryTerm.get(), ascii.getBytes("UTF-8"))));
        }
        translog.close();

        TestTranslog.corruptRandomTranslogFile(logger, random(), translogDir, 0);
        int corruptionsCaught = 0;

<<<<<<< HEAD
        AtomicInteger corruptionsCaught = new AtomicInteger(0);
        try (Translog.Snapshot snapshot = translog.newSnapshot()) {
            for (int i = 0; i < locations.size(); i++) {
                try {
                    Translog.Operation next = snapshot.next();
                    assertNotNull(next);
                } catch (TranslogCorruptedException e) {
                    corruptionsCaught.incrementAndGet();
=======
        try (Translog translog = openTranslog(config, uuid)) {
            try (Translog.Snapshot snapshot = translog.newSnapshot()) {
                for (Location loc : locations) {
                    snapshot.next();
>>>>>>> 3e437438
                }
            }
        } catch (TranslogCorruptedException e) {
            assertThat(e.getMessage(), containsString(translogDir.toString()));
            corruptionsCaught++;
        }

        assertThat("corruption is caught", corruptionsCaught, greaterThanOrEqualTo(1));
    }

    public void testTruncatedTranslogs() throws Exception {
        List<Translog.Location> locations = new ArrayList<>();

        int translogOperations = randomIntBetween(10, 100);
        for (int op = 0; op < translogOperations; op++) {
            String ascii = randomAlphaOfLengthBetween(1, 50);
            locations.add(translog.add(new Translog.Index("test", "" + op, op, primaryTerm.get(), ascii.getBytes("UTF-8"))));
        }
        translog.sync();

        truncateTranslogs(translogDir);

        AtomicInteger truncations = new AtomicInteger(0);
        try (Translog.Snapshot snap = translog.newSnapshot()) {
            for (int i = 0; i < locations.size(); i++) {
                try {
                    assertNotNull(snap.next());
                } catch (EOFException e) {
                    truncations.incrementAndGet();
                }
            }
        }
        assertThat("at least one truncation was caused and caught", truncations.get(), greaterThanOrEqualTo(1));
    }

    /**
     * Randomly truncate some bytes in the translog files
     */
    private void truncateTranslogs(Path directory) throws Exception {
        Path[] files = FileSystemUtils.files(directory, "translog-*");
        for (Path file : files) {
            try (FileChannel f = FileChannel.open(file, StandardOpenOption.READ, StandardOpenOption.WRITE)) {
                long prevSize = f.size();
                long newSize = prevSize - randomIntBetween(1, (int) prevSize / 2);
                logger.info("--> truncating {}, prev: {}, now: {}", file, prevSize, newSize);
                f.truncate(newSize);
            }
        }
    }


    private Term newUid(ParsedDocument doc) {
        return new Term("_id", Uid.encodeId(doc.id()));
    }

    private Term newUid(String id) {
        return new Term("_id", Uid.encodeId(id));
    }

    public void testVerifyTranslogIsNotDeleted() throws IOException {
        assertFileIsPresent(translog, 1);
        translog.add(new Translog.Index("test", "1", 0, primaryTerm.get(), new byte[]{1}));
        try (Translog.Snapshot snapshot = translog.newSnapshot()) {
            assertThat(snapshot, SnapshotMatchers.size(1));
            assertFileIsPresent(translog, 1);
            assertThat(snapshot.totalOperations(), equalTo(1));
        }
        translog.close();

        assertFileIsPresent(translog, 1);
    }

    /**
     * Tests that concurrent readers and writes maintain view and snapshot semantics
     */
    public void testConcurrentWriteViewsAndSnapshot() throws Throwable {
        final Thread[] writers = new Thread[randomIntBetween(1, 3)];
        final Thread[] readers = new Thread[randomIntBetween(1, 3)];
        final int flushEveryOps = randomIntBetween(5, 100);
        final int maxOps = randomIntBetween(200, 1000);
        final Object signalReaderSomeDataWasIndexed = new Object();
        final AtomicLong idGenerator = new AtomicLong();
        final CyclicBarrier barrier = new CyclicBarrier(writers.length + readers.length + 1);

        // a map of all written ops and their returned location.
        final Map<Translog.Operation, Translog.Location> writtenOps = ConcurrentCollections.newConcurrentMap();

        // a signal for all threads to stop
        final AtomicBoolean run = new AtomicBoolean(true);

        final Object flushMutex = new Object();
        final AtomicLong lastCommittedLocalCheckpoint = new AtomicLong(SequenceNumbers.NO_OPS_PERFORMED);
        final LocalCheckpointTracker tracker = LocalCheckpointTrackerTests.createEmptyTracker();
        final TranslogDeletionPolicy deletionPolicy = translog.getDeletionPolicy();
        // any errors on threads
        final List<Exception> errors = new CopyOnWriteArrayList<>();
        logger.info("using [{}] readers. [{}] writers. flushing every ~[{}] ops.", readers.length, writers.length, flushEveryOps);
        for (int i = 0; i < writers.length; i++) {
            final String threadName = "writer_" + i;
            final int threadId = i;
            writers[i] = new Thread(new AbstractRunnable() {
                @Override
                public void doRun() throws BrokenBarrierException, InterruptedException, IOException {
                    barrier.await();
                    int counter = 0;
                    while (run.get() && idGenerator.get() < maxOps) {
                        long id = idGenerator.getAndIncrement();
                        final Translog.Operation op;
                        final Translog.Operation.Type type =
                            Translog.Operation.Type.values()[((int) (id % Translog.Operation.Type.values().length))];
                        switch (type) {
                            case CREATE:
                            case INDEX:
                                op = new Translog.Index("type", "" + id, id, primaryTerm.get(), new byte[]{(byte) id});
                                break;
                            case DELETE:
                                op = new Translog.Delete("test", Long.toString(id), id, primaryTerm.get(), newUid(Long.toString(id)));
                                break;
                            case NO_OP:
                                op = new Translog.NoOp(id, 1, Long.toString(id));
                                break;
                            default:
                                throw new AssertionError("unsupported operation type [" + type + "]");
                        }
                        Translog.Location location = translog.add(op);
                        tracker.markSeqNoAsCompleted(id);
                        Translog.Location existing = writtenOps.put(op, location);
                        if (existing != null) {
                            fail("duplicate op [" + op + "], old entry at " + location);
                        }
                        if (id % writers.length == threadId) {
                            translog.ensureSynced(location);
                        }
                        if (id % flushEveryOps == 0) {
                            synchronized (flushMutex) {
                                // we need not do this concurrently as we need to make sure that the generation
                                // we're committing - is still present when we're committing
                                long localCheckpoint = tracker.getCheckpoint();
                                translog.rollGeneration();
                                // expose the new checkpoint (simulating a commit), before we trim the translog
                                lastCommittedLocalCheckpoint.set(localCheckpoint);
                                deletionPolicy.setTranslogGenerationOfLastCommit(translog.currentFileGeneration());
                                deletionPolicy.setMinTranslogGenerationForRecovery(
                                    translog.getMinGenerationForSeqNo(localCheckpoint + 1).translogFileGeneration);
                                translog.trimUnreferencedReaders();
                            }
                        }
                        if (id % 7 == 0) {
                            synchronized (signalReaderSomeDataWasIndexed) {
                                signalReaderSomeDataWasIndexed.notifyAll();
                            }
                        }
                        counter++;
                    }
                    logger.info("--> [{}] done. wrote [{}] ops.", threadName, counter);
                }

                @Override
                public void onFailure(Exception e) {
                    logger.error(() -> new ParameterizedMessage("--> writer [{}] had an error", threadName), e);
                    errors.add(e);
                }
            }, threadName);
            writers[i].start();
        }

        for (int i = 0; i < readers.length; i++) {
            final String threadId = "reader_" + i;
            readers[i] = new Thread(new AbstractRunnable() {
                Closeable retentionLock = null;
                long committedLocalCheckpointAtView;

                @Override
                public void onFailure(Exception e) {
                    logger.error(() -> new ParameterizedMessage("--> reader [{}] had an error", threadId), e);
                    errors.add(e);
                    try {
                        closeRetentionLock();
                    } catch (IOException inner) {
                        inner.addSuppressed(e);
                        logger.error("unexpected error while closing view, after failure", inner);
                    }
                }

                void closeRetentionLock() throws IOException {
                    if (retentionLock != null) {
                        retentionLock.close();
                    }
                }

                void acquireRetentionLock() throws IOException {
                    closeRetentionLock();
                    retentionLock = translog.acquireRetentionLock();
                    // captures the last committed checkpoint, while holding the view, simulating
                    // recovery logic which captures a view and gets a lucene commit
                    committedLocalCheckpointAtView = lastCommittedLocalCheckpoint.get();
                    logger.info("--> [{}] min gen after acquiring lock [{}]", threadId, translog.getMinFileGeneration());
                }

                @Override
                protected void doRun() throws Exception {
                    barrier.await();
                    int iter = 0;
                    while (idGenerator.get() < maxOps) {
                        if (iter++ % 10 == 0) {
                            acquireRetentionLock();
                        }

                        // captures al views that are written since the view was created (with a small caveat see bellow)
                        // these are what we expect the snapshot to return (and potentially some more).
                        Set<Translog.Operation> expectedOps = new HashSet<>(writtenOps.keySet());
                        expectedOps.removeIf(op -> op.seqNo() <= committedLocalCheckpointAtView);
                        try (Translog.Snapshot snapshot = translog.newSnapshotFromMinSeqNo(committedLocalCheckpointAtView + 1L)) {
                            Translog.Operation op;
                            while ((op = snapshot.next()) != null) {
                                expectedOps.remove(op);
                            }
                        }
                        if (expectedOps.isEmpty() == false) {
                            StringBuilder missed = new StringBuilder("missed ").append(expectedOps.size())
                                .append(" operations from [").append(committedLocalCheckpointAtView + 1L).append("]");
                            boolean failed = false;
                            for (Translog.Operation expectedOp : expectedOps) {
                                final Translog.Location loc = writtenOps.get(expectedOp);
                                failed = true;
                                missed.append("\n --> [").append(expectedOp).append("] written at ").append(loc);
                            }
                            if (failed) {
                                fail(missed.toString());
                            }
                        }
                        // slow down things a bit and spread out testing..
                        synchronized (signalReaderSomeDataWasIndexed) {
                            if (idGenerator.get() < maxOps) {
                                signalReaderSomeDataWasIndexed.wait();
                            }
                        }
                    }
                    closeRetentionLock();
                    logger.info("--> [{}] done. tested [{}] snapshots", threadId, iter);
                }
            }, threadId);
            readers[i].start();
        }

        barrier.await();
        logger.debug("--> waiting for threads to stop");
        for (Thread thread : writers) {
            thread.join();
        }
        logger.debug("--> waiting for readers to stop");
        // force stopping, if all writers crashed
        synchronized (signalReaderSomeDataWasIndexed) {
            idGenerator.set(Long.MAX_VALUE);
            signalReaderSomeDataWasIndexed.notifyAll();
        }
        for (Thread thread : readers) {
            thread.join();
        }
        if (errors.size() > 0) {
            Throwable e = errors.get(0);
            for (Throwable suppress : errors.subList(1, errors.size())) {
                e.addSuppressed(suppress);
            }
            throw e;
        }
        logger.info("--> test done. total ops written [{}]", writtenOps.size());
    }

    public void testSyncUpTo() throws IOException {
        int translogOperations = randomIntBetween(10, 100);
        int count = 0;
        for (int op = 0; op < translogOperations; op++) {
            int seqNo = ++count;
            final Translog.Location location =
                translog.add(new Translog.Index("test", "" + op, seqNo, primaryTerm.get(), Integer.toString(seqNo).getBytes(Charset.forName("UTF-8"))));
            if (randomBoolean()) {
                assertTrue("at least one operation pending", translog.syncNeeded());
                assertTrue("this operation has not been synced", translog.ensureSynced(location));
                assertFalse("the last call to ensureSycned synced all previous ops", translog.syncNeeded()); // we are the last location so everything should be synced
                seqNo = ++count;
                translog.add(new Translog.Index("test", "" + op, seqNo, primaryTerm.get(), Integer.toString(seqNo).getBytes(Charset.forName("UTF-8"))));
                assertTrue("one pending operation", translog.syncNeeded());
                assertFalse("this op has been synced before", translog.ensureSynced(location)); // not syncing now
                assertTrue("we only synced a previous operation yet", translog.syncNeeded());
            }
            if (rarely()) {
                rollAndCommit(translog);
                assertFalse("location is from a previous translog - already synced", translog.ensureSynced(location)); // not syncing now
                assertFalse("no sync needed since no operations in current translog", translog.syncNeeded());
            }

            if (randomBoolean()) {
                translog.sync();
                assertFalse("translog has been synced already", translog.ensureSynced(location));
            }
        }
    }

    public void testSyncUpToStream() throws IOException {
        int iters = randomIntBetween(5, 10);
        for (int i = 0; i < iters; i++) {
            int translogOperations = randomIntBetween(10, 100);
            int count = 0;
            ArrayList<Location> locations = new ArrayList<>();
            for (int op = 0; op < translogOperations; op++) {
                if (rarely()) {
                    rollAndCommit(translog); // do this first so that there is at least one pending tlog entry
                }
                final Translog.Location location =
                    translog.add(new Translog.Index("test", "" + op, op, primaryTerm.get(), Integer.toString(++count).getBytes(Charset.forName("UTF-8"))));
                locations.add(location);
            }
            Collections.shuffle(locations, random());
            if (randomBoolean()) {
                assertTrue("at least one operation pending", translog.syncNeeded());
                assertTrue("this operation has not been synced", translog.ensureSynced(locations.stream()));
                assertFalse("the last call to ensureSycned synced all previous ops", translog.syncNeeded()); // we are the last location so everything should be synced
            } else if (rarely()) {
                rollAndCommit(translog);
                assertFalse("location is from a previous translog - already synced", translog.ensureSynced(locations.stream())); // not syncing now
                assertFalse("no sync needed since no operations in current translog", translog.syncNeeded());
            } else {
                translog.sync();
                assertFalse("translog has been synced already", translog.ensureSynced(locations.stream()));
            }
            for (Location location : locations) {
                assertFalse("all of the locations should be synced: " + location, translog.ensureSynced(location));
            }
        }
    }

    public void testLocationComparison() throws IOException {
        List<Translog.Location> locations = new ArrayList<>();
        int translogOperations = randomIntBetween(10, 100);
        int count = 0;
        for (int op = 0; op < translogOperations; op++) {
            locations.add(
                translog.add(new Translog.Index("test", "" + op, op, primaryTerm.get(), Integer.toString(++count).getBytes(Charset.forName("UTF-8")))));
            if (rarely() && translogOperations > op + 1) {
                rollAndCommit(translog);
            }
        }
        Collections.shuffle(locations, random());
        Translog.Location max = locations.get(0);
        for (Translog.Location location : locations) {
            max = max(max, location);
        }

        assertEquals(max.generation, translog.currentFileGeneration());
        try (Translog.Snapshot snap = new SortedSnapshot(translog.newSnapshot())) {
            Translog.Operation next;
            Translog.Operation maxOp = null;
            while ((next = snap.next()) != null) {
                maxOp = next;
            }
            assertNotNull(maxOp);
            assertEquals(maxOp.getSource().source.utf8ToString(), Integer.toString(count));
        }
    }

    public static Translog.Location max(Translog.Location a, Translog.Location b) {
        if (a.compareTo(b) > 0) {
            return a;
        }
        return b;
    }


    public void testBasicCheckpoint() throws IOException {
        List<Translog.Location> locations = new ArrayList<>();
        int translogOperations = randomIntBetween(10, 100);
        int lastSynced = -1;
        long lastSyncedGlobalCheckpoint = globalCheckpoint.get();
        for (int op = 0; op < translogOperations; op++) {
            locations.add(translog.add(new Translog.Index("test", "" + op, op, primaryTerm.get(), Integer.toString(op).getBytes(Charset.forName("UTF-8")))));
            if (randomBoolean()) {
                globalCheckpoint.set(globalCheckpoint.get() + randomIntBetween(1, 16));
            }
            if (frequently()) {
                translog.sync();
                lastSynced = op;
                lastSyncedGlobalCheckpoint = globalCheckpoint.get();
            }
        }
        assertEquals(translogOperations, translog.totalOperations());
        translog.add(new Translog.Index("test", "" + translogOperations, translogOperations, primaryTerm.get(),
            Integer.toString(translogOperations).getBytes(Charset.forName("UTF-8"))));

        final Checkpoint checkpoint = Checkpoint.read(translog.location().resolve(Translog.CHECKPOINT_FILE_NAME));
        try (TranslogReader reader = translog.openReader(translog.location().resolve(Translog.getFilename(translog.currentFileGeneration())), checkpoint)) {
            assertEquals(lastSynced + 1, reader.totalOperations());
            TranslogSnapshot snapshot = reader.newSnapshot();

            for (int op = 0; op < translogOperations; op++) {
                if (op <= lastSynced) {
                    final Translog.Operation read = snapshot.next();
                    assertEquals(Integer.toString(op), read.getSource().source.utf8ToString());
                } else {
                    Translog.Operation next = snapshot.next();
                    assertNull(next);
                }
            }
            Translog.Operation next = snapshot.next();
            assertNull(next);
        }
        assertEquals(translogOperations + 1, translog.totalOperations());
        assertThat(checkpoint.globalCheckpoint, equalTo(lastSyncedGlobalCheckpoint));
        translog.close();
    }

    public void testTranslogWriter() throws IOException {
        final TranslogWriter writer = translog.createWriter(translog.currentFileGeneration() + 1);
        final int numOps = randomIntBetween(8, 128);
        byte[] bytes = new byte[4];
        ByteArrayDataOutput out = new ByteArrayDataOutput(bytes);
        final Set<Long> seenSeqNos = new HashSet<>();
        boolean opsHaveValidSequenceNumbers = randomBoolean();
        for (int i = 0; i < numOps; i++) {
            out.reset(bytes);
            out.writeInt(i);
            long seqNo;
            do {
                seqNo = opsHaveValidSequenceNumbers ? randomNonNegativeLong() : SequenceNumbers.UNASSIGNED_SEQ_NO;
                opsHaveValidSequenceNumbers = opsHaveValidSequenceNumbers || !rarely();
            } while (seenSeqNos.contains(seqNo));
            if (seqNo != SequenceNumbers.UNASSIGNED_SEQ_NO) {
                seenSeqNos.add(seqNo);
            }
            writer.add(new BytesArray(bytes), seqNo);
        }
        writer.sync();

        final BaseTranslogReader reader = randomBoolean() ? writer : translog.openReader(writer.path(), Checkpoint.read(translog.location().resolve(Translog.CHECKPOINT_FILE_NAME)));
        for (int i = 0; i < numOps; i++) {
            ByteBuffer buffer = ByteBuffer.allocate(4);
            reader.readBytes(buffer, reader.getFirstOperationOffset() + 4 * i);
            buffer.flip();
            final int value = buffer.getInt();
            assertEquals(i, value);
        }
        final long minSeqNo = seenSeqNos.stream().min(Long::compareTo).orElse(SequenceNumbers.NO_OPS_PERFORMED);
        final long maxSeqNo = seenSeqNos.stream().max(Long::compareTo).orElse(SequenceNumbers.NO_OPS_PERFORMED);
        assertThat(reader.getCheckpoint().minSeqNo, equalTo(minSeqNo));
        assertThat(reader.getCheckpoint().maxSeqNo, equalTo(maxSeqNo));

        out.reset(bytes);
        out.writeInt(2048);
        writer.add(new BytesArray(bytes), randomNonNegativeLong());

        if (reader instanceof TranslogReader) {
            ByteBuffer buffer = ByteBuffer.allocate(4);
            try {
                reader.readBytes(buffer, reader.getFirstOperationOffset() + 4 * numOps);
                fail("read past EOF?");
            } catch (EOFException ex) {
                // expected
            }
            ((TranslogReader) reader).close();
        } else {
            // live reader!
            ByteBuffer buffer = ByteBuffer.allocate(4);
            final long pos = reader.getFirstOperationOffset() + 4 * numOps;
            reader.readBytes(buffer, pos);
            buffer.flip();
            final int value = buffer.getInt();
            assertEquals(2048, value);
        }
        IOUtils.close(writer);
    }

    public void testCloseIntoReader() throws IOException {
        try (TranslogWriter writer = translog.createWriter(translog.currentFileGeneration() + 1)) {
            final int numOps = randomIntBetween(8, 128);
            final byte[] bytes = new byte[4];
            final ByteArrayDataOutput out = new ByteArrayDataOutput(bytes);
            for (int i = 0; i < numOps; i++) {
                out.reset(bytes);
                out.writeInt(i);
                writer.add(new BytesArray(bytes), randomNonNegativeLong());
            }
            writer.sync();
            final Checkpoint writerCheckpoint = writer.getCheckpoint();
            TranslogReader reader = writer.closeIntoReader();
            try {
                if (randomBoolean()) {
                    reader.close();
                    reader = translog.openReader(reader.path(), writerCheckpoint);
                }
                for (int i = 0; i < numOps; i++) {
                    final ByteBuffer buffer = ByteBuffer.allocate(4);
                    reader.readBytes(buffer, reader.getFirstOperationOffset() + 4 * i);
                    buffer.flip();
                    final int value = buffer.getInt();
                    assertEquals(i, value);
                }
                final Checkpoint readerCheckpoint = reader.getCheckpoint();
                assertThat(readerCheckpoint, equalTo(writerCheckpoint));
            } finally {
                IOUtils.close(reader);
            }
        }
    }

    public void testBasicRecovery() throws IOException {
        List<Translog.Location> locations = new ArrayList<>();
        int translogOperations = randomIntBetween(10, 100);
        Translog.TranslogGeneration translogGeneration = null;
        int minUncommittedOp = -1;
        final boolean commitOften = randomBoolean();
        for (int op = 0; op < translogOperations; op++) {
            locations.add(translog.add(new Translog.Index("test", "" + op, op, primaryTerm.get(), Integer.toString(op).getBytes(Charset.forName("UTF-8")))));
            final boolean commit = commitOften ? frequently() : rarely();
            if (commit && op < translogOperations - 1) {
                rollAndCommit(translog);
                minUncommittedOp = op + 1;
                translogGeneration = translog.getGeneration();
            }
        }
        translog.sync();
        TranslogConfig config = translog.getConfig();

        translog.close();
        if (translogGeneration == null) {
            translog = createTranslog(config);
            assertEquals(0, translog.stats().estimatedNumberOfOperations());
            assertEquals(2, translog.currentFileGeneration());
            assertFalse(translog.syncNeeded());
            try(Translog.Snapshot snapshot = translog.newSnapshot()) {
                assertNull(snapshot.next());
            }
        } else {
            translog = new Translog(config, translogGeneration.translogUUID, translog.getDeletionPolicy(), () -> SequenceNumbers.NO_OPS_PERFORMED, primaryTerm::get);
            assertEquals("lastCommitted must be 1 less than current", translogGeneration.translogFileGeneration + 1, translog.currentFileGeneration());
            assertFalse(translog.syncNeeded());
            try (Translog.Snapshot snapshot = translog.newSnapshotFromGen(translogGeneration.translogFileGeneration)) {
                for (int i = minUncommittedOp; i < translogOperations; i++) {
                    assertEquals("expected operation" + i + " to be in the previous translog but wasn't",
                        translog.currentFileGeneration() - 1, locations.get(i).generation);
                    Translog.Operation next = snapshot.next();
                    assertNotNull("operation " + i + " must be non-null", next);
                    assertEquals(i, Integer.parseInt(next.getSource().source.utf8ToString()));
                }
            }
        }
    }

    public void testRecoveryUncommitted() throws IOException {
        List<Translog.Location> locations = new ArrayList<>();
        int translogOperations = randomIntBetween(10, 100);
        final int prepareOp = randomIntBetween(0, translogOperations - 1);
        Translog.TranslogGeneration translogGeneration = null;
        final boolean sync = randomBoolean();
        for (int op = 0; op < translogOperations; op++) {
            locations.add(translog.add(new Translog.Index("test", "" + op, op, primaryTerm.get(), Integer.toString(op).getBytes(Charset.forName("UTF-8")))));
            if (op == prepareOp) {
                translogGeneration = translog.getGeneration();
                translog.rollGeneration();
                assertEquals("expected this to be the first roll (1 gen is on creation, 2 when opened)",
                    2L, translogGeneration.translogFileGeneration);
                assertNotNull(translogGeneration.translogUUID);
            }
        }
        if (sync) {
            translog.sync();
        }
        // we intentionally don't close the tlog that is in the prepareCommit stage since we try to recovery the uncommitted
        // translog here as well.
        TranslogConfig config = translog.getConfig();
        final String translogUUID = translog.getTranslogUUID();
        final TranslogDeletionPolicy deletionPolicy = translog.getDeletionPolicy();
        try (Translog translog = new Translog(config, translogUUID, deletionPolicy, () -> SequenceNumbers.NO_OPS_PERFORMED, primaryTerm::get)) {
            assertNotNull(translogGeneration);
            assertEquals("lastCommitted must be 2 less than current - we never finished the commit", translogGeneration.translogFileGeneration + 2, translog.currentFileGeneration());
            assertFalse(translog.syncNeeded());
            try (Translog.Snapshot snapshot = new SortedSnapshot(translog.newSnapshot())) {
                int upTo = sync ? translogOperations : prepareOp;
                for (int i = 0; i < upTo; i++) {
                    Translog.Operation next = snapshot.next();
                    assertNotNull("operation " + i + " must be non-null synced: " + sync, next);
                    assertEquals("payload mismatch, synced: " + sync, i, Integer.parseInt(next.getSource().source.utf8ToString()));
                }
            }
        }
        if (randomBoolean()) { // recover twice
            try (Translog translog = new Translog(config, translogUUID, deletionPolicy, () -> SequenceNumbers.NO_OPS_PERFORMED, primaryTerm::get)) {
                assertNotNull(translogGeneration);
                assertEquals("lastCommitted must be 3 less than current - we never finished the commit and run recovery twice",
                    translogGeneration.translogFileGeneration + 3, translog.currentFileGeneration());
                assertFalse(translog.syncNeeded());
                try (Translog.Snapshot snapshot = new SortedSnapshot(translog.newSnapshot())) {
                    int upTo = sync ? translogOperations : prepareOp;
                    for (int i = 0; i < upTo; i++) {
                        Translog.Operation next = snapshot.next();
                        assertNotNull("operation " + i + " must be non-null synced: " + sync, next);
                        assertEquals("payload mismatch, synced: " + sync, i, Integer.parseInt(next.getSource().source.utf8ToString()));
                    }
                }
            }
        }
    }


    public void testRecoveryUncommittedFileExists() throws IOException {
        List<Translog.Location> locations = new ArrayList<>();
        int translogOperations = randomIntBetween(10, 100);
        final int prepareOp = randomIntBetween(0, translogOperations - 1);
        Translog.TranslogGeneration translogGeneration = null;
        final boolean sync = randomBoolean();
        for (int op = 0; op < translogOperations; op++) {
            locations.add(translog.add(new Translog.Index("test", "" + op, op, primaryTerm.get(), Integer.toString(op).getBytes(Charset.forName("UTF-8")))));
            if (op == prepareOp) {
                translogGeneration = translog.getGeneration();
                translog.rollGeneration();
                assertEquals("expected this to be the first roll (1 gen is on creation, 2 when opened)",
                    2L, translogGeneration.translogFileGeneration);
                assertNotNull(translogGeneration.translogUUID);
            }
        }
        if (sync) {
            translog.sync();
        }
        // we intentionally don't close the tlog that is in the prepareCommit stage since we try to recovery the uncommitted
        // translog here as well.
        TranslogConfig config = translog.getConfig();
        Path ckp = config.getTranslogPath().resolve(Translog.CHECKPOINT_FILE_NAME);
        Checkpoint read = Checkpoint.read(ckp);
        Files.copy(ckp, config.getTranslogPath().resolve(Translog.getCommitCheckpointFileName(read.generation)));

        final String translogUUID = translog.getTranslogUUID();
        final TranslogDeletionPolicy deletionPolicy = translog.getDeletionPolicy();
        try (Translog translog = new Translog(config, translogUUID, deletionPolicy, () -> SequenceNumbers.NO_OPS_PERFORMED, primaryTerm::get)) {
            assertNotNull(translogGeneration);
            assertEquals("lastCommitted must be 2 less than current - we never finished the commit", translogGeneration.translogFileGeneration + 2, translog.currentFileGeneration());
            assertFalse(translog.syncNeeded());
            try (Translog.Snapshot snapshot = new SortedSnapshot(translog.newSnapshot())) {
                int upTo = sync ? translogOperations : prepareOp;
                for (int i = 0; i < upTo; i++) {
                    Translog.Operation next = snapshot.next();
                    assertNotNull("operation " + i + " must be non-null synced: " + sync, next);
                    assertEquals("payload mismatch, synced: " + sync, i, Integer.parseInt(next.getSource().source.utf8ToString()));
                }
            }
        }

        if (randomBoolean()) { // recover twice
            try (Translog translog = new Translog(config, translogUUID, deletionPolicy, () -> SequenceNumbers.NO_OPS_PERFORMED, primaryTerm::get)) {
                assertNotNull(translogGeneration);
                assertEquals("lastCommitted must be 3 less than current - we never finished the commit and run recovery twice",
                    translogGeneration.translogFileGeneration + 3, translog.currentFileGeneration());
                assertFalse(translog.syncNeeded());
                try (Translog.Snapshot snapshot = new SortedSnapshot(translog.newSnapshot())) {
                    int upTo = sync ? translogOperations : prepareOp;
                    for (int i = 0; i < upTo; i++) {
                        Translog.Operation next = snapshot.next();
                        assertNotNull("operation " + i + " must be non-null synced: " + sync, next);
                        assertEquals("payload mismatch, synced: " + sync, i, Integer.parseInt(next.getSource().source.utf8ToString()));
                    }
                }
            }
        }
    }

    public void testRecoveryUncommittedCorruptedCheckpoint() throws IOException {
        List<Translog.Location> locations = new ArrayList<>();
        int translogOperations = 100;
        final int prepareOp = 44;
        Translog.TranslogGeneration translogGeneration = null;
        final boolean sync = randomBoolean();
        for (int op = 0; op < translogOperations; op++) {
            locations.add(translog.add(new Translog.Index("test", "" + op, op, primaryTerm.get(), Integer.toString(op).getBytes(Charset.forName("UTF-8")))));
            if (op == prepareOp) {
                translogGeneration = translog.getGeneration();
                translog.rollGeneration();
                assertEquals("expected this to be the first roll (1 gen is on creation, 2 when opened)",
                    2L, translogGeneration.translogFileGeneration);
                assertNotNull(translogGeneration.translogUUID);
            }
        }
        translog.sync();
        // we intentionally don't close the tlog that is in the prepareCommit stage since we try to recovery the uncommitted
        // translog here as well.
        TranslogConfig config = translog.getConfig();
        Path ckp = config.getTranslogPath().resolve(Translog.CHECKPOINT_FILE_NAME);
        Checkpoint read = Checkpoint.read(ckp);
        Checkpoint corrupted = Checkpoint.emptyTranslogCheckpoint(0, 0, SequenceNumbers.NO_OPS_PERFORMED, 0);
        Checkpoint.write(FileChannel::open, config.getTranslogPath().resolve(Translog.getCommitCheckpointFileName(read.generation)), corrupted, StandardOpenOption.WRITE, StandardOpenOption.CREATE_NEW);
        final String translogUUID = translog.getTranslogUUID();
        final TranslogDeletionPolicy deletionPolicy = translog.getDeletionPolicy();
        try (Translog ignored = new Translog(config, translogUUID, deletionPolicy, () -> SequenceNumbers.NO_OPS_PERFORMED, primaryTerm::get)) {
            fail("corrupted");
        } catch (IllegalStateException ex) {
            assertEquals("Checkpoint file translog-3.ckp already exists but has corrupted content expected: Checkpoint{offset=3025, " +
                "numOps=55, generation=3, minSeqNo=45, maxSeqNo=99, globalCheckpoint=-1, minTranslogGeneration=1, trimmedAboveSeqNo=-2} but got: Checkpoint{offset=0, numOps=0, " +
                "generation=0, minSeqNo=-1, maxSeqNo=-1, globalCheckpoint=-1, minTranslogGeneration=0, trimmedAboveSeqNo=-2}", ex.getMessage());
        }
        Checkpoint.write(FileChannel::open, config.getTranslogPath().resolve(Translog.getCommitCheckpointFileName(read.generation)), read, StandardOpenOption.WRITE, StandardOpenOption.TRUNCATE_EXISTING);
        try (Translog translog = new Translog(config, translogUUID, deletionPolicy, () -> SequenceNumbers.NO_OPS_PERFORMED, primaryTerm::get)) {
            assertNotNull(translogGeneration);
            assertEquals("lastCommitted must be 2 less than current - we never finished the commit", translogGeneration.translogFileGeneration + 2, translog.currentFileGeneration());
            assertFalse(translog.syncNeeded());
            try (Translog.Snapshot snapshot = new SortedSnapshot(translog.newSnapshot())) {
                int upTo = sync ? translogOperations : prepareOp;
                for (int i = 0; i < upTo; i++) {
                    Translog.Operation next = snapshot.next();
                    assertNotNull("operation " + i + " must be non-null synced: " + sync, next);
                    assertEquals("payload mismatch, synced: " + sync, i, Integer.parseInt(next.getSource().source.utf8ToString()));
                }
            }
        }
    }

    public void testSnapshotFromStreamInput() throws IOException {
        BytesStreamOutput out = new BytesStreamOutput();
        List<Translog.Operation> ops = new ArrayList<>();
        int translogOperations = randomIntBetween(10, 100);
        for (int op = 0; op < translogOperations; op++) {
            Translog.Index test = new Translog.Index("test", "" + op, op, primaryTerm.get(), Integer.toString(op).getBytes(Charset.forName("UTF-8")));
            ops.add(test);
        }
        Translog.writeOperations(out, ops);
        final List<Translog.Operation> readOperations = Translog.readOperations(
                out.bytes().streamInput(), "testSnapshotFromStreamInput");
        assertEquals(ops.size(), readOperations.size());
        assertEquals(ops, readOperations);
    }

    public void testSnapshotCurrentHasUnexpectedOperationsForTrimmedOperations() throws Exception {
        int extraDocs = randomIntBetween(10, 15);

        // increment primaryTerm to avoid potential negative numbers
        primaryTerm.addAndGet(extraDocs);
        translog.rollGeneration();

        for (int op = 0; op < extraDocs; op++) {
            String ascii = randomAlphaOfLengthBetween(1, 50);
            Translog.Index operation = new Translog.Index("test", "" + op, op, primaryTerm.get() - op,
                ascii.getBytes("UTF-8"));
            translog.add(operation);
        }

        AssertionError error = expectThrows(AssertionError.class, () -> translog.trimOperations(primaryTerm.get(), 0));
        assertThat(error.getMessage(), is("current should not have any operations with seq#:primaryTerm "
            + "[1:" + (primaryTerm.get() - 1) + "] > 0:" + primaryTerm.get()));

        primaryTerm.incrementAndGet();
        translog.rollGeneration();

        // add a single operation to current with seq# > trimmed seq# but higher primary term
        Translog.Index operation = new Translog.Index("test", "" + 1, 1L, primaryTerm.get(),
            randomAlphaOfLengthBetween(1, 50).getBytes("UTF-8"));
        translog.add(operation);

        // it is possible to trim after generation rollover
        translog.trimOperations(primaryTerm.get(), 0);
    }

    public void testSnapshotTrimmedOperations() throws Exception {
        final InMemoryTranslog inMemoryTranslog = new InMemoryTranslog();
        final List<Translog.Operation> allOperations = new ArrayList<>();

        for(int attempt = 0, maxAttempts = randomIntBetween(3, 10); attempt < maxAttempts; attempt++) {
            List<Long> ops = LongStream.range(0, allOperations.size() + randomIntBetween(10, 15))
                .boxed().collect(Collectors.toList());
            Randomness.shuffle(ops);

            AtomicReference<String> source = new AtomicReference<>();
            for (final long op : ops) {
                source.set(randomAlphaOfLengthBetween(1, 50));

                // have to use exactly the same source for same seq# if primaryTerm is not changed
                if (primaryTerm.get() == translog.getCurrent().getPrimaryTerm()) {
                    // use the latest source of op with the same seq# - therefore no break
                    allOperations
                        .stream()
                        .filter(allOp -> allOp instanceof Translog.Index && allOp.seqNo() == op)
                        .map(allOp -> ((Translog.Index)allOp).source().utf8ToString())
                        .reduce((a, b) -> b)
                        .ifPresent(source::set);
                }

                // use ongoing primaryTerms - or the same as it was
                Translog.Index operation = new Translog.Index("test", "" + op, op, primaryTerm.get(),
                    source.get().getBytes("UTF-8"));
                translog.add(operation);
                inMemoryTranslog.add(operation);
                allOperations.add(operation);
            }

            if (randomBoolean()) {
                primaryTerm.incrementAndGet();
                translog.rollGeneration();
            }

            long maxTrimmedSeqNo = randomInt(allOperations.size());

            translog.trimOperations(primaryTerm.get(), maxTrimmedSeqNo);
            inMemoryTranslog.trimOperations(primaryTerm.get(), maxTrimmedSeqNo);
            translog.sync();

            Collection<Translog.Operation> effectiveOperations = inMemoryTranslog.operations();

            try (Translog.Snapshot snapshot = translog.newSnapshot()) {
                assertThat(snapshot, containsOperationsInAnyOrder(effectiveOperations));
                assertThat(snapshot.totalOperations(), is(allOperations.size()));
                assertThat(snapshot.skippedOperations(), is(allOperations.size() - effectiveOperations.size()));
            }
        }
    }

    /**
     * this class mimic behaviour of original {@link Translog}
     */
    static class InMemoryTranslog {
        private final Map<Long, Translog.Operation> operations = new HashMap<>();

        void add(Translog.Operation operation) {
            final Translog.Operation old = operations.put(operation.seqNo(), operation);
            assert old == null || old.primaryTerm() <= operation.primaryTerm();
        }

        void trimOperations(long belowTerm, long aboveSeqNo) {
            for (final Iterator<Map.Entry<Long, Translog.Operation>> it = operations.entrySet().iterator(); it.hasNext(); ) {
                final Map.Entry<Long, Translog.Operation> next = it.next();
                Translog.Operation op = next.getValue();
                boolean drop = op.primaryTerm() < belowTerm && op.seqNo() > aboveSeqNo;
                if (drop) {
                    it.remove();
                }
            }
        }

        Collection<Translog.Operation> operations() {
            return operations.values();
        }
    }

    public void testRandomExceptionsOnTrimOperations( ) throws Exception {
        Path tempDir = createTempDir();
        final FailSwitch fail = new FailSwitch();
        fail.failNever();
        TranslogConfig config = getTranslogConfig(tempDir);
        List<FileChannel> fileChannels = new ArrayList<>();
        final Translog failableTLog =
            getFailableTranslog(fail, config, randomBoolean(), false, null, createTranslogDeletionPolicy(), fileChannels);

        IOException expectedException = null;
        int translogOperations = 0;
        final int maxAttempts = 10;
        for(int attempt = 0; attempt < maxAttempts; attempt++) {
            int maxTrimmedSeqNo;
            fail.failNever();
            int extraTranslogOperations = randomIntBetween(10, 100);

            List<Integer> ops = IntStream.range(translogOperations, translogOperations + extraTranslogOperations)
                .boxed().collect(Collectors.toList());
            Randomness.shuffle(ops);
            for (int op : ops) {
                String ascii = randomAlphaOfLengthBetween(1, 50);
                Translog.Index operation = new Translog.Index("test", "" + op, op,
                    primaryTerm.get(), ascii.getBytes("UTF-8"));

                failableTLog.add(operation);
            }

            translogOperations += extraTranslogOperations;

            // at least one roll + inc of primary term has to be there - otherwise trim would not take place at all
            // last attempt we have to make roll as well - otherwise could skip trimming as it has been trimmed already
            boolean rollover = attempt == 0 || attempt == maxAttempts - 1 || randomBoolean();
            if (rollover) {
                primaryTerm.incrementAndGet();
                failableTLog.rollGeneration();
            }

            maxTrimmedSeqNo = rollover ? translogOperations - randomIntBetween(4, 8) : translogOperations + 1;

            // if we are so happy to reach the max attempts - fail it always`
            fail.failRate(attempt < maxAttempts - 1 ? 25 : 100);
            try {
                failableTLog.trimOperations(primaryTerm.get(), maxTrimmedSeqNo);
            } catch (IOException e){
                expectedException = e;
                break;
            }
        }

        assertThat(expectedException, is(not(nullValue())));

        assertThat(fileChannels, is(not(empty())));
        assertThat("all file channels have to be closed",
            fileChannels.stream().filter(f -> f.isOpen()).findFirst().isPresent(), is(false));

        assertThat(failableTLog.isOpen(), is(false));
        final AlreadyClosedException alreadyClosedException = expectThrows(AlreadyClosedException.class, () -> failableTLog.newSnapshot());
        assertThat(alreadyClosedException.getMessage(),
            is("translog is already closed"));

        fail.failNever();

        // check that despite of IO exception translog is not corrupted
        try(Translog reopenedTranslog = openTranslog(config, failableTLog.getTranslogUUID())) {
            try (Translog.Snapshot snapshot = reopenedTranslog.newSnapshot()) {
                assertThat(snapshot.totalOperations(), greaterThan(0));
                Translog.Operation operation;
                for (int i = 0; (operation = snapshot.next()) != null; i++) {
                    assertNotNull("operation " + i + " must be non-null", operation);
                }
            }
        }
    }

    public void testLocationHashCodeEquals() throws IOException {
        List<Translog.Location> locations = new ArrayList<>();
        List<Translog.Location> locations2 = new ArrayList<>();
        int translogOperations = randomIntBetween(10, 100);
        try (Translog translog2 = create(createTempDir())) {
            for (int op = 0; op < translogOperations; op++) {
                locations.add(translog.add(new Translog.Index("test", "" + op, op, primaryTerm.get(), Integer.toString(op).getBytes(Charset.forName("UTF-8")))));
                locations2.add(translog2.add(new Translog.Index("test", "" + op, op, primaryTerm.get(), Integer.toString(op).getBytes(Charset.forName("UTF-8")))));
            }
            int iters = randomIntBetween(10, 100);
            for (int i = 0; i < iters; i++) {
                Translog.Location location = RandomPicks.randomFrom(random(), locations);
                for (Translog.Location loc : locations) {
                    if (loc == location) {
                        assertTrue(loc.equals(location));
                        assertEquals(loc.hashCode(), location.hashCode());
                    } else {
                        assertFalse(loc.equals(location));
                    }
                }
                for (int j = 0; j < translogOperations; j++) {
                    assertTrue(locations.get(j).equals(locations2.get(j)));
                    assertEquals(locations.get(j).hashCode(), locations2.get(j).hashCode());
                }
            }
        }
    }

    public void testOpenForeignTranslog() throws IOException {
        List<Translog.Location> locations = new ArrayList<>();
        int translogOperations = randomIntBetween(1, 10);
        int firstUncommitted = 0;
        for (int op = 0; op < translogOperations; op++) {
            locations.add(translog.add(new Translog.Index("test", "" + op, op, primaryTerm.get(), Integer.toString(op).getBytes(Charset.forName("UTF-8")))));
            if (randomBoolean()) {
                rollAndCommit(translog);
                firstUncommitted = op + 1;
            }
        }
        final TranslogConfig config = translog.getConfig();
        final String translogUUID = translog.getTranslogUUID();
        final TranslogDeletionPolicy deletionPolicy = translog.getDeletionPolicy();
        Translog.TranslogGeneration translogGeneration = translog.getGeneration();
        translog.close();

        final String foreignTranslog = randomRealisticUnicodeOfCodepointLengthBetween(1,
            translogGeneration.translogUUID.length());
        try {
            new Translog(config, foreignTranslog, createTranslogDeletionPolicy(), () -> SequenceNumbers.NO_OPS_PERFORMED, primaryTerm::get);
            fail("translog doesn't belong to this UUID");
        } catch (TranslogCorruptedException ex) {

        }
        this.translog = new Translog(config, translogUUID, deletionPolicy, () -> SequenceNumbers.NO_OPS_PERFORMED, primaryTerm::get);
        try (Translog.Snapshot snapshot = this.translog.newSnapshotFromGen(translogGeneration.translogFileGeneration)) {
            for (int i = firstUncommitted; i < translogOperations; i++) {
                Translog.Operation next = snapshot.next();
                assertNotNull("" + i, next);
                assertEquals(Integer.parseInt(next.getSource().source.utf8ToString()), i);
            }
            assertNull(snapshot.next());
        }
    }

    public void testFailOnClosedWrite() throws IOException {
        translog.add(new Translog.Index("test", "1", 0, primaryTerm.get(), Integer.toString(1).getBytes(Charset.forName("UTF-8"))));
        translog.close();
        try {
            translog.add(new Translog.Index("test", "1", 0, primaryTerm.get(), Integer.toString(1).getBytes(Charset.forName("UTF-8"))));
            fail("closed");
        } catch (AlreadyClosedException ex) {
            // all is well
        }
    }

    public void testCloseConcurrently() throws Throwable {
        final int opsPerThread = randomIntBetween(10, 200);
        int threadCount = 2 + randomInt(5);

        logger.info("testing with [{}] threads, each doing [{}] ops", threadCount, opsPerThread);
        final BlockingQueue<LocationOperation> writtenOperations = new ArrayBlockingQueue<>(threadCount * opsPerThread);

        Thread[] threads = new Thread[threadCount];
        final Exception[] threadExceptions = new Exception[threadCount];
        final CountDownLatch downLatch = new CountDownLatch(1);
        final AtomicLong seqNoGenerator = new AtomicLong();
        for (int i = 0; i < threadCount; i++) {
            final int threadId = i;
            threads[i] = new TranslogThread(translog, downLatch, opsPerThread, threadId, writtenOperations, seqNoGenerator, threadExceptions);
            threads[i].setDaemon(true);
            threads[i].start();
        }

        downLatch.countDown();
        translog.close();

        for (int i = 0; i < threadCount; i++) {
            if (threadExceptions[i] != null) {
                if ((threadExceptions[i] instanceof AlreadyClosedException) == false) {
                    throw threadExceptions[i];
                }
            }
            threads[i].join(60 * 1000);
        }
    }

    private class TranslogThread extends Thread {
        private final CountDownLatch downLatch;
        private final int opsPerThread;
        private final int threadId;
        private final Collection<LocationOperation> writtenOperations;
        private final Exception[] threadExceptions;
        private final Translog translog;
        private final AtomicLong seqNoGenerator;

        TranslogThread(Translog translog, CountDownLatch downLatch, int opsPerThread, int threadId,
                       Collection<LocationOperation> writtenOperations, AtomicLong seqNoGenerator, Exception[] threadExceptions) {
            this.translog = translog;
            this.downLatch = downLatch;
            this.opsPerThread = opsPerThread;
            this.threadId = threadId;
            this.writtenOperations = writtenOperations;
            this.seqNoGenerator = seqNoGenerator;
            this.threadExceptions = threadExceptions;
        }

        @Override
        public void run() {
            try {
                downLatch.await();
                for (int opCount = 0; opCount < opsPerThread; opCount++) {
                    Translog.Operation op;
                    final Translog.Operation.Type type = randomFrom(Translog.Operation.Type.values());
                    switch (type) {
                        case CREATE:
                        case INDEX:
                            op = new Translog.Index("test", threadId + "_" + opCount, seqNoGenerator.getAndIncrement(),
                                primaryTerm.get(), randomUnicodeOfLengthBetween(1, 20 * 1024).getBytes("UTF-8"));
                            break;
                        case DELETE:
                            op = new Translog.Delete(
                                "test", threadId + "_" + opCount,
                                new Term("_uid", threadId + "_" + opCount),
                                seqNoGenerator.getAndIncrement(),
                                primaryTerm.get(),
                                1 + randomInt(100000));
                            break;
                        case NO_OP:
                            op = new Translog.NoOp(seqNoGenerator.getAndIncrement(), primaryTerm.get(), randomAlphaOfLength(16));
                            break;
                        default:
                            throw new AssertionError("unsupported operation type [" + type + "]");
                    }

                    Translog.Location loc = add(op);
                    writtenOperations.add(new LocationOperation(op, loc));
                    if (rarely()) { // lets verify we can concurrently read this
                        assertEquals(op, translog.readOperation(loc));
                    }
                    afterAdd();
                }
            } catch (Exception t) {
                threadExceptions[threadId] = t;
            }
        }

        protected Translog.Location add(Translog.Operation op) throws IOException {
            return translog.add(op);
        }

        protected void afterAdd() throws IOException {
        }
    }

    public void testFailFlush() throws IOException {
        Path tempDir = createTempDir();
        final FailSwitch fail = new FailSwitch();
        TranslogConfig config = getTranslogConfig(tempDir);
        Translog translog = getFailableTranslog(fail, config);

        List<Translog.Location> locations = new ArrayList<>();
        int opsSynced = 0;
        boolean failed = false;
        while (failed == false) {
            try {
                locations.add(translog.add(
                    new Translog.Index("test", "" + opsSynced, opsSynced, primaryTerm.get(), Integer.toString(opsSynced).getBytes(Charset.forName("UTF-8")))));
                translog.sync();
                opsSynced++;
            } catch (MockDirectoryWrapper.FakeIOException ex) {
                failed = true;
                assertFalse(translog.isOpen());
            } catch (IOException ex) {
                failed = true;
                assertFalse(translog.isOpen());
                assertEquals("__FAKE__ no space left on device", ex.getMessage());
            }
            if (randomBoolean()) {
                fail.failAlways();
            } else {
                fail.failNever();
            }
        }
        fail.failNever();
        if (randomBoolean()) {
            try {
                locations.add(translog.add(
                    new Translog.Index("test", "" + opsSynced, opsSynced, primaryTerm.get(), Integer.toString(opsSynced).getBytes(Charset.forName("UTF-8")))));
                fail("we are already closed");
            } catch (AlreadyClosedException ex) {
                assertNotNull(ex.getCause());
                if (ex.getCause() instanceof MockDirectoryWrapper.FakeIOException) {
                    assertNull(ex.getCause().getMessage());
                } else {
                    assertEquals(ex.getCause().getMessage(), "__FAKE__ no space left on device");
                }
            }

        }
        Translog.TranslogGeneration translogGeneration = translog.getGeneration();
        try {
            translog.newSnapshot();
            fail("already closed");
        } catch (AlreadyClosedException ex) {
            // all is well
            assertNotNull(ex.getCause());
            assertSame(translog.getTragicException(), ex.getCause());
        }

        try {
            rollAndCommit(translog);
            fail("already closed");
        } catch (AlreadyClosedException ex) {
            assertNotNull(ex.getCause());
            assertSame(translog.getTragicException(), ex.getCause());
        }

        assertFalse(translog.isOpen());
        translog.close(); // we are closed
        final String translogUUID = translog.getTranslogUUID();
        final TranslogDeletionPolicy deletionPolicy = translog.getDeletionPolicy();
        try (Translog tlog = new Translog(config, translogUUID, deletionPolicy, () -> SequenceNumbers.NO_OPS_PERFORMED, primaryTerm::get)) {
            assertEquals("lastCommitted must be 1 less than current", translogGeneration.translogFileGeneration + 1, tlog.currentFileGeneration());
            assertFalse(tlog.syncNeeded());

            try (Translog.Snapshot snapshot = tlog.newSnapshot()) {
                assertEquals(opsSynced, snapshot.totalOperations());
                for (int i = 0; i < opsSynced; i++) {
                    assertEquals("expected operation" + i + " to be in the previous translog but wasn't", tlog.currentFileGeneration() - 1,
                        locations.get(i).generation);
                    Translog.Operation next = snapshot.next();
                    assertNotNull("operation " + i + " must be non-null", next);
                    assertEquals(i, Integer.parseInt(next.getSource().source.utf8ToString()));
                }
            }
        }
    }

    public void testTranslogOpsCountIsCorrect() throws IOException {
        List<Translog.Location> locations = new ArrayList<>();
        int numOps = randomIntBetween(100, 200);
        LineFileDocs lineFileDocs = new LineFileDocs(random()); // writes pretty big docs so we cross buffer borders regularly
        for (int opsAdded = 0; opsAdded < numOps; opsAdded++) {
            locations.add(translog.add(
                new Translog.Index("test", "" + opsAdded, opsAdded, primaryTerm.get(), lineFileDocs.nextDoc().toString().getBytes(Charset.forName("UTF-8")))));
            try (Translog.Snapshot snapshot = this.translog.newSnapshot()) {
                assertEquals(opsAdded + 1, snapshot.totalOperations());
                for (int i = 0; i < opsAdded; i++) {
                    assertEquals("expected operation" + i + " to be in the current translog but wasn't", translog.currentFileGeneration(),
                        locations.get(i).generation);
                    Translog.Operation next = snapshot.next();
                    assertNotNull("operation " + i + " must be non-null", next);
                }
            }
        }
    }

    public void testTragicEventCanBeAnyException() throws IOException {
        Path tempDir = createTempDir();
        final FailSwitch fail = new FailSwitch();
        TranslogConfig config = getTranslogConfig(tempDir);
        Translog translog = getFailableTranslog(fail, config, false, true, null, createTranslogDeletionPolicy());
        LineFileDocs lineFileDocs = new LineFileDocs(random()); // writes pretty big docs so we cross buffer boarders regularly
        translog.add(new Translog.Index("test", "1", 0, primaryTerm.get(), lineFileDocs.nextDoc().toString().getBytes(Charset.forName("UTF-8"))));
        fail.failAlways();
        try {
            Translog.Location location = translog.add(
                new Translog.Index("test", "2", 1, primaryTerm.get(), lineFileDocs.nextDoc().toString().getBytes(Charset.forName("UTF-8"))));
            if (randomBoolean()) {
                translog.ensureSynced(location);
            } else {
                translog.sync();
            }
            //TODO once we have a mock FS that can simulate we can also fail on plain sync
            fail("WTF");
        } catch (UnknownException ex) {
            // w00t
        } catch (TranslogException ex) {
            assertTrue(ex.getCause() instanceof UnknownException);
        }
        assertFalse(translog.isOpen());
        assertTrue(translog.getTragicException() instanceof UnknownException);
    }

    public void testFatalIOExceptionsWhileWritingConcurrently() throws IOException, InterruptedException {
        Path tempDir = createTempDir();
        final FailSwitch fail = new FailSwitch();

        TranslogConfig config = getTranslogConfig(tempDir);
        Translog translog = getFailableTranslog(fail, config);
        final String translogUUID = translog.getTranslogUUID();

        final int threadCount = randomIntBetween(1, 5);
        Thread[] threads = new Thread[threadCount];
        final Exception[] threadExceptions = new Exception[threadCount];
        final CountDownLatch downLatch = new CountDownLatch(1);
        final CountDownLatch added = new CountDownLatch(randomIntBetween(10, 100));
        final AtomicLong seqNoGenerator = new AtomicLong();
        List<LocationOperation> writtenOperations = Collections.synchronizedList(new ArrayList<>());
        for (int i = 0; i < threadCount; i++) {
            final int threadId = i;
            threads[i] = new TranslogThread(translog, downLatch, 200, threadId, writtenOperations, seqNoGenerator, threadExceptions) {
                @Override
                protected Translog.Location add(Translog.Operation op) throws IOException {
                    Translog.Location add = super.add(op);
                    added.countDown();
                    return add;
                }

                @Override
                protected void afterAdd() throws IOException {
                    if (randomBoolean()) {
                        translog.sync();
                    }
                }
            };
            threads[i].setDaemon(true);
            threads[i].start();
        }
        downLatch.countDown();
        added.await();
        try (Closeable ignored = translog.acquireRetentionLock()) {
            // this holds a reference to the current tlog channel such that it's not closed
            // if we hit a tragic event. this is important to ensure that asserts inside the Translog#add doesn't trip
            // otherwise our assertions here are off by one sometimes.
            fail.failAlways();
            for (int i = 0; i < threadCount; i++) {
                threads[i].join();
            }
            boolean atLeastOneFailed = false;
            for (Throwable ex : threadExceptions) {
                if (ex != null) {
                    assertTrue(ex.toString(), ex instanceof IOException || ex instanceof AlreadyClosedException);
                    atLeastOneFailed = true;
                }
            }
            if (atLeastOneFailed == false) {
                try {
                    boolean syncNeeded = translog.syncNeeded();
                    translog.close();
                    assertFalse("should have failed if sync was needed", syncNeeded);
                } catch (IOException ex) {
                    // boom now we failed
                }
            }
            Collections.sort(writtenOperations, (a, b) -> a.location.compareTo(b.location));
            assertFalse(translog.isOpen());
            final Checkpoint checkpoint = Checkpoint.read(config.getTranslogPath().resolve(Translog.CHECKPOINT_FILE_NAME));
            Iterator<LocationOperation> iterator = writtenOperations.iterator();
            while (iterator.hasNext()) {
                LocationOperation next = iterator.next();
                if (checkpoint.offset < (next.location.translogLocation + next.location.size)) {
                    // drop all that haven't been synced
                    iterator.remove();
                }
            }
            try (Translog tlog =
                     new Translog(config, translogUUID, createTranslogDeletionPolicy(), () -> SequenceNumbers.NO_OPS_PERFORMED, primaryTerm::get);
                 Translog.Snapshot snapshot = tlog.newSnapshot()) {
                if (writtenOperations.size() != snapshot.totalOperations()) {
                    for (int i = 0; i < threadCount; i++) {
                        if (threadExceptions[i] != null) {
                            logger.info("Translog exception", threadExceptions[i]);
                        }
                    }
                }
                assertEquals(writtenOperations.size(), snapshot.totalOperations());
                for (int i = 0; i < writtenOperations.size(); i++) {
                    assertEquals("expected operation" + i + " to be in the previous translog but wasn't", tlog.currentFileGeneration() - 1, writtenOperations.get(i).location.generation);
                    Translog.Operation next = snapshot.next();
                    assertNotNull("operation " + i + " must be non-null", next);
                    assertEquals(next, writtenOperations.get(i).operation);
                }
            }
        }
    }

    /**
     * Tests the situation where the node crashes after a translog gen was committed to lucene, but before the translog had the chance
     * to clean up its files.
     */
    public void testRecoveryFromAFutureGenerationCleansUp() throws IOException {
        int translogOperations = randomIntBetween(10, 100);
        for (int op = 0; op < translogOperations / 2; op++) {
            translog.add(new Translog.Index("test", "" + op, op, primaryTerm.get(), Integer.toString(op).getBytes(Charset.forName("UTF-8"))));
            if (rarely()) {
                translog.rollGeneration();
            }
        }
        translog.rollGeneration();
        long comittedGeneration = randomLongBetween(2, translog.currentFileGeneration());
        for (int op = translogOperations / 2; op < translogOperations; op++) {
            translog.add(new Translog.Index("test", "" + op, op, primaryTerm.get(), Integer.toString(op).getBytes(Charset.forName("UTF-8"))));
            if (rarely()) {
                translog.rollGeneration();
            }
        }
        // engine blows up, after committing the above generation
        translog.close();
        TranslogConfig config = translog.getConfig();
        final TranslogDeletionPolicy deletionPolicy = new TranslogDeletionPolicy(-1, -1);
        deletionPolicy.setTranslogGenerationOfLastCommit(randomLongBetween(comittedGeneration, Long.MAX_VALUE));
        deletionPolicy.setMinTranslogGenerationForRecovery(comittedGeneration);
        translog = new Translog(config, translog.getTranslogUUID(), deletionPolicy, () -> SequenceNumbers.NO_OPS_PERFORMED, primaryTerm::get);
        assertThat(translog.getMinFileGeneration(), equalTo(1L));
        // no trimming done yet, just recovered
        for (long gen = 1; gen < translog.currentFileGeneration(); gen++) {
            assertFileIsPresent(translog, gen);
        }
        translog.trimUnreferencedReaders();
        for (long gen = 1; gen < comittedGeneration; gen++) {
            assertFileDeleted(translog, gen);
        }
    }

    /**
     * Tests the situation where the node crashes after a translog gen was committed to lucene, but before the translog had the chance
     * to clean up its files.
     */
    public void testRecoveryFromFailureOnTrimming() throws IOException {
        Path tempDir = createTempDir();
        final FailSwitch fail = new FailSwitch();
        fail.failNever();
        final TranslogConfig config = getTranslogConfig(tempDir);
        final long comittedGeneration;
        final String translogUUID;
        try (Translog translog = getFailableTranslog(fail, config)) {
            final TranslogDeletionPolicy deletionPolicy = translog.getDeletionPolicy();
            // disable retention so we trim things
            deletionPolicy.setRetentionSizeInBytes(-1);
            deletionPolicy.setRetentionAgeInMillis(-1);
            translogUUID = translog.getTranslogUUID();
            int translogOperations = randomIntBetween(10, 100);
            for (int op = 0; op < translogOperations / 2; op++) {
                translog.add(new Translog.Index("test", "" + op, op, primaryTerm.get(), Integer.toString(op).getBytes(Charset.forName("UTF-8"))));
                if (rarely()) {
                    translog.rollGeneration();
                }
            }
            translog.rollGeneration();
            comittedGeneration = randomLongBetween(2, translog.currentFileGeneration());
            for (int op = translogOperations / 2; op < translogOperations; op++) {
                translog.add(new Translog.Index("test", "" + op, op, primaryTerm.get(), Integer.toString(op).getBytes(Charset.forName("UTF-8"))));
                if (rarely()) {
                    translog.rollGeneration();
                }
            }
            deletionPolicy.setTranslogGenerationOfLastCommit(randomLongBetween(comittedGeneration, translog.currentFileGeneration()));
            deletionPolicy.setMinTranslogGenerationForRecovery(comittedGeneration);
            fail.failRandomly();
            try {
                translog.trimUnreferencedReaders();
            } catch (Exception e) {
                // expected...
            }
        }
        final TranslogDeletionPolicy deletionPolicy = new TranslogDeletionPolicy(-1, -1);
        deletionPolicy.setTranslogGenerationOfLastCommit(randomLongBetween(comittedGeneration, Long.MAX_VALUE));
        deletionPolicy.setMinTranslogGenerationForRecovery(comittedGeneration);
        try (Translog translog = new Translog(config, translogUUID, deletionPolicy, () -> SequenceNumbers.NO_OPS_PERFORMED, primaryTerm::get)) {
            // we don't know when things broke exactly
            assertThat(translog.getMinFileGeneration(), greaterThanOrEqualTo(1L));
            assertThat(translog.getMinFileGeneration(), lessThanOrEqualTo(comittedGeneration));
            assertFilePresences(translog);
            translog.trimUnreferencedReaders();
            assertThat(translog.getMinFileGeneration(), equalTo(comittedGeneration));
            assertFilePresences(translog);
        }
    }

    private Translog getFailableTranslog(FailSwitch fail, final TranslogConfig config) throws IOException {
        return getFailableTranslog(fail, config, randomBoolean(), false, null, createTranslogDeletionPolicy());
    }

    private static class FailSwitch {
        private volatile int failRate;
        private volatile boolean onceFailedFailAlways = false;

        public boolean fail() {
            final int rnd = randomIntBetween(1, 100);
            boolean fail = rnd <= failRate;
            if (fail && onceFailedFailAlways) {
                failAlways();
            }
            return fail;
        }

        public void failNever() {
            failRate = 0;
        }

        public void failAlways() {
            failRate = 100;
        }

        public void failRandomly() {
            failRate = randomIntBetween(1, 100);
        }

        public void failRate(int rate) {
            failRate = rate;
        }

        public void onceFailedFailAlways() {
            onceFailedFailAlways = true;
        }
    }

    private Translog getFailableTranslog(final FailSwitch fail, final TranslogConfig config, final boolean partialWrites,
                                         final boolean throwUnknownException, String translogUUID,
                                         final TranslogDeletionPolicy deletionPolicy) throws IOException {
        return getFailableTranslog(fail, config, partialWrites, throwUnknownException, translogUUID, deletionPolicy, null);
    }

    private Translog getFailableTranslog(final FailSwitch fail, final TranslogConfig config, final boolean partialWrites,
                                         final boolean throwUnknownException, String translogUUID,
                                         final TranslogDeletionPolicy deletionPolicy,
                                         final List<FileChannel> fileChannels) throws IOException {
        final ChannelFactory channelFactory = (file, openOption) -> {
            FileChannel channel = FileChannel.open(file, openOption);
            if (fileChannels != null) {
                fileChannels.add(channel);
            }
            boolean success = false;
            try {
                final boolean isCkpFile = file.getFileName().toString().endsWith(".ckp"); // don't do partial writes for checkpoints we rely on the fact that the bytes are written as an atomic operation
                ThrowingFileChannel throwingFileChannel = new ThrowingFileChannel(fail, isCkpFile ? false : partialWrites, throwUnknownException, channel);
                success = true;
                return throwingFileChannel;
            } finally {
                if (success == false) {
                    IOUtils.closeWhileHandlingException(channel);
                }
            }
        };
        if (translogUUID == null) {
            translogUUID = Translog.createEmptyTranslog(
                config.getTranslogPath(), SequenceNumbers.NO_OPS_PERFORMED, shardId, channelFactory, primaryTerm.get());
        }
        return new Translog(config, translogUUID, deletionPolicy, () -> SequenceNumbers.NO_OPS_PERFORMED, primaryTerm::get) {
            @Override
            ChannelFactory getChannelFactory() {
                return channelFactory;
            }

            @Override
            void deleteReaderFiles(TranslogReader reader) {
                if (fail.fail()) {
                    // simulate going OOM and dieing just at the wrong moment.
                    throw new RuntimeException("simulated");
                } else {
                    super.deleteReaderFiles(reader);
                }
            }
        };
    }

    public static class ThrowingFileChannel extends FilterFileChannel {
        private final FailSwitch fail;
        private final boolean partialWrite;
        private final boolean throwUnknownException;

        public ThrowingFileChannel(FailSwitch fail, boolean partialWrite, boolean throwUnknownException, FileChannel delegate) throws MockDirectoryWrapper.FakeIOException {
            super(delegate);
            this.fail = fail;
            this.partialWrite = partialWrite;
            this.throwUnknownException = throwUnknownException;
            if (fail.fail()) {
                throw new MockDirectoryWrapper.FakeIOException();
            }
        }

        @Override
        public int read(ByteBuffer dst) throws IOException {
            if (fail.fail()) {
                throw new MockDirectoryWrapper.FakeIOException();
            }
            return super.read(dst);
        }

        @Override
        public long read(ByteBuffer[] dsts, int offset, int length) throws IOException {
            if (fail.fail()) {
                throw new MockDirectoryWrapper.FakeIOException();
            }
            return super.read(dsts, offset, length);
        }

        @Override
        public long write(ByteBuffer[] srcs, int offset, int length) throws IOException {
            throw new UnsupportedOperationException();
        }

        @Override
        public int write(ByteBuffer src, long position) throws IOException {
            throw new UnsupportedOperationException();
        }


        @Override
        public int write(ByteBuffer src) throws IOException {
            if (fail.fail()) {
                if (partialWrite) {
                    if (src.hasRemaining()) {
                        final int pos = src.position();
                        final int limit = src.limit();
                        src.limit(randomIntBetween(pos, limit));
                        super.write(src);
                        src.limit(limit);
                        src.position(pos);
                        throw new IOException("__FAKE__ no space left on device");
                    }
                }
                if (throwUnknownException) {
                    throw new UnknownException();
                } else {
                    throw new MockDirectoryWrapper.FakeIOException();
                }
            }
            return super.write(src);
        }

        @Override
        public void force(boolean metaData) throws IOException {
            if (fail.fail()) {
                throw new MockDirectoryWrapper.FakeIOException();
            }
            super.force(metaData);
        }

        @Override
        public long position() throws IOException {
            if (fail.fail()) {
                throw new MockDirectoryWrapper.FakeIOException();
            }
            return super.position();
        }
    }

    private static final class UnknownException extends RuntimeException {

    }

    // see https://github.com/elastic/elasticsearch/issues/15754
    public void testFailWhileCreateWriteWithRecoveredTLogs() throws IOException {
        Path tempDir = createTempDir();
        TranslogConfig config = getTranslogConfig(tempDir);
        Translog translog = createTranslog(config);
        translog.add(new Translog.Index("test", "boom", 0, primaryTerm.get(), "boom".getBytes(Charset.forName("UTF-8"))));
        translog.close();
        try {
            new Translog(config, translog.getTranslogUUID(), createTranslogDeletionPolicy(), () -> SequenceNumbers.NO_OPS_PERFORMED, primaryTerm::get) {
                @Override
                protected TranslogWriter createWriter(long fileGeneration, long initialMinTranslogGen, long initialGlobalCheckpoint)
                    throws IOException {
                    throw new MockDirectoryWrapper.FakeIOException();
                }
            };
            // if we have a LeakFS here we fail if not all resources are closed
            fail("should have been failed");
        } catch (MockDirectoryWrapper.FakeIOException ex) {
            // all is well
        }
    }

    public void testRecoverWithUnbackedNextGen() throws IOException {
        translog.add(new Translog.Index("test", "" + 0, 0, primaryTerm.get(), Integer.toString(1).getBytes(Charset.forName("UTF-8"))));
        translog.close();
        TranslogConfig config = translog.getConfig();

        Path ckp = config.getTranslogPath().resolve(Translog.CHECKPOINT_FILE_NAME);
        Checkpoint read = Checkpoint.read(ckp);
        Files.copy(ckp, config.getTranslogPath().resolve(Translog.getCommitCheckpointFileName(read.generation)));
        Files.createFile(config.getTranslogPath().resolve("translog-" + (read.generation + 1) + ".tlog"));
        try (Translog tlog = openTranslog(config, translog.getTranslogUUID());
             Translog.Snapshot snapshot = tlog.newSnapshot()) {
            assertFalse(tlog.syncNeeded());

            Translog.Operation op = snapshot.next();
            assertNotNull("operation 1 must be non-null", op);
            assertEquals("payload mismatch for operation 1", 1, Integer.parseInt(op.getSource().source.utf8ToString()));

            tlog.add(new Translog.Index("test", "" + 1, 1, primaryTerm.get(), Integer.toString(2).getBytes(Charset.forName("UTF-8"))));
        }

        try (Translog tlog = openTranslog(config, translog.getTranslogUUID());
             Translog.Snapshot snapshot = tlog.newSnapshot()) {
            assertFalse(tlog.syncNeeded());

            Translog.Operation secondOp = snapshot.next();
            assertNotNull("operation 2 must be non-null", secondOp);
            assertEquals("payload mismatch for operation 2", Integer.parseInt(secondOp.getSource().source.utf8ToString()), 2);

            Translog.Operation firstOp = snapshot.next();
            assertNotNull("operation 1 must be non-null", firstOp);
            assertEquals("payload mismatch for operation 1", Integer.parseInt(firstOp.getSource().source.utf8ToString()), 1);
        }
    }

    public void testRecoverWithUnbackedNextGenInIllegalState() throws IOException {
        translog.add(new Translog.Index("test", "" + 0, 0, primaryTerm.get(), Integer.toString(0).getBytes(Charset.forName("UTF-8"))));
        translog.close();
        TranslogConfig config = translog.getConfig();
        Path ckp = config.getTranslogPath().resolve(Translog.CHECKPOINT_FILE_NAME);
        Checkpoint read = Checkpoint.read(ckp);
        // don't copy the new file
        Files.createFile(config.getTranslogPath().resolve("translog-" + (read.generation + 1) + ".tlog"));

        TranslogException ex = expectThrows(TranslogException.class, () -> new Translog(config, translog.getTranslogUUID(), translog.getDeletionPolicy(), () -> SequenceNumbers.NO_OPS_PERFORMED, primaryTerm::get));
        assertEquals(ex.getMessage(), "failed to create new translog file");
        assertEquals(ex.getCause().getClass(), FileAlreadyExistsException.class);
    }

    public void testRecoverWithUnbackedNextGenAndFutureFile() throws IOException {
        translog.add(new Translog.Index("test", "" + 0, 0, primaryTerm.get(), Integer.toString(0).getBytes(Charset.forName("UTF-8"))));
        translog.close();
        TranslogConfig config = translog.getConfig();
        final String translogUUID = translog.getTranslogUUID();
        final TranslogDeletionPolicy deletionPolicy = translog.getDeletionPolicy();

        Path ckp = config.getTranslogPath().resolve(Translog.CHECKPOINT_FILE_NAME);
        Checkpoint read = Checkpoint.read(ckp);
        Files.copy(ckp, config.getTranslogPath().resolve(Translog.getCommitCheckpointFileName(read.generation)));
        Files.createFile(config.getTranslogPath().resolve("translog-" + (read.generation + 1) + ".tlog"));
        // we add N+1 and N+2 to ensure we only delete the N+1 file and never jump ahead and wipe without the right condition
        Files.createFile(config.getTranslogPath().resolve("translog-" + (read.generation + 2) + ".tlog"));
        try (Translog tlog = new Translog(config, translogUUID, deletionPolicy, () -> SequenceNumbers.NO_OPS_PERFORMED, primaryTerm::get)) {
            assertFalse(tlog.syncNeeded());
            try (Translog.Snapshot snapshot = tlog.newSnapshot()) {
                for (int i = 0; i < 1; i++) {
                    Translog.Operation next = snapshot.next();
                    assertNotNull("operation " + i + " must be non-null", next);
                    assertEquals("payload missmatch", i, Integer.parseInt(next.getSource().source.utf8ToString()));
                }
            }
            tlog.add(new Translog.Index("test", "" + 1, 1, primaryTerm.get(), Integer.toString(1).getBytes(Charset.forName("UTF-8"))));
        }

        TranslogException ex = expectThrows(TranslogException.class,
                () -> new Translog(config, translogUUID, deletionPolicy, () -> SequenceNumbers.NO_OPS_PERFORMED, primaryTerm::get));
        assertEquals(ex.getMessage(), "failed to create new translog file");
        assertEquals(ex.getCause().getClass(), FileAlreadyExistsException.class);
    }

    /**
     * This test adds operations to the translog which might randomly throw an IOException. The only thing this test verifies is
     * that we can, after we hit an exception, open and recover the translog successfully and retrieve all successfully synced operations
     * from the transaction log.
     */
    public void testWithRandomException() throws IOException {
        final int runs = randomIntBetween(5, 10);
        for (int run = 0; run < runs; run++) {
            Path tempDir = createTempDir();
            final FailSwitch fail = new FailSwitch();
            fail.failRandomly();
            TranslogConfig config = getTranslogConfig(tempDir);
            final int numOps = randomIntBetween(100, 200);
            long minGenForRecovery = 1;
            List<String> syncedDocs = new ArrayList<>();
            List<String> unsynced = new ArrayList<>();
            if (randomBoolean()) {
                fail.onceFailedFailAlways();
            }
            String generationUUID = null;
            try {
                boolean committing = false;
                final Translog failableTLog = getFailableTranslog(fail, config, randomBoolean(), false, generationUUID, createTranslogDeletionPolicy());
                try {
                    LineFileDocs lineFileDocs = new LineFileDocs(random()); //writes pretty big docs so we cross buffer boarders regularly
                    for (int opsAdded = 0; opsAdded < numOps; opsAdded++) {
                        String doc = lineFileDocs.nextDoc().toString();
                        failableTLog.add(new Translog.Index("test", "" + opsAdded, opsAdded, primaryTerm.get(), doc.getBytes(Charset.forName("UTF-8"))));
                        unsynced.add(doc);
                        if (randomBoolean()) {
                            failableTLog.sync();
                            syncedDocs.addAll(unsynced);
                            unsynced.clear();
                        }
                        if (randomFloat() < 0.1) {
                            failableTLog.sync(); // we have to sync here first otherwise we don't know if the sync succeeded if the commit fails
                            syncedDocs.addAll(unsynced);
                            unsynced.clear();
                            failableTLog.rollGeneration();
                            committing = true;
                            failableTLog.getDeletionPolicy().setTranslogGenerationOfLastCommit(failableTLog.currentFileGeneration());
                            failableTLog.getDeletionPolicy().setMinTranslogGenerationForRecovery(failableTLog.currentFileGeneration());
                            failableTLog.trimUnreferencedReaders();
                            committing = false;
                            syncedDocs.clear();
                        }
                    }
                    // we survived all the randomness!!!
                    // lets close the translog and if it succeeds we are all synced again. If we don't do this we will close
                    // it in the finally block but miss to copy over unsynced docs to syncedDocs and fail the assertion down the road...
                    failableTLog.close();
                    syncedDocs.addAll(unsynced);
                    unsynced.clear();
                } catch (TranslogException | MockDirectoryWrapper.FakeIOException ex) {
                    // fair enough
                } catch (IOException ex) {
                    assertEquals(ex.getMessage(), "__FAKE__ no space left on device");
                } catch (RuntimeException ex) {
                    assertEquals(ex.getMessage(), "simulated");
                } finally {
                    Checkpoint checkpoint = Translog.readCheckpoint(config.getTranslogPath());
                    if (checkpoint.numOps == unsynced.size() + syncedDocs.size()) {
                        syncedDocs.addAll(unsynced); // failed in fsync but got fully written
                        unsynced.clear();
                    }
                    if (committing && checkpoint.minTranslogGeneration == checkpoint.generation) {
                        // we were committing and blew up in one of the syncs, but they made it through
                        syncedDocs.clear();
                        assertThat(unsynced, empty());
                    }
                    generationUUID = failableTLog.getTranslogUUID();
                    minGenForRecovery = failableTLog.getDeletionPolicy().getMinTranslogGenerationForRecovery();
                    IOUtils.closeWhileHandlingException(failableTLog);
                }
            } catch (TranslogException | MockDirectoryWrapper.FakeIOException ex) {
                // failed - that's ok, we didn't even create it
            } catch (IOException ex) {
                assertEquals(ex.getMessage(), "__FAKE__ no space left on device");
            }
            // now randomly open this failing tlog again just to make sure we can also recover from failing during recovery
            if (randomBoolean()) {
                try {
                    TranslogDeletionPolicy deletionPolicy = createTranslogDeletionPolicy();
                    deletionPolicy.setTranslogGenerationOfLastCommit(minGenForRecovery);
                    deletionPolicy.setMinTranslogGenerationForRecovery(minGenForRecovery);
                    IOUtils.close(getFailableTranslog(fail, config, randomBoolean(), false, generationUUID, deletionPolicy));
                } catch (TranslogException | MockDirectoryWrapper.FakeIOException ex) {
                    // failed - that's ok, we didn't even create it
                } catch (IOException ex) {
                    assertEquals(ex.getMessage(), "__FAKE__ no space left on device");
                }
            }

            fail.failNever(); // we don't wanna fail here but we might since we write a new checkpoint and create a new tlog file
            TranslogDeletionPolicy deletionPolicy = createTranslogDeletionPolicy();
            deletionPolicy.setTranslogGenerationOfLastCommit(minGenForRecovery);
            deletionPolicy.setMinTranslogGenerationForRecovery(minGenForRecovery);
            if (generationUUID == null) {
                // we never managed to successfully create a translog, make it
                generationUUID = Translog.createEmptyTranslog(config.getTranslogPath(), SequenceNumbers.NO_OPS_PERFORMED, shardId, primaryTerm.get());
            }
            try (Translog translog = new Translog(config, generationUUID, deletionPolicy, () -> SequenceNumbers.NO_OPS_PERFORMED, primaryTerm::get);
                 Translog.Snapshot snapshot = translog.newSnapshotFromGen(minGenForRecovery)) {
                assertEquals(syncedDocs.size(), snapshot.totalOperations());
                for (int i = 0; i < syncedDocs.size(); i++) {
                    Translog.Operation next = snapshot.next();
                    assertEquals(syncedDocs.get(i), next.getSource().source.utf8ToString());
                    assertNotNull("operation " + i + " must be non-null", next);
                }
            }
        }
    }

    private Checkpoint randomCheckpoint() {
        final long a = randomNonNegativeLong();
        final long b = randomNonNegativeLong();
        final long minSeqNo;
        final long maxSeqNo;
        if (a <= b) {
            minSeqNo = a;
            maxSeqNo = b;
        } else {
            minSeqNo = b;
            maxSeqNo = a;
        }
        final long generation = randomNonNegativeLong();
        return new Checkpoint(randomLong(), randomInt(), generation, minSeqNo, maxSeqNo, randomNonNegativeLong(),
            randomLongBetween(1, generation), maxSeqNo);
    }

    public void testCheckpointOnDiskFull() throws IOException {
        final Checkpoint checkpoint = randomCheckpoint();
        Path tempDir = createTempDir();
        Checkpoint.write(FileChannel::open, tempDir.resolve("foo.cpk"), checkpoint, StandardOpenOption.WRITE, StandardOpenOption.CREATE_NEW);
        final Checkpoint checkpoint2 = randomCheckpoint();
        try {
            Checkpoint.write((p, o) -> {
                if (randomBoolean()) {
                    throw new MockDirectoryWrapper.FakeIOException();
                }
                FileChannel open = FileChannel.open(p, o);
                FailSwitch failSwitch = new FailSwitch();
                failSwitch.failNever(); // don't fail in the ctor
                ThrowingFileChannel channel = new ThrowingFileChannel(failSwitch, false, false, open);
                failSwitch.failAlways();
                return channel;

            }, tempDir.resolve("foo.cpk"), checkpoint2, StandardOpenOption.WRITE);
            fail("should have failed earlier");
        } catch (MockDirectoryWrapper.FakeIOException ex) {
            //fine
        }
        Checkpoint read = Checkpoint.read(tempDir.resolve("foo.cpk"));
        assertEquals(read, checkpoint);
    }

    /**
     * Tests that closing views after the translog is fine and we can reopen the translog
     */
    public void testPendingDelete() throws IOException {
        translog.add(new Translog.Index("test", "1", 0, primaryTerm.get(), new byte[]{1}));
        translog.rollGeneration();
        TranslogConfig config = translog.getConfig();
        final String translogUUID = translog.getTranslogUUID();
        final TranslogDeletionPolicy deletionPolicy = createTranslogDeletionPolicy(config.getIndexSettings());
        translog.close();
        translog = new Translog(config, translogUUID, deletionPolicy, () -> SequenceNumbers.NO_OPS_PERFORMED, primaryTerm::get);
        translog.add(new Translog.Index("test", "2", 1, primaryTerm.get(), new byte[]{2}));
        translog.rollGeneration();
        Closeable lock = translog.acquireRetentionLock();
        translog.add(new Translog.Index("test", "3", 2, primaryTerm.get(), new byte[]{3}));
        translog.close();
        IOUtils.close(lock);
        translog = new Translog(config, translogUUID, deletionPolicy, () -> SequenceNumbers.NO_OPS_PERFORMED, primaryTerm::get);
    }

    public static Translog.Location randomTranslogLocation() {
        return new Translog.Location(randomLong(), randomLong(), randomInt());
    }

    public void testTranslogOpSerialization() throws Exception {
        BytesReference B_1 = new BytesArray(new byte[]{1});
        SeqNoFieldMapper.SequenceIDFields seqID = SeqNoFieldMapper.SequenceIDFields.emptySeqID();
        long randomSeqNum = randomNonNegativeLong();
        long randomPrimaryTerm = randomBoolean() ? 0 : randomNonNegativeLong();
        seqID.seqNo.setLongValue(randomSeqNum);
        seqID.seqNoDocValue.setLongValue(randomSeqNum);
        seqID.primaryTerm.setLongValue(randomPrimaryTerm);
        Field idField = new Field("_id", Uid.encodeId("1"), IdFieldMapper.Defaults.FIELD_TYPE);
        Field versionField = new NumericDocValuesField("_version", 1);
        Document document = new Document();
        document.add(new TextField("value", "test", Field.Store.YES));
        document.add(idField);
        document.add(versionField);
        document.add(seqID.seqNo);
        document.add(seqID.seqNoDocValue);
        document.add(seqID.primaryTerm);
        ParsedDocument doc = new ParsedDocument(versionField, seqID, "1", "type", null, Arrays.asList(document), B_1, XContentType.JSON,
            null);

        Engine.Index eIndex = new Engine.Index(newUid(doc), doc, randomSeqNum, randomPrimaryTerm,
            1, VersionType.INTERNAL, Origin.PRIMARY, 0, 0, false);
        Engine.IndexResult eIndexResult = new Engine.IndexResult(1, randomPrimaryTerm, randomSeqNum, true);
        Translog.Index index = new Translog.Index(eIndex, eIndexResult);

        BytesStreamOutput out = new BytesStreamOutput();
        Translog.Operation.writeOperation(out, index);
        StreamInput in = out.bytes().streamInput();
        Translog.Index serializedIndex = (Translog.Index) Translog.Operation.readOperation(in);
        assertEquals(index, serializedIndex);

        Engine.Delete eDelete = new Engine.Delete(doc.type(), doc.id(), newUid(doc), randomSeqNum, randomPrimaryTerm,
            2, VersionType.INTERNAL, Origin.PRIMARY, 0);
        Engine.DeleteResult eDeleteResult = new Engine.DeleteResult(2, randomPrimaryTerm, randomSeqNum, true);
        Translog.Delete delete = new Translog.Delete(eDelete, eDeleteResult);

        out = new BytesStreamOutput();
        Translog.Operation.writeOperation(out, delete);
        in = out.bytes().streamInput();
        Translog.Delete serializedDelete = (Translog.Delete) Translog.Operation.readOperation(in);
        assertEquals(delete, serializedDelete);
    }

    public void testRollGeneration() throws Exception {
        // make sure we keep some files around
        final boolean longRetention = randomBoolean();
        final TranslogDeletionPolicy deletionPolicy = translog.getDeletionPolicy();
        if (longRetention) {
            deletionPolicy.setRetentionAgeInMillis(3600 * 1000);
        } else {
            deletionPolicy.setRetentionAgeInMillis(-1);
        }
        // we control retention via time, disable size based calculations for simplicity
        deletionPolicy.setRetentionSizeInBytes(-1);
        final long generation = translog.currentFileGeneration();
        final int rolls = randomIntBetween(1, 16);
        int totalOperations = 0;
        int seqNo = 0;
        final List<Long> primaryTerms = new ArrayList<>();
        primaryTerms.add(primaryTerm.get()); // We always create an empty translog.
        primaryTerms.add(primaryTerm.get());
        for (int i = 0; i < rolls; i++) {
            final int operations = randomIntBetween(1, 128);
            for (int j = 0; j < operations; j++) {
                translog.add(new Translog.NoOp(seqNo++, primaryTerm.get(), "test"));
                totalOperations++;
            }
            try (ReleasableLock ignored = translog.writeLock.acquire()) {
                if (randomBoolean()){
                    primaryTerm.incrementAndGet();
                }
                translog.rollGeneration();
                primaryTerms.add(primaryTerm.get());
            }
            assertThat(translog.currentFileGeneration(), equalTo(generation + i + 1));
            assertThat(translog.getCurrent().getPrimaryTerm(), equalTo(primaryTerm.get()));
            assertThat(translog.totalOperations(), equalTo(totalOperations));
        }
        for (int i = 0; i <= rolls; i++) {
            assertFileIsPresent(translog, generation + i);
            final List<Long> storedPrimaryTerms = Stream.concat(translog.getReaders().stream(), Stream.of(translog.getCurrent()))
                .map(t -> t.getPrimaryTerm()).collect(Collectors.toList());
            assertThat(storedPrimaryTerms, equalTo(primaryTerms));
        }
        long minGenForRecovery = randomLongBetween(generation, generation + rolls);
        commit(translog, minGenForRecovery, generation + rolls);
        assertThat(translog.currentFileGeneration(), equalTo(generation + rolls));
        assertThat(translog.stats().getUncommittedOperations(), equalTo(0));
        if (longRetention) {
            for (int i = 0; i <= rolls; i++) {
                assertFileIsPresent(translog, generation + i);
            }
            deletionPolicy.setRetentionAgeInMillis(randomBoolean() ? 100 : -1);
            assertBusy(() -> {
                translog.trimUnreferencedReaders();
                for (long i = 0; i < minGenForRecovery; i++) {
                    assertFileDeleted(translog, i);
                }
            });
        } else {
            // immediate cleanup
            for (long i = 0; i < minGenForRecovery; i++) {
                assertFileDeleted(translog, i);
            }
        }
        for (long i = minGenForRecovery; i < generation + rolls; i++) {
            assertFileIsPresent(translog, i);
        }
    }

    public void testMinSeqNoBasedAPI() throws IOException {
        final int operations = randomIntBetween(1, 512);
        final List<Long> shuffledSeqNos = LongStream.range(0, operations).boxed().collect(Collectors.toList());
        Randomness.shuffle(shuffledSeqNos);
        final List<Tuple<Long, Long>> seqNos = new ArrayList<>();
        final Map<Long, Long> terms = new HashMap<>();
        for (final Long seqNo : shuffledSeqNos) {
            seqNos.add(Tuple.tuple(seqNo, terms.computeIfAbsent(seqNo, k -> 0L)));
            Long repeatingTermSeqNo = randomFrom(seqNos.stream().map(Tuple::v1).collect(Collectors.toList()));
            seqNos.add(Tuple.tuple(repeatingTermSeqNo, terms.get(repeatingTermSeqNo)));
        }

        for (final Tuple<Long, Long> tuple : seqNos) {
            translog.add(new Translog.NoOp(tuple.v1(), tuple.v2(), "test"));
            if (rarely()) {
                translog.rollGeneration();
            }
        }

        final Map<Long, Set<Tuple<Long, Long>>> seqNoPerGeneration = new HashMap<>();
        final Map<Long, Integer> opCountPerGeneration = new HashMap<>();
        // one extra roll to make sure that all ops so far are available via a reader and a translog-{gen}.ckp
        // file in a consistent way, in order to simplify checking code.
        translog.rollGeneration();
        for (long seqNo = 0; seqNo < operations; seqNo++) {
            final Set<Tuple<Long, Long>> seenSeqNos = new HashSet<>();
            final long generation = translog.getMinGenerationForSeqNo(seqNo).translogFileGeneration;
            int expectedSnapshotOps = 0;
            for (long g = generation; g < translog.currentFileGeneration(); g++) {
                if (!seqNoPerGeneration.containsKey(g)) {
                    final Set<Tuple<Long, Long>> generationSeenSeqNos = new HashSet<>();
                    int opCount = 0;
                    final Checkpoint checkpoint = Checkpoint.read(translog.location().resolve(Translog.getCommitCheckpointFileName(g)));
                    try (TranslogReader reader = translog.openReader(translog.location().resolve(Translog.getFilename(g)), checkpoint)) {
                        TranslogSnapshot snapshot = reader.newSnapshot();
                        Translog.Operation operation;
                        while ((operation = snapshot.next()) != null) {
                            generationSeenSeqNos.add(Tuple.tuple(operation.seqNo(), operation.primaryTerm()));
                            opCount++;
                        }
                        assertThat(opCount, equalTo(reader.totalOperations()));
                        assertThat(opCount, equalTo(checkpoint.numOps));
                    }
                    opCountPerGeneration.put(g, opCount);
                    seqNoPerGeneration.put(g, generationSeenSeqNos);
                }
                final Set<Tuple<Long, Long>> generationSeqNo = seqNoPerGeneration.get(g);
                if (generationSeqNo.stream().map(Tuple::v1).max(Long::compareTo).orElse(Long.MIN_VALUE) >= seqNo) {
                    expectedSnapshotOps += opCountPerGeneration.get(g);
                }
                seenSeqNos.addAll(generationSeqNo);
            }
            assertThat(translog.estimateTotalOperationsFromMinSeq(seqNo), equalTo(expectedSnapshotOps));
            int readFromSnapshot = 0;
            try (Translog.Snapshot snapshot = translog.newSnapshotFromMinSeqNo(seqNo)) {
                assertThat(snapshot.totalOperations(), equalTo(expectedSnapshotOps));
                Translog.Operation op;
                while ((op = snapshot.next()) != null) {
                    assertThat(Tuple.tuple(op.seqNo(), op.primaryTerm()), isIn(seenSeqNos));
                    readFromSnapshot++;
                }
                readFromSnapshot += snapshot.skippedOperations();
            }
            assertThat(readFromSnapshot, equalTo(expectedSnapshotOps));
            final long seqNoLowerBound = seqNo;
            final Set<Tuple<Long, Long>> expected = seqNos.stream().filter(t -> t.v1() >= seqNoLowerBound).collect(Collectors.toSet());
            seenSeqNos.retainAll(expected);
            assertThat(seenSeqNos, equalTo(expected));
        }
    }

    public void testSimpleCommit() throws IOException {
        final int operations = randomIntBetween(1, 4096);
        long seqNo = 0;
        for (int i = 0; i < operations; i++) {
            translog.add(new Translog.NoOp(seqNo++, primaryTerm.get(), "test'"));
            if (rarely()) {
                if (rarely()) {
                    primaryTerm.incrementAndGet();
                }
                translog.rollGeneration();
            }
        }
        long lastGen = randomLongBetween(1, translog.currentFileGeneration());
        commit(translog, randomLongBetween(1, lastGen), lastGen);
    }

    public void testAcquiredLockIsPassedToDeletionPolicy() throws IOException {
        final int operations = randomIntBetween(1, 4096);
        final TranslogDeletionPolicy deletionPolicy = translog.getDeletionPolicy();
        for (int i = 0; i < operations; i++) {
            translog.add(new Translog.NoOp(i, 0, "test"));
            if (rarely()) {
                translog.rollGeneration();
            }
            if (rarely()) {
                long lastGen = randomLongBetween(deletionPolicy.getTranslogGenerationOfLastCommit(), translog.currentFileGeneration());
                long minGen = randomLongBetween(deletionPolicy.getMinTranslogGenerationForRecovery(), lastGen);
                commit(translog, minGen, lastGen);
            }
            if (frequently()) {
                long minGen;
                try (Closeable ignored = translog.acquireRetentionLock()) {
                    minGen = translog.getMinFileGeneration();
                    assertThat(deletionPolicy.getTranslogRefCount(minGen), equalTo(1L));
                }
                assertThat(deletionPolicy.getTranslogRefCount(minGen), equalTo(0L));
            }
        }
    }

    public void testReadGlobalCheckpoint() throws Exception {
        final String translogUUID = translog.getTranslogUUID();
        globalCheckpoint.set(randomNonNegativeLong());
        final int operations = randomIntBetween(1, 100);
        for (int i = 0; i < operations; i++) {
            translog.add(new Translog.NoOp(randomNonNegativeLong(), 0, "test'"));
            if (rarely()) {
                translog.rollGeneration();
            }
        }
        rollAndCommit(translog);
        translog.close();
        assertThat(Translog.readGlobalCheckpoint(translogDir, translogUUID), equalTo(globalCheckpoint.get()));
        expectThrows(TranslogCorruptedException.class, () -> Translog.readGlobalCheckpoint(translogDir, UUIDs.randomBase64UUID()));
    }

    public void testSnapshotReadOperationInReverse() throws Exception {
        final Deque<List<Translog.Operation>> views = new ArrayDeque<>();
        views.push(new ArrayList<>());
        final AtomicLong seqNo = new AtomicLong();

        final int generations = randomIntBetween(2, 20);
        for (int gen = 0; gen < generations; gen++) {
            final int operations = randomIntBetween(1, 100);
            for (int i = 0; i < operations; i++) {
                Translog.Index op = new Translog.Index("doc", randomAlphaOfLength(10), seqNo.getAndIncrement(), primaryTerm.get(), new byte[]{1});
                translog.add(op);
                views.peek().add(op);
            }
            if (frequently()) {
                translog.rollGeneration();
                views.push(new ArrayList<>());
            }
        }
        try (Translog.Snapshot snapshot = translog.newSnapshot()) {
            final List<Translog.Operation> expectedSeqNo = new ArrayList<>();
            while (views.isEmpty() == false) {
                expectedSeqNo.addAll(views.pop());
            }
            assertThat(snapshot, SnapshotMatchers.equalsTo(expectedSeqNo));
        }
    }

    public void testSnapshotDedupOperations() throws Exception {
        final Map<Long, Translog.Operation> latestOperations = new HashMap<>();
        final int generations = between(2, 20);
        for (int gen = 0; gen < generations; gen++) {
            List<Long> batch = LongStream.rangeClosed(0, between(0, 500)).boxed().collect(Collectors.toList());
            Randomness.shuffle(batch);
            for (Long seqNo : batch) {
                Translog.Index op = new Translog.Index("doc", randomAlphaOfLength(10), seqNo, primaryTerm.get(), new byte[]{1});
                translog.add(op);
                latestOperations.put(op.seqNo(), op);
            }
            translog.rollGeneration();
        }
        try (Translog.Snapshot snapshot = translog.newSnapshot()) {
            assertThat(snapshot, containsOperationsInAnyOrder(latestOperations.values()));
        }
    }

    /** Make sure that it's ok to close a translog snapshot multiple times */
    public void testCloseSnapshotTwice() throws Exception {
        int numOps = between(0, 10);
        for (int i = 0; i < numOps; i++) {
            Translog.Index op = new Translog.Index("doc", randomAlphaOfLength(10), i, primaryTerm.get(), new byte[]{1});
            translog.add(op);
            if (randomBoolean()) {
                translog.rollGeneration();
            }
        }
        for (int i = 0; i < 5; i++) {
            Translog.Snapshot snapshot = translog.newSnapshot();
            assertThat(snapshot, SnapshotMatchers.size(numOps));
            snapshot.close();
            snapshot.close();
        }
    }

    static class SortedSnapshot implements Translog.Snapshot {
        private final Translog.Snapshot snapshot;
        private List<Translog.Operation> operations = null;

        SortedSnapshot(Translog.Snapshot snapshot) {
            this.snapshot = snapshot;
        }

        @Override
        public int totalOperations() {
            return snapshot.totalOperations();
        }

        @Override
        public Translog.Operation next() throws IOException {
            if (operations == null) {
                operations = new ArrayList<>();
                Translog.Operation op;
                while ((op = snapshot.next()) != null) {
                    operations.add(op);
                }
                operations.sort(Comparator.comparing(Translog.Operation::seqNo));
            }
            if (operations.isEmpty()) {
                return null;
            }
            return operations.remove(0);
        }

        @Override
        public void close() throws IOException {
            snapshot.close();
        }
    }
}<|MERGE_RESOLUTION|>--- conflicted
+++ resolved
@@ -759,21 +759,10 @@
         TestTranslog.corruptRandomTranslogFile(logger, random(), translogDir, 0);
         int corruptionsCaught = 0;
 
-<<<<<<< HEAD
-        AtomicInteger corruptionsCaught = new AtomicInteger(0);
-        try (Translog.Snapshot snapshot = translog.newSnapshot()) {
-            for (int i = 0; i < locations.size(); i++) {
-                try {
-                    Translog.Operation next = snapshot.next();
-                    assertNotNull(next);
-                } catch (TranslogCorruptedException e) {
-                    corruptionsCaught.incrementAndGet();
-=======
         try (Translog translog = openTranslog(config, uuid)) {
             try (Translog.Snapshot snapshot = translog.newSnapshot()) {
-                for (Location loc : locations) {
+                for (int i = 0; i < locations.size(); i++) {
                     snapshot.next();
->>>>>>> 3e437438
                 }
             }
         } catch (TranslogCorruptedException e) {
