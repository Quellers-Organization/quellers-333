--- conflicted
+++ resolved
@@ -1367,13 +1367,9 @@
                     engine.flush(randomBoolean(), true);
                 }
             }
-<<<<<<< HEAD
             engine.flush();
 
-            long localCheckpoint = engine.getLocalCheckpointTracker().getCheckpoint();
-=======
             long localCheckpoint = engine.getLocalCheckpoint();
->>>>>>> 9feff980
             globalCheckpoint.set(randomLongBetween(0, localCheckpoint));
             engine.syncTranslog();
             final long safeCommitCheckpoint;
@@ -1447,14 +1443,8 @@
                     engine.flush(randomBoolean(), true);
                 }
             }
-<<<<<<< HEAD
             engine.flush();
-
-            long localCheckpoint = engine.getLocalCheckpointTracker().getCheckpoint();
-=======
-            long localCheckpoint = engine.getLocalCheckpoint();
->>>>>>> 9feff980
-            globalCheckpoint.set(randomLongBetween(0, localCheckpoint));
+            globalCheckpoint.set(randomLongBetween(0, engine.getLocalCheckpoint()));
             engine.syncTranslog();
             final long minSeqNoToRetain;
             try (Engine.IndexCommitRef safeCommit = engine.acquireSafeIndexCommit()) {
@@ -1471,7 +1461,7 @@
             });
             Map<Long, Translog.Operation> ops = readAllOperationsInLucene(engine, mapperService)
                 .stream().collect(Collectors.toMap(Translog.Operation::seqNo, Function.identity()));
-            for (long seqno = 0; seqno <= localCheckpoint; seqno++) {
+            for (long seqno = 0; seqno <= engine.getLocalCheckpoint(); seqno++) {
                 String msg = "seq# [" + seqno + "], global checkpoint [" + globalCheckpoint + "], retained-ops [" + retainedExtraOps + "]";
                 if (seqno < minSeqNoToRetain) {
                     Translog.Operation op = ops.get(seqno);
@@ -1490,7 +1480,7 @@
             settings.put(IndexSettings.INDEX_SOFT_DELETES_RETENTION_OPERATIONS_SETTING.getKey(), 0);
             indexSettings.updateIndexMetaData(IndexMetaData.builder(defaultSettings.getIndexMetaData()).settings(settings).build());
             engine.onSettingsChanged();
-            globalCheckpoint.set(localCheckpoint);
+            globalCheckpoint.set(engine.getLocalCheckpoint());
             engine.syncTranslog();
             engine.forceMerge(true, 1, false, false, false);
             assertConsistentHistoryBetweenTranslogAndLuceneIndex(engine, mapperService, (luceneOp, translogOp) -> {
@@ -4944,14 +4934,6 @@
         trimUnsafeCommits(engine.config());
         try (InternalEngine recoveringEngine = new InternalEngine(engine.config())) {
             assertThat(recoveringEngine.getMinRetainedSeqNo(), equalTo(lastSeqNoSeenByMP));
-            recoveringEngine.recoverFromTranslog();
-            try (Closeable ignored = recoveringEngine.acquireRetentionLockForPeerRecovery()) {
-                long minRetainSeqNos = recoveringEngine.getMinRetainedSeqNo();
-                Set<Long> actualOps = readAllOperationsInLucene(recoveringEngine, createMapperService("test")).stream()
-                    .map(Translog.Operation::seqNo).collect(Collectors.toSet());
-                Long[] expectedOps = existingSeqNos.stream().filter(seqno -> seqno >= minRetainSeqNos).toArray(Long[]::new);
-                assertThat(actualOps, containsInAnyOrder(expectedOps));
-            }
         }
     }
 
