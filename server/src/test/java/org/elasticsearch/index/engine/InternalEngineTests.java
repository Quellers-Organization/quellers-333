/*
 * Licensed to Elasticsearch under one or more contributor
 * license agreements. See the NOTICE file distributed with
 * this work for additional information regarding copyright
 * ownership. Elasticsearch licenses this file to you under
 * the Apache License, Version 2.0 (the "License"); you may
 * not use this file except in compliance with the License.
 * You may obtain a copy of the License at
 *
 *    http://www.apache.org/licenses/LICENSE-2.0
 *
 * Unless required by applicable law or agreed to in writing,
 * software distributed under the License is distributed on an
 * "AS IS" BASIS, WITHOUT WARRANTIES OR CONDITIONS OF ANY
 * KIND, either express or implied.  See the License for the
 * specific language governing permissions and limitations
 * under the License.
 */

package org.elasticsearch.index.engine;

import com.carrotsearch.hppc.cursors.ObjectObjectCursor;
import com.carrotsearch.randomizedtesting.generators.RandomNumbers;
import org.apache.logging.log4j.Level;
import org.apache.logging.log4j.LogManager;
import org.apache.logging.log4j.Logger;
import org.apache.logging.log4j.core.LogEvent;
import org.apache.logging.log4j.core.appender.AbstractAppender;
import org.apache.logging.log4j.core.filter.RegexFilter;
import org.apache.lucene.codecs.lucene50.Lucene50StoredFieldsFormat;
import org.apache.lucene.document.Field;
import org.apache.lucene.document.LongPoint;
import org.apache.lucene.document.NumericDocValuesField;
import org.apache.lucene.document.StoredField;
import org.apache.lucene.document.TextField;
import org.apache.lucene.index.DirectoryReader;
import org.apache.lucene.index.IndexCommit;
import org.apache.lucene.index.IndexReader;
import org.apache.lucene.index.IndexWriter;
import org.apache.lucene.index.IndexWriterConfig;
import org.apache.lucene.index.IndexableField;
import org.apache.lucene.index.LeafReader;
import org.apache.lucene.index.LeafReaderContext;
import org.apache.lucene.index.LiveIndexWriterConfig;
import org.apache.lucene.index.LogByteSizeMergePolicy;
import org.apache.lucene.index.LogDocMergePolicy;
import org.apache.lucene.index.MergePolicy;
import org.apache.lucene.index.NoMergePolicy;
import org.apache.lucene.index.NumericDocValues;
import org.apache.lucene.index.PointValues;
import org.apache.lucene.index.SegmentInfos;
import org.apache.lucene.index.SoftDeletesRetentionMergePolicy;
import org.apache.lucene.index.Term;
import org.apache.lucene.index.TieredMergePolicy;
import org.apache.lucene.search.IndexSearcher;
import org.apache.lucene.search.MatchAllDocsQuery;
import org.apache.lucene.search.ReferenceManager;
import org.apache.lucene.search.Sort;
import org.apache.lucene.search.SortedSetSortField;
import org.apache.lucene.search.TermQuery;
import org.apache.lucene.search.TopDocs;
import org.apache.lucene.search.TotalHitCountCollector;
import org.apache.lucene.store.AlreadyClosedException;
import org.apache.lucene.store.Directory;
import org.apache.lucene.store.Lock;
import org.apache.lucene.store.MockDirectoryWrapper;
import org.apache.lucene.util.Bits;
import org.apache.lucene.util.BytesRef;
import org.apache.lucene.util.FixedBitSet;
import org.apache.lucene.util.LuceneTestCase.AwaitsFix;
import org.elasticsearch.ElasticsearchException;
import org.elasticsearch.Version;
import org.elasticsearch.action.index.IndexRequest;
import org.elasticsearch.action.support.TransportActions;
import org.elasticsearch.cluster.metadata.IndexMetaData;
import org.elasticsearch.cluster.routing.IndexShardRoutingTable;
import org.elasticsearch.cluster.routing.ShardRouting;
import org.elasticsearch.cluster.routing.ShardRoutingState;
import org.elasticsearch.cluster.routing.TestShardRouting;
import org.elasticsearch.common.CheckedRunnable;
import org.elasticsearch.common.Randomness;
import org.elasticsearch.common.Strings;
import org.elasticsearch.common.TriFunction;
import org.elasticsearch.common.UUIDs;
import org.elasticsearch.common.bytes.BytesArray;
import org.elasticsearch.common.bytes.BytesReference;
import org.elasticsearch.common.collect.Tuple;
import org.elasticsearch.common.logging.Loggers;
import org.elasticsearch.common.lucene.Lucene;
import org.elasticsearch.common.lucene.index.ElasticsearchDirectoryReader;
import org.elasticsearch.common.lucene.uid.Versions;
import org.elasticsearch.common.lucene.uid.VersionsAndSeqNoResolver;
import org.elasticsearch.common.lucene.uid.VersionsAndSeqNoResolver.DocIdAndSeqNo;
import org.elasticsearch.common.settings.Settings;
import org.elasticsearch.common.unit.TimeValue;
import org.elasticsearch.common.util.BigArrays;
import org.elasticsearch.common.util.concurrent.AbstractRunnable;
import org.elasticsearch.common.util.concurrent.ConcurrentCollections;
import org.elasticsearch.common.xcontent.XContentType;
import org.elasticsearch.core.internal.io.IOUtils;
import org.elasticsearch.index.IndexSettings;
import org.elasticsearch.index.VersionType;
import org.elasticsearch.index.codec.CodecService;
import org.elasticsearch.index.engine.Engine.Searcher;
import org.elasticsearch.index.fieldvisitor.FieldsVisitor;
import org.elasticsearch.index.mapper.ContentPath;
import org.elasticsearch.index.mapper.IdFieldMapper;
import org.elasticsearch.index.mapper.Mapper.BuilderContext;
import org.elasticsearch.index.mapper.MapperService;
import org.elasticsearch.index.mapper.Mapping;
import org.elasticsearch.index.mapper.MetadataFieldMapper;
import org.elasticsearch.index.mapper.ParseContext;
import org.elasticsearch.index.mapper.ParseContext.Document;
import org.elasticsearch.index.mapper.ParsedDocument;
import org.elasticsearch.index.mapper.RootObjectMapper;
import org.elasticsearch.index.mapper.SeqNoFieldMapper;
import org.elasticsearch.index.mapper.SourceFieldMapper;
import org.elasticsearch.index.seqno.LocalCheckpointTracker;
import org.elasticsearch.index.seqno.ReplicationTracker;
import org.elasticsearch.index.seqno.SeqNoStats;
import org.elasticsearch.index.seqno.SequenceNumbers;
import org.elasticsearch.index.shard.IndexSearcherWrapper;
import org.elasticsearch.index.shard.ShardId;
import org.elasticsearch.index.shard.ShardUtils;
import org.elasticsearch.index.store.Store;
import org.elasticsearch.index.translog.SnapshotMatchers;
import org.elasticsearch.index.translog.Translog;
import org.elasticsearch.index.translog.TranslogConfig;
import org.elasticsearch.indices.breaker.NoneCircuitBreakerService;
import org.elasticsearch.test.IndexSettingsModule;
import org.hamcrest.MatcherAssert;
import org.hamcrest.Matchers;

import java.io.Closeable;
import java.io.IOException;
import java.io.UncheckedIOException;
import java.nio.charset.Charset;
import java.nio.file.Files;
import java.nio.file.Path;
import java.util.ArrayList;
import java.util.Arrays;
import java.util.Base64;
import java.util.Collections;
import java.util.Comparator;
import java.util.HashMap;
import java.util.HashSet;
import java.util.Iterator;
import java.util.LinkedHashMap;
import java.util.List;
import java.util.Map;
import java.util.Queue;
import java.util.Set;
import java.util.concurrent.BrokenBarrierException;
import java.util.concurrent.CountDownLatch;
import java.util.concurrent.CyclicBarrier;
import java.util.concurrent.TimeUnit;
import java.util.concurrent.atomic.AtomicBoolean;
import java.util.concurrent.atomic.AtomicInteger;
import java.util.concurrent.atomic.AtomicLong;
import java.util.concurrent.atomic.AtomicReference;
import java.util.function.BiFunction;
import java.util.function.Function;
import java.util.function.LongSupplier;
import java.util.function.Supplier;
import java.util.function.ToLongBiFunction;
import java.util.stream.Collectors;
import java.util.stream.LongStream;

import static java.util.Collections.emptyMap;
import static java.util.Collections.shuffle;
import static org.elasticsearch.index.engine.Engine.Operation.Origin.LOCAL_TRANSLOG_RECOVERY;
import static org.elasticsearch.index.engine.Engine.Operation.Origin.PEER_RECOVERY;
import static org.elasticsearch.index.engine.Engine.Operation.Origin.PRIMARY;
import static org.elasticsearch.index.engine.Engine.Operation.Origin.REPLICA;
import static org.elasticsearch.index.seqno.SequenceNumbers.UNASSIGNED_SEQ_NO;
import static org.elasticsearch.index.translog.TranslogDeletionPolicies.createTranslogDeletionPolicy;
import static org.hamcrest.CoreMatchers.instanceOf;
import static org.hamcrest.CoreMatchers.sameInstance;
import static org.hamcrest.Matchers.contains;
import static org.hamcrest.Matchers.containsInAnyOrder;
import static org.hamcrest.Matchers.empty;
import static org.hamcrest.Matchers.equalTo;
import static org.hamcrest.Matchers.everyItem;
import static org.hamcrest.Matchers.greaterThan;
import static org.hamcrest.Matchers.greaterThanOrEqualTo;
import static org.hamcrest.Matchers.hasItem;
import static org.hamcrest.Matchers.hasKey;
import static org.hamcrest.Matchers.hasSize;
import static org.hamcrest.Matchers.isIn;
import static org.hamcrest.Matchers.lessThanOrEqualTo;
import static org.hamcrest.Matchers.not;
import static org.hamcrest.Matchers.notNullValue;
import static org.hamcrest.Matchers.nullValue;
import static org.mockito.Mockito.spy;
import static org.mockito.Mockito.when;

public class InternalEngineTests extends EngineTestCase {

    public void testVersionMapAfterAutoIDDocument() throws IOException {
        ParsedDocument doc = testParsedDocument("1", null, testDocumentWithTextField("test"),
            new BytesArray("{}".getBytes(Charset.defaultCharset())), null);
        Engine.Index operation = randomBoolean() ?
            appendOnlyPrimary(doc, false, 1)
            : appendOnlyReplica(doc, false, 1, randomIntBetween(0, 5));
        engine.index(operation);
        assertFalse(engine.isSafeAccessRequired());
        doc = testParsedDocument("1", null, testDocumentWithTextField("updated"),
            new BytesArray("{}".getBytes(Charset.defaultCharset())), null);
        Engine.Index update = indexForDoc(doc);
        engine.index(update);
        assertTrue(engine.isSafeAccessRequired());
        assertEquals(1, engine.getVersionMapSize());
        try (Engine.Searcher searcher = engine.acquireSearcher("test")) {
            assertEquals(0, searcher.reader().numDocs());
        }

        try (Engine.Searcher searcher = engine.acquireSearcher("test", Engine.SearcherScope.INTERNAL)) {
            assertEquals(1, searcher.reader().numDocs());
            TopDocs search = searcher.searcher().search(new MatchAllDocsQuery(), 1);
            org.apache.lucene.document.Document luceneDoc = searcher.searcher().doc(search.scoreDocs[0].doc);
            assertEquals("test", luceneDoc.get("value"));
        }

        // now lets make this document visible
        engine.refresh("test");
        if (randomBoolean()) { // random empty refresh
            engine.refresh("test");
        }
        assertTrue("safe access should be required we carried it over", engine.isSafeAccessRequired());
        try (Engine.Searcher searcher = engine.acquireSearcher("test")) {
            assertEquals(1, searcher.reader().numDocs());
            TopDocs search = searcher.searcher().search(new MatchAllDocsQuery(), 1);
            org.apache.lucene.document.Document luceneDoc = searcher.searcher().doc(search.scoreDocs[0].doc);
            assertEquals("updated", luceneDoc.get("value"));
        }

        doc = testParsedDocument("2", null, testDocumentWithTextField("test"),
            new BytesArray("{}".getBytes(Charset.defaultCharset())), null);
        operation = randomBoolean() ?
            appendOnlyPrimary(doc, false, 1)
            : appendOnlyReplica(doc, false, 1, generateNewSeqNo(engine));
        engine.index(operation);
        assertTrue("safe access should be required", engine.isSafeAccessRequired());
        assertEquals(1, engine.getVersionMapSize()); // now we add this to the map
        engine.refresh("test");
        if (randomBoolean()) { // randomly refresh here again
            engine.refresh("test");
        }
        try (Engine.Searcher searcher = engine.acquireSearcher("test")) {
            assertEquals(2, searcher.reader().numDocs());
        }
        assertFalse("safe access should NOT be required last indexing round was only append only", engine.isSafeAccessRequired());
        engine.delete(new Engine.Delete(operation.type(), operation.id(), operation.uid(), primaryTerm.get()));
        assertTrue("safe access should be required", engine.isSafeAccessRequired());
        engine.refresh("test");
        assertTrue("safe access should be required", engine.isSafeAccessRequired());
        try (Engine.Searcher searcher = engine.acquireSearcher("test")) {
            assertEquals(1, searcher.reader().numDocs());
        }
    }

    public void testSegments() throws Exception {
        Settings settings = Settings.builder()
            .put(defaultSettings.getSettings())
            .put(IndexSettings.INDEX_SOFT_DELETES_SETTING.getKey(), false).build();
        IndexSettings indexSettings = IndexSettingsModule.newIndexSettings(
            IndexMetaData.builder(defaultSettings.getIndexMetaData()).settings(settings).build());
        try (Store store = createStore();
             InternalEngine engine = createEngine(config(indexSettings, store, createTempDir(), NoMergePolicy.INSTANCE, null))) {
            List<Segment> segments = engine.segments(false);
            assertThat(segments.isEmpty(), equalTo(true));
            assertThat(engine.segmentsStats(false).getCount(), equalTo(0L));
            assertThat(engine.segmentsStats(false).getMemoryInBytes(), equalTo(0L));

            // create two docs and refresh
            ParsedDocument doc = testParsedDocument("1", null, testDocumentWithTextField(), B_1, null);
            Engine.Index first = indexForDoc(doc);
            Engine.IndexResult firstResult = engine.index(first);
            ParsedDocument doc2 = testParsedDocument("2", null, testDocumentWithTextField(), B_2, null);
            Engine.Index second = indexForDoc(doc2);
            Engine.IndexResult secondResult = engine.index(second);
            assertThat(secondResult.getTranslogLocation(), greaterThan(firstResult.getTranslogLocation()));
            engine.refresh("test");

            segments = engine.segments(false);
            assertThat(segments.size(), equalTo(1));
            SegmentsStats stats = engine.segmentsStats(false);
            assertThat(stats.getCount(), equalTo(1L));
            assertThat(stats.getTermsMemoryInBytes(), greaterThan(0L));
            assertThat(stats.getStoredFieldsMemoryInBytes(), greaterThan(0L));
            assertThat(stats.getTermVectorsMemoryInBytes(), equalTo(0L));
            assertThat(stats.getNormsMemoryInBytes(), greaterThan(0L));
            assertThat(stats.getDocValuesMemoryInBytes(), greaterThan(0L));
            assertThat(segments.get(0).isCommitted(), equalTo(false));
            assertThat(segments.get(0).isSearch(), equalTo(true));
            assertThat(segments.get(0).getNumDocs(), equalTo(2));
            assertThat(segments.get(0).getDeletedDocs(), equalTo(0));
            assertThat(segments.get(0).isCompound(), equalTo(true));
            assertThat(segments.get(0).ramTree, nullValue());
            assertThat(segments.get(0).getAttributes().keySet(), Matchers.contains(Lucene50StoredFieldsFormat.MODE_KEY));

            engine.flush();

            segments = engine.segments(false);
            assertThat(segments.size(), equalTo(1));
            assertThat(engine.segmentsStats(false).getCount(), equalTo(1L));
            assertThat(segments.get(0).isCommitted(), equalTo(true));
            assertThat(segments.get(0).isSearch(), equalTo(true));
            assertThat(segments.get(0).getNumDocs(), equalTo(2));
            assertThat(segments.get(0).getDeletedDocs(), equalTo(0));
            assertThat(segments.get(0).isCompound(), equalTo(true));

            ParsedDocument doc3 = testParsedDocument("3", null, testDocumentWithTextField(), B_3, null);
            engine.index(indexForDoc(doc3));
            engine.refresh("test");

            segments = engine.segments(false);
            assertThat(segments.size(), equalTo(2));
            assertThat(engine.segmentsStats(false).getCount(), equalTo(2L));
            assertThat(engine.segmentsStats(false).getTermsMemoryInBytes(),
                greaterThan(stats.getTermsMemoryInBytes()));
            assertThat(engine.segmentsStats(false).getStoredFieldsMemoryInBytes(),
                greaterThan(stats.getStoredFieldsMemoryInBytes()));
            assertThat(engine.segmentsStats(false).getTermVectorsMemoryInBytes(), equalTo(0L));
            assertThat(engine.segmentsStats(false).getNormsMemoryInBytes(),
                greaterThan(stats.getNormsMemoryInBytes()));
            assertThat(engine.segmentsStats(false).getDocValuesMemoryInBytes(),
                greaterThan(stats.getDocValuesMemoryInBytes()));
            assertThat(segments.get(0).getGeneration() < segments.get(1).getGeneration(), equalTo(true));
            assertThat(segments.get(0).isCommitted(), equalTo(true));
            assertThat(segments.get(0).isSearch(), equalTo(true));
            assertThat(segments.get(0).getNumDocs(), equalTo(2));
            assertThat(segments.get(0).getDeletedDocs(), equalTo(0));
            assertThat(segments.get(0).isCompound(), equalTo(true));


            assertThat(segments.get(1).isCommitted(), equalTo(false));
            assertThat(segments.get(1).isSearch(), equalTo(true));
            assertThat(segments.get(1).getNumDocs(), equalTo(1));
            assertThat(segments.get(1).getDeletedDocs(), equalTo(0));
            assertThat(segments.get(1).isCompound(), equalTo(true));


            engine.delete(new Engine.Delete("test", "1", newUid(doc), primaryTerm.get()));
            engine.refresh("test");

            segments = engine.segments(false);
            assertThat(segments.size(), equalTo(2));
            assertThat(engine.segmentsStats(false).getCount(), equalTo(2L));
            assertThat(segments.get(0).getGeneration() < segments.get(1).getGeneration(), equalTo(true));
            assertThat(segments.get(0).isCommitted(), equalTo(true));
            assertThat(segments.get(0).isSearch(), equalTo(true));
            assertThat(segments.get(0).getNumDocs(), equalTo(1));
            assertThat(segments.get(0).getDeletedDocs(), equalTo(1));
            assertThat(segments.get(0).isCompound(), equalTo(true));

            assertThat(segments.get(1).isCommitted(), equalTo(false));
            assertThat(segments.get(1).isSearch(), equalTo(true));
            assertThat(segments.get(1).getNumDocs(), equalTo(1));
            assertThat(segments.get(1).getDeletedDocs(), equalTo(0));
            assertThat(segments.get(1).isCompound(), equalTo(true));

            engine.onSettingsChanged();
            ParsedDocument doc4 = testParsedDocument("4", null, testDocumentWithTextField(), B_3, null);
            engine.index(indexForDoc(doc4));
            engine.refresh("test");

            segments = engine.segments(false);
            assertThat(segments.size(), equalTo(3));
            assertThat(engine.segmentsStats(false).getCount(), equalTo(3L));
            assertThat(segments.get(0).getGeneration() < segments.get(1).getGeneration(), equalTo(true));
            assertThat(segments.get(0).isCommitted(), equalTo(true));
            assertThat(segments.get(0).isSearch(), equalTo(true));
            assertThat(segments.get(0).getNumDocs(), equalTo(1));
            assertThat(segments.get(0).getDeletedDocs(), equalTo(1));
            assertThat(segments.get(0).isCompound(), equalTo(true));

            assertThat(segments.get(1).isCommitted(), equalTo(false));
            assertThat(segments.get(1).isSearch(), equalTo(true));
            assertThat(segments.get(1).getNumDocs(), equalTo(1));
            assertThat(segments.get(1).getDeletedDocs(), equalTo(0));
            assertThat(segments.get(1).isCompound(), equalTo(true));

            assertThat(segments.get(2).isCommitted(), equalTo(false));
            assertThat(segments.get(2).isSearch(), equalTo(true));
            assertThat(segments.get(2).getNumDocs(), equalTo(1));
            assertThat(segments.get(2).getDeletedDocs(), equalTo(0));
            assertThat(segments.get(2).isCompound(), equalTo(true));

            // internal refresh - lets make sure we see those segments in the stats
            ParsedDocument doc5 = testParsedDocument("5", null, testDocumentWithTextField(), B_3, null);
            engine.index(indexForDoc(doc5));
            engine.refresh("test", Engine.SearcherScope.INTERNAL);

            segments = engine.segments(false);
            assertThat(segments.size(), equalTo(4));
            assertThat(engine.segmentsStats(false).getCount(), equalTo(4L));
            assertThat(segments.get(0).getGeneration() < segments.get(1).getGeneration(), equalTo(true));
            assertThat(segments.get(0).isCommitted(), equalTo(true));
            assertThat(segments.get(0).isSearch(), equalTo(true));
            assertThat(segments.get(0).getNumDocs(), equalTo(1));
            assertThat(segments.get(0).getDeletedDocs(), equalTo(1));
            assertThat(segments.get(0).isCompound(), equalTo(true));

            assertThat(segments.get(1).isCommitted(), equalTo(false));
            assertThat(segments.get(1).isSearch(), equalTo(true));
            assertThat(segments.get(1).getNumDocs(), equalTo(1));
            assertThat(segments.get(1).getDeletedDocs(), equalTo(0));
            assertThat(segments.get(1).isCompound(), equalTo(true));

            assertThat(segments.get(2).isCommitted(), equalTo(false));
            assertThat(segments.get(2).isSearch(), equalTo(true));
            assertThat(segments.get(2).getNumDocs(), equalTo(1));
            assertThat(segments.get(2).getDeletedDocs(), equalTo(0));
            assertThat(segments.get(2).isCompound(), equalTo(true));

            assertThat(segments.get(3).isCommitted(), equalTo(false));
            assertThat(segments.get(3).isSearch(), equalTo(false));
            assertThat(segments.get(3).getNumDocs(), equalTo(1));
            assertThat(segments.get(3).getDeletedDocs(), equalTo(0));
            assertThat(segments.get(3).isCompound(), equalTo(true));

            // now refresh the external searcher and make sure it has the new segment
            engine.refresh("test");
            segments = engine.segments(false);
            assertThat(segments.size(), equalTo(4));
            assertThat(engine.segmentsStats(false).getCount(), equalTo(4L));
            assertThat(segments.get(0).getGeneration() < segments.get(1).getGeneration(), equalTo(true));
            assertThat(segments.get(0).isCommitted(), equalTo(true));
            assertThat(segments.get(0).isSearch(), equalTo(true));
            assertThat(segments.get(0).getNumDocs(), equalTo(1));
            assertThat(segments.get(0).getDeletedDocs(), equalTo(1));
            assertThat(segments.get(0).isCompound(), equalTo(true));

            assertThat(segments.get(1).isCommitted(), equalTo(false));
            assertThat(segments.get(1).isSearch(), equalTo(true));
            assertThat(segments.get(1).getNumDocs(), equalTo(1));
            assertThat(segments.get(1).getDeletedDocs(), equalTo(0));
            assertThat(segments.get(1).isCompound(), equalTo(true));

            assertThat(segments.get(2).isCommitted(), equalTo(false));
            assertThat(segments.get(2).isSearch(), equalTo(true));
            assertThat(segments.get(2).getNumDocs(), equalTo(1));
            assertThat(segments.get(2).getDeletedDocs(), equalTo(0));
            assertThat(segments.get(2).isCompound(), equalTo(true));

            assertThat(segments.get(3).isCommitted(), equalTo(false));
            assertThat(segments.get(3).isSearch(), equalTo(true));
            assertThat(segments.get(3).getNumDocs(), equalTo(1));
            assertThat(segments.get(3).getDeletedDocs(), equalTo(0));
            assertThat(segments.get(3).isCompound(), equalTo(true));
        }
    }

    public void testVerboseSegments() throws Exception {
        try (Store store = createStore();
             Engine engine = createEngine(defaultSettings, store, createTempDir(), NoMergePolicy.INSTANCE)) {
            List<Segment> segments = engine.segments(true);
            assertThat(segments.isEmpty(), equalTo(true));

            ParsedDocument doc = testParsedDocument("1", null, testDocumentWithTextField(), B_1, null);
            engine.index(indexForDoc(doc));
            engine.refresh("test");

            segments = engine.segments(true);
            assertThat(segments.size(), equalTo(1));
            assertThat(segments.get(0).ramTree, notNullValue());

            ParsedDocument doc2 = testParsedDocument("2", null, testDocumentWithTextField(), B_2, null);
            engine.index(indexForDoc(doc2));
            engine.refresh("test");
            ParsedDocument doc3 = testParsedDocument("3", null, testDocumentWithTextField(), B_3, null);
            engine.index(indexForDoc(doc3));
            engine.refresh("test");

            segments = engine.segments(true);
            assertThat(segments.size(), equalTo(3));
            assertThat(segments.get(0).ramTree, notNullValue());
            assertThat(segments.get(1).ramTree, notNullValue());
            assertThat(segments.get(2).ramTree, notNullValue());
        }
    }

    public void testSegmentsWithMergeFlag() throws Exception {
        try (Store store = createStore();
             Engine engine = createEngine(defaultSettings, store, createTempDir(), new TieredMergePolicy())) {
            ParsedDocument doc = testParsedDocument("1", null, testDocument(), B_1, null);
            Engine.Index index = indexForDoc(doc);
            engine.index(index);
            engine.flush();
            assertThat(engine.segments(false).size(), equalTo(1));
            index = indexForDoc(testParsedDocument("2", null, testDocument(), B_1, null));
            engine.index(index);
            engine.flush();
            List<Segment> segments = engine.segments(false);
            assertThat(segments.size(), equalTo(2));
            for (Segment segment : segments) {
                assertThat(segment.getMergeId(), nullValue());
            }
            index = indexForDoc(testParsedDocument("3", null, testDocument(), B_1, null));
            engine.index(index);
            engine.flush();
            segments = engine.segments(false);
            assertThat(segments.size(), equalTo(3));
            for (Segment segment : segments) {
                assertThat(segment.getMergeId(), nullValue());
            }

            index = indexForDoc(doc);
            engine.index(index);
            engine.flush();
            final long gen1 = store.readLastCommittedSegmentsInfo().getGeneration();
            // now, optimize and wait for merges, see that we have no merge flag
            engine.forceMerge(true);

            for (Segment segment : engine.segments(false)) {
                assertThat(segment.getMergeId(), nullValue());
            }
            // we could have multiple underlying merges, so the generation may increase more than once
            assertTrue(store.readLastCommittedSegmentsInfo().getGeneration() > gen1);

            final boolean flush = randomBoolean();
            final long gen2 = store.readLastCommittedSegmentsInfo().getGeneration();
            engine.forceMerge(flush);
            for (Segment segment : engine.segments(false)) {
                assertThat(segment.getMergeId(), nullValue());
            }

            if (flush) {
                // we should have had just 1 merge, so last generation should be exact
                assertEquals(gen2, store.readLastCommittedSegmentsInfo().getLastGeneration());
            }
        }
    }

    public void testSegmentsWithIndexSort() throws Exception {
        Sort indexSort = new Sort(new SortedSetSortField("_type", false));
        try (Store store = createStore();
             Engine engine =
                     createEngine(defaultSettings, store, createTempDir(),
                         NoMergePolicy.INSTANCE, null, null, null,
                         indexSort, null)) {
            List<Segment> segments = engine.segments(true);
            assertThat(segments.isEmpty(), equalTo(true));

            ParsedDocument doc = testParsedDocument("1", null, testDocumentWithTextField(), B_1, null);
            engine.index(indexForDoc(doc));
            engine.refresh("test");

            segments = engine.segments(false);
            assertThat(segments.size(), equalTo(1));
            assertThat(segments.get(0).getSegmentSort(), equalTo(indexSort));

            ParsedDocument doc2 = testParsedDocument("2", null, testDocumentWithTextField(), B_2, null);
            engine.index(indexForDoc(doc2));
            engine.refresh("test");
            ParsedDocument doc3 = testParsedDocument("3", null, testDocumentWithTextField(), B_3, null);
            engine.index(indexForDoc(doc3));
            engine.refresh("test");

            segments = engine.segments(true);
            assertThat(segments.size(), equalTo(3));
            assertThat(segments.get(0).getSegmentSort(), equalTo(indexSort));
            assertThat(segments.get(1).getSegmentSort(), equalTo(indexSort));
            assertThat(segments.get(2).getSegmentSort(), equalTo(indexSort));
        }
    }

    public void testSegmentsStatsIncludingFileSizes() throws Exception {
        try (Store store = createStore();
             Engine engine = createEngine(defaultSettings, store, createTempDir(), NoMergePolicy.INSTANCE)) {
            assertThat(engine.segmentsStats(true).getFileSizes().size(), equalTo(0));

            ParsedDocument doc = testParsedDocument("1", null, testDocumentWithTextField(), B_1, null);
            engine.index(indexForDoc(doc));
            engine.refresh("test");

            SegmentsStats stats = engine.segmentsStats(true);
            assertThat(stats.getFileSizes().size(), greaterThan(0));
            assertThat(() -> stats.getFileSizes().valuesIt(), everyItem(greaterThan(0L)));

            ObjectObjectCursor<String, Long> firstEntry = stats.getFileSizes().iterator().next();

            ParsedDocument doc2 = testParsedDocument("2", null, testDocumentWithTextField(), B_2, null);
            engine.index(indexForDoc(doc2));
            engine.refresh("test");

            assertThat(engine.segmentsStats(true).getFileSizes().get(firstEntry.key), greaterThan(firstEntry.value));
        }
    }

    public void testCommitStats() throws IOException {
        final AtomicLong maxSeqNo = new AtomicLong(SequenceNumbers.NO_OPS_PERFORMED);
        final AtomicLong localCheckpoint = new AtomicLong(SequenceNumbers.NO_OPS_PERFORMED);
        final AtomicLong globalCheckpoint = new AtomicLong(UNASSIGNED_SEQ_NO);
        try (
            Store store = createStore();
            InternalEngine engine = createEngine(store, createTempDir(), (maxSeq, localCP) -> new LocalCheckpointTracker(
                            maxSeq,
                            localCP) {
                        @Override
                        public long getMaxSeqNo() {
                            return maxSeqNo.get();
                        }

                        @Override
                        public long getCheckpoint() {
                            return localCheckpoint.get();
                        }
                    }
            )) {
            CommitStats stats1 = engine.commitStats();
            assertThat(stats1.getGeneration(), greaterThan(0L));
            assertThat(stats1.getId(), notNullValue());
            assertThat(stats1.getUserData(), hasKey(Translog.TRANSLOG_GENERATION_KEY));
            assertThat(stats1.getUserData(), hasKey(SequenceNumbers.LOCAL_CHECKPOINT_KEY));
            assertThat(
                Long.parseLong(stats1.getUserData().get(SequenceNumbers.LOCAL_CHECKPOINT_KEY)),
                equalTo(SequenceNumbers.NO_OPS_PERFORMED));

            assertThat(stats1.getUserData(), hasKey(SequenceNumbers.MAX_SEQ_NO));
            assertThat(
                Long.parseLong(stats1.getUserData().get(SequenceNumbers.MAX_SEQ_NO)),
                equalTo(SequenceNumbers.NO_OPS_PERFORMED));

            maxSeqNo.set(rarely() ? SequenceNumbers.NO_OPS_PERFORMED : randomIntBetween(0, 1024));
            localCheckpoint.set(
                rarely() || maxSeqNo.get() == SequenceNumbers.NO_OPS_PERFORMED ?
                    SequenceNumbers.NO_OPS_PERFORMED : randomIntBetween(0, 1024));
            globalCheckpoint.set(rarely() || localCheckpoint.get() == SequenceNumbers.NO_OPS_PERFORMED ?
                UNASSIGNED_SEQ_NO : randomIntBetween(0, (int) localCheckpoint.get()));

            final Engine.CommitId commitId = engine.flush(true, true);

            CommitStats stats2 = engine.commitStats();
            assertThat(stats2.getRawCommitId(), equalTo(commitId));
            assertThat(stats2.getGeneration(), greaterThan(stats1.getGeneration()));
            assertThat(stats2.getId(), notNullValue());
            assertThat(stats2.getId(), not(equalTo(stats1.getId())));
            assertThat(stats2.getUserData(), hasKey(Translog.TRANSLOG_GENERATION_KEY));
            assertThat(stats2.getUserData(), hasKey(Translog.TRANSLOG_UUID_KEY));
            assertThat(
                stats2.getUserData().get(Translog.TRANSLOG_GENERATION_KEY),
                not(equalTo(stats1.getUserData().get(Translog.TRANSLOG_GENERATION_KEY))));
            assertThat(stats2.getUserData().get(Translog.TRANSLOG_UUID_KEY),
                equalTo(stats1.getUserData().get(Translog.TRANSLOG_UUID_KEY)));
            assertThat(Long.parseLong(stats2.getUserData().get(SequenceNumbers.LOCAL_CHECKPOINT_KEY)), equalTo(localCheckpoint.get()));
            assertThat(stats2.getUserData(), hasKey(SequenceNumbers.MAX_SEQ_NO));
            assertThat(Long.parseLong(stats2.getUserData().get(SequenceNumbers.MAX_SEQ_NO)), equalTo(maxSeqNo.get()));
        }
    }

    public void testIndexSearcherWrapper() throws Exception {
        final AtomicInteger counter = new AtomicInteger();
        IndexSearcherWrapper wrapper = new IndexSearcherWrapper() {

            @Override
            public DirectoryReader wrap(DirectoryReader reader) {
                counter.incrementAndGet();
                return reader;
            }

            @Override
            public IndexSearcher wrap(IndexSearcher searcher) throws EngineException {
                counter.incrementAndGet();
                return searcher;
            }
        };
        Store store = createStore();
        Path translog = createTempDir("translog-test");
        InternalEngine engine = createEngine(store, translog);
        engine.close();

        trimUnsafeCommits(engine.config());
        engine = new InternalEngine(engine.config());
        assertTrue(engine.isRecovering());
        engine.initializeMaxSeqNoOfUpdatesOrDeletes();
        engine.recoverFromTranslog(translogHandler, Long.MAX_VALUE);
        Engine.Searcher searcher = wrapper.wrap(engine.acquireSearcher("test"));
        assertThat(counter.get(), equalTo(2));
        searcher.close();
        IOUtils.close(store, engine);
    }

    public void testFlushIsDisabledDuringTranslogRecovery() throws IOException {
        assertFalse(engine.isRecovering());
        ParsedDocument doc = testParsedDocument("1", null, testDocumentWithTextField(), SOURCE, null);
        engine.index(indexForDoc(doc));
        engine.close();

        trimUnsafeCommits(engine.config());
        engine = new InternalEngine(engine.config());
        expectThrows(IllegalStateException.class, () -> engine.flush(true, true));
        assertTrue(engine.isRecovering());
        engine.initializeMaxSeqNoOfUpdatesOrDeletes();
        engine.recoverFromTranslog(translogHandler, Long.MAX_VALUE);
        assertFalse(engine.isRecovering());
        doc = testParsedDocument("2", null, testDocumentWithTextField(), SOURCE, null);
        engine.index(indexForDoc(doc));
        engine.flush();
    }

    public void testTranslogMultipleOperationsSameDocument() throws IOException {
        final int ops = randomIntBetween(1, 32);
        Engine initialEngine;
        final List<Engine.Operation> operations = new ArrayList<>();
        try {
            initialEngine = engine;
            for (int i = 0; i < ops; i++) {
                final ParsedDocument doc = testParsedDocument("1", null, testDocumentWithTextField(), SOURCE, null);
                if (randomBoolean()) {
<<<<<<< HEAD
                    final Engine.Index operation = new Engine.Index(newUid(doc), doc, UNASSIGNED_SEQ_NO, 0, i, VersionType.EXTERNAL, Engine.Operation.Origin.PRIMARY, System.nanoTime(), -1, false, UNASSIGNED_SEQ_NO, 0);
                    operations.add(operation);
                    initialEngine.index(operation);
                } else {
                    final Engine.Delete operation = new Engine.Delete("test", "1", newUid(doc), UNASSIGNED_SEQ_NO, 0, i, VersionType.EXTERNAL, Engine.Operation.Origin.PRIMARY, System.nanoTime(), UNASSIGNED_SEQ_NO, 0);
=======
                    final Engine.Index operation = new Engine.Index(newUid(doc), doc, SequenceNumbers.UNASSIGNED_SEQ_NO,
                        0, i, VersionType.EXTERNAL, Engine.Operation.Origin.PRIMARY, System.nanoTime(),
                        -1, false);
                    operations.add(operation);
                    initialEngine.index(operation);
                } else {
                    final Engine.Delete operation = new Engine.Delete("test", "1", newUid(doc),
                        SequenceNumbers.UNASSIGNED_SEQ_NO, 0, i, VersionType.EXTERNAL,
                        Engine.Operation.Origin.PRIMARY, System.nanoTime());
>>>>>>> 5eb70404
                    operations.add(operation);
                    initialEngine.delete(operation);
                }
            }
        } finally {
            IOUtils.close(engine);
        }
        trimUnsafeCommits(engine.config());
        try (Engine recoveringEngine = new InternalEngine(engine.config())) {
            recoveringEngine.initializeMaxSeqNoOfUpdatesOrDeletes();
            recoveringEngine.recoverFromTranslog(translogHandler, Long.MAX_VALUE);
            try (Engine.Searcher searcher = recoveringEngine.acquireSearcher("test")) {
                final TotalHitCountCollector collector = new TotalHitCountCollector();
                searcher.searcher().search(new MatchAllDocsQuery(), collector);
                assertThat(collector.getTotalHits(), equalTo(operations.get(operations.size() - 1) instanceof Engine.Delete ? 0 : 1));
            }
        }
    }

    public void testTranslogRecoveryDoesNotReplayIntoTranslog() throws IOException {
        final int docs = randomIntBetween(1, 32);
        Engine initialEngine = null;
        try {
            initialEngine = engine;
            for (int i = 0; i < docs; i++) {
                final String id = Integer.toString(i);
                final ParsedDocument doc = testParsedDocument(id, null, testDocumentWithTextField(), SOURCE, null);
                initialEngine.index(indexForDoc(doc));
            }
        } finally {
            IOUtils.close(initialEngine);
        }

        Engine recoveringEngine = null;
        try {
            final AtomicBoolean committed = new AtomicBoolean();
            trimUnsafeCommits(initialEngine.config());
            recoveringEngine = new InternalEngine(initialEngine.config()) {

                @Override
                protected void commitIndexWriter(IndexWriter writer, Translog translog, String syncId) throws IOException {
                    committed.set(true);
                    super.commitIndexWriter(writer, translog, syncId);
                }
            };
            assertThat(getTranslog(recoveringEngine).stats().getUncommittedOperations(), equalTo(docs));
            recoveringEngine.initializeMaxSeqNoOfUpdatesOrDeletes();
            recoveringEngine.recoverFromTranslog(translogHandler, Long.MAX_VALUE);
            assertTrue(committed.get());
        } finally {
            IOUtils.close(recoveringEngine);
        }
    }

    public void testTranslogRecoveryWithMultipleGenerations() throws IOException {
        final int docs = randomIntBetween(1, 4096);
        final List<Long> seqNos = LongStream.range(0, docs).boxed().collect(Collectors.toList());
        Randomness.shuffle(seqNos);
        Engine initialEngine = null;
        Engine recoveringEngine = null;
        Store store = createStore();
        final AtomicInteger counter = new AtomicInteger();
        try {
            initialEngine = createEngine(
                    store,
                    createTempDir(),
                    LocalCheckpointTracker::new,
                    (engine, operation) -> seqNos.get(counter.getAndIncrement()));
            for (int i = 0; i < docs; i++) {
                final String id = Integer.toString(i);
                final ParsedDocument doc = testParsedDocument(id, null, testDocumentWithTextField(), SOURCE, null);
                initialEngine.index(indexForDoc(doc));
                if (rarely()) {
                    getTranslog(initialEngine).rollGeneration();
                } else if (rarely()) {
                    initialEngine.flush();
                }
            }
            initialEngine.close();
            trimUnsafeCommits(initialEngine.config());
            recoveringEngine = new InternalEngine(initialEngine.config());
            recoveringEngine.initializeMaxSeqNoOfUpdatesOrDeletes();
            recoveringEngine.recoverFromTranslog(translogHandler, Long.MAX_VALUE);
            try (Engine.Searcher searcher = recoveringEngine.acquireSearcher("test")) {
                TopDocs topDocs = searcher.searcher().search(new MatchAllDocsQuery(), docs);
                assertEquals(docs, topDocs.totalHits.value);
            }
        } finally {
            IOUtils.close(initialEngine, recoveringEngine, store);
        }
    }

    public void testRecoveryFromTranslogUpToSeqNo() throws IOException {
        final AtomicLong globalCheckpoint = new AtomicLong(SequenceNumbers.NO_OPS_PERFORMED);
        try (Store store = createStore()) {
            EngineConfig config = config(defaultSettings, store, createTempDir(), newMergePolicy(),
                null, null, globalCheckpoint::get);
            final long maxSeqNo;
            try (InternalEngine engine = createEngine(config)) {
                final int docs = randomIntBetween(1, 100);
                for (int i = 0; i < docs; i++) {
                    final String id = Integer.toString(i);
                    final ParsedDocument doc = testParsedDocument(id, null, testDocumentWithTextField(),
                        SOURCE, null);
                    engine.index(indexForDoc(doc));
                    if (rarely()) {
                        engine.rollTranslogGeneration();
                    } else if (rarely()) {
                        engine.flush(randomBoolean(), true);
                    }
                }
                maxSeqNo = engine.getLocalCheckpointTracker().getMaxSeqNo();
                globalCheckpoint.set(randomLongBetween(globalCheckpoint.get(), engine.getLocalCheckpoint()));
                engine.syncTranslog();
            }
            trimUnsafeCommits(config);
            try (InternalEngine engine = new InternalEngine(config)) {
                engine.initializeMaxSeqNoOfUpdatesOrDeletes();
                engine.recoverFromTranslog(translogHandler, Long.MAX_VALUE);
                assertThat(engine.getLocalCheckpoint(), equalTo(maxSeqNo));
                assertThat(engine.getLocalCheckpointTracker().getMaxSeqNo(), equalTo(maxSeqNo));
            }
            trimUnsafeCommits(config);
            try (InternalEngine engine = new InternalEngine(config)) {
                long upToSeqNo = randomLongBetween(globalCheckpoint.get(), maxSeqNo);
                engine.initializeMaxSeqNoOfUpdatesOrDeletes();
                engine.recoverFromTranslog(translogHandler, upToSeqNo);
                assertThat(engine.getLocalCheckpoint(), equalTo(upToSeqNo));
                assertThat(engine.getLocalCheckpointTracker().getMaxSeqNo(), equalTo(upToSeqNo));
            }
        }
    }

    public void testConcurrentGetAndFlush() throws Exception {
        ParsedDocument doc = testParsedDocument("1", null, testDocumentWithTextField(), B_1, null);
        engine.index(indexForDoc(doc));

        final AtomicReference<Engine.GetResult> latestGetResult = new AtomicReference<>();
        final BiFunction<String, Engine.SearcherScope, Searcher> searcherFactory = engine::acquireSearcher;
        latestGetResult.set(engine.get(newGet(true, doc), searcherFactory));
        final AtomicBoolean flushFinished = new AtomicBoolean(false);
        final CyclicBarrier barrier = new CyclicBarrier(2);
        Thread getThread = new Thread(() -> {
            try {
                barrier.await();
            } catch (InterruptedException | BrokenBarrierException e) {
                throw new RuntimeException(e);
            }
            while (flushFinished.get() == false) {
                Engine.GetResult previousGetResult = latestGetResult.get();
                if (previousGetResult != null) {
                    previousGetResult.close();
                }
                latestGetResult.set(engine.get(newGet(true, doc), searcherFactory));
                if (latestGetResult.get().exists() == false) {
                    break;
                }
            }
        });
        getThread.start();
        barrier.await();
        engine.flush();
        flushFinished.set(true);
        getThread.join();
        assertTrue(latestGetResult.get().exists());
        latestGetResult.get().close();
    }

    public void testSimpleOperations() throws Exception {
        Engine.Searcher searchResult = engine.acquireSearcher("test");
        MatcherAssert.assertThat(searchResult, EngineSearcherTotalHitsMatcher.engineSearcherTotalHits(0));
        searchResult.close();

        final BiFunction<String, Engine.SearcherScope, Searcher> searcherFactory = engine::acquireSearcher;

        // create a document
        Document document = testDocumentWithTextField();
        document.add(new Field(SourceFieldMapper.NAME, BytesReference.toBytes(B_1), SourceFieldMapper.Defaults.FIELD_TYPE));
        ParsedDocument doc = testParsedDocument("1", null, document, B_1, null);
        engine.index(indexForDoc(doc));

        // its not there...
        searchResult = engine.acquireSearcher("test");
        MatcherAssert.assertThat(searchResult, EngineSearcherTotalHitsMatcher.engineSearcherTotalHits(0));
        MatcherAssert.assertThat(searchResult,
            EngineSearcherTotalHitsMatcher.engineSearcherTotalHits(new TermQuery(new Term("value", "test")), 0));
        searchResult.close();

        // but, not there non realtime
        try (Engine.GetResult getResult = engine.get(newGet(false, doc), searcherFactory)) {
            assertThat(getResult.exists(), equalTo(false));
        }

        // but, we can still get it (in realtime)
        try (Engine.GetResult getResult = engine.get(newGet(true, doc), searcherFactory)) {
            assertThat(getResult.exists(), equalTo(true));
            assertThat(getResult.docIdAndVersion(), notNullValue());
        }

        // but not real time is not yet visible
        try (Engine.GetResult getResult = engine.get(newGet(false, doc), searcherFactory)) {
            assertThat(getResult.exists(), equalTo(false));
        }

        // refresh and it should be there
        engine.refresh("test");

        // now its there...
        searchResult = engine.acquireSearcher("test");
        MatcherAssert.assertThat(searchResult, EngineSearcherTotalHitsMatcher.engineSearcherTotalHits(1));
        MatcherAssert.assertThat(searchResult,
            EngineSearcherTotalHitsMatcher.engineSearcherTotalHits(new TermQuery(new Term("value", "test")), 1));
        searchResult.close();

        // also in non realtime
        try (Engine.GetResult getResult = engine.get(newGet(false, doc), searcherFactory)) {
            assertThat(getResult.exists(), equalTo(true));
            assertThat(getResult.docIdAndVersion(), notNullValue());
        }

        // now do an update
        document = testDocument();
        document.add(new TextField("value", "test1", Field.Store.YES));
        document.add(new Field(SourceFieldMapper.NAME, BytesReference.toBytes(B_2), SourceFieldMapper.Defaults.FIELD_TYPE));
        doc = testParsedDocument("1", null, document, B_2, null);
        engine.index(indexForDoc(doc));

        // its not updated yet...
        searchResult = engine.acquireSearcher("test");
        MatcherAssert.assertThat(searchResult, EngineSearcherTotalHitsMatcher.engineSearcherTotalHits(1));
        MatcherAssert.assertThat(searchResult,
            EngineSearcherTotalHitsMatcher.engineSearcherTotalHits(new TermQuery(new Term("value", "test")), 1));
        MatcherAssert.assertThat(searchResult,
            EngineSearcherTotalHitsMatcher.engineSearcherTotalHits(new TermQuery(new Term("value", "test1")), 0));
        searchResult.close();

        // but, we can still get it (in realtime)
        try (Engine.GetResult getResult = engine.get(newGet(true, doc), searcherFactory)) {
            assertThat(getResult.exists(), equalTo(true));
            assertThat(getResult.docIdAndVersion(), notNullValue());
        }

        // refresh and it should be updated
        engine.refresh("test");

        searchResult = engine.acquireSearcher("test");
        MatcherAssert.assertThat(searchResult, EngineSearcherTotalHitsMatcher.engineSearcherTotalHits(1));
        MatcherAssert.assertThat(searchResult,
            EngineSearcherTotalHitsMatcher.engineSearcherTotalHits(new TermQuery(new Term("value", "test")), 0));
        MatcherAssert.assertThat(searchResult,
            EngineSearcherTotalHitsMatcher.engineSearcherTotalHits(new TermQuery(new Term("value", "test1")), 1));
        searchResult.close();

        // now delete
        engine.delete(new Engine.Delete("test", "1", newUid(doc), primaryTerm.get()));

        // its not deleted yet
        searchResult = engine.acquireSearcher("test");
        MatcherAssert.assertThat(searchResult, EngineSearcherTotalHitsMatcher.engineSearcherTotalHits(1));
        MatcherAssert.assertThat(searchResult,
            EngineSearcherTotalHitsMatcher.engineSearcherTotalHits(new TermQuery(new Term("value", "test")), 0));
        MatcherAssert.assertThat(searchResult,
            EngineSearcherTotalHitsMatcher.engineSearcherTotalHits(new TermQuery(new Term("value", "test1")), 1));
        searchResult.close();

        // but, get should not see it (in realtime)
        try (Engine.GetResult getResult = engine.get(newGet(true, doc), searcherFactory)) {
            assertThat(getResult.exists(), equalTo(false));
        }

        // refresh and it should be deleted
        engine.refresh("test");

        searchResult = engine.acquireSearcher("test");
        MatcherAssert.assertThat(searchResult, EngineSearcherTotalHitsMatcher.engineSearcherTotalHits(0));
        MatcherAssert.assertThat(searchResult,
            EngineSearcherTotalHitsMatcher.engineSearcherTotalHits(new TermQuery(new Term("value", "test")), 0));
        MatcherAssert.assertThat(searchResult,
            EngineSearcherTotalHitsMatcher.engineSearcherTotalHits(new TermQuery(new Term("value", "test1")), 0));
        searchResult.close();

        // add it back
        document = testDocumentWithTextField();
        document.add(new Field(SourceFieldMapper.NAME, BytesReference.toBytes(B_1), SourceFieldMapper.Defaults.FIELD_TYPE));
        doc = testParsedDocument("1", null, document, B_1, null);
        engine.index(new Engine.Index(newUid(doc), primaryTerm.get(), doc, Versions.MATCH_DELETED));

        // its not there...
        searchResult = engine.acquireSearcher("test");
        MatcherAssert.assertThat(searchResult, EngineSearcherTotalHitsMatcher.engineSearcherTotalHits(0));
        MatcherAssert.assertThat(searchResult,
            EngineSearcherTotalHitsMatcher.engineSearcherTotalHits(new TermQuery(new Term("value", "test")), 0));
        MatcherAssert.assertThat(searchResult,
            EngineSearcherTotalHitsMatcher.engineSearcherTotalHits(new TermQuery(new Term("value", "test1")), 0));
        searchResult.close();

        // refresh and it should be there
        engine.refresh("test");

        // now its there...
        searchResult = engine.acquireSearcher("test");
        MatcherAssert.assertThat(searchResult, EngineSearcherTotalHitsMatcher.engineSearcherTotalHits(1));
        MatcherAssert.assertThat(searchResult,
            EngineSearcherTotalHitsMatcher.engineSearcherTotalHits(new TermQuery(new Term("value", "test")), 1));
        MatcherAssert.assertThat(searchResult,
            EngineSearcherTotalHitsMatcher.engineSearcherTotalHits(new TermQuery(new Term("value", "test1")), 0));
        searchResult.close();

        // now flush
        engine.flush();

        // and, verify get (in real time)
        try (Engine.GetResult getResult = engine.get(newGet(true, doc), searcherFactory)) {
            assertThat(getResult.exists(), equalTo(true));
            assertThat(getResult.docIdAndVersion(), notNullValue());
        }

        // make sure we can still work with the engine
        // now do an update
        document = testDocument();
        document.add(new TextField("value", "test1", Field.Store.YES));
        doc = testParsedDocument("1", null, document, B_1, null);
        engine.index(indexForDoc(doc));

        // its not updated yet...
        searchResult = engine.acquireSearcher("test");
        MatcherAssert.assertThat(searchResult, EngineSearcherTotalHitsMatcher.engineSearcherTotalHits(1));
        MatcherAssert.assertThat(searchResult,
            EngineSearcherTotalHitsMatcher.engineSearcherTotalHits(new TermQuery(new Term("value", "test")), 1));
        MatcherAssert.assertThat(searchResult,
            EngineSearcherTotalHitsMatcher.engineSearcherTotalHits(new TermQuery(new Term("value", "test1")), 0));
        searchResult.close();

        // refresh and it should be updated
        engine.refresh("test");

        searchResult = engine.acquireSearcher("test");
        MatcherAssert.assertThat(searchResult, EngineSearcherTotalHitsMatcher.engineSearcherTotalHits(1));
        MatcherAssert.assertThat(searchResult,
            EngineSearcherTotalHitsMatcher.engineSearcherTotalHits(new TermQuery(new Term("value", "test")), 0));
        MatcherAssert.assertThat(searchResult,
            EngineSearcherTotalHitsMatcher.engineSearcherTotalHits(new TermQuery(new Term("value", "test1")), 1));
        searchResult.close();
    }

    public void testSearchResultRelease() throws Exception {
        Engine.Searcher searchResult = engine.acquireSearcher("test");
        MatcherAssert.assertThat(searchResult, EngineSearcherTotalHitsMatcher.engineSearcherTotalHits(0));
        searchResult.close();

        // create a document
        ParsedDocument doc = testParsedDocument("1", null, testDocumentWithTextField(), B_1, null);
        engine.index(indexForDoc(doc));

        // its not there...
        searchResult = engine.acquireSearcher("test");
        MatcherAssert.assertThat(searchResult, EngineSearcherTotalHitsMatcher.engineSearcherTotalHits(0));
        MatcherAssert.assertThat(searchResult,
            EngineSearcherTotalHitsMatcher.engineSearcherTotalHits(new TermQuery(new Term("value", "test")), 0));
        searchResult.close();

        // refresh and it should be there
        engine.refresh("test");

        // now its there...
        searchResult = engine.acquireSearcher("test");
        MatcherAssert.assertThat(searchResult, EngineSearcherTotalHitsMatcher.engineSearcherTotalHits(1));
        MatcherAssert.assertThat(searchResult,
            EngineSearcherTotalHitsMatcher.engineSearcherTotalHits(new TermQuery(new Term("value", "test")), 1));
        // don't release the search result yet...

        // delete, refresh and do a new search, it should not be there
        engine.delete(new Engine.Delete("test", "1", newUid(doc), primaryTerm.get()));
        engine.refresh("test");
        Engine.Searcher updateSearchResult = engine.acquireSearcher("test");
        MatcherAssert.assertThat(updateSearchResult, EngineSearcherTotalHitsMatcher.engineSearcherTotalHits(0));
        updateSearchResult.close();

        // the non release search result should not see the deleted yet...
        MatcherAssert.assertThat(searchResult, EngineSearcherTotalHitsMatcher.engineSearcherTotalHits(1));
        MatcherAssert.assertThat(searchResult,
            EngineSearcherTotalHitsMatcher.engineSearcherTotalHits(new TermQuery(new Term("value", "test")), 1));
        searchResult.close();
    }

    public void testCommitAdvancesMinTranslogForRecovery() throws IOException {
        IOUtils.close(engine, store);
        final Path translogPath = createTempDir();
        store = createStore();
        final AtomicLong globalCheckpoint = new AtomicLong(SequenceNumbers.NO_OPS_PERFORMED);
        final LongSupplier globalCheckpointSupplier = () -> globalCheckpoint.get();
        engine = createEngine(config(defaultSettings, store, translogPath, newMergePolicy(), null, null,
            globalCheckpointSupplier));
        ParsedDocument doc = testParsedDocument("1", null, testDocumentWithTextField(), B_1, null);
        engine.index(indexForDoc(doc));
        boolean inSync = randomBoolean();
        if (inSync) {
            globalCheckpoint.set(engine.getLocalCheckpoint());
        }

        engine.flush();
        assertThat(engine.getTranslog().currentFileGeneration(), equalTo(3L));
        assertThat(engine.getTranslog().getDeletionPolicy().getMinTranslogGenerationForRecovery(), equalTo(inSync ? 3L : 1L));
        assertThat(engine.getTranslog().getDeletionPolicy().getTranslogGenerationOfLastCommit(), equalTo(3L));

        engine.flush();
        assertThat(engine.getTranslog().currentFileGeneration(), equalTo(3L));
        assertThat(engine.getTranslog().getDeletionPolicy().getMinTranslogGenerationForRecovery(), equalTo(inSync ? 3L : 1L));
        assertThat(engine.getTranslog().getDeletionPolicy().getTranslogGenerationOfLastCommit(), equalTo(3L));

        engine.flush(true, true);
        assertThat(engine.getTranslog().currentFileGeneration(), equalTo(4L));
        assertThat(engine.getTranslog().getDeletionPolicy().getMinTranslogGenerationForRecovery(), equalTo(inSync ? 4L : 1L));
        assertThat(engine.getTranslog().getDeletionPolicy().getTranslogGenerationOfLastCommit(), equalTo(4L));

        globalCheckpoint.set(engine.getLocalCheckpoint());
        engine.flush(true, true);
        assertThat(engine.getTranslog().currentFileGeneration(), equalTo(5L));
        assertThat(engine.getTranslog().getDeletionPolicy().getMinTranslogGenerationForRecovery(), equalTo(5L));
        assertThat(engine.getTranslog().getDeletionPolicy().getTranslogGenerationOfLastCommit(), equalTo(5L));
    }

    public void testSyncedFlush() throws IOException {
        try (Store store = createStore();
             Engine engine = createEngine(defaultSettings, store, createTempDir(), new LogByteSizeMergePolicy(), null)) {
            final String syncId = randomUnicodeOfCodepointLengthBetween(10, 20);
            ParsedDocument doc = testParsedDocument("1", null, testDocumentWithTextField(), B_1, null);
            engine.index(indexForDoc(doc));
            Engine.CommitId commitID = engine.flush();
            assertThat(commitID, equalTo(new Engine.CommitId(store.readLastCommittedSegmentsInfo().getId())));
            byte[] wrongBytes = Base64.getDecoder().decode(commitID.toString());
            wrongBytes[0] = (byte) ~wrongBytes[0];
            Engine.CommitId wrongId = new Engine.CommitId(wrongBytes);
            assertEquals("should fail to sync flush with wrong id (but no docs)", engine.syncFlush(syncId + "1", wrongId),
                Engine.SyncedFlushResult.COMMIT_MISMATCH);
            engine.index(indexForDoc(doc));
            assertEquals("should fail to sync flush with right id but pending doc",
                engine.syncFlush(syncId + "2", commitID), Engine.SyncedFlushResult.PENDING_OPERATIONS);
            commitID = engine.flush();
            assertEquals("should succeed to flush commit with right id and no pending doc", engine.syncFlush(syncId, commitID),
                Engine.SyncedFlushResult.SUCCESS);
            assertEquals(store.readLastCommittedSegmentsInfo().getUserData().get(Engine.SYNC_COMMIT_ID), syncId);
            assertEquals(engine.getLastCommittedSegmentInfos().getUserData().get(Engine.SYNC_COMMIT_ID), syncId);
        }
    }

    public void testRenewSyncFlush() throws Exception {
        final int iters = randomIntBetween(2, 5); // run this a couple of times to get some coverage
        for (int i = 0; i < iters; i++) {
            try (Store store = createStore();
                 InternalEngine engine =
                     createEngine(config(defaultSettings, store, createTempDir(), new LogDocMergePolicy(), null))) {
                final String syncId = randomUnicodeOfCodepointLengthBetween(10, 20);
                Engine.Index doc1 =
                    indexForDoc(testParsedDocument("1", null, testDocumentWithTextField(), B_1, null));
                engine.index(doc1);
                assertEquals(engine.getLastWriteNanos(), doc1.startTime());
                engine.flush();
                Engine.Index doc2 =
                    indexForDoc(testParsedDocument("2", null, testDocumentWithTextField(), B_1, null));
                engine.index(doc2);
                assertEquals(engine.getLastWriteNanos(), doc2.startTime());
                engine.flush();
                final boolean forceMergeFlushes = randomBoolean();
                final ParsedDocument parsedDoc3 =
                    testParsedDocument("3", null, testDocumentWithTextField(), B_1, null);
                if (forceMergeFlushes) {
<<<<<<< HEAD
                    engine.index(new Engine.Index(newUid(parsedDoc3), parsedDoc3, UNASSIGNED_SEQ_NO, 0, Versions.MATCH_ANY, VersionType.INTERNAL, Engine.Operation.Origin.PRIMARY, System.nanoTime() - engine.engineConfig.getFlushMergesAfter().nanos(), -1, false, UNASSIGNED_SEQ_NO, 0));
=======
                    engine.index(new Engine.Index(newUid(parsedDoc3), parsedDoc3, SequenceNumbers.UNASSIGNED_SEQ_NO, 0,
                        Versions.MATCH_ANY, VersionType.INTERNAL, Engine.Operation.Origin.PRIMARY,
                        System.nanoTime() - engine.engineConfig.getFlushMergesAfter().nanos(),
                        -1, false));
>>>>>>> 5eb70404
                } else {
                    engine.index(indexForDoc(parsedDoc3));
                }
                Engine.CommitId commitID = engine.flush();
                assertEquals("should succeed to flush commit with right id and no pending doc", engine.syncFlush(syncId, commitID),
                    Engine.SyncedFlushResult.SUCCESS);
                assertEquals(3, engine.segments(false).size());

                engine.forceMerge(forceMergeFlushes, 1, false,
                    false, false);
                if (forceMergeFlushes == false) {
                    engine.refresh("make all segments visible");
                    assertEquals(4, engine.segments(false).size());
                    assertEquals(store.readLastCommittedSegmentsInfo().getUserData().get(Engine.SYNC_COMMIT_ID), syncId);
                    assertEquals(engine.getLastCommittedSegmentInfos().getUserData().get(Engine.SYNC_COMMIT_ID), syncId);
                    assertTrue(engine.tryRenewSyncCommit());
                    assertEquals(1, engine.segments(false).size());
                } else {
                    engine.refresh("test");
                    assertBusy(() -> assertEquals(1, engine.segments(false).size()));
                }
                assertEquals(store.readLastCommittedSegmentsInfo().getUserData().get(Engine.SYNC_COMMIT_ID), syncId);
                assertEquals(engine.getLastCommittedSegmentInfos().getUserData().get(Engine.SYNC_COMMIT_ID), syncId);

                if (randomBoolean()) {
                    Engine.Index doc4 =
                        indexForDoc(testParsedDocument("4", null, testDocumentWithTextField(), B_1, null));
                    engine.index(doc4);
                    assertEquals(engine.getLastWriteNanos(), doc4.startTime());
                } else {
                    Engine.Delete delete = new Engine.Delete(doc1.type(), doc1.id(), doc1.uid(), primaryTerm.get());
                    engine.delete(delete);
                    assertEquals(engine.getLastWriteNanos(), delete.startTime());
                }
                assertFalse(engine.tryRenewSyncCommit());
                // we might hit a concurrent flush from a finishing merge here - just wait if ongoing...
                engine.flush(false, true);
                assertNull(store.readLastCommittedSegmentsInfo().getUserData().get(Engine.SYNC_COMMIT_ID));
                assertNull(engine.getLastCommittedSegmentInfos().getUserData().get(Engine.SYNC_COMMIT_ID));
            }
        }
    }

    public void testSyncedFlushSurvivesEngineRestart() throws IOException {
        final AtomicLong globalCheckpoint = new AtomicLong(SequenceNumbers.NO_OPS_PERFORMED);
        IOUtils.close(store, engine);
        store = createStore();
        engine = createEngine(store, primaryTranslogDir, globalCheckpoint::get);
        final String syncId = randomUnicodeOfCodepointLengthBetween(10, 20);
        ParsedDocument doc = testParsedDocument("1", null, testDocumentWithTextField(),
            new BytesArray("{}"), null);
        engine.index(indexForDoc(doc));
        globalCheckpoint.set(0L);
        final Engine.CommitId commitID = engine.flush();
        assertEquals("should succeed to flush commit with right id and no pending doc", engine.syncFlush(syncId, commitID),
            Engine.SyncedFlushResult.SUCCESS);
        assertEquals(store.readLastCommittedSegmentsInfo().getUserData().get(Engine.SYNC_COMMIT_ID), syncId);
        assertEquals(engine.getLastCommittedSegmentInfos().getUserData().get(Engine.SYNC_COMMIT_ID), syncId);
        EngineConfig config = engine.config();
        if (randomBoolean()) {
            engine.close();
        } else {
            engine.flushAndClose();
        }
        if (randomBoolean()) {
            final String translogUUID = Translog.createEmptyTranslog(config.getTranslogConfig().getTranslogPath(),
                UNASSIGNED_SEQ_NO, shardId, primaryTerm.get());
            store.associateIndexWithNewTranslog(translogUUID);
        }
        trimUnsafeCommits(config);
        engine = new InternalEngine(config);
        engine.initializeMaxSeqNoOfUpdatesOrDeletes();
        engine.recoverFromTranslog(translogHandler, Long.MAX_VALUE);
        assertEquals(engine.getLastCommittedSegmentInfos().getUserData().get(Engine.SYNC_COMMIT_ID), syncId);
    }

    public void testSyncedFlushVanishesOnReplay() throws IOException {
        final String syncId = randomUnicodeOfCodepointLengthBetween(10, 20);
        ParsedDocument doc = testParsedDocument("1", null,
            testDocumentWithTextField(), new BytesArray("{}"), null);
        engine.index(indexForDoc(doc));
        final Engine.CommitId commitID = engine.flush();
        assertEquals("should succeed to flush commit with right id and no pending doc", engine.syncFlush(syncId, commitID),
            Engine.SyncedFlushResult.SUCCESS);
        assertEquals(store.readLastCommittedSegmentsInfo().getUserData().get(Engine.SYNC_COMMIT_ID), syncId);
        assertEquals(engine.getLastCommittedSegmentInfos().getUserData().get(Engine.SYNC_COMMIT_ID), syncId);
        doc = testParsedDocument("2", null, testDocumentWithTextField(), new BytesArray("{}"), null);
        engine.index(indexForDoc(doc));
        EngineConfig config = engine.config();
        engine.close();
        trimUnsafeCommits(config);
        engine = new InternalEngine(config);
        engine.initializeMaxSeqNoOfUpdatesOrDeletes();
        engine.recoverFromTranslog(translogHandler, Long.MAX_VALUE);
        assertNull("Sync ID must be gone since we have a document to replay",
            engine.getLastCommittedSegmentInfos().getUserData().get(Engine.SYNC_COMMIT_ID));
    }

    public void testVersioningNewCreate() throws IOException {
        ParsedDocument doc = testParsedDocument("1", null, testDocument(), B_1, null);
        Engine.Index create = new Engine.Index(newUid(doc), primaryTerm.get(), doc, Versions.MATCH_DELETED);
        Engine.IndexResult indexResult = engine.index(create);
        assertThat(indexResult.getVersion(), equalTo(1L));

        create = new Engine.Index(newUid(doc), doc, indexResult.getSeqNo(), create.primaryTerm(), indexResult.getVersion(),
            null, REPLICA, 0, -1, false, UNASSIGNED_SEQ_NO, 0);
        indexResult = replicaEngine.index(create);
        assertThat(indexResult.getVersion(), equalTo(1L));
    }

    public void testReplicatedVersioningWithFlush() throws IOException {
        ParsedDocument doc = testParsedDocument("1", null, testDocument(), B_1, null);
        Engine.Index create = new Engine.Index(newUid(doc), primaryTerm.get(), doc, Versions.MATCH_DELETED);
        Engine.IndexResult indexResult = engine.index(create);
        assertThat(indexResult.getVersion(), equalTo(1L));
        assertTrue(indexResult.isCreated());


        create = new Engine.Index(newUid(doc), doc, indexResult.getSeqNo(), create.primaryTerm(), indexResult.getVersion(),
            null, REPLICA, 0, -1, false, UNASSIGNED_SEQ_NO, 0);
        indexResult = replicaEngine.index(create);
        assertThat(indexResult.getVersion(), equalTo(1L));
        assertTrue(indexResult.isCreated());

        if (randomBoolean()) {
            engine.flush();
        }
        if (randomBoolean()) {
            replicaEngine.flush();
        }

        Engine.Index update = new Engine.Index(newUid(doc), primaryTerm.get(), doc, 1);
        Engine.IndexResult updateResult = engine.index(update);
        assertThat(updateResult.getVersion(), equalTo(2L));
        assertFalse(updateResult.isCreated());


        update = new Engine.Index(newUid(doc), doc, updateResult.getSeqNo(), update.primaryTerm(), updateResult.getVersion(),
            null, REPLICA, 0, -1, false, UNASSIGNED_SEQ_NO, 0);
        updateResult = replicaEngine.index(update);
        assertThat(updateResult.getVersion(), equalTo(2L));
        assertFalse(updateResult.isCreated());
        replicaEngine.refresh("test");
        try (Searcher searcher = replicaEngine.acquireSearcher("test")) {
            assertEquals(1, searcher.getDirectoryReader().numDocs());
        }

        engine.refresh("test");
        try (Searcher searcher = engine.acquireSearcher("test")) {
            assertEquals(1, searcher.getDirectoryReader().numDocs());
        }
    }

    /**
     * simulates what an upsert / update API does
     */
    public void testVersionedUpdate() throws IOException {
        final BiFunction<String, Engine.SearcherScope, Searcher> searcherFactory = engine::acquireSearcher;

        ParsedDocument doc = testParsedDocument("1", null, testDocument(), B_1, null);
        Engine.Index create = new Engine.Index(newUid(doc), primaryTerm.get(), doc, Versions.MATCH_DELETED);
        Engine.IndexResult indexResult = engine.index(create);
        assertThat(indexResult.getVersion(), equalTo(1L));
        try (Engine.GetResult get = engine.get(new Engine.Get(true, false, doc.type(), doc.id(), create.uid()),
                searcherFactory)) {
            assertEquals(1, get.version());
        }

        Engine.Index update_1 = new Engine.Index(newUid(doc), primaryTerm.get(), doc, 1);
        Engine.IndexResult update_1_result = engine.index(update_1);
        assertThat(update_1_result.getVersion(), equalTo(2L));

        try (Engine.GetResult get = engine.get(new Engine.Get(true, false, doc.type(), doc.id(), create.uid()),
                searcherFactory)) {
            assertEquals(2, get.version());
        }

        Engine.Index update_2 = new Engine.Index(newUid(doc), primaryTerm.get(), doc, 2);
        Engine.IndexResult update_2_result = engine.index(update_2);
        assertThat(update_2_result.getVersion(), equalTo(3L));

        try (Engine.GetResult get = engine.get(new Engine.Get(true, false, doc.type(), doc.id(), create.uid()),
                searcherFactory)) {
            assertEquals(3, get.version());
        }

    }

    public void testVersioningNewIndex() throws IOException {
        ParsedDocument doc = testParsedDocument("1", null, testDocument(), B_1, null);
        Engine.Index index = indexForDoc(doc);
        Engine.IndexResult indexResult = engine.index(index);
        assertThat(indexResult.getVersion(), equalTo(1L));

<<<<<<< HEAD
        index = new Engine.Index(newUid(doc), doc, indexResult.getSeqNo(), index.primaryTerm(), indexResult.getVersion(), null, REPLICA, 0, -1, false, UNASSIGNED_SEQ_NO, 0);
=======
        index = new Engine.Index(newUid(doc), doc, indexResult.getSeqNo(), index.primaryTerm(), indexResult.getVersion(),
            null, REPLICA, 0, -1, false);
>>>>>>> 5eb70404
        indexResult = replicaEngine.index(index);
        assertThat(indexResult.getVersion(), equalTo(1L));
    }

    public void testForceMergeWithoutSoftDeletes() throws IOException {
        Settings settings = Settings.builder()
            .put(defaultSettings.getSettings())
            .put(IndexSettings.INDEX_SOFT_DELETES_SETTING.getKey(), false).build();
        IndexMetaData indexMetaData = IndexMetaData.builder(defaultSettings.getIndexMetaData()).settings(settings).build();
        try (Store store = createStore();
             Engine engine = createEngine(config(IndexSettingsModule.newIndexSettings(indexMetaData), store, createTempDir(),
                 new LogByteSizeMergePolicy(), null))) { // use log MP here we test some behavior in ESMP
            int numDocs = randomIntBetween(10, 100);
            for (int i = 0; i < numDocs; i++) {
                ParsedDocument doc = testParsedDocument(Integer.toString(i), null, testDocument(), B_1, null);
                Engine.Index index = indexForDoc(doc);
                engine.index(index);
                engine.refresh("test");
            }
            try (Engine.Searcher test = engine.acquireSearcher("test")) {
                assertEquals(numDocs, test.reader().numDocs());
            }
            engine.forceMerge(true, 1, false, false, false);
            engine.refresh("test");
            assertEquals(engine.segments(true).size(), 1);

            ParsedDocument doc = testParsedDocument(Integer.toString(0), null, testDocument(), B_1, null);
            Engine.Index index = indexForDoc(doc);
            engine.delete(new Engine.Delete(index.type(), index.id(), index.uid(), primaryTerm.get()));
            //expunge deletes
            engine.forceMerge(true, 10, true, false, false);
            engine.refresh("test");

            assertEquals(engine.segments(true).size(), 1);
            try (Engine.Searcher test = engine.acquireSearcher("test")) {
                assertEquals(numDocs - 1, test.reader().numDocs());
                assertEquals(engine.config().getMergePolicy().toString(), numDocs - 1, test.reader().maxDoc());
            }

            doc = testParsedDocument(Integer.toString(1), null, testDocument(), B_1, null);
            index = indexForDoc(doc);
            engine.delete(new Engine.Delete(index.type(), index.id(), index.uid(), primaryTerm.get()));
            //expunge deletes
            engine.forceMerge(true, 10, false, false, false);
            engine.refresh("test");
            assertEquals(engine.segments(true).size(), 1);
            try (Engine.Searcher test = engine.acquireSearcher("test")) {
                assertEquals(numDocs - 2, test.reader().numDocs());
                assertEquals(numDocs - 1, test.reader().maxDoc());
            }
        }
    }

    public void testForceMergeWithSoftDeletesRetention() throws Exception {
        final long retainedExtraOps = randomLongBetween(0, 10);
        Settings.Builder settings = Settings.builder()
            .put(defaultSettings.getSettings())
            .put(IndexSettings.INDEX_SOFT_DELETES_SETTING.getKey(), true)
            .put(IndexSettings.INDEX_SOFT_DELETES_RETENTION_OPERATIONS_SETTING.getKey(), retainedExtraOps);
        final IndexMetaData indexMetaData = IndexMetaData.builder(defaultSettings.getIndexMetaData()).settings(settings).build();
        final IndexSettings indexSettings = IndexSettingsModule.newIndexSettings(indexMetaData);
        final AtomicLong globalCheckpoint = new AtomicLong(SequenceNumbers.NO_OPS_PERFORMED);
        final MapperService mapperService = createMapperService("test");
        final Set<String> liveDocs = new HashSet<>();
        try (Store store = createStore();
             InternalEngine engine = createEngine(config(indexSettings, store, createTempDir(), newMergePolicy(), null,
                 null, globalCheckpoint::get))) {
            int numDocs = scaledRandomIntBetween(10, 100);
            for (int i = 0; i < numDocs; i++) {
                ParsedDocument doc = testParsedDocument(Integer.toString(i), null, testDocument(), B_1, null);
                engine.index(indexForDoc(doc));
                liveDocs.add(doc.id());
            }
            for (int i = 0; i < numDocs; i++) {
                ParsedDocument doc = testParsedDocument(Integer.toString(i), null, testDocument(), B_1, null);
                if (randomBoolean()) {
                    engine.delete(new Engine.Delete(doc.type(), doc.id(), newUid(doc.id()), primaryTerm.get()));
                    liveDocs.remove(doc.id());
                }
                if (randomBoolean()) {
                    engine.index(indexForDoc(doc));
                    liveDocs.add(doc.id());
                }
                if (randomBoolean()) {
                    engine.flush(randomBoolean(), true);
                }
            }
            engine.flush();

            long localCheckpoint = engine.getLocalCheckpoint();
            globalCheckpoint.set(randomLongBetween(0, localCheckpoint));
            engine.syncTranslog();
            final long safeCommitCheckpoint;
            try (Engine.IndexCommitRef safeCommit = engine.acquireSafeIndexCommit()) {
                safeCommitCheckpoint = Long.parseLong(safeCommit.getIndexCommit().getUserData().get(SequenceNumbers.LOCAL_CHECKPOINT_KEY));
            }
            engine.forceMerge(true, 1, false, false, false);
            assertConsistentHistoryBetweenTranslogAndLuceneIndex(engine, mapperService);
            Map<Long, Translog.Operation> ops = readAllOperationsInLucene(engine, mapperService)
                .stream().collect(Collectors.toMap(Translog.Operation::seqNo, Function.identity()));
            for (long seqno = 0; seqno <= localCheckpoint; seqno++) {
                long minSeqNoToRetain = Math.min(globalCheckpoint.get() + 1 - retainedExtraOps, safeCommitCheckpoint + 1);
                String msg = "seq# [" + seqno + "], global checkpoint [" + globalCheckpoint + "], retained-ops [" + retainedExtraOps + "]";
                if (seqno < minSeqNoToRetain) {
                    Translog.Operation op = ops.get(seqno);
                    if (op != null) {
                        assertThat(op, instanceOf(Translog.Index.class));
                        assertThat(msg, ((Translog.Index) op).id(), isIn(liveDocs));
                        assertEquals(msg, ((Translog.Index) op).source(), B_1);
                    }
                } else {
                    assertThat(msg, ops.get(seqno), notNullValue());
                }
            }
            settings.put(IndexSettings.INDEX_SOFT_DELETES_RETENTION_OPERATIONS_SETTING.getKey(), 0);
            indexSettings.updateIndexMetaData(IndexMetaData.builder(defaultSettings.getIndexMetaData()).settings(settings).build());
            engine.onSettingsChanged();
            globalCheckpoint.set(localCheckpoint);
            engine.syncTranslog();

            engine.forceMerge(true, 1, false, false, false);
            assertConsistentHistoryBetweenTranslogAndLuceneIndex(engine, mapperService);
            assertThat(readAllOperationsInLucene(engine, mapperService), hasSize(liveDocs.size()));
        }
    }

    public void testForceMergeWithSoftDeletesRetentionAndRecoverySource() throws Exception {
        final long retainedExtraOps = randomLongBetween(0, 10);
        Settings.Builder settings = Settings.builder()
            .put(defaultSettings.getSettings())
            .put(IndexSettings.INDEX_SOFT_DELETES_SETTING.getKey(), true)
            .put(IndexSettings.INDEX_SOFT_DELETES_RETENTION_OPERATIONS_SETTING.getKey(), retainedExtraOps);
        final IndexMetaData indexMetaData = IndexMetaData.builder(defaultSettings.getIndexMetaData()).settings(settings).build();
        final IndexSettings indexSettings = IndexSettingsModule.newIndexSettings(indexMetaData);
        final AtomicLong globalCheckpoint = new AtomicLong(SequenceNumbers.NO_OPS_PERFORMED);
        final MapperService mapperService = createMapperService("test");
        final boolean omitSourceAllTheTime = randomBoolean();
        final Set<String> liveDocs = new HashSet<>();
        final Set<String> liveDocsWithSource = new HashSet<>();
        try (Store store = createStore();
             InternalEngine engine = createEngine(config(indexSettings, store, createTempDir(), newMergePolicy(), null,
                 null,
                 globalCheckpoint::get))) {
            int numDocs = scaledRandomIntBetween(10, 100);
            for (int i = 0; i < numDocs; i++) {
                boolean useRecoverySource = randomBoolean() || omitSourceAllTheTime;
                ParsedDocument doc = testParsedDocument(Integer.toString(i), null, testDocument(), B_1, null,
                    useRecoverySource);
                engine.index(indexForDoc(doc));
                liveDocs.add(doc.id());
                if (useRecoverySource == false) {
                    liveDocsWithSource.add(Integer.toString(i));
                }
            }
            for (int i = 0; i < numDocs; i++) {
                boolean useRecoverySource = randomBoolean() || omitSourceAllTheTime;
                ParsedDocument doc = testParsedDocument(Integer.toString(i), null, testDocument(), B_1, null,
                    useRecoverySource);
                if (randomBoolean()) {
                    engine.delete(new Engine.Delete(doc.type(), doc.id(), newUid(doc.id()), primaryTerm.get()));
                    liveDocs.remove(doc.id());
                    liveDocsWithSource.remove(doc.id());
                }
                if (randomBoolean()) {
                    engine.index(indexForDoc(doc));
                    liveDocs.add(doc.id());
                    if (useRecoverySource == false) {
                        liveDocsWithSource.add(doc.id());
                    } else {
                        liveDocsWithSource.remove(doc.id());
                    }
                }
                if (randomBoolean()) {
                    engine.flush(randomBoolean(), true);
                }
            }
            engine.flush();
            globalCheckpoint.set(randomLongBetween(0, engine.getLocalCheckpoint()));
            engine.syncTranslog();
            final long minSeqNoToRetain;
            try (Engine.IndexCommitRef safeCommit = engine.acquireSafeIndexCommit()) {
                long safeCommitLocalCheckpoint = Long.parseLong(
                    safeCommit.getIndexCommit().getUserData().get(SequenceNumbers.LOCAL_CHECKPOINT_KEY));
                minSeqNoToRetain = Math.min(globalCheckpoint.get() + 1 - retainedExtraOps, safeCommitLocalCheckpoint + 1);
            }
            engine.forceMerge(true, 1, false, false, false);
            assertConsistentHistoryBetweenTranslogAndLuceneIndex(engine, mapperService);
            Map<Long, Translog.Operation> ops = readAllOperationsInLucene(engine, mapperService)
                .stream().collect(Collectors.toMap(Translog.Operation::seqNo, Function.identity()));
            for (long seqno = 0; seqno <= engine.getLocalCheckpoint(); seqno++) {
                String msg = "seq# [" + seqno + "], global checkpoint [" + globalCheckpoint + "], retained-ops [" + retainedExtraOps + "]";
                if (seqno < minSeqNoToRetain) {
                    Translog.Operation op = ops.get(seqno);
                    if (op != null) {
                        assertThat(op, instanceOf(Translog.Index.class));
                        assertThat(msg, ((Translog.Index) op).id(), isIn(liveDocs));
                    }
                } else {
                    Translog.Operation op = ops.get(seqno);
                    assertThat(msg, op, notNullValue());
                    if (op instanceof Translog.Index) {
                        assertEquals(msg, ((Translog.Index) op).source(), B_1);
                    }
                }
            }
            settings.put(IndexSettings.INDEX_SOFT_DELETES_RETENTION_OPERATIONS_SETTING.getKey(), 0);
            indexSettings.updateIndexMetaData(IndexMetaData.builder(defaultSettings.getIndexMetaData()).settings(settings).build());
            engine.onSettingsChanged();
            // If the global checkpoint equals to the local checkpoint, the next force-merge will be a noop
            // because all deleted documents are expunged in the previous force-merge already. We need to flush
            // a new segment to make merge happen so that we can verify that all _recovery_source are pruned.
            if (globalCheckpoint.get() == engine.getLocalCheckpoint() && liveDocs.isEmpty() == false) {
                String deleteId = randomFrom(liveDocs);
                engine.delete(new Engine.Delete("test", deleteId, newUid(deleteId), primaryTerm.get()));
                liveDocsWithSource.remove(deleteId);
                liveDocs.remove(deleteId);
                engine.flush();
            }
            globalCheckpoint.set(engine.getLocalCheckpoint());
            engine.syncTranslog();
            engine.forceMerge(true, 1, false, false, false);
            assertConsistentHistoryBetweenTranslogAndLuceneIndex(engine, mapperService);
            assertThat(readAllOperationsInLucene(engine, mapperService), hasSize(liveDocsWithSource.size()));
        }
    }

    public void testForceMergeAndClose() throws IOException, InterruptedException {
        int numIters = randomIntBetween(2, 10);
        for (int j = 0; j < numIters; j++) {
            try (Store store = createStore()) {
                final InternalEngine engine = createEngine(store, createTempDir());
                final CountDownLatch startGun = new CountDownLatch(1);
                final CountDownLatch indexed = new CountDownLatch(1);

                Thread thread = new Thread() {
                    @Override
                    public void run() {
                        try {
                            try {
                                startGun.await();
                            } catch (InterruptedException e) {
                                throw new RuntimeException(e);
                            }
                            int i = 0;
                            while (true) {
                                int numDocs = randomIntBetween(1, 20);
                                for (int j = 0; j < numDocs; j++) {
                                    i++;
                                    ParsedDocument doc = testParsedDocument(Integer.toString(i), null, testDocument(), B_1,
                                        null);
                                    Engine.Index index = indexForDoc(doc);
                                    engine.index(index);
                                }
                                engine.refresh("test");
                                indexed.countDown();
                                try {
                                    engine.forceMerge(randomBoolean(), 1, false, randomBoolean(),
                                        randomBoolean());
                                } catch (IOException e) {
                                    return;
                                }
                            }
                        } catch (AlreadyClosedException ex) {
                            // fine
                        } catch (IOException e) {
                            throw new AssertionError(e);
                        }
                    }
                };

                thread.start();
                startGun.countDown();
                int someIters = randomIntBetween(1, 10);
                for (int i = 0; i < someIters; i++) {
                    engine.forceMerge(randomBoolean(), 1, false, randomBoolean(), randomBoolean());
                }
                indexed.await();
                IOUtils.close(engine);
                thread.join();
            }
        }

    }

    public void testVersioningCreateExistsException() throws IOException {
        ParsedDocument doc = testParsedDocument("1", null, testDocument(), B_1, null);
<<<<<<< HEAD
        Engine.Index create = new Engine.Index(newUid(doc), doc, UNASSIGNED_SEQ_NO, 0, Versions.MATCH_DELETED, VersionType.INTERNAL, PRIMARY, 0, -1, false, UNASSIGNED_SEQ_NO, 0);
        Engine.IndexResult indexResult = engine.index(create);
        assertThat(indexResult.getVersion(), equalTo(1L));

        create = new Engine.Index(newUid(doc), doc, UNASSIGNED_SEQ_NO, 0, Versions.MATCH_DELETED, VersionType.INTERNAL, PRIMARY, 0, -1, false, UNASSIGNED_SEQ_NO, 0);
=======
        Engine.Index create = new Engine.Index(newUid(doc), doc, SequenceNumbers.UNASSIGNED_SEQ_NO, 0,
            Versions.MATCH_DELETED, VersionType.INTERNAL, PRIMARY, 0, -1, false);
        Engine.IndexResult indexResult = engine.index(create);
        assertThat(indexResult.getVersion(), equalTo(1L));

        create = new Engine.Index(newUid(doc), doc, SequenceNumbers.UNASSIGNED_SEQ_NO, 0, Versions.MATCH_DELETED,
            VersionType.INTERNAL, PRIMARY, 0, -1, false);
>>>>>>> 5eb70404
        indexResult = engine.index(create);
        assertThat(indexResult.getResultType(), equalTo(Engine.Result.Type.FAILURE));
        assertThat(indexResult.getFailure(), instanceOf(VersionConflictEngineException.class));
    }

    public void testOutOfOrderDocsOnReplica() throws IOException {
        final List<Engine.Operation> ops = generateSingleDocHistory(true,
            randomFrom(VersionType.INTERNAL, VersionType.EXTERNAL, VersionType.EXTERNAL_GTE, VersionType.FORCE),
            2, 2, 20, "1");
        assertOpsOnReplica(ops, replicaEngine, true, logger);
    }

    public void testConcurrentOutOfOrderDocsOnReplica() throws IOException, InterruptedException {
        final List<Engine.Operation> opsDoc1 =
            generateSingleDocHistory(true, randomFrom(VersionType.INTERNAL, VersionType.EXTERNAL),
                2, 100, 300, "1");
        final Engine.Operation lastOpDoc1 = opsDoc1.get(opsDoc1.size() - 1);
        final String lastFieldValueDoc1;
        if (lastOpDoc1 instanceof Engine.Index) {
            Engine.Index index = (Engine.Index) lastOpDoc1;
            lastFieldValueDoc1 = index.docs().get(0).get("value");
        } else {
            // delete
            lastFieldValueDoc1 = null;
        }
        final List<Engine.Operation> opsDoc2 =
            generateSingleDocHistory(true, randomFrom(VersionType.INTERNAL, VersionType.EXTERNAL),
                2, 100, 300, "2");
        final Engine.Operation lastOpDoc2 = opsDoc2.get(opsDoc2.size() - 1);
        final String lastFieldValueDoc2;
        if (lastOpDoc2 instanceof Engine.Index) {
            Engine.Index index = (Engine.Index) lastOpDoc2;
            lastFieldValueDoc2 = index.docs().get(0).get("value");
        } else {
            // delete
            lastFieldValueDoc2 = null;
        }
        // randomly interleave
        final AtomicLong seqNoGenerator = new AtomicLong();
        BiFunction<Engine.Operation, Long, Engine.Operation> seqNoUpdater = (operation, newSeqNo) -> {
            if (operation instanceof Engine.Index) {
                Engine.Index index = (Engine.Index) operation;
                Document doc = testDocumentWithTextField(index.docs().get(0).get("value"));
                ParsedDocument parsedDocument = testParsedDocument(index.id(), index.routing(), doc, index.source(), null);
                return new Engine.Index(index.uid(), parsedDocument, newSeqNo, index.primaryTerm(), index.version(),
                    index.versionType(), index.origin(), index.startTime(), index.getAutoGeneratedIdTimestamp(), index.isRetry(), UNASSIGNED_SEQ_NO, 0);
            } else {
                Engine.Delete delete = (Engine.Delete) operation;
                return new Engine.Delete(delete.type(), delete.id(), delete.uid(), newSeqNo, delete.primaryTerm(),
                    delete.version(), delete.versionType(), delete.origin(), delete.startTime(), UNASSIGNED_SEQ_NO, 0);
            }
        };
        final List<Engine.Operation> allOps = new ArrayList<>();
        Iterator<Engine.Operation> iter1 = opsDoc1.iterator();
        Iterator<Engine.Operation> iter2 = opsDoc2.iterator();
        while (iter1.hasNext() && iter2.hasNext()) {
            final Engine.Operation next = randomBoolean() ? iter1.next() : iter2.next();
            allOps.add(seqNoUpdater.apply(next, seqNoGenerator.getAndIncrement()));
        }
        iter1.forEachRemaining(o -> allOps.add(seqNoUpdater.apply(o, seqNoGenerator.getAndIncrement())));
        iter2.forEachRemaining(o -> allOps.add(seqNoUpdater.apply(o, seqNoGenerator.getAndIncrement())));
        // insert some duplicates
        randomSubsetOf(allOps).forEach(op -> allOps.add(seqNoUpdater.apply(op, op.seqNo())));

        shuffle(allOps, random());
        concurrentlyApplyOps(allOps, engine);

        engine.refresh("test");

        if (lastFieldValueDoc1 != null) {
            try (Searcher searcher = engine.acquireSearcher("test")) {
                final TotalHitCountCollector collector = new TotalHitCountCollector();
                searcher.searcher().search(new TermQuery(new Term("value", lastFieldValueDoc1)), collector);
                assertThat(collector.getTotalHits(), equalTo(1));
            }
        }
        if (lastFieldValueDoc2 != null) {
            try (Searcher searcher = engine.acquireSearcher("test")) {
                final TotalHitCountCollector collector = new TotalHitCountCollector();
                searcher.searcher().search(new TermQuery(new Term("value", lastFieldValueDoc2)), collector);
                assertThat(collector.getTotalHits(), equalTo(1));
            }
        }

        int totalExpectedOps = 0;
        if (lastFieldValueDoc1 != null) {
            totalExpectedOps++;
        }
        if (lastFieldValueDoc2 != null) {
            totalExpectedOps++;
        }
        assertVisibleCount(engine, totalExpectedOps);
    }

    public void testInternalVersioningOnPrimary() throws IOException {
        final List<Engine.Operation> ops = generateSingleDocHistory(false, VersionType.INTERNAL,
            2, 2, 20, "1");
        assertOpsOnPrimary(ops, Versions.NOT_FOUND, true, engine);
    }

    public void testVersionOnPrimaryWithConcurrentRefresh() throws Exception {
        List<Engine.Operation> ops = generateSingleDocHistory(false, VersionType.INTERNAL,
            2, 10, 100, "1");
        CountDownLatch latch = new CountDownLatch(1);
        AtomicBoolean running = new AtomicBoolean(true);
        Thread refreshThread = new Thread(() -> {
            latch.countDown();
            while (running.get()) {
                engine.refresh("test");
            }
        });
        refreshThread.start();
        latch.await();
        assertOpsOnPrimary(ops, Versions.NOT_FOUND, true, engine);
        running.set(false);
        refreshThread.join();
    }

    private int assertOpsOnPrimary(List<Engine.Operation> ops, long currentOpVersion, boolean docDeleted, InternalEngine engine)
        throws IOException {
        String lastFieldValue = null;
        int opsPerformed = 0;
        long lastOpVersion = currentOpVersion;
        long lastOpSeqNo = UNASSIGNED_SEQ_NO;
        long lastOpTerm = 0;
        final AtomicLong currentTerm = new AtomicLong(1);
        BiFunction<Long, Engine.Index, Engine.Index> indexWithVersion = (version, index) -> new Engine.Index(index.uid(), index.parsedDoc(),
            UNASSIGNED_SEQ_NO, currentTerm.get(), version, index.versionType(), index.origin(), index.startTime(),
            index.getAutoGeneratedIdTimestamp(), index.isRetry(), UNASSIGNED_SEQ_NO, 0);
        BiFunction<Long, Engine.Delete, Engine.Delete> delWithVersion = (version, delete) -> new Engine.Delete(delete.type(), delete.id(),
            delete.uid(), UNASSIGNED_SEQ_NO, currentTerm.get(), version, delete.versionType(), delete.origin(), delete.startTime(),
            UNASSIGNED_SEQ_NO, 0);
        TriFunction<Long, Long, Engine.Index, Engine.Index> indexWithSeq = (seqNo, term, index) -> new Engine.Index(index.uid(), index.parsedDoc(),
            UNASSIGNED_SEQ_NO, currentTerm.get(), index.version(), index.versionType(), index.origin(), index.startTime(),
            index.getAutoGeneratedIdTimestamp(), index.isRetry(), seqNo, term);
        TriFunction<Long, Long, Engine.Delete, Engine.Delete> delWitSeq = (seqNo, term, delete) -> new Engine.Delete(delete.type(), delete.id(),
            delete.uid(), UNASSIGNED_SEQ_NO, currentTerm.get(), delete.version(), delete.versionType(), delete.origin(), delete.startTime(),
            seqNo, term);
        for (Engine.Operation op : ops) {
            final boolean versionConflict = rarely();
            final boolean versionedOp = versionConflict || randomBoolean();
            final long conflictingVersion = docDeleted || randomBoolean() ?
                lastOpVersion + (randomBoolean() ? 1 : -1) :
                Versions.MATCH_DELETED;
            final long conflictingSeqNo = lastOpSeqNo == UNASSIGNED_SEQ_NO  || randomBoolean() ?
                lastOpSeqNo + 5 : // use 5 to go above 0 for magic numbers
                lastOpSeqNo;
            final long conflictingTerm = conflictingSeqNo == lastOpSeqNo || randomBoolean() ? lastOpTerm + 1 : lastOpTerm;
            if (rarely()) {
                currentTerm.incrementAndGet();
            }
            final long correctVersion = docDeleted && randomBoolean() ? Versions.MATCH_DELETED : lastOpVersion;
            logger.info("performing [{}]{}{}",
                op.operationType().name().charAt(0),
                versionConflict ? " (conflict " + conflictingVersion + ")" : "",
                versionedOp ? " (versioned " + correctVersion + ", seqNo " + lastOpSeqNo + ", term " + lastOpTerm + " )" : "");
            if (op instanceof Engine.Index) {
                final Engine.Index index = (Engine.Index) op;
                if (versionConflict) {
                    // generate a conflict
                    final Engine.IndexResult result;
                    if (randomBoolean()) {
                        result = engine.index(indexWithSeq.apply(conflictingSeqNo, conflictingTerm, index));
                    } else {
                        result = engine.index(indexWithVersion.apply(conflictingVersion, index));
                    }
                    assertThat(result.isCreated(), equalTo(false));
                    assertThat(result.getVersion(), equalTo(lastOpVersion));
                    assertThat(result.getResultType(), equalTo(Engine.Result.Type.FAILURE));
                    assertThat(result.getFailure(), instanceOf(VersionConflictEngineException.class));
                } else {
                    final Engine.IndexResult result;
                    if (versionedOp) {
                        // TODO: add support for non-existing docs
                        if (randomBoolean() && lastOpSeqNo != SequenceNumbers.UNASSIGNED_SEQ_NO) {
                            result = engine.index(indexWithSeq.apply(lastOpSeqNo, lastOpTerm, index));
                        } else {
                            result = engine.index(indexWithVersion.apply(correctVersion, index));
                        }
                    } else {
                        result = engine.index(index);
                    }
                    assertThat(result.isCreated(), equalTo(docDeleted));
                    assertThat(result.getVersion(), equalTo(Math.max(lastOpVersion + 1, 1)));
                    assertThat(result.getResultType(), equalTo(Engine.Result.Type.SUCCESS));
                    assertThat(result.getFailure(), nullValue());
                    lastFieldValue = index.docs().get(0).get("value");
                    docDeleted = false;
                    lastOpVersion = result.getVersion();
                    lastOpSeqNo = result.getSeqNo();
                    lastOpTerm = result.getTerm();
                    opsPerformed++;
                }
            } else {
                final Engine.Delete delete = (Engine.Delete) op;
                if (versionConflict) {
                    // generate a conflict
                    Engine.DeleteResult result;
                    if (randomBoolean()) {
                        result = engine.delete(delWitSeq.apply(conflictingSeqNo, conflictingTerm, delete));
                    } else {
                        result = engine.delete(delWithVersion.apply(conflictingVersion, delete));
                    }
                    assertThat(result.isFound(), equalTo(docDeleted == false));
                    assertThat(result.getVersion(), equalTo(lastOpVersion));
                    assertThat(result.getResultType(), equalTo(Engine.Result.Type.FAILURE));
                    assertThat(result.getFailure(), instanceOf(VersionConflictEngineException.class));
                } else {
                    final Engine.DeleteResult result;
                    if (versionedOp && lastOpSeqNo != UNASSIGNED_SEQ_NO && randomBoolean()) {
                        result = engine.delete(delWitSeq.apply(lastOpSeqNo, lastOpTerm, delete));
                    } else if (versionedOp) {
                        result = engine.delete(delWithVersion.apply(correctVersion, delete));
                    } else {
                        result = engine.delete(delete);
                    }
                    assertThat(result.isFound(), equalTo(docDeleted == false));
                    assertThat(result.getVersion(), equalTo(Math.max(lastOpVersion + 1, 1)));
                    assertThat(result.getResultType(), equalTo(Engine.Result.Type.SUCCESS));
                    assertThat(result.getFailure(), nullValue());
                    docDeleted = true;
                    lastOpVersion = result.getVersion();
                    lastOpSeqNo = UNASSIGNED_SEQ_NO;
                    lastOpTerm = 0;
                    opsPerformed++;
                }
            }
            if (randomBoolean()) {
                // refresh and take the chance to check everything is ok so far
                assertVisibleCount(engine, docDeleted ? 0 : 1);
                // even if doc is not not deleted, lastFieldValue can still be null if this is the
                // first op and it failed.
                if (docDeleted == false && lastFieldValue != null) {
                    try (Searcher searcher = engine.acquireSearcher("test")) {
                        final TotalHitCountCollector collector = new TotalHitCountCollector();
                        searcher.searcher().search(new TermQuery(new Term("value", lastFieldValue)), collector);
                        assertThat(collector.getTotalHits(), equalTo(1));
                    }
                }
            }
            if (randomBoolean()) {
                engine.flush();
                engine.refresh("test");
            }

            if (rarely()) {
                // simulate GC deletes
                engine.refresh("gc_simulation", Engine.SearcherScope.INTERNAL);
                engine.clearDeletedTombstones();
                if (docDeleted) {
                    lastOpVersion = Versions.NOT_FOUND;
                }
            }
        }

        assertVisibleCount(engine, docDeleted ? 0 : 1);
        if (docDeleted == false) {
            try (Searcher searcher = engine.acquireSearcher("test")) {
                final TotalHitCountCollector collector = new TotalHitCountCollector();
                searcher.searcher().search(new TermQuery(new Term("value", lastFieldValue)), collector);
                assertThat(collector.getTotalHits(), equalTo(1));
            }
        }
        return opsPerformed;
    }

    public void testNonInternalVersioningOnPrimary() throws IOException {
        final Set<VersionType> nonInternalVersioning = new HashSet<>(Arrays.asList(VersionType.values()));
        nonInternalVersioning.remove(VersionType.INTERNAL);
        final VersionType versionType = randomFrom(nonInternalVersioning);
        final List<Engine.Operation> ops = generateSingleDocHistory(false, versionType, 2,
            2, 20, "1");
        final Engine.Operation lastOp = ops.get(ops.size() - 1);
        final String lastFieldValue;
        if (lastOp instanceof Engine.Index) {
            Engine.Index index = (Engine.Index) lastOp;
            lastFieldValue = index.docs().get(0).get("value");
        } else {
            // delete
            lastFieldValue = null;
        }
        // other version types don't support out of order processing.
        if (versionType == VersionType.EXTERNAL) {
            shuffle(ops, random());
        }
        long highestOpVersion = Versions.NOT_FOUND;
        long seqNo = -1;
        boolean docDeleted = true;
        for (Engine.Operation op : ops) {
            logger.info("performing [{}], v [{}], seq# [{}], term [{}]",
                op.operationType().name().charAt(0), op.version(), op.seqNo(), op.primaryTerm());
            if (op instanceof Engine.Index) {
                final Engine.Index index = (Engine.Index) op;
                Engine.IndexResult result = engine.index(index);
                if (op.versionType().isVersionConflictForWrites(highestOpVersion, op.version(), docDeleted) == false) {
                    seqNo++;
                    assertThat(result.getSeqNo(), equalTo(seqNo));
                    assertThat(result.isCreated(), equalTo(docDeleted));
                    assertThat(result.getVersion(), equalTo(op.version()));
                    assertThat(result.getResultType(), equalTo(Engine.Result.Type.SUCCESS));
                    assertThat(result.getFailure(), nullValue());
                    docDeleted = false;
                    highestOpVersion = op.version();
                } else {
                    assertThat(result.isCreated(), equalTo(false));
                    assertThat(result.getVersion(), equalTo(highestOpVersion));
                    assertThat(result.getResultType(), equalTo(Engine.Result.Type.FAILURE));
                    assertThat(result.getFailure(), instanceOf(VersionConflictEngineException.class));
                }
            } else {
                final Engine.Delete delete = (Engine.Delete) op;
                Engine.DeleteResult result = engine.delete(delete);
                if (op.versionType().isVersionConflictForWrites(highestOpVersion, op.version(), docDeleted) == false) {
                    seqNo++;
                    assertThat(result.getSeqNo(), equalTo(seqNo));
                    assertThat(result.isFound(), equalTo(docDeleted == false));
                    assertThat(result.getVersion(), equalTo(op.version()));
                    assertThat(result.getResultType(), equalTo(Engine.Result.Type.SUCCESS));
                    assertThat(result.getFailure(), nullValue());
                    docDeleted = true;
                    highestOpVersion = op.version();
                } else {
                    assertThat(result.isFound(), equalTo(docDeleted == false));
                    assertThat(result.getVersion(), equalTo(highestOpVersion));
                    assertThat(result.getResultType(), equalTo(Engine.Result.Type.FAILURE));
                    assertThat(result.getFailure(), instanceOf(VersionConflictEngineException.class));
                }
            }
            if (randomBoolean()) {
                engine.refresh("test");
            }
            if (randomBoolean()) {
                engine.flush();
                engine.refresh("test");
            }
        }

        assertVisibleCount(engine, docDeleted ? 0 : 1);
        if (docDeleted == false) {
            logger.info("searching for [{}]", lastFieldValue);
            try (Searcher searcher = engine.acquireSearcher("test")) {
                final TotalHitCountCollector collector = new TotalHitCountCollector();
                searcher.searcher().search(new TermQuery(new Term("value", lastFieldValue)), collector);
                assertThat(collector.getTotalHits(), equalTo(1));
            }
        }
    }

    public void testVersioningPromotedReplica() throws IOException {
        final List<Engine.Operation> replicaOps = generateSingleDocHistory(true, VersionType.INTERNAL, 1,
            2, 20, "1");
        List<Engine.Operation> primaryOps = generateSingleDocHistory(false, VersionType.INTERNAL, 2,
            2, 20, "1");
        Engine.Operation lastReplicaOp = replicaOps.get(replicaOps.size() - 1);
        final boolean deletedOnReplica = lastReplicaOp instanceof Engine.Delete;
        final long finalReplicaVersion = lastReplicaOp.version();
        final long finalReplicaSeqNo = lastReplicaOp.seqNo();
        assertOpsOnReplica(replicaOps, replicaEngine, true, logger);
        final int opsOnPrimary = assertOpsOnPrimary(primaryOps, finalReplicaVersion, deletedOnReplica, replicaEngine);
        final long currentSeqNo = getSequenceID(replicaEngine,
            new Engine.Get(false, false, "type", lastReplicaOp.uid().text(), lastReplicaOp.uid())).v1();
        try (Searcher searcher = engine.acquireSearcher("test")) {
            final TotalHitCountCollector collector = new TotalHitCountCollector();
            searcher.searcher().search(new MatchAllDocsQuery(), collector);
            if (collector.getTotalHits() > 0) {
                // last op wasn't delete
                assertThat(currentSeqNo, equalTo(finalReplicaSeqNo + opsOnPrimary));
            }
        }
    }

    public void testConcurrentExternalVersioningOnPrimary() throws IOException, InterruptedException {
        final List<Engine.Operation> ops = generateSingleDocHistory(false, VersionType.EXTERNAL, 2,
            100, 300, "1");
        final Engine.Operation lastOp = ops.get(ops.size() - 1);
        final String lastFieldValue;
        if (lastOp instanceof Engine.Index) {
            Engine.Index index = (Engine.Index) lastOp;
            lastFieldValue = index.docs().get(0).get("value");
        } else {
            // delete
            lastFieldValue = null;
        }
        shuffle(ops, random());
        concurrentlyApplyOps(ops, engine);

        assertVisibleCount(engine, lastFieldValue == null ? 0 : 1);
        if (lastFieldValue != null) {
            try (Searcher searcher = engine.acquireSearcher("test")) {
                final TotalHitCountCollector collector = new TotalHitCountCollector();
                searcher.searcher().search(new TermQuery(new Term("value", lastFieldValue)), collector);
                assertThat(collector.getTotalHits(), equalTo(1));
            }
        }
    }

    public void testConcurrentGetAndSetOnPrimary() throws IOException, InterruptedException {
        Thread[] thread = new Thread[randomIntBetween(3, 5)];
        CountDownLatch startGun = new CountDownLatch(thread.length);
        final int opsPerThread = randomIntBetween(10, 20);
        class OpAndVersion {
            final long version;
            final String removed;
            final String added;

            OpAndVersion(long version, String removed, String added) {
                this.version = version;
                this.removed = removed;
                this.added = added;
            }
        }
        final AtomicInteger idGenerator = new AtomicInteger();
        final Queue<OpAndVersion> history = ConcurrentCollections.newQueue();
        ParsedDocument doc = testParsedDocument("1", null, testDocument(), bytesArray(""), null);
        final Term uidTerm = newUid(doc);
        engine.index(indexForDoc(doc));
        final BiFunction<String, Engine.SearcherScope, Searcher> searcherFactory = engine::acquireSearcher;
        for (int i = 0; i < thread.length; i++) {
            thread[i] = new Thread(() -> {
                startGun.countDown();
                try {
                    startGun.await();
                } catch (InterruptedException e) {
                    throw new AssertionError(e);
                }
                for (int op = 0; op < opsPerThread; op++) {
                    try (Engine.GetResult get = engine.get(new Engine.Get(true, false,
                        doc.type(), doc.id(), uidTerm), searcherFactory)) {
                        FieldsVisitor visitor = new FieldsVisitor(true);
                        get.docIdAndVersion().reader.document(get.docIdAndVersion().docId, visitor);
                        List<String> values = new ArrayList<>(Strings.commaDelimitedListToSet(visitor.source().utf8ToString()));
                        String removed = op % 3 == 0 && values.size() > 0 ? values.remove(0) : null;
                        String added = "v_" + idGenerator.incrementAndGet();
                        values.add(added);
                        Engine.Index index = new Engine.Index(uidTerm,
                            testParsedDocument("1", null, testDocument(),
                                bytesArray(Strings.collectionToCommaDelimitedString(values)), null),
                            UNASSIGNED_SEQ_NO, 2,
                            get.version(), VersionType.INTERNAL,
                            PRIMARY, System.currentTimeMillis(), -1, false, UNASSIGNED_SEQ_NO, 0);
                        Engine.IndexResult indexResult = engine.index(index);
                        if (indexResult.getResultType() == Engine.Result.Type.SUCCESS) {
                            history.add(new OpAndVersion(indexResult.getVersion(), removed, added));
                        }

                    } catch (IOException e) {
                        throw new AssertionError(e);
                    }
                }
            });
            thread[i].start();
        }
        for (int i = 0; i < thread.length; i++) {
            thread[i].join();
        }
        List<OpAndVersion> sortedHistory = new ArrayList<>(history);
        sortedHistory.sort(Comparator.comparing(o -> o.version));
        Set<String> currentValues = new HashSet<>();
        for (int i = 0; i < sortedHistory.size(); i++) {
            OpAndVersion op = sortedHistory.get(i);
            if (i > 0) {
                assertThat("duplicate version", op.version, not(equalTo(sortedHistory.get(i - 1).version)));
            }
            boolean exists = op.removed == null ? true : currentValues.remove(op.removed);
            assertTrue(op.removed + " should exist", exists);
            exists = currentValues.add(op.added);
            assertTrue(op.added + " should not exist", exists);
        }

        try (Engine.GetResult get = engine.get(new Engine.Get(true, false,
                doc.type(), doc.id(), uidTerm), searcherFactory)) {
            FieldsVisitor visitor = new FieldsVisitor(true);
            get.docIdAndVersion().reader.document(get.docIdAndVersion().docId, visitor);
            List<String> values = Arrays.asList(Strings.commaDelimitedListToStringArray(visitor.source().utf8ToString()));
            assertThat(currentValues, equalTo(new HashSet<>(values)));
        }
    }

    public void testBasicCreatedFlag() throws IOException {
        ParsedDocument doc = testParsedDocument("1", null, testDocument(), B_1, null);
        Engine.Index index = indexForDoc(doc);
        Engine.IndexResult indexResult = engine.index(index);
        assertTrue(indexResult.isCreated());

        index = indexForDoc(doc);
        indexResult = engine.index(index);
        assertFalse(indexResult.isCreated());

        engine.delete(new Engine.Delete("doc", "1", newUid(doc), primaryTerm.get()));

        index = indexForDoc(doc);
        indexResult = engine.index(index);
        assertTrue(indexResult.isCreated());
    }

    private static class MockAppender extends AbstractAppender {
        public boolean sawIndexWriterMessage;

        public boolean sawIndexWriterIFDMessage;

        MockAppender(final String name) throws IllegalAccessException {
            super(name, RegexFilter.createFilter(".*(\n.*)*", new String[0],
                false, null, null), null);
        }

        @Override
        public void append(LogEvent event) {
            final String formattedMessage = event.getMessage().getFormattedMessage();
            if (event.getLevel() == Level.TRACE && event.getMarker().getName().contains("[index][0]")) {
                if (event.getLoggerName().endsWith(".IW") &&
                    formattedMessage.contains("IW: now apply all deletes")) {
                    sawIndexWriterMessage = true;
                }
                if (event.getLoggerName().endsWith(".IFD")) {
                    sawIndexWriterIFDMessage = true;
                }
            }
        }
    }

    // #5891: make sure IndexWriter's infoStream output is
    // sent to lucene.iw with log level TRACE:

    public void testIndexWriterInfoStream() throws IllegalAccessException, IOException {
        assumeFalse("who tests the tester?", VERBOSE);
        MockAppender mockAppender = new MockAppender("testIndexWriterInfoStream");
        mockAppender.start();

        Logger rootLogger = LogManager.getRootLogger();
        Level savedLevel = rootLogger.getLevel();
        Loggers.addAppender(rootLogger, mockAppender);
        Loggers.setLevel(rootLogger, Level.DEBUG);
        rootLogger = LogManager.getRootLogger();

        try {
            // First, with DEBUG, which should NOT log IndexWriter output:
            ParsedDocument doc = testParsedDocument("1", null, testDocumentWithTextField(), B_1, null);
            engine.index(indexForDoc(doc));
            engine.flush();
            assertFalse(mockAppender.sawIndexWriterMessage);

            // Again, with TRACE, which should log IndexWriter output:
            Loggers.setLevel(rootLogger, Level.TRACE);
            engine.index(indexForDoc(doc));
            engine.flush();
            assertTrue(mockAppender.sawIndexWriterMessage);

        } finally {
            Loggers.removeAppender(rootLogger, mockAppender);
            mockAppender.stop();
            Loggers.setLevel(rootLogger, savedLevel);
        }
    }

    public void testSeqNoAndCheckpoints() throws IOException {
        final int opCount = randomIntBetween(1, 256);
        long primarySeqNo = SequenceNumbers.NO_OPS_PERFORMED;
        final String[] ids = new String[]{"1", "2", "3"};
        final Set<String> indexedIds = new HashSet<>();
        long localCheckpoint = SequenceNumbers.NO_OPS_PERFORMED;
        long replicaLocalCheckpoint = SequenceNumbers.NO_OPS_PERFORMED;
        final long globalCheckpoint;
        long maxSeqNo = SequenceNumbers.NO_OPS_PERFORMED;
        IOUtils.close(store, engine);
        store = createStore();
        InternalEngine initialEngine = null;

        try {
            initialEngine = createEngine(defaultSettings, store, createTempDir(), newLogMergePolicy(), null);
            final ShardRouting primary = TestShardRouting.newShardRouting("test",
                shardId.id(), "node1", null, true,
                ShardRoutingState.STARTED, allocationId);
            final ShardRouting replica =
                TestShardRouting.newShardRouting(shardId, "node2", false, ShardRoutingState.STARTED);
            ReplicationTracker gcpTracker = (ReplicationTracker) initialEngine.config().getGlobalCheckpointSupplier();
            gcpTracker.updateFromMaster(1L, new HashSet<>(Arrays.asList(primary.allocationId().getId(),
                replica.allocationId().getId())),
                new IndexShardRoutingTable.Builder(shardId).addShard(primary).addShard(replica).build(), Collections.emptySet());
            gcpTracker.activatePrimaryMode(primarySeqNo);
            for (int op = 0; op < opCount; op++) {
                final String id;
                // mostly index, sometimes delete
                if (rarely() && indexedIds.isEmpty() == false) {
                    // we have some docs indexed, so delete one of them
                    id = randomFrom(indexedIds);
                    final Engine.Delete delete = new Engine.Delete(
                        "test", id, newUid(id), UNASSIGNED_SEQ_NO, primaryTerm.get(),
                        rarely() ? 100 : Versions.MATCH_ANY, VersionType.INTERNAL, PRIMARY, 0, UNASSIGNED_SEQ_NO, 0);
                    final Engine.DeleteResult result = initialEngine.delete(delete);
                    if (result.getResultType() == Engine.Result.Type.SUCCESS) {
                        assertThat(result.getSeqNo(), equalTo(primarySeqNo + 1));
                        assertThat(initialEngine.getSeqNoStats(-1).getMaxSeqNo(), equalTo(primarySeqNo + 1));
                        indexedIds.remove(id);
                        primarySeqNo++;
                    } else {
                        assertThat(result.getSeqNo(), equalTo(UNASSIGNED_SEQ_NO));
                        assertThat(initialEngine.getSeqNoStats(-1).getMaxSeqNo(), equalTo(primarySeqNo));
                    }
                } else {
                    // index a document
                    id = randomFrom(ids);
                    ParsedDocument doc = testParsedDocument(id, null, testDocumentWithTextField(), SOURCE, null);
                    final Engine.Index index = new Engine.Index(newUid(doc), doc,
                        UNASSIGNED_SEQ_NO, primaryTerm.get(),
                        rarely() ? 100 : Versions.MATCH_ANY, VersionType.INTERNAL,
                        PRIMARY, 0, -1, false, UNASSIGNED_SEQ_NO, 0);
                    final Engine.IndexResult result = initialEngine.index(index);
                    if (result.getResultType() == Engine.Result.Type.SUCCESS) {
                        assertThat(result.getSeqNo(), equalTo(primarySeqNo + 1));
                        assertThat(initialEngine.getSeqNoStats(-1).getMaxSeqNo(), equalTo(primarySeqNo + 1));
                        indexedIds.add(id);
                        primarySeqNo++;
                    } else {
                        assertThat(result.getSeqNo(), equalTo(UNASSIGNED_SEQ_NO));
                        assertThat(initialEngine.getSeqNoStats(-1).getMaxSeqNo(), equalTo(primarySeqNo));
                    }
                }

                if (randomInt(10) < 3) {
                    // only update rarely as we do it every doc
                    replicaLocalCheckpoint = randomIntBetween(Math.toIntExact(replicaLocalCheckpoint), Math.toIntExact(primarySeqNo));
                }
                gcpTracker.updateLocalCheckpoint(primary.allocationId().getId(),
                    initialEngine.getLocalCheckpoint());
                gcpTracker.updateLocalCheckpoint(replica.allocationId().getId(), replicaLocalCheckpoint);

                if (rarely()) {
                    localCheckpoint = primarySeqNo;
                    maxSeqNo = primarySeqNo;
                    initialEngine.flush(true, true);
                }
            }

            logger.info("localcheckpoint {}, global {}", replicaLocalCheckpoint, primarySeqNo);
            globalCheckpoint = gcpTracker.getGlobalCheckpoint();

            assertEquals(primarySeqNo, initialEngine.getSeqNoStats(-1).getMaxSeqNo());
            assertEquals(primarySeqNo, initialEngine.getLocalCheckpoint());
            assertThat(globalCheckpoint, equalTo(replicaLocalCheckpoint));

            assertThat(
                Long.parseLong(initialEngine.commitStats().getUserData().get(SequenceNumbers.LOCAL_CHECKPOINT_KEY)),
                equalTo(localCheckpoint));
            initialEngine.getTranslog().sync(); // to guarantee the global checkpoint is written to the translog checkpoint
            assertThat(
                initialEngine.getTranslog().getLastSyncedGlobalCheckpoint(),
                equalTo(globalCheckpoint));
            assertThat(
                Long.parseLong(initialEngine.commitStats().getUserData().get(SequenceNumbers.MAX_SEQ_NO)),
                equalTo(maxSeqNo));

        } finally {
            IOUtils.close(initialEngine);
        }

        trimUnsafeCommits(initialEngine.engineConfig);
        try (InternalEngine recoveringEngine = new InternalEngine(initialEngine.config())) {
            recoveringEngine.initializeMaxSeqNoOfUpdatesOrDeletes();
            recoveringEngine.recoverFromTranslog(translogHandler, Long.MAX_VALUE);

            assertEquals(primarySeqNo, recoveringEngine.getSeqNoStats(-1).getMaxSeqNo());
            assertThat(
                Long.parseLong(recoveringEngine.commitStats().getUserData().get(SequenceNumbers.LOCAL_CHECKPOINT_KEY)),
                equalTo(primarySeqNo));
            assertThat(
                recoveringEngine.getTranslog().getLastSyncedGlobalCheckpoint(),
                equalTo(globalCheckpoint));
            assertThat(
                Long.parseLong(recoveringEngine.commitStats().getUserData().get(SequenceNumbers.MAX_SEQ_NO)),
                // after recovering from translog, all docs have been flushed to Lucene segments, so here we will assert
                // that the committed max seq no is equivalent to what the current primary seq no is, as all data
                // we have assigned sequence numbers to should be in the commit
                equalTo(primarySeqNo));
            assertThat(recoveringEngine.getLocalCheckpoint(), equalTo(primarySeqNo));
            assertThat(recoveringEngine.getSeqNoStats(-1).getMaxSeqNo(), equalTo(primarySeqNo));
            assertThat(generateNewSeqNo(recoveringEngine), equalTo(primarySeqNo + 1));
        }
    }

    // this test writes documents to the engine while concurrently flushing/commit
    // and ensuring that the commit points contain the correct sequence number data
    public void testConcurrentWritesAndCommits() throws Exception {
        List<Engine.IndexCommitRef> commits = new ArrayList<>();
        try (Store store = createStore();
             InternalEngine engine = createEngine(config(defaultSettings, store, createTempDir(), newMergePolicy(), null))) {
            final int numIndexingThreads = scaledRandomIntBetween(2, 4);
            final int numDocsPerThread = randomIntBetween(500, 1000);
            final CyclicBarrier barrier = new CyclicBarrier(numIndexingThreads + 1);
            final List<Thread> indexingThreads = new ArrayList<>();
            final CountDownLatch doneLatch = new CountDownLatch(numIndexingThreads);
            // create N indexing threads to index documents simultaneously
            for (int threadNum = 0; threadNum < numIndexingThreads; threadNum++) {
                final int threadIdx = threadNum;
                Thread indexingThread = new Thread(() -> {
                    try {
                        barrier.await(); // wait for all threads to start at the same time
                        // index random number of docs
                        for (int i = 0; i < numDocsPerThread; i++) {
                            final String id = "thread" + threadIdx + "#" + i;
                            ParsedDocument doc = testParsedDocument(id, null, testDocument(), B_1, null);
                            engine.index(indexForDoc(doc));
                        }
                    } catch (Exception e) {
                        throw new RuntimeException(e);
                    } finally {
                        doneLatch.countDown();
                    }

                });
                indexingThreads.add(indexingThread);
            }

            // start the indexing threads
            for (Thread thread : indexingThreads) {
                thread.start();
            }
            barrier.await(); // wait for indexing threads to all be ready to start
            int commitLimit = randomIntBetween(10, 20);
            long sleepTime = 1;
            // create random commit points
            boolean doneIndexing;
            do {
                doneIndexing = doneLatch.await(sleepTime, TimeUnit.MILLISECONDS);
                commits.add(engine.acquireLastIndexCommit(true));
                if (commits.size() > commitLimit) { // don't keep on piling up too many commits
                    IOUtils.close(commits.remove(randomIntBetween(0, commits.size()-1)));
                    // we increase the wait time to make sure we eventually if things are slow wait for threads to finish.
                    // this will reduce pressure on disks and will allow threads to make progress without piling up too many commits
                    sleepTime = sleepTime * 2;
                }
            } while (doneIndexing == false);

            // now, verify all the commits have the correct docs according to the user commit data
            long prevLocalCheckpoint = SequenceNumbers.NO_OPS_PERFORMED;
            long prevMaxSeqNo = SequenceNumbers.NO_OPS_PERFORMED;
            for (Engine.IndexCommitRef commitRef : commits) {
                final IndexCommit commit = commitRef.getIndexCommit();
                Map<String, String> userData = commit.getUserData();
                long localCheckpoint = userData.containsKey(SequenceNumbers.LOCAL_CHECKPOINT_KEY) ?
                    Long.parseLong(userData.get(SequenceNumbers.LOCAL_CHECKPOINT_KEY)) :
                    SequenceNumbers.NO_OPS_PERFORMED;
                long maxSeqNo = userData.containsKey(SequenceNumbers.MAX_SEQ_NO) ?
                    Long.parseLong(userData.get(SequenceNumbers.MAX_SEQ_NO)) :
                    UNASSIGNED_SEQ_NO;
                // local checkpoint and max seq no shouldn't go backwards
                assertThat(localCheckpoint, greaterThanOrEqualTo(prevLocalCheckpoint));
                assertThat(maxSeqNo, greaterThanOrEqualTo(prevMaxSeqNo));
                try (IndexReader reader = DirectoryReader.open(commit)) {
                    Long highest = getHighestSeqNo(reader);
                    final long highestSeqNo;
                    if (highest != null) {
                        highestSeqNo = highest.longValue();
                    } else {
                        highestSeqNo = SequenceNumbers.NO_OPS_PERFORMED;
                    }
                    // make sure localCheckpoint <= highest seq no found <= maxSeqNo
                    assertThat(highestSeqNo, greaterThanOrEqualTo(localCheckpoint));
                    assertThat(highestSeqNo, lessThanOrEqualTo(maxSeqNo));
                    // make sure all sequence numbers up to and including the local checkpoint are in the index
                    FixedBitSet seqNosBitSet = getSeqNosSet(reader, highestSeqNo);
                    for (int i = 0; i <= localCheckpoint; i++) {
                        assertTrue("local checkpoint [" + localCheckpoint + "], _seq_no [" + i + "] should be indexed",
                            seqNosBitSet.get(i));
                    }
                }
                prevLocalCheckpoint = localCheckpoint;
                prevMaxSeqNo = maxSeqNo;
            }
        }
    }

    private static Long getHighestSeqNo(final IndexReader reader) throws IOException {
        final String fieldName = SeqNoFieldMapper.NAME;
        long size = PointValues.size(reader, fieldName);
        if (size == 0) {
            return null;
        }
        byte[] max = PointValues.getMaxPackedValue(reader, fieldName);
        return LongPoint.decodeDimension(max, 0);
    }

    private static FixedBitSet getSeqNosSet(final IndexReader reader, final long highestSeqNo) throws IOException {
        // _seq_no are stored as doc values for the time being, so this is how we get them
        // (as opposed to using an IndexSearcher or IndexReader)
        final FixedBitSet bitSet = new FixedBitSet((int) highestSeqNo + 1);
        final List<LeafReaderContext> leaves = reader.leaves();
        if (leaves.isEmpty()) {
            return bitSet;
        }

        for (int i = 0; i < leaves.size(); i++) {
            final LeafReader leaf = leaves.get(i).reader();
            final NumericDocValues values = leaf.getNumericDocValues(SeqNoFieldMapper.NAME);
            if (values == null) {
                continue;
            }
            final Bits bits = leaf.getLiveDocs();
            for (int docID = 0; docID < leaf.maxDoc(); docID++) {
                if (bits == null || bits.get(docID)) {
                    if (values.advanceExact(docID) == false) {
                        throw new AssertionError("Document does not have a seq number: " + docID);
                    }
                    final long seqNo = values.longValue();
                    assertFalse("should not have more than one document with the same seq_no[" +
                        seqNo + "]", bitSet.get((int) seqNo));
                    bitSet.set((int) seqNo);
                }
            }
        }
        return bitSet;
    }

    // #8603: make sure we can separately log IFD's messages
    public void testIndexWriterIFDInfoStream() throws IllegalAccessException, IOException {
        assumeFalse("who tests the tester?", VERBOSE);
        MockAppender mockAppender = new MockAppender("testIndexWriterIFDInfoStream");
        mockAppender.start();

        final Logger iwIFDLogger = LogManager.getLogger("org.elasticsearch.index.engine.Engine.IFD");

        Loggers.addAppender(iwIFDLogger, mockAppender);
        Loggers.setLevel(iwIFDLogger, Level.DEBUG);

        try {
            // First, with DEBUG, which should NOT log IndexWriter output:
            ParsedDocument doc = testParsedDocument("1", null, testDocumentWithTextField(), B_1, null);
            engine.index(indexForDoc(doc));
            engine.flush();
            assertFalse(mockAppender.sawIndexWriterMessage);
            assertFalse(mockAppender.sawIndexWriterIFDMessage);

            // Again, with TRACE, which should only log IndexWriter IFD output:
            Loggers.setLevel(iwIFDLogger, Level.TRACE);
            engine.index(indexForDoc(doc));
            engine.flush();
            assertFalse(mockAppender.sawIndexWriterMessage);
            assertTrue(mockAppender.sawIndexWriterIFDMessage);

        } finally {
            Loggers.removeAppender(iwIFDLogger, mockAppender);
            mockAppender.stop();
            Loggers.setLevel(iwIFDLogger, (Level) null);
        }
    }

    public void testEnableGcDeletes() throws Exception {
        try (Store store = createStore();
             Engine engine = createEngine(config(defaultSettings, store, createTempDir(), newMergePolicy(), null))) {
            engine.config().setEnableGcDeletes(false);

            final BiFunction<String, Engine.SearcherScope, Searcher> searcherFactory = engine::acquireSearcher;

            // Add document
            Document document = testDocument();
            document.add(new TextField("value", "test1", Field.Store.YES));

            ParsedDocument doc = testParsedDocument("1", null, document, B_2, null);
<<<<<<< HEAD
            engine.index(new Engine.Index(newUid(doc), doc, UNASSIGNED_SEQ_NO, 0, 1, VersionType.EXTERNAL, Engine.Operation.Origin.PRIMARY, System.nanoTime(), -1, false, UNASSIGNED_SEQ_NO, 0));

            // Delete document we just added:
            engine.delete(new Engine.Delete("test", "1", newUid(doc), UNASSIGNED_SEQ_NO, 0, 10, VersionType.EXTERNAL, Engine.Operation.Origin.PRIMARY, System.nanoTime(), UNASSIGNED_SEQ_NO, 0));
=======
            engine.index(new Engine.Index(newUid(doc), doc, SequenceNumbers.UNASSIGNED_SEQ_NO, 0, 1,
                VersionType.EXTERNAL,
                Engine.Operation.Origin.PRIMARY, System.nanoTime(), -1, false));

            // Delete document we just added:
            engine.delete(new Engine.Delete("test", "1", newUid(doc), SequenceNumbers.UNASSIGNED_SEQ_NO, 0,
                10, VersionType.EXTERNAL, Engine.Operation.Origin.PRIMARY, System.nanoTime()));
>>>>>>> 5eb70404

            // Get should not find the document
            Engine.GetResult getResult = engine.get(newGet(true, doc), searcherFactory);
            assertThat(getResult.exists(), equalTo(false));

            // Give the gc pruning logic a chance to kick in
            Thread.sleep(1000);

            if (randomBoolean()) {
                engine.refresh("test");
            }

            // Delete non-existent document
<<<<<<< HEAD
            engine.delete(new Engine.Delete("test", "2", newUid("2"), UNASSIGNED_SEQ_NO, 0, 10, VersionType.EXTERNAL, Engine.Operation.Origin.PRIMARY, System.nanoTime(), UNASSIGNED_SEQ_NO, 0));
=======
            engine.delete(new Engine.Delete("test", "2", newUid("2"), SequenceNumbers.UNASSIGNED_SEQ_NO, 0,
                10, VersionType.EXTERNAL, Engine.Operation.Origin.PRIMARY, System.nanoTime()));
>>>>>>> 5eb70404

            // Get should not find the document (we never indexed uid=2):
            getResult = engine.get(new Engine.Get(true, false, "type", "2", newUid("2")),
                searcherFactory);
            assertThat(getResult.exists(), equalTo(false));

            // Try to index uid=1 with a too-old version, should fail:
<<<<<<< HEAD
            Engine.Index index = new Engine.Index(newUid(doc), doc, UNASSIGNED_SEQ_NO, 0, 2, VersionType.EXTERNAL, Engine.Operation.Origin.PRIMARY, System.nanoTime(), -1, false, UNASSIGNED_SEQ_NO, 0);
=======
            Engine.Index index = new Engine.Index(newUid(doc), doc, SequenceNumbers.UNASSIGNED_SEQ_NO, 0, 2,
                VersionType.EXTERNAL, Engine.Operation.Origin.PRIMARY, System.nanoTime(), -1, false);
>>>>>>> 5eb70404
            Engine.IndexResult indexResult = engine.index(index);
            assertThat(indexResult.getResultType(), equalTo(Engine.Result.Type.FAILURE));
            assertThat(indexResult.getFailure(), instanceOf(VersionConflictEngineException.class));

            // Get should still not find the document
            getResult = engine.get(newGet(true, doc), searcherFactory);
            assertThat(getResult.exists(), equalTo(false));

            // Try to index uid=2 with a too-old version, should fail:
<<<<<<< HEAD
            Engine.Index index1 = new Engine.Index(newUid(doc), doc, UNASSIGNED_SEQ_NO, 0, 2, VersionType.EXTERNAL, Engine.Operation.Origin.PRIMARY, System.nanoTime(), -1, false, UNASSIGNED_SEQ_NO, 0);
=======
            Engine.Index index1 = new Engine.Index(newUid(doc), doc, SequenceNumbers.UNASSIGNED_SEQ_NO, 0, 2,
                VersionType.EXTERNAL, Engine.Operation.Origin.PRIMARY, System.nanoTime(), -1, false);
>>>>>>> 5eb70404
            indexResult = engine.index(index1);
            assertThat(indexResult.getResultType(), equalTo(Engine.Result.Type.FAILURE));
            assertThat(indexResult.getFailure(), instanceOf(VersionConflictEngineException.class));

            // Get should not find the document
            getResult = engine.get(newGet(true, doc), searcherFactory);
            assertThat(getResult.exists(), equalTo(false));
        }
    }

    public void testExtractShardId() {
        try (Engine.Searcher test = this.engine.acquireSearcher("test")) {
            ShardId shardId = ShardUtils.extractShardId(test.getDirectoryReader());
            assertNotNull(shardId);
            assertEquals(shardId, engine.config().getShardId());
        }
    }

    /**
     * Random test that throws random exception and ensures all references are
     * counted down / released and resources are closed.
     */
    public void testFailStart() throws IOException {
        // this test fails if any reader, searcher or directory is not closed - MDW FTW
        final int iters = scaledRandomIntBetween(10, 100);
        for (int i = 0; i < iters; i++) {
            MockDirectoryWrapper wrapper = newMockDirectory();
            wrapper.setFailOnOpenInput(randomBoolean());
            wrapper.setAllowRandomFileNotFoundException(randomBoolean());
            wrapper.setRandomIOExceptionRate(randomDouble());
            wrapper.setRandomIOExceptionRateOnOpen(randomDouble());
            final Path translogPath = createTempDir("testFailStart");
            try (Store store = createStore(wrapper)) {
                int refCount = store.refCount();
                assertTrue("refCount: " + store.refCount(), store.refCount() > 0);
                InternalEngine holder;
                try {
                    holder = createEngine(store, translogPath);
                } catch (EngineCreationFailureException | IOException ex) {
                    assertEquals(store.refCount(), refCount);
                    continue;
                }
                assertEquals(store.refCount(), refCount + 1);
                final int numStarts = scaledRandomIntBetween(1, 5);
                for (int j = 0; j < numStarts; j++) {
                    try {
                        assertEquals(store.refCount(), refCount + 1);
                        holder.close();
                        holder = createEngine(store, translogPath);
                        assertEquals(store.refCount(), refCount + 1);
                    } catch (EngineCreationFailureException ex) {
                        // all is fine
                        assertEquals(store.refCount(), refCount);
                        break;
                    }
                }
                holder.close();
                assertEquals(store.refCount(), refCount);
            }
        }
    }

    public void testSettings() {
        CodecService codecService = new CodecService(null, logger);
        LiveIndexWriterConfig currentIndexWriterConfig = engine.getCurrentIndexWriterConfig();

        assertEquals(engine.config().getCodec().getName(), codecService.codec(codecName).getName());
        assertEquals(currentIndexWriterConfig.getCodec().getName(), codecService.codec(codecName).getName());
    }

    public void testCurrentTranslogIDisCommitted() throws IOException {
        final AtomicLong globalCheckpoint = new AtomicLong(SequenceNumbers.NO_OPS_PERFORMED);
        try (Store store = createStore()) {
            EngineConfig config = config(defaultSettings, store, createTempDir(), newMergePolicy(), null, null,
                globalCheckpoint::get);

            // create
            {
                store.createEmpty();
                final String translogUUID =
                    Translog.createEmptyTranslog(config.getTranslogConfig().getTranslogPath(),
                        SequenceNumbers.NO_OPS_PERFORMED, shardId, primaryTerm.get());
                store.associateIndexWithNewTranslog(translogUUID);
<<<<<<< HEAD
                ParsedDocument doc = testParsedDocument(Integer.toString(0), null, testDocument(), new BytesArray("{}"), null);
                Engine.Index firstIndexRequest = new Engine.Index(newUid(doc), doc, UNASSIGNED_SEQ_NO, 0,
                    Versions.MATCH_DELETED, VersionType.INTERNAL, PRIMARY, System.nanoTime(), -1, false, UNASSIGNED_SEQ_NO, 0);
=======
                ParsedDocument doc = testParsedDocument(Integer.toString(0), null, testDocument(),
                    new BytesArray("{}"), null);
                Engine.Index firstIndexRequest = new Engine.Index(newUid(doc), doc, SequenceNumbers.UNASSIGNED_SEQ_NO, 0,
                    Versions.MATCH_DELETED, VersionType.INTERNAL, PRIMARY, System.nanoTime(), -1, false);
>>>>>>> 5eb70404

                try (InternalEngine engine = createEngine(config)) {
                    engine.index(firstIndexRequest);
                    globalCheckpoint.set(engine.getLocalCheckpoint());
                    expectThrows(IllegalStateException.class, () -> engine.recoverFromTranslog(translogHandler, Long.MAX_VALUE));
                    Map<String, String> userData = engine.getLastCommittedSegmentInfos().getUserData();
                    assertEquals("1", userData.get(Translog.TRANSLOG_GENERATION_KEY));
                    assertEquals(engine.getTranslog().getTranslogUUID(), userData.get(Translog.TRANSLOG_UUID_KEY));
                }
            }
            // open and recover tlog
            {
                for (int i = 0; i < 2; i++) {
                    trimUnsafeCommits(config);
                    try (InternalEngine engine = new InternalEngine(config)) {
                        assertTrue(engine.isRecovering());
                        Map<String, String> userData = engine.getLastCommittedSegmentInfos().getUserData();
                        if (i == 0) {
                            assertEquals("1", userData.get(Translog.TRANSLOG_GENERATION_KEY));
                        } else {
                            // creating an empty index will create the first translog gen and commit it
                            // opening the empty index will make the second translog file but not commit it
                            // opening the engine again (i=0) will make the third translog file, which then be committed
                            assertEquals("3", userData.get(Translog.TRANSLOG_GENERATION_KEY));
                        }
                        assertEquals(engine.getTranslog().getTranslogUUID(), userData.get(Translog.TRANSLOG_UUID_KEY));
                        engine.initializeMaxSeqNoOfUpdatesOrDeletes();
                        engine.recoverFromTranslog(translogHandler, Long.MAX_VALUE);
                        userData = engine.getLastCommittedSegmentInfos().getUserData();
                        assertEquals("3", userData.get(Translog.TRANSLOG_GENERATION_KEY));
                        assertEquals(engine.getTranslog().getTranslogUUID(), userData.get(Translog.TRANSLOG_UUID_KEY));
                    }
                }
            }
            // open index with new tlog
            {
                final String translogUUID =
                    Translog.createEmptyTranslog(config.getTranslogConfig().getTranslogPath(),
                        SequenceNumbers.NO_OPS_PERFORMED, shardId, primaryTerm.get());
                store.associateIndexWithNewTranslog(translogUUID);
                trimUnsafeCommits(config);
                try (InternalEngine engine = new InternalEngine(config)) {
                    Map<String, String> userData = engine.getLastCommittedSegmentInfos().getUserData();
                    assertEquals("1", userData.get(Translog.TRANSLOG_GENERATION_KEY));
                    assertEquals(engine.getTranslog().getTranslogUUID(), userData.get(Translog.TRANSLOG_UUID_KEY));
                    engine.initializeMaxSeqNoOfUpdatesOrDeletes();
                    engine.recoverFromTranslog(translogHandler, Long.MAX_VALUE);
                    assertEquals(2, engine.getTranslog().currentFileGeneration());
                    assertEquals(0L, engine.getTranslog().stats().getUncommittedOperations());
                }
            }

            // open and recover tlog with empty tlog
            {
                for (int i = 0; i < 2; i++) {
                    trimUnsafeCommits(config);
                    try (InternalEngine engine = new InternalEngine(config)) {
                        Map<String, String> userData = engine.getLastCommittedSegmentInfos().getUserData();
                        assertEquals("1", userData.get(Translog.TRANSLOG_GENERATION_KEY));
                        assertEquals(engine.getTranslog().getTranslogUUID(), userData.get(Translog.TRANSLOG_UUID_KEY));
                        engine.initializeMaxSeqNoOfUpdatesOrDeletes();
                        engine.recoverFromTranslog(translogHandler, Long.MAX_VALUE);
                        userData = engine.getLastCommittedSegmentInfos().getUserData();
                        assertEquals("no changes - nothing to commit", "1",
                            userData.get(Translog.TRANSLOG_GENERATION_KEY));
                        assertEquals(engine.getTranslog().getTranslogUUID(), userData.get(Translog.TRANSLOG_UUID_KEY));
                    }
                }
            }
        }
    }

    public void testMissingTranslog() throws IOException {
        // test that we can force start the engine , even if the translog is missing.
        engine.close();
        // fake a new translog, causing the engine to point to a missing one.
        final long primaryTerm = randomNonNegativeLong();
        Translog translog = createTranslog(() -> primaryTerm);
        long id = translog.currentFileGeneration();
        translog.close();
        IOUtils.rm(translog.location().resolve(Translog.getFilename(id)));
        try {
            engine = createEngine(store, primaryTranslogDir);
            fail("engine shouldn't start without a valid translog id");
        } catch (EngineCreationFailureException ex) {
            // expected
        }
        // when a new translog is created it should be ok
<<<<<<< HEAD
        final String translogUUID = Translog.createEmptyTranslog(primaryTranslogDir, UNASSIGNED_SEQ_NO, shardId, primaryTerm);
=======
        final String translogUUID = Translog.createEmptyTranslog(primaryTranslogDir,
            SequenceNumbers.UNASSIGNED_SEQ_NO, shardId, primaryTerm);
>>>>>>> 5eb70404
        store.associateIndexWithNewTranslog(translogUUID);
        EngineConfig config = config(defaultSettings, store, primaryTranslogDir, newMergePolicy(), null);
        engine = new InternalEngine(config);
    }

    public void testTranslogReplayWithFailure() throws IOException {
        final MockDirectoryWrapper directory = newMockDirectory();
        final Path translogPath = createTempDir("testTranslogReplayWithFailure");
        try (Store store = createStore(directory)) {
            final int numDocs = randomIntBetween(1, 10);
            try (InternalEngine engine = createEngine(store, translogPath)) {
                for (int i = 0; i < numDocs; i++) {
<<<<<<< HEAD
                    ParsedDocument doc = testParsedDocument(Integer.toString(i), null, testDocument(), new BytesArray("{}"), null);
                    Engine.Index firstIndexRequest = new Engine.Index(newUid(doc), doc, UNASSIGNED_SEQ_NO, 0,
                        Versions.MATCH_DELETED, VersionType.INTERNAL, PRIMARY, System.nanoTime(), -1, false, UNASSIGNED_SEQ_NO, 0);
=======
                    ParsedDocument doc = testParsedDocument(Integer.toString(i), null, testDocument(),
                        new BytesArray("{}"), null);
                    Engine.Index firstIndexRequest = new Engine.Index(newUid(doc), doc, SequenceNumbers.UNASSIGNED_SEQ_NO, 0,
                        Versions.MATCH_DELETED, VersionType.INTERNAL, PRIMARY, System.nanoTime(), -1, false);
>>>>>>> 5eb70404
                    Engine.IndexResult indexResult = engine.index(firstIndexRequest);
                    assertThat(indexResult.getVersion(), equalTo(1L));
                }
                assertVisibleCount(engine, numDocs);
            }
            // since we rollback the IW we are writing the same segment files again after starting IW but MDW prevents
            // this so we have to disable the check explicitly
            final int numIters = randomIntBetween(3, 5);
            for (int i = 0; i < numIters; i++) {
                directory.setRandomIOExceptionRateOnOpen(randomDouble());
                directory.setRandomIOExceptionRate(randomDouble());
                directory.setFailOnOpenInput(randomBoolean());
                directory.setAllowRandomFileNotFoundException(randomBoolean());
                boolean started = false;
                InternalEngine engine = null;
                try {
                    trimUnsafeCommits(config(defaultSettings, store, translogPath, NoMergePolicy.INSTANCE, null));
                    engine = createEngine(store, translogPath);
                    started = true;
                } catch (EngineException | IOException e) {
                    logger.trace("exception on open", e);
                }
                directory.setRandomIOExceptionRateOnOpen(0.0);
                directory.setRandomIOExceptionRate(0.0);
                directory.setFailOnOpenInput(false);
                directory.setAllowRandomFileNotFoundException(false);
                if (started) {
                    assertVisibleCount(engine, numDocs, false);
                    engine.close();
                }
            }
        }
    }

    public void testTranslogCleanUpPostCommitCrash() throws Exception {
        IndexSettings indexSettings = new IndexSettings(defaultSettings.getIndexMetaData(), defaultSettings.getNodeSettings(),
            defaultSettings.getScopedSettings());
        IndexMetaData.Builder builder = IndexMetaData.builder(indexSettings.getIndexMetaData());
        builder.settings(Settings.builder().put(indexSettings.getSettings())
            .put(IndexSettings.INDEX_TRANSLOG_RETENTION_AGE_SETTING.getKey(), "-1")
            .put(IndexSettings.INDEX_TRANSLOG_RETENTION_SIZE_SETTING.getKey(), "-1")
        );
        indexSettings.updateIndexMetaData(builder.build());

        try (Store store = createStore()) {
            AtomicBoolean throwErrorOnCommit = new AtomicBoolean();
            final Path translogPath = createTempDir();
            final AtomicLong globalCheckpoint = new AtomicLong(SequenceNumbers.NO_OPS_PERFORMED);
            final LongSupplier globalCheckpointSupplier = () -> globalCheckpoint.get();
            store.createEmpty();
            final String translogUUID = Translog.createEmptyTranslog(translogPath, globalCheckpoint.get(), shardId, primaryTerm.get());
            store.associateIndexWithNewTranslog(translogUUID);
            try (InternalEngine engine =
                     new InternalEngine(config(indexSettings, store, translogPath, newMergePolicy(), null, null,
                         globalCheckpointSupplier)) {

                @Override
                protected void commitIndexWriter(IndexWriter writer, Translog translog, String syncId) throws IOException {
                    super.commitIndexWriter(writer, translog, syncId);
                    if (throwErrorOnCommit.get()) {
                        throw new RuntimeException("power's out");
                    }
                }
            }) {
                engine.initializeMaxSeqNoOfUpdatesOrDeletes();
                engine.recoverFromTranslog(translogHandler, Long.MAX_VALUE);
                final ParsedDocument doc1 = testParsedDocument("1", null,
                    testDocumentWithTextField(), SOURCE, null);
                engine.index(indexForDoc(doc1));
                globalCheckpoint.set(engine.getLocalCheckpoint());
                throwErrorOnCommit.set(true);
                FlushFailedEngineException e = expectThrows(FlushFailedEngineException.class, engine::flush);
                assertThat(e.getCause().getMessage(), equalTo("power's out"));
            }
            try (InternalEngine engine =
                     new InternalEngine(config(indexSettings, store, translogPath, newMergePolicy(), null, null,
                         globalCheckpointSupplier))) {
                engine.initializeMaxSeqNoOfUpdatesOrDeletes();
                engine.recoverFromTranslog(translogHandler, Long.MAX_VALUE);
                assertVisibleCount(engine, 1);
                final long committedGen = Long.valueOf(
                    engine.getLastCommittedSegmentInfos().getUserData().get(Translog.TRANSLOG_GENERATION_KEY));
                for (int gen = 1; gen < committedGen; gen++) {
                    final Path genFile = translogPath.resolve(Translog.getFilename(gen));
                    assertFalse(genFile + " wasn't cleaned up", Files.exists(genFile));
                }
            }
        }
    }

    public void testSkipTranslogReplay() throws IOException {
        final int numDocs = randomIntBetween(1, 10);
        for (int i = 0; i < numDocs; i++) {
<<<<<<< HEAD
            ParsedDocument doc = testParsedDocument(Integer.toString(i), null, testDocument(), new BytesArray("{}"), null);
            Engine.Index firstIndexRequest = new Engine.Index(newUid(doc), doc, UNASSIGNED_SEQ_NO, 0, Versions.MATCH_DELETED, VersionType.INTERNAL, PRIMARY, System.nanoTime(), -1, false, UNASSIGNED_SEQ_NO, 0);
=======
            ParsedDocument doc = testParsedDocument(Integer.toString(i), null,
                testDocument(), new BytesArray("{}"), null);
            Engine.Index firstIndexRequest = new Engine.Index(newUid(doc), doc,
                SequenceNumbers.UNASSIGNED_SEQ_NO, 0, Versions.MATCH_DELETED, VersionType.INTERNAL, PRIMARY, System.nanoTime(), -1, false);
>>>>>>> 5eb70404
            Engine.IndexResult indexResult = engine.index(firstIndexRequest);
            assertThat(indexResult.getVersion(), equalTo(1L));
        }
        EngineConfig config = engine.config();
        assertVisibleCount(engine, numDocs);
        engine.close();
        trimUnsafeCommits(config);
        try (InternalEngine engine = new InternalEngine(config)) {
            engine.skipTranslogRecovery();
            try (Engine.Searcher searcher = engine.acquireSearcher("test")) {
                TopDocs topDocs = searcher.searcher().search(new MatchAllDocsQuery(), randomIntBetween(numDocs, numDocs + 10));
                assertThat(topDocs.totalHits.value, equalTo(0L));
            }
        }
    }

    private Mapping dynamicUpdate() {
        BuilderContext context = new BuilderContext(
            Settings.builder().put(IndexMetaData.SETTING_VERSION_CREATED, Version.CURRENT).build(), new ContentPath());
        final RootObjectMapper root = new RootObjectMapper.Builder("some_type").build(context);
        return new Mapping(Version.CURRENT, root, new MetadataFieldMapper[0], emptyMap());
    }

    private Path[] filterExtraFSFiles(Path[] files) {
        List<Path> paths = new ArrayList<>();
        for (Path p : files) {
            if (p.getFileName().toString().startsWith("extra")) {
                continue;
            }
            paths.add(p);
        }
        return paths.toArray(new Path[0]);
    }

    public void testTranslogReplay() throws IOException {
        final LongSupplier inSyncGlobalCheckpointSupplier = () -> this.engine.getLocalCheckpoint();
        final int numDocs = randomIntBetween(1, 10);
        for (int i = 0; i < numDocs; i++) {
<<<<<<< HEAD
            ParsedDocument doc = testParsedDocument(Integer.toString(i), null, testDocument(), new BytesArray("{}"), null);
            Engine.Index firstIndexRequest = new Engine.Index(newUid(doc), doc, UNASSIGNED_SEQ_NO, 0, Versions.MATCH_DELETED, VersionType.INTERNAL, PRIMARY, System.nanoTime(), -1, false, UNASSIGNED_SEQ_NO, 0);
=======
            ParsedDocument doc = testParsedDocument(Integer.toString(i), null, testDocument(),
                new BytesArray("{}"), null);
            Engine.Index firstIndexRequest = new Engine.Index(newUid(doc), doc,
                SequenceNumbers.UNASSIGNED_SEQ_NO, 0, Versions.MATCH_DELETED, VersionType.INTERNAL, PRIMARY,
                System.nanoTime(), -1, false);
>>>>>>> 5eb70404
            Engine.IndexResult indexResult = engine.index(firstIndexRequest);
            assertThat(indexResult.getVersion(), equalTo(1L));
        }
        assertVisibleCount(engine, numDocs);
        translogHandler = createTranslogHandler(engine.engineConfig.getIndexSettings());
        translogHandler.mappingUpdate = dynamicUpdate();

        engine.close();
        trimUnsafeCommits(copy(engine.config(), inSyncGlobalCheckpointSupplier));
        // we need to reuse the engine config unless the parser.mappingModified won't work
        engine = new InternalEngine(copy(engine.config(), inSyncGlobalCheckpointSupplier));
        engine.initializeMaxSeqNoOfUpdatesOrDeletes();
        engine.recoverFromTranslog(translogHandler, Long.MAX_VALUE);

        assertVisibleCount(engine, numDocs, false);
        assertEquals(numDocs, translogHandler.appliedOperations());
        if (translogHandler.mappingUpdate != null) {
            assertEquals(1, translogHandler.getRecoveredTypes().size());
            assertTrue(translogHandler.getRecoveredTypes().containsKey("test"));
        } else {
            assertEquals(0, translogHandler.getRecoveredTypes().size());
        }

        engine.close();
        translogHandler = createTranslogHandler(engine.engineConfig.getIndexSettings());
        engine = createEngine(store, primaryTranslogDir, inSyncGlobalCheckpointSupplier);
        assertVisibleCount(engine, numDocs, false);
        assertEquals(0, translogHandler.appliedOperations());

        final boolean flush = randomBoolean();
        int randomId = randomIntBetween(numDocs + 1, numDocs + 10);
<<<<<<< HEAD
        ParsedDocument doc = testParsedDocument(Integer.toString(randomId), null, testDocument(), new BytesArray("{}"), null);
        Engine.Index firstIndexRequest = new Engine.Index(newUid(doc), doc, UNASSIGNED_SEQ_NO, 0, 1, VersionType.EXTERNAL, PRIMARY, System.nanoTime(), -1, false, UNASSIGNED_SEQ_NO, 0);
=======
        ParsedDocument doc =
            testParsedDocument(Integer.toString(randomId), null, testDocument(), new BytesArray("{}"), null);
        Engine.Index firstIndexRequest = new Engine.Index(newUid(doc), doc, SequenceNumbers.UNASSIGNED_SEQ_NO, 0,
            1, VersionType.EXTERNAL, PRIMARY, System.nanoTime(), -1, false);
>>>>>>> 5eb70404
        Engine.IndexResult indexResult = engine.index(firstIndexRequest);
        assertThat(indexResult.getVersion(), equalTo(1L));
        if (flush) {
            engine.flush();
            engine.refresh("test");
        }

        doc = testParsedDocument(Integer.toString(randomId), null, testDocument(), new BytesArray("{}"), null);
<<<<<<< HEAD
        Engine.Index idxRequest = new Engine.Index(newUid(doc), doc, UNASSIGNED_SEQ_NO, 0, 2, VersionType.EXTERNAL, PRIMARY, System.nanoTime(), -1, false, UNASSIGNED_SEQ_NO, 0);
=======
        Engine.Index idxRequest = new Engine.Index(newUid(doc), doc, SequenceNumbers.UNASSIGNED_SEQ_NO, 0, 2,
            VersionType.EXTERNAL, PRIMARY, System.nanoTime(), -1, false);
>>>>>>> 5eb70404
        Engine.IndexResult result = engine.index(idxRequest);
        engine.refresh("test");
        assertThat(result.getVersion(), equalTo(2L));
        try (Engine.Searcher searcher = engine.acquireSearcher("test")) {
            TopDocs topDocs = searcher.searcher().search(new MatchAllDocsQuery(), numDocs + 1);
            assertThat(topDocs.totalHits.value, equalTo(numDocs + 1L));
        }

        engine.close();
        translogHandler = createTranslogHandler(engine.engineConfig.getIndexSettings());
        engine = createEngine(store, primaryTranslogDir, inSyncGlobalCheckpointSupplier);
        try (Engine.Searcher searcher = engine.acquireSearcher("test")) {
            TopDocs topDocs = searcher.searcher().search(new MatchAllDocsQuery(), numDocs + 1);
            assertThat(topDocs.totalHits.value, equalTo(numDocs + 1L));
        }
        assertEquals(flush ? 1 : 2, translogHandler.appliedOperations());
        engine.delete(new Engine.Delete("test", Integer.toString(randomId), newUid(doc), primaryTerm.get()));
        if (randomBoolean()) {
            engine.refresh("test");
        } else {
            engine.close();
            engine = createEngine(store, primaryTranslogDir, inSyncGlobalCheckpointSupplier);
        }
        try (Engine.Searcher searcher = engine.acquireSearcher("test")) {
            TopDocs topDocs = searcher.searcher().search(new MatchAllDocsQuery(), numDocs);
            assertThat(topDocs.totalHits.value, equalTo((long) numDocs));
        }
    }

    public void testRecoverFromForeignTranslog() throws IOException {
        final int numDocs = randomIntBetween(1, 10);
        for (int i = 0; i < numDocs; i++) {
<<<<<<< HEAD
            ParsedDocument doc = testParsedDocument(Integer.toString(i), null, testDocument(), new BytesArray("{}"), null);
            Engine.Index firstIndexRequest = new Engine.Index(newUid(doc), doc, UNASSIGNED_SEQ_NO, 0, Versions.MATCH_DELETED, VersionType.INTERNAL, PRIMARY, System.nanoTime(), -1, false, UNASSIGNED_SEQ_NO, 0);
=======
            ParsedDocument doc =
                testParsedDocument(Integer.toString(i), null, testDocument(), new BytesArray("{}"), null);
            Engine.Index firstIndexRequest = new Engine.Index(newUid(doc), doc, SequenceNumbers.UNASSIGNED_SEQ_NO, 0,
                Versions.MATCH_DELETED, VersionType.INTERNAL, PRIMARY, System.nanoTime(), -1, false);
>>>>>>> 5eb70404
            Engine.IndexResult index = engine.index(firstIndexRequest);
            assertThat(index.getVersion(), equalTo(1L));
        }
        assertVisibleCount(engine, numDocs);
        Translog.TranslogGeneration generation = engine.getTranslog().getGeneration();
        engine.close();

        final Path badTranslogLog = createTempDir();
        final String badUUID = Translog.createEmptyTranslog(badTranslogLog, SequenceNumbers.NO_OPS_PERFORMED, shardId, primaryTerm.get());
        Translog translog = new Translog(
            new TranslogConfig(shardId, badTranslogLog, INDEX_SETTINGS, BigArrays.NON_RECYCLING_INSTANCE),
            badUUID, createTranslogDeletionPolicy(INDEX_SETTINGS), () -> SequenceNumbers.NO_OPS_PERFORMED, primaryTerm::get);
        translog.add(new Translog.Index("test", "SomeBogusId", 0, primaryTerm.get(),
            "{}".getBytes(Charset.forName("UTF-8"))));
        assertEquals(generation.translogFileGeneration, translog.currentFileGeneration());
        translog.close();

        EngineConfig config = engine.config();
        /* create a TranslogConfig that has been created with a different UUID */
        TranslogConfig translogConfig = new TranslogConfig(shardId, translog.location(), config.getIndexSettings(),
            BigArrays.NON_RECYCLING_INSTANCE);

        EngineConfig brokenConfig = new EngineConfig(shardId, allocationId.getId(),
                threadPool, config.getIndexSettings(), null, store, newMergePolicy(), config.getAnalyzer(), config.getSimilarity(),
                new CodecService(null, logger), config.getEventListener(), IndexSearcher.getDefaultQueryCache(),
                IndexSearcher.getDefaultQueryCachingPolicy(), translogConfig, TimeValue.timeValueMinutes(5),
                config.getExternalRefreshListener(), config.getInternalRefreshListener(), null,
                new NoneCircuitBreakerService(), () -> UNASSIGNED_SEQ_NO, primaryTerm::get, tombstoneDocSupplier());
        expectThrows(EngineCreationFailureException.class, () -> new InternalEngine(brokenConfig));

        engine = createEngine(store, primaryTranslogDir); // and recover again!
        assertVisibleCount(engine, numDocs, false);
    }

    public void testShardNotAvailableExceptionWhenEngineClosedConcurrently() throws IOException, InterruptedException {
        AtomicReference<Exception> exception = new AtomicReference<>();
        String operation = randomFrom("optimize", "refresh", "flush");
        Thread mergeThread = new Thread() {
            @Override
            public void run() {
                boolean stop = false;
                logger.info("try with {}", operation);
                while (stop == false) {
                    try {
                        switch (operation) {
                            case "optimize": {
                                engine.forceMerge(true, 1, false, false,
                                    false);
                                break;
                            }
                            case "refresh": {
                                engine.refresh("test refresh");
                                break;
                            }
                            case "flush": {
                                engine.flush(true, false);
                                break;
                            }
                        }
                    } catch (Exception e) {
                        exception.set(e);
                        stop = true;
                    }
                }
            }
        };
        mergeThread.start();
        engine.close();
        mergeThread.join();
        logger.info("exception caught: ", exception.get());
        assertTrue("expected an Exception that signals shard is not available",
            TransportActions.isShardNotAvailableException(exception.get()));
    }

    /**
     * Tests that when the close method returns the engine is actually guaranteed to have cleaned up and that resources are closed
     */
    public void testConcurrentEngineClosed() throws BrokenBarrierException, InterruptedException {
        Thread[] closingThreads = new Thread[3];
        CyclicBarrier barrier = new CyclicBarrier(1 + closingThreads.length + 1);
        Thread failEngine = new Thread(new AbstractRunnable() {
            @Override
            public void onFailure(Exception e) {
                throw new AssertionError(e);
            }

            @Override
            protected void doRun() throws Exception {
                barrier.await();
                engine.failEngine("test", new RuntimeException("test"));
            }
        });
        failEngine.start();
        for (int i = 0;i < closingThreads.length ; i++) {
            boolean flushAndClose = randomBoolean();
            closingThreads[i] = new Thread(new AbstractRunnable() {
                @Override
                public void onFailure(Exception e) {
                    throw new AssertionError(e);
                }

                @Override
                protected void doRun() throws Exception {
                    barrier.await();
                    if (flushAndClose) {
                        engine.flushAndClose();
                    } else {
                        engine.close();
                    }
                    // try to acquire the writer lock - i.e., everything is closed, we need to synchronize
                    // to avoid races between closing threads
                    synchronized (closingThreads) {
                        try (Lock ignored = store.directory().obtainLock(IndexWriter.WRITE_LOCK_NAME)) {
                            // all good.
                        }
                    }
                }
            });
            closingThreads[i].setName("closingThread_" + i);
            closingThreads[i].start();
        }
        barrier.await();
        failEngine.join();
        for (Thread t : closingThreads) {
            t.join();
        }
    }

    private static class ThrowingIndexWriter extends IndexWriter {
        private AtomicReference<Supplier<Exception>> failureToThrow = new AtomicReference<>();

        ThrowingIndexWriter(Directory d, IndexWriterConfig conf) throws IOException {
            super(d, conf);
        }

        @Override
        public long addDocument(Iterable<? extends IndexableField> doc) throws IOException {
            maybeThrowFailure();
            return super.addDocument(doc);
        }

        private void maybeThrowFailure() throws IOException {
            if (failureToThrow.get() != null) {
                Exception failure = failureToThrow.get().get();
                clearFailure(); // one shot
                if (failure instanceof RuntimeException) {
                    throw (RuntimeException) failure;
                } else if (failure instanceof IOException) {
                    throw (IOException) failure;
                } else {
                    assert false: "unsupported failure class: " + failure.getClass().getCanonicalName();
                }
            }
        }

        @Override
        public long softUpdateDocument(Term term, Iterable<? extends IndexableField> doc, Field... softDeletes) throws IOException {
            maybeThrowFailure();
            return super.softUpdateDocument(term, doc, softDeletes);
        }

        @Override
        public long deleteDocuments(Term... terms) throws IOException {
            maybeThrowFailure();
            return super.deleteDocuments(terms);
        }

        public void setThrowFailure(Supplier<Exception> failureSupplier) {
            failureToThrow.set(failureSupplier);
        }

        public void clearFailure() {
            failureToThrow.set(null);
        }
    }

    public void testHandleDocumentFailure() throws Exception {
        try (Store store = createStore()) {
            final ParsedDocument doc1 = testParsedDocument("1", null, testDocumentWithTextField(), B_1, null);
            final ParsedDocument doc2 = testParsedDocument("2", null, testDocumentWithTextField(), B_1, null);
            final ParsedDocument doc3 = testParsedDocument("3", null, testDocumentWithTextField(), B_1, null);

            AtomicReference<ThrowingIndexWriter> throwingIndexWriter = new AtomicReference<>();
            try (Engine engine = createEngine(defaultSettings, store, createTempDir(), NoMergePolicy.INSTANCE,
                (directory, iwc) -> {
                  throwingIndexWriter.set(new ThrowingIndexWriter(directory, iwc));
                  return throwingIndexWriter.get();
                })
            ) {
                // test document failure while indexing
                if (randomBoolean()) {
                    throwingIndexWriter.get().setThrowFailure(() -> new IOException("simulated"));
                } else {
                    throwingIndexWriter.get().setThrowFailure(() -> new IllegalArgumentException("simulated max token length"));
                }
                // test index with document failure
                Engine.IndexResult indexResult = engine.index(indexForDoc(doc1));
                assertNotNull(indexResult.getFailure());
                assertThat(indexResult.getSeqNo(), equalTo(0L));
                assertThat(indexResult.getVersion(), equalTo(Versions.MATCH_ANY));
                assertNotNull(indexResult.getTranslogLocation());

                throwingIndexWriter.get().clearFailure();
                indexResult = engine.index(indexForDoc(doc1));
                assertThat(indexResult.getSeqNo(), equalTo(1L));
                assertThat(indexResult.getVersion(), equalTo(1L));
                assertNull(indexResult.getFailure());
                assertNotNull(indexResult.getTranslogLocation());
                engine.index(indexForDoc(doc2));

                // test failure while deleting
                // all these simulated exceptions are not fatal to the IW so we treat them as document failures
                final Engine.DeleteResult deleteResult;
                if (randomBoolean()) {
                    throwingIndexWriter.get().setThrowFailure(() -> new IOException("simulated"));
                    deleteResult = engine.delete(new Engine.Delete("test", "1", newUid(doc1), primaryTerm.get()));
                    assertThat(deleteResult.getFailure(), instanceOf(IOException.class));
                } else {
                    throwingIndexWriter.get().setThrowFailure(() -> new IllegalArgumentException("simulated max token length"));
                    deleteResult = engine.delete(new Engine.Delete("test", "1", newUid(doc1), primaryTerm.get()));
                    assertThat(deleteResult.getFailure(),
                        instanceOf(IllegalArgumentException.class));
                }
                assertThat(deleteResult.getVersion(), equalTo(2L));
                assertThat(deleteResult.getSeqNo(), equalTo(3L));

                // test non document level failure is thrown
                if (randomBoolean()) {
                    // simulate close by corruption
                    throwingIndexWriter.get().setThrowFailure(null);
                    UncheckedIOException uncheckedIOException = expectThrows(UncheckedIOException.class, () -> {
                        Engine.Index index = indexForDoc(doc3);
                        index.parsedDoc().rootDoc().add(new StoredField("foo", "bar") {
                            // this is a hack to add a failure during store document which triggers a tragic event
                            // and in turn fails the engine
                            @Override
                            public BytesRef binaryValue() {
                                throw new UncheckedIOException(new MockDirectoryWrapper.FakeIOException());
                            }
                        });
                        engine.index(index);
                    });
                    assertTrue(uncheckedIOException.getCause() instanceof MockDirectoryWrapper.FakeIOException);
                } else {
                    // normal close
                    engine.close();
                }
                // now the engine is closed check we respond correctly
                try {
                    if (randomBoolean()) {
                        engine.index(indexForDoc(doc1));
                    } else {
                        engine.delete(new Engine.Delete("test", "", newUid(doc1), primaryTerm.get()));
                    }
                    fail("engine should be closed");
                } catch (Exception e) {
                    assertThat(e, instanceOf(AlreadyClosedException.class));
                }
            }
        }
    }

    public void testDoubleDeliveryPrimary() throws IOException {
        final ParsedDocument doc = testParsedDocument("1", null, testDocumentWithTextField(),
            new BytesArray("{}".getBytes(Charset.defaultCharset())), null);
        Engine.Index operation = appendOnlyPrimary(doc, false, 1);
        Engine.Index retry = appendOnlyPrimary(doc, true, 1);
        if (randomBoolean()) {
            Engine.IndexResult indexResult = engine.index(operation);
            assertLuceneOperations(engine, 1, 0, 0);
            assertEquals(0, engine.getNumVersionLookups());
            assertNotNull(indexResult.getTranslogLocation());
            Engine.IndexResult retryResult = engine.index(retry);
            assertLuceneOperations(engine, 1, 1, 0);
            assertEquals(0, engine.getNumVersionLookups());
            assertNotNull(retryResult.getTranslogLocation());
            assertTrue(retryResult.getTranslogLocation().compareTo(indexResult.getTranslogLocation()) > 0);
        } else {
            Engine.IndexResult retryResult = engine.index(retry);
            assertLuceneOperations(engine, 0, 1, 0);
            assertEquals(0, engine.getNumVersionLookups());
            assertNotNull(retryResult.getTranslogLocation());
            Engine.IndexResult indexResult = engine.index(operation);
            assertLuceneOperations(engine, 0, 2, 0);
            assertEquals(0, engine.getNumVersionLookups());
            assertNotNull(retryResult.getTranslogLocation());
            assertTrue(retryResult.getTranslogLocation().compareTo(indexResult.getTranslogLocation()) < 0);
        }

        engine.refresh("test");
        try (Engine.Searcher searcher = engine.acquireSearcher("test")) {
            TopDocs topDocs = searcher.searcher().search(new MatchAllDocsQuery(), 10);
            assertEquals(1, topDocs.totalHits.value);
        }
        operation = appendOnlyPrimary(doc, false, 1);
        retry = appendOnlyPrimary(doc, true, 1);
        if (randomBoolean()) {
            Engine.IndexResult indexResult = engine.index(operation);
            assertNotNull(indexResult.getTranslogLocation());
            Engine.IndexResult retryResult = engine.index(retry);
            assertNotNull(retryResult.getTranslogLocation());
            assertTrue(retryResult.getTranslogLocation().compareTo(indexResult.getTranslogLocation()) > 0);
        } else {
            Engine.IndexResult retryResult = engine.index(retry);
            assertNotNull(retryResult.getTranslogLocation());
            Engine.IndexResult indexResult = engine.index(operation);
            assertNotNull(retryResult.getTranslogLocation());
            assertTrue(retryResult.getTranslogLocation().compareTo(indexResult.getTranslogLocation()) < 0);
        }

        engine.refresh("test");
        try (Engine.Searcher searcher = engine.acquireSearcher("test")) {
            TopDocs topDocs = searcher.searcher().search(new MatchAllDocsQuery(), 10);
            assertEquals(1, topDocs.totalHits.value);
        }
    }

    public void testDoubleDeliveryReplicaAppendingAndDeleteOnly() throws IOException {
        final ParsedDocument doc = testParsedDocument("1", null, testDocumentWithTextField(),
            new BytesArray("{}".getBytes(Charset.defaultCharset())), null);
        Engine.Index operation = appendOnlyReplica(doc, false, 1, randomIntBetween(0, 5));
        Engine.Index retry = appendOnlyReplica(doc, true, 1, randomIntBetween(0, 5));
        Engine.Delete delete = new Engine.Delete(operation.type(), operation.id(), operation.uid(),
<<<<<<< HEAD
            Math.max(retry.seqNo(), operation.seqNo())+1, operation.primaryTerm(), operation.version()+1, operation.versionType(),
            REPLICA, operation.startTime()+1, UNASSIGNED_SEQ_NO, 0);
=======
            Math.max(retry.seqNo(), operation.seqNo())+1, operation.primaryTerm(), operation.version()+1,
            operation.versionType(), REPLICA, operation.startTime()+1);
>>>>>>> 5eb70404
        // operations with a seq# equal or lower to the local checkpoint are not indexed to lucene
        // and the version lookup is skipped
        final boolean belowLckp = operation.seqNo() == 0 && retry.seqNo() == 0;
        if (randomBoolean()) {
            Engine.IndexResult indexResult = engine.index(operation);
            assertLuceneOperations(engine, 1, 0, 0);
            assertEquals(0, engine.getNumVersionLookups());
            assertNotNull(indexResult.getTranslogLocation());
            engine.delete(delete);
            assertEquals(1, engine.getNumVersionLookups());
            assertLuceneOperations(engine, 1, 0, 1);
            Engine.IndexResult retryResult = engine.index(retry);
            assertEquals(belowLckp ? 1 : 2, engine.getNumVersionLookups());
            assertNotNull(retryResult.getTranslogLocation());
            assertTrue(retryResult.getTranslogLocation().compareTo(indexResult.getTranslogLocation()) > 0);
        } else {
            Engine.IndexResult retryResult = engine.index(retry);
            assertLuceneOperations(engine, 1, 0, 0);
            assertEquals(1, engine.getNumVersionLookups());
            assertNotNull(retryResult.getTranslogLocation());
            engine.delete(delete);
            assertLuceneOperations(engine, 1, 0, 1);
            assertEquals(2, engine.getNumVersionLookups());
            Engine.IndexResult indexResult = engine.index(operation);
            assertEquals(belowLckp ? 2 : 3, engine.getNumVersionLookups());
            assertNotNull(retryResult.getTranslogLocation());
            assertTrue(retryResult.getTranslogLocation().compareTo(indexResult.getTranslogLocation()) < 0);
        }

        engine.refresh("test");
        try (Engine.Searcher searcher = engine.acquireSearcher("test")) {
            TopDocs topDocs = searcher.searcher().search(new MatchAllDocsQuery(), 10);
            assertEquals(0, topDocs.totalHits.value);
        }
    }

    public void testDoubleDeliveryReplicaAppendingOnly() throws IOException {
        final Supplier<ParsedDocument> doc = () -> testParsedDocument("1", null, testDocumentWithTextField(),
            new BytesArray("{}".getBytes(Charset.defaultCharset())), null);
        Engine.Index operation = appendOnlyReplica(doc.get(), false, 1, randomIntBetween(0, 5));
        Engine.Index retry = appendOnlyReplica(doc.get(), true, 1, randomIntBetween(0, 5));
        // operations with a seq# equal or lower to the local checkpoint are not indexed to lucene
        // and the version lookup is skipped
        final boolean belowLckp = operation.seqNo() == 0 && retry.seqNo() == 0;
        if (randomBoolean()) {
            Engine.IndexResult indexResult = engine.index(operation);
            assertLuceneOperations(engine, 1, 0, 0);
            assertEquals(0, engine.getNumVersionLookups());
            assertNotNull(indexResult.getTranslogLocation());
            Engine.IndexResult retryResult = engine.index(retry);
            if (retry.seqNo() > operation.seqNo()) {
                assertLuceneOperations(engine, 1, 1, 0);
            } else {
                assertLuceneOperations(engine, 1, 0, 0);
            }
            assertEquals(belowLckp ? 0 : 1, engine.getNumVersionLookups());
            assertNotNull(retryResult.getTranslogLocation());
            assertTrue(retryResult.getTranslogLocation().compareTo(indexResult.getTranslogLocation()) > 0);
        } else {
            Engine.IndexResult retryResult = engine.index(retry);
            assertLuceneOperations(engine, 1, 0, 0);
            assertEquals(1, engine.getNumVersionLookups());
            assertNotNull(retryResult.getTranslogLocation());
            Engine.IndexResult indexResult = engine.index(operation);
            if (operation.seqNo() > retry.seqNo()) {
                assertLuceneOperations(engine, 1, 1, 0);
            } else {
                assertLuceneOperations(engine, 1, 0, 0);
            }
            assertEquals(belowLckp ? 1 : 2, engine.getNumVersionLookups());
            assertNotNull(retryResult.getTranslogLocation());
            assertTrue(retryResult.getTranslogLocation().compareTo(indexResult.getTranslogLocation()) < 0);
        }

        engine.refresh("test");
        try (Engine.Searcher searcher = engine.acquireSearcher("test")) {
            TopDocs topDocs = searcher.searcher().search(new MatchAllDocsQuery(), 10);
            assertEquals(1, topDocs.totalHits.value);
        }
        operation = randomAppendOnly(doc.get(), false, 1);
        retry = randomAppendOnly(doc.get(), true, 1);
        if (randomBoolean()) {
            Engine.IndexResult indexResult = engine.index(operation);
            assertNotNull(indexResult.getTranslogLocation());
            Engine.IndexResult retryResult = engine.index(retry);
            assertNotNull(retryResult.getTranslogLocation());
            assertTrue(retryResult.getTranslogLocation().compareTo(indexResult.getTranslogLocation()) > 0);
        } else {
            Engine.IndexResult retryResult = engine.index(retry);
            assertNotNull(retryResult.getTranslogLocation());
            Engine.IndexResult indexResult = engine.index(operation);
            assertNotNull(retryResult.getTranslogLocation());
            assertTrue(retryResult.getTranslogLocation().compareTo(indexResult.getTranslogLocation()) < 0);
        }

        engine.refresh("test");
        try (Engine.Searcher searcher = engine.acquireSearcher("test")) {
            TopDocs topDocs = searcher.searcher().search(new MatchAllDocsQuery(), 10);
            assertEquals(1, topDocs.totalHits.value);
        }
    }

    public void testDoubleDeliveryReplica() throws IOException {
        final ParsedDocument doc = testParsedDocument("1", null, testDocumentWithTextField(),
            new BytesArray("{}".getBytes(Charset.defaultCharset())), null);
        Engine.Index operation = replicaIndexForDoc(doc, 1, 20, false);
        Engine.Index duplicate = replicaIndexForDoc(doc, 1, 20, true);
        if (randomBoolean()) {
            Engine.IndexResult indexResult = engine.index(operation);
            assertLuceneOperations(engine, 1, 0, 0);
            assertEquals(1, engine.getNumVersionLookups());
            assertNotNull(indexResult.getTranslogLocation());
            if (randomBoolean()) {
                engine.refresh("test");
            }
            Engine.IndexResult retryResult = engine.index(duplicate);
            assertLuceneOperations(engine, 1, 0, 0);
            assertEquals(2, engine.getNumVersionLookups());
            assertNotNull(retryResult.getTranslogLocation());
            assertTrue(retryResult.getTranslogLocation().compareTo(indexResult.getTranslogLocation()) > 0);
        } else {
            Engine.IndexResult retryResult = engine.index(duplicate);
            assertLuceneOperations(engine, 1, 0, 0);
            assertEquals(1, engine.getNumVersionLookups());
            assertNotNull(retryResult.getTranslogLocation());
            if (randomBoolean()) {
                engine.refresh("test");
            }
            Engine.IndexResult indexResult = engine.index(operation);
            assertLuceneOperations(engine, 1, 0, 0);
            assertEquals(2, engine.getNumVersionLookups());
            assertNotNull(retryResult.getTranslogLocation());
            assertTrue(retryResult.getTranslogLocation().compareTo(indexResult.getTranslogLocation()) < 0);
        }

        engine.refresh("test");
        try (Engine.Searcher searcher = engine.acquireSearcher("test")) {
            TopDocs topDocs = searcher.searcher().search(new MatchAllDocsQuery(), 10);
            assertEquals(1, topDocs.totalHits.value);
        }
        engine.refresh("test");
        try (Engine.Searcher searcher = engine.acquireSearcher("test")) {
            TopDocs topDocs = searcher.searcher().search(new MatchAllDocsQuery(), 10);
            assertEquals(1, topDocs.totalHits.value);
        }
        List<Translog.Operation> ops = readAllOperationsInLucene(engine, createMapperService("test"));
        assertThat(ops.stream().map(o -> o.seqNo()).collect(Collectors.toList()), hasItem(20L));
    }

    public void testRetryWithAutogeneratedIdWorksAndNoDuplicateDocs() throws IOException {

        final ParsedDocument doc = testParsedDocument("1", null, testDocumentWithTextField(),
            new BytesArray("{}".getBytes(Charset.defaultCharset())), null);
        boolean isRetry = false;
        long autoGeneratedIdTimestamp = 0;

<<<<<<< HEAD
        Engine.Index index = new Engine.Index(newUid(doc), doc, UNASSIGNED_SEQ_NO, 0, Versions.MATCH_ANY, VersionType.INTERNAL, PRIMARY, System.nanoTime(), autoGeneratedIdTimestamp, isRetry, UNASSIGNED_SEQ_NO, 0);
        Engine.IndexResult indexResult = engine.index(index);
        assertThat(indexResult.getVersion(), equalTo(1L));

        index = new Engine.Index(newUid(doc), doc, indexResult.getSeqNo(), index.primaryTerm(), indexResult.getVersion(), null, REPLICA, System.nanoTime(), autoGeneratedIdTimestamp, isRetry, UNASSIGNED_SEQ_NO, 0);
=======
        Engine.Index index = new Engine.Index(newUid(doc), doc, SequenceNumbers.UNASSIGNED_SEQ_NO, 0,
            Versions.MATCH_ANY, VersionType.INTERNAL, PRIMARY, System.nanoTime(), autoGeneratedIdTimestamp, isRetry);
        Engine.IndexResult indexResult = engine.index(index);
        assertThat(indexResult.getVersion(), equalTo(1L));

        index = new Engine.Index(newUid(doc), doc, indexResult.getSeqNo(), index.primaryTerm(), indexResult.getVersion(),
            null, REPLICA, System.nanoTime(), autoGeneratedIdTimestamp, isRetry);
>>>>>>> 5eb70404
        indexResult = replicaEngine.index(index);
        assertThat(indexResult.getVersion(), equalTo(1L));

        isRetry = true;
<<<<<<< HEAD
        index = new Engine.Index(newUid(doc), doc, UNASSIGNED_SEQ_NO, 0, Versions.MATCH_ANY, VersionType.INTERNAL, PRIMARY, System.nanoTime(), autoGeneratedIdTimestamp, isRetry, UNASSIGNED_SEQ_NO, 0);
=======
        index = new Engine.Index(newUid(doc), doc, SequenceNumbers.UNASSIGNED_SEQ_NO, 0, Versions.MATCH_ANY,
            VersionType.INTERNAL, PRIMARY, System.nanoTime(), autoGeneratedIdTimestamp, isRetry);
>>>>>>> 5eb70404
        indexResult = engine.index(index);
        assertThat(indexResult.getVersion(), equalTo(1L));
        engine.refresh("test");
        try (Engine.Searcher searcher = engine.acquireSearcher("test")) {
            TopDocs topDocs = searcher.searcher().search(new MatchAllDocsQuery(), 10);
            assertEquals(1, topDocs.totalHits.value);
        }

<<<<<<< HEAD
        index = new Engine.Index(newUid(doc), doc, indexResult.getSeqNo(), index.primaryTerm(), indexResult.getVersion(), null, REPLICA, System.nanoTime(), autoGeneratedIdTimestamp, isRetry, UNASSIGNED_SEQ_NO, 0);
=======
        index = new Engine.Index(newUid(doc), doc, indexResult.getSeqNo(), index.primaryTerm(), indexResult.getVersion(),
            null, REPLICA, System.nanoTime(), autoGeneratedIdTimestamp, isRetry);
>>>>>>> 5eb70404
        indexResult = replicaEngine.index(index);
        assertThat(indexResult.getResultType(), equalTo(Engine.Result.Type.SUCCESS));
        replicaEngine.refresh("test");
        try (Engine.Searcher searcher = replicaEngine.acquireSearcher("test")) {
            TopDocs topDocs = searcher.searcher().search(new MatchAllDocsQuery(), 10);
            assertEquals(1, topDocs.totalHits.value);
        }
    }

    public void testRetryWithAutogeneratedIdsAndWrongOrderWorksAndNoDuplicateDocs() throws IOException {

        final ParsedDocument doc = testParsedDocument("1", null, testDocumentWithTextField(),
            new BytesArray("{}".getBytes(Charset.defaultCharset())), null);
        boolean isRetry = true;
        long autoGeneratedIdTimestamp = 0;

<<<<<<< HEAD
        Engine.Index firstIndexRequest = new Engine.Index(newUid(doc), doc, UNASSIGNED_SEQ_NO, 0, Versions.MATCH_ANY, VersionType.INTERNAL, PRIMARY, System.nanoTime(), autoGeneratedIdTimestamp, isRetry, UNASSIGNED_SEQ_NO, 0);
        Engine.IndexResult result = engine.index(firstIndexRequest);
        assertThat(result.getVersion(), equalTo(1L));

        Engine.Index firstIndexRequestReplica = new Engine.Index(newUid(doc), doc, result.getSeqNo(), firstIndexRequest.primaryTerm(), result.getVersion(), null, REPLICA, System.nanoTime(), autoGeneratedIdTimestamp, isRetry, UNASSIGNED_SEQ_NO, 0);
=======
        Engine.Index firstIndexRequest = new Engine.Index(newUid(doc), doc, SequenceNumbers.UNASSIGNED_SEQ_NO,
            0, Versions.MATCH_ANY, VersionType.INTERNAL, PRIMARY, System.nanoTime(), autoGeneratedIdTimestamp, isRetry);
        Engine.IndexResult result = engine.index(firstIndexRequest);
        assertThat(result.getVersion(), equalTo(1L));

        Engine.Index firstIndexRequestReplica = new Engine.Index(newUid(doc), doc, result.getSeqNo(),
            firstIndexRequest.primaryTerm(), result.getVersion(), null, REPLICA, System.nanoTime(),
            autoGeneratedIdTimestamp, isRetry);
>>>>>>> 5eb70404
        Engine.IndexResult indexReplicaResult = replicaEngine.index(firstIndexRequestReplica);
        assertThat(indexReplicaResult.getVersion(), equalTo(1L));

        isRetry = false;
<<<<<<< HEAD
        Engine.Index secondIndexRequest = new Engine.Index(newUid(doc), doc, UNASSIGNED_SEQ_NO, 0, Versions.MATCH_ANY, VersionType.INTERNAL, PRIMARY, System.nanoTime(), autoGeneratedIdTimestamp, isRetry, UNASSIGNED_SEQ_NO, 0);
=======
        Engine.Index secondIndexRequest = new Engine.Index(newUid(doc), doc, SequenceNumbers.UNASSIGNED_SEQ_NO,
            0, Versions.MATCH_ANY, VersionType.INTERNAL, PRIMARY, System.nanoTime(), autoGeneratedIdTimestamp, isRetry);
>>>>>>> 5eb70404
        Engine.IndexResult indexResult = engine.index(secondIndexRequest);
        assertTrue(indexResult.isCreated());
        engine.refresh("test");
        try (Engine.Searcher searcher = engine.acquireSearcher("test")) {
            TopDocs topDocs = searcher.searcher().search(new MatchAllDocsQuery(), 10);
            assertEquals(1, topDocs.totalHits.value);
        }

<<<<<<< HEAD
        Engine.Index secondIndexRequestReplica = new Engine.Index(newUid(doc), doc, result.getSeqNo(), secondIndexRequest.primaryTerm(), result.getVersion(), null, REPLICA, System.nanoTime(), autoGeneratedIdTimestamp, isRetry, UNASSIGNED_SEQ_NO, 0);
=======
        Engine.Index secondIndexRequestReplica = new Engine.Index(newUid(doc), doc, result.getSeqNo(), secondIndexRequest.primaryTerm(),
            result.getVersion(), null, REPLICA, System.nanoTime(), autoGeneratedIdTimestamp, isRetry);
>>>>>>> 5eb70404
        replicaEngine.index(secondIndexRequestReplica);
        replicaEngine.refresh("test");
        try (Engine.Searcher searcher = replicaEngine.acquireSearcher("test")) {
            TopDocs topDocs = searcher.searcher().search(new MatchAllDocsQuery(), 10);
            assertEquals(1, topDocs.totalHits.value);
        }
    }

    public Engine.Index randomAppendOnly(ParsedDocument doc, boolean retry, final long autoGeneratedIdTimestamp) {
        if (randomBoolean()) {
            return appendOnlyPrimary(doc, retry, autoGeneratedIdTimestamp);
        } else {
            return appendOnlyReplica(doc, retry, autoGeneratedIdTimestamp, 0);
        }
    }

    public Engine.Index appendOnlyPrimary(ParsedDocument doc, boolean retry, final long autoGeneratedIdTimestamp) {
        return new Engine.Index(newUid(doc), doc, UNASSIGNED_SEQ_NO, 0, Versions.MATCH_ANY,
            VersionType.INTERNAL, Engine.Operation.Origin.PRIMARY, System.nanoTime(), autoGeneratedIdTimestamp, retry, UNASSIGNED_SEQ_NO, 0);
    }

    public Engine.Index appendOnlyReplica(ParsedDocument doc, boolean retry, final long autoGeneratedIdTimestamp, final long seqNo) {
        return new Engine.Index(newUid(doc), doc, seqNo, 2, 1, null,
            Engine.Operation.Origin.REPLICA, System.nanoTime(), autoGeneratedIdTimestamp, retry, UNASSIGNED_SEQ_NO, 0);
    }

    public void testRetryConcurrently() throws InterruptedException, IOException {
        Thread[] thread = new Thread[randomIntBetween(3, 5)];
        int numDocs = randomIntBetween(1000, 10000);
        List<Engine.Index> docs = new ArrayList<>();
        final boolean primary = randomBoolean();
        for (int i = 0; i < numDocs; i++) {
            final ParsedDocument doc = testParsedDocument(Integer.toString(i), null,
                testDocumentWithTextField(), new BytesArray("{}".getBytes(Charset.defaultCharset())), null);
            final Engine.Index originalIndex;
            final Engine.Index retryIndex;
            if (primary) {
               originalIndex = appendOnlyPrimary(doc, false, i);
               retryIndex = appendOnlyPrimary(doc, true, i);
            } else {
                originalIndex = appendOnlyReplica(doc, false, i, i * 2);
                retryIndex = appendOnlyReplica(doc, true, i, i * 2);
            }
            docs.add(originalIndex);
            docs.add(retryIndex);
        }
        Collections.shuffle(docs, random());
        CountDownLatch startGun = new CountDownLatch(thread.length);
        AtomicInteger offset = new AtomicInteger(-1);
        for (int i = 0; i < thread.length; i++) {
            thread[i] = new Thread(() -> {
                startGun.countDown();
                try {
                    startGun.await();
                } catch (InterruptedException e) {
                    throw new AssertionError(e);
                }
                int docOffset;
                while ((docOffset = offset.incrementAndGet()) < docs.size()) {
                    try {
                        engine.index(docs.get(docOffset));
                    } catch (IOException e) {
                        throw new AssertionError(e);
                    }
                }
            });
            thread[i].start();
        }
        for (int i = 0; i < thread.length; i++) {
            thread[i].join();
        }
        if (primary) {
            assertEquals(0, engine.getNumVersionLookups());
            assertEquals(0, engine.getNumIndexVersionsLookups());
        } else {
            // we don't really know what order the operations will arrive and thus can't predict how many
            // version lookups will be needed
            assertThat(engine.getNumIndexVersionsLookups(), lessThanOrEqualTo(engine.getNumVersionLookups()));
        }
        engine.refresh("test");
        try (Engine.Searcher searcher = engine.acquireSearcher("test")) {
            TopDocs topDocs = searcher.searcher().search(new MatchAllDocsQuery(), 10);
            assertEquals(numDocs, topDocs.totalHits.value);
        }
        if (primary) {
            // primaries rely on lucene dedup and may index the same document twice
            assertThat(engine.getNumDocUpdates(), greaterThanOrEqualTo((long) numDocs));
            assertThat(engine.getNumDocAppends() + engine.getNumDocUpdates(), equalTo(numDocs * 2L));
        } else {
            // replicas rely on seq# based dedup and in this setup (same seq#) should never rely on lucene
            assertLuceneOperations(engine, numDocs, 0, 0);
        }
    }

    public void testEngineMaxTimestampIsInitialized() throws IOException {

        final AtomicLong globalCheckpoint = new AtomicLong(SequenceNumbers.NO_OPS_PERFORMED);
        final long timestamp1 = Math.abs(randomNonNegativeLong());
        final Path storeDir = createTempDir();
        final Path translogDir = createTempDir();
        final long timestamp2 = randomNonNegativeLong();
        final long maxTimestamp12 = Math.max(timestamp1, timestamp2);
        final Function<Store, EngineConfig> configSupplier =
            store -> config(defaultSettings, store, translogDir,
                NoMergePolicy.INSTANCE, null, null, globalCheckpoint::get);
        try (Store store = createStore(newFSDirectory(storeDir)); Engine engine = createEngine(configSupplier.apply(store))) {
            assertEquals(IndexRequest.UNSET_AUTO_GENERATED_TIMESTAMP,
                engine.segmentsStats(false).getMaxUnsafeAutoIdTimestamp());
            final ParsedDocument doc = testParsedDocument("1", null, testDocumentWithTextField(),
                new BytesArray("{}".getBytes(Charset.defaultCharset())), null);
            engine.index(appendOnlyPrimary(doc, true, timestamp1));
            assertEquals(timestamp1, engine.segmentsStats(false).getMaxUnsafeAutoIdTimestamp());
        }
        try (Store store = createStore(newFSDirectory(storeDir));
             InternalEngine engine = new InternalEngine(configSupplier.apply(store))) {
            assertEquals(IndexRequest.UNSET_AUTO_GENERATED_TIMESTAMP,
                engine.segmentsStats(false).getMaxUnsafeAutoIdTimestamp());
            engine.initializeMaxSeqNoOfUpdatesOrDeletes();
            engine.recoverFromTranslog(translogHandler, Long.MAX_VALUE);
            assertEquals(timestamp1, engine.segmentsStats(false).getMaxUnsafeAutoIdTimestamp());
            final ParsedDocument doc = testParsedDocument("1", null, testDocumentWithTextField(),
                new BytesArray("{}".getBytes(Charset.defaultCharset())), null);
            engine.index(appendOnlyPrimary(doc, true, timestamp2));
            assertEquals(maxTimestamp12, engine.segmentsStats(false).getMaxUnsafeAutoIdTimestamp());
            globalCheckpoint.set(1); // make sure flush cleans up commits for later.
            engine.flush();
        }
        try (Store store = createStore(newFSDirectory(storeDir))) {
            if (randomBoolean() || true) {
                final String translogUUID = Translog.createEmptyTranslog(translogDir,
                    SequenceNumbers.NO_OPS_PERFORMED, shardId, primaryTerm.get());
                store.associateIndexWithNewTranslog(translogUUID);
            }
            try (Engine engine = new InternalEngine(configSupplier.apply(store))) {
                assertEquals(maxTimestamp12, engine.segmentsStats(false).getMaxUnsafeAutoIdTimestamp());
            }
        }
    }

    public void testAppendConcurrently() throws InterruptedException, IOException {
        Thread[] thread = new Thread[randomIntBetween(3, 5)];
        int numDocs = randomIntBetween(1000, 10000);
        assertEquals(0, engine.getNumVersionLookups());
        assertEquals(0, engine.getNumIndexVersionsLookups());
        boolean primary = randomBoolean();
        List<Engine.Index> docs = new ArrayList<>();
        for (int i = 0; i < numDocs; i++) {
            final ParsedDocument doc = testParsedDocument(Integer.toString(i), null,
                testDocumentWithTextField(), new BytesArray("{}".getBytes(Charset.defaultCharset())), null);
            Engine.Index index = primary ? appendOnlyPrimary(doc, false, i) : appendOnlyReplica(doc, false, i, i);
            docs.add(index);
        }
        Collections.shuffle(docs, random());
        CountDownLatch startGun = new CountDownLatch(thread.length);

        AtomicInteger offset = new AtomicInteger(-1);
        for (int i = 0; i < thread.length; i++) {
            thread[i] = new Thread() {
                @Override
                public void run() {
                    startGun.countDown();
                    try {
                        startGun.await();
                    } catch (InterruptedException e) {
                        throw new AssertionError(e);
                    }
                    assertEquals(0, engine.getVersionMapSize());
                    int docOffset;
                    while ((docOffset = offset.incrementAndGet()) < docs.size()) {
                        try {
                            engine.index(docs.get(docOffset));
                        } catch (IOException e) {
                            throw new AssertionError(e);
                        }
                    }
                }
            };
            thread[i].start();
        }
        try (Engine.Searcher searcher = engine.acquireSearcher("test", Engine.SearcherScope.INTERNAL)) {
            assertEquals("unexpected refresh", 0, searcher.reader().maxDoc());
        }
        for (int i = 0; i < thread.length; i++) {
            thread[i].join();
        }

        engine.refresh("test");
        try (Engine.Searcher searcher = engine.acquireSearcher("test")) {
            TopDocs topDocs = searcher.searcher().search(new MatchAllDocsQuery(), 10);
            assertEquals(docs.size(), topDocs.totalHits.value);
        }
        assertEquals(0, engine.getNumVersionLookups());
        assertEquals(0, engine.getNumIndexVersionsLookups());
        assertThat(engine.getMaxSeenAutoIdTimestamp(),
            equalTo(docs.stream().mapToLong(Engine.Index::getAutoGeneratedIdTimestamp).max().getAsLong()));
        assertLuceneOperations(engine, numDocs, 0, 0);
    }

    public static long getNumVersionLookups(InternalEngine engine) { // for other tests to access this
        return engine.getNumVersionLookups();
    }

    public static long getNumIndexVersionsLookups(InternalEngine engine) { // for other tests to access this
        return engine.getNumIndexVersionsLookups();
    }

    public void testFailEngineOnRandomIO() throws IOException, InterruptedException {
        MockDirectoryWrapper wrapper = newMockDirectory();
        final Path translogPath = createTempDir("testFailEngineOnRandomIO");
        try (Store store = createStore(wrapper)) {
            CyclicBarrier join = new CyclicBarrier(2);
            CountDownLatch start = new CountDownLatch(1);
            AtomicInteger controller = new AtomicInteger(0);
            EngineConfig config = config(defaultSettings, store, translogPath, newMergePolicy(), new ReferenceManager.RefreshListener() {
                    @Override
                    public void beforeRefresh() throws IOException {
                    }

                    @Override
                    public void afterRefresh(boolean didRefresh) throws IOException {
                        int i = controller.incrementAndGet();
                        if (i == 1) {
                            throw new MockDirectoryWrapper.FakeIOException();
                        } else if (i == 2) {
                            try {
                                start.await();
                            } catch (InterruptedException e) {
                                throw new AssertionError(e);
                            }
                            throw new ElasticsearchException("something completely different");
                        }
                    }
                });
            InternalEngine internalEngine = createEngine(config);
            int docId = 0;
            final ParsedDocument doc = testParsedDocument(Integer.toString(docId), null,
                testDocumentWithTextField(), new BytesArray("{}".getBytes(Charset.defaultCharset())), null);

            Engine.Index index = randomBoolean() ? indexForDoc(doc) : randomAppendOnly(doc, false, docId);
            internalEngine.index(index);
            Runnable r = () ->  {
                try {
                    join.await();
                } catch (Exception e) {
                    throw new AssertionError(e);
                }
                try {
                    internalEngine.refresh("test");
                    fail();
                } catch (AlreadyClosedException ex) {
                    if (ex.getCause() != null) {
                        assertTrue(ex.toString(), ex.getCause() instanceof MockDirectoryWrapper.FakeIOException);
                    }
                } catch (RefreshFailedEngineException ex) {
                    // fine
                } finally {
                    start.countDown();
                }

            };
            Thread t = new Thread(r);
            Thread t1 = new Thread(r);
            t.start();
            t1.start();
            t.join();
            t1.join();
            assertTrue(internalEngine.isClosed.get());
            assertTrue(internalEngine.failedEngine.get() instanceof MockDirectoryWrapper.FakeIOException);
        }
    }

    public void testSequenceIDs() throws Exception {
        Tuple<Long, Long> seqID = getSequenceID(engine, new Engine.Get(false, false,
            "type", "2", newUid("1")));
        // Non-existent doc returns no seqnum and no primary term
        assertThat(seqID.v1(), equalTo(UNASSIGNED_SEQ_NO));
        assertThat(seqID.v2(), equalTo(0L));

        // create a document
        Document document = testDocumentWithTextField();
        document.add(new Field(SourceFieldMapper.NAME, BytesReference.toBytes(B_1), SourceFieldMapper.Defaults.FIELD_TYPE));
        ParsedDocument doc = testParsedDocument("1", null, document, B_1, null);
        engine.index(indexForDoc(doc));
        engine.refresh("test");

        seqID = getSequenceID(engine, newGet(false, doc));
        logger.info("--> got seqID: {}", seqID);
        assertThat(seqID.v1(), equalTo(0L));
        assertThat(seqID.v2(), equalTo(primaryTerm.get()));

        // Index the same document again
        document = testDocumentWithTextField();
        document.add(new Field(SourceFieldMapper.NAME, BytesReference.toBytes(B_1), SourceFieldMapper.Defaults.FIELD_TYPE));
        doc = testParsedDocument("1", null, document, B_1, null);
        engine.index(indexForDoc(doc));
        engine.refresh("test");

        seqID = getSequenceID(engine, newGet(false, doc));
        logger.info("--> got seqID: {}", seqID);
        assertThat(seqID.v1(), equalTo(1L));
        assertThat(seqID.v2(), equalTo(primaryTerm.get()));

        // Index the same document for the third time, this time changing the primary term
        document = testDocumentWithTextField();
        document.add(new Field(SourceFieldMapper.NAME, BytesReference.toBytes(B_1), SourceFieldMapper.Defaults.FIELD_TYPE));
        doc = testParsedDocument("1", null, document, B_1, null);
        engine.index(new Engine.Index(newUid(doc), doc, UNASSIGNED_SEQ_NO, 3,
                        Versions.MATCH_ANY, VersionType.INTERNAL, Engine.Operation.Origin.PRIMARY,
                        System.nanoTime(), -1, false, UNASSIGNED_SEQ_NO, 0));
        engine.refresh("test");

        seqID = getSequenceID(engine, newGet(false, doc));
        logger.info("--> got seqID: {}", seqID);
        assertThat(seqID.v1(), equalTo(2L));
        assertThat(seqID.v2(), equalTo(3L));

        // we can query by the _seq_no
        Engine.Searcher searchResult = engine.acquireSearcher("test");
        MatcherAssert.assertThat(searchResult, EngineSearcherTotalHitsMatcher.engineSearcherTotalHits(1));
        MatcherAssert.assertThat(searchResult,
            EngineSearcherTotalHitsMatcher.engineSearcherTotalHits(LongPoint.newExactQuery("_seq_no", 2), 1));
        searchResult.close();
    }

    @AwaitsFix(bugUrl = "https://github.com/elastic/elasticsearch/issues/35823")
    public void testLookupSeqNoByIdInLucene() throws Exception {
        int numOps = between(10, 100);
        long seqNo = 0;
        List<Engine.Operation> operations = new ArrayList<>(numOps);
        for (int i = 0; i < numOps; i++) {
            String id = Integer.toString(between(1, 50));
            boolean isIndexing = randomBoolean();
            int copies = frequently() ? 1 : between(2, 4);
            for (int c = 0; c < copies; c++) {
                final ParsedDocument doc = EngineTestCase.createParsedDoc(id, null);
                if (isIndexing) {
                    operations.add(new Engine.Index(EngineTestCase.newUid(doc), doc, seqNo, primaryTerm.get(),
<<<<<<< HEAD
                        i, null, Engine.Operation.Origin.REPLICA, threadPool.relativeTimeInMillis(), -1, true,
                        UNASSIGNED_SEQ_NO, 0L));
=======
                        i, null, Engine.Operation.Origin.REPLICA, threadPool.relativeTimeInMillis(),
                        -1, true));
>>>>>>> 5eb70404
                } else {
                    operations.add(new Engine.Delete(doc.type(), doc.id(), EngineTestCase.newUid(doc), seqNo, primaryTerm.get(),
                        i, null, Engine.Operation.Origin.REPLICA, threadPool.relativeTimeInMillis(),
                        UNASSIGNED_SEQ_NO, 0L));
                }
            }
            seqNo++;
            if (rarely()) {
                seqNo++;
            }
        }
        Randomness.shuffle(operations);
        Settings.Builder settings = Settings.builder()
            .put(defaultSettings.getSettings())
            .put(IndexSettings.INDEX_SOFT_DELETES_SETTING.getKey(), true);
        final IndexMetaData indexMetaData = IndexMetaData.builder(defaultSettings.getIndexMetaData()).settings(settings).build();
        final IndexSettings indexSettings = IndexSettingsModule.newIndexSettings(indexMetaData);
        Map<String, Engine.Operation> latestOps = new HashMap<>(); // id -> latest seq_no
        try (Store store = createStore();
             InternalEngine engine = createEngine(config(indexSettings, store, createTempDir(), newMergePolicy(), null))) {
            CheckedRunnable<IOException> lookupAndCheck = () -> {
                try (Searcher searcher = engine.acquireSearcher("test", Engine.SearcherScope.INTERNAL)) {
                    for (String id : latestOps.keySet()) {
                        String msg = "latestOps=" + latestOps + " op=" + id;
                        DocIdAndSeqNo docIdAndSeqNo = VersionsAndSeqNoResolver.loadDocIdAndSeqNo(searcher.reader(), newUid(id));
                        assertThat(msg, docIdAndSeqNo.seqNo, equalTo(latestOps.get(id).seqNo()));
                        assertThat(msg, docIdAndSeqNo.isLive,
                            equalTo(latestOps.get(id).operationType() == Engine.Operation.TYPE.INDEX));
                    }
                    assertThat(VersionsAndSeqNoResolver.loadDocIdAndVersion(
                        searcher.reader(), newUid("any-" + between(1, 10)), randomBoolean()), nullValue());
                    Map<String, Long> liveOps = latestOps.entrySet().stream()
                        .filter(e -> e.getValue().operationType() == Engine.Operation.TYPE.INDEX)
                        .collect(Collectors.toMap(e -> e.getKey(), e -> e.getValue().seqNo()));
                    assertThat(getDocIds(engine, true).stream().collect(Collectors.toMap(e -> e.getId(), e -> e.getSeqNo())),
                        equalTo(liveOps));
                }
            };
            for (Engine.Operation op : operations) {
                if (op instanceof Engine.Index) {
                    engine.index((Engine.Index) op);
                    if (latestOps.containsKey(op.id()) == false || latestOps.get(op.id()).seqNo() < op.seqNo()) {
                        latestOps.put(op.id(), op);
                    }
                } else if (op instanceof Engine.Delete) {
                    engine.delete((Engine.Delete) op);
                    if (latestOps.containsKey(op.id()) == false || latestOps.get(op.id()).seqNo() < op.seqNo()) {
                        latestOps.put(op.id(), op);
                    }
                }
                if (randomInt(100) < 10) {
                    engine.refresh("test");
                    lookupAndCheck.run();
                }
                if (rarely()) {
                    engine.flush();
                    lookupAndCheck.run();
                }
            }
            engine.refresh("test");
            lookupAndCheck.run();
        }
    }

    /**
     * A sequence number generator that will generate a sequence number and if {@code stall} is set to true will wait on the barrier and the
     * referenced latch before returning. If the local checkpoint should advance (because {@code stall} is false, then the value of
     * {@code expectedLocalCheckpoint} is set accordingly.
     *
     * @param latchReference          to latch the thread for the purpose of stalling
     * @param barrier                 to signal the thread has generated a new sequence number
     * @param stall                   whether or not the thread should stall
     * @param expectedLocalCheckpoint the expected local checkpoint after generating a new sequence
     *                                number
     * @return a sequence number generator
     */
    private ToLongBiFunction<Engine, Engine.Operation> getStallingSeqNoGenerator(
            final AtomicReference<CountDownLatch> latchReference,
            final CyclicBarrier barrier,
            final AtomicBoolean stall,
            final AtomicLong expectedLocalCheckpoint) {
        return (engine, operation) -> {
            final long seqNo = generateNewSeqNo(engine);
            final CountDownLatch latch = latchReference.get();
            if (stall.get()) {
                try {
                    barrier.await();
                    latch.await();
                } catch (BrokenBarrierException | InterruptedException e) {
                    throw new RuntimeException(e);
                }
            } else {
                if (expectedLocalCheckpoint.get() + 1 == seqNo) {
                    expectedLocalCheckpoint.set(seqNo);
                }
            }
            return seqNo;
        };
    }

    public void testSequenceNumberAdvancesToMaxSeqOnEngineOpenOnPrimary() throws BrokenBarrierException, InterruptedException, IOException {
        engine.close();
        final int docs = randomIntBetween(1, 32);
        InternalEngine initialEngine = null;
        try {
            final AtomicReference<CountDownLatch> latchReference = new AtomicReference<>(new CountDownLatch(1));
            final CyclicBarrier barrier = new CyclicBarrier(2);
            final AtomicBoolean stall = new AtomicBoolean();
            final AtomicLong expectedLocalCheckpoint = new AtomicLong(SequenceNumbers.NO_OPS_PERFORMED);
            final List<Thread> threads = new ArrayList<>();
            initialEngine =
                    createEngine(defaultSettings, store, primaryTranslogDir,
                        newMergePolicy(), null, LocalCheckpointTracker::new, null,
                        getStallingSeqNoGenerator(latchReference, barrier, stall, expectedLocalCheckpoint));
            final InternalEngine finalInitialEngine = initialEngine;
            for (int i = 0; i < docs; i++) {
                final String id = Integer.toString(i);
                final ParsedDocument doc = testParsedDocument(id, null, testDocumentWithTextField(), SOURCE, null);

                stall.set(randomBoolean());
                final Thread thread = new Thread(() -> {
                    try {
                        finalInitialEngine.index(indexForDoc(doc));
                    } catch (IOException e) {
                        throw new AssertionError(e);
                    }
                });
                thread.start();
                if (stall.get()) {
                    threads.add(thread);
                    barrier.await();
                } else {
                    thread.join();
                }
            }

            assertThat(initialEngine.getLocalCheckpoint(), equalTo(expectedLocalCheckpoint.get()));
            assertThat(initialEngine.getSeqNoStats(-1).getMaxSeqNo(), equalTo((long) (docs - 1)));
            initialEngine.flush(true, true);

            latchReference.get().countDown();
            for (final Thread thread : threads) {
                thread.join();
            }
        } finally {
            IOUtils.close(initialEngine);
        }
        trimUnsafeCommits(initialEngine.config());
        try (Engine recoveringEngine = new InternalEngine(initialEngine.config())) {
            recoveringEngine.initializeMaxSeqNoOfUpdatesOrDeletes();
            recoveringEngine.recoverFromTranslog(translogHandler, Long.MAX_VALUE);
            recoveringEngine.fillSeqNoGaps(2);
            assertThat(recoveringEngine.getLocalCheckpoint(), greaterThanOrEqualTo((long) (docs - 1)));
        }
    }


    /** java docs */
    public void testOutOfOrderSequenceNumbersWithVersionConflict() throws IOException {
        final List<Engine.Operation> operations = new ArrayList<>();

        final int numberOfOperations = randomIntBetween(16, 32);
        final AtomicLong sequenceNumber = new AtomicLong();
        final Engine.Operation.Origin origin = randomFrom(LOCAL_TRANSLOG_RECOVERY, PEER_RECOVERY, PRIMARY, REPLICA);
        final LongSupplier sequenceNumberSupplier =
            origin == PRIMARY ? () -> UNASSIGNED_SEQ_NO : sequenceNumber::getAndIncrement;
        final Supplier<ParsedDocument> doc = () -> {
            final Document document = testDocumentWithTextField();
            document.add(new Field(SourceFieldMapper.NAME, BytesReference.toBytes(B_1), SourceFieldMapper.Defaults.FIELD_TYPE));
            return testParsedDocument("1", null, document, B_1, null);
        };
        final Term uid = newUid("1");
        final BiFunction<String, Engine.SearcherScope, Searcher> searcherFactory = engine::acquireSearcher;
        for (int i = 0; i < numberOfOperations; i++) {
            if (randomBoolean()) {
                final Engine.Index index = new Engine.Index(
                    uid,
                    doc.get(),
                    sequenceNumberSupplier.getAsLong(),
                    1,
                    i,
                    origin == PRIMARY ? VersionType.EXTERNAL : null,
                    origin,
                    System.nanoTime(),
                    IndexRequest.UNSET_AUTO_GENERATED_TIMESTAMP,
                    false, UNASSIGNED_SEQ_NO, 0);
                operations.add(index);
            } else {
                final Engine.Delete delete = new Engine.Delete(
                    "test",
                    "1",
                    uid,
                    sequenceNumberSupplier.getAsLong(),
                    1,
                    i,
                    origin == PRIMARY ? VersionType.EXTERNAL : null,
                    origin,
                    System.nanoTime(), UNASSIGNED_SEQ_NO, 0);
                operations.add(delete);
            }
        }

        final boolean exists = operations.get(operations.size() - 1) instanceof Engine.Index;
        Randomness.shuffle(operations);

        for (final Engine.Operation operation : operations) {
            if (operation instanceof Engine.Index) {
                engine.index((Engine.Index) operation);
            } else {
                engine.delete((Engine.Delete) operation);
            }
        }

        final long expectedLocalCheckpoint;
        if (origin == PRIMARY) {
            // we can only advance as far as the number of operations that did not conflict
            int count = 0;

            // each time the version increments as we walk the list, that counts as a successful operation
            long version = -1;
            for (int i = 0; i < numberOfOperations; i++) {
                if (operations.get(i).version() >= version) {
                    count++;
                    version = operations.get(i).version();
                }
            }

            // sequence numbers start at zero, so the expected local checkpoint is the number of successful operations minus one
            expectedLocalCheckpoint = count - 1;
        } else {
            expectedLocalCheckpoint = numberOfOperations - 1;
        }

        assertThat(engine.getLocalCheckpoint(), equalTo(expectedLocalCheckpoint));
        try (Engine.GetResult result = engine.get(new Engine.Get(true, false,
            "type", "2", uid), searcherFactory)) {
            assertThat(result.exists(), equalTo(exists));
        }
    }

    /*
     * This test tests that a no-op does not generate a new sequence number, that no-ops can advance the local checkpoint, and that no-ops
     * are correctly added to the translog.
     */
    public void testNoOps() throws IOException {
        engine.close();
        InternalEngine noOpEngine = null;
        final int maxSeqNo = randomIntBetween(0, 128);
        final int localCheckpoint = randomIntBetween(0, maxSeqNo);
        try {
            final BiFunction<Long, Long, LocalCheckpointTracker> supplier = (ms, lcp) -> new LocalCheckpointTracker(
                    maxSeqNo,
                    localCheckpoint);
            trimUnsafeCommits(engine.config());
            EngineConfig noopEngineConfig = copy(engine.config(), new SoftDeletesRetentionMergePolicy(Lucene.SOFT_DELETES_FIELD,
                () -> new MatchAllDocsQuery(), engine.config().getMergePolicy()));
            noOpEngine = new InternalEngine(noopEngineConfig, supplier) {
                @Override
                protected long doGenerateSeqNoForOperation(Operation operation) {
                    throw new UnsupportedOperationException();
                }
            };
            noOpEngine.initializeMaxSeqNoOfUpdatesOrDeletes();
            noOpEngine.recoverFromTranslog(translogHandler, Long.MAX_VALUE);
            final int gapsFilled = noOpEngine.fillSeqNoGaps(primaryTerm.get());
            final String reason = "filling gaps";
            noOpEngine.noOp(new Engine.NoOp(maxSeqNo + 1, primaryTerm.get(), LOCAL_TRANSLOG_RECOVERY, System.nanoTime(), reason));
            assertThat(noOpEngine.getLocalCheckpoint(), equalTo((long) (maxSeqNo + 1)));
            assertThat(noOpEngine.getTranslog().stats().getUncommittedOperations(), equalTo(gapsFilled));
            noOpEngine.noOp(
                new Engine.NoOp(maxSeqNo + 2, primaryTerm.get(),
                    randomFrom(PRIMARY, REPLICA, PEER_RECOVERY), System.nanoTime(), reason));
            assertThat(noOpEngine.getLocalCheckpoint(), equalTo((long) (maxSeqNo + 2)));
            assertThat(noOpEngine.getTranslog().stats().getUncommittedOperations(), equalTo(gapsFilled + 1));
            // skip to the op that we added to the translog
            Translog.Operation op;
            Translog.Operation last = null;
            try (Translog.Snapshot snapshot = noOpEngine.getTranslog().newSnapshot()) {
                while ((op = snapshot.next()) != null) {
                    last = op;
                }
            }
            assertNotNull(last);
            assertThat(last, instanceOf(Translog.NoOp.class));
            final Translog.NoOp noOp = (Translog.NoOp) last;
            assertThat(noOp.seqNo(), equalTo((long) (maxSeqNo + 2)));
            assertThat(noOp.primaryTerm(), equalTo(primaryTerm.get()));
            assertThat(noOp.reason(), equalTo(reason));
            if (engine.engineConfig.getIndexSettings().isSoftDeleteEnabled()) {
                MapperService mapperService = createMapperService("test");
                List<Translog.Operation> operationsFromLucene = readAllOperationsInLucene(noOpEngine, mapperService);
                assertThat(operationsFromLucene, hasSize(maxSeqNo + 2 - localCheckpoint)); // fills n gap and 2 manual noop.
                for (int i = 0; i < operationsFromLucene.size(); i++) {
                    assertThat(operationsFromLucene.get(i),
                        equalTo(new Translog.NoOp(localCheckpoint + 1 + i, primaryTerm.get(), "filling gaps")));
                }
                assertConsistentHistoryBetweenTranslogAndLuceneIndex(noOpEngine, mapperService);
            }
        } finally {
            IOUtils.close(noOpEngine);
        }
    }

    /**
     * Verifies that a segment containing only no-ops can be used to look up _version and _seqno.
     */
    public void testSegmentContainsOnlyNoOps() throws Exception {
        Engine.NoOpResult noOpResult = engine.noOp(new Engine.NoOp(1, primaryTerm.get(),
            randomFrom(Engine.Operation.Origin.values()), randomNonNegativeLong(), "test"));
        assertThat(noOpResult.getFailure(), nullValue());
        engine.refresh("test");
        Engine.DeleteResult deleteResult = engine.delete(replicaDeleteForDoc("id", 1, 2, randomNonNegativeLong()));
        assertThat(deleteResult.getFailure(), nullValue());
        engine.refresh("test");
    }

    /**
     * A simple test to check that random combination of operations can coexist in segments and be lookup.
     * This is needed as some fields in Lucene may not exist if a segment misses operation types and this code is to check for that.
     * For example, a segment containing only no-ops does not have neither _uid or _version.
     */
    public void testRandomOperations() throws Exception {
        int numOps = between(10, 100);
        for (int i = 0; i < numOps; i++) {
            String id = Integer.toString(randomIntBetween(1, 10));
            ParsedDocument doc = createParsedDoc(id, null);
            Engine.Operation.TYPE type = randomFrom(Engine.Operation.TYPE.values());
            switch (type) {
                case INDEX:
                    Engine.IndexResult index = engine.index(replicaIndexForDoc(doc, between(1, 100), i, randomBoolean()));
                    assertThat(index.getFailure(), nullValue());
                    break;
                case DELETE:
                    Engine.DeleteResult delete = engine.delete(replicaDeleteForDoc(doc.id(), between(1, 100), i, randomNonNegativeLong()));
                    assertThat(delete.getFailure(), nullValue());
                    break;
                case NO_OP:
                    Engine.NoOpResult noOp = engine.noOp(new Engine.NoOp(i, primaryTerm.get(),
                        randomFrom(Engine.Operation.Origin.values()), randomNonNegativeLong(), ""));
                    assertThat(noOp.getFailure(), nullValue());
                    break;
                default:
                    throw new IllegalStateException("Invalid op [" + type + "]");
            }
            if (randomBoolean()) {
                engine.refresh("test");
            }
            if (randomBoolean()) {
                engine.flush();
            }
            if (randomBoolean()) {
                engine.forceMerge(randomBoolean(), between(1, 10), randomBoolean(), false, false);
            }
        }
        if (engine.engineConfig.getIndexSettings().isSoftDeleteEnabled()) {
            List<Translog.Operation> operations = readAllOperationsInLucene(engine, createMapperService("test"));
            assertThat(operations, hasSize(numOps));
        }
    }

    public void testMinGenerationForSeqNo() throws IOException, BrokenBarrierException, InterruptedException {
        engine.close();
        final int numberOfTriplets = randomIntBetween(1, 32);
        InternalEngine actualEngine = null;
        try {
            final AtomicReference<CountDownLatch> latchReference = new AtomicReference<>();
            final CyclicBarrier barrier = new CyclicBarrier(2);
            final AtomicBoolean stall = new AtomicBoolean();
            final AtomicLong expectedLocalCheckpoint = new AtomicLong(SequenceNumbers.NO_OPS_PERFORMED);
            final Map<Thread, CountDownLatch> threads = new LinkedHashMap<>();
            actualEngine =
                    createEngine(defaultSettings, store, primaryTranslogDir,
                        newMergePolicy(), null, LocalCheckpointTracker::new, null,
                        getStallingSeqNoGenerator(latchReference, barrier, stall, expectedLocalCheckpoint));
            final InternalEngine finalActualEngine = actualEngine;
            final Translog translog = finalActualEngine.getTranslog();
            final long generation = finalActualEngine.getTranslog().currentFileGeneration();
            for (int i = 0; i < numberOfTriplets; i++) {
                /*
                 * Index three documents with the first and last landing in the same generation and the middle document being stalled until
                 * a later generation.
                 */
                stall.set(false);
                index(finalActualEngine, 3 * i);

                final CountDownLatch latch = new CountDownLatch(1);
                latchReference.set(latch);
                final int skipId = 3 * i + 1;
                stall.set(true);
                final Thread thread = new Thread(() -> {
                    try {
                        index(finalActualEngine, skipId);
                    } catch (IOException e) {
                        throw new AssertionError(e);
                    }
                });
                thread.start();
                threads.put(thread, latch);
                barrier.await();

                stall.set(false);
                index(finalActualEngine, 3 * i + 2);
                finalActualEngine.flush();

                /*
                 * This sequence number landed in the last generation, but the lower and upper bounds for an earlier generation straddle
                 * this sequence number.
                 */
                assertThat(translog.getMinGenerationForSeqNo(3 * i + 1).translogFileGeneration, equalTo(i + generation));
            }

            int i = 0;
            for (final Map.Entry<Thread, CountDownLatch> entry : threads.entrySet()) {
                final Map<String, String> userData = finalActualEngine.commitStats().getUserData();
                assertThat(userData.get(SequenceNumbers.LOCAL_CHECKPOINT_KEY), equalTo(Long.toString(3 * i)));
                assertThat(userData.get(Translog.TRANSLOG_GENERATION_KEY), equalTo(Long.toString(i + generation)));
                entry.getValue().countDown();
                entry.getKey().join();
                finalActualEngine.flush();
                i++;
            }

        } finally {
            IOUtils.close(actualEngine);
        }
    }

    private void index(final InternalEngine engine, final int id) throws IOException {
        final String docId = Integer.toString(id);
        final ParsedDocument doc =
                testParsedDocument(docId, null, testDocumentWithTextField(), SOURCE, null);
        engine.index(indexForDoc(doc));
    }

    /**
     * Return a tuple representing the sequence ID for the given {@code Get}
     * operation. The first value in the tuple is the sequence number, the
     * second is the primary term.
     */
    private Tuple<Long, Long> getSequenceID(Engine engine, Engine.Get get) throws EngineException {
        try (Searcher searcher = engine.acquireSearcher("get")) {
            final long primaryTerm;
            final long seqNo;
            DocIdAndSeqNo docIdAndSeqNo = VersionsAndSeqNoResolver.loadDocIdAndSeqNo(searcher.reader(), get.uid());
            if (docIdAndSeqNo == null) {
                primaryTerm = 0;
                seqNo = UNASSIGNED_SEQ_NO;
            } else {
                seqNo = docIdAndSeqNo.seqNo;
                NumericDocValues primaryTerms = docIdAndSeqNo.context.reader().getNumericDocValues(SeqNoFieldMapper.PRIMARY_TERM_NAME);
                if (primaryTerms == null || primaryTerms.advanceExact(docIdAndSeqNo.docId) == false) {
                    throw new AssertionError("document does not have primary term [" + docIdAndSeqNo.docId + "]");
                }
                primaryTerm = primaryTerms.longValue();
            }
            return new Tuple<>(seqNo, primaryTerm);
        } catch (Exception e) {
            throw new EngineException(shardId, "unable to retrieve sequence id", e);
        }
    }

    public void testRestoreLocalHistoryFromTranslog() throws IOException {
        final AtomicLong globalCheckpoint = new AtomicLong(SequenceNumbers.NO_OPS_PERFORMED);
        try (Store store = createStore()) {
            final ArrayList<Long> seqNos = new ArrayList<>();
            final int numOps = randomIntBetween(0, 1024);
            for (int i = 0; i < numOps; i++) {
                if (rarely()) {
                    continue;
                }
                seqNos.add((long) i);
            }
            Randomness.shuffle(seqNos);
            final EngineConfig engineConfig;
            final SeqNoStats prevSeqNoStats;
            final List<DocIdSeqNoAndTerm> prevDocs;
            final int totalTranslogOps;
            try (InternalEngine engine = createEngine(store, createTempDir(), globalCheckpoint::get)) {
                engineConfig = engine.config();
                for (final long seqNo : seqNos) {
                    final String id = Long.toString(seqNo);
                    final ParsedDocument doc = testParsedDocument(id, null,
                        testDocumentWithTextField(), SOURCE, null);
                    engine.index(replicaIndexForDoc(doc, 1, seqNo, false));
                    if (rarely()) {
                        engine.rollTranslogGeneration();
                    }
                    if (rarely()) {
                        engine.flush();
                    }
                }
                globalCheckpoint.set(randomLongBetween(SequenceNumbers.NO_OPS_PERFORMED, engine.getLocalCheckpoint()));
                engine.syncTranslog();
                prevSeqNoStats = engine.getSeqNoStats(globalCheckpoint.get());
                prevDocs = getDocIds(engine, true);
                totalTranslogOps = engine.getTranslog().totalOperations();
            }
            trimUnsafeCommits(engineConfig);
            try (InternalEngine engine = new InternalEngine(engineConfig)) {
                engine.initializeMaxSeqNoOfUpdatesOrDeletes();
                engine.recoverFromTranslog(translogHandler, globalCheckpoint.get());
                engine.restoreLocalHistoryFromTranslog(translogHandler);
                assertThat(getDocIds(engine, true), equalTo(prevDocs));
                SeqNoStats seqNoStats = engine.getSeqNoStats(globalCheckpoint.get());
                assertThat(seqNoStats.getLocalCheckpoint(), equalTo(prevSeqNoStats.getLocalCheckpoint()));
                assertThat(seqNoStats.getMaxSeqNo(), equalTo(prevSeqNoStats.getMaxSeqNo()));
                assertThat(engine.getTranslog().totalOperations(), equalTo(totalTranslogOps));
            }
            assertConsistentHistoryBetweenTranslogAndLuceneIndex(engine, createMapperService("test"));
        }
    }

    public void testFillUpSequenceIdGapsOnRecovery() throws IOException {
        final int docs = randomIntBetween(1, 32);
        int numDocsOnReplica = 0;
        long maxSeqIDOnReplica = -1;
        long checkpointOnReplica;
        try {
            for (int i = 0; i < docs; i++) {
                final String docId = Integer.toString(i);
                final ParsedDocument doc =
                        testParsedDocument(docId, null, testDocumentWithTextField(), SOURCE, null);
                Engine.Index primaryResponse = indexForDoc(doc);
                Engine.IndexResult indexResult = engine.index(primaryResponse);
                if (randomBoolean()) {
                    numDocsOnReplica++;
                    maxSeqIDOnReplica = indexResult.getSeqNo();
                    replicaEngine.index(replicaIndexForDoc(doc, 1, indexResult.getSeqNo(), false));
                }
            }
            checkpointOnReplica = replicaEngine.getLocalCheckpoint();
        } finally {
            IOUtils.close(replicaEngine);
        }


        boolean flushed = false;
        AtomicLong globalCheckpoint = new AtomicLong(SequenceNumbers.NO_OPS_PERFORMED);
        Engine recoveringEngine = null;
        try {
            assertEquals(docs - 1, engine.getSeqNoStats(-1).getMaxSeqNo());
            assertEquals(docs - 1, engine.getLocalCheckpoint());
            assertEquals(maxSeqIDOnReplica, replicaEngine.getSeqNoStats(-1).getMaxSeqNo());
            assertEquals(checkpointOnReplica, replicaEngine.getLocalCheckpoint());
            trimUnsafeCommits(copy(replicaEngine.config(), globalCheckpoint::get));
            recoveringEngine = new InternalEngine(copy(replicaEngine.config(), globalCheckpoint::get));
            assertEquals(numDocsOnReplica, getTranslog(recoveringEngine).stats().getUncommittedOperations());
            recoveringEngine.initializeMaxSeqNoOfUpdatesOrDeletes();
            recoveringEngine.recoverFromTranslog(translogHandler, Long.MAX_VALUE);
            assertEquals(maxSeqIDOnReplica, recoveringEngine.getSeqNoStats(-1).getMaxSeqNo());
            assertEquals(checkpointOnReplica, recoveringEngine.getLocalCheckpoint());
            assertEquals((maxSeqIDOnReplica + 1) - numDocsOnReplica, recoveringEngine.fillSeqNoGaps(2));

            // now snapshot the tlog and ensure the primary term is updated
            try (Translog.Snapshot snapshot = getTranslog(recoveringEngine).newSnapshot()) {
                assertTrue((maxSeqIDOnReplica + 1) - numDocsOnReplica <= snapshot.totalOperations());
                Translog.Operation operation;
                while ((operation = snapshot.next()) != null) {
                    if (operation.opType() == Translog.Operation.Type.NO_OP) {
                        assertEquals(2, operation.primaryTerm());
                    } else {
                        assertEquals(primaryTerm.get(), operation.primaryTerm());
                    }

                }
                assertEquals(maxSeqIDOnReplica, recoveringEngine.getSeqNoStats(-1).getMaxSeqNo());
                assertEquals(maxSeqIDOnReplica, recoveringEngine.getLocalCheckpoint());
                if ((flushed = randomBoolean())) {
                    globalCheckpoint.set(recoveringEngine.getSeqNoStats(-1).getMaxSeqNo());
                    getTranslog(recoveringEngine).sync();
                    recoveringEngine.flush(true, true);
                }
            }
        } finally {
            IOUtils.close(recoveringEngine);
        }

        // now do it again to make sure we preserve values etc.
        try {
            trimUnsafeCommits(replicaEngine.config());
            recoveringEngine = new InternalEngine(copy(replicaEngine.config(), globalCheckpoint::get));
            if (flushed) {
                assertThat(recoveringEngine.getTranslogStats().getUncommittedOperations(), equalTo(0));
            }
            recoveringEngine.initializeMaxSeqNoOfUpdatesOrDeletes();
            recoveringEngine.recoverFromTranslog(translogHandler, Long.MAX_VALUE);
            assertEquals(maxSeqIDOnReplica, recoveringEngine.getSeqNoStats(-1).getMaxSeqNo());
            assertEquals(maxSeqIDOnReplica, recoveringEngine.getLocalCheckpoint());
            assertEquals(0, recoveringEngine.fillSeqNoGaps(3));
            assertEquals(maxSeqIDOnReplica, recoveringEngine.getSeqNoStats(-1).getMaxSeqNo());
            assertEquals(maxSeqIDOnReplica, recoveringEngine.getLocalCheckpoint());
        } finally {
            IOUtils.close(recoveringEngine);
        }
    }


    public void assertSameReader(Searcher left, Searcher right) {
        List<LeafReaderContext> leftLeaves = ElasticsearchDirectoryReader.unwrap(left.getDirectoryReader()).leaves();
        List<LeafReaderContext> rightLeaves = ElasticsearchDirectoryReader.unwrap(right.getDirectoryReader()).leaves();
        assertEquals(rightLeaves.size(), leftLeaves.size());
        for (int i = 0; i < leftLeaves.size(); i++) {
            assertSame(leftLeaves.get(i).reader(), rightLeaves.get(i).reader());
        }
    }

    public void assertNotSameReader(Searcher left, Searcher right) {
        List<LeafReaderContext> leftLeaves = ElasticsearchDirectoryReader.unwrap(left.getDirectoryReader()).leaves();
        List<LeafReaderContext> rightLeaves = ElasticsearchDirectoryReader.unwrap(right.getDirectoryReader()).leaves();
        if (rightLeaves.size() == leftLeaves.size()) {
            for (int i = 0; i < leftLeaves.size(); i++) {
                if (leftLeaves.get(i).reader() != rightLeaves.get(i).reader()) {
                    return; // all is well
                }
            }
            fail("readers are same");
        }
    }

    public void testRefreshScopedSearcher() throws IOException {
        try (Store store = createStore();
             InternalEngine engine =
                 // disable merges to make sure that the reader doesn't change unexpectedly during the test
                 createEngine(defaultSettings, store, createTempDir(), NoMergePolicy.INSTANCE)) {

            try (Searcher getSearcher = engine.acquireSearcher("test", Engine.SearcherScope.INTERNAL);
                 Searcher searchSearcher = engine.acquireSearcher("test", Engine.SearcherScope.EXTERNAL)) {
                assertSameReader(getSearcher, searchSearcher);
            }
            for (int i = 0; i < 10; i++) {
                final String docId = Integer.toString(i);
                final ParsedDocument doc =
                    testParsedDocument(docId, null, testDocumentWithTextField(), SOURCE, null);
                Engine.Index primaryResponse = indexForDoc(doc);
                engine.index(primaryResponse);
            }
            assertTrue(engine.refreshNeeded());
            engine.refresh("test", Engine.SearcherScope.INTERNAL);
            try (Searcher getSearcher = engine.acquireSearcher("test", Engine.SearcherScope.INTERNAL);
                 Searcher searchSearcher = engine.acquireSearcher("test", Engine.SearcherScope.EXTERNAL)) {
                assertEquals(10, getSearcher.reader().numDocs());
                assertEquals(0, searchSearcher.reader().numDocs());
                assertNotSameReader(getSearcher, searchSearcher);
            }
            engine.refresh("test", Engine.SearcherScope.EXTERNAL);

            try (Searcher getSearcher = engine.acquireSearcher("test", Engine.SearcherScope.INTERNAL);
                 Searcher searchSearcher = engine.acquireSearcher("test", Engine.SearcherScope.EXTERNAL)) {
                assertEquals(10, getSearcher.reader().numDocs());
                assertEquals(10, searchSearcher.reader().numDocs());
                assertSameReader(getSearcher, searchSearcher);
            }

            // now ensure external refreshes are reflected on the internal reader
            final String docId = Integer.toString(10);
            final ParsedDocument doc =
                testParsedDocument(docId, null, testDocumentWithTextField(), SOURCE, null);
            Engine.Index primaryResponse = indexForDoc(doc);
            engine.index(primaryResponse);

            engine.refresh("test", Engine.SearcherScope.EXTERNAL);

            try (Searcher getSearcher = engine.acquireSearcher("test", Engine.SearcherScope.INTERNAL);
                 Searcher searchSearcher = engine.acquireSearcher("test", Engine.SearcherScope.EXTERNAL)) {
                assertEquals(11, getSearcher.reader().numDocs());
                assertEquals(11, searchSearcher.reader().numDocs());
                assertSameReader(getSearcher, searchSearcher);
            }

            try (Searcher searcher = engine.acquireSearcher("test", Engine.SearcherScope.INTERNAL)) {
                engine.refresh("test", Engine.SearcherScope.INTERNAL);
                try (Searcher nextSearcher = engine.acquireSearcher("test", Engine.SearcherScope.INTERNAL)) {
                    assertSame(searcher.searcher(), nextSearcher.searcher());
                }
            }

            try (Searcher searcher = engine.acquireSearcher("test", Engine.SearcherScope.EXTERNAL)) {
                engine.refresh("test", Engine.SearcherScope.EXTERNAL);
                try (Searcher nextSearcher = engine.acquireSearcher("test", Engine.SearcherScope.EXTERNAL)) {
                    assertSame(searcher.searcher(), nextSearcher.searcher());
                }
            }
        }
    }

    public void testSeqNoGenerator() throws IOException {
        engine.close();
        final long seqNo = randomIntBetween(Math.toIntExact(SequenceNumbers.NO_OPS_PERFORMED), Integer.MAX_VALUE);
        final BiFunction<Long, Long, LocalCheckpointTracker> localCheckpointTrackerSupplier = (ms, lcp) -> new LocalCheckpointTracker(
                SequenceNumbers.NO_OPS_PERFORMED,
                SequenceNumbers.NO_OPS_PERFORMED);
        final AtomicLong seqNoGenerator = new AtomicLong(seqNo);
        try (Engine e = createEngine(defaultSettings, store, primaryTranslogDir,
            newMergePolicy(), null, localCheckpointTrackerSupplier,
            null, (engine, operation) -> seqNoGenerator.getAndIncrement())) {
            final String id = "id";
            final Field uidField = new Field("_id", id, IdFieldMapper.Defaults.FIELD_TYPE);
            final String type = "type";
            final Field versionField = new NumericDocValuesField("_version", 0);
            final SeqNoFieldMapper.SequenceIDFields seqID = SeqNoFieldMapper.SequenceIDFields.emptySeqID();
            final ParseContext.Document document = new ParseContext.Document();
            document.add(uidField);
            document.add(versionField);
            document.add(seqID.seqNo);
            document.add(seqID.seqNoDocValue);
            document.add(seqID.primaryTerm);
            final BytesReference source = new BytesArray(new byte[]{1});
            final ParsedDocument parsedDocument = new ParsedDocument(
                    versionField,
                    seqID,
                    id,
                    type,
                    "routing",
                    Collections.singletonList(document),
                    source,
                    XContentType.JSON,
                    null);

            final Engine.Index index = new Engine.Index(
                    new Term("_id", parsedDocument.id()),
                    parsedDocument,
                    UNASSIGNED_SEQ_NO,
                    randomIntBetween(1, 8),
                    Versions.MATCH_ANY,
                    VersionType.INTERNAL,
                    Engine.Operation.Origin.PRIMARY,
                    System.currentTimeMillis(),
                    System.currentTimeMillis(),
                    randomBoolean(), UNASSIGNED_SEQ_NO, 0);
            final Engine.IndexResult indexResult = e.index(index);
            assertThat(indexResult.getSeqNo(), equalTo(seqNo));
            assertThat(seqNoGenerator.get(), equalTo(seqNo + 1));

            final Engine.Delete delete = new Engine.Delete(
                    type,
                    id,
                    new Term("_id", parsedDocument.id()),
                    UNASSIGNED_SEQ_NO,
                    randomIntBetween(1, 8),
                    Versions.MATCH_ANY,
                    VersionType.INTERNAL,
                    Engine.Operation.Origin.PRIMARY,
                    System.currentTimeMillis(), UNASSIGNED_SEQ_NO, 0);
            final Engine.DeleteResult deleteResult = e.delete(delete);
            assertThat(deleteResult.getSeqNo(), equalTo(seqNo + 1));
            assertThat(seqNoGenerator.get(), equalTo(seqNo + 2));
        }
    }

    public void testKeepTranslogAfterGlobalCheckpoint() throws Exception {
        IOUtils.close(engine, store);
        final IndexSettings indexSettings = new IndexSettings(defaultSettings.getIndexMetaData(), defaultSettings.getNodeSettings(),
            defaultSettings.getScopedSettings());
        IndexMetaData.Builder builder = IndexMetaData.builder(indexSettings.getIndexMetaData())
            .settings(Settings.builder().put(indexSettings.getSettings())
                .put(IndexSettings.INDEX_TRANSLOG_RETENTION_AGE_SETTING.getKey(), randomFrom("-1", "100micros", "30m"))
                .put(IndexSettings.INDEX_TRANSLOG_RETENTION_SIZE_SETTING.getKey(), randomFrom("-1", "512b", "1gb")));
        indexSettings.updateIndexMetaData(builder.build());

        final Path translogPath = createTempDir();
        store = createStore();
        final AtomicLong globalCheckpoint = new AtomicLong(SequenceNumbers.NO_OPS_PERFORMED);
        store.createEmpty();
        final String translogUUID = Translog.createEmptyTranslog(translogPath, globalCheckpoint.get(), shardId, primaryTerm.get());
        store.associateIndexWithNewTranslog(translogUUID);

        final EngineConfig engineConfig = config(indexSettings, store, translogPath,
            NoMergePolicy.INSTANCE, null, null, () -> globalCheckpoint.get());
        try (InternalEngine engine = new InternalEngine(engineConfig) {
                @Override
                protected void commitIndexWriter(IndexWriter writer, Translog translog, String syncId) throws IOException {
                    // Advance the global checkpoint during the flush to create a lag between a persisted global checkpoint in the translog
                    // (this value is visible to the deletion policy) and an in memory global checkpoint in the SequenceNumbersService.
                    if (rarely()) {
                        globalCheckpoint.set(randomLongBetween(globalCheckpoint.get(), getLocalCheckpoint()));
                    }
                    super.commitIndexWriter(writer, translog, syncId);
                }
            }) {
            engine.initializeMaxSeqNoOfUpdatesOrDeletes();
            engine.recoverFromTranslog(translogHandler, Long.MAX_VALUE);
            int numDocs = scaledRandomIntBetween(10, 100);
            for (int docId = 0; docId < numDocs; docId++) {
                ParseContext.Document document = testDocumentWithTextField();
                document.add(new Field(SourceFieldMapper.NAME, BytesReference.toBytes(B_1), SourceFieldMapper.Defaults.FIELD_TYPE));
                engine.index(indexForDoc(testParsedDocument(Integer.toString(docId), null, document, B_1, null)));
                if (frequently()) {
                    globalCheckpoint.set(randomLongBetween(globalCheckpoint.get(), engine.getLocalCheckpoint()));
                    engine.syncTranslog();
                }
                if (frequently()) {
                    final long lastSyncedGlobalCheckpoint = Translog.readGlobalCheckpoint(translogPath, translogUUID);
                    engine.flush(randomBoolean(), true);
                    final List<IndexCommit> commits = DirectoryReader.listCommits(store.directory());
                    // Keep only one safe commit as the oldest commit.
                    final IndexCommit safeCommit = commits.get(0);
                    if (lastSyncedGlobalCheckpoint == UNASSIGNED_SEQ_NO) {
                        // If the global checkpoint is still unassigned, we keep an empty(eg. initial) commit as a safe commit.
                        assertThat(Long.parseLong(safeCommit.getUserData().get(SequenceNumbers.MAX_SEQ_NO)),
                            equalTo(SequenceNumbers.NO_OPS_PERFORMED));
                    } else {
                        assertThat(Long.parseLong(safeCommit.getUserData().get(SequenceNumbers.MAX_SEQ_NO)),
                            lessThanOrEqualTo(lastSyncedGlobalCheckpoint));
                    }
                    for (int i = 1; i < commits.size(); i++) {
                        assertThat(Long.parseLong(commits.get(i).getUserData().get(SequenceNumbers.MAX_SEQ_NO)),
                            greaterThan(lastSyncedGlobalCheckpoint));
                    }
                    // Make sure we keep all translog operations after the local checkpoint of the safe commit.
                    long localCheckpointFromSafeCommit = Long.parseLong(safeCommit.getUserData().get(SequenceNumbers.LOCAL_CHECKPOINT_KEY));
                    try (Translog.Snapshot snapshot = getTranslog(engine).newSnapshot()) {
                        assertThat(snapshot, SnapshotMatchers.containsSeqNoRange(localCheckpointFromSafeCommit + 1, docId));
                    }
                }
            }
        }
    }

    public void testConcurrentAppendUpdateAndRefresh() throws InterruptedException, IOException {
        int numDocs = scaledRandomIntBetween(100, 1000);
        CountDownLatch latch = new CountDownLatch(2);
        AtomicBoolean done = new AtomicBoolean(false);
        AtomicInteger numDeletes = new AtomicInteger();
        Thread thread = new Thread(() -> {
           try {
               latch.countDown();
               latch.await();
               for (int j = 0; j < numDocs; j++) {
                   String docID = Integer.toString(j);
                   ParsedDocument doc = testParsedDocument(docID, null, testDocumentWithTextField(),
                       new BytesArray("{}".getBytes(Charset.defaultCharset())), null);
                   Engine.Index operation = appendOnlyPrimary(doc, false, 1);
                   engine.index(operation);
                   if (rarely()) {
                       engine.delete(new Engine.Delete(operation.type(), operation.id(), operation.uid(), primaryTerm.get()));
                       numDeletes.incrementAndGet();
                   } else {
                       doc = testParsedDocument(docID, null, testDocumentWithTextField("updated"),
                           new BytesArray("{}".getBytes(Charset.defaultCharset())), null);
                       Engine.Index update = indexForDoc(doc);
                       engine.index(update);
                   }
               }
           } catch (Exception e) {
               throw new AssertionError(e);
           } finally {
               done.set(true);
           }
        });
        thread.start();
        latch.countDown();
        latch.await();
        while (done.get() == false) {
            engine.refresh("test", Engine.SearcherScope.INTERNAL);
        }
        thread.join();
        engine.refresh("test", Engine.SearcherScope.INTERNAL);
        try (Engine.Searcher searcher = engine.acquireSearcher("test", Engine.SearcherScope.INTERNAL)) {
            TopDocs search = searcher.searcher().search(new MatchAllDocsQuery(), searcher.reader().numDocs());
            for (int i = 0; i < search.scoreDocs.length; i++) {
                org.apache.lucene.document.Document luceneDoc = searcher.searcher().doc(search.scoreDocs[i].doc);
                assertEquals("updated", luceneDoc.get("value"));
            }
            int totalNumDocs = numDocs - numDeletes.get();
            assertEquals(totalNumDocs, searcher.reader().numDocs());
        }
    }

    public void testAcquireIndexCommit() throws Exception {
        IOUtils.close(engine, store);
        store = createStore();
        final AtomicLong globalCheckpoint = new AtomicLong(SequenceNumbers.NO_OPS_PERFORMED);
        try (InternalEngine engine = createEngine(store, createTempDir(), globalCheckpoint::get)) {
            int numDocs = between(1, 20);
            for (int i = 0; i < numDocs; i++) {
                index(engine, i);
            }
            if (randomBoolean()) {
                globalCheckpoint.set(numDocs - 1);
            }
            final boolean flushFirst = randomBoolean();
            final boolean safeCommit = randomBoolean();
            final Engine.IndexCommitRef snapshot;
            if (safeCommit) {
                snapshot = engine.acquireSafeIndexCommit();
            } else {
                snapshot = engine.acquireLastIndexCommit(flushFirst);
            }
            int moreDocs = between(1, 20);
            for (int i = 0; i < moreDocs; i++) {
                index(engine, numDocs + i);
            }
            globalCheckpoint.set(numDocs + moreDocs - 1);
            engine.flush();
            // check that we can still read the commit that we captured
            try (IndexReader reader = DirectoryReader.open(snapshot.getIndexCommit())) {
                assertThat(reader.numDocs(), equalTo(flushFirst && safeCommit == false ? numDocs : 0));
            }
            assertThat(DirectoryReader.listCommits(engine.store.directory()), hasSize(2));
            snapshot.close();
            // check it's clean up
            engine.flush(true, true);
            assertThat(DirectoryReader.listCommits(engine.store.directory()), hasSize(1));
        }
    }

    public void testCleanUpCommitsWhenGlobalCheckpointAdvanced() throws Exception {
        IOUtils.close(engine, store);
        final IndexSettings indexSettings = IndexSettingsModule.newIndexSettings("test",
            Settings.builder().put(defaultSettings.getSettings())
                .put(IndexSettings.INDEX_TRANSLOG_RETENTION_SIZE_SETTING.getKey(), -1)
                .put(IndexSettings.INDEX_TRANSLOG_RETENTION_AGE_SETTING.getKey(), -1).build());
        final AtomicLong globalCheckpoint = new AtomicLong(SequenceNumbers.NO_OPS_PERFORMED);
        try (Store store = createStore();
             InternalEngine engine =
                 createEngine(config(indexSettings, store, createTempDir(), newMergePolicy(),
                     null, null, globalCheckpoint::get))) {
            final int numDocs = scaledRandomIntBetween(10, 100);
            for (int docId = 0; docId < numDocs; docId++) {
                index(engine, docId);
                if (rarely()) {
                    engine.flush(randomBoolean(), randomBoolean());
                }
            }
            engine.flush(false, randomBoolean());
            List<IndexCommit> commits = DirectoryReader.listCommits(store.directory());
            // Global checkpoint advanced but not enough - all commits are kept.
            globalCheckpoint.set(randomLongBetween(globalCheckpoint.get(), engine.getLocalCheckpoint() - 1));
            engine.syncTranslog();
            assertThat(DirectoryReader.listCommits(store.directory()), equalTo(commits));
            // Global checkpoint advanced enough - only the last commit is kept.
            globalCheckpoint.set(randomLongBetween(engine.getLocalCheckpoint(), Long.MAX_VALUE));
            engine.syncTranslog();
            assertThat(DirectoryReader.listCommits(store.directory()), contains(commits.get(commits.size() - 1)));
            assertThat(engine.getTranslog().totalOperations(), equalTo(0));
        }
    }

    public void testCleanupCommitsWhenReleaseSnapshot() throws Exception {
        IOUtils.close(engine, store);
        store = createStore();
        final AtomicLong globalCheckpoint = new AtomicLong(SequenceNumbers.NO_OPS_PERFORMED);
        try (InternalEngine engine = createEngine(store, createTempDir(), globalCheckpoint::get)) {
            final int numDocs = scaledRandomIntBetween(10, 100);
            for (int docId = 0; docId < numDocs; docId++) {
                index(engine, docId);
                if (frequently()) {
                    engine.flush(randomBoolean(), randomBoolean());
                }
            }
            engine.flush(false, randomBoolean());
            int numSnapshots = between(1, 10);
            final List<Engine.IndexCommitRef> snapshots = new ArrayList<>();
            for (int i = 0; i < numSnapshots; i++) {
                snapshots.add(engine.acquireSafeIndexCommit()); // taking snapshots from the safe commit.
            }
            globalCheckpoint.set(engine.getLocalCheckpoint());
            engine.syncTranslog();
            final List<IndexCommit> commits = DirectoryReader.listCommits(store.directory());
            for (int i = 0; i < numSnapshots - 1; i++) {
                snapshots.get(i).close();
                // pending snapshots - should not release any commit.
                assertThat(DirectoryReader.listCommits(store.directory()), equalTo(commits));
            }
            snapshots.get(numSnapshots - 1).close(); // release the last snapshot - delete all except the last commit
            assertThat(DirectoryReader.listCommits(store.directory()), hasSize(1));
        }
    }

    public void testShouldPeriodicallyFlush() throws Exception {
        assertThat("Empty engine does not need flushing", engine.shouldPeriodicallyFlush(), equalTo(false));
        // A new engine may have more than one empty translog files - the test should account this extra.
        final Translog translog = engine.getTranslog();
        final long extraTranslogSizeInNewEngine =
            engine.getTranslog().stats().getUncommittedSizeInBytes() - Translog.DEFAULT_HEADER_SIZE_IN_BYTES;
        int numDocs = between(10, 100);
        for (int id = 0; id < numDocs; id++) {
            final ParsedDocument doc =
                testParsedDocument(Integer.toString(id), null, testDocumentWithTextField(), SOURCE, null);
            engine.index(indexForDoc(doc));
        }
        assertThat("Not exceeded translog flush threshold yet", engine.shouldPeriodicallyFlush(), equalTo(false));
        long flushThreshold = RandomNumbers.randomLongBetween(random(), 120,
            engine.getTranslog().stats().getUncommittedSizeInBytes()- extraTranslogSizeInNewEngine);
        final IndexSettings indexSettings = engine.config().getIndexSettings();
        final IndexMetaData indexMetaData = IndexMetaData.builder(indexSettings.getIndexMetaData())
            .settings(Settings.builder().put(indexSettings.getSettings())
                .put(IndexSettings.INDEX_TRANSLOG_FLUSH_THRESHOLD_SIZE_SETTING.getKey(), flushThreshold + "b")).build();
        indexSettings.updateIndexMetaData(indexMetaData);
        engine.onSettingsChanged();
        assertThat(engine.getTranslog().stats().getUncommittedOperations(), equalTo(numDocs));
        assertThat(engine.shouldPeriodicallyFlush(), equalTo(true));
        engine.flush();
        assertThat(engine.getTranslog().stats().getUncommittedOperations(), equalTo(0));
        // Stale operations skipped by Lucene but added to translog - still able to flush
        for (int id = 0; id < numDocs; id++) {
            final ParsedDocument doc =
                testParsedDocument(Integer.toString(id), null, testDocumentWithTextField(), SOURCE, null);
            final Engine.IndexResult result = engine.index(replicaIndexForDoc(doc, 1L, id, false));
            assertThat(result.isCreated(), equalTo(false));
        }
        SegmentInfos lastCommitInfo = engine.getLastCommittedSegmentInfos();
        assertThat(engine.getTranslog().stats().getUncommittedOperations(), equalTo(numDocs));
        assertThat(engine.shouldPeriodicallyFlush(), equalTo(true));
        engine.flush(false, false);
        assertThat(engine.getLastCommittedSegmentInfos(), not(sameInstance(lastCommitInfo)));
        assertThat(engine.getTranslog().stats().getUncommittedOperations(), equalTo(0));
        // If the new index commit still points to the same translog generation as the current index commit,
        // we should not enable the periodically flush condition; otherwise we can get into an infinite loop of flushes.
        generateNewSeqNo(engine); // create a gap here
        for (int id = 0; id < numDocs; id++) {
            if (randomBoolean()) {
                translog.rollGeneration();
            }
            final ParsedDocument doc =
                testParsedDocument("new" + id, null, testDocumentWithTextField(), SOURCE, null);
            engine.index(replicaIndexForDoc(doc, 2L, generateNewSeqNo(engine), false));
            if (engine.shouldPeriodicallyFlush()) {
                engine.flush();
                assertThat(engine.getLastCommittedSegmentInfos(), not(sameInstance(lastCommitInfo)));
                assertThat(engine.shouldPeriodicallyFlush(), equalTo(false));
            }
        }
    }

    public void testStressShouldPeriodicallyFlush() throws Exception {
        final long flushThreshold = randomLongBetween(120, 5000);
        final long generationThreshold = randomLongBetween(1000, 5000);
        final IndexSettings indexSettings = engine.config().getIndexSettings();
        final IndexMetaData indexMetaData = IndexMetaData.builder(indexSettings.getIndexMetaData())
            .settings(Settings.builder().put(indexSettings.getSettings())
                .put(IndexSettings.INDEX_TRANSLOG_GENERATION_THRESHOLD_SIZE_SETTING.getKey(), generationThreshold + "b")
                .put(IndexSettings.INDEX_TRANSLOG_FLUSH_THRESHOLD_SIZE_SETTING.getKey(), flushThreshold + "b")).build();
        indexSettings.updateIndexMetaData(indexMetaData);
        engine.onSettingsChanged();
        final int numOps = scaledRandomIntBetween(100, 10_000);
        for (int i = 0; i < numOps; i++) {
            final long localCheckPoint = engine.getLocalCheckpoint();
            final long seqno = randomLongBetween(Math.max(0, localCheckPoint), localCheckPoint + 5);
            final ParsedDocument doc =
                testParsedDocument(Long.toString(seqno), null, testDocumentWithTextField(), SOURCE, null);
            engine.index(replicaIndexForDoc(doc, 1L, seqno, false));
            if (rarely() && engine.getTranslog().shouldRollGeneration()) {
                engine.rollTranslogGeneration();
            }
            if (rarely() || engine.shouldPeriodicallyFlush()) {
                engine.flush();
                assertThat(engine.shouldPeriodicallyFlush(), equalTo(false));
            }
        }
    }

    public void testStressUpdateSameDocWhileGettingIt() throws IOException, InterruptedException {
        final int iters = randomIntBetween(1, 15);
        for (int i = 0; i < iters; i++) {
            // this is a reproduction of https://github.com/elastic/elasticsearch/issues/28714
            try (Store store = createStore(); InternalEngine engine = createEngine(store, createTempDir())) {
                final IndexSettings indexSettings = engine.config().getIndexSettings();
                final IndexMetaData indexMetaData = IndexMetaData.builder(indexSettings.getIndexMetaData())
                    .settings(Settings.builder().put(indexSettings.getSettings())
                        .put(IndexSettings.INDEX_GC_DELETES_SETTING.getKey(), TimeValue.timeValueMillis(1))).build();
                engine.engineConfig.getIndexSettings().updateIndexMetaData(indexMetaData);
                engine.onSettingsChanged();
<<<<<<< HEAD
                ParsedDocument document = testParsedDocument(Integer.toString(0), null, testDocumentWithTextField(), SOURCE, null);
                final Engine.Index doc = new Engine.Index(newUid(document), document, UNASSIGNED_SEQ_NO, 0,
                    Versions.MATCH_ANY, VersionType.INTERNAL, Engine.Operation.Origin.PRIMARY, System.nanoTime(), 0, false, UNASSIGNED_SEQ_NO, 0);
=======
                ParsedDocument document =
                    testParsedDocument(Integer.toString(0), null, testDocumentWithTextField(), SOURCE, null);
                final Engine.Index doc = new Engine.Index(newUid(document), document, SequenceNumbers.UNASSIGNED_SEQ_NO, 0,
                    Versions.MATCH_ANY, VersionType.INTERNAL, Engine.Operation.Origin.PRIMARY, System.nanoTime(), 0, false);
>>>>>>> 5eb70404
                // first index an append only document and then delete it. such that we have it in the tombstones
                engine.index(doc);
                engine.delete(new Engine.Delete(doc.type(), doc.id(), doc.uid(), primaryTerm.get()));

                // now index more append only docs and refresh so we re-enabel the optimization for unsafe version map
<<<<<<< HEAD
                ParsedDocument document1 = testParsedDocument(Integer.toString(1), null, testDocumentWithTextField(), SOURCE, null);
                engine.index(new Engine.Index(newUid(document1), document1, UNASSIGNED_SEQ_NO, 0,
                    Versions.MATCH_ANY, VersionType.INTERNAL, Engine.Operation.Origin.PRIMARY, System.nanoTime(), 0, false, UNASSIGNED_SEQ_NO, 0));
                engine.refresh("test");
                ParsedDocument document2 = testParsedDocument(Integer.toString(2), null, testDocumentWithTextField(), SOURCE, null);
                engine.index(new Engine.Index(newUid(document2), document2, UNASSIGNED_SEQ_NO, 0,
                    Versions.MATCH_ANY, VersionType.INTERNAL, Engine.Operation.Origin.PRIMARY, System.nanoTime(), 0, false, UNASSIGNED_SEQ_NO, 0));
                engine.refresh("test");
                ParsedDocument document3 = testParsedDocument(Integer.toString(3), null, testDocumentWithTextField(), SOURCE, null);
                final Engine.Index doc3 = new Engine.Index(newUid(document3), document3, UNASSIGNED_SEQ_NO, 0,
                    Versions.MATCH_ANY, VersionType.INTERNAL, Engine.Operation.Origin.PRIMARY, System.nanoTime(), 0, false, UNASSIGNED_SEQ_NO, 0);
=======
                ParsedDocument document1 =
                    testParsedDocument(Integer.toString(1), null, testDocumentWithTextField(), SOURCE, null);
                engine.index(new Engine.Index(newUid(document1), document1, SequenceNumbers.UNASSIGNED_SEQ_NO, 0,
                    Versions.MATCH_ANY, VersionType.INTERNAL, Engine.Operation.Origin.PRIMARY, System.nanoTime(), 0, false));
                engine.refresh("test");
                ParsedDocument document2 =
                    testParsedDocument(Integer.toString(2), null, testDocumentWithTextField(), SOURCE, null);
                engine.index(new Engine.Index(newUid(document2), document2, SequenceNumbers.UNASSIGNED_SEQ_NO, 0,
                    Versions.MATCH_ANY, VersionType.INTERNAL, Engine.Operation.Origin.PRIMARY, System.nanoTime(), 0, false));
                engine.refresh("test");
                ParsedDocument document3 =
                    testParsedDocument(Integer.toString(3), null, testDocumentWithTextField(), SOURCE, null);
                final Engine.Index doc3 = new Engine.Index(newUid(document3), document3, SequenceNumbers.UNASSIGNED_SEQ_NO, 0,
                    Versions.MATCH_ANY, VersionType.INTERNAL, Engine.Operation.Origin.PRIMARY, System.nanoTime(), 0, false);
>>>>>>> 5eb70404
                engine.index(doc3);
                engine.engineConfig.setEnableGcDeletes(true);
                // once we are here the version map is unsafe again and we need to do a refresh inside the get calls to ensure we
                // de-optimize. We also enabled GCDeletes which now causes pruning tombstones inside that refresh that is done internally
                // to ensure we de-optimize. One get call will purne and the other will try to lock the version map concurrently while
                // holding the lock that pruneTombstones needs and we have a deadlock
                CountDownLatch awaitStarted = new CountDownLatch(1);
                Thread thread = new Thread(() -> {
                    awaitStarted.countDown();
                    try (Engine.GetResult getResult = engine.get(new Engine.Get(true, false, doc3.type(),
                            doc3.id(), doc3.uid()),
                        engine::acquireSearcher)) {
                        assertTrue(getResult.exists());
                    }
                });
                thread.start();
                awaitStarted.await();
                try (Engine.GetResult getResult = engine.get(new Engine.Get(true, false, doc.type(),
                        doc.id(), doc.uid()),
                    engine::acquireSearcher)) {
                    assertFalse(getResult.exists());
                }
                thread.join();
            }
        }
    }

    public void testPruneOnlyDeletesAtMostLocalCheckpoint() throws Exception {
        final AtomicLong clock = new AtomicLong(0);
        threadPool = spy(threadPool);
        when(threadPool.relativeTimeInMillis()).thenAnswer(invocation -> clock.get());
        final long gcInterval = randomIntBetween(0, 10);
        final IndexSettings indexSettings = engine.config().getIndexSettings();
        final IndexMetaData indexMetaData = IndexMetaData.builder(indexSettings.getIndexMetaData())
            .settings(Settings.builder().put(indexSettings.getSettings())
                .put(IndexSettings.INDEX_GC_DELETES_SETTING.getKey(), TimeValue.timeValueMillis(gcInterval).getStringRep())).build();
        indexSettings.updateIndexMetaData(indexMetaData);
        try (Store store = createStore();
             InternalEngine engine = createEngine(store, createTempDir())) {
            engine.config().setEnableGcDeletes(false);
            for (int i = 0, docs = scaledRandomIntBetween(0, 10); i < docs; i++) {
                index(engine, i);
            }
            final long deleteBatch = between(10, 20);
            final long gapSeqNo = randomLongBetween(
                engine.getSeqNoStats(-1).getMaxSeqNo() + 1, engine.getSeqNoStats(-1).getMaxSeqNo() + deleteBatch);
            for (int i = 0; i < deleteBatch; i++) {
                final long seqno = generateNewSeqNo(engine);
                if (seqno != gapSeqNo) {
                    if (randomBoolean()) {
                        clock.incrementAndGet();
                    }
                    engine.delete(replicaDeleteForDoc(UUIDs.randomBase64UUID(), 1, seqno, threadPool.relativeTimeInMillis()));
                }
            }
            List<DeleteVersionValue> tombstones = new ArrayList<>(engine.getDeletedTombstones());
            engine.config().setEnableGcDeletes(true);
            // Prune tombstones whose seqno < gap_seqno and timestamp < clock-gcInterval.
            clock.set(randomLongBetween(gcInterval, deleteBatch + gcInterval));
            engine.refresh("test");
            tombstones.removeIf(v -> v.seqNo < gapSeqNo && v.time < clock.get() - gcInterval);
            assertThat(engine.getDeletedTombstones(), containsInAnyOrder(tombstones.toArray()));
            // Prune tombstones whose seqno at most the local checkpoint (eg. seqno < gap_seqno).
            clock.set(randomLongBetween(deleteBatch + gcInterval * 4/3, 100)); // Need a margin for gcInterval/4.
            engine.refresh("test");
            tombstones.removeIf(v -> v.seqNo < gapSeqNo);
            assertThat(engine.getDeletedTombstones(), containsInAnyOrder(tombstones.toArray()));
            // Fill the seqno gap - should prune all tombstones.
            clock.set(between(0, 100));
            if (randomBoolean()) {
                engine.index(replicaIndexForDoc(testParsedDocument("d", null, testDocumentWithTextField(),
                    SOURCE, null), 1, gapSeqNo, false));
            } else {
                engine.delete(replicaDeleteForDoc(UUIDs.randomBase64UUID(), Versions.MATCH_ANY,
                    gapSeqNo, threadPool.relativeTimeInMillis()));
            }
            clock.set(randomLongBetween(100 + gcInterval * 4/3, Long.MAX_VALUE)); // Need a margin for gcInterval/4.
            engine.refresh("test");
            assertThat(engine.getDeletedTombstones(), empty());
        }
    }

    public void testTrackMaxSeqNoOfNonAppendOnlyOperations() throws Exception {
        IOUtils.close(engine, store);
        store = createStore();
        final Path translogPath = createTempDir();
        final AtomicLong globalCheckpoint = new AtomicLong(SequenceNumbers.NO_OPS_PERFORMED);
        try (InternalEngine engine = createEngine(store, translogPath, globalCheckpoint::get)) {
            final CountDownLatch latch = new CountDownLatch(1);
            final Thread appendOnlyIndexer = new Thread(() -> {
                try {
                    latch.countDown();
                    final int numDocs = scaledRandomIntBetween(100, 1000);
                    for (int i = 0; i < numDocs; i++) {
                        ParsedDocument doc =
                            testParsedDocument("append-only" + i, null, testDocumentWithTextField(), SOURCE, null);
                        if (randomBoolean()) {
                            engine.index(appendOnlyReplica(doc, randomBoolean(), 1, generateNewSeqNo(engine)));
                        } else {
                            engine.index(appendOnlyPrimary(doc, randomBoolean(), randomNonNegativeLong()));
                        }
                    }
                } catch (Exception ex) {
                    throw new RuntimeException("Failed to index", ex);
                }
            });
            appendOnlyIndexer.setName("append-only indexer");
            appendOnlyIndexer.start();
            latch.await();
            long maxSeqNoOfNonAppendOnly = SequenceNumbers.NO_OPS_PERFORMED;
            final int numOps = scaledRandomIntBetween(100, 1000);
            for (int i = 0; i < numOps; i++) {
                ParsedDocument parsedDocument =
                    testParsedDocument(Integer.toString(i), null, testDocumentWithTextField(), SOURCE, null);
                if (randomBoolean()) { // On replica - update max_seqno for non-append-only operations
                    final long seqno = generateNewSeqNo(engine);
                    final Engine.Index doc = replicaIndexForDoc(parsedDocument, 1, seqno, randomBoolean());
                    if (randomBoolean()) {
                        engine.index(doc);
                    } else {
                        engine.delete(new Engine.Delete(doc.type(), doc.id(), doc.uid(), seqno, doc.primaryTerm(),
                            doc.version(), doc.versionType(), doc.origin(), threadPool.relativeTimeInMillis(), UNASSIGNED_SEQ_NO, 0));
                    }
                    maxSeqNoOfNonAppendOnly = seqno;
                } else { // On primary - do not update max_seqno for non-append-only operations
                    if (randomBoolean()) {
                        engine.index(indexForDoc(parsedDocument));
                    } else {
                        engine.delete(new Engine.Delete(parsedDocument.type(), parsedDocument.id(),
                            newUid(parsedDocument.id()), primaryTerm.get()));
                    }
                }
            }
            appendOnlyIndexer.join(120_000);
            assertThat(engine.getMaxSeqNoOfNonAppendOnlyOperations(), equalTo(maxSeqNoOfNonAppendOnly));
            globalCheckpoint.set(engine.getLocalCheckpoint());
            engine.syncTranslog();
            engine.flush();
        }
        try (InternalEngine engine = createEngine(store, translogPath, globalCheckpoint::get)) {
            assertThat("max_seqno from non-append-only was not bootstrap from the safe commit",
                engine.getMaxSeqNoOfNonAppendOnlyOperations(), equalTo(globalCheckpoint.get()));
        }
    }

    public void testSkipOptimizeForExposedAppendOnlyOperations() throws Exception {
        long lookupTimes = 0L;
        final int initDocs = between(0, 10);
        for (int i = 0; i < initDocs; i++) {
            index(engine, i);
            lookupTimes++;
        }
        // doc1 is delayed and arrived after a non-append-only op.
        final long seqNoAppendOnly1 = generateNewSeqNo(engine);
        final long seqnoNormalOp = generateNewSeqNo(engine);
        if (randomBoolean()) {
            engine.index(replicaIndexForDoc(
                testParsedDocument("d", null, testDocumentWithTextField(), SOURCE, null), 1, seqnoNormalOp, false));
        } else {
            engine.delete(replicaDeleteForDoc("d", 1, seqnoNormalOp, randomNonNegativeLong()));
        }
        lookupTimes++;
        assertThat(engine.getNumVersionLookups(), equalTo(lookupTimes));
        assertThat(engine.getMaxSeqNoOfNonAppendOnlyOperations(), equalTo(seqnoNormalOp));

        // should not optimize for doc1 and process as a regular doc (eg. look up in version map)
        engine.index(appendOnlyReplica(testParsedDocument("append-only-1", null, testDocumentWithTextField(), SOURCE, null),
            false, randomNonNegativeLong(), seqNoAppendOnly1));
        lookupTimes++;
        assertThat(engine.getNumVersionLookups(), equalTo(lookupTimes));

        // optimize for other append-only 2 (its seqno > max_seqno of non-append-only) - do not look up in version map.
        engine.index(appendOnlyReplica(testParsedDocument("append-only-2", null,
            testDocumentWithTextField(), SOURCE, null),
            false, randomNonNegativeLong(), generateNewSeqNo(engine)));
        assertThat(engine.getNumVersionLookups(), equalTo(lookupTimes));
    }

    public void testTrimUnsafeCommits() throws Exception {
        final AtomicLong globalCheckpoint = new AtomicLong(SequenceNumbers.NO_OPS_PERFORMED);
        final int maxSeqNo = 40;
        final List<Long> seqNos = LongStream.rangeClosed(0, maxSeqNo).boxed().collect(Collectors.toList());
        Collections.shuffle(seqNos, random());
        try (Store store = createStore()) {
            EngineConfig config = config(defaultSettings, store, createTempDir(), newMergePolicy(),
                null, null, globalCheckpoint::get);
            final List<Long> commitMaxSeqNo = new ArrayList<>();
            final long minTranslogGen;
            try (InternalEngine engine = createEngine(config)) {
                for (int i = 0; i < seqNos.size(); i++) {
                    ParsedDocument doc = testParsedDocument(Long.toString(seqNos.get(i)), null, testDocument(),
                        new BytesArray("{}"), null);
                    Engine.Index index = new Engine.Index(newUid(doc), doc, seqNos.get(i), 0,
                        1, null, REPLICA, System.nanoTime(), -1, false, UNASSIGNED_SEQ_NO, 0);
                    engine.index(index);
                    if (randomBoolean()) {
                        engine.flush();
                        final Long maxSeqNoInCommit = seqNos.subList(0, i + 1).stream().max(Long::compareTo).orElse(-1L);
                        commitMaxSeqNo.add(maxSeqNoInCommit);
                    }
                }
                globalCheckpoint.set(randomInt(maxSeqNo));
                engine.syncTranslog();
                minTranslogGen = engine.getTranslog().getMinFileGeneration();
            }

            store.trimUnsafeCommits(globalCheckpoint.get(), minTranslogGen,config.getIndexSettings().getIndexVersionCreated());
            long safeMaxSeqNo =
                commitMaxSeqNo.stream().filter(s -> s <= globalCheckpoint.get())
                    .reduce((s1, s2) -> s2) // get the last one.
                    .orElse(SequenceNumbers.NO_OPS_PERFORMED);
            final List<IndexCommit> commits = DirectoryReader.listCommits(store.directory());
            assertThat(commits, hasSize(1));
            assertThat(commits.get(0).getUserData().get(SequenceNumbers.MAX_SEQ_NO), equalTo(Long.toString(safeMaxSeqNo)));
            try (IndexReader reader = DirectoryReader.open(commits.get(0))) {
                for (LeafReaderContext context: reader.leaves()) {
                    final NumericDocValues values = context.reader().getNumericDocValues(SeqNoFieldMapper.NAME);
                    if (values != null) {
                        for (int docID = 0; docID < context.reader().maxDoc(); docID++) {
                            if (values.advanceExact(docID) == false) {
                                throw new AssertionError("Document does not have a seq number: " + docID);
                            }
                            assertThat(values.longValue(), lessThanOrEqualTo(globalCheckpoint.get()));
                        }
                    }
                }
            }
        }
    }

    public void testLuceneHistoryOnPrimary() throws Exception {
        final List<Engine.Operation> operations = generateSingleDocHistory(false,
            randomFrom(VersionType.INTERNAL, VersionType.EXTERNAL), 2, 10, 300, "1");
        assertOperationHistoryInLucene(operations);
    }

    public void testLuceneHistoryOnReplica() throws Exception {
        final List<Engine.Operation> operations = generateSingleDocHistory(true,
            randomFrom(VersionType.INTERNAL, VersionType.EXTERNAL), 2, 10, 300, "2");
        Randomness.shuffle(operations);
        assertOperationHistoryInLucene(operations);
    }

    private void assertOperationHistoryInLucene(List<Engine.Operation> operations) throws IOException {
        final MergePolicy keepSoftDeleteDocsMP = new SoftDeletesRetentionMergePolicy(
            Lucene.SOFT_DELETES_FIELD, () -> new MatchAllDocsQuery(), engine.config().getMergePolicy());
        Settings.Builder settings = Settings.builder()
            .put(defaultSettings.getSettings())
            .put(IndexSettings.INDEX_SOFT_DELETES_SETTING.getKey(), true)
            .put(IndexSettings.INDEX_SOFT_DELETES_RETENTION_OPERATIONS_SETTING.getKey(), randomLongBetween(0, 10));
        final IndexMetaData indexMetaData = IndexMetaData.builder(defaultSettings.getIndexMetaData()).settings(settings).build();
        final IndexSettings indexSettings = IndexSettingsModule.newIndexSettings(indexMetaData);
        Set<Long> expectedSeqNos = new HashSet<>();
        try (Store store = createStore();
             Engine engine = createEngine(config(indexSettings, store, createTempDir(), keepSoftDeleteDocsMP, null))) {
            for (Engine.Operation op : operations) {
                if (op instanceof Engine.Index) {
                    Engine.IndexResult indexResult = engine.index((Engine.Index) op);
                    assertThat(indexResult.getFailure(), nullValue());
                    expectedSeqNos.add(indexResult.getSeqNo());
                } else {
                    Engine.DeleteResult deleteResult = engine.delete((Engine.Delete) op);
                    assertThat(deleteResult.getFailure(), nullValue());
                    expectedSeqNos.add(deleteResult.getSeqNo());
                }
                if (rarely()) {
                    engine.refresh("test");
                }
                if (rarely()) {
                    engine.flush();
                }
                if (rarely()) {
                    engine.forceMerge(true);
                }
            }
            MapperService mapperService = createMapperService("test");
            List<Translog.Operation> actualOps = readAllOperationsInLucene(engine, mapperService);
            assertThat(actualOps.stream().map(o -> o.seqNo()).collect(Collectors.toList()), containsInAnyOrder(expectedSeqNos.toArray()));
            assertConsistentHistoryBetweenTranslogAndLuceneIndex(engine, mapperService);
        }
    }

    public void testKeepMinRetainedSeqNoByMergePolicy() throws IOException {
        IOUtils.close(engine, store);
        Settings.Builder settings = Settings.builder()
            .put(defaultSettings.getSettings())
            .put(IndexSettings.INDEX_SOFT_DELETES_SETTING.getKey(), true)
            .put(IndexSettings.INDEX_SOFT_DELETES_RETENTION_OPERATIONS_SETTING.getKey(), randomLongBetween(0, 10));
        final IndexMetaData indexMetaData = IndexMetaData.builder(defaultSettings.getIndexMetaData()).settings(settings).build();
        final IndexSettings indexSettings = IndexSettingsModule.newIndexSettings(indexMetaData);
        final AtomicLong globalCheckpoint = new AtomicLong(SequenceNumbers.NO_OPS_PERFORMED);
        final List<Engine.Operation> operations = generateSingleDocHistory(true,
            randomFrom(VersionType.INTERNAL, VersionType.EXTERNAL), 2, 10, 300, "2");
        Randomness.shuffle(operations);
        Set<Long> existingSeqNos = new HashSet<>();
        store = createStore();
        engine = createEngine(config(indexSettings, store, createTempDir(), newMergePolicy(), null, null,
            globalCheckpoint::get));
        assertThat(engine.getMinRetainedSeqNo(), equalTo(0L));
        long lastMinRetainedSeqNo = engine.getMinRetainedSeqNo();
        for (Engine.Operation op : operations) {
            final Engine.Result result;
            if (op instanceof Engine.Index) {
                result = engine.index((Engine.Index) op);
            } else {
                result = engine.delete((Engine.Delete) op);
            }
            existingSeqNos.add(result.getSeqNo());
            if (randomBoolean()) {
                globalCheckpoint.set(randomLongBetween(globalCheckpoint.get(), engine.getLocalCheckpointTracker().getCheckpoint()));
            }
            if (rarely()) {
                settings.put(IndexSettings.INDEX_SOFT_DELETES_RETENTION_OPERATIONS_SETTING.getKey(), randomLongBetween(0, 10));
                indexSettings.updateIndexMetaData(IndexMetaData.builder(defaultSettings.getIndexMetaData()).settings(settings).build());
                engine.onSettingsChanged();
            }
            if (rarely()) {
                engine.refresh("test");
            }
            if (rarely()) {
                engine.flush(true, true);
                assertThat(Long.parseLong(engine.getLastCommittedSegmentInfos().userData.get(Engine.MIN_RETAINED_SEQNO)),
                    equalTo(engine.getMinRetainedSeqNo()));
            }
            if (rarely()) {
                engine.forceMerge(randomBoolean());
            }
            try (Closeable ignored = engine.acquireRetentionLockForPeerRecovery()) {
                long minRetainSeqNos = engine.getMinRetainedSeqNo();
                assertThat(minRetainSeqNos, lessThanOrEqualTo(globalCheckpoint.get() + 1));
                Long[] expectedOps = existingSeqNos.stream().filter(seqno -> seqno >= minRetainSeqNos).toArray(Long[]::new);
                Set<Long> actualOps = readAllOperationsInLucene(engine, createMapperService("test")).stream()
                    .map(Translog.Operation::seqNo).collect(Collectors.toSet());
                assertThat(actualOps, containsInAnyOrder(expectedOps));
            }
            try (Engine.IndexCommitRef commitRef = engine.acquireSafeIndexCommit()) {
                IndexCommit safeCommit = commitRef.getIndexCommit();
                if (safeCommit.getUserData().containsKey(Engine.MIN_RETAINED_SEQNO)) {
                    lastMinRetainedSeqNo = Long.parseLong(safeCommit.getUserData().get(Engine.MIN_RETAINED_SEQNO));
                }
            }
        }
        if (randomBoolean()) {
            engine.close();
        } else {
            engine.flushAndClose();
        }
        trimUnsafeCommits(engine.config());
        try (InternalEngine recoveringEngine = new InternalEngine(engine.config())) {
            assertThat(recoveringEngine.getMinRetainedSeqNo(), equalTo(lastMinRetainedSeqNo));
        }
    }

    public void testLastRefreshCheckpoint() throws Exception {
        AtomicBoolean done = new AtomicBoolean();
        Thread[] refreshThreads = new Thread[between(1, 8)];
        CountDownLatch latch = new CountDownLatch(refreshThreads.length);
        for (int i = 0; i < refreshThreads.length; i++) {
            latch.countDown();
            refreshThreads[i] = new Thread(() -> {
                while (done.get() == false) {
                    long checkPointBeforeRefresh = engine.getLocalCheckpoint();
                    engine.refresh("test", randomFrom(Engine.SearcherScope.values()));
                    assertThat(engine.lastRefreshedCheckpoint(), greaterThanOrEqualTo(checkPointBeforeRefresh));
                }
            });
            refreshThreads[i].start();
        }
        latch.await();
        List<Engine.Operation> ops = generateSingleDocHistory(true, VersionType.EXTERNAL,
            1, 10, 1000, "1");
        concurrentlyApplyOps(ops, engine);
        done.set(true);
        for (Thread thread : refreshThreads) {
            thread.join();
        }
        engine.refresh("test");
        assertThat(engine.lastRefreshedCheckpoint(), equalTo(engine.getLocalCheckpoint()));
    }

    public void testLuceneSnapshotRefreshesOnlyOnce() throws Exception {
        final MapperService mapperService = createMapperService("test");
        final long maxSeqNo = randomLongBetween(10, 50);
        final AtomicLong refreshCounter = new AtomicLong();
        try (Store store = createStore();
             InternalEngine engine = createEngine(config(defaultSettings, store, createTempDir(), newMergePolicy(),
                 null,
                 new ReferenceManager.RefreshListener() {
                     @Override
                     public void beforeRefresh() {
                         refreshCounter.incrementAndGet();
                     }

                     @Override
                     public void afterRefresh(boolean didRefresh) {

                     }
                 }, null, () -> SequenceNumbers.NO_OPS_PERFORMED, new NoneCircuitBreakerService()))) {
            for (long seqNo = 0; seqNo <= maxSeqNo; seqNo++) {
                final ParsedDocument doc = testParsedDocument("id_" + seqNo, null, testDocumentWithTextField("test"),
                    new BytesArray("{}".getBytes(Charset.defaultCharset())), null);
                engine.index(replicaIndexForDoc(doc, 1, seqNo, randomBoolean()));
            }

            final long initialRefreshCount = refreshCounter.get();
            final Thread[] snapshotThreads = new Thread[between(1, 3)];
            CountDownLatch latch = new CountDownLatch(1);
            for (int i = 0; i < snapshotThreads.length; i++) {
                final long min = randomLongBetween(0, maxSeqNo - 5);
                final long max = randomLongBetween(min, maxSeqNo);
                snapshotThreads[i] = new Thread(new AbstractRunnable() {
                    @Override
                    public void onFailure(Exception e) {
                        throw new AssertionError(e);
                    }

                    @Override
                    protected void doRun() throws Exception {
                        latch.await();
                        Translog.Snapshot changes = engine.newChangesSnapshot("test", mapperService, min, max, true);
                        changes.close();
                    }
                });
                snapshotThreads[i].start();
            }
            latch.countDown();
            for (Thread thread : snapshotThreads) {
                thread.join();
            }
            assertThat(refreshCounter.get(), equalTo(initialRefreshCount + 1L));
            assertThat(engine.lastRefreshedCheckpoint(), equalTo(maxSeqNo));
        }
    }

    public void testAcquireSearcherOnClosingEngine() throws Exception {
        engine.close();
        expectThrows(AlreadyClosedException.class, () -> engine.acquireSearcher("test"));
    }

    public void testTrackMaxSeqNoOfUpdatesOrDeletesOnPrimary() throws Exception {
        engine.close();
        Set<String> liveDocIds = new HashSet<>();
        engine = new InternalEngine(engine.config());
        assertThat(engine.getMaxSeqNoOfUpdatesOrDeletes(), equalTo(-2L));
        engine.initializeMaxSeqNoOfUpdatesOrDeletes();
        int numOps = between(1, 500);
        for (int i = 0; i < numOps; i++) {
            long currentMaxSeqNoOfUpdates = engine.getMaxSeqNoOfUpdatesOrDeletes();
            ParsedDocument doc = createParsedDoc(Integer.toString(between(1, 100)), null);
            if (randomBoolean()) {
                Engine.IndexResult result = engine.index(indexForDoc(doc));
                if (liveDocIds.add(doc.id()) == false) {
                    assertThat("update operations on primary must advance max_seq_no_of_updates",
                        engine.getMaxSeqNoOfUpdatesOrDeletes(), equalTo(Math.max(currentMaxSeqNoOfUpdates, result.getSeqNo())));
                } else {
                    assertThat("append operations should not advance max_seq_no_of_updates",
                        engine.getMaxSeqNoOfUpdatesOrDeletes(), equalTo(currentMaxSeqNoOfUpdates));
                }
            } else {
                Engine.DeleteResult result = engine.delete(new Engine.Delete(doc.type(), doc.id(), newUid(doc.id()), primaryTerm.get()));
                liveDocIds.remove(doc.id());
                assertThat("delete operations on primary must advance max_seq_no_of_updates",
                    engine.getMaxSeqNoOfUpdatesOrDeletes(), equalTo(Math.max(currentMaxSeqNoOfUpdates, result.getSeqNo())));
            }
        }
    }

    public void testRebuildLocalCheckpointTracker() throws Exception {
        Settings.Builder settings = Settings.builder()
            .put(defaultSettings.getSettings())
            .put(IndexSettings.INDEX_SOFT_DELETES_SETTING.getKey(), true);
        final IndexMetaData indexMetaData = IndexMetaData.builder(defaultSettings.getIndexMetaData()).settings(settings).build();
        final IndexSettings indexSettings = IndexSettingsModule.newIndexSettings(indexMetaData);
        final AtomicLong globalCheckpoint = new AtomicLong(SequenceNumbers.NO_OPS_PERFORMED);
        Path translogPath = createTempDir();
        int numOps = scaledRandomIntBetween(1, 500);
        List<Engine.Operation> operations = new ArrayList<>();
        for (int i = 0; i < numOps; i++) {
            long seqNo = i;
            final ParsedDocument doc = EngineTestCase.createParsedDoc(Integer.toString(between(1, 100)), null);
            if (randomBoolean()) {
                operations.add(new Engine.Index(EngineTestCase.newUid(doc), doc, seqNo, primaryTerm.get(),
<<<<<<< HEAD
                    i, null, Engine.Operation.Origin.REPLICA, threadPool.relativeTimeInMillis(), -1, true,
                    UNASSIGNED_SEQ_NO, 0L));
=======
                    i, null, Engine.Operation.Origin.REPLICA,
                    threadPool.relativeTimeInMillis(), -1, true));
>>>>>>> 5eb70404
            } else if (randomBoolean()) {
                operations.add(new Engine.Delete(doc.type(), doc.id(), EngineTestCase.newUid(doc), seqNo, primaryTerm.get(),
                    i, null, Engine.Operation.Origin.REPLICA, threadPool.relativeTimeInMillis(),
                    UNASSIGNED_SEQ_NO, 0L));
            } else {
                operations.add(new Engine.NoOp(seqNo, primaryTerm.get(), Engine.Operation.Origin.REPLICA,
                    threadPool.relativeTimeInMillis(), "test-" + i));
            }
        }
        Randomness.shuffle(operations);
        List<List<Engine.Operation>> commits = new ArrayList<>();
        commits.add(new ArrayList<>());
        try (Store store = createStore()) {
            EngineConfig config = config(indexSettings, store, translogPath,
                newMergePolicy(), null, null, globalCheckpoint::get);
            final List<DocIdSeqNoAndTerm> docs;
            try (InternalEngine engine = createEngine(config)) {
                List<Engine.Operation> flushedOperations = new ArrayList<>();
                for (Engine.Operation op : operations) {
                    flushedOperations.add(op);
                    if (op instanceof Engine.Index) {
                        engine.index((Engine.Index) op);
                    } else if (op instanceof Engine.Delete) {
                        engine.delete((Engine.Delete) op);
                    } else {
                        engine.noOp((Engine.NoOp) op);
                    }
                    if (randomInt(100) < 10) {
                        engine.refresh("test");
                    }
                    if (randomInt(100) < 5) {
                        engine.flush();
                        commits.add(new ArrayList<>(flushedOperations));
                        globalCheckpoint.set(randomLongBetween(globalCheckpoint.get(), engine.getLocalCheckpoint()));
                    }
                }
                globalCheckpoint.set(randomLongBetween(globalCheckpoint.get(), engine.getLocalCheckpoint()));
                engine.syncTranslog();
                docs = getDocIds(engine, true);
            }
            trimUnsafeCommits(config);
            List<Engine.Operation> safeCommit = null;
            for (int i = commits.size() - 1; i >= 0; i--) {
                if (commits.get(i).stream().allMatch(op -> op.seqNo() <= globalCheckpoint.get())) {
                    safeCommit = commits.get(i);
                    break;
                }
            }
            assertThat(safeCommit, notNullValue());
            try (InternalEngine engine = new InternalEngine(config)) { // do not recover from translog
                final LocalCheckpointTracker tracker = engine.getLocalCheckpointTracker();
                for (Engine.Operation op : operations) {
                    assertThat("seq_no=" + op.seqNo() + " max_seq_no=" + tracker.getMaxSeqNo() +
                            " checkpoint=" + tracker.getCheckpoint(), tracker.contains(op.seqNo()), equalTo(safeCommit.contains(op)));
                }
                engine.initializeMaxSeqNoOfUpdatesOrDeletes();
                engine.recoverFromTranslog(translogHandler, Long.MAX_VALUE);
                assertThat(getDocIds(engine, true), equalTo(docs));
            }
        }
    }

    static void trimUnsafeCommits(EngineConfig config) throws IOException {
        final Store store = config.getStore();
        final TranslogConfig translogConfig = config.getTranslogConfig();
        final String translogUUID = store.readLastCommittedSegmentsInfo().getUserData().get(Translog.TRANSLOG_UUID_KEY);
        final long globalCheckpoint = Translog.readGlobalCheckpoint(translogConfig.getTranslogPath(), translogUUID);
        final long minRetainedTranslogGen = Translog.readMinTranslogGeneration(translogConfig.getTranslogPath(), translogUUID);
        store.trimUnsafeCommits(globalCheckpoint, minRetainedTranslogGen, config.getIndexSettings().getIndexVersionCreated());
    }

    void assertLuceneOperations(InternalEngine engine, long expectedAppends, long expectedUpdates, long expectedDeletes) {
        String message = "Lucene operations mismatched;" +
            " appends [actual:" + engine.getNumDocAppends() + ", expected:" + expectedAppends + "]," +
            " updates [actual:" + engine.getNumDocUpdates() + ", expected:" + expectedUpdates + "]," +
            " deletes [actual:" + engine.getNumDocDeletes() + ", expected:" + expectedDeletes + "]";
        assertThat(message, engine.getNumDocAppends(), equalTo(expectedAppends));
        assertThat(message, engine.getNumDocUpdates(), equalTo(expectedUpdates));
        assertThat(message, engine.getNumDocDeletes(), equalTo(expectedDeletes));
    }
}<|MERGE_RESOLUTION|>--- conflicted
+++ resolved
@@ -709,23 +709,13 @@
             for (int i = 0; i < ops; i++) {
                 final ParsedDocument doc = testParsedDocument("1", null, testDocumentWithTextField(), SOURCE, null);
                 if (randomBoolean()) {
-<<<<<<< HEAD
-                    final Engine.Index operation = new Engine.Index(newUid(doc), doc, UNASSIGNED_SEQ_NO, 0, i, VersionType.EXTERNAL, Engine.Operation.Origin.PRIMARY, System.nanoTime(), -1, false, UNASSIGNED_SEQ_NO, 0);
+                        final Engine.Index operation = new Engine.Index(newUid(doc), doc, UNASSIGNED_SEQ_NO,
+                        0, i, VersionType.EXTERNAL, Engine.Operation.Origin.PRIMARY, System.nanoTime(), -1, false, UNASSIGNED_SEQ_NO, 0);
                     operations.add(operation);
                     initialEngine.index(operation);
                 } else {
-                    final Engine.Delete operation = new Engine.Delete("test", "1", newUid(doc), UNASSIGNED_SEQ_NO, 0, i, VersionType.EXTERNAL, Engine.Operation.Origin.PRIMARY, System.nanoTime(), UNASSIGNED_SEQ_NO, 0);
-=======
-                    final Engine.Index operation = new Engine.Index(newUid(doc), doc, SequenceNumbers.UNASSIGNED_SEQ_NO,
-                        0, i, VersionType.EXTERNAL, Engine.Operation.Origin.PRIMARY, System.nanoTime(),
-                        -1, false);
-                    operations.add(operation);
-                    initialEngine.index(operation);
-                } else {
-                    final Engine.Delete operation = new Engine.Delete("test", "1", newUid(doc),
-                        SequenceNumbers.UNASSIGNED_SEQ_NO, 0, i, VersionType.EXTERNAL,
-                        Engine.Operation.Origin.PRIMARY, System.nanoTime());
->>>>>>> 5eb70404
+                    final Engine.Delete operation = new Engine.Delete("test", "1", newUid(doc), UNASSIGNED_SEQ_NO, 0, i,
+                        VersionType.EXTERNAL, Engine.Operation.Origin.PRIMARY, System.nanoTime(), UNASSIGNED_SEQ_NO, 0);
                     operations.add(operation);
                     initialEngine.delete(operation);
                 }
@@ -1193,14 +1183,10 @@
                 final ParsedDocument parsedDoc3 =
                     testParsedDocument("3", null, testDocumentWithTextField(), B_1, null);
                 if (forceMergeFlushes) {
-<<<<<<< HEAD
-                    engine.index(new Engine.Index(newUid(parsedDoc3), parsedDoc3, UNASSIGNED_SEQ_NO, 0, Versions.MATCH_ANY, VersionType.INTERNAL, Engine.Operation.Origin.PRIMARY, System.nanoTime() - engine.engineConfig.getFlushMergesAfter().nanos(), -1, false, UNASSIGNED_SEQ_NO, 0));
-=======
-                    engine.index(new Engine.Index(newUid(parsedDoc3), parsedDoc3, SequenceNumbers.UNASSIGNED_SEQ_NO, 0,
+                    engine.index(new Engine.Index(newUid(parsedDoc3), parsedDoc3, UNASSIGNED_SEQ_NO, 0,
                         Versions.MATCH_ANY, VersionType.INTERNAL, Engine.Operation.Origin.PRIMARY,
                         System.nanoTime() - engine.engineConfig.getFlushMergesAfter().nanos(),
-                        -1, false));
->>>>>>> 5eb70404
+                        -1, false, UNASSIGNED_SEQ_NO, 0));
                 } else {
                     engine.index(indexForDoc(parsedDoc3));
                 }
@@ -1395,12 +1381,8 @@
         Engine.IndexResult indexResult = engine.index(index);
         assertThat(indexResult.getVersion(), equalTo(1L));
 
-<<<<<<< HEAD
-        index = new Engine.Index(newUid(doc), doc, indexResult.getSeqNo(), index.primaryTerm(), indexResult.getVersion(), null, REPLICA, 0, -1, false, UNASSIGNED_SEQ_NO, 0);
-=======
         index = new Engine.Index(newUid(doc), doc, indexResult.getSeqNo(), index.primaryTerm(), indexResult.getVersion(),
-            null, REPLICA, 0, -1, false);
->>>>>>> 5eb70404
+            null, REPLICA, 0, -1, false, UNASSIGNED_SEQ_NO, 0);
         indexResult = replicaEngine.index(index);
         assertThat(indexResult.getVersion(), equalTo(1L));
     }
@@ -1687,21 +1669,13 @@
 
     public void testVersioningCreateExistsException() throws IOException {
         ParsedDocument doc = testParsedDocument("1", null, testDocument(), B_1, null);
-<<<<<<< HEAD
-        Engine.Index create = new Engine.Index(newUid(doc), doc, UNASSIGNED_SEQ_NO, 0, Versions.MATCH_DELETED, VersionType.INTERNAL, PRIMARY, 0, -1, false, UNASSIGNED_SEQ_NO, 0);
+        Engine.Index create = new Engine.Index(newUid(doc), doc, UNASSIGNED_SEQ_NO, 0,
+            Versions.MATCH_DELETED, VersionType.INTERNAL, PRIMARY, 0, -1, false, UNASSIGNED_SEQ_NO, 0);
         Engine.IndexResult indexResult = engine.index(create);
         assertThat(indexResult.getVersion(), equalTo(1L));
 
-        create = new Engine.Index(newUid(doc), doc, UNASSIGNED_SEQ_NO, 0, Versions.MATCH_DELETED, VersionType.INTERNAL, PRIMARY, 0, -1, false, UNASSIGNED_SEQ_NO, 0);
-=======
-        Engine.Index create = new Engine.Index(newUid(doc), doc, SequenceNumbers.UNASSIGNED_SEQ_NO, 0,
-            Versions.MATCH_DELETED, VersionType.INTERNAL, PRIMARY, 0, -1, false);
-        Engine.IndexResult indexResult = engine.index(create);
-        assertThat(indexResult.getVersion(), equalTo(1L));
-
-        create = new Engine.Index(newUid(doc), doc, SequenceNumbers.UNASSIGNED_SEQ_NO, 0, Versions.MATCH_DELETED,
-            VersionType.INTERNAL, PRIMARY, 0, -1, false);
->>>>>>> 5eb70404
+        create = new Engine.Index(newUid(doc), doc, UNASSIGNED_SEQ_NO, 0, Versions.MATCH_DELETED,
+            VersionType.INTERNAL, PRIMARY, 0, -1, false, UNASSIGNED_SEQ_NO, 0);
         indexResult = engine.index(create);
         assertThat(indexResult.getResultType(), equalTo(Engine.Result.Type.FAILURE));
         assertThat(indexResult.getFailure(), instanceOf(VersionConflictEngineException.class));
@@ -2559,20 +2533,13 @@
             document.add(new TextField("value", "test1", Field.Store.YES));
 
             ParsedDocument doc = testParsedDocument("1", null, document, B_2, null);
-<<<<<<< HEAD
-            engine.index(new Engine.Index(newUid(doc), doc, UNASSIGNED_SEQ_NO, 0, 1, VersionType.EXTERNAL, Engine.Operation.Origin.PRIMARY, System.nanoTime(), -1, false, UNASSIGNED_SEQ_NO, 0));
+            engine.index(new Engine.Index(newUid(doc), doc, UNASSIGNED_SEQ_NO, 0, 1,
+                VersionType.EXTERNAL,
+                Engine.Operation.Origin.PRIMARY, System.nanoTime(), -1, false, UNASSIGNED_SEQ_NO, 0));
 
             // Delete document we just added:
-            engine.delete(new Engine.Delete("test", "1", newUid(doc), UNASSIGNED_SEQ_NO, 0, 10, VersionType.EXTERNAL, Engine.Operation.Origin.PRIMARY, System.nanoTime(), UNASSIGNED_SEQ_NO, 0));
-=======
-            engine.index(new Engine.Index(newUid(doc), doc, SequenceNumbers.UNASSIGNED_SEQ_NO, 0, 1,
-                VersionType.EXTERNAL,
-                Engine.Operation.Origin.PRIMARY, System.nanoTime(), -1, false));
-
-            // Delete document we just added:
-            engine.delete(new Engine.Delete("test", "1", newUid(doc), SequenceNumbers.UNASSIGNED_SEQ_NO, 0,
-                10, VersionType.EXTERNAL, Engine.Operation.Origin.PRIMARY, System.nanoTime()));
->>>>>>> 5eb70404
+            engine.delete(new Engine.Delete("test", "1", newUid(doc), UNASSIGNED_SEQ_NO, 0,
+                10, VersionType.EXTERNAL, Engine.Operation.Origin.PRIMARY, System.nanoTime(), UNASSIGNED_SEQ_NO, 0));
 
             // Get should not find the document
             Engine.GetResult getResult = engine.get(newGet(true, doc), searcherFactory);
@@ -2586,12 +2553,8 @@
             }
 
             // Delete non-existent document
-<<<<<<< HEAD
-            engine.delete(new Engine.Delete("test", "2", newUid("2"), UNASSIGNED_SEQ_NO, 0, 10, VersionType.EXTERNAL, Engine.Operation.Origin.PRIMARY, System.nanoTime(), UNASSIGNED_SEQ_NO, 0));
-=======
-            engine.delete(new Engine.Delete("test", "2", newUid("2"), SequenceNumbers.UNASSIGNED_SEQ_NO, 0,
-                10, VersionType.EXTERNAL, Engine.Operation.Origin.PRIMARY, System.nanoTime()));
->>>>>>> 5eb70404
+            engine.delete(new Engine.Delete("test", "2", newUid("2"), UNASSIGNED_SEQ_NO, 0,
+                10, VersionType.EXTERNAL, Engine.Operation.Origin.PRIMARY, System.nanoTime(), UNASSIGNED_SEQ_NO, 0));
 
             // Get should not find the document (we never indexed uid=2):
             getResult = engine.get(new Engine.Get(true, false, "type", "2", newUid("2")),
@@ -2599,12 +2562,8 @@
             assertThat(getResult.exists(), equalTo(false));
 
             // Try to index uid=1 with a too-old version, should fail:
-<<<<<<< HEAD
-            Engine.Index index = new Engine.Index(newUid(doc), doc, UNASSIGNED_SEQ_NO, 0, 2, VersionType.EXTERNAL, Engine.Operation.Origin.PRIMARY, System.nanoTime(), -1, false, UNASSIGNED_SEQ_NO, 0);
-=======
-            Engine.Index index = new Engine.Index(newUid(doc), doc, SequenceNumbers.UNASSIGNED_SEQ_NO, 0, 2,
-                VersionType.EXTERNAL, Engine.Operation.Origin.PRIMARY, System.nanoTime(), -1, false);
->>>>>>> 5eb70404
+            Engine.Index index = new Engine.Index(newUid(doc), doc, UNASSIGNED_SEQ_NO, 0, 2,
+                VersionType.EXTERNAL, Engine.Operation.Origin.PRIMARY, System.nanoTime(), -1, false, UNASSIGNED_SEQ_NO, 0);
             Engine.IndexResult indexResult = engine.index(index);
             assertThat(indexResult.getResultType(), equalTo(Engine.Result.Type.FAILURE));
             assertThat(indexResult.getFailure(), instanceOf(VersionConflictEngineException.class));
@@ -2614,12 +2573,8 @@
             assertThat(getResult.exists(), equalTo(false));
 
             // Try to index uid=2 with a too-old version, should fail:
-<<<<<<< HEAD
-            Engine.Index index1 = new Engine.Index(newUid(doc), doc, UNASSIGNED_SEQ_NO, 0, 2, VersionType.EXTERNAL, Engine.Operation.Origin.PRIMARY, System.nanoTime(), -1, false, UNASSIGNED_SEQ_NO, 0);
-=======
-            Engine.Index index1 = new Engine.Index(newUid(doc), doc, SequenceNumbers.UNASSIGNED_SEQ_NO, 0, 2,
-                VersionType.EXTERNAL, Engine.Operation.Origin.PRIMARY, System.nanoTime(), -1, false);
->>>>>>> 5eb70404
+            Engine.Index index1 = new Engine.Index(newUid(doc), doc, UNASSIGNED_SEQ_NO, 0, 2,
+                VersionType.EXTERNAL, Engine.Operation.Origin.PRIMARY, System.nanoTime(), -1, false, UNASSIGNED_SEQ_NO, 0);
             indexResult = engine.index(index1);
             assertThat(indexResult.getResultType(), equalTo(Engine.Result.Type.FAILURE));
             assertThat(indexResult.getFailure(), instanceOf(VersionConflictEngineException.class));
@@ -2703,16 +2658,10 @@
                     Translog.createEmptyTranslog(config.getTranslogConfig().getTranslogPath(),
                         SequenceNumbers.NO_OPS_PERFORMED, shardId, primaryTerm.get());
                 store.associateIndexWithNewTranslog(translogUUID);
-<<<<<<< HEAD
-                ParsedDocument doc = testParsedDocument(Integer.toString(0), null, testDocument(), new BytesArray("{}"), null);
+                ParsedDocument doc = testParsedDocument(Integer.toString(0), null, testDocument(),
+                    new BytesArray("{}"), null);
                 Engine.Index firstIndexRequest = new Engine.Index(newUid(doc), doc, UNASSIGNED_SEQ_NO, 0,
                     Versions.MATCH_DELETED, VersionType.INTERNAL, PRIMARY, System.nanoTime(), -1, false, UNASSIGNED_SEQ_NO, 0);
-=======
-                ParsedDocument doc = testParsedDocument(Integer.toString(0), null, testDocument(),
-                    new BytesArray("{}"), null);
-                Engine.Index firstIndexRequest = new Engine.Index(newUid(doc), doc, SequenceNumbers.UNASSIGNED_SEQ_NO, 0,
-                    Versions.MATCH_DELETED, VersionType.INTERNAL, PRIMARY, System.nanoTime(), -1, false);
->>>>>>> 5eb70404
 
                 try (InternalEngine engine = createEngine(config)) {
                     engine.index(firstIndexRequest);
@@ -2801,12 +2750,7 @@
             // expected
         }
         // when a new translog is created it should be ok
-<<<<<<< HEAD
         final String translogUUID = Translog.createEmptyTranslog(primaryTranslogDir, UNASSIGNED_SEQ_NO, shardId, primaryTerm);
-=======
-        final String translogUUID = Translog.createEmptyTranslog(primaryTranslogDir,
-            SequenceNumbers.UNASSIGNED_SEQ_NO, shardId, primaryTerm);
->>>>>>> 5eb70404
         store.associateIndexWithNewTranslog(translogUUID);
         EngineConfig config = config(defaultSettings, store, primaryTranslogDir, newMergePolicy(), null);
         engine = new InternalEngine(config);
@@ -2819,16 +2763,9 @@
             final int numDocs = randomIntBetween(1, 10);
             try (InternalEngine engine = createEngine(store, translogPath)) {
                 for (int i = 0; i < numDocs; i++) {
-<<<<<<< HEAD
                     ParsedDocument doc = testParsedDocument(Integer.toString(i), null, testDocument(), new BytesArray("{}"), null);
                     Engine.Index firstIndexRequest = new Engine.Index(newUid(doc), doc, UNASSIGNED_SEQ_NO, 0,
                         Versions.MATCH_DELETED, VersionType.INTERNAL, PRIMARY, System.nanoTime(), -1, false, UNASSIGNED_SEQ_NO, 0);
-=======
-                    ParsedDocument doc = testParsedDocument(Integer.toString(i), null, testDocument(),
-                        new BytesArray("{}"), null);
-                    Engine.Index firstIndexRequest = new Engine.Index(newUid(doc), doc, SequenceNumbers.UNASSIGNED_SEQ_NO, 0,
-                        Versions.MATCH_DELETED, VersionType.INTERNAL, PRIMARY, System.nanoTime(), -1, false);
->>>>>>> 5eb70404
                     Engine.IndexResult indexResult = engine.index(firstIndexRequest);
                     assertThat(indexResult.getVersion(), equalTo(1L));
                 }
@@ -2922,15 +2859,9 @@
     public void testSkipTranslogReplay() throws IOException {
         final int numDocs = randomIntBetween(1, 10);
         for (int i = 0; i < numDocs; i++) {
-<<<<<<< HEAD
             ParsedDocument doc = testParsedDocument(Integer.toString(i), null, testDocument(), new BytesArray("{}"), null);
-            Engine.Index firstIndexRequest = new Engine.Index(newUid(doc), doc, UNASSIGNED_SEQ_NO, 0, Versions.MATCH_DELETED, VersionType.INTERNAL, PRIMARY, System.nanoTime(), -1, false, UNASSIGNED_SEQ_NO, 0);
-=======
-            ParsedDocument doc = testParsedDocument(Integer.toString(i), null,
-                testDocument(), new BytesArray("{}"), null);
-            Engine.Index firstIndexRequest = new Engine.Index(newUid(doc), doc,
-                SequenceNumbers.UNASSIGNED_SEQ_NO, 0, Versions.MATCH_DELETED, VersionType.INTERNAL, PRIMARY, System.nanoTime(), -1, false);
->>>>>>> 5eb70404
+            Engine.Index firstIndexRequest = new Engine.Index(newUid(doc), doc, UNASSIGNED_SEQ_NO, 0,
+                Versions.MATCH_DELETED, VersionType.INTERNAL, PRIMARY, System.nanoTime(), -1, false, UNASSIGNED_SEQ_NO, 0);
             Engine.IndexResult indexResult = engine.index(firstIndexRequest);
             assertThat(indexResult.getVersion(), equalTo(1L));
         }
@@ -2969,16 +2900,9 @@
         final LongSupplier inSyncGlobalCheckpointSupplier = () -> this.engine.getLocalCheckpoint();
         final int numDocs = randomIntBetween(1, 10);
         for (int i = 0; i < numDocs; i++) {
-<<<<<<< HEAD
             ParsedDocument doc = testParsedDocument(Integer.toString(i), null, testDocument(), new BytesArray("{}"), null);
-            Engine.Index firstIndexRequest = new Engine.Index(newUid(doc), doc, UNASSIGNED_SEQ_NO, 0, Versions.MATCH_DELETED, VersionType.INTERNAL, PRIMARY, System.nanoTime(), -1, false, UNASSIGNED_SEQ_NO, 0);
-=======
-            ParsedDocument doc = testParsedDocument(Integer.toString(i), null, testDocument(),
-                new BytesArray("{}"), null);
-            Engine.Index firstIndexRequest = new Engine.Index(newUid(doc), doc,
-                SequenceNumbers.UNASSIGNED_SEQ_NO, 0, Versions.MATCH_DELETED, VersionType.INTERNAL, PRIMARY,
-                System.nanoTime(), -1, false);
->>>>>>> 5eb70404
+            Engine.Index firstIndexRequest = new Engine.Index(newUid(doc), doc, UNASSIGNED_SEQ_NO, 0,
+                Versions.MATCH_DELETED, VersionType.INTERNAL, PRIMARY, System.nanoTime(), -1, false, UNASSIGNED_SEQ_NO, 0);
             Engine.IndexResult indexResult = engine.index(firstIndexRequest);
             assertThat(indexResult.getVersion(), equalTo(1L));
         }
@@ -3010,15 +2934,9 @@
 
         final boolean flush = randomBoolean();
         int randomId = randomIntBetween(numDocs + 1, numDocs + 10);
-<<<<<<< HEAD
         ParsedDocument doc = testParsedDocument(Integer.toString(randomId), null, testDocument(), new BytesArray("{}"), null);
-        Engine.Index firstIndexRequest = new Engine.Index(newUid(doc), doc, UNASSIGNED_SEQ_NO, 0, 1, VersionType.EXTERNAL, PRIMARY, System.nanoTime(), -1, false, UNASSIGNED_SEQ_NO, 0);
-=======
-        ParsedDocument doc =
-            testParsedDocument(Integer.toString(randomId), null, testDocument(), new BytesArray("{}"), null);
-        Engine.Index firstIndexRequest = new Engine.Index(newUid(doc), doc, SequenceNumbers.UNASSIGNED_SEQ_NO, 0,
-            1, VersionType.EXTERNAL, PRIMARY, System.nanoTime(), -1, false);
->>>>>>> 5eb70404
+        Engine.Index firstIndexRequest = new Engine.Index(newUid(doc), doc, UNASSIGNED_SEQ_NO, 0, 1,
+            VersionType.EXTERNAL, PRIMARY, System.nanoTime(), -1, false, UNASSIGNED_SEQ_NO, 0);
         Engine.IndexResult indexResult = engine.index(firstIndexRequest);
         assertThat(indexResult.getVersion(), equalTo(1L));
         if (flush) {
@@ -3027,12 +2945,8 @@
         }
 
         doc = testParsedDocument(Integer.toString(randomId), null, testDocument(), new BytesArray("{}"), null);
-<<<<<<< HEAD
-        Engine.Index idxRequest = new Engine.Index(newUid(doc), doc, UNASSIGNED_SEQ_NO, 0, 2, VersionType.EXTERNAL, PRIMARY, System.nanoTime(), -1, false, UNASSIGNED_SEQ_NO, 0);
-=======
-        Engine.Index idxRequest = new Engine.Index(newUid(doc), doc, SequenceNumbers.UNASSIGNED_SEQ_NO, 0, 2,
-            VersionType.EXTERNAL, PRIMARY, System.nanoTime(), -1, false);
->>>>>>> 5eb70404
+        Engine.Index idxRequest = new Engine.Index(newUid(doc), doc, UNASSIGNED_SEQ_NO, 0, 2,
+            VersionType.EXTERNAL, PRIMARY, System.nanoTime(), -1, false, UNASSIGNED_SEQ_NO, 0);
         Engine.IndexResult result = engine.index(idxRequest);
         engine.refresh("test");
         assertThat(result.getVersion(), equalTo(2L));
@@ -3065,15 +2979,9 @@
     public void testRecoverFromForeignTranslog() throws IOException {
         final int numDocs = randomIntBetween(1, 10);
         for (int i = 0; i < numDocs; i++) {
-<<<<<<< HEAD
             ParsedDocument doc = testParsedDocument(Integer.toString(i), null, testDocument(), new BytesArray("{}"), null);
-            Engine.Index firstIndexRequest = new Engine.Index(newUid(doc), doc, UNASSIGNED_SEQ_NO, 0, Versions.MATCH_DELETED, VersionType.INTERNAL, PRIMARY, System.nanoTime(), -1, false, UNASSIGNED_SEQ_NO, 0);
-=======
-            ParsedDocument doc =
-                testParsedDocument(Integer.toString(i), null, testDocument(), new BytesArray("{}"), null);
-            Engine.Index firstIndexRequest = new Engine.Index(newUid(doc), doc, SequenceNumbers.UNASSIGNED_SEQ_NO, 0,
-                Versions.MATCH_DELETED, VersionType.INTERNAL, PRIMARY, System.nanoTime(), -1, false);
->>>>>>> 5eb70404
+            Engine.Index firstIndexRequest = new Engine.Index(newUid(doc), doc, UNASSIGNED_SEQ_NO, 0,
+                Versions.MATCH_DELETED, VersionType.INTERNAL, PRIMARY, System.nanoTime(), -1, false, UNASSIGNED_SEQ_NO, 0);
             Engine.IndexResult index = engine.index(firstIndexRequest);
             assertThat(index.getVersion(), equalTo(1L));
         }
@@ -3397,13 +3305,8 @@
         Engine.Index operation = appendOnlyReplica(doc, false, 1, randomIntBetween(0, 5));
         Engine.Index retry = appendOnlyReplica(doc, true, 1, randomIntBetween(0, 5));
         Engine.Delete delete = new Engine.Delete(operation.type(), operation.id(), operation.uid(),
-<<<<<<< HEAD
-            Math.max(retry.seqNo(), operation.seqNo())+1, operation.primaryTerm(), operation.version()+1, operation.versionType(),
-            REPLICA, operation.startTime()+1, UNASSIGNED_SEQ_NO, 0);
-=======
             Math.max(retry.seqNo(), operation.seqNo())+1, operation.primaryTerm(), operation.version()+1,
-            operation.versionType(), REPLICA, operation.startTime()+1);
->>>>>>> 5eb70404
+                operation.versionType(), REPLICA, operation.startTime()+1, UNASSIGNED_SEQ_NO, 0);
         // operations with a seq# equal or lower to the local checkpoint are not indexed to lucene
         // and the version lookup is skipped
         final boolean belowLckp = operation.seqNo() == 0 && retry.seqNo() == 0;
@@ -3560,31 +3463,19 @@
         boolean isRetry = false;
         long autoGeneratedIdTimestamp = 0;
 
-<<<<<<< HEAD
-        Engine.Index index = new Engine.Index(newUid(doc), doc, UNASSIGNED_SEQ_NO, 0, Versions.MATCH_ANY, VersionType.INTERNAL, PRIMARY, System.nanoTime(), autoGeneratedIdTimestamp, isRetry, UNASSIGNED_SEQ_NO, 0);
+        Engine.Index index = new Engine.Index(newUid(doc), doc, UNASSIGNED_SEQ_NO, 0,
+            Versions.MATCH_ANY, VersionType.INTERNAL, PRIMARY, System.nanoTime(), autoGeneratedIdTimestamp, isRetry, UNASSIGNED_SEQ_NO, 0);
         Engine.IndexResult indexResult = engine.index(index);
         assertThat(indexResult.getVersion(), equalTo(1L));
 
-        index = new Engine.Index(newUid(doc), doc, indexResult.getSeqNo(), index.primaryTerm(), indexResult.getVersion(), null, REPLICA, System.nanoTime(), autoGeneratedIdTimestamp, isRetry, UNASSIGNED_SEQ_NO, 0);
-=======
-        Engine.Index index = new Engine.Index(newUid(doc), doc, SequenceNumbers.UNASSIGNED_SEQ_NO, 0,
-            Versions.MATCH_ANY, VersionType.INTERNAL, PRIMARY, System.nanoTime(), autoGeneratedIdTimestamp, isRetry);
-        Engine.IndexResult indexResult = engine.index(index);
-        assertThat(indexResult.getVersion(), equalTo(1L));
-
         index = new Engine.Index(newUid(doc), doc, indexResult.getSeqNo(), index.primaryTerm(), indexResult.getVersion(),
-            null, REPLICA, System.nanoTime(), autoGeneratedIdTimestamp, isRetry);
->>>>>>> 5eb70404
+            null, REPLICA, System.nanoTime(), autoGeneratedIdTimestamp, isRetry, UNASSIGNED_SEQ_NO, 0);
         indexResult = replicaEngine.index(index);
         assertThat(indexResult.getVersion(), equalTo(1L));
 
         isRetry = true;
-<<<<<<< HEAD
-        index = new Engine.Index(newUid(doc), doc, UNASSIGNED_SEQ_NO, 0, Versions.MATCH_ANY, VersionType.INTERNAL, PRIMARY, System.nanoTime(), autoGeneratedIdTimestamp, isRetry, UNASSIGNED_SEQ_NO, 0);
-=======
-        index = new Engine.Index(newUid(doc), doc, SequenceNumbers.UNASSIGNED_SEQ_NO, 0, Versions.MATCH_ANY,
-            VersionType.INTERNAL, PRIMARY, System.nanoTime(), autoGeneratedIdTimestamp, isRetry);
->>>>>>> 5eb70404
+        index = new Engine.Index(newUid(doc), doc, UNASSIGNED_SEQ_NO, 0, Versions.MATCH_ANY, VersionType.INTERNAL,
+            PRIMARY, System.nanoTime(), autoGeneratedIdTimestamp, isRetry, UNASSIGNED_SEQ_NO, 0);
         indexResult = engine.index(index);
         assertThat(indexResult.getVersion(), equalTo(1L));
         engine.refresh("test");
@@ -3593,12 +3484,8 @@
             assertEquals(1, topDocs.totalHits.value);
         }
 
-<<<<<<< HEAD
-        index = new Engine.Index(newUid(doc), doc, indexResult.getSeqNo(), index.primaryTerm(), indexResult.getVersion(), null, REPLICA, System.nanoTime(), autoGeneratedIdTimestamp, isRetry, UNASSIGNED_SEQ_NO, 0);
-=======
         index = new Engine.Index(newUid(doc), doc, indexResult.getSeqNo(), index.primaryTerm(), indexResult.getVersion(),
-            null, REPLICA, System.nanoTime(), autoGeneratedIdTimestamp, isRetry);
->>>>>>> 5eb70404
+            null, REPLICA, System.nanoTime(), autoGeneratedIdTimestamp, isRetry, UNASSIGNED_SEQ_NO, 0);
         indexResult = replicaEngine.index(index);
         assertThat(indexResult.getResultType(), equalTo(Engine.Result.Type.SUCCESS));
         replicaEngine.refresh("test");
@@ -3615,32 +3502,19 @@
         boolean isRetry = true;
         long autoGeneratedIdTimestamp = 0;
 
-<<<<<<< HEAD
-        Engine.Index firstIndexRequest = new Engine.Index(newUid(doc), doc, UNASSIGNED_SEQ_NO, 0, Versions.MATCH_ANY, VersionType.INTERNAL, PRIMARY, System.nanoTime(), autoGeneratedIdTimestamp, isRetry, UNASSIGNED_SEQ_NO, 0);
+        Engine.Index firstIndexRequest = new Engine.Index(newUid(doc), doc, UNASSIGNED_SEQ_NO, 0,
+            Versions.MATCH_ANY, VersionType.INTERNAL, PRIMARY, System.nanoTime(), autoGeneratedIdTimestamp, isRetry, UNASSIGNED_SEQ_NO, 0);
         Engine.IndexResult result = engine.index(firstIndexRequest);
         assertThat(result.getVersion(), equalTo(1L));
 
-        Engine.Index firstIndexRequestReplica = new Engine.Index(newUid(doc), doc, result.getSeqNo(), firstIndexRequest.primaryTerm(), result.getVersion(), null, REPLICA, System.nanoTime(), autoGeneratedIdTimestamp, isRetry, UNASSIGNED_SEQ_NO, 0);
-=======
-        Engine.Index firstIndexRequest = new Engine.Index(newUid(doc), doc, SequenceNumbers.UNASSIGNED_SEQ_NO,
-            0, Versions.MATCH_ANY, VersionType.INTERNAL, PRIMARY, System.nanoTime(), autoGeneratedIdTimestamp, isRetry);
-        Engine.IndexResult result = engine.index(firstIndexRequest);
-        assertThat(result.getVersion(), equalTo(1L));
-
-        Engine.Index firstIndexRequestReplica = new Engine.Index(newUid(doc), doc, result.getSeqNo(),
-            firstIndexRequest.primaryTerm(), result.getVersion(), null, REPLICA, System.nanoTime(),
-            autoGeneratedIdTimestamp, isRetry);
->>>>>>> 5eb70404
+        Engine.Index firstIndexRequestReplica = new Engine.Index(newUid(doc), doc, result.getSeqNo(), firstIndexRequest.primaryTerm(),
+            result.getVersion(), null, REPLICA, System.nanoTime(), autoGeneratedIdTimestamp, isRetry, UNASSIGNED_SEQ_NO, 0);
         Engine.IndexResult indexReplicaResult = replicaEngine.index(firstIndexRequestReplica);
         assertThat(indexReplicaResult.getVersion(), equalTo(1L));
 
         isRetry = false;
-<<<<<<< HEAD
-        Engine.Index secondIndexRequest = new Engine.Index(newUid(doc), doc, UNASSIGNED_SEQ_NO, 0, Versions.MATCH_ANY, VersionType.INTERNAL, PRIMARY, System.nanoTime(), autoGeneratedIdTimestamp, isRetry, UNASSIGNED_SEQ_NO, 0);
-=======
-        Engine.Index secondIndexRequest = new Engine.Index(newUid(doc), doc, SequenceNumbers.UNASSIGNED_SEQ_NO,
-            0, Versions.MATCH_ANY, VersionType.INTERNAL, PRIMARY, System.nanoTime(), autoGeneratedIdTimestamp, isRetry);
->>>>>>> 5eb70404
+        Engine.Index secondIndexRequest = new Engine.Index(newUid(doc), doc, UNASSIGNED_SEQ_NO, 0,
+            Versions.MATCH_ANY, VersionType.INTERNAL, PRIMARY, System.nanoTime(), autoGeneratedIdTimestamp, isRetry, UNASSIGNED_SEQ_NO, 0);
         Engine.IndexResult indexResult = engine.index(secondIndexRequest);
         assertTrue(indexResult.isCreated());
         engine.refresh("test");
@@ -3649,12 +3523,8 @@
             assertEquals(1, topDocs.totalHits.value);
         }
 
-<<<<<<< HEAD
-        Engine.Index secondIndexRequestReplica = new Engine.Index(newUid(doc), doc, result.getSeqNo(), secondIndexRequest.primaryTerm(), result.getVersion(), null, REPLICA, System.nanoTime(), autoGeneratedIdTimestamp, isRetry, UNASSIGNED_SEQ_NO, 0);
-=======
         Engine.Index secondIndexRequestReplica = new Engine.Index(newUid(doc), doc, result.getSeqNo(), secondIndexRequest.primaryTerm(),
-            result.getVersion(), null, REPLICA, System.nanoTime(), autoGeneratedIdTimestamp, isRetry);
->>>>>>> 5eb70404
+            result.getVersion(), null, REPLICA, System.nanoTime(), autoGeneratedIdTimestamp, isRetry, UNASSIGNED_SEQ_NO, 0);
         replicaEngine.index(secondIndexRequestReplica);
         replicaEngine.refresh("test");
         try (Engine.Searcher searcher = replicaEngine.acquireSearcher("test")) {
@@ -3992,17 +3862,10 @@
                 final ParsedDocument doc = EngineTestCase.createParsedDoc(id, null);
                 if (isIndexing) {
                     operations.add(new Engine.Index(EngineTestCase.newUid(doc), doc, seqNo, primaryTerm.get(),
-<<<<<<< HEAD
-                        i, null, Engine.Operation.Origin.REPLICA, threadPool.relativeTimeInMillis(), -1, true,
-                        UNASSIGNED_SEQ_NO, 0L));
-=======
-                        i, null, Engine.Operation.Origin.REPLICA, threadPool.relativeTimeInMillis(),
-                        -1, true));
->>>>>>> 5eb70404
+                        i, null, Engine.Operation.Origin.REPLICA, threadPool.relativeTimeInMillis(), -1, true,  UNASSIGNED_SEQ_NO, 0L));
                 } else {
                     operations.add(new Engine.Delete(doc.type(), doc.id(), EngineTestCase.newUid(doc), seqNo, primaryTerm.get(),
-                        i, null, Engine.Operation.Origin.REPLICA, threadPool.relativeTimeInMillis(),
-                        UNASSIGNED_SEQ_NO, 0L));
+                        i, null, Engine.Operation.Origin.REPLICA, threadPool.relativeTimeInMillis(), UNASSIGNED_SEQ_NO, 0L));
                 }
             }
             seqNo++;
@@ -5062,49 +4925,27 @@
                         .put(IndexSettings.INDEX_GC_DELETES_SETTING.getKey(), TimeValue.timeValueMillis(1))).build();
                 engine.engineConfig.getIndexSettings().updateIndexMetaData(indexMetaData);
                 engine.onSettingsChanged();
-<<<<<<< HEAD
                 ParsedDocument document = testParsedDocument(Integer.toString(0), null, testDocumentWithTextField(), SOURCE, null);
                 final Engine.Index doc = new Engine.Index(newUid(document), document, UNASSIGNED_SEQ_NO, 0,
-                    Versions.MATCH_ANY, VersionType.INTERNAL, Engine.Operation.Origin.PRIMARY, System.nanoTime(), 0, false, UNASSIGNED_SEQ_NO, 0);
-=======
-                ParsedDocument document =
-                    testParsedDocument(Integer.toString(0), null, testDocumentWithTextField(), SOURCE, null);
-                final Engine.Index doc = new Engine.Index(newUid(document), document, SequenceNumbers.UNASSIGNED_SEQ_NO, 0,
-                    Versions.MATCH_ANY, VersionType.INTERNAL, Engine.Operation.Origin.PRIMARY, System.nanoTime(), 0, false);
->>>>>>> 5eb70404
+                    Versions.MATCH_ANY, VersionType.INTERNAL, Engine.Operation.Origin.PRIMARY, System.nanoTime(), 0, false,
+                    UNASSIGNED_SEQ_NO, 0);
                 // first index an append only document and then delete it. such that we have it in the tombstones
                 engine.index(doc);
                 engine.delete(new Engine.Delete(doc.type(), doc.id(), doc.uid(), primaryTerm.get()));
 
                 // now index more append only docs and refresh so we re-enabel the optimization for unsafe version map
-<<<<<<< HEAD
                 ParsedDocument document1 = testParsedDocument(Integer.toString(1), null, testDocumentWithTextField(), SOURCE, null);
-                engine.index(new Engine.Index(newUid(document1), document1, UNASSIGNED_SEQ_NO, 0,
-                    Versions.MATCH_ANY, VersionType.INTERNAL, Engine.Operation.Origin.PRIMARY, System.nanoTime(), 0, false, UNASSIGNED_SEQ_NO, 0));
+                engine.index(new Engine.Index(newUid(document1), document1, UNASSIGNED_SEQ_NO, 0, Versions.MATCH_ANY, VersionType.INTERNAL,
+                    Engine.Operation.Origin.PRIMARY, System.nanoTime(), 0, false, UNASSIGNED_SEQ_NO, 0));
                 engine.refresh("test");
                 ParsedDocument document2 = testParsedDocument(Integer.toString(2), null, testDocumentWithTextField(), SOURCE, null);
-                engine.index(new Engine.Index(newUid(document2), document2, UNASSIGNED_SEQ_NO, 0,
-                    Versions.MATCH_ANY, VersionType.INTERNAL, Engine.Operation.Origin.PRIMARY, System.nanoTime(), 0, false, UNASSIGNED_SEQ_NO, 0));
+                engine.index(new Engine.Index(newUid(document2), document2, UNASSIGNED_SEQ_NO, 0, Versions.MATCH_ANY, VersionType.INTERNAL,
+                    Engine.Operation.Origin.PRIMARY, System.nanoTime(), 0, false, UNASSIGNED_SEQ_NO, 0));
                 engine.refresh("test");
                 ParsedDocument document3 = testParsedDocument(Integer.toString(3), null, testDocumentWithTextField(), SOURCE, null);
                 final Engine.Index doc3 = new Engine.Index(newUid(document3), document3, UNASSIGNED_SEQ_NO, 0,
-                    Versions.MATCH_ANY, VersionType.INTERNAL, Engine.Operation.Origin.PRIMARY, System.nanoTime(), 0, false, UNASSIGNED_SEQ_NO, 0);
-=======
-                ParsedDocument document1 =
-                    testParsedDocument(Integer.toString(1), null, testDocumentWithTextField(), SOURCE, null);
-                engine.index(new Engine.Index(newUid(document1), document1, SequenceNumbers.UNASSIGNED_SEQ_NO, 0,
-                    Versions.MATCH_ANY, VersionType.INTERNAL, Engine.Operation.Origin.PRIMARY, System.nanoTime(), 0, false));
-                engine.refresh("test");
-                ParsedDocument document2 =
-                    testParsedDocument(Integer.toString(2), null, testDocumentWithTextField(), SOURCE, null);
-                engine.index(new Engine.Index(newUid(document2), document2, SequenceNumbers.UNASSIGNED_SEQ_NO, 0,
-                    Versions.MATCH_ANY, VersionType.INTERNAL, Engine.Operation.Origin.PRIMARY, System.nanoTime(), 0, false));
-                engine.refresh("test");
-                ParsedDocument document3 =
-                    testParsedDocument(Integer.toString(3), null, testDocumentWithTextField(), SOURCE, null);
-                final Engine.Index doc3 = new Engine.Index(newUid(document3), document3, SequenceNumbers.UNASSIGNED_SEQ_NO, 0,
-                    Versions.MATCH_ANY, VersionType.INTERNAL, Engine.Operation.Origin.PRIMARY, System.nanoTime(), 0, false);
->>>>>>> 5eb70404
+                    Versions.MATCH_ANY, VersionType.INTERNAL, Engine.Operation.Origin.PRIMARY, System.nanoTime(), 0, false,
+                    UNASSIGNED_SEQ_NO, 0);
                 engine.index(doc3);
                 engine.engineConfig.setEnableGcDeletes(true);
                 // once we are here the version map is unsafe again and we need to do a refresh inside the get calls to ensure we
@@ -5587,13 +5428,7 @@
             final ParsedDocument doc = EngineTestCase.createParsedDoc(Integer.toString(between(1, 100)), null);
             if (randomBoolean()) {
                 operations.add(new Engine.Index(EngineTestCase.newUid(doc), doc, seqNo, primaryTerm.get(),
-<<<<<<< HEAD
-                    i, null, Engine.Operation.Origin.REPLICA, threadPool.relativeTimeInMillis(), -1, true,
-                    UNASSIGNED_SEQ_NO, 0L));
-=======
-                    i, null, Engine.Operation.Origin.REPLICA,
-                    threadPool.relativeTimeInMillis(), -1, true));
->>>>>>> 5eb70404
+                    i, null, Engine.Operation.Origin.REPLICA, threadPool.relativeTimeInMillis(), -1, true, UNASSIGNED_SEQ_NO, 0L));
             } else if (randomBoolean()) {
                 operations.add(new Engine.Delete(doc.type(), doc.id(), EngineTestCase.newUid(doc), seqNo, primaryTerm.get(),
                     i, null, Engine.Operation.Origin.REPLICA, threadPool.relativeTimeInMillis(),
