--- conflicted
+++ resolved
@@ -345,13 +345,8 @@
 
     public void testIsCompatible() {
         assertTrue(isCompatible(Version.CURRENT, Version.CURRENT.minimumCompatibilityVersion()));
-<<<<<<< HEAD
         assertFalse(isCompatible(Version.V_7_0_0, Version.V_8_0_0));
-        assertTrue(isCompatible(Version.fromId(6080099), Version.V_7_0_0));
-=======
-        assertFalse(isCompatible(Version.fromString("6.7.0"), Version.fromString("7.0.0")));
         assertTrue(isCompatible(Version.fromString("6.8.0"), Version.fromString("7.0.0")));
->>>>>>> 8e5812c4
         assertFalse(isCompatible(Version.fromId(2000099), Version.V_7_0_0));
         assertFalse(isCompatible(Version.fromId(2000099), Version.fromString("6.5.0")));
 
