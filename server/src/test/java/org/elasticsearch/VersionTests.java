--- conflicted
+++ resolved
@@ -181,13 +181,8 @@
         assertThat(Version.fromString("5.3.0").minimumCompatibilityVersion(), equalTo(major5x));
 
         Version major56x = Version.fromString("5.6.0");
-<<<<<<< HEAD
         assertThat(Version.fromString("6.4.0").minimumCompatibilityVersion(), equalTo(major56x));
-        assertThat(Version.V_6_3_1.minimumCompatibilityVersion(), equalTo(major56x));
-=======
-        assertThat(Version.V_6_5_0.minimumCompatibilityVersion(), equalTo(major56x));
         assertThat(Version.fromString("6.3.1").minimumCompatibilityVersion(), equalTo(major56x));
->>>>>>> 4a08b3d1
 
         // from 7.0 on we are supporting the latest minor of the previous major... this might fail once we add a new version ie. 5.x is
         // released since we need to bump the supported minor in Version#minimumCompatibilityVersion()
@@ -350,13 +345,9 @@
 
     public void testIsCompatible() {
         assertTrue(isCompatible(Version.CURRENT, Version.CURRENT.minimumCompatibilityVersion()));
-<<<<<<< HEAD
         assertFalse(isCompatible(Version.fromString("6.6.0"), Version.fromString("7.0.0")));
-        assertFalse(isCompatible(Version.V_6_7_0, Version.V_7_0_0));
-=======
-        assertFalse(isCompatible(Version.V_6_6_0, Version.V_7_0_0));
->>>>>>> 4a08b3d1
-        assertTrue(isCompatible(Version.V_6_8_0, Version.V_7_0_0));
+        assertFalse(isCompatible(Version.fromString("6.7.0"), Version.fromString("7.0.0")));
+        assertFalse(isCompatible(Version.fromString("6.8.0"), Version.fromString("7.0.0")));
         assertFalse(isCompatible(Version.fromId(2000099), Version.V_7_0_0));
         assertFalse(isCompatible(Version.fromId(2000099), Version.fromString("6.5.0")));
 
