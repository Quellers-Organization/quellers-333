--- conflicted
+++ resolved
@@ -541,15 +541,6 @@
                 }""");
         }
         {
-<<<<<<< HEAD
-            ElasticsearchException e = new SearchParseException(SHARD_TARGET, "foo", new XContentLocation(1, 0));
-
-            assertThrowableAsJson(e, """
-                {"type":"search_parse_exception","reason":"foo","line":1,"col":0}""");
-        }
-        {
-=======
->>>>>>> 1fca7f6a
             ElasticsearchException ex = new ElasticsearchException(
                 "foo",
                 new ElasticsearchException("bar", new IllegalArgumentException("index is closed", new RuntimeException("foobar")))
