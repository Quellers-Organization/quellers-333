/*
 * Copyright Elasticsearch B.V. and/or licensed to Elasticsearch B.V. under one
 * or more contributor license agreements. Licensed under the Elastic License
 * 2.0 and the Server Side Public License, v 1; you may not use this file except
 * in compliance with, at your election, the Elastic License 2.0 or the Server
 * Side Public License, v 1.
 */

package org.elasticsearch.reservedstate.service;

import org.elasticsearch.Version;
import org.elasticsearch.action.ActionListener;
import org.elasticsearch.action.ActionResponse;
import org.elasticsearch.cluster.ClusterName;
import org.elasticsearch.cluster.ClusterState;
import org.elasticsearch.cluster.ClusterStateAckListener;
import org.elasticsearch.cluster.ClusterStateTaskExecutor;
import org.elasticsearch.cluster.metadata.Metadata;
import org.elasticsearch.cluster.metadata.ReservedStateErrorMetadata;
import org.elasticsearch.cluster.metadata.ReservedStateHandlerMetadata;
import org.elasticsearch.cluster.metadata.ReservedStateMetadata;
import org.elasticsearch.cluster.routing.RerouteService;
import org.elasticsearch.cluster.service.ClusterService;
import org.elasticsearch.common.settings.ClusterSettings;
import org.elasticsearch.common.settings.Settings;
import org.elasticsearch.core.Releasable;
import org.elasticsearch.reservedstate.ReservedClusterStateHandler;
import org.elasticsearch.reservedstate.TransformState;
import org.elasticsearch.reservedstate.action.ReservedClusterSettingsAction;
import org.elasticsearch.test.ESTestCase;
import org.elasticsearch.xcontent.XContentParser;
import org.elasticsearch.xcontent.XContentParserConfiguration;
import org.elasticsearch.xcontent.XContentType;

import java.io.IOException;
import java.util.Collection;
import java.util.Collections;
import java.util.List;
import java.util.Map;
import java.util.Set;
import java.util.concurrent.atomic.AtomicBoolean;
import java.util.concurrent.atomic.AtomicReference;
import java.util.function.Consumer;

import static org.hamcrest.Matchers.anyOf;
import static org.hamcrest.Matchers.contains;
import static org.hamcrest.Matchers.containsString;
import static org.hamcrest.Matchers.is;
import static org.mockito.ArgumentMatchers.any;
import static org.mockito.ArgumentMatchers.anyString;
import static org.mockito.Mockito.doReturn;
import static org.mockito.Mockito.mock;
import static org.mockito.Mockito.spy;
import static org.mockito.Mockito.times;
import static org.mockito.Mockito.verify;
import static org.mockito.Mockito.when;

public class ReservedClusterStateServiceTests extends ESTestCase {

    public void testOperatorController() throws IOException {
        ClusterSettings clusterSettings = new ClusterSettings(Settings.EMPTY, ClusterSettings.BUILT_IN_CLUSTER_SETTINGS);
        ClusterService clusterService = mock(ClusterService.class);
        final ClusterName clusterName = new ClusterName("elasticsearch");

        ClusterState state = ClusterState.builder(clusterName).build();
        when(clusterService.state()).thenReturn(state);

        ReservedClusterStateService controller = new ReservedClusterStateService(
            clusterService,
            List.of(new ReservedClusterSettingsAction(clusterSettings))
        );

        String testJSON = """
            {
                 "metadata": {
                     "version": "1234",
                     "compatibility": "8.4.0"
                 },
                 "state": {
                     "cluster_settings": {
                         "indices.recovery.max_bytes_per_sec": "50mb"

                 }
            }
            """;

        AtomicReference<Exception> x = new AtomicReference<>();

        try (XContentParser parser = XContentType.JSON.xContent().createParser(XContentParserConfiguration.EMPTY, testJSON)) {
            controller.process("operator", parser, (e) -> x.set(e));

            assertTrue(x.get() instanceof IllegalStateException);
            assertThat(x.get().getMessage(), containsString("Error processing state change request for operator"));
        }

        testJSON = """
            {
                 "metadata": {
                     "version": "1234",
                     "compatibility": "8.4.0"
                 },
                 "state": {
                     "cluster_settings": {
                         "indices.recovery.max_bytes_per_sec": "50mb",
                         "cluster": {
                             "remote": {
                                 "cluster_one": {
                                     "seeds": [
                                         "127.0.0.1:9300"
                                     ]
                                 }
                             }
                         }
                     }
                 }
            }
            """;

        try (XContentParser parser = XContentType.JSON.xContent().createParser(XContentParserConfiguration.EMPTY, testJSON)) {
            controller.process("operator", parser, (e) -> {
                if (e != null) {
                    fail("Should not fail");
                }
            });
        }
    }

    public void testUpdateStateTasks() throws Exception {
        ClusterService clusterService = mock(ClusterService.class);
        RerouteService rerouteService = mock(RerouteService.class);

        when(clusterService.getRerouteService()).thenReturn(rerouteService);
        ClusterState state = ClusterState.builder(new ClusterName("test")).build();

        ReservedStateUpdateTaskExecutor taskExecutor = new ReservedStateUpdateTaskExecutor(clusterService.getRerouteService());

        AtomicBoolean successCalled = new AtomicBoolean(false);

        ReservedStateUpdateTask task = spy(
            new ReservedStateUpdateTask(
                "test",
                null,
                Collections.emptyMap(),
                Collections.emptySet(),
                (errorState) -> {},
                new ActionListener<>() {
                    @Override
                    public void onResponse(ActionResponse.Empty empty) {}

                    @Override
                    public void onFailure(Exception e) {}
                }
            )
        );

        doReturn(state).when(task).execute(any());

        ClusterStateTaskExecutor.TaskContext<ReservedStateUpdateTask> taskContext = new ClusterStateTaskExecutor.TaskContext<>() {
            @Override
            public ReservedStateUpdateTask getTask() {
                return task;
            }

            @Override
            public void success(Runnable onPublicationSuccess) {
                onPublicationSuccess.run();
                successCalled.set(true);
            }

            @Override
            public void success(Consumer<ClusterState> publishedStateConsumer) {}

            @Override
            public void success(Runnable onPublicationSuccess, ClusterStateAckListener clusterStateAckListener) {}

            @Override
            public void success(Consumer<ClusterState> publishedStateConsumer, ClusterStateAckListener clusterStateAckListener) {}

            @Override
            public void onFailure(Exception failure) {}

            @Override
            public Releasable captureResponseHeaders() {
                return null;
            }
        };

<<<<<<< HEAD
        ClusterState newState = taskExecutor.execute(state, List.of(taskContext), () -> null);
=======
        ClusterState newState = taskExecutor.execute(new ClusterStateTaskExecutor.BatchExecutionContext<>(state, List.of(taskContext)));
>>>>>>> 4779893b
        assertEquals(state, newState);
        assertTrue(successCalled.get());
        verify(task, times(1)).execute(any());

        taskExecutor.clusterStatePublished(state);
        verify(rerouteService, times(1)).reroute(anyString(), any(), any());
    }

    public void testErrorStateTask() throws Exception {
        ClusterState state = ClusterState.builder(new ClusterName("test")).build();

        final var listenerCompleted = new AtomicBoolean(false);

        ReservedStateErrorTask task = spy(
            new ReservedStateErrorTask(
                new ErrorState("test", 1L, List.of("some parse error", "some io error"), ReservedStateErrorMetadata.ErrorKind.PARSING),
                new ActionListener<>() {
                    @Override
                    public void onResponse(ActionResponse.Empty empty) {
                        listenerCompleted.set(true);
                    }

                    @Override
                    public void onFailure(Exception e) {}
                }
            )
        );

        ReservedStateErrorTaskExecutor.TaskContext<ReservedStateErrorTask> taskContext =
            new ReservedStateErrorTaskExecutor.TaskContext<>() {
                @Override
                public ReservedStateErrorTask getTask() {
                    return task;
                }

                @Override
                public void success(Runnable onPublicationSuccess) {
                    onPublicationSuccess.run();
                }

                @Override
                public void success(Consumer<ClusterState> publishedStateConsumer) {}

                @Override
                public void success(Runnable onPublicationSuccess, ClusterStateAckListener clusterStateAckListener) {}

                @Override
                public void success(Consumer<ClusterState> publishedStateConsumer, ClusterStateAckListener clusterStateAckListener) {}

                @Override
                public void onFailure(Exception failure) {}

                @Override
                public Releasable captureResponseHeaders() {
                    return null;
                }
            };

        ReservedStateErrorTaskExecutor executor = new ReservedStateErrorTaskExecutor();

<<<<<<< HEAD
        ClusterState newState = executor.execute(state, List.of(taskContext), () -> null);
=======
        ClusterState newState = executor.execute(new ClusterStateTaskExecutor.BatchExecutionContext<>(state, List.of(taskContext)));
>>>>>>> 4779893b

        verify(task, times(1)).execute(any());

        ReservedStateMetadata operatorMetadata = newState.metadata().reservedStateMetadata().get("test");
        assertNotNull(operatorMetadata);
        assertNotNull(operatorMetadata.errorMetadata());
        assertEquals(1L, (long) operatorMetadata.errorMetadata().version());
        assertEquals(ReservedStateErrorMetadata.ErrorKind.PARSING, operatorMetadata.errorMetadata().errorKind());
        assertThat(operatorMetadata.errorMetadata().errors(), contains("some parse error", "some io error"));
        assertTrue(listenerCompleted.get());
    }

    public void testUpdateTaskDuplicateError() {
        ReservedClusterStateHandler<Map<String, Object>> newStateMaker = new ReservedClusterStateHandler<>() {
            @Override
            public String name() {
                return "maker";
            }

            @Override
            public TransformState transform(Object source, TransformState prevState) throws Exception {
                ClusterState newState = new ClusterState.Builder(prevState.state()).build();
                return new TransformState(newState, prevState.keys());
            }

            @Override
            public Map<String, Object> fromXContent(XContentParser parser) throws IOException {
                return parser.map();
            }
        };

        ReservedClusterStateHandler<Map<String, Object>> exceptionThrower = new ReservedClusterStateHandler<>() {
            @Override
            public String name() {
                return "one";
            }

            @Override
            public TransformState transform(Object source, TransformState prevState) throws Exception {
                throw new Exception("anything");
            }

            @Override
            public Map<String, Object> fromXContent(XContentParser parser) throws IOException {
                return parser.map();
            }
        };

        ReservedStateHandlerMetadata hmOne = new ReservedStateHandlerMetadata("one", Set.of("a", "b"));
        ReservedStateErrorMetadata emOne = new ReservedStateErrorMetadata(
            1L,
            ReservedStateErrorMetadata.ErrorKind.VALIDATION,
            List.of("Test error 1", "Test error 2")
        );

        final ReservedStateMetadata operatorMetadata = ReservedStateMetadata.builder("namespace_one")
            .errorMetadata(emOne)
            .version(1L)
            .putHandler(hmOne)
            .build();

        Metadata metadata = Metadata.builder().put(operatorMetadata).build();
        ClusterState state = ClusterState.builder(new ClusterName("test")).metadata(metadata).build();

        assertFalse(ReservedClusterStateService.isNewError(operatorMetadata, 1L));
        assertFalse(ReservedClusterStateService.isNewError(operatorMetadata, 0L));
        assertTrue(ReservedClusterStateService.isNewError(operatorMetadata, 2L));
        assertTrue(ReservedClusterStateService.isNewError(null, 0L));

        // We submit a task with two handler, one will cause an exception, the other will create a new state.
        // When we fail to update the metadata because of version, we ensure that the returned state is equal to the
        // original state by pointer reference to avoid cluster state update task to run.
        ReservedStateUpdateTask task = new ReservedStateUpdateTask(
            "namespace_one",
            new ReservedStateChunk(Map.of("one", "two", "maker", "three"), new ReservedStateVersion(1L, Version.CURRENT)),
            Map.of(exceptionThrower.name(), exceptionThrower, newStateMaker.name(), newStateMaker),
            List.of(exceptionThrower.name(), newStateMaker.name()),
            (errorState) -> { assertFalse(ReservedClusterStateService.isNewError(operatorMetadata, errorState.version())); },
            new ActionListener<>() {
                @Override
                public void onResponse(ActionResponse.Empty empty) {}

                @Override
                public void onFailure(Exception e) {}
            }
        );

        // We exit on duplicate errors before we update the cluster state error metadata
        assertThat(
            expectThrows(IllegalStateException.class, () -> task.execute(state)).getMessage(),
            containsString("Error processing state change request for namespace_one")
        );

        emOne = new ReservedStateErrorMetadata(
            0L,
            ReservedStateErrorMetadata.ErrorKind.VALIDATION,
            List.of("Test error 1", "Test error 2")
        );

        // If we are writing with older error metadata, we should get proper IllegalStateException
        ReservedStateMetadata opMetadata = ReservedStateMetadata.builder("namespace_one")
            .errorMetadata(emOne)
            .version(0L)
            .putHandler(hmOne)
            .build();

        metadata = Metadata.builder().put(opMetadata).build();
        ClusterState newState = ClusterState.builder(new ClusterName("test")).metadata(metadata).build();

        // We exit on duplicate errors before we update the cluster state error metadata
        assertThat(
            expectThrows(IllegalStateException.class, () -> task.execute(newState)).getMessage(),
            containsString("Error processing state change request for namespace_one")
        );
    }

    public void testCheckMetadataVersion() {
        ReservedStateMetadata operatorMetadata = ReservedStateMetadata.builder("test").version(123L).build();

        assertTrue(
            ReservedClusterStateService.checkMetadataVersion("operator", operatorMetadata, new ReservedStateVersion(124L, Version.CURRENT))
        );

        assertFalse(
            ReservedClusterStateService.checkMetadataVersion("operator", operatorMetadata, new ReservedStateVersion(123L, Version.CURRENT))
        );

        assertFalse(
            ReservedClusterStateService.checkMetadataVersion(
                "operator",
                operatorMetadata,
                new ReservedStateVersion(124L, Version.fromId(Version.CURRENT.id + 1))
            )
        );
    }

    private ReservedClusterStateHandler<Map<String, Object>> makeHandlerHelper(final String name, final List<String> deps) {
        return new ReservedClusterStateHandler<>() {
            @Override
            public String name() {
                return name;
            }

            @Override
            public TransformState transform(Object source, TransformState prevState) throws Exception {
                return null;
            }

            @Override
            public Collection<String> dependencies() {
                return deps;
            }

            @Override
            public Map<String, Object> fromXContent(XContentParser parser) throws IOException {
                return parser.map();
            }
        };
    }

    public void testHandlerOrdering() {
        ReservedClusterStateHandler<Map<String, Object>> oh1 = makeHandlerHelper("one", List.of("two", "three"));
        ReservedClusterStateHandler<Map<String, Object>> oh2 = makeHandlerHelper("two", Collections.emptyList());
        ReservedClusterStateHandler<Map<String, Object>> oh3 = makeHandlerHelper("three", List.of("two"));

        ClusterService clusterService = mock(ClusterService.class);
        final var controller = new ReservedClusterStateService(clusterService, List.of(oh1, oh2, oh3));
        Collection<String> ordered = controller.orderedStateHandlers(Set.of("one", "two", "three"));
        assertThat(ordered, contains("two", "three", "one"));

        // assure that we bail on unknown handler
        assertEquals(
            "Unknown handler type: four",
            expectThrows(IllegalStateException.class, () -> controller.orderedStateHandlers(Set.of("one", "two", "three", "four")))
                .getMessage()
        );

        // assure that we bail on missing dependency link
        assertEquals(
            "Missing handler dependency definition: one -> three",
            expectThrows(IllegalStateException.class, () -> controller.orderedStateHandlers(Set.of("one", "two"))).getMessage()
        );

        // Change the second handler so that we create cycle
        oh2 = makeHandlerHelper("two", List.of("one"));

        final var controller1 = new ReservedClusterStateService(clusterService, List.of(oh1, oh2));

        assertThat(
            expectThrows(IllegalStateException.class, () -> controller1.orderedStateHandlers(Set.of("one", "two"))).getMessage(),
            anyOf(
                is("Cycle found in settings dependencies: one -> two -> one"),
                is("Cycle found in settings dependencies: two -> one -> two")
            )
        );
    }

    public void testDuplicateHandlerNames() {
        ClusterSettings clusterSettings = new ClusterSettings(Settings.EMPTY, ClusterSettings.BUILT_IN_CLUSTER_SETTINGS);
        ClusterService clusterService = mock(ClusterService.class);
        final ClusterName clusterName = new ClusterName("elasticsearch");

        ClusterState state = ClusterState.builder(clusterName).build();
        when(clusterService.state()).thenReturn(state);

        assertTrue(
            expectThrows(
                IllegalStateException.class,
                () -> new ReservedClusterStateService(
                    clusterService,
                    List.of(new ReservedClusterSettingsAction(clusterSettings), new TestHandler())
                )
            ).getMessage().startsWith("Duplicate key cluster_settings")
        );
    }

    class TestHandler implements ReservedClusterStateHandler<Map<String, Object>> {

        @Override
        public String name() {
            return ReservedClusterSettingsAction.NAME;
        }

        @Override
        public TransformState transform(Object source, TransformState prevState) {
            return prevState;
        }

        @Override
        public Map<String, Object> fromXContent(XContentParser parser) throws IOException {
            return parser.map();
        }
    }
}<|MERGE_RESOLUTION|>--- conflicted
+++ resolved
@@ -185,11 +185,9 @@
             }
         };
 
-<<<<<<< HEAD
-        ClusterState newState = taskExecutor.execute(state, List.of(taskContext), () -> null);
-=======
-        ClusterState newState = taskExecutor.execute(new ClusterStateTaskExecutor.BatchExecutionContext<>(state, List.of(taskContext)));
->>>>>>> 4779893b
+        ClusterState newState = taskExecutor.execute(
+            new ClusterStateTaskExecutor.BatchExecutionContext<>(state, List.of(taskContext), () -> null)
+        );
         assertEquals(state, newState);
         assertTrue(successCalled.get());
         verify(task, times(1)).execute(any());
@@ -250,11 +248,9 @@
 
         ReservedStateErrorTaskExecutor executor = new ReservedStateErrorTaskExecutor();
 
-<<<<<<< HEAD
-        ClusterState newState = executor.execute(state, List.of(taskContext), () -> null);
-=======
-        ClusterState newState = executor.execute(new ClusterStateTaskExecutor.BatchExecutionContext<>(state, List.of(taskContext)));
->>>>>>> 4779893b
+        ClusterState newState = executor.execute(
+            new ClusterStateTaskExecutor.BatchExecutionContext<>(state, List.of(taskContext), () -> null)
+        );
 
         verify(task, times(1)).execute(any());
 
