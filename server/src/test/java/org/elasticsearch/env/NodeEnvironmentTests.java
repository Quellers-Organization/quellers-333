--- conflicted
+++ resolved
@@ -11,11 +11,11 @@
 import org.apache.lucene.util.LuceneTestCase;
 import org.apache.lucene.util.SetOnce;
 import org.elasticsearch.cluster.node.DiscoveryNodeRole;
-import org.elasticsearch.core.SuppressForbidden;
-import org.elasticsearch.core.PathUtils;
 import org.elasticsearch.common.settings.Settings;
 import org.elasticsearch.common.util.concurrent.AbstractRunnable;
 import org.elasticsearch.common.util.set.Sets;
+import org.elasticsearch.core.PathUtils;
+import org.elasticsearch.core.SuppressForbidden;
 import org.elasticsearch.core.internal.io.IOUtils;
 import org.elasticsearch.gateway.MetadataStateFormat;
 import org.elasticsearch.index.Index;
@@ -42,11 +42,8 @@
 import static org.elasticsearch.test.NodeRoles.nonDataNode;
 import static org.elasticsearch.test.NodeRoles.nonMasterNode;
 import static org.hamcrest.CoreMatchers.equalTo;
-<<<<<<< HEAD
 import static org.hamcrest.Matchers.allOf;
-=======
 import static org.hamcrest.Matchers.arrayWithSize;
->>>>>>> dabd10ba
 import static org.hamcrest.Matchers.containsString;
 import static org.hamcrest.Matchers.empty;
 import static org.hamcrest.Matchers.startsWith;
@@ -477,15 +474,17 @@
         final Settings settings = buildEnvSettings(Settings.EMPTY);
         for (int i = 0; i < 2; i++) { // ensure the file gets created again if missing
             try (NodeEnvironment env = newNodeEnvironment(settings)) {
-                final Path nodesPath = env.nodeDataPath().resolve("nodes");
-                assertTrue(Files.isRegularFile(nodesPath));
-                assertThat(
-                    Files.readString(nodesPath, StandardCharsets.UTF_8),
-                    allOf(
-                        containsString("written by Elasticsearch"),
-                        containsString("prevent a downgrade"),
-                        containsString("data loss")));
-                Files.delete(nodesPath);
+                for (Path dataPath : env.nodeDataPaths()) {
+                    final Path nodesPath = dataPath.resolve("nodes");
+                    assertTrue(Files.isRegularFile(nodesPath));
+                    assertThat(
+                        Files.readString(nodesPath, StandardCharsets.UTF_8),
+                        allOf(
+                            containsString("written by Elasticsearch"),
+                            containsString("prevent a downgrade"),
+                            containsString("data loss")));
+                    Files.delete(nodesPath);
+                }
             }
         }
     }
@@ -508,6 +507,17 @@
         assertThat(ex.getMessage(),
             containsString(indexPath.resolve(MetadataStateFormat.STATE_DIR_NAME).toAbsolutePath().toString()));
         assertThat(ex.getMessage(), startsWith("node does not have the data and master roles but has index metadata"));
+    }
+
+    /**
+     * Converts an array of Strings to an array of Paths, adding an additional child if specified
+     */
+    private Path[] stringsToPaths(String[] strings, String additional) {
+        Path[] locations = new Path[strings.length];
+        for (int i = 0; i < strings.length; i++) {
+            locations[i] = PathUtils.get(strings[i], additional);
+        }
+        return locations;
     }
 
     @Override
