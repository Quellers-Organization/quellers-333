--- conflicted
+++ resolved
@@ -21,10 +21,6 @@
 import org.elasticsearch.cluster.node.DiscoveryNodeRole;
 import org.elasticsearch.common.settings.ClusterSettings;
 import org.elasticsearch.common.settings.Settings;
-<<<<<<< HEAD
-=======
-import org.elasticsearch.common.util.BigArrays;
->>>>>>> 12ad399c
 import org.elasticsearch.core.CheckedConsumer;
 import org.elasticsearch.core.CheckedRunnable;
 import org.elasticsearch.gateway.PersistedClusterStateService;
@@ -68,26 +64,15 @@
         try (NodeEnvironment nodeEnvironment = new NodeEnvironment(dataMasterSettings, environment)) {
             nodePaths = nodeEnvironment.nodeDataPaths();
             final String nodeId = randomAlphaOfLength(10);
-<<<<<<< HEAD
-            try (PersistedClusterStateService.Writer writer = new PersistedClusterStateService(
-                nodePaths,
-                nodeId,
-                xContentRegistry(),
-                new ClusterSettings(dataMasterSettings, ClusterSettings.BUILT_IN_CLUSTER_SETTINGS),
-                () -> 0L
-            ).createWriter()) {
-=======
             try (
                 PersistedClusterStateService.Writer writer = new PersistedClusterStateService(
                     nodePaths,
                     nodeId,
                     xContentRegistry(),
-                    BigArrays.NON_RECYCLING_INSTANCE,
                     new ClusterSettings(dataMasterSettings, ClusterSettings.BUILT_IN_CLUSTER_SETTINGS),
                     () -> 0L
                 ).createWriter()
             ) {
->>>>>>> 12ad399c
                 writer.writeFullStateAndCommit(1L, ClusterState.EMPTY_STATE);
             }
         }
