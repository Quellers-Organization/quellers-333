/*
 * Copyright Elasticsearch B.V. and/or licensed to Elasticsearch B.V. under one
 * or more contributor license agreements. Licensed under the Elastic License
 * 2.0 and the Server Side Public License, v 1; you may not use this file except
 * in compliance with, at your election, the Elastic License 2.0 or the Server
 * Side Public License, v 1.
 */
package org.elasticsearch.indices;

<<<<<<< HEAD
import org.elasticsearch.Version;
=======
import org.apache.lucene.search.ReferenceManager;
import org.apache.lucene.util.SetOnce;
>>>>>>> d3a71633
import org.elasticsearch.cluster.node.DiscoveryNode;
import org.elasticsearch.cluster.node.DiscoveryNodeUtils;
import org.elasticsearch.common.settings.Settings;
import org.elasticsearch.common.unit.ByteSizeUnit;
import org.elasticsearch.common.unit.ByteSizeValue;
import org.elasticsearch.index.engine.InternalEngine;
import org.elasticsearch.index.shard.IndexShard;
import org.elasticsearch.index.shard.IndexShardTestCase;
import org.elasticsearch.indices.recovery.RecoveryState;
import org.elasticsearch.threadpool.Scheduler.Cancellable;
import org.elasticsearch.threadpool.ThreadPool;
import org.elasticsearch.threadpool.ThreadPoolStats;
import org.elasticsearch.xcontent.XContentType;

import java.io.IOException;
import java.util.ArrayList;
import java.util.Collections;
import java.util.HashMap;
import java.util.HashSet;
import java.util.List;
import java.util.Map;
import java.util.Set;
import java.util.concurrent.CountDownLatch;
import java.util.concurrent.atomic.AtomicInteger;
import java.util.concurrent.atomic.AtomicReference;

import static java.util.Collections.emptySet;
import static org.hamcrest.Matchers.equalTo;
import static org.hamcrest.Matchers.greaterThanOrEqualTo;
import static org.hamcrest.Matchers.lessThan;

public class IndexingMemoryControllerTests extends IndexShardTestCase {

    static class MockController extends IndexingMemoryController {

        // Size of each shard's indexing buffer
        final Map<IndexShard, Long> indexBufferRAMBytesUsed = new HashMap<>();

        // How many bytes this shard is currently moving to disk
        final Map<IndexShard, Long> writingBytes = new HashMap<>();

        // Shards that are currently throttled
        final Set<IndexShard> throttled = new HashSet<>();

        MockController(Settings settings) {
            super(
                Settings.builder()
                    .put("indices.memory.interval", "200h") // disable it
                    .put(settings)
                    .build(),
                null,
                null
            );
        }

        public void deleteShard(IndexShard shard) {
            indexBufferRAMBytesUsed.remove(shard);
            writingBytes.remove(shard);
        }

        @Override
        protected List<IndexShard> availableShards() {
            return new ArrayList<>(indexBufferRAMBytesUsed.keySet());
        }

        @Override
        protected long getIndexBufferRAMBytesUsed(IndexShard shard) {
            return indexBufferRAMBytesUsed.get(shard) + writingBytes.get(shard);
        }

        @Override
        protected long getShardWritingBytes(IndexShard shard) {
            Long bytes = writingBytes.get(shard);
            if (bytes == null) {
                return 0;
            } else {
                return bytes;
            }
        }

        @Override
        protected void checkIdle(IndexShard shard, long inactiveTimeNS) {}

        @Override
        public void enqueueWriteIndexingBuffer(IndexShard shard) {
            long bytes = indexBufferRAMBytesUsed.put(shard, 0L);
            writingBytes.put(shard, writingBytes.get(shard) + bytes);
            indexBufferRAMBytesUsed.put(shard, 0L);
        }

        @Override
        public void activateThrottling(IndexShard shard) {
            assertTrue(throttled.add(shard));
        }

        @Override
        public void deactivateThrottling(IndexShard shard) {
            assertTrue(throttled.remove(shard));
        }

        public void doneWriting(IndexShard shard) {
            writingBytes.put(shard, 0L);
        }

        public void assertBuffer(IndexShard shard, int expectedMB) {
            Long actual = indexBufferRAMBytesUsed.get(shard);
            if (actual == null) {
                actual = 0L;
            }
            assertEquals(expectedMB * 1024 * 1024, actual.longValue());
        }

        public void assertThrottled(IndexShard shard) {
            assertTrue(throttled.contains(shard));
        }

        public void assertNotThrottled(IndexShard shard) {
            assertFalse(throttled.contains(shard));
        }

        public void assertWriting(IndexShard shard, int expectedMB) {
            Long actual = writingBytes.get(shard);
            if (actual == null) {
                actual = 0L;
            }
            assertEquals(expectedMB * 1024 * 1024, actual.longValue());
        }

        public void simulateIndexing(IndexShard shard) {
            Long bytes = indexBufferRAMBytesUsed.get(shard);
            if (bytes == null) {
                bytes = 0L;
                // First time we are seeing this shard:
                writingBytes.put(shard, 0L);
            }
            // Each doc we index takes up a megabyte!
            bytes += 1024 * 1024;
            indexBufferRAMBytesUsed.put(shard, bytes);
            forceCheck();
        }

        @Override
        protected Cancellable scheduleTask(ThreadPool threadPool) {
            return null;
        }
    }

    public void testShardAdditionAndRemoval() throws IOException {

        MockController controller = new MockController(Settings.builder().put("indices.memory.index_buffer_size", "4mb").build());
        IndexShard shard0 = newStartedShard();
        controller.simulateIndexing(shard0);
        controller.assertBuffer(shard0, 1);

        // add another shard
        IndexShard shard1 = newStartedShard();
        controller.simulateIndexing(shard1);
        controller.assertBuffer(shard0, 1);
        controller.assertBuffer(shard1, 1);

        // remove first shard
        controller.deleteShard(shard0);
        controller.forceCheck();
        controller.assertBuffer(shard1, 1);

        // remove second shard
        controller.deleteShard(shard1);
        controller.forceCheck();

        // add a new one
        IndexShard shard2 = newStartedShard();
        controller.simulateIndexing(shard2);
        controller.assertBuffer(shard2, 1);
        closeShards(shard0, shard1, shard2);
    }

    public void testActiveInactive() throws IOException {

        MockController controller = new MockController(Settings.builder().put("indices.memory.index_buffer_size", "5mb").build());

        IndexShard shard0 = newStartedShard();
        controller.simulateIndexing(shard0);
        IndexShard shard1 = newStartedShard();
        controller.simulateIndexing(shard1);

        controller.assertBuffer(shard0, 1);
        controller.assertBuffer(shard1, 1);

        controller.simulateIndexing(shard0);
        controller.simulateIndexing(shard1);

        controller.assertBuffer(shard0, 2);
        controller.assertBuffer(shard1, 2);

        // index into one shard only, crosses the 5mb limit, so shard1 is refreshed
        controller.simulateIndexing(shard0);
        controller.simulateIndexing(shard0);
        controller.assertBuffer(shard0, 0);
        controller.assertBuffer(shard1, 2);

        controller.simulateIndexing(shard1);
        controller.simulateIndexing(shard1);
        controller.assertBuffer(shard1, 4);
        controller.simulateIndexing(shard1);
        controller.simulateIndexing(shard1);
        // shard1 crossed 5 mb and is now cleared:
        controller.assertBuffer(shard1, 0);
        closeShards(shard0, shard1);
    }

    public void testMinBufferSizes() {
        MockController controller = new MockController(
            Settings.builder().put("indices.memory.index_buffer_size", "0.001%").put("indices.memory.min_index_buffer_size", "6mb").build()
        );

        assertThat(controller.indexingBufferSize(), equalTo(new ByteSizeValue(6, ByteSizeUnit.MB)));
    }

    public void testNegativeMinIndexBufferSize() {
        Exception e = expectThrows(
            IllegalArgumentException.class,
            () -> new MockController(Settings.builder().put("indices.memory.min_index_buffer_size", "-6mb").build())
        );
        assertEquals("failed to parse setting [indices.memory.min_index_buffer_size] with value [-6mb] as a size in bytes", e.getMessage());

    }

    public void testNegativeInterval() {
        Exception e = expectThrows(
            IllegalArgumentException.class,
            () -> new MockController(Settings.builder().put("indices.memory.interval", "-42s").build())
        );
        assertEquals(
            "failed to parse setting [indices.memory.interval] with value "
                + "[-42s] as a time value: negative durations are not supported",
            e.getMessage()
        );

    }

    public void testNegativeShardInactiveTime() {
        Exception e = expectThrows(
            IllegalArgumentException.class,
            () -> new MockController(Settings.builder().put("indices.memory.shard_inactive_time", "-42s").build())
        );
        assertEquals(
            "failed to parse setting [indices.memory.shard_inactive_time] with value "
                + "[-42s] as a time value: negative durations are not supported",
            e.getMessage()
        );

    }

    public void testNegativeMaxIndexBufferSize() {
        Exception e = expectThrows(
            IllegalArgumentException.class,
            () -> new MockController(Settings.builder().put("indices.memory.max_index_buffer_size", "-6mb").build())
        );
        assertEquals("failed to parse setting [indices.memory.max_index_buffer_size] with value [-6mb] as a size in bytes", e.getMessage());

    }

    public void testMaxBufferSizes() {
        MockController controller = new MockController(
            Settings.builder().put("indices.memory.index_buffer_size", "90%").put("indices.memory.max_index_buffer_size", "6mb").build()
        );

        assertThat(controller.indexingBufferSize(), equalTo(new ByteSizeValue(6, ByteSizeUnit.MB)));
    }

    public void testThrottling() throws Exception {

        MockController controller = new MockController(Settings.builder().put("indices.memory.index_buffer_size", "4mb").build());
        IndexShard shard0 = newStartedShard();
        IndexShard shard1 = newStartedShard();
        controller.simulateIndexing(shard0);
        controller.simulateIndexing(shard0);
        controller.simulateIndexing(shard0);
        controller.assertBuffer(shard0, 3);
        controller.simulateIndexing(shard1);
        controller.simulateIndexing(shard1);

        // We are now using 5 MB, so we should be writing shard0 since it's using the most heap:
        controller.assertWriting(shard0, 3);
        controller.assertWriting(shard1, 0);
        controller.assertBuffer(shard0, 0);
        controller.assertBuffer(shard1, 2);

        controller.simulateIndexing(shard0);
        controller.simulateIndexing(shard1);
        controller.simulateIndexing(shard1);

        // Now we are still writing 3 MB (shard0), and using 5 MB index buffers, so we should now 1) be writing shard1,
        // and 2) be throttling shard1:
        controller.assertWriting(shard0, 3);
        controller.assertWriting(shard1, 4);
        controller.assertBuffer(shard0, 1);
        controller.assertBuffer(shard1, 0);

        controller.assertNotThrottled(shard0);
        controller.assertThrottled(shard1);

        logger.info("--> Indexing more data");

        // More indexing to shard0
        controller.simulateIndexing(shard0);
        controller.simulateIndexing(shard0);
        controller.simulateIndexing(shard0);
        controller.simulateIndexing(shard0);

        // Now we are using 5 MB again, so shard0 should also be writing and now also be throttled:
        controller.assertWriting(shard0, 8);
        controller.assertWriting(shard1, 4);
        controller.assertBuffer(shard0, 0);
        controller.assertBuffer(shard1, 0);

        controller.assertThrottled(shard0);
        controller.assertThrottled(shard1);

        // Both shards finally finish writing, and throttling should stop:
        controller.doneWriting(shard0);
        controller.doneWriting(shard1);
        controller.forceCheck();
        controller.assertNotThrottled(shard0);
        controller.assertNotThrottled(shard1);
        closeShards(shard0, shard1);
    }

    public void testTranslogRecoveryWorksWithIMC() throws IOException {
        IndexShard shard = newStartedShard(true);
        for (int i = 0; i < 100; i++) {
            indexDoc(shard, Integer.toString(i), "{\"foo\" : \"bar\"}", XContentType.JSON, null);
        }
        shard.close("simon says", false);
        AtomicReference<IndexShard> shardRef = new AtomicReference<>();
        Settings settings = Settings.builder().put("indices.memory.index_buffer_size", "50kb").build();
        Iterable<IndexShard> iterable = () -> (shardRef.get() == null)
            ? Collections.emptyIterator()
            : Collections.singleton(shardRef.get()).iterator();
        AtomicInteger flushes = new AtomicInteger();
        IndexingMemoryController imc = new IndexingMemoryController(settings, threadPool, iterable) {
            @Override
            protected void enqueueWriteIndexingBuffer(IndexShard shard) {
                assertEquals(shard, shardRef.get());
                flushes.incrementAndGet();
                shard.writeIndexingBuffer();
            }
        };
        shard = reinitShard(shard, imc);
        shardRef.set(shard);
        assertEquals(0, imc.availableShards().size());
        DiscoveryNode localNode = DiscoveryNodeUtils.builder("foo").roles(emptySet()).build();
        shard.markAsRecovering("store", new RecoveryState(shard.routingEntry(), localNode, null));

        assertEquals(1, imc.availableShards().size());
        assertTrue(recoverFromStore(shard));
        assertThat("we should have flushed in IMC at least once", flushes.get(), greaterThanOrEqualTo(1));
        closeShards(shard);
    }

    ThreadPoolStats.Stats getRefreshThreadPoolStats() {
        final ThreadPoolStats stats = threadPool.stats();
        for (ThreadPoolStats.Stats s : stats) {
            if (s.name().equals(ThreadPool.Names.REFRESH)) {
                return s;
            }
        }
        throw new AssertionError("refresh thread pool stats not found [" + stats + "]");
    }

    public void testSkipIfPendingAlready() throws Exception {
        final CountDownLatch latch = new CountDownLatch(1);
        IndexShard shard = newStartedShard(randomBoolean(), Settings.EMPTY, config -> new InternalEngine(config) {
            @Override
            public void writeIndexingBuffer() throws IOException {
                try {
                    latch.await();
                } catch (InterruptedException e) {
                    throw new AssertionError(e);
                }
                super.writeIndexingBuffer();
            }
        });
        final IndexingMemoryController controller = new IndexingMemoryController(
            Settings.builder()
                .put("indices.memory.interval", "200h") // disable it
                .put("indices.memory.index_buffer_size", "1024b")
                .build(),
            threadPool,
            Collections.singleton(shard)
        ) {
            @Override
            protected long getIndexBufferRAMBytesUsed(IndexShard shard) {
                return randomLongBetween(1025, 10 * 1024 * 1024);
            }

            @Override
            protected long getShardWritingBytes(IndexShard shard) {
                return 0L;
            }
        };
        ThreadPoolStats.Stats beforeStats = getRefreshThreadPoolStats();
        int iterations = randomIntBetween(1000, 2000);
        for (int i = 0; i < iterations; i++) {
            controller.forceCheck();
        }
        assertBusy(() -> {
            ThreadPoolStats.Stats stats = getRefreshThreadPoolStats();
<<<<<<< HEAD
            assertThat(stats.getActive(), greaterThanOrEqualTo(1));
=======
            assertThat(stats.completed(), equalTo(beforeStats.completed() + iterations - 1));
>>>>>>> d3a71633
        });
        latch.countDown();
        assertBusy(() -> {
            ThreadPoolStats.Stats stats = getRefreshThreadPoolStats();
<<<<<<< HEAD
            assertThat(stats.getQueue(), equalTo(0));
=======
            assertThat(stats.completed(), equalTo(beforeStats.completed() + iterations));
>>>>>>> d3a71633
        });
        ThreadPoolStats.Stats afterStats = getRefreshThreadPoolStats();
        // The number of completed tasks should be in the order of the size of the refresh thread pool, way below the number of iterations,
        // since we would not queue a shard to write its indexing buffer if it's already in the queue.
        assertThat(afterStats.getCompleted() - beforeStats.getCompleted(), lessThan(100L));
        closeShards(shard);
    }
}<|MERGE_RESOLUTION|>--- conflicted
+++ resolved
@@ -7,12 +7,9 @@
  */
 package org.elasticsearch.indices;
 
-<<<<<<< HEAD
-import org.elasticsearch.Version;
-=======
 import org.apache.lucene.search.ReferenceManager;
 import org.apache.lucene.util.SetOnce;
->>>>>>> d3a71633
+import org.elasticsearch.Version;
 import org.elasticsearch.cluster.node.DiscoveryNode;
 import org.elasticsearch.cluster.node.DiscoveryNodeUtils;
 import org.elasticsearch.common.settings.Settings;
@@ -421,20 +418,12 @@
         }
         assertBusy(() -> {
             ThreadPoolStats.Stats stats = getRefreshThreadPoolStats();
-<<<<<<< HEAD
-            assertThat(stats.getActive(), greaterThanOrEqualTo(1));
-=======
-            assertThat(stats.completed(), equalTo(beforeStats.completed() + iterations - 1));
->>>>>>> d3a71633
+            assertThat(stats.active(), greaterThanOrEqualTo(1));
         });
         latch.countDown();
         assertBusy(() -> {
             ThreadPoolStats.Stats stats = getRefreshThreadPoolStats();
-<<<<<<< HEAD
-            assertThat(stats.getQueue(), equalTo(0));
-=======
-            assertThat(stats.completed(), equalTo(beforeStats.completed() + iterations));
->>>>>>> d3a71633
+            assertThat(stats.queue(), equalTo(0));
         });
         ThreadPoolStats.Stats afterStats = getRefreshThreadPoolStats();
         // The number of completed tasks should be in the order of the size of the refresh thread pool, way below the number of iterations,
