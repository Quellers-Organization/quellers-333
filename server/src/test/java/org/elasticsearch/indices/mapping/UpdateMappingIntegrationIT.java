--- conflicted
+++ resolved
@@ -19,15 +19,9 @@
 
 package org.elasticsearch.indices.mapping;
 
-<<<<<<< HEAD
-import org.elasticsearch.Version;
-import org.elasticsearch.action.admin.indices.create.CreateIndexRequestBuilder;
-=======
->>>>>>> 0c7f6570
 import org.elasticsearch.action.admin.indices.mapping.get.GetMappingsResponse;
 import org.elasticsearch.action.support.master.AcknowledgedResponse;
 import org.elasticsearch.client.Client;
-import org.elasticsearch.cluster.metadata.IndexMetaData;
 import org.elasticsearch.cluster.metadata.MappingMetaData;
 import org.elasticsearch.common.Priority;
 import org.elasticsearch.common.collect.ImmutableOpenMap;
@@ -39,7 +33,6 @@
 import org.elasticsearch.plugins.Plugin;
 import org.elasticsearch.test.ESIntegTestCase;
 import org.elasticsearch.test.InternalSettingsPlugin;
-import org.elasticsearch.test.VersionUtils;
 import org.hamcrest.Matchers;
 
 import java.util.ArrayList;
@@ -55,7 +48,6 @@
 import static org.elasticsearch.cluster.metadata.IndexMetaData.SETTING_BLOCKS_READ;
 import static org.elasticsearch.cluster.metadata.IndexMetaData.SETTING_BLOCKS_WRITE;
 import static org.elasticsearch.cluster.metadata.IndexMetaData.SETTING_READ_ONLY;
-import static org.elasticsearch.common.xcontent.XContentFactory.jsonBuilder;
 import static org.elasticsearch.test.hamcrest.ElasticsearchAssertions.assertAcked;
 import static org.elasticsearch.test.hamcrest.ElasticsearchAssertions.assertBlocked;
 import static org.elasticsearch.test.hamcrest.ElasticsearchAssertions.assertThrows;
@@ -72,66 +64,6 @@
         return Collections.singleton(InternalSettingsPlugin.class);
     }
 
-<<<<<<< HEAD
-    /**
-     * Asserts that the root cause of mapping conflicts is readable.
-     */
-    public void testMappingConflictRootCause() throws Exception {
-        CreateIndexRequestBuilder b = prepareCreate("test")
-            .setSettings(Settings.builder().put(IndexMetaData.SETTING_VERSION_CREATED,
-                VersionUtils.randomVersionBetween(random(), Version.V_5_0_0, Version.V_5_6_9)));
-        b.addMapping("type1", jsonBuilder().startObject().startObject("properties")
-            .startObject("text")
-            .field("type", "text")
-            .field("analyzer", "standard")
-            .field("search_analyzer", "whitespace")
-            .endObject().endObject().endObject());
-        b.addMapping("type2", jsonBuilder().humanReadable(true).startObject().startObject("properties")
-            .startObject("text")
-            .field("type", "text")
-            .endObject().endObject().endObject());
-        IllegalArgumentException e = expectThrows(IllegalArgumentException.class, () -> b.get());
-        assertThat(e.getMessage(), containsString("mapper [text] is used by multiple types"));
-    }
-
-    public void testDynamicUpdates() throws Exception {
-        client().admin().indices().prepareCreate("test")
-                .setSettings(
-                        Settings.builder()
-                                .put("index.number_of_shards", 1)
-                                .put("index.number_of_replicas", 0)
-                                .put(MapperService.INDEX_MAPPING_TOTAL_FIELDS_LIMIT_SETTING.getKey(), Long.MAX_VALUE)
-                                .put("index.version.created", Version.V_5_6_0) // for multiple types
-                ).execute().actionGet();
-        client().admin().cluster().prepareHealth().setWaitForEvents(Priority.LANGUID).setWaitForGreenStatus().execute().actionGet();
-
-        int recCount = randomIntBetween(200, 600);
-        int numberOfTypes = randomIntBetween(1, 5);
-        List<IndexRequestBuilder> indexRequests = new ArrayList<>();
-        for (int rec = 0; rec < recCount; rec++) {
-            String type = "type" + (rec % numberOfTypes);
-            String fieldName = "field_" + type + "_" + rec;
-            indexRequests.add(client().prepareIndex("test", type, Integer.toString(rec)).setSource(fieldName, "some_value"));
-        }
-        indexRandom(true, indexRequests);
-
-        logger.info("checking all the documents are there");
-        RefreshResponse refreshResponse = client().admin().indices().prepareRefresh().execute().actionGet();
-        assertThat(refreshResponse.getFailedShards(), equalTo(0));
-        SearchResponse response = client().prepareSearch("test").setSize(0).execute().actionGet();
-        assertThat(response.getHits().getTotalHits(), equalTo((long) recCount));
-
-        logger.info("checking all the fields are in the mappings");
-
-        for (int rec = 0; rec < recCount; rec++) {
-            String type = "type" + (rec % numberOfTypes);
-            String fieldName = "field_" + type + "_" + rec;
-            assertConcreteMappingsOnAll("test", type, fieldName);
-        }
-    }
-
-=======
->>>>>>> 0c7f6570
     public void testUpdateMappingWithoutType() {
         client().admin().indices().prepareCreate("test")
                 .setSettings(
