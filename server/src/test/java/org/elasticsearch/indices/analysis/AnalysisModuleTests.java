/*
 * Copyright Elasticsearch B.V. and/or licensed to Elasticsearch B.V. under one
 * or more contributor license agreements. Licensed under the Elastic License
 * 2.0 and the Server Side Public License, v 1; you may not use this file except
 * in compliance with, at your election, the Elastic License 2.0 or the Server
 * Side Public License, v 1.
 */

package org.elasticsearch.indices.analysis;

import org.apache.lucene.analysis.Analyzer;
import org.apache.lucene.analysis.Tokenizer;
import org.apache.lucene.analysis.hunspell.Dictionary;
import org.apache.lucene.analysis.tokenattributes.CharTermAttribute;
import org.apache.lucene.store.Directory;
import org.apache.lucene.tests.analysis.MockTokenizer;
import org.elasticsearch.cluster.metadata.IndexMetadata;
import org.elasticsearch.common.settings.Settings;
import org.elasticsearch.env.Environment;
import org.elasticsearch.env.TestEnvironment;
import org.elasticsearch.index.IndexService.IndexCreationContext;
import org.elasticsearch.index.IndexSettings;
import org.elasticsearch.index.IndexVersion;
import org.elasticsearch.index.analysis.Analysis;
import org.elasticsearch.index.analysis.AnalysisRegistry;
import org.elasticsearch.index.analysis.CharFilterFactory;
import org.elasticsearch.index.analysis.CustomAnalyzer;
import org.elasticsearch.index.analysis.IndexAnalyzers;
import org.elasticsearch.index.analysis.MyFilterTokenFilterFactory;
import org.elasticsearch.index.analysis.PreConfiguredCharFilter;
import org.elasticsearch.index.analysis.PreConfiguredTokenFilter;
import org.elasticsearch.index.analysis.PreConfiguredTokenizer;
import org.elasticsearch.index.analysis.StandardTokenizerFactory;
import org.elasticsearch.index.analysis.StopTokenFilterFactory;
import org.elasticsearch.index.analysis.TokenFilterFactory;
import org.elasticsearch.index.analysis.TokenizerFactory;
import org.elasticsearch.indices.analysis.AnalysisModule.AnalysisProvider;
import org.elasticsearch.indices.analysis.lucene.AppendCharFilter;
import org.elasticsearch.indices.analysis.lucene.AppendTokenFilter;
import org.elasticsearch.plugins.AnalysisPlugin;
import org.elasticsearch.plugins.scanners.StablePluginsRegistry;
import org.elasticsearch.test.ESTestCase;
import org.elasticsearch.test.IndexSettingsModule;
import org.elasticsearch.test.index.IndexVersionUtils;
import org.elasticsearch.xcontent.XContentType;
import org.hamcrest.MatcherAssert;

import java.io.BufferedWriter;
import java.io.IOException;
import java.io.InputStream;
import java.nio.charset.StandardCharsets;
import java.nio.file.Files;
import java.nio.file.Path;
import java.util.Arrays;
import java.util.List;
import java.util.Map;
import java.util.Set;

import static java.util.Collections.singletonList;
import static java.util.Collections.singletonMap;
import static org.apache.lucene.tests.analysis.BaseTokenStreamTestCase.assertTokenStreamContents;
import static org.hamcrest.Matchers.either;
import static org.hamcrest.Matchers.equalTo;
import static org.hamcrest.Matchers.instanceOf;

public class AnalysisModuleTests extends ESTestCase {
    private final Settings emptyNodeSettings = Settings.builder()
        .put(Environment.PATH_HOME_SETTING.getKey(), createTempDir().toString())
        .build();

    public IndexAnalyzers getIndexAnalyzers(Settings settings) throws IOException {
        return getIndexAnalyzers(getNewRegistry(settings), settings);
    }

    public IndexAnalyzers getIndexAnalyzers(AnalysisRegistry registry, Settings settings) throws IOException {
        IndexSettings idxSettings = IndexSettingsModule.newIndexSettings("test", settings);
        return registry.build(IndexCreationContext.CREATE_INDEX, idxSettings);
    }

    public AnalysisRegistry getNewRegistry(Settings settings) {
        try {
            return new AnalysisModule(TestEnvironment.newEnvironment(settings), singletonList(new AnalysisPlugin() {
                @Override
                public Map<String, AnalysisProvider<TokenFilterFactory>> getTokenFilters() {
                    return singletonMap("myfilter", MyFilterTokenFilterFactory::new);
                }

                @Override
                public Map<String, AnalysisProvider<CharFilterFactory>> getCharFilters() {
                    return AnalysisPlugin.super.getCharFilters();
                }
            }), new StablePluginsRegistry()).getAnalysisRegistry();
        } catch (IOException e) {
            throw new RuntimeException(e);
        }
    }

    private Settings loadFromClasspath(String path) throws IOException {
        return Settings.builder()
            .loadFromStream(path, getClass().getResourceAsStream(path), false)
            .put(IndexMetadata.SETTING_VERSION_CREATED, IndexVersion.current())
            .put(Environment.PATH_HOME_SETTING.getKey(), createTempDir().toString())
            .build();

    }

    public void testSimpleConfigurationJson() throws IOException {
        Settings settings = loadFromClasspath("/org/elasticsearch/index/analysis/test1.json");
        testSimpleConfiguration(settings);
    }

    public void testSimpleConfigurationYaml() throws IOException {
        Settings settings = loadFromClasspath("/org/elasticsearch/index/analysis/test1.yml");
        testSimpleConfiguration(settings);
        assertWarnings("Setting [version] on analysis component [custom7] has no effect and is deprecated");
    }

    private void testSimpleConfiguration(Settings settings) throws IOException {
        IndexAnalyzers indexAnalyzers = getIndexAnalyzers(settings);
        Analyzer analyzer = indexAnalyzers.get("custom1").analyzer();

        assertThat(analyzer, instanceOf(CustomAnalyzer.class));
        CustomAnalyzer custom1 = (CustomAnalyzer) analyzer;
        assertThat(custom1.tokenizerFactory(), instanceOf(StandardTokenizerFactory.class));
        assertThat(custom1.tokenFilters().length, equalTo(2));

        StopTokenFilterFactory stop1 = (StopTokenFilterFactory) custom1.tokenFilters()[0];
        assertThat(stop1.stopWords().size(), equalTo(1));

        // verify position increment gap
        analyzer = indexAnalyzers.get("custom6").analyzer();
        assertThat(analyzer, instanceOf(CustomAnalyzer.class));
        CustomAnalyzer custom6 = (CustomAnalyzer) analyzer;
        assertThat(custom6.getPositionIncrementGap("any_string"), equalTo(256));

        // check custom class name (my)
        analyzer = indexAnalyzers.get("custom4").analyzer();
        assertThat(analyzer, instanceOf(CustomAnalyzer.class));
        CustomAnalyzer custom4 = (CustomAnalyzer) analyzer;
        assertThat(custom4.tokenFilters()[0], instanceOf(MyFilterTokenFilterFactory.class));
    }

    public void testWordListPath() throws Exception {
        Settings settings = Settings.builder().put(Environment.PATH_HOME_SETTING.getKey(), createTempDir().toString()).build();
        Environment env = TestEnvironment.newEnvironment(settings);
        String[] words = new String[] { "donau", "dampf", "schiff", "spargel", "creme", "suppe" };

        Path wordListFile = generateWordList(words);
        settings = Settings.builder()
            .loadFromSource("index: \n  word_list_path: " + wordListFile.toAbsolutePath(), XContentType.YAML)
            .build();

        Set<?> wordList = Analysis.getWordSet(env, settings, "index.word_list");
        MatcherAssert.assertThat(wordList.size(), equalTo(6));
        // MatcherAssert.assertThat(wordList, hasItems(words));
        Files.delete(wordListFile);
    }

    private Path generateWordList(String[] words) throws Exception {
        Path wordListFile = createTempDir().resolve("wordlist.txt");
        try (BufferedWriter writer = Files.newBufferedWriter(wordListFile, StandardCharsets.UTF_8)) {
            for (String word : words) {
                writer.write(word);
                writer.write('\n');
            }
        }
        return wordListFile;
    }

    public void testUnderscoreInAnalyzerName() throws IOException {
        Settings settings = Settings.builder()
            .put("index.analysis.analyzer._invalid_name.tokenizer", "standard")
            .put(Environment.PATH_HOME_SETTING.getKey(), createTempDir().toString())
            .put(IndexMetadata.SETTING_VERSION_CREATED, "1")
            .build();
        try {
            getIndexAnalyzers(settings);
            fail("This should fail with IllegalArgumentException because the analyzers name starts with _");
        } catch (IllegalArgumentException e) {
            assertThat(
                e.getMessage(),
                either(equalTo("analyzer name must not start with '_'. got \"_invalid_name\"")).or(
                    equalTo("analyzer name must not start with '_'. got \"_invalidName\"")
                )
            );
        }
    }

<<<<<<< HEAD
    public void testStandardFilterBWC() throws IOException {
        // standard tokenfilter should have been removed entirely in the 7x line. However, a
        // cacheing bug meant that it was still possible to create indexes using a standard
        // filter until 7.6
        IndexVersion version = IndexVersionUtils.randomVersionBetween(random(), IndexVersions.V_8_0_0, IndexVersion.current());
        final Settings settings = Settings.builder()
            .put("index.analysis.analyzer.my_standard.tokenizer", "standard")
            .put("index.analysis.analyzer.my_standard.filter", "standard")
            .put(Environment.PATH_HOME_SETTING.getKey(), createTempDir().toString())
            .put(IndexMetadata.SETTING_VERSION_CREATED, version)
            .build();
        IllegalArgumentException exc = expectThrows(IllegalArgumentException.class, () -> getIndexAnalyzers(settings));
        assertThat(exc.getMessage(), equalTo("The [standard] token filter has been removed."));
    }

=======
>>>>>>> 6fb15923
    /**
     * Tests that plugins can register pre-configured char filters that vary in behavior based on Elasticsearch version, Lucene version,
     * and that do not vary based on version at all.
     */
    public void testPluginPreConfiguredCharFilters() throws IOException {
        boolean noVersionSupportsMultiTerm = randomBoolean();
        boolean luceneVersionSupportsMultiTerm = randomBoolean();
        boolean indexVersionSupportsMultiTerm = randomBoolean();
        AnalysisRegistry registry = new AnalysisModule(
            TestEnvironment.newEnvironment(emptyNodeSettings),
            singletonList(new AnalysisPlugin() {
                @Override
                public List<PreConfiguredCharFilter> getPreConfiguredCharFilters() {
                    return Arrays.asList(
                        PreConfiguredCharFilter.singleton(
                            "no_version",
                            noVersionSupportsMultiTerm,
                            tokenStream -> new AppendCharFilter(tokenStream, "no_version")
                        ),
                        PreConfiguredCharFilter.luceneVersion(
                            "lucene_version",
                            luceneVersionSupportsMultiTerm,
                            (tokenStream, luceneVersion) -> new AppendCharFilter(tokenStream, luceneVersion.toString())
                        ),
                        PreConfiguredCharFilter.indexVersion(
                            "index_version",
                            indexVersionSupportsMultiTerm,
                            (tokenStream, esVersion) -> new AppendCharFilter(tokenStream, esVersion.toString())
                        )
                    );
                }

                @Override
                public Map<String, AnalysisProvider<TokenizerFactory>> getTokenizers() {
                    // Need mock keyword tokenizer here, because alpha / beta versions are broken up by the dash.
                    return singletonMap(
                        "keyword",
                        (indexSettings, environment, name, settings) -> TokenizerFactory.newFactory(
                            name,
                            () -> new MockTokenizer(MockTokenizer.KEYWORD, false)
                        )
                    );
                }
            }),
            new StablePluginsRegistry()
        ).getAnalysisRegistry();

        IndexVersion version = IndexVersionUtils.randomVersion(random());
        IndexAnalyzers analyzers = getIndexAnalyzers(
            registry,
            Settings.builder()
                .put("index.analysis.analyzer.no_version.tokenizer", "keyword")
                .put("index.analysis.analyzer.no_version.char_filter", "no_version")
                .put("index.analysis.analyzer.lucene_version.tokenizer", "keyword")
                .put("index.analysis.analyzer.lucene_version.char_filter", "lucene_version")
                .put("index.analysis.analyzer.index_version.tokenizer", "keyword")
                .put("index.analysis.analyzer.index_version.char_filter", "index_version")
                .put(IndexMetadata.SETTING_VERSION_CREATED, version)
                .build()
        );
        assertTokenStreamContents(analyzers.get("no_version").tokenStream("", "test"), new String[] { "testno_version" });
        assertTokenStreamContents(
            analyzers.get("lucene_version").tokenStream("", "test"),
            new String[] { "test" + version.luceneVersion() }
        );
        assertTokenStreamContents(analyzers.get("index_version").tokenStream("", "test"), new String[] { "test" + version });

        assertEquals(
            "test" + (noVersionSupportsMultiTerm ? "no_version" : ""),
            analyzers.get("no_version").normalize("", "test").utf8ToString()
        );
        assertEquals(
            "test" + (luceneVersionSupportsMultiTerm ? version.luceneVersion().toString() : ""),
            analyzers.get("lucene_version").normalize("", "test").utf8ToString()
        );
        assertEquals(
            "test" + (indexVersionSupportsMultiTerm ? version.toString() : ""),
            analyzers.get("index_version").normalize("", "test").utf8ToString()
        );
    }

    /**
     * Tests that plugins can register pre-configured token filters that vary in behavior based on Elasticsearch version, Lucene version,
     * and that do not vary based on version at all.
     */
    public void testPluginPreConfiguredTokenFilters() throws IOException {
        boolean noVersionSupportsMultiTerm = randomBoolean();
        boolean luceneVersionSupportsMultiTerm = randomBoolean();
        boolean indexVersionSupportsMultiTerm = randomBoolean();
        AnalysisRegistry registry = new AnalysisModule(
            TestEnvironment.newEnvironment(emptyNodeSettings),
            singletonList(new AnalysisPlugin() {
                @Override
                public List<PreConfiguredTokenFilter> getPreConfiguredTokenFilters() {
                    return Arrays.asList(
                        PreConfiguredTokenFilter.singleton(
                            "no_version",
                            noVersionSupportsMultiTerm,
                            tokenStream -> new AppendTokenFilter(tokenStream, "no_version")
                        ),
                        PreConfiguredTokenFilter.luceneVersion(
                            "lucene_version",
                            luceneVersionSupportsMultiTerm,
                            (tokenStream, luceneVersion) -> new AppendTokenFilter(tokenStream, luceneVersion.toString())
                        ),
                        PreConfiguredTokenFilter.indexVersion(
                            "index_version",
                            indexVersionSupportsMultiTerm,
                            (tokenStream, esVersion) -> new AppendTokenFilter(tokenStream, esVersion.toString())
                        )
                    );
                }
            }),
            new StablePluginsRegistry()
        ).getAnalysisRegistry();

        IndexVersion version = IndexVersionUtils.randomVersion(random());
        IndexAnalyzers analyzers = getIndexAnalyzers(
            registry,
            Settings.builder()
                .put("index.analysis.analyzer.no_version.tokenizer", "standard")
                .put("index.analysis.analyzer.no_version.filter", "no_version")
                .put("index.analysis.analyzer.lucene_version.tokenizer", "standard")
                .put("index.analysis.analyzer.lucene_version.filter", "lucene_version")
                .put("index.analysis.analyzer.index_version.tokenizer", "standard")
                .put("index.analysis.analyzer.index_version.filter", "index_version")
                .put(IndexMetadata.SETTING_VERSION_CREATED, version)
                .build()
        );
        assertTokenStreamContents(analyzers.get("no_version").tokenStream("", "test"), new String[] { "testno_version" });
        assertTokenStreamContents(
            analyzers.get("lucene_version").tokenStream("", "test"),
            new String[] { "test" + version.luceneVersion() }
        );
        assertTokenStreamContents(analyzers.get("index_version").tokenStream("", "test"), new String[] { "test" + version });

        assertEquals(
            "test" + (noVersionSupportsMultiTerm ? "no_version" : ""),
            analyzers.get("no_version").normalize("", "test").utf8ToString()
        );
        assertEquals(
            "test" + (luceneVersionSupportsMultiTerm ? version.luceneVersion().toString() : ""),
            analyzers.get("lucene_version").normalize("", "test").utf8ToString()
        );
        assertEquals(
            "test" + (indexVersionSupportsMultiTerm ? version.toString() : ""),
            analyzers.get("index_version").normalize("", "test").utf8ToString()
        );
    }

    /**
     * Tests that plugins can register pre-configured token filters that vary in behavior based on Elasticsearch version, Lucene version,
     * and that do not vary based on version at all.
     */
    public void testPluginPreConfiguredTokenizers() throws IOException {

        // Simple tokenizer that always spits out a single token with some preconfigured characters
        final class FixedTokenizer extends Tokenizer {
            private final CharTermAttribute term = addAttribute(CharTermAttribute.class);
            private final char[] chars;
            private boolean read = false;

            protected FixedTokenizer(String chars) {
                this.chars = chars.toCharArray();
            }

            @Override
            public boolean incrementToken() throws IOException {
                if (read) {
                    return false;
                }
                clearAttributes();
                read = true;
                term.resizeBuffer(chars.length);
                System.arraycopy(chars, 0, term.buffer(), 0, chars.length);
                term.setLength(chars.length);
                return true;
            }

            @Override
            public void reset() throws IOException {
                super.reset();
                read = false;
            }
        }
        AnalysisRegistry registry = new AnalysisModule(
            TestEnvironment.newEnvironment(emptyNodeSettings),
            singletonList(new AnalysisPlugin() {
                @Override
                public List<PreConfiguredTokenizer> getPreConfiguredTokenizers() {
                    return Arrays.asList(
                        PreConfiguredTokenizer.singleton("no_version", () -> new FixedTokenizer("no_version")),
                        PreConfiguredTokenizer.luceneVersion(
                            "lucene_version",
                            luceneVersion -> new FixedTokenizer(luceneVersion.toString())
                        ),
                        PreConfiguredTokenizer.indexVersion("index_version", indexVersion -> new FixedTokenizer(indexVersion.toString()))
                    );
                }
            }),
            new StablePluginsRegistry()
        ).getAnalysisRegistry();

        IndexVersion version = IndexVersionUtils.randomVersion(random());
        IndexAnalyzers analyzers = getIndexAnalyzers(
            registry,
            Settings.builder()
                .put("index.analysis.analyzer.no_version.tokenizer", "no_version")
                .put("index.analysis.analyzer.lucene_version.tokenizer", "lucene_version")
                .put("index.analysis.analyzer.index_version.tokenizer", "index_version")
                .put(IndexMetadata.SETTING_VERSION_CREATED, version)
                .build()
        );
        assertTokenStreamContents(analyzers.get("no_version").tokenStream("", "test"), new String[] { "no_version" });
        assertTokenStreamContents(
            analyzers.get("lucene_version").tokenStream("", "test"),
            new String[] { version.luceneVersion().toString() }
        );
        assertTokenStreamContents(analyzers.get("index_version").tokenStream("", "test"), new String[] { version.toString() });

        // These are current broken by https://github.com/elastic/elasticsearch/issues/24752
        // assertEquals("test" + (noVersionSupportsMultiTerm ? "no_version" : ""),
        // analyzers.get("no_version").normalize("", "test").utf8ToString());
        // assertEquals("test" + (luceneVersionSupportsMultiTerm ? version.luceneVersion.toString() : ""),
        // analyzers.get("lucene_version").normalize("", "test").utf8ToString());
        // assertEquals("test" + (elasticsearchVersionSupportsMultiTerm ? version.toString() : ""),
        // analyzers.get("index_version").normalize("", "test").utf8ToString());
    }

    public void testRegisterHunspellDictionary() throws Exception {
        Settings settings = Settings.builder()
            .put(Environment.PATH_HOME_SETTING.getKey(), createTempDir().toString())
            .put(IndexMetadata.SETTING_VERSION_CREATED, IndexVersion.current())
            .build();
        Environment environment = TestEnvironment.newEnvironment(settings);
        InputStream aff = getClass().getResourceAsStream("/indices/analyze/conf_dir/hunspell/en_US/en_US.aff");
        InputStream dic = getClass().getResourceAsStream("/indices/analyze/conf_dir/hunspell/en_US/en_US.dic");
        Dictionary dictionary;
        try (Directory tmp = newFSDirectory(environment.tmpFile())) {
            dictionary = new Dictionary(tmp, "hunspell", aff, dic);
        }
        AnalysisModule module = new AnalysisModule(environment, singletonList(new AnalysisPlugin() {
            @Override
            public Map<String, Dictionary> getHunspellDictionaries() {
                return singletonMap("foo", dictionary);
            }
        }), new StablePluginsRegistry());
        assertSame(dictionary, module.getHunspellService().getDictionary("foo"));
    }

}<|MERGE_RESOLUTION|>--- conflicted
+++ resolved
@@ -186,24 +186,6 @@
         }
     }
 
-<<<<<<< HEAD
-    public void testStandardFilterBWC() throws IOException {
-        // standard tokenfilter should have been removed entirely in the 7x line. However, a
-        // cacheing bug meant that it was still possible to create indexes using a standard
-        // filter until 7.6
-        IndexVersion version = IndexVersionUtils.randomVersionBetween(random(), IndexVersions.V_8_0_0, IndexVersion.current());
-        final Settings settings = Settings.builder()
-            .put("index.analysis.analyzer.my_standard.tokenizer", "standard")
-            .put("index.analysis.analyzer.my_standard.filter", "standard")
-            .put(Environment.PATH_HOME_SETTING.getKey(), createTempDir().toString())
-            .put(IndexMetadata.SETTING_VERSION_CREATED, version)
-            .build();
-        IllegalArgumentException exc = expectThrows(IllegalArgumentException.class, () -> getIndexAnalyzers(settings));
-        assertThat(exc.getMessage(), equalTo("The [standard] token filter has been removed."));
-    }
-
-=======
->>>>>>> 6fb15923
     /**
      * Tests that plugins can register pre-configured char filters that vary in behavior based on Elasticsearch version, Lucene version,
      * and that do not vary based on version at all.
