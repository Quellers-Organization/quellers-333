--- conflicted
+++ resolved
@@ -254,17 +254,8 @@
             Arrays.stream(dataPaths2).anyMatch(p -> failure.contains(p.toString())));
 
         // verify that loadBestOnDiskState has same check
-<<<<<<< HEAD
-        final String message = expectThrows(
-            CorruptStateException.class,
-            () -> new PersistedClusterStateService(
-                combinedPaths,
-                nodeIds[0],
-                xContentRegistry(),
-=======
         final String message = expectThrows(CorruptStateException.class,
-            () -> new PersistedClusterStateService(combinedPaths, nodeIds[0], xContentRegistry(), BigArrays.NON_RECYCLING_INSTANCE,
->>>>>>> 4e09186b
+            () -> new PersistedClusterStateService(combinedPaths, nodeIds[0], xContentRegistry(),
                 new ClusterSettings(Settings.EMPTY, ClusterSettings.BUILT_IN_CLUSTER_SETTINGS),
                 () -> 0L).loadBestOnDiskState()
         ).getMessage();
@@ -318,15 +309,8 @@
         }
 
         try (NodeEnvironment nodeEnvironment = newNodeEnvironment(combinedPaths)) {
-<<<<<<< HEAD
-            final String message = expectThrows(
-                CorruptStateException.class,
-                () -> newPersistedClusterStateService(nodeEnvironment).loadBestOnDiskState()
-            ).getMessage();
-=======
             final String message = expectThrows(CorruptStateException.class,
                 () -> newPersistedClusterStateService(nodeEnvironment).loadBestOnDiskState()).getMessage();
->>>>>>> 4e09186b
             assertThat(message,
                 allOf(containsString("mismatched cluster UUIDs in metadata"), containsString(clusterUUID1), containsString(clusterUUID2)));
             assertTrue("[" + message + "] should match " + Arrays.toString(dataPaths1),
@@ -383,15 +367,8 @@
         }
 
         try (NodeEnvironment nodeEnvironment = newNodeEnvironment(combinedPaths)) {
-<<<<<<< HEAD
-            final String message = expectThrows(
-                CorruptStateException.class,
-                () -> newPersistedClusterStateService(nodeEnvironment).loadBestOnDiskState()
-            ).getMessage();
-=======
             final String message = expectThrows(CorruptStateException.class,
                 () -> newPersistedClusterStateService(nodeEnvironment).loadBestOnDiskState()).getMessage();
->>>>>>> 4e09186b
             assertThat(message, allOf(
                     containsString("inconsistent terms found"),
                     containsString(Long.toString(staleCurrentTerm)),
@@ -485,11 +462,7 @@
                 assertFalse(writer.isOpen());
             }
 
-<<<<<<< HEAD
-            // noinspection EmptyTryBlock since we are just checking we can open the writer again
-=======
             // noinspection EmptyTryBlock - we are just checking that opening the writer again doesn't throw any exceptions
->>>>>>> 4e09186b
             try (Writer ignored = persistedClusterStateService.createWriter()) {
             }
         }
@@ -539,11 +512,7 @@
                 assertFalse(writer.isOpen());
             }
 
-<<<<<<< HEAD
-            // noinspection EmptyTryBlock since we are just checking we can open the writer again
-=======
             // noinspection EmptyTryBlock - we are just checking that opening the writer again doesn't throw any exceptions
->>>>>>> 4e09186b
             try (Writer ignored = persistedClusterStateService.createWriter()) {
             }
         }
