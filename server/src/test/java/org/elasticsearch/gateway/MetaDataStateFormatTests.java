/*
 * Licensed to Elasticsearch under one or more contributor
 * license agreements. See the NOTICE file distributed with
 * this work for additional information regarding copyright
 * ownership. Elasticsearch licenses this file to you under
 * the Apache License, Version 2.0 (the "License"); you may
 * not use this file except in compliance with the License.
 * You may obtain a copy of the License at
 *
 *    http://www.apache.org/licenses/LICENSE-2.0
 *
 * Unless required by applicable law or agreed to in writing,
 * software distributed under the License is distributed on an
 * "AS IS" BASIS, WITHOUT WARRANTIES OR CONDITIONS OF ANY
 * KIND, either express or implied.  See the License for the
 * specific language governing permissions and limitations
 * under the License.
 */
package org.elasticsearch.gateway;

import org.apache.logging.log4j.Logger;
import org.apache.lucene.codecs.CodecUtil;
import org.apache.lucene.store.ChecksumIndexInput;
import org.apache.lucene.store.Directory;
import org.apache.lucene.store.IOContext;
import org.apache.lucene.store.IndexInput;
import org.apache.lucene.store.MockDirectoryWrapper;
import org.apache.lucene.store.SimpleFSDirectory;
import org.apache.lucene.util.LuceneTestCase;
import org.elasticsearch.cluster.ClusterModule;
import org.elasticsearch.cluster.metadata.MetaData;
<<<<<<< HEAD
import org.elasticsearch.cluster.metadata.RepositoriesMetaData;
import org.elasticsearch.common.ParseField;
import org.elasticsearch.common.UUIDs;
=======
>>>>>>> 53f44e06
import org.elasticsearch.common.xcontent.NamedXContentRegistry;
import org.elasticsearch.common.xcontent.ToXContentFragment;
import org.elasticsearch.common.xcontent.XContentBuilder;
import org.elasticsearch.common.xcontent.XContentParser;
import org.elasticsearch.test.ESTestCase;

import java.io.IOException;
import java.io.InputStream;
import java.io.OutputStream;
import java.nio.ByteBuffer;
import java.nio.channels.FileChannel;
import java.nio.file.DirectoryStream;
import java.nio.file.Files;
import java.nio.file.Path;
import java.nio.file.StandardOpenOption;
<<<<<<< HEAD
import java.util.ArrayList;
import java.util.Arrays;
import java.util.Collections;
import java.util.HashMap;
import java.util.HashSet;
import java.util.List;
import java.util.Map;
=======
import java.util.HashSet;
>>>>>>> 53f44e06
import java.util.Set;
import java.util.stream.StreamSupport;

import static org.hamcrest.Matchers.equalTo;
import static org.hamcrest.Matchers.is;
import static org.hamcrest.Matchers.notNullValue;

@LuceneTestCase.SuppressFileSystems("ExtrasFS") // TODO: fix test to work with ExtrasFS
public class MetaDataStateFormatTests extends ESTestCase {
    /**
     * Ensure we can read a pre-generated cluster state.
     */
    public void testReadClusterState() throws IOException {
        final MetaDataStateFormat<MetaData> format = new MetaDataStateFormat<MetaData>("global-") {

            @Override
            public void toXContent(XContentBuilder builder, MetaData state) {
                fail("this test doesn't write");
            }

            @Override
            public MetaData fromXContent(XContentParser parser) throws IOException {
                return MetaData.Builder.fromXContent(parser);
            }
        };
        Path tmp = createTempDir();
        final InputStream resource = this.getClass().getResourceAsStream("global-3.st");
        assertThat(resource, notNullValue());
        Path dst = tmp.resolve("global-3.st");
        Files.copy(resource, dst);
        MetaData read = format.read(xContentRegistry(), dst);
        assertThat(read, notNullValue());
        assertThat(read.clusterUUID(), equalTo("y9XcwLJGTROoOEfixlRwfQ"));
        // indices are empty since they are serialized separately
    }

    public void testReadWriteState() throws IOException {
        Path[] dirs = new Path[randomIntBetween(1, 5)];
        for (int i = 0; i < dirs.length; i++) {
            dirs[i] = createTempDir();
        }
        final long id = addDummyFiles("foo-", dirs);
        Format format = new Format("foo-");
        DummyState state = new DummyState(randomRealisticUnicodeOfCodepointLengthBetween(1, 1000), randomInt(), randomLong(),
            randomDouble(), randomBoolean());
        format.writeAndCleanup(state, dirs);
        for (Path file : dirs) {
            Path[] list = content("*", file);
            assertEquals(list.length, 1);
            assertThat(list[0].getFileName().toString(), equalTo(MetaDataStateFormat.STATE_DIR_NAME));
            Path stateDir = list[0];
            assertThat(Files.isDirectory(stateDir), is(true));
            list = content("foo-*", stateDir);
            assertEquals(list.length, 1);
            assertThat(list[0].getFileName().toString(), equalTo("foo-" + id + ".st"));
            DummyState read = format.read(NamedXContentRegistry.EMPTY, list[0]);
            assertThat(read, equalTo(state));
        }
        DummyState state2 = new DummyState(randomRealisticUnicodeOfCodepointLengthBetween(1, 1000), randomInt(), randomLong(),
            randomDouble(), randomBoolean());
        format.writeAndCleanup(state2, dirs);

        for (Path file : dirs) {
            Path[] list = content("*", file);
            assertEquals(list.length, 1);
            assertThat(list[0].getFileName().toString(), equalTo(MetaDataStateFormat.STATE_DIR_NAME));
            Path stateDir = list[0];
            assertThat(Files.isDirectory(stateDir), is(true));
            list = content("foo-*", stateDir);
            assertEquals(list.length,1);
            assertThat(list[0].getFileName().toString(), equalTo("foo-"+ (id+1) + ".st"));
            DummyState read = format.read(NamedXContentRegistry.EMPTY, list[0]);
            assertThat(read, equalTo(state2));

        }
    }

    public void testVersionMismatch() throws IOException {
        Path[] dirs = new Path[randomIntBetween(1, 5)];
        for (int i = 0; i < dirs.length; i++) {
            dirs[i] = createTempDir();
        }
        final long id = addDummyFiles("foo-", dirs);

        Format format = new Format("foo-");
        DummyState state = new DummyState(randomRealisticUnicodeOfCodepointLengthBetween(1, 1000), randomInt(), randomLong(),
            randomDouble(), randomBoolean());
        format.writeAndCleanup(state, dirs);
        for (Path file : dirs) {
            Path[] list = content("*", file);
            assertEquals(list.length, 1);
            assertThat(list[0].getFileName().toString(), equalTo(MetaDataStateFormat.STATE_DIR_NAME));
            Path stateDir = list[0];
            assertThat(Files.isDirectory(stateDir), is(true));
            list = content("foo-*", stateDir);
            assertEquals(list.length, 1);
            assertThat(list[0].getFileName().toString(), equalTo("foo-" + id + ".st"));
            DummyState read = format.read(NamedXContentRegistry.EMPTY, list[0]);
            assertThat(read, equalTo(state));
        }
    }

    public void testCorruption() throws IOException {
        Path[] dirs = new Path[randomIntBetween(1, 5)];
        for (int i = 0; i < dirs.length; i++) {
            dirs[i] = createTempDir();
        }
        final long id = addDummyFiles("foo-", dirs);
        Format format = new Format("foo-");
        DummyState state = new DummyState(randomRealisticUnicodeOfCodepointLengthBetween(1, 1000), randomInt(), randomLong(),
            randomDouble(), randomBoolean());
        format.writeAndCleanup(state, dirs);
        for (Path file : dirs) {
            Path[] list = content("*", file);
            assertEquals(list.length, 1);
            assertThat(list[0].getFileName().toString(), equalTo(MetaDataStateFormat.STATE_DIR_NAME));
            Path stateDir = list[0];
            assertThat(Files.isDirectory(stateDir), is(true));
            list = content("foo-*", stateDir);
            assertEquals(list.length, 1);
            assertThat(list[0].getFileName().toString(), equalTo("foo-" + id + ".st"));
            DummyState read = format.read(NamedXContentRegistry.EMPTY, list[0]);
            assertThat(read, equalTo(state));
            // now corrupt it
            corruptFile(list[0], logger);
            try {
                format.read(NamedXContentRegistry.EMPTY, list[0]);
                fail("corrupted file");
            } catch (CorruptStateException ex) {
                // expected
            }
        }
    }

    public static void corruptFile(Path fileToCorrupt, Logger logger) throws IOException {
        try (SimpleFSDirectory dir = new SimpleFSDirectory(fileToCorrupt.getParent())) {
            long checksumBeforeCorruption;
            try (IndexInput input = dir.openInput(fileToCorrupt.getFileName().toString(), IOContext.DEFAULT)) {
                checksumBeforeCorruption = CodecUtil.retrieveChecksum(input);
            }
            try (FileChannel raf = FileChannel.open(fileToCorrupt, StandardOpenOption.READ, StandardOpenOption.WRITE)) {
                raf.position(randomIntBetween(0, (int)Math.min(Integer.MAX_VALUE, raf.size()-1)));
                long filePointer = raf.position();
                ByteBuffer bb = ByteBuffer.wrap(new byte[1]);
                raf.read(bb);

                bb.flip();
                byte oldValue = bb.get(0);
                byte newValue = (byte) ~oldValue;
                bb.put(0, newValue);
                raf.write(bb, filePointer);
                logger.debug("Corrupting file {} --  flipping at position {} from {} to {} ", fileToCorrupt.getFileName().toString(),
                    filePointer, Integer.toHexString(oldValue), Integer.toHexString(newValue));
            }
        long checksumAfterCorruption;
        long actualChecksumAfterCorruption;
        try (ChecksumIndexInput input = dir.openChecksumInput(fileToCorrupt.getFileName().toString(), IOContext.DEFAULT)) {
            assertThat(input.getFilePointer(), is(0L));
            input.seek(input.length() - 8); // one long is the checksum... 8 bytes
            checksumAfterCorruption = input.getChecksum();
            actualChecksumAfterCorruption = input.readLong();
        }
        StringBuilder msg = new StringBuilder();
        msg.append("Checksum before: [").append(checksumBeforeCorruption).append("]");
        msg.append(" after: [").append(checksumAfterCorruption).append("]");
        msg.append(" checksum value after corruption: ").append(actualChecksumAfterCorruption).append("]");
        msg.append(" file: ").append(fileToCorrupt.getFileName().toString()).append(" length: ")
            .append(dir.fileLength(fileToCorrupt.getFileName().toString()));
        logger.debug("{}", msg.toString());
        assumeTrue("Checksum collision - " + msg.toString(),
                checksumAfterCorruption != checksumBeforeCorruption // collision
                        || actualChecksumAfterCorruption != checksumBeforeCorruption); // checksum corrupted
        }
    }

<<<<<<< HEAD
    public void testLoadStateWithoutMissingCustoms() throws IOException {
        runLoadStateTest(false, false);
    }

    public void testLoadStateWithoutMissingCustomsButPreserved() throws IOException {
        runLoadStateTest(false, true);
    }

    public void testLoadStateWithMissingCustomsButPreserved() throws IOException {
        runLoadStateTest(true, true);
    }

    public void testLoadStateWithMissingCustomsAndNotPreserved() throws IOException {
        runLoadStateTest(true, false);
    }

    private void runLoadStateTest(boolean hasMissingCustoms, boolean preserveUnknownCustoms) throws IOException {
        final Path[] dirs = new Path[randomIntBetween(1, 5)];
        int numStates = randomIntBetween(1, 5);
        List<MetaData> meta = new ArrayList<>();
        for (int i = 0; i < numStates; i++) {
            meta.add(randomMeta());
        }
        Set<Path> corruptedFiles = new HashSet<>();
        MetaDataStateFormat<MetaData> format = metaDataFormat(preserveUnknownCustoms);
        for (int i = 0; i < dirs.length; i++) {
            dirs[i] = createTempDir();
            Files.createDirectories(dirs[i].resolve(MetaDataStateFormat.STATE_DIR_NAME));
            for (int j = 0; j < numStates; j++) {
                format.writeAndCleanup(meta.get(j), dirs[i]);
                if (randomBoolean() && (j < numStates - 1 || dirs.length > 0 && i != 0)) {  // corrupt a file that we do not necessarily
                                                                                            // need here....
                    Path file = dirs[i].resolve(MetaDataStateFormat.STATE_DIR_NAME).resolve("global-" + j + ".st");
                    corruptedFiles.add(file);
                    MetaDataStateFormatTests.corruptFile(file, logger);
                }
            }

        }
        List<Path> dirList = Arrays.asList(dirs);
        Collections.shuffle(dirList, random());
        MetaData loadedMetaData = format.loadLatestState(logger, hasMissingCustoms ?
            xContentRegistryWithMissingCustoms() : xContentRegistry(), dirList.toArray(new Path[0]));
        MetaData latestMetaData = meta.get(numStates-1);
        assertThat(loadedMetaData.clusterUUID(), not(equalTo("_na_")));
        assertThat(loadedMetaData.clusterUUID(), equalTo(latestMetaData.clusterUUID()));

        // make sure the index tombstones are the same too
        if (hasMissingCustoms) {
            if (preserveUnknownCustoms) {
                assertNotNull(loadedMetaData.custom(IndexGraveyard.TYPE));
                assertThat(loadedMetaData.custom(IndexGraveyard.TYPE), instanceOf(MetaData.UnknownGatewayOnlyCustom.class));

                // check that we reserialize unknown metadata correctly again
                final Path tempdir = createTempDir();
                metaDataFormat(randomBoolean()).write(loadedMetaData, tempdir);
                final MetaData reloadedMetaData = metaDataFormat(randomBoolean()).loadLatestState(logger, xContentRegistry(), tempdir);
                assertThat(reloadedMetaData.indexGraveyard(), equalTo(latestMetaData.indexGraveyard()));
            } else {
                assertNotNull(loadedMetaData.indexGraveyard());
                assertThat(loadedMetaData.indexGraveyard().getTombstones(), hasSize(0));
            }
        }  else {
            assertThat(loadedMetaData.indexGraveyard(), equalTo(latestMetaData.indexGraveyard()));
        }

        // now corrupt all the latest ones and make sure we fail to load the state
        for (int i = 0; i < dirs.length; i++) {
            Path file = dirs[i].resolve(MetaDataStateFormat.STATE_DIR_NAME).resolve("global-" + (numStates-1) + ".st");
            if (corruptedFiles.contains(file)) {
                continue;
            }
            MetaDataStateFormatTests.corruptFile(file, logger);
        }
        try {
            format.loadLatestState(logger, xContentRegistry(), dirList.toArray(new Path[0]));
            fail("latest version can not be read");
        } catch (ElasticsearchException ex) {
            assertThat(ExceptionsHelper.unwrap(ex, CorruptStateException.class), notNullValue());
        }
    }

=======
>>>>>>> 53f44e06
    private DummyState writeAndReadStateSuccessfully(Format format, Path... paths) throws IOException {
        format.noFailures();
        DummyState state = new DummyState(randomRealisticUnicodeOfCodepointLengthBetween(1, 100), randomInt(), randomLong(),
                randomDouble(), randomBoolean());
        format.writeAndCleanup(state, paths);
        assertEquals(state, format.loadLatestState(logger, NamedXContentRegistry.EMPTY, paths));
        ensureOnlyOneStateFile(paths);
        return state;
    }

    private static void ensureOnlyOneStateFile(Path[] paths) throws IOException {
        for (Path path : paths) {
            try (Directory dir = new SimpleFSDirectory(path.resolve(MetaDataStateFormat.STATE_DIR_NAME))) {
                assertThat(dir.listAll().length, equalTo(1));
            }
        }
    }

    public void testFailWriteAndReadPreviousState() throws IOException {
        Path path = createTempDir();
        Format format = new Format("foo-");

        DummyState initialState = writeAndReadStateSuccessfully(format, path);

        for (int i = 0; i < randomIntBetween(1, 5); i++) {
            format.failOnMethods(Format.FAIL_DELETE_TMP_FILE, Format.FAIL_CREATE_OUTPUT_FILE, Format.FAIL_WRITE_TO_OUTPUT_FILE,
                    Format.FAIL_FSYNC_TMP_FILE, Format.FAIL_RENAME_TMP_FILE);
            DummyState newState = new DummyState(randomRealisticUnicodeOfCodepointLengthBetween(1, 100), randomInt(), randomLong(),
                    randomDouble(), randomBoolean());
            WriteStateException ex = expectThrows(WriteStateException.class, () -> format.writeAndCleanup(newState, path));
            assertFalse(ex.isDirty());

            format.noFailures();
            assertEquals(initialState, format.loadLatestState(logger, NamedXContentRegistry.EMPTY, path));
        }

        writeAndReadStateSuccessfully(format, path);
    }

    public void testFailWriteAndReadAnyState() throws IOException {
        Path path = createTempDir();
        Format format = new Format("foo-");
        Set<DummyState> possibleStates = new HashSet<>();

        DummyState initialState = writeAndReadStateSuccessfully(format, path);
        possibleStates.add(initialState);

        for (int i = 0; i < randomIntBetween(1, 5); i++) {
            format.failOnMethods(Format.FAIL_FSYNC_STATE_DIRECTORY);
            DummyState newState = new DummyState(randomRealisticUnicodeOfCodepointLengthBetween(1, 100), randomInt(), randomLong(),
                    randomDouble(), randomBoolean());
            possibleStates.add(newState);
            WriteStateException ex = expectThrows(WriteStateException.class, () -> format.writeAndCleanup(newState, path));
            assertTrue(ex.isDirty());

            format.noFailures();
            assertTrue(possibleStates.contains(format.loadLatestState(logger, NamedXContentRegistry.EMPTY, path)));
        }

        writeAndReadStateSuccessfully(format, path);
    }

    public void testFailCopyTmpFileToExtraLocation() throws IOException {
        Path paths[] = new Path[randomIntBetween(2, 5)];
        for (int i = 0; i < paths.length; i++) {
            paths[i] = createTempDir();
        }
        Format format = new Format("foo-");

        DummyState initialState = writeAndReadStateSuccessfully(format, paths);

        for (int i = 0; i < randomIntBetween(1, 5); i++) {
            format.failOnMethods(Format.FAIL_OPEN_STATE_FILE_WHEN_COPYING);
            DummyState newState = new DummyState(randomRealisticUnicodeOfCodepointLengthBetween(1, 100), randomInt(), randomLong(),
                    randomDouble(), randomBoolean());
            WriteStateException ex = expectThrows(WriteStateException.class, () -> format.writeAndCleanup(newState, paths));
            assertFalse(ex.isDirty());

            format.noFailures();
            assertEquals(initialState, format.loadLatestState(logger, NamedXContentRegistry.EMPTY, paths));
        }

        writeAndReadStateSuccessfully(format, paths);
    }

    public void testFailRandomlyAndReadAnyState() throws IOException {
        Path paths[] = new Path[randomIntBetween(1, 5)];
        for (int i = 0; i < paths.length; i++) {
            paths[i] = createTempDir();
        }
        Format format = new Format("foo-");
        Set<DummyState> possibleStates = new HashSet<>();

        DummyState initialState = writeAndReadStateSuccessfully(format, paths);
        possibleStates.add(initialState);

        for (int i = 0; i < randomIntBetween(1, 5); i++) {
            format.failRandomly();
            DummyState newState = new DummyState(randomRealisticUnicodeOfCodepointLengthBetween(1, 100), randomInt(), randomLong(),
                    randomDouble(), randomBoolean());
            try {
                format.writeAndCleanup(newState, paths);
                possibleStates.clear();
                possibleStates.add(newState);
            } catch (WriteStateException e) {
                if (e.isDirty()) {
                    possibleStates.add(newState);
                }
            }

            format.noFailures();
            //we call loadLatestState not on full path set, but only on random paths from this set. This is to emulate disk failures.
            Path[] randomPaths = randomSubsetOf(randomIntBetween(1, paths.length), paths).toArray(new Path[0]);
            DummyState stateOnDisk = format.loadLatestState(logger, NamedXContentRegistry.EMPTY, randomPaths);
            assertTrue(possibleStates.contains(stateOnDisk));
            if (possibleStates.size() > 1) {
                //if there was a WriteStateException we need to override current state before we continue
                newState = writeAndReadStateSuccessfully(format, paths);
                possibleStates.clear();
                possibleStates.add(newState);
            }
        }

        writeAndReadStateSuccessfully(format, paths);
    }

<<<<<<< HEAD
    private static final ToXContent.Params FORMAT_PARAMS;
    static {
        Map<String, String> params = new HashMap<>(2);
        params.put("binary", "true");
        params.put(MetaData.CONTEXT_MODE_PARAM, MetaData.CONTEXT_MODE_GATEWAY);
        FORMAT_PARAMS = new ToXContent.MapParams(params);
    }

    private static MetaDataStateFormat<MetaData> metaDataFormat(boolean preserveUnknownCustoms) {
        return new MetaDataStateFormat<MetaData>(MetaData.GLOBAL_STATE_FILE_PREFIX) {
            @Override
            public void toXContent(XContentBuilder builder, MetaData state) throws IOException {
                MetaData.Builder.toXContent(state, builder, FORMAT_PARAMS);
            }

            @Override
            public MetaData fromXContent(XContentParser parser) throws IOException {
                return MetaData.Builder.fromXContent(parser, preserveUnknownCustoms);
            }
        };
    }

    private MetaData randomMeta() throws IOException {
        int numIndices = randomIntBetween(1, 10);
        MetaData.Builder mdBuilder = MetaData.builder();
        mdBuilder.generateClusterUuidIfNeeded();
        for (int i = 0; i < numIndices; i++) {
            mdBuilder.put(indexBuilder(randomAlphaOfLength(10) + "idx-"+i));
        }
        int numDelIndices = randomIntBetween(0, 5);
        final IndexGraveyard.Builder graveyard = IndexGraveyard.builder();
        for (int i = 0; i < numDelIndices; i++) {
            graveyard.addTombstone(new Index(randomAlphaOfLength(10) + "del-idx-" + i, UUIDs.randomBase64UUID()));
        }
        mdBuilder.indexGraveyard(graveyard.build());
        return mdBuilder.build();
    }

    private IndexMetaData.Builder indexBuilder(String index) throws IOException {
        return IndexMetaData.builder(index)
                .settings(settings(Version.CURRENT).put(IndexMetaData.SETTING_NUMBER_OF_SHARDS, randomIntBetween(1, 10))
                    .put(IndexMetaData.SETTING_NUMBER_OF_REPLICAS, randomIntBetween(0, 5)));
    }


=======
>>>>>>> 53f44e06
    private static class Format extends MetaDataStateFormat<DummyState> {
        private enum FailureMode {
            NO_FAILURES,
            FAIL_ON_METHOD,
            FAIL_RANDOMLY
        }

        private FailureMode failureMode;
        private String[] failureMethods;

        static final String FAIL_CREATE_OUTPUT_FILE = "createOutput";
        static final String FAIL_WRITE_TO_OUTPUT_FILE = "writeBytes";
        static final String FAIL_FSYNC_TMP_FILE = "sync";
        static final String FAIL_RENAME_TMP_FILE = "rename";
        static final String FAIL_FSYNC_STATE_DIRECTORY = "syncMetaData";
        static final String FAIL_DELETE_TMP_FILE = "deleteFile";
        static final String FAIL_OPEN_STATE_FILE_WHEN_COPYING = "openInput";

        /**
         * Constructs a MetaDataStateFormat object for storing/retrieving DummyState.
         * By default no I/O failures are injected.
         * I/O failure behaviour can be controlled by {@link #noFailures()}, {@link #failOnMethods(String...)} and
         * {@link #failRandomly()} method calls.
         */
        Format(String prefix) {
            super(prefix);
            this.failureMode = FailureMode.NO_FAILURES;
        }

        @Override
        public void toXContent(XContentBuilder builder, DummyState state) throws IOException {
            state.toXContent(builder, null);
        }

        @Override
        public DummyState fromXContent(XContentParser parser) throws IOException {
            return new DummyState().parse(parser);
        }

        public void noFailures() {
            this.failureMode = FailureMode.NO_FAILURES;
        }

        public void failOnMethods(String... failureMethods) {
            this.failureMode = FailureMode.FAIL_ON_METHOD;
            this.failureMethods = failureMethods;
        }

        public void failRandomly() {
            this.failureMode = FailureMode.FAIL_RANDOMLY;
        }

        @Override
        protected Directory newDirectory(Path dir) {
            MockDirectoryWrapper mock = newMockFSDirectory(dir);
            if (failureMode == FailureMode.FAIL_ON_METHOD) {
                final String failMethod = randomFrom(failureMethods);
                MockDirectoryWrapper.Failure fail = new MockDirectoryWrapper.Failure() {
                    @Override
                    public void eval(MockDirectoryWrapper dir) throws IOException {
                        for (StackTraceElement e : Thread.currentThread().getStackTrace()) {
                            if (failMethod.equals(e.getMethodName())) {
                                throw new MockDirectoryWrapper.FakeIOException();
                            }
                        }
                    }
                };
                mock.failOn(fail);
            } else if (failureMode == FailureMode.FAIL_RANDOMLY) {
                MockDirectoryWrapper.Failure fail = new MockDirectoryWrapper.Failure() {
                    @Override
                    public void eval(MockDirectoryWrapper dir) throws IOException {
                        if (randomIntBetween(0, 20) == 0) {
                            throw new MockDirectoryWrapper.FakeIOException();
                        }
                    }
                };
                mock.failOn(fail);
            }
            closeAfterSuite(mock);
            return mock;
        }
    }

    private static class DummyState implements ToXContentFragment {
        String string;
        int aInt;
        long aLong;
        double aDouble;
        boolean aBoolean;

        @Override
        public String toString() {
            return "DummyState{" +
                    "string='" + string + '\'' +
                    ", aInt=" + aInt +
                    ", aLong=" + aLong +
                    ", aDouble=" + aDouble +
                    ", aBoolean=" + aBoolean +
                    '}';
        }

        DummyState(String string, int aInt, long aLong, double aDouble, boolean aBoolean) {
            this.string = string;
            this.aInt = aInt;
            this.aLong = aLong;
            this.aDouble = aDouble;
            this.aBoolean = aBoolean;
        }

        DummyState() {

        }

        @Override
        public XContentBuilder toXContent(XContentBuilder builder, Params params) throws IOException {
            builder.field("string", string);
            builder.field("int", aInt);
            builder.field("long", aLong);
            builder.field("double", aDouble);
            builder.field("boolean", aBoolean);
            return builder;
        }

        @Override
        public boolean equals(Object o) {
            if (this == o) return true;
            if (o == null || getClass() != o.getClass()) return false;

            DummyState that = (DummyState) o;

            if (aBoolean != that.aBoolean) return false;
            if (Double.compare(that.aDouble, aDouble) != 0) return false;
            if (aInt != that.aInt) return false;
            if (aLong != that.aLong) return false;
            return string.equals(that.string);

        }

        @Override
        public int hashCode() {
            int result;
            long temp;
            result = string.hashCode();
            result = 31 * result + aInt;
            result = 31 * result + Long.hashCode(aLong);
            temp = Double.doubleToLongBits(aDouble);
            result = 31 * result + Long.hashCode(temp);
            result = 31 * result + (aBoolean ? 1 : 0);
            return result;
        }

        public DummyState parse(XContentParser parser) throws IOException {
            String fieldName = null;
            parser.nextToken();  // start object
            while(parser.nextToken() != XContentParser.Token.END_OBJECT) {
                XContentParser.Token token = parser.currentToken();
                if (token == XContentParser.Token.FIELD_NAME) {
                  fieldName = parser.currentName();
                } else if (token == XContentParser.Token.VALUE_STRING) {
                    assertTrue("string".equals(fieldName));
                    string = parser.text();
                } else if (token == XContentParser.Token.VALUE_NUMBER) {
                    switch (fieldName) {
                        case "double":
                            aDouble = parser.doubleValue();
                            break;
                        case "int":
                            aInt = parser.intValue();
                            break;
                        case "long":
                            aLong = parser.longValue();
                            break;
                        default:
                            fail("unexpected numeric value " + token);
                            break;
                    }
                }else if (token == XContentParser.Token.VALUE_BOOLEAN) {
                    assertTrue("boolean".equals(fieldName));
                    aBoolean = parser.booleanValue();
                } else {
                    fail("unexpected value " + token);
                }
            }
            return this;
        }
    }

    public Path[] content(String glob, Path dir) throws IOException {
        try (DirectoryStream<Path> stream = Files.newDirectoryStream(dir, glob)) {
            return StreamSupport.stream(stream.spliterator(), false).toArray(length -> new Path[length]);
        }
    }

    public long addDummyFiles(String prefix, Path... paths) throws IOException {
        int realId = -1;
        for (Path path : paths) {
            if (randomBoolean()) {
                Path stateDir = path.resolve(MetaDataStateFormat.STATE_DIR_NAME);
                Files.createDirectories(stateDir);
                String actualPrefix = prefix;
                int id = randomIntBetween(0, 10);
                if (randomBoolean()) {
                    actualPrefix = "dummy-";
                } else {
                   realId = Math.max(realId, id);
                }
                try (OutputStream stream =
                         Files.newOutputStream(stateDir.resolve(actualPrefix + id + MetaDataStateFormat.STATE_FILE_EXTENSION))) {
                    stream.write(0);
                }
            }
        }
        return realId + 1;
    }

    /**
     * The {@link NamedXContentRegistry} to use for most {@link XContentParser} in this test.
     */
    protected final NamedXContentRegistry xContentRegistry() {
        return new NamedXContentRegistry(ClusterModule.getNamedXWriteables());
    }
}<|MERGE_RESOLUTION|>--- conflicted
+++ resolved
@@ -29,12 +29,6 @@
 import org.apache.lucene.util.LuceneTestCase;
 import org.elasticsearch.cluster.ClusterModule;
 import org.elasticsearch.cluster.metadata.MetaData;
-<<<<<<< HEAD
-import org.elasticsearch.cluster.metadata.RepositoriesMetaData;
-import org.elasticsearch.common.ParseField;
-import org.elasticsearch.common.UUIDs;
-=======
->>>>>>> 53f44e06
 import org.elasticsearch.common.xcontent.NamedXContentRegistry;
 import org.elasticsearch.common.xcontent.ToXContentFragment;
 import org.elasticsearch.common.xcontent.XContentBuilder;
@@ -50,17 +44,7 @@
 import java.nio.file.Files;
 import java.nio.file.Path;
 import java.nio.file.StandardOpenOption;
-<<<<<<< HEAD
-import java.util.ArrayList;
-import java.util.Arrays;
-import java.util.Collections;
-import java.util.HashMap;
 import java.util.HashSet;
-import java.util.List;
-import java.util.Map;
-=======
-import java.util.HashSet;
->>>>>>> 53f44e06
 import java.util.Set;
 import java.util.stream.StreamSupport;
 
@@ -236,91 +220,6 @@
         }
     }
 
-<<<<<<< HEAD
-    public void testLoadStateWithoutMissingCustoms() throws IOException {
-        runLoadStateTest(false, false);
-    }
-
-    public void testLoadStateWithoutMissingCustomsButPreserved() throws IOException {
-        runLoadStateTest(false, true);
-    }
-
-    public void testLoadStateWithMissingCustomsButPreserved() throws IOException {
-        runLoadStateTest(true, true);
-    }
-
-    public void testLoadStateWithMissingCustomsAndNotPreserved() throws IOException {
-        runLoadStateTest(true, false);
-    }
-
-    private void runLoadStateTest(boolean hasMissingCustoms, boolean preserveUnknownCustoms) throws IOException {
-        final Path[] dirs = new Path[randomIntBetween(1, 5)];
-        int numStates = randomIntBetween(1, 5);
-        List<MetaData> meta = new ArrayList<>();
-        for (int i = 0; i < numStates; i++) {
-            meta.add(randomMeta());
-        }
-        Set<Path> corruptedFiles = new HashSet<>();
-        MetaDataStateFormat<MetaData> format = metaDataFormat(preserveUnknownCustoms);
-        for (int i = 0; i < dirs.length; i++) {
-            dirs[i] = createTempDir();
-            Files.createDirectories(dirs[i].resolve(MetaDataStateFormat.STATE_DIR_NAME));
-            for (int j = 0; j < numStates; j++) {
-                format.writeAndCleanup(meta.get(j), dirs[i]);
-                if (randomBoolean() && (j < numStates - 1 || dirs.length > 0 && i != 0)) {  // corrupt a file that we do not necessarily
-                                                                                            // need here....
-                    Path file = dirs[i].resolve(MetaDataStateFormat.STATE_DIR_NAME).resolve("global-" + j + ".st");
-                    corruptedFiles.add(file);
-                    MetaDataStateFormatTests.corruptFile(file, logger);
-                }
-            }
-
-        }
-        List<Path> dirList = Arrays.asList(dirs);
-        Collections.shuffle(dirList, random());
-        MetaData loadedMetaData = format.loadLatestState(logger, hasMissingCustoms ?
-            xContentRegistryWithMissingCustoms() : xContentRegistry(), dirList.toArray(new Path[0]));
-        MetaData latestMetaData = meta.get(numStates-1);
-        assertThat(loadedMetaData.clusterUUID(), not(equalTo("_na_")));
-        assertThat(loadedMetaData.clusterUUID(), equalTo(latestMetaData.clusterUUID()));
-
-        // make sure the index tombstones are the same too
-        if (hasMissingCustoms) {
-            if (preserveUnknownCustoms) {
-                assertNotNull(loadedMetaData.custom(IndexGraveyard.TYPE));
-                assertThat(loadedMetaData.custom(IndexGraveyard.TYPE), instanceOf(MetaData.UnknownGatewayOnlyCustom.class));
-
-                // check that we reserialize unknown metadata correctly again
-                final Path tempdir = createTempDir();
-                metaDataFormat(randomBoolean()).write(loadedMetaData, tempdir);
-                final MetaData reloadedMetaData = metaDataFormat(randomBoolean()).loadLatestState(logger, xContentRegistry(), tempdir);
-                assertThat(reloadedMetaData.indexGraveyard(), equalTo(latestMetaData.indexGraveyard()));
-            } else {
-                assertNotNull(loadedMetaData.indexGraveyard());
-                assertThat(loadedMetaData.indexGraveyard().getTombstones(), hasSize(0));
-            }
-        }  else {
-            assertThat(loadedMetaData.indexGraveyard(), equalTo(latestMetaData.indexGraveyard()));
-        }
-
-        // now corrupt all the latest ones and make sure we fail to load the state
-        for (int i = 0; i < dirs.length; i++) {
-            Path file = dirs[i].resolve(MetaDataStateFormat.STATE_DIR_NAME).resolve("global-" + (numStates-1) + ".st");
-            if (corruptedFiles.contains(file)) {
-                continue;
-            }
-            MetaDataStateFormatTests.corruptFile(file, logger);
-        }
-        try {
-            format.loadLatestState(logger, xContentRegistry(), dirList.toArray(new Path[0]));
-            fail("latest version can not be read");
-        } catch (ElasticsearchException ex) {
-            assertThat(ExceptionsHelper.unwrap(ex, CorruptStateException.class), notNullValue());
-        }
-    }
-
-=======
->>>>>>> 53f44e06
     private DummyState writeAndReadStateSuccessfully(Format format, Path... paths) throws IOException {
         format.noFailures();
         DummyState state = new DummyState(randomRealisticUnicodeOfCodepointLengthBetween(1, 100), randomInt(), randomLong(),
@@ -447,54 +346,6 @@
         writeAndReadStateSuccessfully(format, paths);
     }
 
-<<<<<<< HEAD
-    private static final ToXContent.Params FORMAT_PARAMS;
-    static {
-        Map<String, String> params = new HashMap<>(2);
-        params.put("binary", "true");
-        params.put(MetaData.CONTEXT_MODE_PARAM, MetaData.CONTEXT_MODE_GATEWAY);
-        FORMAT_PARAMS = new ToXContent.MapParams(params);
-    }
-
-    private static MetaDataStateFormat<MetaData> metaDataFormat(boolean preserveUnknownCustoms) {
-        return new MetaDataStateFormat<MetaData>(MetaData.GLOBAL_STATE_FILE_PREFIX) {
-            @Override
-            public void toXContent(XContentBuilder builder, MetaData state) throws IOException {
-                MetaData.Builder.toXContent(state, builder, FORMAT_PARAMS);
-            }
-
-            @Override
-            public MetaData fromXContent(XContentParser parser) throws IOException {
-                return MetaData.Builder.fromXContent(parser, preserveUnknownCustoms);
-            }
-        };
-    }
-
-    private MetaData randomMeta() throws IOException {
-        int numIndices = randomIntBetween(1, 10);
-        MetaData.Builder mdBuilder = MetaData.builder();
-        mdBuilder.generateClusterUuidIfNeeded();
-        for (int i = 0; i < numIndices; i++) {
-            mdBuilder.put(indexBuilder(randomAlphaOfLength(10) + "idx-"+i));
-        }
-        int numDelIndices = randomIntBetween(0, 5);
-        final IndexGraveyard.Builder graveyard = IndexGraveyard.builder();
-        for (int i = 0; i < numDelIndices; i++) {
-            graveyard.addTombstone(new Index(randomAlphaOfLength(10) + "del-idx-" + i, UUIDs.randomBase64UUID()));
-        }
-        mdBuilder.indexGraveyard(graveyard.build());
-        return mdBuilder.build();
-    }
-
-    private IndexMetaData.Builder indexBuilder(String index) throws IOException {
-        return IndexMetaData.builder(index)
-                .settings(settings(Version.CURRENT).put(IndexMetaData.SETTING_NUMBER_OF_SHARDS, randomIntBetween(1, 10))
-                    .put(IndexMetaData.SETTING_NUMBER_OF_REPLICAS, randomIntBetween(0, 5)));
-    }
-
-
-=======
->>>>>>> 53f44e06
     private static class Format extends MetaDataStateFormat<DummyState> {
         private enum FailureMode {
             NO_FAILURES,
