/*
 * Copyright Elasticsearch B.V. and/or licensed to Elasticsearch B.V. under one
 * or more contributor license agreements. Licensed under the Elastic License
 * 2.0 and the Server Side Public License, v 1; you may not use this file except
 * in compliance with, at your election, the Elastic License 2.0 or the Server
 * Side Public License, v 1.
 */

package org.elasticsearch.gateway;

import org.apache.lucene.store.Directory;
import org.apache.lucene.store.MockDirectoryWrapper;
import org.elasticsearch.ExceptionsHelper;
import org.elasticsearch.Version;
import org.elasticsearch.cluster.ClusterName;
import org.elasticsearch.cluster.ClusterState;
import org.elasticsearch.cluster.coordination.CoordinationMetadata;
import org.elasticsearch.cluster.coordination.CoordinationMetadata.VotingConfigExclusion;
import org.elasticsearch.cluster.coordination.CoordinationState;
import org.elasticsearch.cluster.metadata.IndexMetadata;
import org.elasticsearch.cluster.metadata.Manifest;
import org.elasticsearch.cluster.metadata.Metadata;
import org.elasticsearch.cluster.node.DiscoveryNode;
import org.elasticsearch.cluster.node.DiscoveryNodeRole;
import org.elasticsearch.cluster.node.DiscoveryNodes;
import org.elasticsearch.cluster.service.ClusterService;
import org.elasticsearch.common.settings.ClusterSettings;
import org.elasticsearch.common.settings.Settings;
import org.elasticsearch.common.util.BigArrays;
import org.elasticsearch.common.util.MockBigArrays;
import org.elasticsearch.common.util.MockPageCacheRecycler;
import org.elasticsearch.common.util.set.Sets;
import org.elasticsearch.core.internal.io.IOUtils;
import org.elasticsearch.env.Environment;
import org.elasticsearch.env.NodeEnvironment;
import org.elasticsearch.env.TestEnvironment;
import org.elasticsearch.indices.breaker.NoneCircuitBreakerService;
import org.elasticsearch.node.Node;
import org.elasticsearch.test.ESTestCase;
import org.elasticsearch.threadpool.TestThreadPool;
import org.elasticsearch.threadpool.ThreadPool;
import org.elasticsearch.transport.TransportService;

import java.io.Closeable;
import java.io.IOError;
import java.io.IOException;
import java.nio.file.Path;
import java.util.ArrayList;
import java.util.Collections;
import java.util.List;
import java.util.concurrent.TimeUnit;
import java.util.concurrent.atomic.AtomicBoolean;
import java.util.concurrent.atomic.AtomicReference;

import static org.elasticsearch.test.NodeRoles.nonMasterNode;
import static org.hamcrest.Matchers.equalTo;
import static org.hamcrest.Matchers.instanceOf;
import static org.hamcrest.Matchers.not;
import static org.mockito.Matchers.anyLong;
import static org.mockito.Mockito.mock;
import static org.mockito.Mockito.when;

public class GatewayMetaStatePersistedStateTests extends ESTestCase {
    private NodeEnvironment nodeEnvironment;
    private ClusterName clusterName;
    private Settings settings;
    private DiscoveryNode localNode;
    private BigArrays bigArrays;

    @Override
    public void setUp() throws Exception {
        bigArrays = new MockBigArrays(new MockPageCacheRecycler(Settings.EMPTY), new NoneCircuitBreakerService());
        nodeEnvironment = newNodeEnvironment();
        localNode = new DiscoveryNode("node1", buildNewFakeTransportAddress(), Collections.emptyMap(),
            Sets.newHashSet(DiscoveryNodeRole.MASTER_ROLE), Version.CURRENT);
        clusterName = new ClusterName(randomAlphaOfLength(10));
        settings = Settings.builder().put(ClusterName.CLUSTER_NAME_SETTING.getKey(), clusterName.value()).build();
        super.setUp();
    }

    @Override
    public void tearDown() throws Exception {
        nodeEnvironment.close();
        super.tearDown();
    }

    private CoordinationState.PersistedState newGatewayPersistedState() {
        final MockGatewayMetaState gateway = new MockGatewayMetaState(localNode, bigArrays);
        gateway.start(settings, nodeEnvironment, xContentRegistry());
        final CoordinationState.PersistedState persistedState = gateway.getPersistedState();
        assertThat(persistedState, instanceOf(GatewayMetaState.LucenePersistedState.class));
        return persistedState;
    }

    private CoordinationState.PersistedState maybeNew(CoordinationState.PersistedState persistedState) throws IOException {
        if (randomBoolean()) {
            persistedState.close();
            return newGatewayPersistedState();
        }
        return persistedState;
    }

    public void testInitialState() throws IOException {
        CoordinationState.PersistedState gateway = null;
        try {
            gateway = newGatewayPersistedState();
            ClusterState state = gateway.getLastAcceptedState();
            assertThat(state.getClusterName(), equalTo(clusterName));
            assertTrue(Metadata.isGlobalStateEquals(state.metadata(), Metadata.EMPTY_METADATA));
            assertThat(state.getVersion(), equalTo(Manifest.empty().getClusterStateVersion()));
            assertThat(state.getNodes().getLocalNode(), equalTo(localNode));

            long currentTerm = gateway.getCurrentTerm();
            assertThat(currentTerm, equalTo(Manifest.empty().getCurrentTerm()));
        } finally {
            IOUtils.close(gateway);
        }
    }

    public void testSetCurrentTerm() throws IOException {
        CoordinationState.PersistedState gateway = null;
        try {
            gateway = newGatewayPersistedState();

            for (int i = 0; i < randomIntBetween(1, 5); i++) {
                final long currentTerm = randomNonNegativeLong();
                gateway.setCurrentTerm(currentTerm);
                gateway = maybeNew(gateway);
                assertThat(gateway.getCurrentTerm(), equalTo(currentTerm));
            }
        } finally {
            IOUtils.close(gateway);
        }
    }

    private ClusterState createClusterState(long version, Metadata metadata) {
        return ClusterState.builder(clusterName).
            nodes(DiscoveryNodes.builder().add(localNode).localNodeId(localNode.getId()).build()).
            version(version).
            metadata(metadata).
            build();
    }

    private CoordinationMetadata createCoordinationMetadata(long term) {
        CoordinationMetadata.Builder builder = CoordinationMetadata.builder();
        builder.term(term);
        builder.lastAcceptedConfiguration(
            new CoordinationMetadata.VotingConfiguration(
                Sets.newHashSet(generateRandomStringArray(10, 10, false))));
        builder.lastCommittedConfiguration(
            new CoordinationMetadata.VotingConfiguration(
                Sets.newHashSet(generateRandomStringArray(10, 10, false))));
        for (int i = 0; i < randomIntBetween(0, 5); i++) {
            builder.addVotingConfigExclusion(new VotingConfigExclusion(randomAlphaOfLength(10), randomAlphaOfLength(10)));
        }

        return builder.build();
    }

    private IndexMetadata createIndexMetadata(String indexName, int numberOfShards, long version) {
        return IndexMetadata.builder(indexName).settings(
            Settings.builder()
                .put(IndexMetadata.SETTING_INDEX_UUID, indexName)
                .put(IndexMetadata.SETTING_NUMBER_OF_SHARDS, numberOfShards)
                .put(IndexMetadata.SETTING_NUMBER_OF_REPLICAS, 0)
                .put(IndexMetadata.SETTING_VERSION_CREATED, Version.CURRENT)
                .build()
        ).version(version).build();
    }

    private void assertClusterStateEqual(ClusterState expected, ClusterState actual) {
        assertThat(actual.version(), equalTo(expected.version()));
        assertTrue(Metadata.isGlobalStateEquals(actual.metadata(), expected.metadata()));
        for (IndexMetadata indexMetadata : expected.metadata()) {
            assertThat(actual.metadata().index(indexMetadata.getIndex()), equalTo(indexMetadata));
        }
    }

    public void testSetLastAcceptedState() throws IOException {
        CoordinationState.PersistedState gateway = null;
        try {
            gateway = newGatewayPersistedState();
            final long term = randomNonNegativeLong();

            for (int i = 0; i < randomIntBetween(1, 5); i++) {
                final long version = randomNonNegativeLong();
                final String indexName = randomAlphaOfLength(10);
                final IndexMetadata indexMetadata = createIndexMetadata(indexName, randomIntBetween(1, 5), randomNonNegativeLong());
                final Metadata metadata = Metadata.builder().
                    persistentSettings(Settings.builder().put(randomAlphaOfLength(10), randomAlphaOfLength(10)).build()).
                    coordinationMetadata(createCoordinationMetadata(term)).
                    put(indexMetadata, false).
                    build();
                ClusterState state = createClusterState(version, metadata);

                gateway.setLastAcceptedState(state);
                gateway = maybeNew(gateway);

                ClusterState lastAcceptedState = gateway.getLastAcceptedState();
                assertClusterStateEqual(state, lastAcceptedState);
            }
        } finally {
            IOUtils.close(gateway);
        }
    }

    public void testSetLastAcceptedStateTermChanged() throws IOException {
        CoordinationState.PersistedState gateway = null;
        try {
            gateway = newGatewayPersistedState();

            final String indexName = randomAlphaOfLength(10);
            final int numberOfShards = randomIntBetween(1, 5);
            final long version = randomNonNegativeLong();
            final long term = randomValueOtherThan(Long.MAX_VALUE, ESTestCase::randomNonNegativeLong);
            final IndexMetadata indexMetadata = createIndexMetadata(indexName, numberOfShards, version);
            final ClusterState state = createClusterState(randomNonNegativeLong(),
                Metadata.builder().coordinationMetadata(createCoordinationMetadata(term)).put(indexMetadata, false).build());
            gateway.setLastAcceptedState(state);

            gateway = maybeNew(gateway);
            final long newTerm = randomLongBetween(term + 1, Long.MAX_VALUE);
            final int newNumberOfShards = randomValueOtherThan(numberOfShards, () -> randomIntBetween(1, 5));
            final IndexMetadata newIndexMetadata = createIndexMetadata(indexName, newNumberOfShards, version);
            final ClusterState newClusterState = createClusterState(randomNonNegativeLong(),
                Metadata.builder().coordinationMetadata(createCoordinationMetadata(newTerm)).put(newIndexMetadata, false).build());
            gateway.setLastAcceptedState(newClusterState);

            gateway = maybeNew(gateway);
            assertThat(gateway.getLastAcceptedState().metadata().index(indexName), equalTo(newIndexMetadata));
        } finally {
            IOUtils.close(gateway);
        }
    }

    public void testCurrentTermAndTermAreDifferent() throws IOException {
        CoordinationState.PersistedState gateway = null;
        try {
            gateway = newGatewayPersistedState();

            long currentTerm = randomNonNegativeLong();
            long term = randomValueOtherThan(currentTerm, ESTestCase::randomNonNegativeLong);

            gateway.setCurrentTerm(currentTerm);
            gateway.setLastAcceptedState(createClusterState(randomNonNegativeLong(),
                Metadata.builder().coordinationMetadata(CoordinationMetadata.builder().term(term).build()).build()));

            gateway = maybeNew(gateway);
            assertThat(gateway.getCurrentTerm(), equalTo(currentTerm));
            assertThat(gateway.getLastAcceptedState().coordinationMetadata().term(), equalTo(term));
        } finally {
            IOUtils.close(gateway);
        }
    }

    public void testMarkAcceptedConfigAsCommitted() throws IOException {
        CoordinationState.PersistedState gateway = null;
        try {
            gateway = newGatewayPersistedState();

            // generate random coordinationMetadata with different lastAcceptedConfiguration and lastCommittedConfiguration
            CoordinationMetadata coordinationMetadata;
            do {
                coordinationMetadata = createCoordinationMetadata(randomNonNegativeLong());
            } while (coordinationMetadata.getLastAcceptedConfiguration().equals(coordinationMetadata.getLastCommittedConfiguration()));

            ClusterState state = createClusterState(randomNonNegativeLong(),
                Metadata.builder().coordinationMetadata(coordinationMetadata)
                    .clusterUUID(randomAlphaOfLength(10)).build());
            gateway.setLastAcceptedState(state);

            gateway = maybeNew(gateway);
            assertThat(gateway.getLastAcceptedState().getLastAcceptedConfiguration(),
                not(equalTo(gateway.getLastAcceptedState().getLastCommittedConfiguration())));
            gateway.markLastAcceptedStateAsCommitted();

            CoordinationMetadata expectedCoordinationMetadata = CoordinationMetadata.builder(coordinationMetadata)
                .lastCommittedConfiguration(coordinationMetadata.getLastAcceptedConfiguration()).build();
            ClusterState expectedClusterState =
                ClusterState.builder(state).metadata(Metadata.builder().coordinationMetadata(expectedCoordinationMetadata)
                    .clusterUUID(state.metadata().clusterUUID()).clusterUUIDCommitted(true).build()).build();

            gateway = maybeNew(gateway);
            assertClusterStateEqual(expectedClusterState, gateway.getLastAcceptedState());
            gateway.markLastAcceptedStateAsCommitted();

            gateway = maybeNew(gateway);
            assertClusterStateEqual(expectedClusterState, gateway.getLastAcceptedState());
        } finally {
            IOUtils.close(gateway);
        }
    }

    public void testStatePersistedOnLoad() throws IOException {
        // open LucenePersistedState to make sure that cluster state is written out to each data path
        final PersistedClusterStateService persistedClusterStateService =
            new PersistedClusterStateService(nodeEnvironment, xContentRegistry(), getBigArrays(),
                new ClusterSettings(settings, ClusterSettings.BUILT_IN_CLUSTER_SETTINGS), () -> 0L);
        final ClusterState state = createClusterState(randomNonNegativeLong(),
            Metadata.builder().clusterUUID(randomAlphaOfLength(10)).build());

        //noinspection EmptyTryBlock
        try (GatewayMetaState.LucenePersistedState ignored = new GatewayMetaState.LucenePersistedState(
            persistedClusterStateService, 42L, state)) {

        }

        nodeEnvironment.close();

        // verify that the freshest state was rewritten to each data path
        Path path = nodeEnvironment.nodeDataPath();
        Settings settings = Settings.builder()
            .put(Environment.PATH_HOME_SETTING.getKey(), createTempDir().toAbsolutePath())
            .put(Environment.PATH_DATA_SETTING.getKey(), path.toString()).build();
        try (NodeEnvironment nodeEnvironment = new NodeEnvironment(settings, TestEnvironment.newEnvironment(settings))) {
            final PersistedClusterStateService newPersistedClusterStateService =
                new PersistedClusterStateService(nodeEnvironment, xContentRegistry(), getBigArrays(),
                    new ClusterSettings(settings, ClusterSettings.BUILT_IN_CLUSTER_SETTINGS), () -> 0L);
            final PersistedClusterStateService.OnDiskState onDiskState = newPersistedClusterStateService.loadOnDiskState();
            assertFalse(onDiskState.empty());
            assertThat(onDiskState.currentTerm, equalTo(42L));
            assertClusterStateEqual(state,
                ClusterState.builder(ClusterName.DEFAULT)
                    .version(onDiskState.lastAcceptedVersion)
                    .metadata(onDiskState.metadata).build());
        }
    }

    public void testDataOnlyNodePersistence() throws Exception {
        final List<Closeable> cleanup = new ArrayList<>(2);

        try {
            DiscoveryNode localNode = new DiscoveryNode("node1", buildNewFakeTransportAddress(), Collections.emptyMap(),
                Sets.newHashSet(DiscoveryNodeRole.DATA_ROLE), Version.CURRENT);
            Settings settings = Settings.builder()
                .put(ClusterName.CLUSTER_NAME_SETTING.getKey(), clusterName.value())
                .put(nonMasterNode())
                .put(Node.NODE_NAME_SETTING.getKey(), "test")
                .build();
            final MockGatewayMetaState gateway = new MockGatewayMetaState(localNode, bigArrays);
            cleanup.add(gateway);
            final TransportService transportService = mock(TransportService.class);
            TestThreadPool threadPool = new TestThreadPool("testMarkAcceptedConfigAsCommittedOnDataOnlyNode");
            cleanup.add(() -> ThreadPool.terminate(threadPool, 10, TimeUnit.SECONDS));
            when(transportService.getThreadPool()).thenReturn(threadPool);
            ClusterService clusterService = mock(ClusterService.class);
            when(clusterService.getClusterSettings()).thenReturn(
                new ClusterSettings(Settings.EMPTY, ClusterSettings.BUILT_IN_CLUSTER_SETTINGS));
            final PersistedClusterStateService persistedClusterStateService =
                new PersistedClusterStateService(nodeEnvironment, xContentRegistry(), getBigArrays(),
                    new ClusterSettings(settings, ClusterSettings.BUILT_IN_CLUSTER_SETTINGS), () -> 0L);
            gateway.start(settings, transportService, clusterService,
                new MetaStateService(nodeEnvironment, xContentRegistry()), null, null, persistedClusterStateService);
            final CoordinationState.PersistedState persistedState = gateway.getPersistedState();
            assertThat(persistedState, instanceOf(GatewayMetaState.AsyncPersistedState.class));

            //generate random coordinationMetadata with different lastAcceptedConfiguration and lastCommittedConfiguration
            CoordinationMetadata coordinationMetadata;
            do {
                coordinationMetadata = createCoordinationMetadata(randomNonNegativeLong());
            } while (coordinationMetadata.getLastAcceptedConfiguration().equals(coordinationMetadata.getLastCommittedConfiguration()));

            ClusterState state = createClusterState(randomNonNegativeLong(),
                Metadata.builder().coordinationMetadata(coordinationMetadata)
                    .clusterUUID(randomAlphaOfLength(10)).build());
            persistedState.setCurrentTerm(state.term());
            persistedState.setLastAcceptedState(state);
            assertBusy(() -> assertTrue(gateway.allPendingAsyncStatesWritten()));

            assertThat(persistedState.getLastAcceptedState().getLastAcceptedConfiguration(),
                not(equalTo(persistedState.getLastAcceptedState().getLastCommittedConfiguration())));
            CoordinationMetadata persistedCoordinationMetadata =
                persistedClusterStateService.loadOnDiskState(false).metadata.coordinationMetadata();
            assertThat(persistedCoordinationMetadata.getLastAcceptedConfiguration(),
                equalTo(GatewayMetaState.AsyncPersistedState.staleStateConfiguration));
            assertThat(persistedCoordinationMetadata.getLastCommittedConfiguration(),
                equalTo(GatewayMetaState.AsyncPersistedState.staleStateConfiguration));

            persistedState.markLastAcceptedStateAsCommitted();
            assertBusy(() -> assertTrue(gateway.allPendingAsyncStatesWritten()));

            CoordinationMetadata expectedCoordinationMetadata = CoordinationMetadata.builder(coordinationMetadata)
                .lastCommittedConfiguration(coordinationMetadata.getLastAcceptedConfiguration()).build();
            ClusterState expectedClusterState =
                ClusterState.builder(state).metadata(Metadata.builder().coordinationMetadata(expectedCoordinationMetadata)
                    .clusterUUID(state.metadata().clusterUUID()).clusterUUIDCommitted(true).build()).build();

            assertClusterStateEqual(expectedClusterState, persistedState.getLastAcceptedState());
            persistedCoordinationMetadata = persistedClusterStateService.loadOnDiskState(false).metadata.coordinationMetadata();
            assertThat(persistedCoordinationMetadata.getLastAcceptedConfiguration(),
                equalTo(GatewayMetaState.AsyncPersistedState.staleStateConfiguration));
            assertThat(persistedCoordinationMetadata.getLastCommittedConfiguration(),
<<<<<<< HEAD
                equalTo(GatewayMetaState.AsyncLucenePersistedState.staleStateConfiguration));
            assertTrue(persistedClusterStateService.loadOnDiskState(false).metadata.clusterUUIDCommitted());
=======
                equalTo(GatewayMetaState.AsyncPersistedState.staleStateConfiguration));
            assertTrue(persistedClusterStateService.loadOnDiskState().metadata.clusterUUIDCommitted());
>>>>>>> a11e6f5c

            // generate a series of updates and check if batching works
            final String indexName = randomAlphaOfLength(10);
            long currentTerm = state.term();
            final int iterations = randomIntBetween(1, 1000);
            for (int i = 0; i < iterations; i++) {
                if (rarely()) {
                    // bump term
                    currentTerm = currentTerm + (rarely() ? randomIntBetween(1, 5) : 0L);
                    persistedState.setCurrentTerm(currentTerm);
                } else {
                    // update cluster state
                    final int numberOfShards = randomIntBetween(1, 5);
                    final long term = Math.min(state.term() + (rarely() ? randomIntBetween(1, 5) : 0L), currentTerm);
                    final IndexMetadata indexMetadata = createIndexMetadata(indexName, numberOfShards, i);
                    state = createClusterState(state.version() + 1,
                        Metadata.builder().coordinationMetadata(createCoordinationMetadata(term)).put(indexMetadata, false).build());
                    persistedState.setLastAcceptedState(state);
                }
            }
            assertEquals(currentTerm, persistedState.getCurrentTerm());
            assertClusterStateEqual(state, persistedState.getLastAcceptedState());
            assertBusy(() -> assertTrue(gateway.allPendingAsyncStatesWritten()));

            gateway.close();
            assertTrue(cleanup.remove(gateway));

            try (CoordinationState.PersistedState reloadedPersistedState = newGatewayPersistedState()) {
                assertEquals(currentTerm, reloadedPersistedState.getCurrentTerm());
                assertClusterStateEqual(GatewayMetaState.AsyncPersistedState.resetVotingConfiguration(state),
                    reloadedPersistedState.getLastAcceptedState());
                assertNotNull(reloadedPersistedState.getLastAcceptedState().metadata().index(indexName));
            }
        } finally {
            IOUtils.close(cleanup);
        }
    }

    public void testStatePersistenceWithIOIssues() throws IOException {
        final AtomicReference<Double> ioExceptionRate = new AtomicReference<>(0.01d);
        final List<MockDirectoryWrapper> list = new ArrayList<>();
        final PersistedClusterStateService persistedClusterStateService =
            new PersistedClusterStateService(nodeEnvironment, xContentRegistry(), getBigArrays(),
                new ClusterSettings(settings, ClusterSettings.BUILT_IN_CLUSTER_SETTINGS), () -> 0L) {
                @Override
                Directory createDirectory(Path path) {
                    final MockDirectoryWrapper wrapper = newMockFSDirectory(path);
                    wrapper.setAllowRandomFileNotFoundException(randomBoolean());
                    wrapper.setRandomIOExceptionRate(ioExceptionRate.get());
                    wrapper.setRandomIOExceptionRateOnOpen(ioExceptionRate.get());
                    list.add(wrapper);
                    return wrapper;
                }
            };
        ClusterState state = createClusterState(randomNonNegativeLong(),
            Metadata.builder().clusterUUID(randomAlphaOfLength(10)).build());
        long currentTerm = 42L;
        try (GatewayMetaState.LucenePersistedState persistedState = new GatewayMetaState.LucenePersistedState(
            persistedClusterStateService, currentTerm, state)) {

            try {
                if (randomBoolean()) {
                    final ClusterState newState = createClusterState(randomNonNegativeLong(),
                        Metadata.builder().clusterUUID(randomAlphaOfLength(10)).build());
                    persistedState.setLastAcceptedState(newState);
                    state = newState;
                } else {
                    final long newTerm = currentTerm + 1;
                    persistedState.setCurrentTerm(newTerm);
                    currentTerm = newTerm;
                }
            } catch (IOError | Exception e) {
                assertNotNull(ExceptionsHelper.unwrap(e, IOException.class));
            }

            ioExceptionRate.set(0.0d);
            for (MockDirectoryWrapper wrapper : list) {
                wrapper.setRandomIOExceptionRate(ioExceptionRate.get());
                wrapper.setRandomIOExceptionRateOnOpen(ioExceptionRate.get());
            }

            for (int i = between(1, 5); 0 <= i; i--) {
                if (randomBoolean()) {
                    final long version = randomNonNegativeLong();
                    final String indexName = randomAlphaOfLength(10);
                    final IndexMetadata indexMetadata = createIndexMetadata(indexName, randomIntBetween(1, 5), randomNonNegativeLong());
                    final Metadata metadata = Metadata.builder().
                        persistentSettings(Settings.builder().put(randomAlphaOfLength(10), randomAlphaOfLength(10)).build()).
                        coordinationMetadata(createCoordinationMetadata(1L)).
                        put(indexMetadata, false).
                        build();
                    state = createClusterState(version, metadata);
                    persistedState.setLastAcceptedState(state);
                } else {
                    currentTerm += 1;
                    persistedState.setCurrentTerm(currentTerm);
                }
            }

            assertEquals(state, persistedState.getLastAcceptedState());
            assertEquals(currentTerm, persistedState.getCurrentTerm());

        } catch (IOError | Exception e) {
            if (ioExceptionRate.get() == 0.0d) {
                throw e;
            }
            assertNotNull(ExceptionsHelper.unwrap(e, IOException.class));
            return;
        }

        nodeEnvironment.close();

        // verify that the freshest state was rewritten to each data path
        Path path = nodeEnvironment.nodeDataPath();
        Settings settings = Settings.builder()
            .put(Environment.PATH_HOME_SETTING.getKey(), createTempDir().toAbsolutePath())
            .put(Environment.PATH_DATA_SETTING.getKey(), path.toString()).build();
        try (NodeEnvironment nodeEnvironment = new NodeEnvironment(settings, TestEnvironment.newEnvironment(settings))) {
            final PersistedClusterStateService newPersistedClusterStateService =
                new PersistedClusterStateService(nodeEnvironment, xContentRegistry(), getBigArrays(),
                    new ClusterSettings(settings, ClusterSettings.BUILT_IN_CLUSTER_SETTINGS), () -> 0L);
            final PersistedClusterStateService.OnDiskState onDiskState = newPersistedClusterStateService.loadOnDiskState();
            assertFalse(onDiskState.empty());
            assertThat(onDiskState.currentTerm, equalTo(currentTerm));
            assertClusterStateEqual(state,
                ClusterState.builder(ClusterName.DEFAULT)
                    .version(onDiskState.lastAcceptedVersion)
                    .metadata(onDiskState.metadata).build());
        }
    }

    public void testStatePersistenceWithFatalError() throws IOException {
        final AtomicBoolean throwError = new AtomicBoolean();
        final BigArrays realBigArrays = getBigArrays();
        final BigArrays mockBigArrays = mock(BigArrays.class);
        when(mockBigArrays.newByteArray(anyLong())).thenAnswer(invocationOnMock ->
        {
            if (throwError.get() && randomBoolean()) {
                throw new TestError();
            }
            return realBigArrays.newByteArray((Long) invocationOnMock.getArguments()[0]);
        });

        final PersistedClusterStateService persistedClusterStateService =
            new PersistedClusterStateService(nodeEnvironment, xContentRegistry(), mockBigArrays,
                new ClusterSettings(settings, ClusterSettings.BUILT_IN_CLUSTER_SETTINGS), () -> 0L);
        ClusterState state = createClusterState(randomNonNegativeLong(),
            Metadata.builder().clusterUUID(randomAlphaOfLength(10)).build());
        long currentTerm = 42L;
        try (GatewayMetaState.LucenePersistedState persistedState = new GatewayMetaState.LucenePersistedState(
            persistedClusterStateService, currentTerm, state)) {

            throwError.set(true);

            for (int i = between(1, 5); 0 <= i; i--) {
                if (randomBoolean()) {
                    final ClusterState newState = createClusterState(
                        randomNonNegativeLong(),
                        Metadata.builder()
                            .clusterUUID(randomAlphaOfLength(10))
                            .coordinationMetadata(CoordinationMetadata.builder().term(currentTerm).build())
                            .build());
                    try {
                        persistedState.setLastAcceptedState(newState);
                        state = newState;
                    } catch (TestError e) {
                        // ok
                    }
                } else {
                    final long newTerm = currentTerm + 1;
                    try {
                        persistedState.setCurrentTerm(newTerm);
                        currentTerm = newTerm;
                    } catch (TestError e) {
                        // ok
                    }
                }
            }

            assertEquals(state, persistedState.getLastAcceptedState());
            assertEquals(currentTerm, persistedState.getCurrentTerm());
        }

        nodeEnvironment.close();

        Path path = nodeEnvironment.nodeDataPath();
        Settings settings = Settings.builder()
            .put(Environment.PATH_HOME_SETTING.getKey(), createTempDir().toAbsolutePath())
            .put(Environment.PATH_DATA_SETTING.getKey(), path.toString()).build();
        try (NodeEnvironment nodeEnvironment = new NodeEnvironment(settings, TestEnvironment.newEnvironment(settings))) {
            final PersistedClusterStateService newPersistedClusterStateService =
                new PersistedClusterStateService(nodeEnvironment, xContentRegistry(), getBigArrays(),
                    new ClusterSettings(settings, ClusterSettings.BUILT_IN_CLUSTER_SETTINGS), () -> 0L);
            final PersistedClusterStateService.OnDiskState onDiskState = newPersistedClusterStateService.loadOnDiskState();
            assertFalse(onDiskState.empty());
            assertThat(onDiskState.currentTerm, equalTo(currentTerm));
            assertClusterStateEqual(state,
                ClusterState.builder(ClusterName.DEFAULT)
                    .version(onDiskState.lastAcceptedVersion)
                    .metadata(onDiskState.metadata).build());
        }
    }

    private static BigArrays getBigArrays() {
        return usually()
                ? BigArrays.NON_RECYCLING_INSTANCE
                : new MockBigArrays(new MockPageCacheRecycler(Settings.EMPTY), new NoneCircuitBreakerService());
    }

    private static final class TestError extends Error {
        TestError() {
            super("test error");
        }
    }

}<|MERGE_RESOLUTION|>--- conflicted
+++ resolved
@@ -390,13 +390,8 @@
             assertThat(persistedCoordinationMetadata.getLastAcceptedConfiguration(),
                 equalTo(GatewayMetaState.AsyncPersistedState.staleStateConfiguration));
             assertThat(persistedCoordinationMetadata.getLastCommittedConfiguration(),
-<<<<<<< HEAD
-                equalTo(GatewayMetaState.AsyncLucenePersistedState.staleStateConfiguration));
+                equalTo(GatewayMetaState.AsyncPersistedState.staleStateConfiguration));
             assertTrue(persistedClusterStateService.loadOnDiskState(false).metadata.clusterUUIDCommitted());
-=======
-                equalTo(GatewayMetaState.AsyncPersistedState.staleStateConfiguration));
-            assertTrue(persistedClusterStateService.loadOnDiskState().metadata.clusterUUIDCommitted());
->>>>>>> a11e6f5c
 
             // generate a series of updates and check if batching works
             final String indexName = randomAlphaOfLength(10);
