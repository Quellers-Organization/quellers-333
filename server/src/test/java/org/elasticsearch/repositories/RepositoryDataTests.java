/*
 * Licensed to Elasticsearch under one or more contributor
 * license agreements. See the NOTICE file distributed with
 * this work for additional information regarding copyright
 * ownership. Elasticsearch licenses this file to you under
 * the Apache License, Version 2.0 (the "License"); you may
 * not use this file except in compliance with the License.
 * You may obtain a copy of the License at
 *
 *    http://www.apache.org/licenses/LICENSE-2.0
 *
 * Unless required by applicable law or agreed to in writing,
 * software distributed under the License is distributed on an
 * "AS IS" BASIS, WITHOUT WARRANTIES OR CONDITIONS OF ANY
 * KIND, either express or implied.  See the License for the
 * specific language governing permissions and limitations
 * under the License.
 */

package org.elasticsearch.repositories;

import org.elasticsearch.ElasticsearchParseException;
import org.elasticsearch.Version;
import org.elasticsearch.common.UUIDs;
import org.elasticsearch.common.bytes.BytesReference;
import org.elasticsearch.common.xcontent.XContent;
import org.elasticsearch.common.xcontent.XContentBuilder;
import org.elasticsearch.common.xcontent.XContentParser;
import org.elasticsearch.common.xcontent.XContentType;
import org.elasticsearch.common.xcontent.json.JsonXContent;
import org.elasticsearch.snapshots.SnapshotId;
import org.elasticsearch.snapshots.SnapshotState;
import org.elasticsearch.test.ESTestCase;

import java.io.IOException;
import java.util.ArrayList;
import java.util.Collection;
import java.util.Collections;
import java.util.HashMap;
import java.util.HashSet;
import java.util.LinkedHashSet;
import java.util.List;
import java.util.Map;
import java.util.Set;
import java.util.function.Function;
import java.util.stream.Collectors;

import static org.elasticsearch.repositories.RepositoryData.EMPTY_REPO_GEN;
import static org.hamcrest.Matchers.containsInAnyOrder;
import static org.hamcrest.Matchers.equalTo;
import static org.hamcrest.Matchers.greaterThan;

/**
 * Tests for the {@link RepositoryData} class.
 */
public class RepositoryDataTests extends ESTestCase {

    public void testEqualsAndHashCode() {
        RepositoryData repositoryData1 = generateRandomRepoData();
        RepositoryData repositoryData2 = repositoryData1.copy();
        assertEquals(repositoryData1, repositoryData2);
        assertEquals(repositoryData1.hashCode(), repositoryData2.hashCode());
    }

    public void testIndicesToUpdateAfterRemovingSnapshot() {
        final RepositoryData repositoryData = generateRandomRepoData();
        final List<IndexId> indicesBefore = List.copyOf(repositoryData.getIndices().values());
        final SnapshotId randomSnapshot = randomFrom(repositoryData.getSnapshotIds());
        final IndexId[] indicesToUpdate = indicesBefore.stream().filter(index -> {
            final List<SnapshotId> snapshotIds = repositoryData.getSnapshots(index);
            return snapshotIds.contains(randomSnapshot) && snapshotIds.size() > 1;
        }).toArray(IndexId[]::new);
        assertThat(repositoryData.indicesToUpdateAfterRemovingSnapshot(
            Collections.singleton(randomSnapshot)), containsInAnyOrder(indicesToUpdate));
    }

    public void testXContent() throws IOException {
        RepositoryData repositoryData = generateRandomRepoData();
        XContentBuilder builder = JsonXContent.contentBuilder();
        repositoryData.snapshotsToXContent(builder, Version.CURRENT);
        try (XContentParser parser = createParser(JsonXContent.jsonXContent, BytesReference.bytes(builder))) {
            long gen = (long) randomIntBetween(0, 500);
            RepositoryData fromXContent = RepositoryData.snapshotsFromXContent(parser, gen);
            assertEquals(repositoryData, fromXContent);
            assertEquals(gen, fromXContent.getGenId());
        }
    }

    public void testAddSnapshots() {
        RepositoryData repositoryData = generateRandomRepoData();
        // test that adding the same snapshot id to the repository data throws an exception
        Map<String, IndexId> indexIdMap = repositoryData.getIndices();
        // test that adding a snapshot and its indices works
        SnapshotId newSnapshot = new SnapshotId(randomAlphaOfLength(7), UUIDs.randomBase64UUID());
        List<IndexId> indices = new ArrayList<>();
        Set<IndexId> newIndices = new HashSet<>();
        int numNew = randomIntBetween(1, 10);
        final ShardGenerations.Builder builder = ShardGenerations.builder();
        for (int i = 0; i < numNew; i++) {
            IndexId indexId = new IndexId(randomAlphaOfLength(7), UUIDs.randomBase64UUID());
            newIndices.add(indexId);
            indices.add(indexId);
            builder.put(indexId, 0, "1");
        }
        int numOld = randomIntBetween(1, indexIdMap.size());
        List<String> indexNames = new ArrayList<>(indexIdMap.keySet());
        for (int i = 0; i < numOld; i++) {
            final IndexId indexId = indexIdMap.get(indexNames.get(i));
            indices.add(indexId);
            builder.put(indexId, 0, "2");
        }
        final ShardGenerations shardGenerations = builder.build();
        final Map<IndexId, String> indexLookup =
            shardGenerations.indices().stream().collect(Collectors.toMap(Function.identity(), ind -> randomAlphaOfLength(256)));
        RepositoryData newRepoData = repositoryData.addSnapshot(newSnapshot,
            randomFrom(SnapshotState.SUCCESS, SnapshotState.PARTIAL, SnapshotState.FAILED),
            randomFrom(Version.CURRENT, Version.CURRENT.minimumCompatibilityVersion()),
            shardGenerations, indexLookup,
            indexLookup.values().stream().collect(Collectors.toMap(Function.identity(), ignored -> UUIDs.randomBase64UUID(random()))));
        // verify that the new repository data has the new snapshot and its indices
        assertTrue(newRepoData.getSnapshotIds().contains(newSnapshot));
        for (IndexId indexId : indices) {
            List<SnapshotId> snapshotIds = newRepoData.getSnapshots(indexId);
            assertTrue(snapshotIds.contains(newSnapshot));
            if (newIndices.contains(indexId)) {
                assertEquals(snapshotIds.size(), 1); // if it was a new index, only the new snapshot should be in its set
            }
        }
        assertEquals(repositoryData.getGenId(), newRepoData.getGenId());
    }

    public void testInitIndices() {
        final int numSnapshots = randomIntBetween(1, 30);
        final Map<String, SnapshotId> snapshotIds = new HashMap<>(numSnapshots);
        final Map<String, SnapshotState> snapshotStates = new HashMap<>(numSnapshots);
        final Map<String, Version> snapshotVersions = new HashMap<>(numSnapshots);
        for (int i = 0; i < numSnapshots; i++) {
            final SnapshotId snapshotId = new SnapshotId(randomAlphaOfLength(8), UUIDs.randomBase64UUID());
            snapshotIds.put(snapshotId.getUUID(), snapshotId);
            snapshotStates.put(snapshotId.getUUID(), randomFrom(SnapshotState.values()));
            snapshotVersions.put(snapshotId.getUUID(), randomFrom(Version.CURRENT, Version.CURRENT.minimumCompatibilityVersion()));
        }
        RepositoryData repositoryData = new RepositoryData(EMPTY_REPO_GEN, snapshotIds, Collections.emptyMap(), Collections.emptyMap(),
            Collections.emptyMap(), ShardGenerations.EMPTY,  IndexMetaDataGenerations.EMPTY);
        // test that initializing indices works
<<<<<<< HEAD
        Map<IndexId, Set<SnapshotId>> indices = randomIndices(snapshotIds);
        RepositoryData newRepoData = new RepositoryData(repositoryData.getGenId(), snapshotIds, snapshotStates, snapshotVersions, indices,
            ShardGenerations.EMPTY, IndexMetaDataGenerations.EMPTY);
=======
        Map<IndexId, List<SnapshotId>> indices = randomIndices(snapshotIds);
        RepositoryData newRepoData =
            new RepositoryData(repositoryData.getGenId(), snapshotIds, snapshotStates, snapshotVersions, indices, ShardGenerations.EMPTY);
>>>>>>> 25af9397
        List<SnapshotId> expected = new ArrayList<>(repositoryData.getSnapshotIds());
        Collections.sort(expected);
        List<SnapshotId> actual = new ArrayList<>(newRepoData.getSnapshotIds());
        Collections.sort(actual);
        assertEquals(expected, actual);
        for (IndexId indexId : indices.keySet()) {
            assertEquals(indices.get(indexId), newRepoData.getSnapshots(indexId));
        }
    }

    public void testRemoveSnapshot() {
        RepositoryData repositoryData = generateRandomRepoData();
        List<SnapshotId> snapshotIds = new ArrayList<>(repositoryData.getSnapshotIds());
        assertThat(snapshotIds.size(), greaterThan(0));
        SnapshotId removedSnapshotId = snapshotIds.remove(randomIntBetween(0, snapshotIds.size() - 1));
        RepositoryData newRepositoryData = repositoryData.removeSnapshots(Collections.singleton(removedSnapshotId), ShardGenerations.EMPTY);
        // make sure the repository data's indices no longer contain the removed snapshot
        for (final IndexId indexId : newRepositoryData.getIndices().values()) {
            assertFalse(newRepositoryData.getSnapshots(indexId).contains(removedSnapshotId));
        }
    }

    public void testResolveIndexId() {
        RepositoryData repositoryData = generateRandomRepoData();
        Map<String, IndexId> indices = repositoryData.getIndices();
        Set<String> indexNames = indices.keySet();
        assertThat(indexNames.size(), greaterThan(0));
        String indexName = indexNames.iterator().next();
        IndexId indexId = indices.get(indexName);
        assertEquals(indexId, repositoryData.resolveIndexId(indexName));
    }

    public void testGetSnapshotState() {
        final SnapshotId snapshotId = new SnapshotId(randomAlphaOfLength(8), UUIDs.randomBase64UUID());
        final SnapshotState state = randomFrom(SnapshotState.values());
        final RepositoryData repositoryData =
            RepositoryData.EMPTY.addSnapshot(snapshotId, state, randomFrom(Version.CURRENT, Version.CURRENT.minimumCompatibilityVersion()),
                ShardGenerations.EMPTY, Collections.emptyMap(), Collections.emptyMap());
        assertEquals(state, repositoryData.getSnapshotState(snapshotId));
        assertNull(repositoryData.getSnapshotState(new SnapshotId(randomAlphaOfLength(8), UUIDs.randomBase64UUID())));
    }

    public void testIndexThatReferencesAnUnknownSnapshot() throws IOException {
        final XContent xContent = randomFrom(XContentType.values()).xContent();
        final RepositoryData repositoryData = generateRandomRepoData();

        XContentBuilder builder = XContentBuilder.builder(xContent);
        repositoryData.snapshotsToXContent(builder, Version.CURRENT);
        RepositoryData parsedRepositoryData;
        try (XContentParser xParser = createParser(builder)) {
            parsedRepositoryData = RepositoryData.snapshotsFromXContent(xParser, repositoryData.getGenId());
        }
        assertEquals(repositoryData, parsedRepositoryData);

        Map<String, SnapshotId> snapshotIds = new HashMap<>();
        Map<String, SnapshotState> snapshotStates = new HashMap<>();
        Map<String, Version> snapshotVersions = new HashMap<>();
        for (SnapshotId snapshotId : parsedRepositoryData.getSnapshotIds()) {
            snapshotIds.put(snapshotId.getUUID(), snapshotId);
            snapshotStates.put(snapshotId.getUUID(), parsedRepositoryData.getSnapshotState(snapshotId));
            snapshotVersions.put(snapshotId.getUUID(), parsedRepositoryData.getVersion(snapshotId));
        }

        final IndexId corruptedIndexId = randomFrom(parsedRepositoryData.getIndices().values());

        Map<IndexId, List<SnapshotId>> indexSnapshots = new HashMap<>();
        final ShardGenerations.Builder shardGenBuilder = ShardGenerations.builder();
        for (Map.Entry<String, IndexId> snapshottedIndex : parsedRepositoryData.getIndices().entrySet()) {
            IndexId indexId = snapshottedIndex.getValue();
            List<SnapshotId> snapshotsIds = new ArrayList<>(parsedRepositoryData.getSnapshots(indexId));
            if (corruptedIndexId.equals(indexId)) {
                snapshotsIds.add(new SnapshotId("_uuid", "_does_not_exist"));
            }
            indexSnapshots.put(indexId, snapshotsIds);
            final int shardCount = randomIntBetween(1, 10);
            for (int i = 0; i < shardCount; ++i) {
                shardGenBuilder.put(indexId, i, UUIDs.randomBase64UUID(random()));
            }
        }
        assertNotNull(corruptedIndexId);

        RepositoryData corruptedRepositoryData = new RepositoryData(parsedRepositoryData.getGenId(), snapshotIds, snapshotStates,
            snapshotVersions, indexSnapshots, shardGenBuilder.build(), IndexMetaDataGenerations.EMPTY);

        final XContentBuilder corruptedBuilder = XContentBuilder.builder(xContent);
        corruptedRepositoryData.snapshotsToXContent(corruptedBuilder, Version.CURRENT);

        try (XContentParser xParser = createParser(corruptedBuilder)) {
            ElasticsearchParseException e = expectThrows(ElasticsearchParseException.class, () ->
                RepositoryData.snapshotsFromXContent(xParser, corruptedRepositoryData.getGenId()));
            assertThat(e.getMessage(), equalTo("Detected a corrupted repository, index " + corruptedIndexId + " references an unknown " +
                "snapshot uuid [_does_not_exist]"));
        }
    }

    public void testIndexThatReferenceANullSnapshot() throws IOException {
        final XContentBuilder builder = XContentBuilder.builder(randomFrom(XContentType.JSON).xContent());
        builder.startObject();
        {
            builder.startArray("snapshots");
            builder.value(new SnapshotId("_name", "_uuid"));
            builder.endArray();

            builder.startObject("indices");
            {
                builder.startObject("docs");
                {
                    builder.field("id", "_id");
                    builder.startArray("snapshots");
                    {
                        builder.startObject();
                        if (randomBoolean()) {
                            builder.field("name", "_name");
                        }
                        builder.endObject();
                    }
                    builder.endArray();
                }
                builder.endObject();
            }
            builder.endObject();
        }
        builder.endObject();

        try (XContentParser xParser = createParser(builder)) {
            ElasticsearchParseException e = expectThrows(ElasticsearchParseException.class, () ->
                RepositoryData.snapshotsFromXContent(xParser, randomNonNegativeLong()));
            assertThat(e.getMessage(), equalTo("Detected a corrupted repository, " +
                "index [docs/_id] references an unknown snapshot uuid [null]"));
        }
    }

    // Test removing snapshot from random data where no two snapshots share any index metadata blobs
    public void testIndexMetaDataToRemoveAfterRemovingSnapshotNoSharing() {
        final RepositoryData repositoryData = generateRandomRepoData();
        final SnapshotId snapshotId = randomFrom(repositoryData.getSnapshotIds());
        final IndexMetaDataGenerations indexMetaDataGenerations = repositoryData.indexMetaDataGenerations();
        final Collection<IndexId> indicesToUpdate = repositoryData.indicesToUpdateAfterRemovingSnapshot(snapshotId);
        final Map<IndexId, String> identifiersToRemove = indexMetaDataGenerations.lookup.get(snapshotId).entrySet().stream()
            .filter(e -> indicesToUpdate.contains(e.getKey()))
            .collect(Collectors.toMap(Map.Entry::getKey, e -> indexMetaDataGenerations.getIndexMetaBlobId(e.getValue())));
        assertEquals(repositoryData.indexMetaDataToRemoveAfterRemovingSnapshot(snapshotId), identifiersToRemove);
    }

    // Test removing snapshot from random data that has some or all index metadata shared
    public void testIndexMetaDataToRemoveAfterRemovingSnapshotWithSharing() {
        final RepositoryData repositoryData = generateRandomRepoData();
        final ShardGenerations.Builder builder = ShardGenerations.builder();
        final SnapshotId otherSnapshotId = randomFrom(repositoryData.getSnapshotIds());
        final Collection<IndexId> indicesInOther = repositoryData.getIndices().values()
            .stream()
            .filter(index -> repositoryData.getSnapshots(index).contains(otherSnapshotId))
            .collect(Collectors.toSet());
        for (IndexId indexId : indicesInOther) {
            builder.put(indexId, 0, UUIDs.randomBase64UUID(random()));
        }
        final Map<IndexId, String> newIndices = new HashMap<>();
        final Map<String, String> newIdentifiers = new HashMap<>();
        final Map<IndexId, String> removeFromOther = new HashMap<>();
        for (IndexId indexId : randomSubsetOf(repositoryData.getIndices().values())) {
            if (indicesInOther.contains(indexId)) {
                removeFromOther.put(indexId, repositoryData.indexMetaDataGenerations().indexMetaBlobId(otherSnapshotId, indexId));
            }
            final String identifier = randomAlphaOfLength(20);
            newIndices.put(indexId, identifier);
            newIdentifiers.put(identifier, UUIDs.randomBase64UUID(random()));
            builder.put(indexId, 0, UUIDs.randomBase64UUID(random()));
        }
        final ShardGenerations shardGenerations = builder.build();
        final Map<IndexId, String> indexLookup = new HashMap<>(repositoryData.indexMetaDataGenerations().lookup.get(otherSnapshotId));
        indexLookup.putAll(newIndices);
        final SnapshotId newSnapshot = new SnapshotId(randomAlphaOfLength(7), UUIDs.randomBase64UUID(random()));

        RepositoryData newRepoData =
            repositoryData.addSnapshot(newSnapshot, SnapshotState.SUCCESS, Version.CURRENT, shardGenerations, indexLookup, newIdentifiers);
        assertEquals(newRepoData.indexMetaDataToRemoveAfterRemovingSnapshot(newSnapshot), newIndices.entrySet().stream().collect(
            Collectors.toMap(Map.Entry::getKey, e -> newIdentifiers.get(e.getValue()))));
        assertEquals(newRepoData.indexMetaDataToRemoveAfterRemovingSnapshot(otherSnapshotId), removeFromOther);
    }

    public static RepositoryData generateRandomRepoData() {
        final int numIndices = randomIntBetween(1, 30);
        final List<IndexId> indices = new ArrayList<>(numIndices);
        for (int i = 0; i < numIndices; i++) {
            indices.add(new IndexId(randomAlphaOfLength(8), UUIDs.randomBase64UUID()));
        }
        final int numSnapshots = randomIntBetween(1, 30);
        RepositoryData repositoryData = RepositoryData.EMPTY;
        for (int i = 0; i < numSnapshots; i++) {
            final SnapshotId snapshotId = new SnapshotId(randomAlphaOfLength(8), UUIDs.randomBase64UUID());
            final List<IndexId> someIndices = indices.subList(0, randomIntBetween(1, numIndices));
            final ShardGenerations.Builder builder = ShardGenerations.builder();
            for (IndexId someIndex : someIndices) {
                final int shardCount = randomIntBetween(1, 10);
                for (int j = 0; j < shardCount; ++j) {
                    final String uuid = randomBoolean() ? null : UUIDs.randomBase64UUID(random());
                    builder.put(someIndex, j, uuid);
                }
            }
            final Map<IndexId, String> indexLookup =
                someIndices.stream().collect(Collectors.toMap(Function.identity(), ind -> randomAlphaOfLength(256)));
            repositoryData = repositoryData.addSnapshot(
                snapshotId, randomFrom(SnapshotState.values()),
                randomFrom(Version.CURRENT, Version.CURRENT.minimumCompatibilityVersion()),
                builder.build(),
                indexLookup,
                indexLookup.values().stream().collect(Collectors.toMap(Function.identity(), ignored -> UUIDs.randomBase64UUID(random()))));
        }
        return repositoryData;
    }

    private static Map<IndexId, List<SnapshotId>> randomIndices(final Map<String, SnapshotId> snapshotIdsMap) {
        final List<SnapshotId> snapshotIds = new ArrayList<>(snapshotIdsMap.values());
        final int totalSnapshots = snapshotIds.size();
        final int numIndices = randomIntBetween(1, 30);
        final Map<IndexId, List<SnapshotId>> indices = new HashMap<>(numIndices);
        for (int i = 0; i < numIndices; i++) {
            final IndexId indexId = new IndexId(randomAlphaOfLength(8), UUIDs.randomBase64UUID());
            final Set<SnapshotId> indexSnapshots = new LinkedHashSet<>();
            final int numIndicesForSnapshot = randomIntBetween(1, numIndices);
            for (int j = 0; j < numIndicesForSnapshot; j++) {
                indexSnapshots.add(snapshotIds.get(randomIntBetween(0, totalSnapshots - 1)));
            }
            indices.put(indexId, List.copyOf(indexSnapshots));
        }
        return indices;
    }
}<|MERGE_RESOLUTION|>--- conflicted
+++ resolved
@@ -143,15 +143,9 @@
         RepositoryData repositoryData = new RepositoryData(EMPTY_REPO_GEN, snapshotIds, Collections.emptyMap(), Collections.emptyMap(),
             Collections.emptyMap(), ShardGenerations.EMPTY,  IndexMetaDataGenerations.EMPTY);
         // test that initializing indices works
-<<<<<<< HEAD
-        Map<IndexId, Set<SnapshotId>> indices = randomIndices(snapshotIds);
+        Map<IndexId, List<SnapshotId>> indices = randomIndices(snapshotIds);
         RepositoryData newRepoData = new RepositoryData(repositoryData.getGenId(), snapshotIds, snapshotStates, snapshotVersions, indices,
-            ShardGenerations.EMPTY, IndexMetaDataGenerations.EMPTY);
-=======
-        Map<IndexId, List<SnapshotId>> indices = randomIndices(snapshotIds);
-        RepositoryData newRepoData =
-            new RepositoryData(repositoryData.getGenId(), snapshotIds, snapshotStates, snapshotVersions, indices, ShardGenerations.EMPTY);
->>>>>>> 25af9397
+                ShardGenerations.EMPTY, IndexMetaDataGenerations.EMPTY);
         List<SnapshotId> expected = new ArrayList<>(repositoryData.getSnapshotIds());
         Collections.sort(expected);
         List<SnapshotId> actual = new ArrayList<>(newRepoData.getSnapshotIds());
@@ -167,7 +161,8 @@
         List<SnapshotId> snapshotIds = new ArrayList<>(repositoryData.getSnapshotIds());
         assertThat(snapshotIds.size(), greaterThan(0));
         SnapshotId removedSnapshotId = snapshotIds.remove(randomIntBetween(0, snapshotIds.size() - 1));
-        RepositoryData newRepositoryData = repositoryData.removeSnapshots(Collections.singleton(removedSnapshotId), ShardGenerations.EMPTY);
+        RepositoryData newRepositoryData =
+                repositoryData.removeSnapshots(Collections.singleton(removedSnapshotId), ShardGenerations.EMPTY);
         // make sure the repository data's indices no longer contain the removed snapshot
         for (final IndexId indexId : newRepositoryData.getIndices().values()) {
             assertFalse(newRepositoryData.getSnapshots(indexId).contains(removedSnapshotId));
@@ -289,11 +284,12 @@
         final RepositoryData repositoryData = generateRandomRepoData();
         final SnapshotId snapshotId = randomFrom(repositoryData.getSnapshotIds());
         final IndexMetaDataGenerations indexMetaDataGenerations = repositoryData.indexMetaDataGenerations();
-        final Collection<IndexId> indicesToUpdate = repositoryData.indicesToUpdateAfterRemovingSnapshot(snapshotId);
-        final Map<IndexId, String> identifiersToRemove = indexMetaDataGenerations.lookup.get(snapshotId).entrySet().stream()
+        final Collection<IndexId> indicesToUpdate = repositoryData.indicesToUpdateAfterRemovingSnapshot(Collections.singleton(snapshotId));
+        final Map<IndexId, Collection<String>> identifiersToRemove = indexMetaDataGenerations.lookup.get(snapshotId).entrySet().stream()
             .filter(e -> indicesToUpdate.contains(e.getKey()))
-            .collect(Collectors.toMap(Map.Entry::getKey, e -> indexMetaDataGenerations.getIndexMetaBlobId(e.getValue())));
-        assertEquals(repositoryData.indexMetaDataToRemoveAfterRemovingSnapshot(snapshotId), identifiersToRemove);
+            .collect(Collectors.toMap(Map.Entry::getKey,
+                    e -> Collections.singleton(indexMetaDataGenerations.getIndexMetaBlobId(e.getValue()))));
+        assertEquals(repositoryData.indexMetaDataToRemoveAfterRemovingSnapshots(Collections.singleton(snapshotId)), identifiersToRemove);
     }
 
     // Test removing snapshot from random data that has some or all index metadata shared
@@ -310,10 +306,11 @@
         }
         final Map<IndexId, String> newIndices = new HashMap<>();
         final Map<String, String> newIdentifiers = new HashMap<>();
-        final Map<IndexId, String> removeFromOther = new HashMap<>();
+        final Map<IndexId, Collection<String>> removeFromOther = new HashMap<>();
         for (IndexId indexId : randomSubsetOf(repositoryData.getIndices().values())) {
             if (indicesInOther.contains(indexId)) {
-                removeFromOther.put(indexId, repositoryData.indexMetaDataGenerations().indexMetaBlobId(otherSnapshotId, indexId));
+                removeFromOther.put(indexId, Collections.singleton(
+                        repositoryData.indexMetaDataGenerations().indexMetaBlobId(otherSnapshotId, indexId)));
             }
             final String identifier = randomAlphaOfLength(20);
             newIndices.put(indexId, identifier);
@@ -327,9 +324,10 @@
 
         RepositoryData newRepoData =
             repositoryData.addSnapshot(newSnapshot, SnapshotState.SUCCESS, Version.CURRENT, shardGenerations, indexLookup, newIdentifiers);
-        assertEquals(newRepoData.indexMetaDataToRemoveAfterRemovingSnapshot(newSnapshot), newIndices.entrySet().stream().collect(
-            Collectors.toMap(Map.Entry::getKey, e -> newIdentifiers.get(e.getValue()))));
-        assertEquals(newRepoData.indexMetaDataToRemoveAfterRemovingSnapshot(otherSnapshotId), removeFromOther);
+        assertEquals(newRepoData.indexMetaDataToRemoveAfterRemovingSnapshots(Collections.singleton(newSnapshot)),
+                newIndices.entrySet().stream().collect(Collectors.toMap(Map.Entry::getKey,
+                        e -> Collections.singleton(newIdentifiers.get(e.getValue())))));
+        assertEquals(newRepoData.indexMetaDataToRemoveAfterRemovingSnapshots(Collections.singleton(otherSnapshotId)), removeFromOther);
     }
 
     public static RepositoryData generateRandomRepoData() {
