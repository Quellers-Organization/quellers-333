--- conflicted
+++ resolved
@@ -264,13 +264,9 @@
             final Map<IndexId, String> indexLookup =
                 shardGenerations.indices().stream().collect(Collectors.toMap(Function.identity(), ind -> randomAlphaOfLength(256)));
             repoData = repoData.addSnapshot(snapshotId,
-<<<<<<< HEAD
-                randomFrom(SnapshotState.SUCCESS, SnapshotState.PARTIAL, SnapshotState.FAILED), shardGenerations,
+                randomFrom(SnapshotState.SUCCESS, SnapshotState.PARTIAL, SnapshotState.FAILED), Version.CURRENT, shardGenerations,
                 indexLookup,
                 indexLookup.values().stream().collect(Collectors.toMap(Function.identity(), ignored -> UUIDs.randomBase64UUID(random()))));
-=======
-                randomFrom(SnapshotState.SUCCESS, SnapshotState.PARTIAL, SnapshotState.FAILED), Version.CURRENT, builder.build());
->>>>>>> 3d796248
         }
         return repoData;
     }
