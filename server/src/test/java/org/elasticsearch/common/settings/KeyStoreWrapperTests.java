/*
 * Licensed to Elasticsearch under one or more contributor
 * license agreements. See the NOTICE file distributed with
 * this work for additional information regarding copyright
 * ownership. Elasticsearch licenses this file to you under
 * the Apache License, Version 2.0 (the "License"); you may
 * not use this file except in compliance with the License.
 * You may obtain a copy of the License at
 *
 *    http://www.apache.org/licenses/LICENSE-2.0
 *
 * Unless required by applicable law or agreed to in writing,
 * software distributed under the License is distributed on an
 * "AS IS" BASIS, WITHOUT WARRANTIES OR CONDITIONS OF ANY
 * KIND, either express or implied.  See the License for the
 * specific language governing permissions and limitations
 * under the License.
 */

package org.elasticsearch.common.settings;

import javax.crypto.Cipher;
import javax.crypto.CipherOutputStream;
import javax.crypto.SecretKey;
import javax.crypto.SecretKeyFactory;
import javax.crypto.spec.GCMParameterSpec;
import javax.crypto.spec.PBEKeySpec;
import javax.crypto.spec.SecretKeySpec;
import java.io.ByteArrayOutputStream;
import java.io.DataOutputStream;
import java.io.EOFException;
import java.io.IOException;
import java.io.InputStream;
import java.nio.charset.StandardCharsets;
import java.nio.file.FileSystem;
import java.nio.file.Path;
import java.security.KeyStore;
import java.security.SecureRandom;
import java.util.ArrayList;
import java.util.Base64;
import java.util.List;

import org.apache.lucene.codecs.CodecUtil;
import org.apache.lucene.store.IOContext;
import org.apache.lucene.store.IndexOutput;
import org.apache.lucene.store.SimpleFSDirectory;
import org.elasticsearch.common.Randomness;
import org.elasticsearch.core.internal.io.IOUtils;
import org.elasticsearch.env.Environment;
import org.elasticsearch.test.ESTestCase;
import org.hamcrest.Matchers;
import org.junit.After;
import org.junit.Before;

import static org.hamcrest.Matchers.containsString;
import static org.hamcrest.Matchers.equalTo;
import static org.hamcrest.Matchers.notNullValue;
import static org.hamcrest.Matchers.instanceOf;

public class KeyStoreWrapperTests extends ESTestCase {

    Environment env;
    List<FileSystem> fileSystems = new ArrayList<>();

    @After
    public void closeMockFileSystems() throws IOException {
        IOUtils.close(fileSystems);
    }

    @Before
    public void setupEnv() throws IOException {
        env = KeyStoreCommandTestCase.setupEnv(true, fileSystems);
    }

    public void testFileSettingExhaustiveBytes() throws Exception {
        KeyStoreWrapper keystore = KeyStoreWrapper.create();
        byte[] bytes = new byte[256];
        for (int i = 0; i < 256; ++i) {
            bytes[i] = (byte)i;
        }
        keystore.setFile("foo", bytes);
        keystore.save(env.configFile(), new char[0]);
        keystore = KeyStoreWrapper.load(env.configFile());
        keystore.decrypt(new char[0]);
        try (InputStream stream = keystore.getFile("foo")) {
            for (int i = 0; i < 256; ++i) {
                int got = stream.read();
                if (got < 0) {
                    fail("Expected 256 bytes but read " + i);
                }
                assertEquals(i, got);
            }
            assertEquals(-1, stream.read()); // nothing left
        }
    }

    public void testCreate() throws Exception {
        KeyStoreWrapper keystore = KeyStoreWrapper.create();
        assertTrue(keystore.getSettingNames().contains(KeyStoreWrapper.SEED_SETTING.getKey()));
    }

<<<<<<< HEAD
=======
    public void testDecryptKeyStoreWithWrongPassword() throws Exception {
        KeyStoreWrapper keystore = KeyStoreWrapper.create();
        keystore.save(env.configFile(), new char[0]);
        final KeyStoreWrapper loadedkeystore = KeyStoreWrapper.load(env.configFile());
        final SecurityException exception = expectThrows(SecurityException.class,
            () -> loadedkeystore.decrypt(new char[]{'i', 'n', 'v', 'a', 'l', 'i', 'd'}));
        assertThat(exception.getMessage(), containsString("Keystore has been corrupted or tampered with"));
    }

>>>>>>> 0c7f6570
    public void testCannotReadStringFromClosedKeystore() throws Exception {
        KeyStoreWrapper keystore = KeyStoreWrapper.create();
        assertThat(keystore.getSettingNames(), Matchers.hasItem(KeyStoreWrapper.SEED_SETTING.getKey()));
        assertThat(keystore.getString(KeyStoreWrapper.SEED_SETTING.getKey()), notNullValue());

        keystore.close();

        assertThat(keystore.getSettingNames(), Matchers.hasItem(KeyStoreWrapper.SEED_SETTING.getKey()));
        final IllegalStateException exception = expectThrows(IllegalStateException.class,
            () -> keystore.getString(KeyStoreWrapper.SEED_SETTING.getKey()));
        assertThat(exception.getMessage(), containsString("closed"));
    }

    public void testUpgradeNoop() throws Exception {
        KeyStoreWrapper keystore = KeyStoreWrapper.create();
        SecureString seed = keystore.getString(KeyStoreWrapper.SEED_SETTING.getKey());
        keystore.save(env.configFile(), new char[0]);
        // upgrade does not overwrite seed
        KeyStoreWrapper.upgrade(keystore, env.configFile(), new char[0]);
        assertEquals(seed.toString(), keystore.getString(KeyStoreWrapper.SEED_SETTING.getKey()).toString());
        keystore = KeyStoreWrapper.load(env.configFile());
        keystore.decrypt(new char[0]);
        assertEquals(seed.toString(), keystore.getString(KeyStoreWrapper.SEED_SETTING.getKey()).toString());
    }

    public void testFailWhenCannotConsumeSecretStream() throws Exception {
        Path configDir = env.configFile();
        SimpleFSDirectory directory = new SimpleFSDirectory(configDir);
        try (IndexOutput indexOutput = directory.createOutput("elasticsearch.keystore", IOContext.DEFAULT)) {
            CodecUtil.writeHeader(indexOutput, "elasticsearch.keystore", 3);
            indexOutput.writeByte((byte) 0); // No password
            SecureRandom random = Randomness.createSecure();
            byte[] salt = new byte[64];
            random.nextBytes(salt);
            byte[] iv = new byte[12];
            random.nextBytes(iv);
            ByteArrayOutputStream bytes = new ByteArrayOutputStream();
            CipherOutputStream cipherStream = getCipherStream(bytes, salt, iv);
            DataOutputStream output = new DataOutputStream(cipherStream);
            // Indicate that the secret string is longer than it is so readFully() fails
            possiblyAlterSecretString(output, -4);
            cipherStream.close();
            final byte[] encryptedBytes = bytes.toByteArray();
            possiblyAlterEncryptedBytes(indexOutput, salt, iv, encryptedBytes, 0);
            CodecUtil.writeFooter(indexOutput);
        }

        KeyStoreWrapper keystore = KeyStoreWrapper.load(configDir);
        SecurityException e = expectThrows(SecurityException.class, () -> keystore.decrypt(new char[0]));
        assertThat(e.getMessage(), containsString("Keystore has been corrupted or tampered with"));
        assertThat(e.getCause(), instanceOf(EOFException.class));
    }

    public void testFailWhenCannotConsumeEncryptedBytesStream() throws Exception {
        Path configDir = env.configFile();
        SimpleFSDirectory directory = new SimpleFSDirectory(configDir);
        try (IndexOutput indexOutput = directory.createOutput("elasticsearch.keystore", IOContext.DEFAULT)) {
            CodecUtil.writeHeader(indexOutput, "elasticsearch.keystore", 3);
            indexOutput.writeByte((byte) 0); // No password
            SecureRandom random = Randomness.createSecure();
            byte[] salt = new byte[64];
            random.nextBytes(salt);
            byte[] iv = new byte[12];
            random.nextBytes(iv);
            ByteArrayOutputStream bytes = new ByteArrayOutputStream();
            CipherOutputStream cipherStream = getCipherStream(bytes, salt, iv);
            DataOutputStream output = new DataOutputStream(cipherStream);

            possiblyAlterSecretString(output, 0);
            cipherStream.close();
            final byte[] encryptedBytes = bytes.toByteArray();
            // Indicate that the encryptedBytes is larger than it is so readFully() fails
            possiblyAlterEncryptedBytes(indexOutput, salt, iv, encryptedBytes, -12);
            CodecUtil.writeFooter(indexOutput);
        }

        KeyStoreWrapper keystore = KeyStoreWrapper.load(configDir);
        SecurityException e = expectThrows(SecurityException.class, () -> keystore.decrypt(new char[0]));
        assertThat(e.getMessage(), containsString("Keystore has been corrupted or tampered with"));
        assertThat(e.getCause(), instanceOf(EOFException.class));
    }

    public void testFailWhenSecretStreamNotConsumed() throws Exception {
        Path configDir = env.configFile();
        SimpleFSDirectory directory = new SimpleFSDirectory(configDir);
        try (IndexOutput indexOutput = directory.createOutput("elasticsearch.keystore", IOContext.DEFAULT)) {
            CodecUtil.writeHeader(indexOutput, "elasticsearch.keystore", 3);
            indexOutput.writeByte((byte) 0); // No password
            SecureRandom random = Randomness.createSecure();
            byte[] salt = new byte[64];
            random.nextBytes(salt);
            byte[] iv = new byte[12];
            random.nextBytes(iv);
            ByteArrayOutputStream bytes = new ByteArrayOutputStream();
            CipherOutputStream cipherStream = getCipherStream(bytes, salt, iv);
            DataOutputStream output = new DataOutputStream(cipherStream);
            // So that readFully during decryption will not consume the entire stream
            possiblyAlterSecretString(output, 4);
            cipherStream.close();
            final byte[] encryptedBytes = bytes.toByteArray();
            possiblyAlterEncryptedBytes(indexOutput, salt, iv, encryptedBytes, 0);
            CodecUtil.writeFooter(indexOutput);
        }

        KeyStoreWrapper keystore = KeyStoreWrapper.load(configDir);
        SecurityException e = expectThrows(SecurityException.class, () -> keystore.decrypt(new char[0]));
        assertThat(e.getMessage(), containsString("Keystore has been corrupted or tampered with"));
    }

    public void testFailWhenEncryptedBytesStreamIsNotConsumed() throws Exception {
        Path configDir = env.configFile();
        SimpleFSDirectory directory = new SimpleFSDirectory(configDir);
        try (IndexOutput indexOutput = directory.createOutput("elasticsearch.keystore", IOContext.DEFAULT)) {
            CodecUtil.writeHeader(indexOutput, "elasticsearch.keystore", 3);
            indexOutput.writeByte((byte) 0); // No password
            SecureRandom random = Randomness.createSecure();
            byte[] salt = new byte[64];
            random.nextBytes(salt);
            byte[] iv = new byte[12];
            random.nextBytes(iv);
            ByteArrayOutputStream bytes = new ByteArrayOutputStream();
            CipherOutputStream cipherStream = getCipherStream(bytes, salt, iv);
            DataOutputStream output = new DataOutputStream(cipherStream);
            possiblyAlterSecretString(output, 0);
            cipherStream.close();
            final byte[] encryptedBytes = bytes.toByteArray();
            possiblyAlterEncryptedBytes(indexOutput, salt, iv, encryptedBytes, randomIntBetween(2, encryptedBytes.length));
            CodecUtil.writeFooter(indexOutput);
        }

        KeyStoreWrapper keystore = KeyStoreWrapper.load(configDir);
        SecurityException e = expectThrows(SecurityException.class, () -> keystore.decrypt(new char[0]));
        assertThat(e.getMessage(), containsString("Keystore has been corrupted or tampered with"));
    }

    private CipherOutputStream getCipherStream(ByteArrayOutputStream bytes, byte[] salt, byte[] iv) throws Exception {
        PBEKeySpec keySpec = new PBEKeySpec(new char[0], salt, 10000, 128);
        SecretKeyFactory keyFactory = SecretKeyFactory.getInstance("PBKDF2WithHmacSHA512");
        SecretKey secretKey = keyFactory.generateSecret(keySpec);
        SecretKeySpec secret = new SecretKeySpec(secretKey.getEncoded(), "AES");
        GCMParameterSpec spec = new GCMParameterSpec(128, iv);
        Cipher cipher = Cipher.getInstance("AES/GCM/NoPadding");
        cipher.init(Cipher.ENCRYPT_MODE, secret, spec);
        cipher.updateAAD(salt);
        return new CipherOutputStream(bytes, cipher);
    }

    private void possiblyAlterSecretString(DataOutputStream output, int truncLength) throws Exception {
        byte[] secret_value = "super_secret_value".getBytes(StandardCharsets.UTF_8);
        output.writeInt(1); // One entry
        output.writeUTF("string_setting");
        output.writeUTF("STRING");
        output.writeInt(secret_value.length - truncLength);
        output.write(secret_value);
    }

    private void possiblyAlterEncryptedBytes(IndexOutput indexOutput, byte[] salt, byte[] iv, byte[] encryptedBytes, int
        truncEncryptedDataLength)
        throws Exception {
        indexOutput.writeInt(4 + salt.length + 4 + iv.length + 4 + encryptedBytes.length);
        indexOutput.writeInt(salt.length);
        indexOutput.writeBytes(salt, salt.length);
        indexOutput.writeInt(iv.length);
        indexOutput.writeBytes(iv, iv.length);
        indexOutput.writeInt(encryptedBytes.length - truncEncryptedDataLength);
        indexOutput.writeBytes(encryptedBytes, encryptedBytes.length);
    }

    public void testUpgradeAddsSeed() throws Exception {
        KeyStoreWrapper keystore = KeyStoreWrapper.create();
        keystore.remove(KeyStoreWrapper.SEED_SETTING.getKey());
        keystore.save(env.configFile(), new char[0]);
        KeyStoreWrapper.upgrade(keystore, env.configFile(), new char[0]);
        SecureString seed = keystore.getString(KeyStoreWrapper.SEED_SETTING.getKey());
        assertNotNull(seed);
        keystore = KeyStoreWrapper.load(env.configFile());
        keystore.decrypt(new char[0]);
        assertEquals(seed.toString(), keystore.getString(KeyStoreWrapper.SEED_SETTING.getKey()).toString());
    }

    public void testIllegalSettingName() throws Exception {
        IllegalArgumentException e = expectThrows(IllegalArgumentException.class, () -> KeyStoreWrapper.validateSettingName("UpperCase"));
        assertTrue(e.getMessage().contains("does not match the allowed setting name pattern"));
        KeyStoreWrapper keystore = KeyStoreWrapper.create();
        e = expectThrows(IllegalArgumentException.class, () -> keystore.setString("UpperCase", new char[0]));
        assertTrue(e.getMessage().contains("does not match the allowed setting name pattern"));
        e = expectThrows(IllegalArgumentException.class, () -> keystore.setFile("UpperCase", new byte[0]));
        assertTrue(e.getMessage().contains("does not match the allowed setting name pattern"));
    }

    public void testBackcompatV1() throws Exception {
        assumeFalse("Can't run in a FIPS JVM as PBE is not available", inFipsJvm());
        Path configDir = env.configFile();
        SimpleFSDirectory directory = new SimpleFSDirectory(configDir);
        try (IndexOutput output = directory.createOutput("elasticsearch.keystore", IOContext.DEFAULT)) {
            CodecUtil.writeHeader(output, "elasticsearch.keystore", 1);
            output.writeByte((byte) 0); // hasPassword = false
            output.writeString("PKCS12");
            output.writeString("PBE");

            SecretKeyFactory secretFactory = SecretKeyFactory.getInstance("PBE");
            KeyStore keystore = KeyStore.getInstance("PKCS12");
            keystore.load(null, null);
            SecretKey secretKey = secretFactory.generateSecret(new PBEKeySpec("stringSecretValue".toCharArray()));
            KeyStore.ProtectionParameter protectionParameter = new KeyStore.PasswordProtection(new char[0]);
            keystore.setEntry("string_setting", new KeyStore.SecretKeyEntry(secretKey), protectionParameter);

            ByteArrayOutputStream keystoreBytesStream = new ByteArrayOutputStream();
            keystore.store(keystoreBytesStream, new char[0]);
            byte[] keystoreBytes = keystoreBytesStream.toByteArray();
            output.writeInt(keystoreBytes.length);
            output.writeBytes(keystoreBytes, keystoreBytes.length);
            CodecUtil.writeFooter(output);
        }

        KeyStoreWrapper keystore = KeyStoreWrapper.load(configDir);
        keystore.decrypt(new char[0]);
        SecureString testValue = keystore.getString("string_setting");
        assertThat(testValue.toString(), equalTo("stringSecretValue"));
    }

    public void testBackcompatV2() throws Exception {
        assumeFalse("Can't run in a FIPS JVM as PBE is not available", inFipsJvm());
        Path configDir = env.configFile();
        SimpleFSDirectory directory = new SimpleFSDirectory(configDir);
        byte[] fileBytes = new byte[20];
        random().nextBytes(fileBytes);
        try (IndexOutput output = directory.createOutput("elasticsearch.keystore", IOContext.DEFAULT)) {

            CodecUtil.writeHeader(output, "elasticsearch.keystore", 2);
            output.writeByte((byte) 0); // hasPassword = false
            output.writeString("PKCS12");
            output.writeString("PBE"); // string algo
            output.writeString("PBE"); // file algo

            output.writeVInt(2); // num settings
            output.writeString("string_setting");
            output.writeString("STRING");
            output.writeString("file_setting");
            output.writeString("FILE");

            SecretKeyFactory secretFactory = SecretKeyFactory.getInstance("PBE");
            KeyStore keystore = KeyStore.getInstance("PKCS12");
            keystore.load(null, null);
            SecretKey secretKey = secretFactory.generateSecret(new PBEKeySpec("stringSecretValue".toCharArray()));
            KeyStore.ProtectionParameter protectionParameter = new KeyStore.PasswordProtection(new char[0]);
            keystore.setEntry("string_setting", new KeyStore.SecretKeyEntry(secretKey), protectionParameter);

            byte[] base64Bytes = Base64.getEncoder().encode(fileBytes);
            char[] chars = new char[base64Bytes.length];
            for (int i = 0; i < chars.length; ++i) {
                chars[i] = (char)base64Bytes[i]; // PBE only stores the lower 8 bits, so this narrowing is ok
            }
            secretKey = secretFactory.generateSecret(new PBEKeySpec(chars));
            keystore.setEntry("file_setting", new KeyStore.SecretKeyEntry(secretKey), protectionParameter);

            ByteArrayOutputStream keystoreBytesStream = new ByteArrayOutputStream();
            keystore.store(keystoreBytesStream, new char[0]);
            byte[] keystoreBytes = keystoreBytesStream.toByteArray();
            output.writeInt(keystoreBytes.length);
            output.writeBytes(keystoreBytes, keystoreBytes.length);
            CodecUtil.writeFooter(output);
        }

        KeyStoreWrapper keystore = KeyStoreWrapper.load(configDir);
        keystore.decrypt(new char[0]);
        SecureString testValue = keystore.getString("string_setting");
        assertThat(testValue.toString(), equalTo("stringSecretValue"));

        try (InputStream fileInput = keystore.getFile("file_setting")) {
            byte[] readBytes = new byte[20];
            assertEquals(20, fileInput.read(readBytes));
            for (int i = 0; i < fileBytes.length; ++i) {
                assertThat("byte " + i, readBytes[i], equalTo(fileBytes[i]));
            }
            assertEquals(-1, fileInput.read());
        }
    }
}<|MERGE_RESOLUTION|>--- conflicted
+++ resolved
@@ -99,8 +99,6 @@
         assertTrue(keystore.getSettingNames().contains(KeyStoreWrapper.SEED_SETTING.getKey()));
     }
 
-<<<<<<< HEAD
-=======
     public void testDecryptKeyStoreWithWrongPassword() throws Exception {
         KeyStoreWrapper keystore = KeyStoreWrapper.create();
         keystore.save(env.configFile(), new char[0]);
@@ -110,7 +108,6 @@
         assertThat(exception.getMessage(), containsString("Keystore has been corrupted or tampered with"));
     }
 
->>>>>>> 0c7f6570
     public void testCannotReadStringFromClosedKeystore() throws Exception {
         KeyStoreWrapper keystore = KeyStoreWrapper.create();
         assertThat(keystore.getSettingNames(), Matchers.hasItem(KeyStoreWrapper.SEED_SETTING.getKey()));
