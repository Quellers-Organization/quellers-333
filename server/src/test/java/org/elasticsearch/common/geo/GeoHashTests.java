--- conflicted
+++ resolved
@@ -19,7 +19,6 @@
 package org.elasticsearch.common.geo;
 
 import org.apache.lucene.geo.Rectangle;
-import org.elasticsearch.ElasticsearchParseException;
 import org.elasticsearch.test.ESTestCase;
 
 /**
@@ -99,14 +98,11 @@
         }
     }
 
-<<<<<<< HEAD
-=======
     public void testNorthPoleBoundingBox() {
         Rectangle bbox = GeoHashUtils.bbox("zzbxfpgzupbx"); // Bounding box with maximum precision touching north pole
         assertEquals(90.0, bbox.maxLat, 0.0000001); // Should be 90 degrees
     }
 
->>>>>>> 0c7f6570
     public void testInvalidGeohashes() {
         IllegalArgumentException ex;
 
