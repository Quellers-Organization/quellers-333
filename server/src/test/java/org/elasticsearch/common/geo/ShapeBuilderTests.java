--- conflicted
+++ resolved
@@ -49,45 +49,16 @@
 
     public void testNewPoint() {
         PointBuilder pb = new PointBuilder().coordinate(-100, 45);
-<<<<<<< HEAD
-        boolean useJTS = randomBoolean();
-        if (useJTS) {
-            Point point = pb.buildS4J();
-            assertEquals(-100D, point.getX(), 0.0d);
-            assertEquals(45D, point.getY(), 0.0d);
-        } else {
-            GeoPoint point = pb.buildLucene();
-            assertEquals(-100D, point.getLon(), 0.0d);
-            assertEquals(45D, point.getLat(), 0.0d);
-        }
-=======
         Point point = pb.buildS4J();
         assertEquals(-100D, point.getX(), 0.0d);
         assertEquals(45D, point.getY(), 0.0d);
         GeoPoint geoPoint = pb.buildLucene();
         assertEquals(-100D, geoPoint.getLon(), 0.0d);
         assertEquals(45D, geoPoint.getLat(), 0.0d);
->>>>>>> 1a5553d4
     }
 
     public void testNewRectangle() {
         EnvelopeBuilder eb = new EnvelopeBuilder(new Coordinate(-45, 30), new Coordinate(45, -30));
-<<<<<<< HEAD
-        boolean useJTS = randomBoolean();
-        if (useJTS) {
-            Rectangle rectangle = eb.buildS4J();
-            assertEquals(-45D, rectangle.getMinX(), 0.0d);
-            assertEquals(-30D, rectangle.getMinY(), 0.0d);
-            assertEquals(45D, rectangle.getMaxX(), 0.0d);
-            assertEquals(30D, rectangle.getMaxY(), 0.0d);
-        } else {
-            org.apache.lucene.geo.Rectangle rectangle = eb.buildLucene();
-            assertEquals(-45D, rectangle.minLon, 0.0d);
-            assertEquals(-30D, rectangle.minLat, 0.0d);
-            assertEquals(45D, rectangle.maxLon, 0.0d);
-            assertEquals(30D, rectangle.maxLat, 0.0d);
-        }
-=======
         Rectangle rectangle = eb.buildS4J();
         assertEquals(-45D, rectangle.getMinX(), 0.0d);
         assertEquals(-30D, rectangle.getMinY(), 0.0d);
@@ -99,7 +70,6 @@
         assertEquals(-30D, luceneRectangle.minLat, 0.0d);
         assertEquals(45D, luceneRectangle.maxLon, 0.0d);
         assertEquals(30D, luceneRectangle.maxLat, 0.0d);
->>>>>>> 1a5553d4
     }
 
     public void testNewPolygon() {
@@ -109,27 +79,6 @@
                 .coordinate(45, -30)
                 .coordinate(-45, -30)
                 .coordinate(-45, 30));
-<<<<<<< HEAD
-        boolean useJTS = randomBoolean();
-        if (useJTS) {
-            Polygon poly = pb.toPolygonS4J();
-            LineString exterior = poly.getExteriorRing();
-            assertEquals(exterior.getCoordinateN(0), new Coordinate(-45, 30));
-            assertEquals(exterior.getCoordinateN(1), new Coordinate(45, 30));
-            assertEquals(exterior.getCoordinateN(2), new Coordinate(45, -30));
-            assertEquals(exterior.getCoordinateN(3), new Coordinate(-45, -30));
-        } else {
-            org.apache.lucene.geo.Polygon poly = (org.apache.lucene.geo.Polygon)(pb.toPolygonLucene());
-            assertEquals(poly.getPolyLat(0), 30, 0d);
-            assertEquals(poly.getPolyLon(0), -45, 0d);
-            assertEquals(poly.getPolyLat(1), 30, 0d);
-            assertEquals(poly.getPolyLon(1), 45, 0d);
-            assertEquals(poly.getPolyLat(2), -30, 0d);
-            assertEquals(poly.getPolyLon(2), 45, 0d);
-            assertEquals(poly.getPolyLat(3), -30, 0d);
-            assertEquals(poly.getPolyLon(3), -45, 0d);
-        }
-=======
 
         Polygon poly = pb.toPolygonS4J();
         LineString exterior = poly.getExteriorRing();
@@ -147,7 +96,6 @@
         assertEquals(lucenePoly.getPolyLon(2), 45, 0d);
         assertEquals(lucenePoly.getPolyLat(3), -30, 0d);
         assertEquals(lucenePoly.getPolyLon(3), -45, 0d);
->>>>>>> 1a5553d4
     }
 
     public void testNewPolygon_coordinate() {
@@ -158,27 +106,6 @@
                 .coordinate(new Coordinate(-45, -30))
                 .coordinate(new Coordinate(-45, 30)));
 
-<<<<<<< HEAD
-        boolean useJTS = randomBoolean();
-        if (useJTS) {
-            Polygon poly = pb.toPolygonS4J();
-            LineString exterior = poly.getExteriorRing();
-            assertEquals(exterior.getCoordinateN(0), new Coordinate(-45, 30));
-            assertEquals(exterior.getCoordinateN(1), new Coordinate(45, 30));
-            assertEquals(exterior.getCoordinateN(2), new Coordinate(45, -30));
-            assertEquals(exterior.getCoordinateN(3), new Coordinate(-45, -30));
-        } else {
-            org.apache.lucene.geo.Polygon poly = (org.apache.lucene.geo.Polygon)(pb.toPolygonLucene());
-            assertEquals(poly.getPolyLat(0), 30, 0d);
-            assertEquals(poly.getPolyLon(0), -45, 0d);
-            assertEquals(poly.getPolyLat(1), 30, 0d);
-            assertEquals(poly.getPolyLon(1), 45, 0d);
-            assertEquals(poly.getPolyLat(2), -30, 0d);
-            assertEquals(poly.getPolyLon(2), 45, 0d);
-            assertEquals(poly.getPolyLat(3), -30, 0d);
-            assertEquals(poly.getPolyLon(3), -45, 0d);
-        }
-=======
         Polygon poly = pb.toPolygonS4J();
         LineString exterior = poly.getExteriorRing();
         assertEquals(exterior.getCoordinateN(0), new Coordinate(-45, 30));
@@ -195,7 +122,6 @@
         assertEquals(lucenePoly.getPolyLon(2), 45, 0d);
         assertEquals(lucenePoly.getPolyLat(3), -30, 0d);
         assertEquals(lucenePoly.getPolyLon(3), -45, 0d);
->>>>>>> 1a5553d4
     }
 
     public void testNewPolygon_coordinates() {
@@ -204,27 +130,6 @@
                     new Coordinate(45, -30), new Coordinate(-45, -30), new Coordinate(-45, 30))
                 );
 
-<<<<<<< HEAD
-        boolean useJTS = randomBoolean();
-        if (useJTS) {
-            Polygon poly = pb.toPolygonS4J();
-            LineString exterior = poly.getExteriorRing();
-            assertEquals(exterior.getCoordinateN(0), new Coordinate(-45, 30));
-            assertEquals(exterior.getCoordinateN(1), new Coordinate(45, 30));
-            assertEquals(exterior.getCoordinateN(2), new Coordinate(45, -30));
-            assertEquals(exterior.getCoordinateN(3), new Coordinate(-45, -30));
-        } else {
-            org.apache.lucene.geo.Polygon poly = (org.apache.lucene.geo.Polygon)(pb.toPolygonLucene());
-            assertEquals(poly.getPolyLat(0), 30, 0d);
-            assertEquals(poly.getPolyLon(0), -45, 0d);
-            assertEquals(poly.getPolyLat(1), 30, 0d);
-            assertEquals(poly.getPolyLon(1), 45, 0d);
-            assertEquals(poly.getPolyLat(2), -30, 0d);
-            assertEquals(poly.getPolyLon(2), 45, 0d);
-            assertEquals(poly.getPolyLat(3), -30, 0d);
-            assertEquals(poly.getPolyLon(3), -45, 0d);
-        }
-=======
         Polygon poly = pb.toPolygonS4J();
         LineString exterior = poly.getExteriorRing();
         assertEquals(exterior.getCoordinateN(0), new Coordinate(-45, 30));
@@ -241,7 +146,6 @@
         assertEquals(lucenePoly.getPolyLon(2), 45, 0d);
         assertEquals(lucenePoly.getPolyLat(3), -30, 0d);
         assertEquals(lucenePoly.getPolyLon(3), -45, 0d);
->>>>>>> 1a5553d4
     }
 
     public void testLineStringBuilder() {
@@ -255,17 +159,9 @@
             .coordinate(-45.0, -15.0)
             .coordinate(-110.0, -15.0)
             .coordinate(-110.0, 55.0));
-<<<<<<< HEAD
-        if (randomBoolean()) {
-            lsb.buildS4J();
-        } else {
-            lsb.buildLucene();
-        }
-=======
 
         lsb.buildS4J();
         lsb.buildLucene();
->>>>>>> 1a5553d4
 
         // Building a linestring that needs to be wrapped
         lsb = new LineStringBuilder(new CoordinatesBuilder()
@@ -277,17 +173,9 @@
         .coordinate(200.0, -30.0)
         .coordinate(130.0, -30.0)
         .coordinate(130.0, 60.0));
-<<<<<<< HEAD
-        if (randomBoolean()) {
-            lsb.buildS4J();
-        } else {
-            lsb.buildLucene();
-        }
-=======
 
         lsb.buildS4J();
         lsb.buildLucene();
->>>>>>> 1a5553d4
 
         // Building a lineString on the dateline
         lsb = new LineStringBuilder(new CoordinatesBuilder()
@@ -295,17 +183,9 @@
         .coordinate(-180.0, 40.0)
         .coordinate(-180.0, -40.0)
         .coordinate(-180.0, -80.0));
-<<<<<<< HEAD
-        if (randomBoolean()) {
-            lsb.buildS4J();
-        } else {
-            lsb.buildLucene();
-        }
-=======
 
         lsb.buildS4J();
         lsb.buildLucene();
->>>>>>> 1a5553d4
 
         // Building a lineString on the dateline
         lsb = new LineStringBuilder(new CoordinatesBuilder()
@@ -313,17 +193,9 @@
         .coordinate(180.0, 40.0)
         .coordinate(180.0, -40.0)
         .coordinate(180.0, -80.0));
-<<<<<<< HEAD
-        if (randomBoolean()) {
-            lsb.buildS4J();
-        } else {
-            lsb.buildLucene();
-        }
-=======
 
         lsb.buildS4J();
         lsb.buildLucene();
->>>>>>> 1a5553d4
     }
 
     public void testMultiLineString() {
@@ -342,16 +214,8 @@
                 .coordinate(-100.0, 0.0)
                 )
             );
-<<<<<<< HEAD
-        if (randomBoolean()) {
-            mlsb.buildS4J();
-        } else {
-            mlsb.buildLucene();
-        }
-=======
         mlsb.buildS4J();
         mlsb.buildLucene();
->>>>>>> 1a5553d4
 
         // LineString that needs to be wrapped
         new MultiLineStringBuilder()
@@ -369,17 +233,9 @@
                 .coordinate(150.0, 0.0)
                 )
                 );
-<<<<<<< HEAD
-        if (randomBoolean()) {
-            mlsb.buildS4J();
-        } else {
-            mlsb.buildLucene();
-        }
-=======
 
         mlsb.buildS4J();
         mlsb.buildLucene();
->>>>>>> 1a5553d4
     }
 
     public void testPolygonSelfIntersection() {
@@ -426,17 +282,8 @@
             .coordinate(-150.0, -65.0)
             .close());
 
-<<<<<<< HEAD
-        boolean useJTS = randomBoolean();
-        if (useJTS) {
-            assertMultiPolygon(pb.buildS4J(), useJTS);
-        } else {
-            assertMultiPolygon(pb.buildLucene(), useJTS);
-        }
-=======
         assertMultiPolygon(pb.buildS4J(), true);
         assertMultiPolygon(pb.buildLucene(), false);
->>>>>>> 1a5553d4
     }
 
     public void testLineStringWrapping() {
@@ -446,18 +293,9 @@
             .coordinate(-250.0, -65.0)
             .coordinate(-150.0, -65.0)
             .close());
-<<<<<<< HEAD
-        boolean useJTS = randomBoolean();
-        if (useJTS) {
-            assertMultiLineString(lsb.buildS4J(), useJTS);
-        } else {
-            assertMultiLineString(lsb.buildLucene(), useJTS);
-        }
-=======
 
         assertMultiLineString(lsb.buildS4J(), true);
         assertMultiLineString(lsb.buildLucene(), false);
->>>>>>> 1a5553d4
     }
 
     public void testDatelineOGC() {
@@ -499,18 +337,9 @@
             .coordinate(-177,1)
             .coordinate(-179,1)
             ));
-<<<<<<< HEAD
-        boolean useJTS = randomBoolean();
-        if (useJTS) {
-            assertMultiPolygon(builder.close().buildS4J(), useJTS);
-        } else {
-            assertMultiPolygon(builder.close().buildLucene(), useJTS);
-        }
-=======
 
         assertMultiPolygon(builder.close().buildS4J(), true);
         assertMultiPolygon(builder.close().buildLucene(), false);
->>>>>>> 1a5553d4
     }
 
     public void testDateline() {
@@ -552,18 +381,9 @@
                 .coordinate(-179,2)
                 .coordinate(-179,1)
                 ));
-<<<<<<< HEAD
-        boolean useJTS = randomBoolean();
-        if (useJTS) {
-            assertMultiPolygon(builder.close().buildS4J(), useJTS);
-        } else {
-            assertMultiPolygon(builder.close().buildLucene(), useJTS);
-        }
-=======
 
         assertMultiPolygon(builder.close().buildS4J(), true);
         assertMultiPolygon(builder.close().buildLucene(), false);
->>>>>>> 1a5553d4
     }
 
     public void testComplexShapeWithHole() {
@@ -637,17 +457,8 @@
             .coordinate(-85.0000002,37.1317672)
             )
             );
-<<<<<<< HEAD
-        boolean useJTS = randomBoolean();
-        if (useJTS) {
-            assertPolygon(builder.close().buildS4J(), useJTS);
-        } else {
-            assertPolygon(builder.close().buildLucene(), useJTS);
-        }
-=======
         assertPolygon(builder.close().buildS4J(), true);
         assertPolygon(builder.close().buildLucene(), false);
->>>>>>> 1a5553d4
      }
 
     public void testShapeWithHoleAtEdgeEndPoints() {
@@ -668,17 +479,8 @@
             .coordinate(-4, 1)
             .coordinate(4, 1)
             ));
-<<<<<<< HEAD
-        boolean useJTS = randomBoolean();
-        if (useJTS) {
-            assertPolygon(builder.close().buildS4J(), useJTS);
-        } else {
-            assertPolygon(builder.close().buildLucene(), useJTS);
-        }
-=======
         assertPolygon(builder.close().buildS4J(), true);
         assertPolygon(builder.close().buildLucene(), false);
->>>>>>> 1a5553d4
      }
 
     public void testShapeWithPointOnDateline() {
@@ -688,17 +490,8 @@
                 .coordinate(176, -4)
                 .coordinate(180, 0)
                 );
-<<<<<<< HEAD
-        boolean useJTS = randomBoolean();
-        if (useJTS) {
-            assertPolygon(builder.close().buildS4J(), useJTS);
-        } else {
-            assertPolygon(builder.close().buildLucene(), useJTS);
-        }
-=======
             assertPolygon(builder.close().buildS4J(), true);
             assertPolygon(builder.close().buildLucene(), false);
->>>>>>> 1a5553d4
      }
 
     public void testShapeWithEdgeAlongDateline() {
@@ -710,17 +503,8 @@
                 .coordinate(180, 0)
                 );
 
-<<<<<<< HEAD
-        boolean useJTS = randomBoolean();
-        if (useJTS) {
-            assertPolygon(builder.close().buildS4J(), useJTS);
-        } else {
-            assertPolygon(builder.close().buildLucene(), useJTS);
-        }
-=======
         assertPolygon(builder.close().buildS4J(), true);
         assertPolygon(builder.close().buildLucene(), false);
->>>>>>> 1a5553d4
 
         // test case 2: test the negative side of the dateline
         builder = new PolygonBuilder(new CoordinatesBuilder()
@@ -729,17 +513,9 @@
                 .coordinate(-180, -4)
                 .coordinate(-176, 4)
                 );
-<<<<<<< HEAD
-        if (useJTS) {
-            assertPolygon(builder.close().buildS4J(), useJTS);
-        } else {
-            assertPolygon(builder.close().buildLucene(), useJTS);
-        }
-=======
 
         assertPolygon(builder.close().buildS4J(), true);
         assertPolygon(builder.close().buildLucene(), false);
->>>>>>> 1a5553d4
      }
 
     public void testShapeWithBoundaryHoles() {
@@ -759,18 +535,9 @@
                 .coordinate(176, -10)
                 .coordinate(176, 10)
                 ));
-<<<<<<< HEAD
-        boolean useJTS = randomBoolean();
-        if (useJTS) {
-            assertMultiPolygon(builder.close().buildS4J(), useJTS);
-        } else {
-            assertMultiPolygon(builder.close().buildLucene(), useJTS);
-        }
-=======
 
         assertMultiPolygon(builder.close().buildS4J(), true);
         assertMultiPolygon(builder.close().buildLucene(), false);
->>>>>>> 1a5553d4
 
         // test case 2: test the negative side of the dateline
         builder = new PolygonBuilder(
@@ -791,17 +558,9 @@
                 .coordinate(-176, 10)
                 .close()
                 ));
-<<<<<<< HEAD
-        if (useJTS) {
-            assertMultiPolygon(builder.close().buildS4J(), useJTS);
-        } else {
-            assertMultiPolygon(builder.close().buildLucene(), useJTS);
-        }
-=======
 
         assertMultiPolygon(builder.close().buildS4J(), true);
         assertMultiPolygon(builder.close().buildLucene(), false);
->>>>>>> 1a5553d4
     }
 
     public void testShapeWithTangentialHole() {
@@ -821,18 +580,9 @@
                 .coordinate(-180, 5)
                 .coordinate(-177, 10)
                 ));
-<<<<<<< HEAD
-        boolean useJTS = randomBoolean();
-        if (useJTS) {
-            assertMultiPolygon(builder.close().buildS4J(), useJTS);
-        } else {
-            assertMultiPolygon(builder.close().buildLucene(), useJTS);
-        }
-=======
 
         assertMultiPolygon(builder.close().buildS4J(), true);
         assertMultiPolygon(builder.close().buildLucene(), false);
->>>>>>> 1a5553d4
     }
 
     public void testShapeWithInvalidTangentialHole() {
@@ -853,19 +603,10 @@
                 .coordinate(164, 0)
                 ));
         Exception e;
-<<<<<<< HEAD
-        boolean useJTS = randomBoolean();
-        if (useJTS) {
-            e = expectThrows(InvalidShapeException.class, () -> builder.close().buildS4J());
-        } else {
-            e = expectThrows(InvalidShapeException.class, () -> builder.close().buildLucene());
-        }
-=======
 
         e = expectThrows(InvalidShapeException.class, () -> builder.close().buildS4J());
         assertThat(e.getMessage(), containsString("interior cannot share more than one point with the exterior"));
         e = expectThrows(InvalidShapeException.class, () -> builder.close().buildLucene());
->>>>>>> 1a5553d4
         assertThat(e.getMessage(), containsString("interior cannot share more than one point with the exterior"));
     }
 
@@ -892,17 +633,8 @@
                 .coordinate(176, -5)
                 .coordinate(172, 0)
                 ));
-<<<<<<< HEAD
-        boolean useJTS = randomBoolean();
-        if (useJTS) {
-            assertMultiPolygon(builder.close().buildS4J(), useJTS);
-        } else {
-            assertMultiPolygon(builder.close().buildLucene(), useJTS);
-        }
-=======
         assertMultiPolygon(builder.close().buildS4J(), true);
         assertMultiPolygon(builder.close().buildLucene(), false);
->>>>>>> 1a5553d4
     }
 
     public void testBoundaryShapeWithInvalidTangentialHole() {
@@ -923,18 +655,9 @@
                 .coordinate(-177, 10)
                 ));
         Exception e;
-<<<<<<< HEAD
-        boolean useJTS = randomBoolean();
-        if (useJTS) {
-            e = expectThrows(InvalidShapeException.class, () -> builder.close().buildS4J());
-        } else {
-            e = expectThrows(InvalidShapeException.class, () -> builder.close().buildLucene());
-        }
-=======
         e = expectThrows(InvalidShapeException.class, () -> builder.close().buildS4J());
         assertThat(e.getMessage(), containsString("interior cannot share more than one point with the exterior"));
         e = expectThrows(InvalidShapeException.class, () -> builder.close().buildLucene());
->>>>>>> 1a5553d4
         assertThat(e.getMessage(), containsString("interior cannot share more than one point with the exterior"));
     }
 
@@ -949,17 +672,8 @@
                 .coordinate(-180, 90)
                 );
 
-<<<<<<< HEAD
-        boolean useJTS = randomBoolean();
-        if (useJTS) {
-            assertPolygon(builder.close().buildS4J(), useJTS);
-        } else {
-            assertPolygon(builder.close().buildLucene(), useJTS);
-        }
-=======
         assertPolygon(builder.close().buildS4J(), true);
         assertPolygon(builder.close().buildLucene(), false);
->>>>>>> 1a5553d4
     }
 
     public void testShapeWithAlternateOrientation() {
@@ -971,17 +685,8 @@
                 .coordinate(180, 0)
                 );
 
-<<<<<<< HEAD
-        boolean useJTS = randomBoolean();
-        if (useJTS) {
-            assertPolygon(builder.close().buildS4J(), useJTS);
-        } else {
-            assertPolygon(builder.close().buildLucene(), useJTS);
-        }
-=======
         assertPolygon(builder.close().buildS4J(), true);
         assertPolygon(builder.close().buildLucene(), false);
->>>>>>> 1a5553d4
 
         // cw: geo core will convert to ccw across the dateline
         builder = new PolygonBuilder(new CoordinatesBuilder()
@@ -990,17 +695,9 @@
                 .coordinate(176, 4)
                 .coordinate(180, 0)
                 );
-<<<<<<< HEAD
-        if (useJTS) {
-            assertMultiPolygon(builder.close().buildS4J(), useJTS);
-        } else {
-            assertMultiPolygon(builder.close().buildLucene(), useJTS);
-        }
-=======
 
         assertMultiPolygon(builder.close().buildS4J(), true);
         assertMultiPolygon(builder.close().buildLucene(), false);
->>>>>>> 1a5553d4
      }
 
     public void testInvalidShapeWithConsecutiveDuplicatePoints() {
@@ -1011,20 +708,10 @@
                 .coordinate(-176, 4)
                 .coordinate(180, 0)
                 );
-<<<<<<< HEAD
-        Exception e;
-        boolean useJTS = randomBoolean();
-        if (useJTS) {
-            e = expectThrows(InvalidShapeException.class, () -> builder.close().buildS4J());
-        } else {
-            e = expectThrows(InvalidShapeException.class, () -> builder.close().buildLucene());
-        }
-=======
 
         Exception e = expectThrows(InvalidShapeException.class, () -> builder.close().buildS4J());
         assertThat(e.getMessage(), containsString("duplicate consecutive coordinates at: ("));
         e = expectThrows(InvalidShapeException.class, () -> builder.close().buildLucene());
->>>>>>> 1a5553d4
         assertThat(e.getMessage(), containsString("duplicate consecutive coordinates at: ("));
     }
 
