--- conflicted
+++ resolved
@@ -26,11 +26,8 @@
 
 import java.io.IOException;
 import java.util.List;
-<<<<<<< HEAD
+import java.util.Map;
 import java.util.concurrent.BrokenBarrierException;
-=======
-import java.util.Map;
->>>>>>> b76d3143
 import java.util.concurrent.CountDownLatch;
 import java.util.concurrent.CyclicBarrier;
 import java.util.concurrent.Semaphore;
@@ -190,15 +187,6 @@
         expectThrows(NullPointerException.class, () -> processor.put(new Object(), null));
     }
 
-<<<<<<< HEAD
-    public void testSlowConsumer() {
-        AtomicInteger received = new AtomicInteger(0);
-        AtomicInteger notified = new AtomicInteger(0);
-
-        AsyncIOProcessor<Object> processor = new AsyncIOProcessor<Object>(logger, scaledRandomIntBetween(1, 2024)) {
-            @Override
-            protected void write(List<Tuple<Object, Consumer<Exception>>> candidates) throws IOException {
-=======
     public void testPreserveThreadContext() throws InterruptedException {
         final int threadCount = randomIntBetween(2, 10);
         final String testHeader = "testheader";
@@ -216,29 +204,65 @@
                 } catch (InterruptedException e) {
                     throw new RuntimeException(e);
                 }
->>>>>>> b76d3143
-                received.addAndGet(candidates.size());
-            }
-        };
-
-<<<<<<< HEAD
+                received.addAndGet(candidates.size());
+            }
+        };
+
+        // first thread blocks, the rest should be non blocking.
+        CountDownLatch nonBlockingDone = new CountDownLatch(randomIntBetween(0, threadCount - 1));
+        List<Thread> threads = IntStream.range(0, threadCount).mapToObj(i -> new Thread(getTestName() + "_" + i) {
+            private final String response = randomAlphaOfLength(10);
+            {
+                setDaemon(true);
+            }
+
+            @Override
+            public void run() {
+                threadContext.addResponseHeader(testHeader, response);
+                processor.put(new Object(), (e) -> {
+                    assertEquals(Map.of(testHeader, List.of(response)), threadContext.getResponseHeaders());
+                    notified.incrementAndGet();
+                });
+                nonBlockingDone.countDown();
+            }
+        }).collect(Collectors.toList());
+        threads.forEach(Thread::start);
+        assertTrue(nonBlockingDone.await(10, TimeUnit.SECONDS));
+        writeDelay.countDown();
+        threads.forEach(t -> {
+            try {
+                t.join(20000);
+            } catch (InterruptedException e) {
+                throw new RuntimeException(e);
+            }
+        });
+
+        assertEquals(threadCount, notified.get());
+        assertEquals(threadCount, received.get());
+        threads.forEach(t -> assertFalse(t.isAlive()));
+    }
+
+    public void testSlowConsumer() {
+        AtomicInteger received = new AtomicInteger(0);
+        AtomicInteger notified = new AtomicInteger(0);
+
+        AsyncIOProcessor<Object> processor = new AsyncIOProcessor<Object>(logger, scaledRandomIntBetween(1, 2024), threadContext) {
+            @Override
+            protected void write(List<Tuple<Object, Consumer<Exception>>> candidates) throws IOException {
+                received.addAndGet(candidates.size());
+            }
+        };
+
         int threadCount = randomIntBetween(2, 10);
         CyclicBarrier barrier = new CyclicBarrier(threadCount);
         Semaphore serializePutSemaphore = new Semaphore(1);
         List<Thread> threads = IntStream.range(0, threadCount).mapToObj(i -> new Thread(getTestName() + "_" + i) {
-=======
-        // first thread blocks, the rest should be non blocking.
-        CountDownLatch nonBlockingDone = new CountDownLatch(randomIntBetween(0, threadCount - 1));
-        List<Thread> threads = IntStream.range(0, threadCount).mapToObj(i -> new Thread(getTestName() + "_" + i) {
-            private final String response = randomAlphaOfLength(10);
->>>>>>> b76d3143
             {
                 setDaemon(true);
             }
 
             @Override
             public void run() {
-<<<<<<< HEAD
                 try {
                     assertTrue(serializePutSemaphore.tryAcquire(10, TimeUnit.SECONDS));
                 } catch (InterruptedException e) {
@@ -256,19 +280,6 @@
             }
         }).collect(Collectors.toList());
         threads.forEach(Thread::start);
-=======
-                threadContext.addResponseHeader(testHeader, response);
-                processor.put(new Object(), (e) -> {
-                    assertEquals(Map.of(testHeader, List.of(response)), threadContext.getResponseHeaders());
-                    notified.incrementAndGet();
-                });
-                nonBlockingDone.countDown();
-            }
-        }).collect(Collectors.toList());
-        threads.forEach(Thread::start);
-        assertTrue(nonBlockingDone.await(10, TimeUnit.SECONDS));
-        writeDelay.countDown();
->>>>>>> b76d3143
         threads.forEach(t -> {
             try {
                 t.join(20000);
@@ -276,10 +287,6 @@
                 throw new RuntimeException(e);
             }
         });
-<<<<<<< HEAD
-=======
-
->>>>>>> b76d3143
         assertEquals(threadCount, notified.get());
         assertEquals(threadCount, received.get());
         threads.forEach(t -> assertFalse(t.isAlive()));
