/*
 * Copyright Elasticsearch B.V. and/or licensed to Elasticsearch B.V. under one
 * or more contributor license agreements. Licensed under the Elastic License
 * 2.0 and the Server Side Public License, v 1; you may not use this file except
 * in compliance with, at your election, the Elastic License 2.0 or the Server
 * Side Public License, v 1.
 */

package org.elasticsearch.common.time;

import org.elasticsearch.ElasticsearchParseException;
import org.elasticsearch.test.ESTestCase;

import java.time.Instant;
import java.time.ZoneId;
import java.time.ZoneOffset;
import java.time.ZonedDateTime;
import java.time.format.DateTimeFormatterBuilder;
import java.time.format.ResolverStyle;
import java.util.Locale;
import java.util.concurrent.atomic.AtomicBoolean;
import java.util.function.LongSupplier;

import static org.hamcrest.Matchers.containsString;
import static org.hamcrest.Matchers.equalTo;
import static org.hamcrest.Matchers.is;

public class JavaDateMathParserTests extends ESTestCase {

    private final DateFormatter formatter = DateFormatter.forPattern("date_optional_time||epoch_millis");
    private final DateMathParser parser = formatter.toDateMathParser();

<<<<<<< HEAD
    public void testEpochNoComplications() {
        DateFormatter epochMillis = DateFormatter.forPattern("epoch_millis");
        long millis = 1604210400000L;
        long actual = epochMillis.toDateMathParser()
            .parse("" + millis, () -> { throw new UnsupportedOperationException(); }, false, ZoneOffset.UTC)
            .toEpochMilli();
        assertEquals(millis, actual);
    }

    public void testEpochTimezone() {
        DateFormatter epochMillis = DateFormatter.forPattern("epoch_millis").withZone(ZoneId.of("America/New_York"));
        ZonedDateTime oneAm = ZonedDateTime.of(2020, 7, 11, 1, 0, 0, 0, ZoneOffset.UTC);
        assertEquals(1594429200000L, oneAm.toInstant().toEpochMilli());
        Instant actual = epochMillis.toDateMathParser()
            .parse(
                epochMillis.format(oneAm),
                () -> { throw new UnsupportedOperationException(); },
                false,
                ZoneId.of("America/New_York")
            );
        assertEquals(oneAm.toInstant(), actual);
    }

    public void testIsoFormatDst() {
        DateFormatter iso8601 = DateFormatter.forPattern("iso8601").withZone(ZoneId.of("America/New_York"));
        ZonedDateTime sixAm = ZonedDateTime.of(2020, 11, 1, 6, 0, 0, 0, ZoneOffset.UTC);
        assertEquals(1604210400000L, sixAm.toInstant().toEpochMilli());
        assertEquals("2020-11-01T01:00:00.000-05:00", iso8601.format(sixAm));
        Instant actual = iso8601.toDateMathParser()
            .parse(
                iso8601.format(sixAm),
                () -> { throw new UnsupportedOperationException(); },
                false,
                ZoneId.of("America/New_York")
            );
        assertEquals(sixAm.toInstant(), actual);
    }

    public void testEpochTimezoneDst() {
        DateFormatter epochMillis = DateFormatter.forPattern("epoch_millis").withZone(ZoneId.of("America/New_York"));
        ZonedDateTime sixAm = ZonedDateTime.of(2020, 11, 1, 6, 0, 0, 0, ZoneOffset.UTC);
        assertEquals(1604210400000L, sixAm.toInstant().toEpochMilli());
        assertEquals("1604210400000", epochMillis.format(sixAm));
        Instant actual = epochMillis.toDateMathParser()
            .parse(
                epochMillis.format(sixAm),
                () -> { throw new UnsupportedOperationException(); },
                false,
                ZoneId.of("America/New_York")
            );

        /*
        expected:<2020-11-01T06:00:00Z> but was:<2020-11-01T11:00:00Z>
        Expected :2020-11-01T06:00:00Z
        Actual   :2020-11-01T11:00:00Z
         */
        assertEquals(sixAm.toInstant(), actual);
    }

=======
>>>>>>> 498f581b
    public void testRoundUpParserBasedOnList() {
        DateFormatter formatter = new JavaDateFormatter(
            "test",
            new DateTimeFormatterBuilder().appendPattern("uuuu-MM-dd").toFormatter(Locale.ROOT),
            new DateTimeFormatterBuilder().appendPattern("uuuu-MM-dd'T'HH:mm:ss.S")
                .appendZoneOrOffsetId()
                .toFormatter(Locale.ROOT)
                .withResolverStyle(ResolverStyle.STRICT),
            new DateTimeFormatterBuilder().appendPattern("uuuu-MM-dd'T'HH:mm:ss.S")
                .appendOffset("+HHmm", "Z")
                .toFormatter(Locale.ROOT)
                .withResolverStyle(ResolverStyle.STRICT)
        );
        Instant parsed = formatter.toDateMathParser().parse("1970-01-01T00:00:00.0+0000", () -> 0L, true, (ZoneId) null);
        assertThat(parsed.toEpochMilli(), equalTo(0L));
    }

    public void testMergingOfMultipleParsers() {
        // date_time has 2 parsers, date_time_no_millis has 4. Parsing with rounding should be able to use all of them
        DateFormatter formatter = DateFormatter.forPattern("date_time||date_time_no_millis");
        // date_time 2 parsers
        Instant parsed = formatter.toDateMathParser().parse("1970-01-01T00:00:00.0+00:00", () -> 0L, true, (ZoneId) null);
        assertThat(parsed.toEpochMilli(), equalTo(0L));

        parsed = formatter.toDateMathParser().parse("1970-01-01T00:00:00.0+0000", () -> 0L, true, (ZoneId) null);
        assertThat(parsed.toEpochMilli(), equalTo(0L));

        // date_time_no_millis 4 parsers
        parsed = formatter.toDateMathParser().parse("1970-01-01T00:00:00+00:00", () -> 0L, true, (ZoneId) null);
        assertThat(parsed.toEpochMilli(), equalTo(999L));// defaulting millis

        parsed = formatter.toDateMathParser().parse("1970-01-01T00:00:00+0000", () -> 0L, true, (ZoneId) null);
        assertThat(parsed.toEpochMilli(), equalTo(999L));// defaulting millis

        parsed = formatter.toDateMathParser().parse("1970-01-01T00:00:00UTC+00:00", () -> 0L, true, (ZoneId) null);
        assertThat(parsed.toEpochMilli(), equalTo(999L));// defaulting millis

        // this one is actually still using parser number 3. I don't see a combination to use parser number 4
        parsed = formatter.toDateMathParser().parse("1970-01-01T00:00:00", () -> 0L, true, (ZoneId) null);
        assertThat(parsed.toEpochMilli(), equalTo(999L));// defaulting millis
    }

    public void testOverridingLocaleOrZoneAndCompositeRoundUpParser() {
        // the pattern has to be composite and the match should not be on the first one
        DateFormatter formatter = DateFormatter.forPattern("date||epoch_millis").withLocale(randomLocale(random()));
        DateMathParser parser = formatter.toDateMathParser();
        long gotMillis = parser.parse("297276785531", () -> 0, true, (ZoneId) null).toEpochMilli();
        assertDateEquals(gotMillis, "297276785531", "297276785531");

        formatter = DateFormatter.forPattern("date||epoch_millis").withZone(ZoneOffset.UTC);
        parser = formatter.toDateMathParser();
        gotMillis = parser.parse("297276785531", () -> 0, true, (ZoneId) null).toEpochMilli();
        assertDateEquals(gotMillis, "297276785531", "297276785531");
    }

    public void testWeekDates() {
        DateFormatter formatter = DateFormatter.forPattern("YYYY-ww");
        assertDateMathEquals(formatter.toDateMathParser(), "2016-01", "2016-01-04T23:59:59.999Z", 0, true, ZoneOffset.UTC);

        formatter = DateFormatter.forPattern("YYYY");
        assertDateMathEquals(formatter.toDateMathParser(), "2016", "2016-01-04T23:59:59.999Z", 0, true, ZoneOffset.UTC);

        formatter = DateFormatter.forPattern("YYYY-ww");
        assertDateMathEquals(formatter.toDateMathParser(), "2015-01", "2014-12-29T23:59:59.999Z", 0, true, ZoneOffset.UTC);

        formatter = DateFormatter.forPattern("YYYY");
        assertDateMathEquals(formatter.toDateMathParser(), "2015", "2014-12-29T23:59:59.999Z", 0, true, ZoneOffset.UTC);
    }

    public void testBasicDates() {
        assertDateMathEquals("2014-05-30", "2014-05-30T00:00:00.000");
        assertDateMathEquals("2014-05-30T20", "2014-05-30T20:00:00.000");
        assertDateMathEquals("2014-05-30T20:21", "2014-05-30T20:21:00.000");
        assertDateMathEquals("2014-05-30T20:21:35", "2014-05-30T20:21:35.000");
        assertDateMathEquals("2014-05-30T20:21:35.123", "2014-05-30T20:21:35.123");
    }

    public void testRoundingDoesNotAffectExactDate() {
        assertDateMathEquals("2014-11-12T22:55:00.000Z", "2014-11-12T22:55:00.000Z", 0, true, null);
        assertDateMathEquals("2014-11-12T22:55:00.000Z", "2014-11-12T22:55:00.000Z", 0, false, null);

        assertDateMathEquals("2014-11-12T22:55:00.000", "2014-11-12T21:55:00.000Z", 0, true, ZoneId.of("+01:00"));
        assertDateMathEquals("2014-11-12T22:55:00.000", "2014-11-12T21:55:00.000Z", 0, false, ZoneId.of("+01:00"));

        assertDateMathEquals("2014-11-12T22:55:00.000+01:00", "2014-11-12T21:55:00.000Z", 0, true, null);
        assertDateMathEquals("2014-11-12T22:55:00.000+01:00", "2014-11-12T21:55:00.000Z", 0, false, null);
    }

    public void testTimezone() {
        // timezone works within date format
        assertDateMathEquals("2014-05-30T20:21+02:00", "2014-05-30T18:21:00.000");

        // test alternative ways of writing zero offsets, according to ISO 8601 +00:00, +00, +0000 should work.
        // joda also seems to allow for -00:00, -00, -0000
        assertDateMathEquals("2014-05-30T18:21+00:00", "2014-05-30T18:21:00.000");
        assertDateMathEquals("2014-05-30T18:21+00", "2014-05-30T18:21:00.000");
        assertDateMathEquals("2014-05-30T18:21+0000", "2014-05-30T18:21:00.000");
        assertDateMathEquals("2014-05-30T18:21-00:00", "2014-05-30T18:21:00.000");
        assertDateMathEquals("2014-05-30T18:21-00", "2014-05-30T18:21:00.000");
        assertDateMathEquals("2014-05-30T18:21-0000", "2014-05-30T18:21:00.000");

        // but also externally
        assertDateMathEquals("2014-05-30T20:21", "2014-05-30T18:21:00.000", 0, false, ZoneId.of("+02:00"));
        assertDateMathEquals("2014-05-30T18:21", "2014-05-30T18:21:00.000", 0, false, ZoneId.of("+00:00"));
        assertDateMathEquals("2014-05-30T18:21", "2014-05-30T18:21:00.000", 0, false, ZoneId.of("+00:00"));
        assertDateMathEquals("2014-05-30T18:21", "2014-05-30T18:21:00.000", 0, false, ZoneId.of("+00"));
        assertDateMathEquals("2014-05-30T18:21", "2014-05-30T18:21:00.000", 0, false, ZoneId.of("+0000"));
        assertDateMathEquals("2014-05-30T18:21", "2014-05-30T18:21:00.000", 0, false, ZoneId.of("-00:00"));
        assertDateMathEquals("2014-05-30T18:21", "2014-05-30T18:21:00.000", 0, false, ZoneId.of("-00"));
        assertDateMathEquals("2014-05-30T18:21", "2014-05-30T18:21:00.000", 0, false, ZoneId.of("-0000"));

        // and timezone in the date has priority
        assertDateMathEquals("2014-05-30T20:21+03:00", "2014-05-30T17:21:00.000", 0, false, ZoneId.of("-08:00"));
        assertDateMathEquals("2014-05-30T20:21Z", "2014-05-30T20:21:00.000", 0, false, ZoneId.of("-08:00"));
    }

    public void testBasicMath() {
        assertDateMathEquals("2014-11-18||+y", "2015-11-18");
        assertDateMathEquals("2014-11-18||-2y", "2012-11-18");

        assertDateMathEquals("2014-11-18||+3M", "2015-02-18");
        assertDateMathEquals("2014-11-18||-M", "2014-10-18");

        assertDateMathEquals("2014-11-18||+1w", "2014-11-25");
        assertDateMathEquals("2014-11-18||-3w", "2014-10-28");

        assertDateMathEquals("2014-11-18||+22d", "2014-12-10");
        assertDateMathEquals("2014-11-18||-423d", "2013-09-21");

        assertDateMathEquals("2014-11-18T14||+13h", "2014-11-19T03");
        assertDateMathEquals("2014-11-18T14||-1h", "2014-11-18T13");
        assertDateMathEquals("2014-11-18T14||+13H", "2014-11-19T03");
        assertDateMathEquals("2014-11-18T14||-1H", "2014-11-18T13");

        assertDateMathEquals("2014-11-18T14:27||+10240m", "2014-11-25T17:07");
        assertDateMathEquals("2014-11-18T14:27||-10m", "2014-11-18T14:17");

        assertDateMathEquals("2014-11-18T14:27:32||+60s", "2014-11-18T14:28:32");
        assertDateMathEquals("2014-11-18T14:27:32||-3600s", "2014-11-18T13:27:32");
    }

    public void testLenientEmptyMath() {
        assertDateMathEquals("2014-05-30T20:21||", "2014-05-30T20:21:00.000");
    }

    public void testMultipleAdjustments() {
        assertDateMathEquals("2014-11-18||+1M-1M", "2014-11-18");
        assertDateMathEquals("2014-11-18||+1M-1m", "2014-12-17T23:59");
        assertDateMathEquals("2014-11-18||-1m+1M", "2014-12-17T23:59");
        assertDateMathEquals("2014-11-18||+1M/M", "2014-12-01");
        assertDateMathEquals("2014-11-18||+1M/M+1h", "2014-12-01T01");
    }

    public void testNow() {
        final long now = parser.parse("2014-11-18T14:27:32", () -> 0, false, (ZoneId) null).toEpochMilli();

        assertDateMathEquals("now", "2014-11-18T14:27:32", now, false, null);
        assertDateMathEquals("now+M", "2014-12-18T14:27:32", now, false, null);
        assertDateMathEquals("now+M", "2014-12-18T14:27:32", now, true, null);
        assertDateMathEquals("now-2d", "2014-11-16T14:27:32", now, false, null);
        assertDateMathEquals("now-2d", "2014-11-16T14:27:32", now, true, null);
        assertDateMathEquals("now/m", "2014-11-18T14:27", now, false, null);
        assertDateMathEquals("now/m", "2014-11-18T14:27:59.999Z", now, true, null);
        assertDateMathEquals("now/M", "2014-11-01T00:00:00", now, false, null);
        assertDateMathEquals("now/M", "2014-11-30T23:59:59.999Z", now, true, null);

        // timezone does not affect now
        assertDateMathEquals("now/m", "2014-11-18T14:27", now, false, ZoneId.of("+02:00"));
    }

    public void testRoundingPreservesEpochAsBaseDate() {
        // If a user only specifies times, then the date needs to always be 1970-01-01 regardless of rounding
        DateFormatter formatter = DateFormatters.forPattern("HH:mm:ss");
        DateMathParser parser = formatter.toDateMathParser();
        ZonedDateTime zonedDateTime = DateFormatters.from(formatter.parse("04:52:20"));
        assertThat(zonedDateTime.getYear(), is(1970));
        Instant millisStart = zonedDateTime.toInstant();
        assertEquals(millisStart, parser.parse("04:52:20", () -> 0, false, (ZoneId) null));
        // due to rounding up, we have to add the number of milliseconds here manually
        long millisEnd = DateFormatters.from(formatter.parse("04:52:20")).toInstant().toEpochMilli() + 999;
        assertEquals(millisEnd, parser.parse("04:52:20", () -> 0, true, (ZoneId) null).toEpochMilli());
    }

    // Implicit rounding happening when parts of the date are not specified
    public void testImplicitRounding() {
        assertDateMathEquals("2014-11-18", "2014-11-18", 0, false, null);
        assertDateMathEquals("2014-11-18", "2014-11-18T23:59:59.999Z", 0, true, null);

        assertDateMathEquals("2014-11-18T09:20", "2014-11-18T09:20", 0, false, null);
        assertDateMathEquals("2014-11-18T09:20", "2014-11-18T09:20:59.999Z", 0, true, null);

        assertDateMathEquals("2014-11-18", "2014-11-17T23:00:00.000Z", 0, false, ZoneId.of("CET"));
        assertDateMathEquals("2014-11-18", "2014-11-18T22:59:59.999Z", 0, true, ZoneId.of("CET"));

        assertDateMathEquals("2014-11-18T09:20", "2014-11-18T08:20:00.000Z", 0, false, ZoneId.of("CET"));
        assertDateMathEquals("2014-11-18T09:20", "2014-11-18T08:20:59.999Z", 0, true, ZoneId.of("CET"));

        // implicit rounding with explicit timezone in the date format
        DateFormatter formatter = DateFormatters.forPattern("yyyy-MM-ddXXX");
        DateMathParser parser = formatter.toDateMathParser();
        Instant time = parser.parse("2011-10-09+01:00", () -> 0, false, (ZoneId) null);
        assertEquals(this.parser.parse("2011-10-09T00:00:00.000+01:00", () -> 0), time);
        time = DateFormatter.forPattern("strict_date_optional_time_nanos")
            .toDateMathParser()
            .parse("2011-10-09T23:59:59.999+01:00", () -> 0, false, (ZoneId) null);
        assertEquals(this.parser.parse("2011-10-09T23:59:59.999+01:00", () -> 0), time);
    }

    // Explicit rounding using the || separator
    public void testExplicitRounding() {
        assertDateMathEquals("2014-11-18||/y", "2014-01-01", 0, false, null);
        assertDateMathEquals("2014-11-18||/y", "2014-12-31T23:59:59.999", 0, true, null);
        assertDateMathEquals("2014-01-01T00:00:00.001||/y", "2014-12-31T23:59:59.999", 0, true, null);
        // rounding should also take into account time zone
        assertDateMathEquals("2014-11-18||/y", "2013-12-31T23:00:00.000Z", 0, false, ZoneId.of("CET"));
        assertDateMathEquals("2014-11-18||/y", "2014-12-31T22:59:59.999Z", 0, true, ZoneId.of("CET"));

        assertDateMathEquals("2014-11-18||/M", "2014-11-01", 0, false, null);
        assertDateMathEquals("2014-11-18||/M", "2014-11-30T23:59:59.999", 0, true, null);
        assertDateMathEquals("2014-11||/M", "2014-11-01", 0, false, null);
        assertDateMathEquals("2014-11||/M", "2014-11-30T23:59:59.999", 0, true, null);
        assertDateMathEquals("2014-11-18||/M", "2014-10-31T23:00:00.000Z", 0, false, ZoneId.of("CET"));
        assertDateMathEquals("2014-11-18||/M", "2014-11-30T22:59:59.999Z", 0, true, ZoneId.of("CET"));

        assertDateMathEquals("2014-11-18T14||/w", "2014-11-17", 0, false, null);
        assertDateMathEquals("2014-11-18T14||/w", "2014-11-23T23:59:59.999", 0, true, null);
        assertDateMathEquals("2014-11-17T14||/w", "2014-11-17", 0, false, null);
        assertDateMathEquals("2014-11-18T14||/w", "2014-11-17", 0, false, null);
        assertDateMathEquals("2014-11-19T14||/w", "2014-11-17", 0, false, null);
        assertDateMathEquals("2014-11-20T14||/w", "2014-11-17", 0, false, null);
        assertDateMathEquals("2014-11-21T14||/w", "2014-11-17", 0, false, null);
        assertDateMathEquals("2014-11-22T14||/w", "2014-11-17", 0, false, null);
        assertDateMathEquals("2014-11-23T14||/w", "2014-11-17", 0, false, null);
        assertDateMathEquals("2014-11-18||/w", "2014-11-23T23:59:59.999", 0, true, null);
        assertDateMathEquals("2014-11-18||/w", "2014-11-16T23:00:00.000Z", 0, false, ZoneId.of("+01:00"));
        assertDateMathEquals("2014-11-18||/w", "2014-11-17T01:00:00.000Z", 0, false, ZoneId.of("-01:00"));
        assertDateMathEquals("2014-11-18||/w", "2014-11-16T23:00:00.000Z", 0, false, ZoneId.of("CET"));
        assertDateMathEquals("2014-11-18||/w", "2014-11-23T22:59:59.999Z", 0, true, ZoneId.of("CET"));
        assertDateMathEquals("2014-07-22||/w", "2014-07-20T22:00:00.000Z", 0, false, ZoneId.of("CET")); // with DST

        assertDateMathEquals("2014-11-18T14||/d", "2014-11-18", 0, false, null);
        assertDateMathEquals("2014-11-18T14||/d", "2014-11-18T23:59:59.999", 0, true, null);
        assertDateMathEquals("2014-11-18||/d", "2014-11-18", 0, false, null);
        assertDateMathEquals("2014-11-18||/d", "2014-11-18T23:59:59.999", 0, true, null);

        assertDateMathEquals("2014-11-18T14:27||/h", "2014-11-18T14", 0, false, null);
        assertDateMathEquals("2014-11-18T14:27||/h", "2014-11-18T14:59:59.999", 0, true, null);
        assertDateMathEquals("2014-11-18T14||/H", "2014-11-18T14", 0, false, null);
        assertDateMathEquals("2014-11-18T14||/H", "2014-11-18T14:59:59.999", 0, true, null);
        assertDateMathEquals("2014-11-18T14:27||/h", "2014-11-18T14", 0, false, null);
        assertDateMathEquals("2014-11-18T14:27||/h", "2014-11-18T14:59:59.999", 0, true, null);
        assertDateMathEquals("2014-11-18T14||/H", "2014-11-18T14", 0, false, null);
        assertDateMathEquals("2014-11-18T14||/H", "2014-11-18T14:59:59.999", 0, true, null);

        assertDateMathEquals("2014-11-18T14:27:32||/m", "2014-11-18T14:27", 0, false, null);
        assertDateMathEquals("2014-11-18T14:27:32||/m", "2014-11-18T14:27:59.999", 0, true, null);
        assertDateMathEquals("2014-11-18T14:27||/m", "2014-11-18T14:27", 0, false, null);
        assertDateMathEquals("2014-11-18T14:27||/m", "2014-11-18T14:27:59.999", 0, true, null);

        assertDateMathEquals("2014-11-18T14:27:32.123||/s", "2014-11-18T14:27:32", 0, false, null);
        assertDateMathEquals("2014-11-18T14:27:32.123||/s", "2014-11-18T14:27:32.999", 0, true, null);
        assertDateMathEquals("2014-11-18T14:27:32||/s", "2014-11-18T14:27:32", 0, false, null);
        assertDateMathEquals("2014-11-18T14:27:32||/s", "2014-11-18T14:27:32.999", 0, true, null);
    }

    public void testTimestamps() {
        assertDateMathEquals("1418248078000", "2014-12-10T21:47:58.000");
        assertDateMathEquals("32484216259000", "2999-05-20T17:24:19.000");
        assertDateMathEquals("253382837059000", "9999-05-20T17:24:19.000");

        // datemath still works on timestamps
        assertDateMathEquals("1418248078000||/m", "2014-12-10T21:47:00.000");

        // also check other time units
        DateMathParser parser = DateFormatter.forPattern("epoch_second||date_optional_time").toDateMathParser();
        long datetime = parser.parse("1418248078", () -> 0).toEpochMilli();
        assertDateEquals(datetime, "1418248078", "2014-12-10T21:47:58.000");

        // for date_optional_time a timestamp with more than 9digits is epoch
        assertDateMathEquals("9999", "9999-01-01T00:00:00.000");
        assertDateMathEquals("10000", "10000-01-01T00:00:00.000");
        assertDateMathEquals("1000000000", "1970-01-12T13:46:40.000Z");

        // but 10000 with T is still a date format
        assertDateMathEquals("10000-01-01T", "10000-01-01T00:00:00.000");
    }

    void assertParseException(String msg, String date, String exc) {
        ElasticsearchParseException e = expectThrows(ElasticsearchParseException.class, () -> parser.parse(date, () -> 0));
        assertThat(msg, e.getMessage(), containsString(exc));
    }

    public void testIllegalMathFormat() {
        assertParseException("Expected date math unsupported operator exception", "2014-11-18||*5", "operator not supported");
        assertParseException("Expected date math incompatible rounding exception", "2014-11-18||/2m", "rounding");
        assertParseException("Expected date math illegal unit type exception", "2014-11-18||+2a", "unit [a] not supported");
        assertParseException("Expected date math truncation exception", "2014-11-18||+12", "truncated");
        assertParseException("Expected date math truncation exception", "2014-11-18||-", "truncated");
    }

    public void testIllegalDateFormat() {
        assertParseException("Expected bad timestamp exception", Long.toString(Long.MAX_VALUE) + "0", "failed to parse date field");
        assertParseException("Expected bad date format exception", "123bogus", "failed to parse date field [123bogus]");
    }

    public void testOnlyCallsNowIfNecessary() {
        final AtomicBoolean called = new AtomicBoolean();
        final LongSupplier now = () -> {
            called.set(true);
            return 42L;
        };
        parser.parse("2014-11-18T14:27:32", now, false, (ZoneId) null);
        assertFalse(called.get());
        parser.parse("now/d", now, false, (ZoneId) null);
        assertTrue(called.get());
    }

    private void assertDateMathEquals(String toTest, String expected) {
        assertDateMathEquals(toTest, expected, 0, false, null);
    }

    private void assertDateMathEquals(String toTest, String expected, final long now, boolean roundUp, ZoneId timeZone) {
        assertDateMathEquals(parser, toTest, expected, now, roundUp, timeZone);
    }

    private void assertDateMathEquals(
        DateMathParser parser,
        String toTest,
        String expected,
        final long now,
        boolean roundUp,
        ZoneId timeZone
    ) {
        long gotMillis = parser.parse(toTest, () -> now, roundUp, timeZone).toEpochMilli();
        assertDateEquals(gotMillis, toTest, expected);
    }

    private void assertDateEquals(long gotMillis, String original, String expected) {
        long expectedMillis = parser.parse(expected, () -> 0).toEpochMilli();
        if (gotMillis != expectedMillis) {
            ZonedDateTime zonedDateTime = ZonedDateTime.ofInstant(Instant.ofEpochMilli(gotMillis), ZoneOffset.UTC);
            fail(
                "Date math not equal\n"
                    + "Original              : "
                    + original
                    + "\n"
                    + "Parsed                : "
                    + formatter.format(zonedDateTime)
                    + "\n"
                    + "Expected              : "
                    + expected
                    + "\n"
                    + "Expected milliseconds : "
                    + expectedMillis
                    + "\n"
                    + "Actual milliseconds   : "
                    + gotMillis
                    + "\n"
            );
        }
    }
}<|MERGE_RESOLUTION|>--- conflicted
+++ resolved
@@ -30,7 +30,6 @@
     private final DateFormatter formatter = DateFormatter.forPattern("date_optional_time||epoch_millis");
     private final DateMathParser parser = formatter.toDateMathParser();
 
-<<<<<<< HEAD
     public void testEpochNoComplications() {
         DateFormatter epochMillis = DateFormatter.forPattern("epoch_millis");
         long millis = 1604210400000L;
@@ -90,8 +89,6 @@
         assertEquals(sixAm.toInstant(), actual);
     }
 
-=======
->>>>>>> 498f581b
     public void testRoundUpParserBasedOnList() {
         DateFormatter formatter = new JavaDateFormatter(
             "test",
