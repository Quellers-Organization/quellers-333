--- conflicted
+++ resolved
@@ -41,7 +41,7 @@
     // but is able to parse the rest
     // as this feature is supported it also makes sense to make it exact
     public void testEpochMillisParser() {
-        DateFormatter formatter = DateFormatter.forPattern("epoch_millis");
+        DateFormatter formatter = DateFormatters.forPattern("epoch_millis");
         {
             Instant instant = Instant.from(formatter.parse("12345"));
             assertThat(instant.getEpochSecond(), is(12L));
@@ -55,15 +55,9 @@
     }
 
     public void testInvalidEpochMilliParser() {
-<<<<<<< HEAD
-        DateFormatter formatter = DateFormatter.forPattern("epoch_millis");
-        ElasticsearchParseException e = expectThrows(ElasticsearchParseException.class, () -> formatter.parse("invalid"));
-        assertThat(e.getMessage(), is("invalid number [invalid]"));
-=======
         DateFormatter formatter = DateFormatters.forPattern("epoch_millis");
         IllegalArgumentException e = expectThrows(IllegalArgumentException.class, () -> formatter.parse("invalid"));
         assertThat(e.getMessage(), containsString("failed to parse date field [invalid] with format [epoch_millis]"));
->>>>>>> c6f6167f
 
         e = expectThrows(IllegalArgumentException.class, () -> formatter.parse("123.1234567"));
         assertThat(e.getMessage(), containsString("failed to parse date field [123.1234567] with format [epoch_millis]"));
@@ -73,7 +67,7 @@
     // but is able to parse the rest
     // as this feature is supported it also makes sense to make it exact
     public void testEpochSecondParser() {
-        DateFormatter formatter = DateFormatter.forPattern("epoch_second");
+        DateFormatter formatter = DateFormatters.forPattern("epoch_second");
 
         IllegalArgumentException e = expectThrows(IllegalArgumentException.class, () -> formatter.parse("1234.1234567890"));
         assertThat(e.getMessage(), is("failed to parse date field [1234.1234567890] with format [epoch_second]"));
@@ -101,77 +95,45 @@
     }
 
     public void testLocales() {
-        assertThat(DateFormatter.forPattern("strict_date_optional_time").locale(), is(Locale.ROOT));
+        assertThat(DateFormatters.forPattern("strict_date_optional_time").locale(), is(Locale.ROOT));
         Locale locale = randomLocale(random());
-<<<<<<< HEAD
-        assertThat(DateFormatter.forPattern("strict_date_optional_time").withLocale(locale).locale(), is(locale));
-        if (locale.equals(Locale.ROOT)) {
-            DateFormatter millisFormatter = DateFormatter.forPattern("epoch_millis");
-            assertThat(millisFormatter.withLocale(locale), is(millisFormatter));
-            DateFormatter secondFormatter = DateFormatter.forPattern("epoch_second");
-            assertThat(secondFormatter.withLocale(locale), is(secondFormatter));
-        } else {
-            IllegalArgumentException e =
-                expectThrows(IllegalArgumentException.class, () -> DateFormatter.forPattern("epoch_millis").withLocale(locale));
-            assertThat(e.getMessage(), is("epoch_millis date formatter can only be in locale ROOT"));
-            e = expectThrows(IllegalArgumentException.class, () -> DateFormatter.forPattern("epoch_second").withLocale(locale));
-            assertThat(e.getMessage(), is("epoch_second date formatter can only be in locale ROOT"));
-        }
-=======
         assertThat(DateFormatters.forPattern("strict_date_optional_time").withLocale(locale).locale(), is(locale));
->>>>>>> c6f6167f
     }
 
     public void testTimeZones() {
         // zone is null by default due to different behaviours between java8 and above
-        assertThat(DateFormatter.forPattern("strict_date_optional_time").zone(), is(nullValue()));
+        assertThat(DateFormatters.forPattern("strict_date_optional_time").zone(), is(nullValue()));
         ZoneId zoneId = randomZone();
-<<<<<<< HEAD
-        assertThat(DateFormatter.forPattern("strict_date_optional_time").withZone(zoneId).zone(), is(zoneId));
-        if (zoneId.equals(ZoneOffset.UTC)) {
-            DateFormatter millisFormatter = DateFormatter.forPattern("epoch_millis");
-            assertThat(millisFormatter.withZone(zoneId), is(millisFormatter));
-            DateFormatter secondFormatter = DateFormatter.forPattern("epoch_second");
-            assertThat(secondFormatter.withZone(zoneId), is(secondFormatter));
-        } else {
-            IllegalArgumentException e =
-                expectThrows(IllegalArgumentException.class, () -> DateFormatter.forPattern("epoch_millis").withZone(zoneId));
-            assertThat(e.getMessage(), is("epoch_millis date formatter can only be in zone offset UTC"));
-            e = expectThrows(IllegalArgumentException.class, () -> DateFormatter.forPattern("epoch_second").withZone(zoneId));
-            assertThat(e.getMessage(), is("epoch_second date formatter can only be in zone offset UTC"));
-        }
-=======
         assertThat(DateFormatters.forPattern("strict_date_optional_time").withZone(zoneId).zone(), is(zoneId));
->>>>>>> c6f6167f
     }
 
     public void testEqualsAndHashcode() {
-        assertThat(DateFormatter.forPattern("strict_date_optional_time"),
-            sameInstance(DateFormatter.forPattern("strict_date_optional_time")));
-        assertThat(DateFormatter.forPattern("YYYY"), equalTo(DateFormatter.forPattern("YYYY")));
-        assertThat(DateFormatter.forPattern("YYYY").hashCode(),
-            is(DateFormatter.forPattern("YYYY").hashCode()));
+        assertThat(DateFormatters.forPattern("strict_date_optional_time"),
+            sameInstance(DateFormatters.forPattern("strict_date_optional_time")));
+        assertThat(DateFormatters.forPattern("YYYY"), equalTo(DateFormatters.forPattern("YYYY")));
+        assertThat(DateFormatters.forPattern("YYYY").hashCode(),
+            is(DateFormatters.forPattern("YYYY").hashCode()));
 
         // different timezone, thus not equals
-        assertThat(DateFormatter.forPattern("YYYY").withZone(ZoneId.of("CET")), not(equalTo(DateFormatter.forPattern("YYYY"))));
+        assertThat(DateFormatters.forPattern("YYYY").withZone(ZoneId.of("CET")), not(equalTo(DateFormatters.forPattern("YYYY"))));
 
         // different locale, thus not equals
-        DateFormatter f1 = DateFormatter.forPattern("YYYY").withLocale(Locale.CANADA);
+        DateFormatter f1 = DateFormatters.forPattern("YYYY").withLocale(Locale.CANADA);
         DateFormatter f2 = f1.withLocale(Locale.FRENCH);
         assertThat(f1, not(equalTo(f2)));
 
         // different pattern, thus not equals
-        assertThat(DateFormatter.forPattern("YYYY"), not(equalTo(DateFormatter.forPattern("YY"))));
+        assertThat(DateFormatters.forPattern("YYYY"), not(equalTo(DateFormatters.forPattern("YY"))));
 
-        DateFormatter epochSecondFormatter = DateFormatter.forPattern("epoch_second");
-        assertThat(epochSecondFormatter, sameInstance(DateFormatter.forPattern("epoch_second")));
-        assertThat(epochSecondFormatter, equalTo(DateFormatter.forPattern("epoch_second")));
-        assertThat(epochSecondFormatter.hashCode(), is(DateFormatter.forPattern("epoch_second").hashCode()));
+        DateFormatter epochSecondFormatter = DateFormatters.forPattern("epoch_second");
+        assertThat(epochSecondFormatter, sameInstance(DateFormatters.forPattern("epoch_second")));
+        assertThat(epochSecondFormatter, equalTo(DateFormatters.forPattern("epoch_second")));
+        assertThat(epochSecondFormatter.hashCode(), is(DateFormatters.forPattern("epoch_second").hashCode()));
 
-        DateFormatter epochMillisFormatter = DateFormatter.forPattern("epoch_millis");
-        assertThat(epochMillisFormatter.hashCode(), is(DateFormatter.forPattern("epoch_millis").hashCode()));
-        assertThat(epochMillisFormatter, sameInstance(DateFormatter.forPattern("epoch_millis")));
-        assertThat(epochMillisFormatter, equalTo(DateFormatter.forPattern("epoch_millis")));
+        DateFormatter epochMillisFormatter = DateFormatters.forPattern("epoch_millis");
+        assertThat(epochMillisFormatter.hashCode(), is(DateFormatters.forPattern("epoch_millis").hashCode()));
+        assertThat(epochMillisFormatter, sameInstance(DateFormatters.forPattern("epoch_millis")));
+        assertThat(epochMillisFormatter, equalTo(DateFormatters.forPattern("epoch_millis")));
     }
 
     public void testSupportBackwardsJava8Format() {
