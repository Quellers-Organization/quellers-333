--- conflicted
+++ resolved
@@ -304,13 +304,13 @@
             ClusterState state = client.admin().cluster().prepareState().setLocal(true).execute().actionGet().getState();
             return state.blocks().hasGlobalBlock(DiscoverySettings.NO_MASTER_BLOCK_ID);
         };
-<<<<<<< HEAD
         assertBusy(() -> {
-                boolean success = true;
-                for (Client client : internalCluster().getClients()) {
-                    boolean clientHasNoMasterBlock = hasNoMasterBlock.test(client);
-                    if (logger.isDebugEnabled()) {
-                        logger.debug("Checking for NO_MASTER_BLOCK on client: {} NO_MASTER_BLOCK: [{}]", client, clientHasNoMasterBlock);
+            boolean success = true;
+            for (Client client : internalCluster().getClients()) {
+                boolean clientHasNoMasterBlock = hasNoMasterBlock.test(client);
+                if (logger.isDebugEnabled()) {
+                    logger.debug("Checking for NO_MASTER_BLOCK on client: {} NO_MASTER_BLOCK: [{}]",
+                        client, clientHasNoMasterBlock);
                     }
                     success &= clientHasNoMasterBlock;
                 }
@@ -318,28 +318,10 @@
             },
             20,
             TimeUnit.SECONDS
-=======
-        assertTrue(awaitBusy(
-                        () -> {
-                            boolean success = true;
-                            for (Client client : internalCluster().getClients()) {
-                                boolean clientHasNoMasterBlock = hasNoMasterBlock.test(client);
-                                if (logger.isDebugEnabled()) {
-                                    logger.debug("Checking for NO_MASTER_BLOCK on client: {} NO_MASTER_BLOCK: [{}]",
-                                        client, clientHasNoMasterBlock);
-                                }
-                                success &= clientHasNoMasterBlock;
-                            }
-                            return success;
-                        },
-                        20,
-                        TimeUnit.SECONDS
-                )
->>>>>>> da612661
         );
     }
 
-    public void testCanNotBringClusterDown() throws ExecutionException, InterruptedException {
+    public void testCanNotBringClusterDown() {
         int nodeCount = scaledRandomIntBetween(1, 5);
         Settings.Builder settings = Settings.builder()
                 .put(ZenDiscovery.PING_TIMEOUT_SETTING.getKey(), "200ms")
