--- conflicted
+++ resolved
@@ -722,11 +722,7 @@
                                 (long) randomIntBetween(0, 1000),
                                 ImmutableOpenMap.of(),
                                 SnapshotInfoTests.randomUserMetadata(),
-<<<<<<< HEAD
-                                randomBoolean(), randomBoolean()));
-=======
                                 randomVersion(random())));
->>>>>>> cb9be14a
                     case 1:
                         return new RestoreInProgress.Builder().add(
                             new RestoreInProgress.Entry(
