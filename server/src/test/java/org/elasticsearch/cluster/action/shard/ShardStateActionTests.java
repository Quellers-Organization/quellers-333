--- conflicted
+++ resolved
@@ -159,24 +159,7 @@
 
         final TestListener listener = new TestListener();
         ShardRouting shardRouting = getRandomShardRouting(index);
-<<<<<<< HEAD
-        shardStateAction.localShardFailed(shardRouting, "test", getSimulatedFailure(), new ActionListener<Void>() {
-            @Override
-            public void onResponse(Void aVoid) {
-                success.set(true);
-                latch.countDown();
-            }
-
-            @Override
-            public void onFailure(Exception e) {
-                success.set(false);
-                latch.countDown();
-                assert false;
-            }
-        });
-=======
         shardStateAction.localShardFailed(shardRouting, "test", getSimulatedFailure(), listener);
->>>>>>> a644bc09
 
         CapturingTransport.CapturedRequest[] capturedRequests = transport.getCapturedRequestsAndClear();
         assertEquals(1, capturedRequests.length);
@@ -296,22 +279,7 @@
 
         final TestListener listener = new TestListener();
         ShardRouting failedShard = getRandomShardRouting(index);
-<<<<<<< HEAD
-        shardStateAction.localShardFailed(failedShard, "test", getSimulatedFailure(), new ActionListener<Void>() {
-            @Override
-            public void onResponse(Void aVoid) {
-                failure.set(false);
-                assert false;
-            }
-
-            @Override
-            public void onFailure(Exception e) {
-                failure.set(true);
-            }
-        });
-=======
         shardStateAction.localShardFailed(failedShard, "test", getSimulatedFailure(), listener);
->>>>>>> a644bc09
 
         final CapturingTransport.CapturedRequest[] capturedRequests = transport.getCapturedRequestsAndClear();
         assertThat(capturedRequests.length, equalTo(1));
@@ -328,24 +296,7 @@
         ShardRouting failedShard = getRandomShardRouting(index);
         RoutingTable routingTable = RoutingTable.builder(clusterService.state().getRoutingTable()).remove(index).build();
         setState(clusterService, ClusterState.builder(clusterService.state()).routingTable(routingTable));
-<<<<<<< HEAD
-        shardStateAction.localShardFailed(failedShard, "test", getSimulatedFailure(), new ActionListener<Void>() {
-            @Override
-            public void onResponse(Void aVoid) {
-                success.set(true);
-                latch.countDown();
-            }
-
-            @Override
-            public void onFailure(Exception e) {
-                success.set(false);
-                latch.countDown();
-                assert false;
-            }
-        });
-=======
         shardStateAction.localShardFailed(failedShard, "test", getSimulatedFailure(), listener);
->>>>>>> a644bc09
 
         CapturingTransport.CapturedRequest[] capturedRequests = transport.getCapturedRequestsAndClear();
         transport.handleResponse(capturedRequests[0].requestId, TransportResponse.Empty.INSTANCE);
@@ -365,24 +316,7 @@
         long primaryTerm = clusterService.state().metaData().index(index).primaryTerm(failedShard.id());
         assertThat(primaryTerm, greaterThanOrEqualTo(1L));
         shardStateAction.remoteShardFailed(failedShard.shardId(), failedShard.allocationId().getId(),
-<<<<<<< HEAD
-            primaryTerm + 1, randomBoolean(), "test", getSimulatedFailure(),
-            new ActionListener<Void>() {
-                @Override
-                public void onResponse(Void aVoid) {
-                    failure.set(null);
-                    latch.countDown();
-                }
-
-                @Override
-                public void onFailure(Exception e) {
-                    failure.set(e);
-                    latch.countDown();
-                }
-            });
-=======
             primaryTerm + 1, randomBoolean(), "test", getSimulatedFailure(), listener);
->>>>>>> a644bc09
 
         ShardStateAction.NoLongerPrimaryShardException catastrophicError =
                 new ShardStateAction.NoLongerPrimaryShardException(failedShard.shardId(), "dummy failure");
@@ -573,73 +507,14 @@
             return out.bytes();
         }
     }
-<<<<<<< HEAD
-=======
-
-    public void testCompositeListener() throws Exception {
-        AtomicInteger successCount = new AtomicInteger();
-        AtomicInteger failureCount = new AtomicInteger();
-        Exception failure = randomBoolean() ? getSimulatedFailure() : null;
-        ShardStateAction.CompositeListener compositeListener = new ShardStateAction.CompositeListener(new ShardStateAction.Listener() {
-            @Override
-            public void onSuccess() {
-                successCount.incrementAndGet();
-            }
-            @Override
-            public void onFailure(Exception e) {
-                assertThat(e, sameInstance(failure));
-                failureCount.incrementAndGet();
-            }
-        });
-        int iterationsPerThread = scaledRandomIntBetween(100, 1000);
-        Thread[] threads = new Thread[between(1, 4)];
-        Phaser barrier = new Phaser(threads.length + 1);
-        for (int i = 0; i < threads.length; i++) {
-            threads[i] = new Thread(() -> {
-                barrier.arriveAndAwaitAdvance();
-                for (int n = 0; n < iterationsPerThread; n++) {
-                    compositeListener.addListener(new ShardStateAction.Listener() {
-                        @Override
-                        public void onSuccess() {
-                            successCount.incrementAndGet();
-                        }
-                        @Override
-                        public void onFailure(Exception e) {
-                            assertThat(e, sameInstance(failure));
-                            failureCount.incrementAndGet();
-                        }
-                    });
-                }
-            });
-            threads[i].start();
-        }
-        barrier.arriveAndAwaitAdvance();
-        if (failure != null) {
-            compositeListener.onFailure(failure);
-        } else {
-            compositeListener.onSuccess();
-        }
-        for (Thread t : threads) {
-            t.join();
-        }
-        assertBusy(() -> {
-            if (failure != null) {
-                assertThat(successCount.get(), equalTo(0));
-                assertThat(failureCount.get(), equalTo(threads.length*iterationsPerThread + 1));
-            } else {
-                assertThat(successCount.get(), equalTo(threads.length*iterationsPerThread + 1));
-                assertThat(failureCount.get(), equalTo(0));
-            }
-        });
-    }
-
-    private static class TestListener implements ShardStateAction.Listener {
+
+    private static class TestListener implements ActionListener<Void> {
 
         private final SetOnce<Exception> failure = new SetOnce<>();
         private final CountDownLatch latch = new CountDownLatch(1);
 
         @Override
-        public void onSuccess() {
+        public void onResponse(Void aVoid) {
             try {
                 failure.set(null);
             } finally {
@@ -660,5 +535,4 @@
             latch.await();
         }
     }
->>>>>>> a644bc09
 }