--- conflicted
+++ resolved
@@ -273,11 +273,7 @@
         long initialTerm = randomLongBetween(1, 10);
         long initialVersion = randomLongBetween(1, 10);
         setupFakeMasterServiceAndCoordinator(initialTerm, initialState(node0, initialTerm, initialVersion,
-<<<<<<< HEAD
-            new VotingConfiguration(Collections.singleton(randomFrom(node0, node1).getId()))), () -> NodeHealthService.Status.UNKNOWN);
-=======
-            VotingConfiguration.of(randomFrom(node0, node1))));
->>>>>>> fa3ed380
+            VotingConfiguration.of(randomFrom(node0, node1))), () -> NodeHealthService.Status.UNKNOWN);
         assertFalse(isLocalNodeElectedMaster());
         assertNull(coordinator.getStateForMasterService().nodes().getMasterNodeId());
         long newTerm = initialTerm + randomLongBetween(1, 10);
@@ -297,11 +293,7 @@
         long initialTerm = randomLongBetween(1, 10);
         long initialVersion = randomLongBetween(1, 10);
         setupFakeMasterServiceAndCoordinator(initialTerm, initialState(node0, initialTerm, initialVersion,
-<<<<<<< HEAD
-            new VotingConfiguration(Collections.singleton(node1.getId()))), () -> NodeHealthService.Status.UNKNOWN);
-=======
-            VotingConfiguration.of(node1)));
->>>>>>> fa3ed380
+            VotingConfiguration.of(node1)), () -> NodeHealthService.Status.UNKNOWN);
         assertFalse(isLocalNodeElectedMaster());
         long newTerm = initialTerm + randomLongBetween(1, 10);
         long higherVersion = initialVersion + randomLongBetween(1, 10);
@@ -317,11 +309,7 @@
         long initialTerm = randomLongBetween(1, 10);
         long initialVersion = randomLongBetween(1, 10);
         setupFakeMasterServiceAndCoordinator(initialTerm, initialState(node0, initialTerm, initialVersion,
-<<<<<<< HEAD
-            new VotingConfiguration(Collections.singleton(node0.getId()))), () -> NodeHealthService.Status.UNKNOWN);
-=======
-            VotingConfiguration.of(node0)));
->>>>>>> fa3ed380
+            VotingConfiguration.of(node0)), () -> NodeHealthService.Status.UNKNOWN);
         assertFalse(isLocalNodeElectedMaster());
         long newTerm = initialTerm + randomLongBetween(1, 10);
         long higherVersion = initialVersion + randomLongBetween(1, 10);
@@ -335,11 +323,7 @@
         long initialTerm = randomLongBetween(1, 10);
         long initialVersion = randomLongBetween(1, 10);
         setupFakeMasterServiceAndCoordinator(initialTerm, initialState(node0, initialTerm, initialVersion,
-<<<<<<< HEAD
-            new VotingConfiguration(Collections.singleton(node0.getId()))), () -> NodeHealthService.Status.UNKNOWN);
-=======
-            VotingConfiguration.of(node0)));
->>>>>>> fa3ed380
+            VotingConfiguration.of(node0)), () -> NodeHealthService.Status.UNKNOWN);
         assertFalse(isLocalNodeElectedMaster());
         long newTerm = initialTerm + randomLongBetween(1, 10);
         joinNodeAndRun(new JoinRequest(node0, newTerm, Optional.of(new Join(node0, node0, newTerm, initialTerm, initialVersion))));
@@ -356,11 +340,7 @@
         long initialTerm = randomLongBetween(1, 10);
         long initialVersion = randomLongBetween(1, 10);
         setupFakeMasterServiceAndCoordinator(initialTerm, initialState(node0, initialTerm, initialVersion,
-<<<<<<< HEAD
-            new VotingConfiguration(Collections.singleton(node0.getId()))), () -> NodeHealthService.Status.UNKNOWN);
-=======
-            VotingConfiguration.of(node0)));
->>>>>>> fa3ed380
+            VotingConfiguration.of(node0)), () -> NodeHealthService.Status.UNKNOWN);
         long newTerm = initialTerm + randomLongBetween(1, 10);
 
         joinNodeAndRun(new JoinRequest(node0, newTerm, Optional.of(new Join(node0, node0, newTerm, initialTerm, initialVersion))));
@@ -379,11 +359,7 @@
         long initialTerm = randomLongBetween(1, 10);
         long initialVersion = randomLongBetween(1, 10);
         setupFakeMasterServiceAndCoordinator(initialTerm, initialState(node0, initialTerm, initialVersion,
-<<<<<<< HEAD
-            new VotingConfiguration(Collections.singleton(node2.getId()))), () -> NodeHealthService.Status.UNKNOWN);
-=======
-            VotingConfiguration.of(node2)));
->>>>>>> fa3ed380
+            VotingConfiguration.of(node2)), () -> NodeHealthService.Status.UNKNOWN);
         assertFalse(isLocalNodeElectedMaster());
         long newTerm = initialTerm + randomLongBetween(1, 10);
         SimpleFuture futNode0 = joinNodeAsync(new JoinRequest(node0, newTerm, Optional.of(
@@ -410,11 +386,7 @@
         long initialTerm = randomLongBetween(1, 10);
         long initialVersion = randomLongBetween(1, 10);
         setupFakeMasterServiceAndCoordinator(initialTerm, initialState(node0, initialTerm, initialVersion,
-<<<<<<< HEAD
-            new VotingConfiguration(Collections.singleton(node0.getId()))), () -> NodeHealthService.Status.UNKNOWN);
-=======
-            VotingConfiguration.of(node0)));
->>>>>>> fa3ed380
+            VotingConfiguration.of(node0)), () -> NodeHealthService.Status.UNKNOWN);
         long newTerm = initialTerm + randomLongBetween(1, 10);
         handleStartJoinFrom(node1, newTerm);
         handleFollowerCheckFrom(node1, newTerm);
@@ -509,11 +481,7 @@
         long initialTerm = randomLongBetween(1, 10);
         long initialVersion = randomLongBetween(1, 10);
         setupFakeMasterServiceAndCoordinator(initialTerm, initialState(node0, initialTerm, initialVersion,
-<<<<<<< HEAD
-            new VotingConfiguration(Collections.singleton(node0.getId()))), () -> NodeHealthService.Status.UNKNOWN);
-=======
-            VotingConfiguration.of(node0)));
->>>>>>> fa3ed380
+            VotingConfiguration.of(node0)), () -> NodeHealthService.Status.UNKNOWN);
         long newTerm = initialTerm + randomLongBetween(1, 10);
         handleStartJoinFrom(node1, newTerm);
         handleFollowerCheckFrom(node1, newTerm);
@@ -529,11 +497,7 @@
         long initialTerm = randomLongBetween(1, 10);
         long initialVersion = randomLongBetween(1, 10);
         setupFakeMasterServiceAndCoordinator(initialTerm, initialState(node0, initialTerm, initialVersion,
-<<<<<<< HEAD
-            new VotingConfiguration(Collections.singleton(node1.getId()))), () -> NodeHealthService.Status.UNKNOWN);
-=======
-            VotingConfiguration.of(node1)));
->>>>>>> fa3ed380
+            VotingConfiguration.of(node1)), () -> NodeHealthService.Status.UNKNOWN);
         long newTerm = initialTerm + randomLongBetween(1, 10);
         SimpleFuture fut = joinNodeAsync(new JoinRequest(node0, newTerm,
             Optional.of(new Join(node0, node0, newTerm, initialTerm, initialVersion))));
