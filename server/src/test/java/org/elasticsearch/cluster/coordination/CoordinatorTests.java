--- conflicted
+++ resolved
@@ -1511,13 +1511,7 @@
                 leader.improveConfiguration(lastAcceptedState), sameInstance(lastAcceptedState));
 
             logger.info("checking linearizability of history with size {}: {}", history.size(), history);
-<<<<<<< HEAD
-            // See https://github.com/elastic/elasticsearch/issues/39437
-            //assertTrue("history not linearizable: " + history, linearizabilityChecker.isLinearizableWithTimeoutOptimization(spec, history,
-            //    i -> i == null ? LinearizabilityChecker.REMOVE : null));
-=======
             assertTrue("history not linearizable: " + history, linearizabilityChecker.isLinearizable(spec, history, i -> null));
->>>>>>> 5b64c770
             logger.info("linearizability check completed");
         }
 
