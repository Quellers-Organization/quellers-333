--- conflicted
+++ resolved
@@ -184,11 +184,7 @@
         cluster.stabilise();
 
         final ClusterNode originalLeader = cluster.getAnyLeader();
-<<<<<<< HEAD
-        logger.info("--> partitioning leader {}", originalLeader);
-=======
         logger.info("--> blackholing leader {}", originalLeader);
->>>>>>> c6b0f084
         originalLeader.blackhole();
 
         cluster.stabilise(Math.max(
@@ -251,11 +247,7 @@
 
         final ClusterNode leader = cluster.getAnyLeader();
         final ClusterNode follower = cluster.getAnyNodeExcept(leader);
-<<<<<<< HEAD
-        logger.info("--> partitioning follower {}", follower);
-=======
         logger.info("--> blackholing follower {}", follower);
->>>>>>> c6b0f084
         follower.blackhole();
 
         cluster.stabilise(Math.max(
@@ -456,11 +448,7 @@
 
         private final Set<String> disconnectedNodes = new HashSet<>();
         private final Set<String> blackholedNodes = new HashSet<>();
-<<<<<<< HEAD
-        Map<Long, ClusterState> committedStatesByVersion = new HashMap<>();
-=======
         private final Map<Long, ClusterState> committedStatesByVersion = new HashMap<>();
->>>>>>> c6b0f084
 
         Cluster(int initialNodeCount) {
             deterministicTaskQueue.setExecutionDelayVariabilityMillis(DEFAULT_DELAY_VARIABILITY);
@@ -654,16 +642,8 @@
                     continue;
                 }
 
-<<<<<<< HEAD
-                if (disconnectedNodes.contains(nodeId) || blackholedNodes.contains(nodeId)) {
-                    assertThat(nodeId + " is a candidate", clusterNode.coordinator.getMode(), is(CANDIDATE));
-                } else {
-=======
-                final String nodeId = clusterNode.getId();
-
                 if (isConnectedPair(leader, clusterNode)) {
                     assertThat(nodeId + " is a follower", clusterNode.coordinator.getMode(), is(FOLLOWER));
->>>>>>> c6b0f084
                     assertThat(nodeId + " has the same term as the leader", clusterNode.coordinator.getCurrentTerm(), is(leaderTerm));
                     // TODO assert that this node has actually voted for the leader in this term
                     // TODO assert that this node's accepted and committed states are the same as the leader's
@@ -714,10 +694,10 @@
             return randomFrom(acceptableNodes);
         }
 
-<<<<<<< HEAD
         public long getCurrentTimeMillis() {
             return deterministicTaskQueue.getCurrentTimeMillis();
-=======
+        }
+
         ClusterNode getAnyNodePreferringLeaders() {
             for (int i = 0; i < 3; i++) {
                 ClusterNode clusterNode = getAnyNode();
@@ -726,7 +706,6 @@
                 }
             }
             return getAnyNode();
->>>>>>> c6b0f084
         }
 
         class ClusterNode extends AbstractComponent {
@@ -897,21 +876,17 @@
                 return disconnected;
             }
 
-<<<<<<< HEAD
-            void blackhole() {
-                blackholedNodes.add(localNode.getId());
-=======
             boolean blackhole() {
                 boolean unDisconnected = disconnectedNodes.remove(localNode.getId());
                 boolean blackholed = blackholedNodes.add(localNode.getId());
                 assert blackholed || unDisconnected == false;
                 return blackholed;
->>>>>>> c6b0f084
             }
 
             void heal() {
-                disconnectedNodes.remove(localNode.getId());
-                blackholedNodes.remove(localNode.getId());
+                boolean unDisconnected = disconnectedNodes.remove(localNode.getId());
+                boolean unBlackholed = blackholedNodes.remove(localNode.getId());
+                assert unDisconnected || unBlackholed;
             }
 
             ClusterState getLastAppliedClusterState() {
@@ -997,21 +972,6 @@
             }
         }
 
-        private void updateCommittedStates() {
-            for (final ClusterNode clusterNode : clusterNodes) {
-                Optional<ClusterState> committedState = clusterNode.coordinator.getLastCommittedState();
-                if (committedState.isPresent()) {
-                    ClusterState storedState = committedStatesByVersion.get(committedState.get().getVersion());
-                    if (storedState == null) {
-                        committedStatesByVersion.put(committedState.get().getVersion(), committedState.get());
-                    } else {
-                        assertEquals("expected " + committedState.get() + " but got " + storedState,
-                            value(committedState.get()), value(storedState));
-                    }
-                }
-            }
-        }
-
         private List<TransportAddress> provideUnicastHosts(HostsResolver ignored) {
             return clusterNodes.stream().map(ClusterNode::getLocalNode).map(DiscoveryNode::getAddress).collect(Collectors.toList());
         }
