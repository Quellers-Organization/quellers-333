--- conflicted
+++ resolved
@@ -1032,14 +1032,6 @@
 
             for (ClusterNode cn : cluster.clusterNodes) {
                 assertThat(value(cn.getLastAppliedClusterState()), is(finalValue));
-<<<<<<< HEAD
-                assertEquals(cn.toString(), prePublishStats.get(cn).getFullClusterStateReceivedCount(),
-                    postPublishStats.get(cn).getFullClusterStateReceivedCount());
-                assertEquals(cn.toString(), prePublishStats.get(cn).getCompatibleClusterStateDiffReceivedCount() + (cn == leader ? 0 : 1),
-                    postPublishStats.get(cn).getCompatibleClusterStateDiffReceivedCount());
-                assertEquals(cn.toString(), prePublishStats.get(cn).getIncompatibleClusterStateDiffReceivedCount(),
-                    postPublishStats.get(cn).getIncompatibleClusterStateDiffReceivedCount());
-=======
                 assertEquals(
                     cn.toString(),
                     prePublishStats.get(cn).getFullClusterStateReceivedCount(),
@@ -1047,7 +1039,7 @@
                 );
                 assertEquals(
                     cn.toString(),
-                    prePublishStats.get(cn).getCompatibleClusterStateDiffReceivedCount() + 1,
+                    prePublishStats.get(cn).getCompatibleClusterStateDiffReceivedCount() + (cn == leader ? 0 : 1),
                     postPublishStats.get(cn).getCompatibleClusterStateDiffReceivedCount()
                 );
                 assertEquals(
@@ -1197,7 +1189,6 @@
             @Override
             public Version getMinimalSupportedVersion() {
                 return Version.CURRENT;
->>>>>>> 212d15ba
             }
 
             @Override
