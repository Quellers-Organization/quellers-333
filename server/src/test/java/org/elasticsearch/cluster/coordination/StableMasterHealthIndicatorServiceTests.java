/*
 * Copyright Elasticsearch B.V. and/or licensed to Elasticsearch B.V. under one
 * or more contributor license agreements. Licensed under the Elastic License
 * 2.0 and the Server Side Public License, v 1; you may not use this file except
 * in compliance with, at your election, the Elastic License 2.0 or the Server
 * Side Public License, v 1.
 */

package org.elasticsearch.cluster.coordination;

import org.elasticsearch.Version;
import org.elasticsearch.cluster.ClusterChangedEvent;
import org.elasticsearch.cluster.ClusterName;
import org.elasticsearch.cluster.ClusterState;
import org.elasticsearch.cluster.metadata.Metadata;
import org.elasticsearch.cluster.node.DiscoveryNode;
import org.elasticsearch.cluster.node.DiscoveryNodeRole;
import org.elasticsearch.cluster.node.DiscoveryNodes;
import org.elasticsearch.cluster.routing.RoutingTable;
import org.elasticsearch.cluster.service.ClusterService;
import org.elasticsearch.common.bytes.BytesReference;
import org.elasticsearch.common.settings.Settings;
import org.elasticsearch.common.xcontent.LoggingDeprecationHandler;
import org.elasticsearch.health.HealthIndicatorDetails;
import org.elasticsearch.health.HealthIndicatorResult;
import org.elasticsearch.health.HealthStatus;
import org.elasticsearch.health.UserAction;
import org.elasticsearch.threadpool.ThreadPool;
import org.elasticsearch.xcontent.ToXContent;
import org.elasticsearch.xcontent.XContentBuilder;
import org.elasticsearch.xcontent.XContentFactory;
import org.elasticsearch.xcontent.XContentParser;
import org.elasticsearch.xcontent.XContentType;
import org.junit.Before;

import java.io.IOException;
import java.util.ArrayList;
import java.util.Collection;
import java.util.Collections;
import java.util.List;
import java.util.Map;
import java.util.UUID;

import static org.hamcrest.Matchers.containsString;
import static org.hamcrest.Matchers.emptyOrNullString;
import static org.hamcrest.Matchers.equalTo;
import static org.hamcrest.Matchers.greaterThanOrEqualTo;
import static org.hamcrest.Matchers.not;
<<<<<<< HEAD
import static org.hamcrest.Matchers.notNullValue;
import static org.hamcrest.Matchers.startsWith;
=======
>>>>>>> 73b0273f
import static org.mockito.Mockito.mock;
import static org.mockito.Mockito.when;

public class StableMasterHealthIndicatorServiceTests extends AbstractCoordinatorTestCase {
    DiscoveryNode node1;
    DiscoveryNode node2;
    DiscoveryNode node3;
    private ClusterState nullMasterClusterState;
    private ClusterState node1MasterClusterState;
    private ClusterState node2MasterClusterState;
    private ClusterState node3MasterClusterState;
    private static final String TEST_SOURCE = "test";

    @Before
    public void setup() throws Exception {
        node1 = new DiscoveryNode(
            "node1",
            randomNodeId(),
            buildNewFakeTransportAddress(),
            Collections.emptyMap(),
            DiscoveryNodeRole.roles(),
            Version.CURRENT
        );
        node2 = new DiscoveryNode(
            "node2",
            randomNodeId(),
            buildNewFakeTransportAddress(),
            Collections.emptyMap(),
            DiscoveryNodeRole.roles(),
            Version.CURRENT
        );
        node3 = new DiscoveryNode(
            "node3",
            randomNodeId(),
            buildNewFakeTransportAddress(),
            Collections.emptyMap(),
            DiscoveryNodeRole.roles(),
            Version.CURRENT
        );
        nullMasterClusterState = createClusterState(null);
        node1MasterClusterState = createClusterState(node1);
        node2MasterClusterState = createClusterState(node2);
        node3MasterClusterState = createClusterState(node3);
    }

    @SuppressWarnings("unchecked")
    public void testGetHealthIndicatorResultNotGreenExplainTrue() throws Exception {
        MasterHistoryService masterHistoryService = createMasterHistoryService();
        StableMasterHealthIndicatorService service = createStableMasterHealthIndicatorService(nullMasterClusterState, masterHistoryService);
        List<DiscoveryNode> recentMasters = List.of(node2, node1);
        CoordinationDiagnosticsService.CoordinationDiagnosticsDetails coordinationDiagnosticsDetails =
            new CoordinationDiagnosticsService.CoordinationDiagnosticsDetails(node1, recentMasters);
        CoordinationDiagnosticsService.CoordinationDiagnosticsStatus inputStatus = randomFrom(
            CoordinationDiagnosticsService.CoordinationDiagnosticsStatus.RED,
            CoordinationDiagnosticsService.CoordinationDiagnosticsStatus.YELLOW
        );
        CoordinationDiagnosticsService.CoordinationDiagnosticsResult coordinationDiagnosticsResult =
            new CoordinationDiagnosticsService.CoordinationDiagnosticsResult(inputStatus, "summary", coordinationDiagnosticsDetails);
        HealthIndicatorResult result = service.getHealthIndicatorResult(coordinationDiagnosticsResult, true);
        assertThat(result.status(), equalTo(HealthStatus.fromCoordinationDiagnosticsStatus(inputStatus)));
        assertThat(result.summary(), equalTo("summary"));
        assertThat(result.impacts().size(), equalTo(3));
        assertThat(result.name(), equalTo(StableMasterHealthIndicatorService.NAME));
        assertThat(result.component(), equalTo("cluster_coordination"));
        HealthIndicatorDetails details = result.details();
        Map<String, Object> detailsMap = xContentToMap(details);
        assertThat(detailsMap.size(), equalTo(2));
        Map<String, String> currentMasterInResult = (Map<String, String>) detailsMap.get("current_master");
        assertThat(currentMasterInResult.get("name"), equalTo(node1.getName()));
        assertThat(currentMasterInResult.get("node_id"), equalTo(node1.getId()));
        Collection<Object> recentMastersInResult = ((Collection<Object>) detailsMap.get("recent_masters"));
        // We don't show nulls in the recent_masters list:
        assertThat(recentMastersInResult.size(), equalTo(2));
        for (Object recentMaster : recentMastersInResult) {
            Map<String, String> recentMasterMap = (Map<String, String>) recentMaster;
            assertThat(recentMasterMap.get("name"), not(emptyOrNullString()));
            assertThat(recentMasterMap.get("node_id"), not(emptyOrNullString()));
        }
        List<UserAction> userActions = result.userActions();
        assertThat(userActions.size(), equalTo(1));
        assertThat(userActions.get(0).definition().message(), containsString("contact Elastic Support"));
        assertThat(result.helpURL(), equalTo("https://ela.st/fix-master"));
    }

    @SuppressWarnings("unchecked")
    public void testGetHealthIndicatorResultNotGreenExplainFalse() throws Exception {
        MasterHistoryService masterHistoryService = createMasterHistoryService();
        StableMasterHealthIndicatorService service = createStableMasterHealthIndicatorService(nullMasterClusterState, masterHistoryService);
        List<DiscoveryNode> recentMasters = List.of(node2, node1);
        CoordinationDiagnosticsService.CoordinationDiagnosticsDetails coordinationDiagnosticsDetails =
            new CoordinationDiagnosticsService.CoordinationDiagnosticsDetails(node1, recentMasters);
        CoordinationDiagnosticsService.CoordinationDiagnosticsStatus inputStatus = randomFrom(
            CoordinationDiagnosticsService.CoordinationDiagnosticsStatus.RED,
            CoordinationDiagnosticsService.CoordinationDiagnosticsStatus.YELLOW
        );
        CoordinationDiagnosticsService.CoordinationDiagnosticsResult coordinationDiagnosticsResult =
            new CoordinationDiagnosticsService.CoordinationDiagnosticsResult(inputStatus, "summary", coordinationDiagnosticsDetails);
        HealthIndicatorResult result = service.getHealthIndicatorResult(coordinationDiagnosticsResult, false);
        assertThat(result.status(), equalTo(HealthStatus.fromCoordinationDiagnosticsStatus(inputStatus)));
        assertThat(result.summary(), equalTo("summary"));
        assertThat(result.impacts().size(), equalTo(3));
        assertThat(result.name(), equalTo(StableMasterHealthIndicatorService.NAME));
        assertThat(result.component(), equalTo("cluster_coordination"));
        assertThat(result.details(), equalTo(HealthIndicatorDetails.EMPTY));
        List<UserAction> userActions = result.userActions();
        assertThat(userActions.size(), equalTo(0));
        assertThat(result.helpURL(), equalTo("https://ela.st/fix-master"));
    }

    @SuppressWarnings("unchecked")
    public void testGetHealthIndicatorResultGreenOrUnknown() throws Exception {
        MasterHistoryService masterHistoryService = createMasterHistoryService();
        StableMasterHealthIndicatorService service = createStableMasterHealthIndicatorService(nullMasterClusterState, masterHistoryService);
        List<DiscoveryNode> recentMasters = List.of(node2, node1);
        CoordinationDiagnosticsService.CoordinationDiagnosticsDetails coordinationDiagnosticsDetails =
            new CoordinationDiagnosticsService.CoordinationDiagnosticsDetails(node1, recentMasters);
        CoordinationDiagnosticsService.CoordinationDiagnosticsStatus inputStatus = randomFrom(
            CoordinationDiagnosticsService.CoordinationDiagnosticsStatus.GREEN,
            CoordinationDiagnosticsService.CoordinationDiagnosticsStatus.UNKNOWN
        );
        CoordinationDiagnosticsService.CoordinationDiagnosticsResult coordinationDiagnosticsResult =
            new CoordinationDiagnosticsService.CoordinationDiagnosticsResult(inputStatus, "summary", coordinationDiagnosticsDetails);
        HealthIndicatorResult result = service.getHealthIndicatorResult(coordinationDiagnosticsResult, true);
        assertThat(result.status(), equalTo(HealthStatus.fromCoordinationDiagnosticsStatus(inputStatus)));
        assertThat(result.summary(), equalTo("summary"));
        assertThat(result.impacts().size(), equalTo(0));
        assertThat(result.name(), equalTo(StableMasterHealthIndicatorService.NAME));
        assertThat(result.component(), equalTo("cluster_coordination"));
        HealthIndicatorDetails details = result.details();
        Map<String, Object> detailsMap = xContentToMap(details);
        assertThat(detailsMap.size(), equalTo(2));
        List<UserAction> userActions = result.userActions();
        assertThat(userActions.size(), equalTo(0));
        assertThat(result.helpURL(), equalTo(null));
    }

    @SuppressWarnings("unchecked")
    public void testCalculate() throws Exception {
        /*
         * This method simulates a master flapping null 4 times, and then calling calculate() on the StableMasterHealthIndicatorService.
         */
        MasterHistoryService masterHistoryService = createMasterHistoryService();
        MasterHistory localMasterHistory = masterHistoryService.getLocalMasterHistory();
        StableMasterHealthIndicatorService service = createStableMasterHealthIndicatorService(nullMasterClusterState, masterHistoryService);
        // First master:
        localMasterHistory.clusterChanged(new ClusterChangedEvent(TEST_SOURCE, node1MasterClusterState, nullMasterClusterState));

        // Null, so not counted:
        localMasterHistory.clusterChanged(new ClusterChangedEvent(TEST_SOURCE, nullMasterClusterState, node1MasterClusterState));

        // Change 1:
        localMasterHistory.clusterChanged(new ClusterChangedEvent(TEST_SOURCE, node2MasterClusterState, nullMasterClusterState));

        // Null, so not counted:
        localMasterHistory.clusterChanged(new ClusterChangedEvent(TEST_SOURCE, nullMasterClusterState, node2MasterClusterState));

        // Change 2:
        localMasterHistory.clusterChanged(new ClusterChangedEvent(TEST_SOURCE, node1MasterClusterState, nullMasterClusterState));

        // Null, so not counted:
        localMasterHistory.clusterChanged(new ClusterChangedEvent(TEST_SOURCE, nullMasterClusterState, node1MasterClusterState));

        // Change 3:
        localMasterHistory.clusterChanged(new ClusterChangedEvent(TEST_SOURCE, node3MasterClusterState, nullMasterClusterState));

        // Null, so not counted:
        localMasterHistory.clusterChanged(new ClusterChangedEvent(TEST_SOURCE, nullMasterClusterState, node3MasterClusterState));

        // Still node 3, so no change:
        localMasterHistory.clusterChanged(new ClusterChangedEvent(TEST_SOURCE, node3MasterClusterState, nullMasterClusterState));

        // Change 4:
        localMasterHistory.clusterChanged(new ClusterChangedEvent(TEST_SOURCE, node2MasterClusterState, node3MasterClusterState));
        HealthIndicatorResult result = service.calculate(true);
        assertThat(result.status(), equalTo(HealthStatus.YELLOW));
        assertThat(result.summary(), equalTo("The elected master node has changed 4 times in the last 30m"));
        assertThat(result.impacts().size(), equalTo(3));
        HealthIndicatorDetails details = result.details();
        Map<String, Object> detailsMap = xContentToMap(details);
        assertThat(detailsMap.size(), equalTo(2));
        Collection<Object> recentMasters = ((Collection<Object>) detailsMap.get("recent_masters"));
        // We don't show nulls in the recent_masters list:
        assertThat(recentMasters.size(), equalTo(6));
        for (Object recentMaster : recentMasters) {
            Map<String, String> recentMasterMap = (Map<String, String>) recentMaster;
            assertThat(recentMasterMap.get("name"), not(emptyOrNullString()));
            assertThat(recentMasterMap.get("node_id"), not(emptyOrNullString()));
        }

    }

<<<<<<< HEAD
    public void testMasterGoesNull() throws Exception {
        /*
         * On the local node:
         *   node1 -> null -> node1 -> null -> node1 -> null -> node1 -> null -> node1
         * On the master node:
         *   node1 -> null -> node1 -> null -> node1 -> null -> node1-> null -> node1
         * In this case, the master identity changed 0 times as seen from the local node. The same master went null 4 times as seen from
         * the local node. So we check the remote history. The remote history sees that the master went to null 4 times, the status is
         * YELLOW.
         */
        MasterHistoryService masterHistoryService = createMasterHistoryService();
        MasterHistory localMasterHistory = masterHistoryService.getLocalMasterHistory();
        StableMasterHealthIndicatorService service = createAllocationHealthIndicatorService(nullMasterClusterState, masterHistoryService);
        localMasterHistory.clusterChanged(new ClusterChangedEvent(TEST_SOURCE, nullMasterClusterState, nullMasterClusterState));
        localMasterHistory.clusterChanged(new ClusterChangedEvent(TEST_SOURCE, node1MasterClusterState, nullMasterClusterState));
        // Only start counting nulls once the master has been node1, so 1:
        localMasterHistory.clusterChanged(new ClusterChangedEvent(TEST_SOURCE, nullMasterClusterState, node1MasterClusterState));
        HealthIndicatorResult result = service.calculate(true);
        assertThat(result.status(), equalTo(HealthStatus.GREEN));
        assertThat(result.summary(), equalTo("The cluster has a stable master node"));
        localMasterHistory.clusterChanged(new ClusterChangedEvent(TEST_SOURCE, node1MasterClusterState, nullMasterClusterState));
        // 2:
        localMasterHistory.clusterChanged(new ClusterChangedEvent(TEST_SOURCE, nullMasterClusterState, node1MasterClusterState));
        result = service.calculate(true);
        assertThat(result.status(), equalTo(HealthStatus.GREEN));
        assertThat(result.summary(), equalTo("The cluster has a stable master node"));
        localMasterHistory.clusterChanged(new ClusterChangedEvent(TEST_SOURCE, node1MasterClusterState, nullMasterClusterState));
        // 3:
        localMasterHistory.clusterChanged(new ClusterChangedEvent(TEST_SOURCE, nullMasterClusterState, node1MasterClusterState));
        result = service.calculate(true);
        assertThat(result.status(), equalTo(HealthStatus.GREEN));
        assertThat(result.summary(), equalTo("The cluster has a stable master node"));
        localMasterHistory.clusterChanged(new ClusterChangedEvent(TEST_SOURCE, node1MasterClusterState, nullMasterClusterState));
        // 4:
        localMasterHistory.clusterChanged(new ClusterChangedEvent(TEST_SOURCE, nullMasterClusterState, node1MasterClusterState));
        // It has now gone null 4 times, but the master reports that it's ok because the remote history says it has not gone null:
        result = service.calculate(true);
        assertThat(result.status(), equalTo(HealthStatus.GREEN));
        assertThat(result.summary(), equalTo("The cluster has a stable master node"));

        List<DiscoveryNode> sameAsLocalHistory = localMasterHistory.getNodes();
        when(masterHistoryService.getRemoteMasterHistory()).thenReturn(sameAsLocalHistory);
        result = service.calculate(true);
        assertThat(result.status(), equalTo(HealthStatus.YELLOW));
        assertThat(result.summary(), startsWith("The cluster's master has alternated between "));
        assertThat(result.summary(), endsWith("and no master multiple times in the last 30m"));
        assertThat(result.impacts().size(), equalTo(3));
        HealthIndicatorDetails details = result.details();
        Map<String, Object> detailsMap = xContentToMap(details);
        assertThat(detailsMap.size(), equalTo(1));
        assertThat(((Map) detailsMap.get("current_master")).get("name"), equalTo(null));
        localMasterHistory.clusterChanged(new ClusterChangedEvent(TEST_SOURCE, node1MasterClusterState, nullMasterClusterState));
        result = service.calculate(true);
        assertThat(result.status(), equalTo(HealthStatus.YELLOW));
        assertThat(result.summary(), startsWith("The cluster's master has alternated between "));

    }

    public void testMasterGoesNullWithRemoteException() throws Exception {
        /*
         * On the local node:
         *   node1 -> null -> node1 -> null -> node1 -> null -> node1 -> null -> node1
         * Connecting to the master node throws an exception
         * In this case, the master identity changed 0 times as seen from the local node. The same master went null 4 times as seen from
         * the local node. So we check the remote history. The remote history throws an exception, so the status is YELLOW.
         */
        MasterHistoryService masterHistoryService = createMasterHistoryService();
        MasterHistory localMasterHistory = masterHistoryService.getLocalMasterHistory();
        when(masterHistoryService.getRemoteMasterHistory()).thenThrow(new Exception("Failure on master"));
        StableMasterHealthIndicatorService service = createAllocationHealthIndicatorService(nullMasterClusterState, masterHistoryService);
        localMasterHistory.clusterChanged(new ClusterChangedEvent(TEST_SOURCE, nullMasterClusterState, nullMasterClusterState));
        localMasterHistory.clusterChanged(new ClusterChangedEvent(TEST_SOURCE, node1MasterClusterState, nullMasterClusterState));
        localMasterHistory.clusterChanged(new ClusterChangedEvent(TEST_SOURCE, nullMasterClusterState, node1MasterClusterState));
        localMasterHistory.clusterChanged(new ClusterChangedEvent(TEST_SOURCE, node1MasterClusterState, nullMasterClusterState));
        localMasterHistory.clusterChanged(new ClusterChangedEvent(TEST_SOURCE, nullMasterClusterState, node1MasterClusterState));
        localMasterHistory.clusterChanged(new ClusterChangedEvent(TEST_SOURCE, node1MasterClusterState, nullMasterClusterState));
        localMasterHistory.clusterChanged(new ClusterChangedEvent(TEST_SOURCE, nullMasterClusterState, node1MasterClusterState));
        localMasterHistory.clusterChanged(new ClusterChangedEvent(TEST_SOURCE, node1MasterClusterState, nullMasterClusterState));
        localMasterHistory.clusterChanged(new ClusterChangedEvent(TEST_SOURCE, nullMasterClusterState, node1MasterClusterState));
        HealthIndicatorResult result = service.calculate(true);
        assertThat(result.status(), equalTo(HealthStatus.YELLOW));
        assertThat(result.summary(), startsWith("The cluster's master has alternated between "));
        assertThat(result.summary(), endsWith("and no master multiple times in the last 30m"));
        assertThat(result.impacts().size(), equalTo(3));
        HealthIndicatorDetails details = result.details();
        Map<String, Object> detailsMap = xContentToMap(details);
        assertThat(detailsMap.size(), equalTo(2));
        assertThat(((Map) detailsMap.get("current_master")).get("name"), equalTo(null));
        assertThat(((Map) detailsMap.get("exception_fetching_history")).get("message"), equalTo("Failure on master"));
    }

    public void testMasterGoesNullLocallyButRemotelyChangesIdentity() throws Exception {
        /*
         * On the local node:
         *   node1 -> null -> node1 -> null -> node1 -> null -> node1 -> null -> node1
         * On the master node:
         *   node1 -> null -> node1 -> node2 -> node3 -> node2 -> node3
         * In this case, the master identity changed 0 times as seen from the local node. The same master went null 4 times as seen from
         * the local node. So we check the remote history. The master only went null here one time, but it changed identity 4 times. So we
         * still get a status of YELLOW. (Note: This scenario might not be possible in the real world for a couple of reasons, but it tests
         * edge cases)
         */
        MasterHistoryService masterHistoryService = createMasterHistoryService();
        MasterHistory localMasterHistory = masterHistoryService.getLocalMasterHistory();
        List<DiscoveryNode> remoteMasterHistory = new ArrayList<>();
        remoteMasterHistory.add(node1);
        remoteMasterHistory.add(null);
        remoteMasterHistory.add(node1);
        remoteMasterHistory.add(node2);
        remoteMasterHistory.add(node3);
        remoteMasterHistory.add(node2);
        remoteMasterHistory.add(node3);
        when(masterHistoryService.getRemoteMasterHistory()).thenReturn(remoteMasterHistory);
        StableMasterHealthIndicatorService service = createAllocationHealthIndicatorService(nullMasterClusterState, masterHistoryService);
        localMasterHistory.clusterChanged(new ClusterChangedEvent(TEST_SOURCE, nullMasterClusterState, nullMasterClusterState));
        localMasterHistory.clusterChanged(new ClusterChangedEvent(TEST_SOURCE, node1MasterClusterState, nullMasterClusterState));
        localMasterHistory.clusterChanged(new ClusterChangedEvent(TEST_SOURCE, nullMasterClusterState, node1MasterClusterState));
        localMasterHistory.clusterChanged(new ClusterChangedEvent(TEST_SOURCE, node1MasterClusterState, nullMasterClusterState));
        localMasterHistory.clusterChanged(new ClusterChangedEvent(TEST_SOURCE, nullMasterClusterState, node1MasterClusterState));
        localMasterHistory.clusterChanged(new ClusterChangedEvent(TEST_SOURCE, node1MasterClusterState, nullMasterClusterState));
        localMasterHistory.clusterChanged(new ClusterChangedEvent(TEST_SOURCE, nullMasterClusterState, node1MasterClusterState));
        localMasterHistory.clusterChanged(new ClusterChangedEvent(TEST_SOURCE, node1MasterClusterState, nullMasterClusterState));
        localMasterHistory.clusterChanged(new ClusterChangedEvent(TEST_SOURCE, nullMasterClusterState, node1MasterClusterState));
        HealthIndicatorResult result = service.calculate(true);
        assertThat(result.status(), equalTo(HealthStatus.YELLOW));
    }

    public void testMultipleChangesButIdentityNeverChanges() throws Exception {
        /*
         * On the local node:
         *   node1 -> node1 -> node1 -> node1 -> node1
         * On the master node:
         *   node1 -> node1 -> node1 -> node1 -> node1
         * In this case, the master changed 4 times but there are 0 identity changes since there is only ever node1. So we never even
         * check the remote master, and get a status of GREEN. (Note: This scenario is not possible in the real world because we would
         * see null values in between, so it is just here to test an edge case)
         */
        MasterHistoryService masterHistoryService = createMasterHistoryService();
        MasterHistory localMasterHistory = masterHistoryService.getLocalMasterHistory();
        when(masterHistoryService.getRemoteMasterHistory()).thenThrow(new RuntimeException("Should never call this"));
        StableMasterHealthIndicatorService service = createAllocationHealthIndicatorService(nullMasterClusterState, masterHistoryService);
        localMasterHistory.clusterChanged(new ClusterChangedEvent(TEST_SOURCE, node1MasterClusterState, nullMasterClusterState));
        localMasterHistory.clusterChanged(new ClusterChangedEvent(TEST_SOURCE, node1MasterClusterState, node1MasterClusterState));
        localMasterHistory.clusterChanged(new ClusterChangedEvent(TEST_SOURCE, node1MasterClusterState, node1MasterClusterState));
        localMasterHistory.clusterChanged(new ClusterChangedEvent(TEST_SOURCE, node1MasterClusterState, node1MasterClusterState));
        localMasterHistory.clusterChanged(new ClusterChangedEvent(TEST_SOURCE, node1MasterClusterState, node1MasterClusterState));
        HealthIndicatorResult result = service.calculate(true);
        assertThat(result.status(), equalTo(HealthStatus.GREEN));
        assertThat(result.summary(), equalTo("The cluster has a stable master node"));
    }

    public void testYellowOnProblematicRemoteHistory() throws Exception {
        /*
         * On the local node:
         *   node1 -> null -> node1 -> null -> node1 -> null -> node2 -> null -> node1 -> null -> node1
         * On the master node:
         *   node1 -> null -> node1 -> null -> node1 -> null -> node2 -> null -> node1 -> null -> node1
         * In this case we detect 2 identity changes (node1 -> node2, and node2 -> node1). We detect that node1 has gone to null 5 times. So
         * we get a status of YELLOW.
         */
        testTooManyTransitionsToNull(false, HealthStatus.YELLOW);
    }

    public void testGreenOnNullRemoteHistory() throws Exception {
        /*
         * On the local node:
         *   node1 -> null -> node1 -> null -> node1 -> null -> node2 -> null -> node1 -> null -> node1
         * We don't get the remote master history in time so we don't know what it is.
         * In this case we detect 2 identity changes (node1 -> node2, and node2 -> node1). We detect that node1 has gone to null 5 times. So
         * we contact the remote master, and in this test get null in return as the master history. Since it is not definitive, we return
         *  GREEN.
         */
        testTooManyTransitionsToNull(true, HealthStatus.GREEN);
    }

    private void testTooManyTransitionsToNull(boolean remoteHistoryIsNull, HealthStatus expectedStatus) throws Exception {
        /*
         * On the local node:
         *   node1 -> null -> node1 -> null -> node1 -> null -> node2 -> null -> node1 -> null -> node1
         * On the master node:
         *   node1 -> null -> node1 -> null -> node1 -> null -> node2 -> null -> node1 -> null -> node1
         * In this case we detect 2 identity changes (node1 -> node2, and node2 -> node1). We detect that node1 has gone to 5 times. So
         * we get a status of YELLOW.
         */
        MasterHistoryService masterHistoryService = createMasterHistoryService();
        MasterHistory localMasterHistory = masterHistoryService.getLocalMasterHistory();
        StableMasterHealthIndicatorService service = createAllocationHealthIndicatorService(nullMasterClusterState, masterHistoryService);
        localMasterHistory.clusterChanged(new ClusterChangedEvent(TEST_SOURCE, node1MasterClusterState, nullMasterClusterState));
        localMasterHistory.clusterChanged(new ClusterChangedEvent(TEST_SOURCE, nullMasterClusterState, node1MasterClusterState));
        localMasterHistory.clusterChanged(new ClusterChangedEvent(TEST_SOURCE, node1MasterClusterState, nullMasterClusterState));
        localMasterHistory.clusterChanged(new ClusterChangedEvent(TEST_SOURCE, nullMasterClusterState, node1MasterClusterState));
        localMasterHistory.clusterChanged(new ClusterChangedEvent(TEST_SOURCE, node1MasterClusterState, nullMasterClusterState));
        localMasterHistory.clusterChanged(new ClusterChangedEvent(TEST_SOURCE, nullMasterClusterState, node1MasterClusterState));
        localMasterHistory.clusterChanged(new ClusterChangedEvent(TEST_SOURCE, node2MasterClusterState, nullMasterClusterState));
        localMasterHistory.clusterChanged(new ClusterChangedEvent(TEST_SOURCE, nullMasterClusterState, node2MasterClusterState));
        localMasterHistory.clusterChanged(new ClusterChangedEvent(TEST_SOURCE, node1MasterClusterState, nullMasterClusterState));
        localMasterHistory.clusterChanged(new ClusterChangedEvent(TEST_SOURCE, nullMasterClusterState, node1MasterClusterState));
        localMasterHistory.clusterChanged(new ClusterChangedEvent(TEST_SOURCE, node1MasterClusterState, nullMasterClusterState));
        List<DiscoveryNode> remoteHistory = remoteHistoryIsNull ? null : localMasterHistory.getNodes();
        when(masterHistoryService.getRemoteMasterHistory()).thenReturn(remoteHistory);
        HealthIndicatorResult result = service.calculate(true);
        assertThat(result.status(), equalTo(expectedStatus));
    }

    public void testGreenForStableCluster() {
        try (Cluster cluster = new Cluster(5)) {
            cluster.runRandomly();
            cluster.stabilise();
            for (Cluster.ClusterNode node : cluster.clusterNodes) {
                HealthIndicatorResult healthIndicatorResult = node.stableMasterHealthIndicatorService.calculate(true);
                assertThat(healthIndicatorResult.status(), equalTo(HealthStatus.GREEN));
            }
        }
    }

    @SuppressWarnings("unchecked")
    public void testRedForNoMasterAndNoMasterEligibleNodes() throws IOException {
        try (Cluster cluster = new Cluster(5, false, Settings.EMPTY)) {
            cluster.runRandomly();
            cluster.stabilise();
            for (Cluster.ClusterNode node : cluster.clusterNodes) {
                if (node.getLocalNode().isMasterNode()) {
                    node.disconnect();
                }
            }
            List<Cluster.ClusterNode> removedClusterNodes = new ArrayList<>();
            for (Cluster.ClusterNode clusterNode : cluster.clusterNodes) {
                if (clusterNode.getLocalNode().isMasterNode()) {
                    removedClusterNodes.add(clusterNode);
                }
            }
            cluster.clusterNodes.removeAll(removedClusterNodes);
            cluster.clusterNodes.removeIf(node -> node.getLocalNode().isMasterNode());
            cluster.runFor(DEFAULT_STABILISATION_TIME, "Cannot call stabilise() because there is no master");
            for (Cluster.ClusterNode node : cluster.clusterNodes) {
                HealthIndicatorResult healthIndicatorResult = node.stableMasterHealthIndicatorService.calculate(true);
                assertThat(healthIndicatorResult.status(), equalTo(HealthStatus.RED));
                assertThat(healthIndicatorResult.summary(), equalTo("No master eligible nodes found in the cluster"));
                Map<String, Object> detailsMap = xContentToMap(healthIndicatorResult.details());
                Collection<Object> recentMasters = ((Collection<Object>) detailsMap.get("recent_masters"));
                // We don't show nulls in the recent_masters list:
                assertThat(recentMasters.size(), greaterThanOrEqualTo(1));
                for (Object recentMaster : recentMasters) {
                    Map<String, String> recentMasterMap = (Map<String, String>) recentMaster;
                    assertThat(recentMasterMap.get("name"), notNullValue());
                    assertThat(recentMasterMap.get("node_id"), not(emptyOrNullString()));
                }
                Map<String, String> clusterFormationObject = (Map<String, String>) detailsMap.get("cluster_formation");
                assertThat(clusterFormationObject.get("description"), startsWith("master not discovered yet"));
            }
            cluster.clusterNodes.addAll(removedClusterNodes);
            while (cluster.clusterNodes.stream().anyMatch(Cluster.ClusterNode::deliverBlackholedRequests)) {
                logger.debug("--> stabilising again after delivering blackholed requests");
                cluster.runFor(DEFAULT_STABILISATION_TIME, "Cannot call stabilise() because there is no master");
            }
        }
    }

    @SuppressWarnings("unchecked")
    public void testRedForNoMasterAndWithMasterEligibleNodesAndLeader() throws IOException {
        try (Cluster cluster = new Cluster(5, false, Settings.EMPTY)) {
            cluster.runRandomly();
            cluster.stabilise();
            Cluster.ClusterNode currentLeader = cluster.getAnyLeader();
            for (Cluster.ClusterNode node : cluster.clusterNodes) {
                if (node.getLocalNode().isMasterNode()) {
                    node.disconnect();
                }
            }
            cluster.runFor(DEFAULT_STABILISATION_TIME, "Cannot call stabilise() because there is no master");
            for (Cluster.ClusterNode node : cluster.clusterNodes) {
                if (currentLeader.equals(node) == false) { // The current leader still thinks it is leader
                    DiscoveryNodes lastAcceptedNodes = node.coordinator.getLastAcceptedState().nodes();
                    /*
                     * The following has the effect of making the PeerFinder say that there is a leader, even though there is not. It is
                     * effectively saying that there is some leader (this node) which this node has not been able to join. This is just the
                     * easiest way to set up the condition for the test.
                     */
                    node.coordinator.getPeerFinder().deactivate(node.getLocalNode());
                    HealthIndicatorResult healthIndicatorResult = node.stableMasterHealthIndicatorService.calculate(true);
                    assertThat(healthIndicatorResult.status(), equalTo(HealthStatus.RED));
                    assertThat(healthIndicatorResult.summary(), containsString("has been elected master, but the node being queried"));
                    Map<String, Object> detailsMap = xContentToMap(healthIndicatorResult.details());
                    Collection<Object> recentMasters = ((Collection<Object>) detailsMap.get("recent_masters"));
                    // We don't show nulls in the recent_masters list:
                    assertThat(recentMasters.size(), greaterThanOrEqualTo(1));
                    for (Object recentMaster : recentMasters) {
                        Map<String, String> recentMasterMap = (Map<String, String>) recentMaster;
                        assertThat(recentMasterMap.get("name"), notNullValue());
                        assertThat(recentMasterMap.get("node_id"), not(emptyOrNullString()));
                    }
                    Map<String, String> clusterFormationObject = (Map<String, String>) detailsMap.get("cluster_formation");
                    assertThat(clusterFormationObject.get("description"), startsWith("master not discovered"));
                    // This restores the PeerFinder so that the test cleanup doesn't fail:
                    node.coordinator.getPeerFinder().activate(lastAcceptedNodes);
                }
            }

            while (cluster.clusterNodes.stream().anyMatch(Cluster.ClusterNode::deliverBlackholedRequests)) {
                logger.debug("--> stabilising again after delivering blackholed requests");
                cluster.runFor(DEFAULT_STABILISATION_TIME, "Cannot call stabilise() because there is no master");
            }
        }
    }

    @SuppressWarnings("unchecked")
    public void testRedForNoMasterAndWithMasterEligibleNodesAndNoLeader() throws IOException {
        try (Cluster cluster = new Cluster(5, false, Settings.EMPTY)) {
            cluster.runRandomly();
            cluster.stabilise();
            for (Cluster.ClusterNode node : cluster.clusterNodes) {
                if (node.getLocalNode().isMasterNode()) {
                    node.disconnect();
                }
            }
            cluster.runFor(DEFAULT_STABILISATION_TIME, "Cannot call stabilise() because there is no master");
            for (Cluster.ClusterNode node : cluster.clusterNodes) {
                HealthIndicatorResult healthIndicatorResult = node.stableMasterHealthIndicatorService.calculate(true);
                if (node.getLocalNode().isMasterNode() == false) {
                    assertThat(healthIndicatorResult.status(), equalTo(HealthStatus.RED));
                    Map<String, Object> detailsMap = xContentToMap(healthIndicatorResult.details());
                    Collection<Object> recentMasters = ((Collection<Object>) detailsMap.get("recent_masters"));
                    // We don't show nulls in the recent_masters list:
                    assertThat(recentMasters.size(), greaterThanOrEqualTo(1));
                    for (Object recentMaster : recentMasters) {
                        Map<String, String> recentMasterMap = (Map<String, String>) recentMaster;
                        assertThat(recentMasterMap.get("name"), notNullValue());
                        assertThat(recentMasterMap.get("node_id"), not(emptyOrNullString()));
                    }
                    Map<String, String> clusterFormationObject = (Map<String, String>) detailsMap.get("cluster_formation");
                    assertThat(clusterFormationObject.get("description"), startsWith("master not discovered"));
                }
            }
            while (cluster.clusterNodes.stream().anyMatch(Cluster.ClusterNode::deliverBlackholedRequests)) {
                logger.debug("--> stabilising again after delivering blackholed requests");
                cluster.runFor(DEFAULT_STABILISATION_TIME, "Cannot call stabilise() because there is no master");
            }
        }
    }

    public void testYellowWithTooManyMasterChanges() {
        testChangeMasterThreeTimes(2, 100, "The elected master node has changed");
    }

    public void testYellowWithTooManyMasterNullTransitions() {
        testChangeMasterThreeTimes(100, 2, "no master multiple times");
    }

    private void testChangeMasterThreeTimes(int acceptableIdentityChanges, int acceptableNullTransitions, String expectedSummarySubstring) {
        int clusterSize = 5;
        int masterChanges = 3;
        Settings settings = Settings.builder()
            .put(StableMasterHealthIndicatorService.IDENTITY_CHANGES_THRESHOLD_SETTING.getKey(), acceptableIdentityChanges)
            .put(StableMasterHealthIndicatorService.NO_MASTER_TRANSITIONS_THRESHOLD_SETTING.getKey(), acceptableNullTransitions)
            .build();
        try (Cluster cluster = new Cluster(clusterSize, true, settings)) {
            cluster.runRandomly();
            cluster.stabilise();

            // Force the master to change by disconnecting it:
            for (int i = 0; i < masterChanges; i++) {
                final Cluster.ClusterNode leader = cluster.getAnyLeader();
                logger.info("--> blackholing leader {}", leader);
                leader.disconnect();
                cluster.stabilise();
                leader.heal(); // putting it back in the cluster after another leader has been elected so that we always keep a quorum
            }

            final Cluster.ClusterNode currentLeader = cluster.getAnyLeader();
            HealthIndicatorResult healthIndicatorResult = currentLeader.stableMasterHealthIndicatorService.calculate(true);
            assertThat(healthIndicatorResult.status(), equalTo(HealthStatus.YELLOW));
            assertThat(healthIndicatorResult.summary(), containsString(expectedSummarySubstring));
        }
    }

    public void testGreenAfterShrink() {
        try (Cluster cluster = new Cluster(5)) {
            cluster.runRandomly();
            cluster.stabilise();
            {
                final Cluster.ClusterNode leader = cluster.getAnyLeader();
                logger.info("setting auto-shrink reconfiguration to false");
                leader.submitSetAutoShrinkVotingConfiguration(false);
                cluster.stabilise(DEFAULT_CLUSTER_STATE_UPDATE_DELAY);
            }
            final Cluster.ClusterNode disconnect1 = cluster.getAnyNode();
            final Cluster.ClusterNode disconnect2 = cluster.getAnyNodeExcept(disconnect1);

            logger.info("--> disconnecting {} and {}", disconnect1, disconnect2);
            disconnect1.disconnect();
            disconnect2.disconnect();
            cluster.stabilise();

            final Cluster.ClusterNode leader = cluster.getAnyLeader();
            logger.info("setting auto-shrink reconfiguration to true");
            leader.submitSetAutoShrinkVotingConfiguration(true);
            cluster.stabilise(DEFAULT_CLUSTER_STATE_UPDATE_DELAY * 2); // allow for a reconfiguration
            for (Cluster.ClusterNode node : cluster.clusterNodes) {
                HealthIndicatorResult healthIndicatorResult = node.stableMasterHealthIndicatorService.calculate(true);
                if (leader.getLastAppliedClusterState().getLastCommittedConfiguration().getNodeIds().contains(node.getId())) {
                    assertThat(healthIndicatorResult.status(), equalTo(HealthStatus.GREEN));
                }
            }
        }
    }

=======
>>>>>>> 73b0273f
    private static ClusterState createClusterState(DiscoveryNode masterNode) {
        var routingTableBuilder = RoutingTable.builder();
        Metadata.Builder metadataBuilder = Metadata.builder();
        DiscoveryNodes.Builder nodesBuilder = DiscoveryNodes.builder();
        if (masterNode != null) {
            nodesBuilder.masterNodeId(masterNode.getId());
            nodesBuilder.add(masterNode);
        }
        return ClusterState.builder(new ClusterName("test-cluster"))
            .routingTable(routingTableBuilder.build())
            .metadata(metadataBuilder.build())
            .nodes(nodesBuilder)
            .build();
    }

    private static String randomNodeId() {
        return UUID.randomUUID().toString();
    }

    /*
     * Creates a mocked MasterHistoryService with a non-mocked local master history (which can be updated with clusterChanged calls). The
     * remote master history is mocked.
     */
    private static MasterHistoryService createMasterHistoryService() throws Exception {
        var clusterService = mock(ClusterService.class);
        when(clusterService.getSettings()).thenReturn(Settings.EMPTY);
        ThreadPool threadPool = mock(ThreadPool.class);
        when(threadPool.relativeTimeInMillis()).thenReturn(System.currentTimeMillis());
        MasterHistory localMasterHistory = new MasterHistory(threadPool, clusterService);
        MasterHistoryService masterHistoryService = mock(MasterHistoryService.class);
        when(masterHistoryService.getLocalMasterHistory()).thenReturn(localMasterHistory);
        List<DiscoveryNode> remoteMasterHistory = new ArrayList<>();
        when(masterHistoryService.getRemoteMasterHistory()).thenReturn(remoteMasterHistory);
        return masterHistoryService;
    }

    private static StableMasterHealthIndicatorService createStableMasterHealthIndicatorService(
        ClusterState clusterState,
        MasterHistoryService masterHistoryService
    ) {
        var clusterService = mock(ClusterService.class);
        when(clusterService.getSettings()).thenReturn(Settings.EMPTY);
        when(clusterService.state()).thenReturn(clusterState);
        DiscoveryNode localNode = mock(DiscoveryNode.class);
        when(clusterService.localNode()).thenReturn(localNode);
        when(localNode.isMasterNode()).thenReturn(false);
        Coordinator coordinator = mock(Coordinator.class);
        when(coordinator.getFoundPeers()).thenReturn(Collections.emptyList());
<<<<<<< HEAD
        return new StableMasterHealthIndicatorService(clusterService, coordinator, masterHistoryService);
=======
        return new StableMasterHealthIndicatorService(new CoordinationDiagnosticsService(clusterService, masterHistoryService));
>>>>>>> 73b0273f
    }

    private Map<String, Object> xContentToMap(ToXContent xcontent) throws IOException {
        XContentBuilder builder = XContentFactory.jsonBuilder();
        xcontent.toXContent(builder, ToXContent.EMPTY_PARAMS);
        XContentParser parser = XContentType.JSON.xContent()
            .createParser(xContentRegistry(), LoggingDeprecationHandler.INSTANCE, BytesReference.bytes(builder).streamInput());
        return parser.map();
    }
}<|MERGE_RESOLUTION|>--- conflicted
+++ resolved
@@ -44,13 +44,7 @@
 import static org.hamcrest.Matchers.containsString;
 import static org.hamcrest.Matchers.emptyOrNullString;
 import static org.hamcrest.Matchers.equalTo;
-import static org.hamcrest.Matchers.greaterThanOrEqualTo;
 import static org.hamcrest.Matchers.not;
-<<<<<<< HEAD
-import static org.hamcrest.Matchers.notNullValue;
-import static org.hamcrest.Matchers.startsWith;
-=======
->>>>>>> 73b0273f
 import static org.mockito.Mockito.mock;
 import static org.mockito.Mockito.when;
 
@@ -242,415 +236,6 @@
 
     }
 
-<<<<<<< HEAD
-    public void testMasterGoesNull() throws Exception {
-        /*
-         * On the local node:
-         *   node1 -> null -> node1 -> null -> node1 -> null -> node1 -> null -> node1
-         * On the master node:
-         *   node1 -> null -> node1 -> null -> node1 -> null -> node1-> null -> node1
-         * In this case, the master identity changed 0 times as seen from the local node. The same master went null 4 times as seen from
-         * the local node. So we check the remote history. The remote history sees that the master went to null 4 times, the status is
-         * YELLOW.
-         */
-        MasterHistoryService masterHistoryService = createMasterHistoryService();
-        MasterHistory localMasterHistory = masterHistoryService.getLocalMasterHistory();
-        StableMasterHealthIndicatorService service = createAllocationHealthIndicatorService(nullMasterClusterState, masterHistoryService);
-        localMasterHistory.clusterChanged(new ClusterChangedEvent(TEST_SOURCE, nullMasterClusterState, nullMasterClusterState));
-        localMasterHistory.clusterChanged(new ClusterChangedEvent(TEST_SOURCE, node1MasterClusterState, nullMasterClusterState));
-        // Only start counting nulls once the master has been node1, so 1:
-        localMasterHistory.clusterChanged(new ClusterChangedEvent(TEST_SOURCE, nullMasterClusterState, node1MasterClusterState));
-        HealthIndicatorResult result = service.calculate(true);
-        assertThat(result.status(), equalTo(HealthStatus.GREEN));
-        assertThat(result.summary(), equalTo("The cluster has a stable master node"));
-        localMasterHistory.clusterChanged(new ClusterChangedEvent(TEST_SOURCE, node1MasterClusterState, nullMasterClusterState));
-        // 2:
-        localMasterHistory.clusterChanged(new ClusterChangedEvent(TEST_SOURCE, nullMasterClusterState, node1MasterClusterState));
-        result = service.calculate(true);
-        assertThat(result.status(), equalTo(HealthStatus.GREEN));
-        assertThat(result.summary(), equalTo("The cluster has a stable master node"));
-        localMasterHistory.clusterChanged(new ClusterChangedEvent(TEST_SOURCE, node1MasterClusterState, nullMasterClusterState));
-        // 3:
-        localMasterHistory.clusterChanged(new ClusterChangedEvent(TEST_SOURCE, nullMasterClusterState, node1MasterClusterState));
-        result = service.calculate(true);
-        assertThat(result.status(), equalTo(HealthStatus.GREEN));
-        assertThat(result.summary(), equalTo("The cluster has a stable master node"));
-        localMasterHistory.clusterChanged(new ClusterChangedEvent(TEST_SOURCE, node1MasterClusterState, nullMasterClusterState));
-        // 4:
-        localMasterHistory.clusterChanged(new ClusterChangedEvent(TEST_SOURCE, nullMasterClusterState, node1MasterClusterState));
-        // It has now gone null 4 times, but the master reports that it's ok because the remote history says it has not gone null:
-        result = service.calculate(true);
-        assertThat(result.status(), equalTo(HealthStatus.GREEN));
-        assertThat(result.summary(), equalTo("The cluster has a stable master node"));
-
-        List<DiscoveryNode> sameAsLocalHistory = localMasterHistory.getNodes();
-        when(masterHistoryService.getRemoteMasterHistory()).thenReturn(sameAsLocalHistory);
-        result = service.calculate(true);
-        assertThat(result.status(), equalTo(HealthStatus.YELLOW));
-        assertThat(result.summary(), startsWith("The cluster's master has alternated between "));
-        assertThat(result.summary(), endsWith("and no master multiple times in the last 30m"));
-        assertThat(result.impacts().size(), equalTo(3));
-        HealthIndicatorDetails details = result.details();
-        Map<String, Object> detailsMap = xContentToMap(details);
-        assertThat(detailsMap.size(), equalTo(1));
-        assertThat(((Map) detailsMap.get("current_master")).get("name"), equalTo(null));
-        localMasterHistory.clusterChanged(new ClusterChangedEvent(TEST_SOURCE, node1MasterClusterState, nullMasterClusterState));
-        result = service.calculate(true);
-        assertThat(result.status(), equalTo(HealthStatus.YELLOW));
-        assertThat(result.summary(), startsWith("The cluster's master has alternated between "));
-
-    }
-
-    public void testMasterGoesNullWithRemoteException() throws Exception {
-        /*
-         * On the local node:
-         *   node1 -> null -> node1 -> null -> node1 -> null -> node1 -> null -> node1
-         * Connecting to the master node throws an exception
-         * In this case, the master identity changed 0 times as seen from the local node. The same master went null 4 times as seen from
-         * the local node. So we check the remote history. The remote history throws an exception, so the status is YELLOW.
-         */
-        MasterHistoryService masterHistoryService = createMasterHistoryService();
-        MasterHistory localMasterHistory = masterHistoryService.getLocalMasterHistory();
-        when(masterHistoryService.getRemoteMasterHistory()).thenThrow(new Exception("Failure on master"));
-        StableMasterHealthIndicatorService service = createAllocationHealthIndicatorService(nullMasterClusterState, masterHistoryService);
-        localMasterHistory.clusterChanged(new ClusterChangedEvent(TEST_SOURCE, nullMasterClusterState, nullMasterClusterState));
-        localMasterHistory.clusterChanged(new ClusterChangedEvent(TEST_SOURCE, node1MasterClusterState, nullMasterClusterState));
-        localMasterHistory.clusterChanged(new ClusterChangedEvent(TEST_SOURCE, nullMasterClusterState, node1MasterClusterState));
-        localMasterHistory.clusterChanged(new ClusterChangedEvent(TEST_SOURCE, node1MasterClusterState, nullMasterClusterState));
-        localMasterHistory.clusterChanged(new ClusterChangedEvent(TEST_SOURCE, nullMasterClusterState, node1MasterClusterState));
-        localMasterHistory.clusterChanged(new ClusterChangedEvent(TEST_SOURCE, node1MasterClusterState, nullMasterClusterState));
-        localMasterHistory.clusterChanged(new ClusterChangedEvent(TEST_SOURCE, nullMasterClusterState, node1MasterClusterState));
-        localMasterHistory.clusterChanged(new ClusterChangedEvent(TEST_SOURCE, node1MasterClusterState, nullMasterClusterState));
-        localMasterHistory.clusterChanged(new ClusterChangedEvent(TEST_SOURCE, nullMasterClusterState, node1MasterClusterState));
-        HealthIndicatorResult result = service.calculate(true);
-        assertThat(result.status(), equalTo(HealthStatus.YELLOW));
-        assertThat(result.summary(), startsWith("The cluster's master has alternated between "));
-        assertThat(result.summary(), endsWith("and no master multiple times in the last 30m"));
-        assertThat(result.impacts().size(), equalTo(3));
-        HealthIndicatorDetails details = result.details();
-        Map<String, Object> detailsMap = xContentToMap(details);
-        assertThat(detailsMap.size(), equalTo(2));
-        assertThat(((Map) detailsMap.get("current_master")).get("name"), equalTo(null));
-        assertThat(((Map) detailsMap.get("exception_fetching_history")).get("message"), equalTo("Failure on master"));
-    }
-
-    public void testMasterGoesNullLocallyButRemotelyChangesIdentity() throws Exception {
-        /*
-         * On the local node:
-         *   node1 -> null -> node1 -> null -> node1 -> null -> node1 -> null -> node1
-         * On the master node:
-         *   node1 -> null -> node1 -> node2 -> node3 -> node2 -> node3
-         * In this case, the master identity changed 0 times as seen from the local node. The same master went null 4 times as seen from
-         * the local node. So we check the remote history. The master only went null here one time, but it changed identity 4 times. So we
-         * still get a status of YELLOW. (Note: This scenario might not be possible in the real world for a couple of reasons, but it tests
-         * edge cases)
-         */
-        MasterHistoryService masterHistoryService = createMasterHistoryService();
-        MasterHistory localMasterHistory = masterHistoryService.getLocalMasterHistory();
-        List<DiscoveryNode> remoteMasterHistory = new ArrayList<>();
-        remoteMasterHistory.add(node1);
-        remoteMasterHistory.add(null);
-        remoteMasterHistory.add(node1);
-        remoteMasterHistory.add(node2);
-        remoteMasterHistory.add(node3);
-        remoteMasterHistory.add(node2);
-        remoteMasterHistory.add(node3);
-        when(masterHistoryService.getRemoteMasterHistory()).thenReturn(remoteMasterHistory);
-        StableMasterHealthIndicatorService service = createAllocationHealthIndicatorService(nullMasterClusterState, masterHistoryService);
-        localMasterHistory.clusterChanged(new ClusterChangedEvent(TEST_SOURCE, nullMasterClusterState, nullMasterClusterState));
-        localMasterHistory.clusterChanged(new ClusterChangedEvent(TEST_SOURCE, node1MasterClusterState, nullMasterClusterState));
-        localMasterHistory.clusterChanged(new ClusterChangedEvent(TEST_SOURCE, nullMasterClusterState, node1MasterClusterState));
-        localMasterHistory.clusterChanged(new ClusterChangedEvent(TEST_SOURCE, node1MasterClusterState, nullMasterClusterState));
-        localMasterHistory.clusterChanged(new ClusterChangedEvent(TEST_SOURCE, nullMasterClusterState, node1MasterClusterState));
-        localMasterHistory.clusterChanged(new ClusterChangedEvent(TEST_SOURCE, node1MasterClusterState, nullMasterClusterState));
-        localMasterHistory.clusterChanged(new ClusterChangedEvent(TEST_SOURCE, nullMasterClusterState, node1MasterClusterState));
-        localMasterHistory.clusterChanged(new ClusterChangedEvent(TEST_SOURCE, node1MasterClusterState, nullMasterClusterState));
-        localMasterHistory.clusterChanged(new ClusterChangedEvent(TEST_SOURCE, nullMasterClusterState, node1MasterClusterState));
-        HealthIndicatorResult result = service.calculate(true);
-        assertThat(result.status(), equalTo(HealthStatus.YELLOW));
-    }
-
-    public void testMultipleChangesButIdentityNeverChanges() throws Exception {
-        /*
-         * On the local node:
-         *   node1 -> node1 -> node1 -> node1 -> node1
-         * On the master node:
-         *   node1 -> node1 -> node1 -> node1 -> node1
-         * In this case, the master changed 4 times but there are 0 identity changes since there is only ever node1. So we never even
-         * check the remote master, and get a status of GREEN. (Note: This scenario is not possible in the real world because we would
-         * see null values in between, so it is just here to test an edge case)
-         */
-        MasterHistoryService masterHistoryService = createMasterHistoryService();
-        MasterHistory localMasterHistory = masterHistoryService.getLocalMasterHistory();
-        when(masterHistoryService.getRemoteMasterHistory()).thenThrow(new RuntimeException("Should never call this"));
-        StableMasterHealthIndicatorService service = createAllocationHealthIndicatorService(nullMasterClusterState, masterHistoryService);
-        localMasterHistory.clusterChanged(new ClusterChangedEvent(TEST_SOURCE, node1MasterClusterState, nullMasterClusterState));
-        localMasterHistory.clusterChanged(new ClusterChangedEvent(TEST_SOURCE, node1MasterClusterState, node1MasterClusterState));
-        localMasterHistory.clusterChanged(new ClusterChangedEvent(TEST_SOURCE, node1MasterClusterState, node1MasterClusterState));
-        localMasterHistory.clusterChanged(new ClusterChangedEvent(TEST_SOURCE, node1MasterClusterState, node1MasterClusterState));
-        localMasterHistory.clusterChanged(new ClusterChangedEvent(TEST_SOURCE, node1MasterClusterState, node1MasterClusterState));
-        HealthIndicatorResult result = service.calculate(true);
-        assertThat(result.status(), equalTo(HealthStatus.GREEN));
-        assertThat(result.summary(), equalTo("The cluster has a stable master node"));
-    }
-
-    public void testYellowOnProblematicRemoteHistory() throws Exception {
-        /*
-         * On the local node:
-         *   node1 -> null -> node1 -> null -> node1 -> null -> node2 -> null -> node1 -> null -> node1
-         * On the master node:
-         *   node1 -> null -> node1 -> null -> node1 -> null -> node2 -> null -> node1 -> null -> node1
-         * In this case we detect 2 identity changes (node1 -> node2, and node2 -> node1). We detect that node1 has gone to null 5 times. So
-         * we get a status of YELLOW.
-         */
-        testTooManyTransitionsToNull(false, HealthStatus.YELLOW);
-    }
-
-    public void testGreenOnNullRemoteHistory() throws Exception {
-        /*
-         * On the local node:
-         *   node1 -> null -> node1 -> null -> node1 -> null -> node2 -> null -> node1 -> null -> node1
-         * We don't get the remote master history in time so we don't know what it is.
-         * In this case we detect 2 identity changes (node1 -> node2, and node2 -> node1). We detect that node1 has gone to null 5 times. So
-         * we contact the remote master, and in this test get null in return as the master history. Since it is not definitive, we return
-         *  GREEN.
-         */
-        testTooManyTransitionsToNull(true, HealthStatus.GREEN);
-    }
-
-    private void testTooManyTransitionsToNull(boolean remoteHistoryIsNull, HealthStatus expectedStatus) throws Exception {
-        /*
-         * On the local node:
-         *   node1 -> null -> node1 -> null -> node1 -> null -> node2 -> null -> node1 -> null -> node1
-         * On the master node:
-         *   node1 -> null -> node1 -> null -> node1 -> null -> node2 -> null -> node1 -> null -> node1
-         * In this case we detect 2 identity changes (node1 -> node2, and node2 -> node1). We detect that node1 has gone to 5 times. So
-         * we get a status of YELLOW.
-         */
-        MasterHistoryService masterHistoryService = createMasterHistoryService();
-        MasterHistory localMasterHistory = masterHistoryService.getLocalMasterHistory();
-        StableMasterHealthIndicatorService service = createAllocationHealthIndicatorService(nullMasterClusterState, masterHistoryService);
-        localMasterHistory.clusterChanged(new ClusterChangedEvent(TEST_SOURCE, node1MasterClusterState, nullMasterClusterState));
-        localMasterHistory.clusterChanged(new ClusterChangedEvent(TEST_SOURCE, nullMasterClusterState, node1MasterClusterState));
-        localMasterHistory.clusterChanged(new ClusterChangedEvent(TEST_SOURCE, node1MasterClusterState, nullMasterClusterState));
-        localMasterHistory.clusterChanged(new ClusterChangedEvent(TEST_SOURCE, nullMasterClusterState, node1MasterClusterState));
-        localMasterHistory.clusterChanged(new ClusterChangedEvent(TEST_SOURCE, node1MasterClusterState, nullMasterClusterState));
-        localMasterHistory.clusterChanged(new ClusterChangedEvent(TEST_SOURCE, nullMasterClusterState, node1MasterClusterState));
-        localMasterHistory.clusterChanged(new ClusterChangedEvent(TEST_SOURCE, node2MasterClusterState, nullMasterClusterState));
-        localMasterHistory.clusterChanged(new ClusterChangedEvent(TEST_SOURCE, nullMasterClusterState, node2MasterClusterState));
-        localMasterHistory.clusterChanged(new ClusterChangedEvent(TEST_SOURCE, node1MasterClusterState, nullMasterClusterState));
-        localMasterHistory.clusterChanged(new ClusterChangedEvent(TEST_SOURCE, nullMasterClusterState, node1MasterClusterState));
-        localMasterHistory.clusterChanged(new ClusterChangedEvent(TEST_SOURCE, node1MasterClusterState, nullMasterClusterState));
-        List<DiscoveryNode> remoteHistory = remoteHistoryIsNull ? null : localMasterHistory.getNodes();
-        when(masterHistoryService.getRemoteMasterHistory()).thenReturn(remoteHistory);
-        HealthIndicatorResult result = service.calculate(true);
-        assertThat(result.status(), equalTo(expectedStatus));
-    }
-
-    public void testGreenForStableCluster() {
-        try (Cluster cluster = new Cluster(5)) {
-            cluster.runRandomly();
-            cluster.stabilise();
-            for (Cluster.ClusterNode node : cluster.clusterNodes) {
-                HealthIndicatorResult healthIndicatorResult = node.stableMasterHealthIndicatorService.calculate(true);
-                assertThat(healthIndicatorResult.status(), equalTo(HealthStatus.GREEN));
-            }
-        }
-    }
-
-    @SuppressWarnings("unchecked")
-    public void testRedForNoMasterAndNoMasterEligibleNodes() throws IOException {
-        try (Cluster cluster = new Cluster(5, false, Settings.EMPTY)) {
-            cluster.runRandomly();
-            cluster.stabilise();
-            for (Cluster.ClusterNode node : cluster.clusterNodes) {
-                if (node.getLocalNode().isMasterNode()) {
-                    node.disconnect();
-                }
-            }
-            List<Cluster.ClusterNode> removedClusterNodes = new ArrayList<>();
-            for (Cluster.ClusterNode clusterNode : cluster.clusterNodes) {
-                if (clusterNode.getLocalNode().isMasterNode()) {
-                    removedClusterNodes.add(clusterNode);
-                }
-            }
-            cluster.clusterNodes.removeAll(removedClusterNodes);
-            cluster.clusterNodes.removeIf(node -> node.getLocalNode().isMasterNode());
-            cluster.runFor(DEFAULT_STABILISATION_TIME, "Cannot call stabilise() because there is no master");
-            for (Cluster.ClusterNode node : cluster.clusterNodes) {
-                HealthIndicatorResult healthIndicatorResult = node.stableMasterHealthIndicatorService.calculate(true);
-                assertThat(healthIndicatorResult.status(), equalTo(HealthStatus.RED));
-                assertThat(healthIndicatorResult.summary(), equalTo("No master eligible nodes found in the cluster"));
-                Map<String, Object> detailsMap = xContentToMap(healthIndicatorResult.details());
-                Collection<Object> recentMasters = ((Collection<Object>) detailsMap.get("recent_masters"));
-                // We don't show nulls in the recent_masters list:
-                assertThat(recentMasters.size(), greaterThanOrEqualTo(1));
-                for (Object recentMaster : recentMasters) {
-                    Map<String, String> recentMasterMap = (Map<String, String>) recentMaster;
-                    assertThat(recentMasterMap.get("name"), notNullValue());
-                    assertThat(recentMasterMap.get("node_id"), not(emptyOrNullString()));
-                }
-                Map<String, String> clusterFormationObject = (Map<String, String>) detailsMap.get("cluster_formation");
-                assertThat(clusterFormationObject.get("description"), startsWith("master not discovered yet"));
-            }
-            cluster.clusterNodes.addAll(removedClusterNodes);
-            while (cluster.clusterNodes.stream().anyMatch(Cluster.ClusterNode::deliverBlackholedRequests)) {
-                logger.debug("--> stabilising again after delivering blackholed requests");
-                cluster.runFor(DEFAULT_STABILISATION_TIME, "Cannot call stabilise() because there is no master");
-            }
-        }
-    }
-
-    @SuppressWarnings("unchecked")
-    public void testRedForNoMasterAndWithMasterEligibleNodesAndLeader() throws IOException {
-        try (Cluster cluster = new Cluster(5, false, Settings.EMPTY)) {
-            cluster.runRandomly();
-            cluster.stabilise();
-            Cluster.ClusterNode currentLeader = cluster.getAnyLeader();
-            for (Cluster.ClusterNode node : cluster.clusterNodes) {
-                if (node.getLocalNode().isMasterNode()) {
-                    node.disconnect();
-                }
-            }
-            cluster.runFor(DEFAULT_STABILISATION_TIME, "Cannot call stabilise() because there is no master");
-            for (Cluster.ClusterNode node : cluster.clusterNodes) {
-                if (currentLeader.equals(node) == false) { // The current leader still thinks it is leader
-                    DiscoveryNodes lastAcceptedNodes = node.coordinator.getLastAcceptedState().nodes();
-                    /*
-                     * The following has the effect of making the PeerFinder say that there is a leader, even though there is not. It is
-                     * effectively saying that there is some leader (this node) which this node has not been able to join. This is just the
-                     * easiest way to set up the condition for the test.
-                     */
-                    node.coordinator.getPeerFinder().deactivate(node.getLocalNode());
-                    HealthIndicatorResult healthIndicatorResult = node.stableMasterHealthIndicatorService.calculate(true);
-                    assertThat(healthIndicatorResult.status(), equalTo(HealthStatus.RED));
-                    assertThat(healthIndicatorResult.summary(), containsString("has been elected master, but the node being queried"));
-                    Map<String, Object> detailsMap = xContentToMap(healthIndicatorResult.details());
-                    Collection<Object> recentMasters = ((Collection<Object>) detailsMap.get("recent_masters"));
-                    // We don't show nulls in the recent_masters list:
-                    assertThat(recentMasters.size(), greaterThanOrEqualTo(1));
-                    for (Object recentMaster : recentMasters) {
-                        Map<String, String> recentMasterMap = (Map<String, String>) recentMaster;
-                        assertThat(recentMasterMap.get("name"), notNullValue());
-                        assertThat(recentMasterMap.get("node_id"), not(emptyOrNullString()));
-                    }
-                    Map<String, String> clusterFormationObject = (Map<String, String>) detailsMap.get("cluster_formation");
-                    assertThat(clusterFormationObject.get("description"), startsWith("master not discovered"));
-                    // This restores the PeerFinder so that the test cleanup doesn't fail:
-                    node.coordinator.getPeerFinder().activate(lastAcceptedNodes);
-                }
-            }
-
-            while (cluster.clusterNodes.stream().anyMatch(Cluster.ClusterNode::deliverBlackholedRequests)) {
-                logger.debug("--> stabilising again after delivering blackholed requests");
-                cluster.runFor(DEFAULT_STABILISATION_TIME, "Cannot call stabilise() because there is no master");
-            }
-        }
-    }
-
-    @SuppressWarnings("unchecked")
-    public void testRedForNoMasterAndWithMasterEligibleNodesAndNoLeader() throws IOException {
-        try (Cluster cluster = new Cluster(5, false, Settings.EMPTY)) {
-            cluster.runRandomly();
-            cluster.stabilise();
-            for (Cluster.ClusterNode node : cluster.clusterNodes) {
-                if (node.getLocalNode().isMasterNode()) {
-                    node.disconnect();
-                }
-            }
-            cluster.runFor(DEFAULT_STABILISATION_TIME, "Cannot call stabilise() because there is no master");
-            for (Cluster.ClusterNode node : cluster.clusterNodes) {
-                HealthIndicatorResult healthIndicatorResult = node.stableMasterHealthIndicatorService.calculate(true);
-                if (node.getLocalNode().isMasterNode() == false) {
-                    assertThat(healthIndicatorResult.status(), equalTo(HealthStatus.RED));
-                    Map<String, Object> detailsMap = xContentToMap(healthIndicatorResult.details());
-                    Collection<Object> recentMasters = ((Collection<Object>) detailsMap.get("recent_masters"));
-                    // We don't show nulls in the recent_masters list:
-                    assertThat(recentMasters.size(), greaterThanOrEqualTo(1));
-                    for (Object recentMaster : recentMasters) {
-                        Map<String, String> recentMasterMap = (Map<String, String>) recentMaster;
-                        assertThat(recentMasterMap.get("name"), notNullValue());
-                        assertThat(recentMasterMap.get("node_id"), not(emptyOrNullString()));
-                    }
-                    Map<String, String> clusterFormationObject = (Map<String, String>) detailsMap.get("cluster_formation");
-                    assertThat(clusterFormationObject.get("description"), startsWith("master not discovered"));
-                }
-            }
-            while (cluster.clusterNodes.stream().anyMatch(Cluster.ClusterNode::deliverBlackholedRequests)) {
-                logger.debug("--> stabilising again after delivering blackholed requests");
-                cluster.runFor(DEFAULT_STABILISATION_TIME, "Cannot call stabilise() because there is no master");
-            }
-        }
-    }
-
-    public void testYellowWithTooManyMasterChanges() {
-        testChangeMasterThreeTimes(2, 100, "The elected master node has changed");
-    }
-
-    public void testYellowWithTooManyMasterNullTransitions() {
-        testChangeMasterThreeTimes(100, 2, "no master multiple times");
-    }
-
-    private void testChangeMasterThreeTimes(int acceptableIdentityChanges, int acceptableNullTransitions, String expectedSummarySubstring) {
-        int clusterSize = 5;
-        int masterChanges = 3;
-        Settings settings = Settings.builder()
-            .put(StableMasterHealthIndicatorService.IDENTITY_CHANGES_THRESHOLD_SETTING.getKey(), acceptableIdentityChanges)
-            .put(StableMasterHealthIndicatorService.NO_MASTER_TRANSITIONS_THRESHOLD_SETTING.getKey(), acceptableNullTransitions)
-            .build();
-        try (Cluster cluster = new Cluster(clusterSize, true, settings)) {
-            cluster.runRandomly();
-            cluster.stabilise();
-
-            // Force the master to change by disconnecting it:
-            for (int i = 0; i < masterChanges; i++) {
-                final Cluster.ClusterNode leader = cluster.getAnyLeader();
-                logger.info("--> blackholing leader {}", leader);
-                leader.disconnect();
-                cluster.stabilise();
-                leader.heal(); // putting it back in the cluster after another leader has been elected so that we always keep a quorum
-            }
-
-            final Cluster.ClusterNode currentLeader = cluster.getAnyLeader();
-            HealthIndicatorResult healthIndicatorResult = currentLeader.stableMasterHealthIndicatorService.calculate(true);
-            assertThat(healthIndicatorResult.status(), equalTo(HealthStatus.YELLOW));
-            assertThat(healthIndicatorResult.summary(), containsString(expectedSummarySubstring));
-        }
-    }
-
-    public void testGreenAfterShrink() {
-        try (Cluster cluster = new Cluster(5)) {
-            cluster.runRandomly();
-            cluster.stabilise();
-            {
-                final Cluster.ClusterNode leader = cluster.getAnyLeader();
-                logger.info("setting auto-shrink reconfiguration to false");
-                leader.submitSetAutoShrinkVotingConfiguration(false);
-                cluster.stabilise(DEFAULT_CLUSTER_STATE_UPDATE_DELAY);
-            }
-            final Cluster.ClusterNode disconnect1 = cluster.getAnyNode();
-            final Cluster.ClusterNode disconnect2 = cluster.getAnyNodeExcept(disconnect1);
-
-            logger.info("--> disconnecting {} and {}", disconnect1, disconnect2);
-            disconnect1.disconnect();
-            disconnect2.disconnect();
-            cluster.stabilise();
-
-            final Cluster.ClusterNode leader = cluster.getAnyLeader();
-            logger.info("setting auto-shrink reconfiguration to true");
-            leader.submitSetAutoShrinkVotingConfiguration(true);
-            cluster.stabilise(DEFAULT_CLUSTER_STATE_UPDATE_DELAY * 2); // allow for a reconfiguration
-            for (Cluster.ClusterNode node : cluster.clusterNodes) {
-                HealthIndicatorResult healthIndicatorResult = node.stableMasterHealthIndicatorService.calculate(true);
-                if (leader.getLastAppliedClusterState().getLastCommittedConfiguration().getNodeIds().contains(node.getId())) {
-                    assertThat(healthIndicatorResult.status(), equalTo(HealthStatus.GREEN));
-                }
-            }
-        }
-    }
-
-=======
->>>>>>> 73b0273f
     private static ClusterState createClusterState(DiscoveryNode masterNode) {
         var routingTableBuilder = RoutingTable.builder();
         Metadata.Builder metadataBuilder = Metadata.builder();
@@ -699,11 +284,9 @@
         when(localNode.isMasterNode()).thenReturn(false);
         Coordinator coordinator = mock(Coordinator.class);
         when(coordinator.getFoundPeers()).thenReturn(Collections.emptyList());
-<<<<<<< HEAD
-        return new StableMasterHealthIndicatorService(clusterService, coordinator, masterHistoryService);
-=======
-        return new StableMasterHealthIndicatorService(new CoordinationDiagnosticsService(clusterService, masterHistoryService));
->>>>>>> 73b0273f
+        return new StableMasterHealthIndicatorService(
+            new CoordinationDiagnosticsService(clusterService, coordinator, masterHistoryService)
+        );
     }
 
     private Map<String, Object> xContentToMap(ToXContent xcontent) throws IOException {
