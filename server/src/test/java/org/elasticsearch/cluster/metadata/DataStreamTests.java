/*
 * Copyright Elasticsearch B.V. and/or licensed to Elasticsearch B.V. under one
 * or more contributor license agreements. Licensed under the Elastic License
 * 2.0 and the Server Side Public License, v 1; you may not use this file except
 * in compliance with, at your election, the Elastic License 2.0 or the Server
 * Side Public License, v 1.
 */
package org.elasticsearch.cluster.metadata;

import org.apache.lucene.tests.util.LuceneTestCase;
import org.elasticsearch.Version;
<<<<<<< HEAD
import org.elasticsearch.action.admin.indices.rollover.RolloverConditions;
import org.elasticsearch.action.admin.indices.rollover.RolloverConditionsTests;
=======
import org.elasticsearch.action.admin.indices.rollover.MaxAgeCondition;
import org.elasticsearch.action.admin.indices.rollover.RolloverInfo;
>>>>>>> b0aa7b8d
import org.elasticsearch.cluster.ClusterState;
import org.elasticsearch.common.Strings;
import org.elasticsearch.common.UUIDs;
import org.elasticsearch.common.io.stream.Writeable;
import org.elasticsearch.common.settings.Settings;
import org.elasticsearch.core.Nullable;
import org.elasticsearch.core.TimeValue;
import org.elasticsearch.core.Tuple;
import org.elasticsearch.index.Index;
import org.elasticsearch.index.IndexMode;
import org.elasticsearch.index.IndexSettings;
import org.elasticsearch.index.mapper.DateFieldMapper;
import org.elasticsearch.test.AbstractXContentSerializingTestCase;
import org.elasticsearch.test.ESTestCase;
import org.elasticsearch.xcontent.ToXContent;
import org.elasticsearch.xcontent.XContentBuilder;
import org.elasticsearch.xcontent.XContentParser;
import org.elasticsearch.xcontent.XContentType;

import java.io.IOException;
import java.time.Instant;
import java.time.temporal.ChronoUnit;
import java.util.ArrayList;
import java.util.Arrays;
import java.util.HashMap;
import java.util.HashSet;
import java.util.List;
import java.util.Locale;
import java.util.Map;
import java.util.function.Predicate;

import static org.elasticsearch.cluster.metadata.DataStream.getDefaultBackingIndexName;
import static org.elasticsearch.cluster.metadata.DataStreamTestHelper.newInstance;
import static org.elasticsearch.cluster.metadata.DataStreamTestHelper.randomIndexInstances;
import static org.hamcrest.Matchers.containsString;
import static org.hamcrest.Matchers.equalTo;
import static org.hamcrest.Matchers.everyItem;
import static org.hamcrest.Matchers.hasItems;
import static org.hamcrest.Matchers.hasSize;
import static org.hamcrest.Matchers.in;
import static org.hamcrest.Matchers.is;
import static org.hamcrest.Matchers.not;
import static org.hamcrest.Matchers.notNullValue;
import static org.hamcrest.Matchers.nullValue;

public class DataStreamTests extends AbstractXContentSerializingTestCase<DataStream> {

    @Override
    protected DataStream doParseInstance(XContentParser parser) throws IOException {
        return DataStream.fromXContent(parser);
    }

    @Override
    protected Writeable.Reader<DataStream> instanceReader() {
        return DataStream::new;
    }

    @Override
    protected DataStream createTestInstance() {
        return DataStreamTestHelper.randomInstance();
    }

    @Override
    protected DataStream mutateInstance(DataStream instance) {
        var name = instance.getName();
        var indices = instance.getIndices();
        var generation = instance.getGeneration();
        var metadata = instance.getMetadata();
        var isHidden = instance.isHidden();
        var isReplicated = instance.isReplicated();
        var isSystem = instance.isSystem();
        var allowsCustomRouting = instance.isAllowCustomRouting();
        var indexMode = instance.getIndexMode();
        var lifecycle = instance.getLifecycle();
        switch (between(0, 9)) {
            case 0 -> name = randomAlphaOfLength(10);
            case 1 -> indices = randomValueOtherThan(List.of(), DataStreamTestHelper::randomIndexInstances);
            case 2 -> generation = instance.getGeneration() + randomIntBetween(1, 10);
            case 3 -> metadata = randomBoolean() && metadata != null ? null : Map.of("key", randomAlphaOfLength(10));
            case 4 -> {
                if (isHidden) {
                    isHidden = false;
                    isSystem = false; // To ensure that we generate a valid combination, system indices should be always hidden
                } else {
                    isHidden = true;
                }
            }
            case 5 -> isReplicated = isReplicated == false;
            case 6 -> {
                if (isSystem == false) {
                    isSystem = true;
                    isHidden = true; // A system data stream must always be hidden
                } else {
                    isSystem = false;
                }
            }
            case 7 -> allowsCustomRouting = allowsCustomRouting == false;
            case 8 -> indexMode = randomBoolean() && indexMode != null
                ? null
                : randomValueOtherThan(indexMode, () -> randomFrom(IndexMode.values()));
            case 9 -> lifecycle = randomBoolean() && lifecycle != null ? null : new DataLifecycle(randomMillisUpToYear9999());
        }

        return new DataStream(
            name,
            indices,
            generation,
            metadata,
            isHidden,
            isReplicated,
            isSystem,
            allowsCustomRouting,
            indexMode,
            lifecycle
        );
    }

    public void testRollover() {
        DataStream ds = DataStreamTestHelper.randomInstance().promoteDataStream();
        Tuple<String, Long> newCoordinates = ds.nextWriteIndexAndGeneration(Metadata.EMPTY_METADATA);
        final DataStream rolledDs = ds.rollover(new Index(newCoordinates.v1(), UUIDs.randomBase64UUID()), newCoordinates.v2(), false);
        assertThat(rolledDs.getName(), equalTo(ds.getName()));
        assertThat(rolledDs.getTimeStampField(), equalTo(ds.getTimeStampField()));
        assertThat(rolledDs.getGeneration(), equalTo(ds.getGeneration() + 1));
        assertThat(rolledDs.getIndices().size(), equalTo(ds.getIndices().size() + 1));
        assertTrue(rolledDs.getIndices().containsAll(ds.getIndices()));
        assertTrue(rolledDs.getIndices().contains(rolledDs.getWriteIndex()));
    }

    public void testRolloverWithConflictingBackingIndexName() {
        // used a fixed time provider to guarantee name conflicts
        DataStream ds = DataStreamTestHelper.randomInstance(() -> 0L).promoteDataStream();

        // create some indices with names that conflict with the names of the data stream's backing indices
        int numConflictingIndices = randomIntBetween(1, 10);
        Metadata.Builder builder = Metadata.builder();
        for (int k = 1; k <= numConflictingIndices; k++) {
            IndexMetadata im = IndexMetadata.builder(DataStream.getDefaultBackingIndexName(ds.getName(), ds.getGeneration() + k, 0L))
                .settings(settings(Version.CURRENT))
                .numberOfShards(1)
                .numberOfReplicas(1)
                .build();
            builder.put(im, false);
        }

        final Tuple<String, Long> newCoordinates = ds.nextWriteIndexAndGeneration(builder.build());
        final DataStream rolledDs = ds.rollover(new Index(newCoordinates.v1(), UUIDs.randomBase64UUID()), newCoordinates.v2(), false);
        assertThat(rolledDs.getName(), equalTo(ds.getName()));
        assertThat(rolledDs.getTimeStampField(), equalTo(ds.getTimeStampField()));
        assertThat(rolledDs.getGeneration(), equalTo(ds.getGeneration() + numConflictingIndices + 1));
        assertThat(rolledDs.getIndices().size(), equalTo(ds.getIndices().size() + 1));
        assertTrue(rolledDs.getIndices().containsAll(ds.getIndices()));
        assertTrue(rolledDs.getIndices().contains(rolledDs.getWriteIndex()));
        assertThat(rolledDs.getIndexMode(), equalTo(ds.getIndexMode()));
    }

    public void testRolloverUpgradeToTsdbDataStream() {
        IndexMode indexMode = randomBoolean() ? IndexMode.STANDARD : null;
        DataStream ds = DataStreamTestHelper.randomInstance().promoteDataStream();
        // Unsure index_mode=null
        ds = new DataStream(
            ds.getName(),
            ds.getIndices(),
            ds.getGeneration(),
            ds.getMetadata(),
            ds.isHidden(),
            ds.isReplicated(),
            ds.isSystem(),
            ds.isAllowCustomRouting(),
            indexMode,
            ds.getLifecycle()
        );
        var newCoordinates = ds.nextWriteIndexAndGeneration(Metadata.EMPTY_METADATA);

        var rolledDs = ds.rollover(new Index(newCoordinates.v1(), UUIDs.randomBase64UUID()), newCoordinates.v2(), true);
        assertThat(rolledDs.getName(), equalTo(ds.getName()));
        assertThat(rolledDs.getTimeStampField(), equalTo(ds.getTimeStampField()));
        assertThat(rolledDs.getGeneration(), equalTo(ds.getGeneration() + 1));
        assertThat(rolledDs.getIndices().size(), equalTo(ds.getIndices().size() + 1));
        assertTrue(rolledDs.getIndices().containsAll(ds.getIndices()));
        assertTrue(rolledDs.getIndices().contains(rolledDs.getWriteIndex()));
        assertThat(rolledDs.getIndexMode(), equalTo(IndexMode.TIME_SERIES));
    }

    public void testRolloverDowngradeToRegularDataStream() {
        DataStream ds = DataStreamTestHelper.randomInstance().promoteDataStream();
        ds = new DataStream(
            ds.getName(),
            ds.getIndices(),
            ds.getGeneration(),
            ds.getMetadata(),
            ds.isHidden(),
            ds.isReplicated(),
            ds.isSystem(),
            ds.isAllowCustomRouting(),
            IndexMode.TIME_SERIES,
            ds.getLifecycle()
        );
        var newCoordinates = ds.nextWriteIndexAndGeneration(Metadata.EMPTY_METADATA);

        var rolledDs = ds.rollover(new Index(newCoordinates.v1(), UUIDs.randomBase64UUID()), newCoordinates.v2(), false);
        assertThat(rolledDs.getName(), equalTo(ds.getName()));
        assertThat(rolledDs.getTimeStampField(), equalTo(ds.getTimeStampField()));
        assertThat(rolledDs.getGeneration(), equalTo(ds.getGeneration() + 1));
        assertThat(rolledDs.getIndices().size(), equalTo(ds.getIndices().size() + 1));
        assertTrue(rolledDs.getIndices().containsAll(ds.getIndices()));
        assertTrue(rolledDs.getIndices().contains(rolledDs.getWriteIndex()));
        assertThat(rolledDs.getIndexMode(), nullValue());
    }

    public void testRemoveBackingIndex() {
        int numBackingIndices = randomIntBetween(2, 32);
        int indexToRemove = randomIntBetween(1, numBackingIndices - 1);
        String dataStreamName = randomAlphaOfLength(10).toLowerCase(Locale.ROOT);

        List<Index> indices = new ArrayList<>(numBackingIndices);
        for (int k = 1; k <= numBackingIndices; k++) {
            indices.add(new Index(DataStream.getDefaultBackingIndexName(dataStreamName, k), UUIDs.randomBase64UUID(random())));
        }
        DataStream original = DataStreamTestHelper.newInstance(dataStreamName, indices);
        DataStream updated = original.removeBackingIndex(indices.get(indexToRemove - 1));
        assertThat(updated.getName(), equalTo(original.getName()));
        assertThat(updated.getGeneration(), equalTo(original.getGeneration() + 1));
        assertThat(updated.getTimeStampField(), equalTo(original.getTimeStampField()));
        assertThat(updated.getIndices().size(), equalTo(numBackingIndices - 1));
        for (int k = 0; k < (numBackingIndices - 1); k++) {
            assertThat(updated.getIndices().get(k), equalTo(original.getIndices().get(k < (indexToRemove - 1) ? k : k + 1)));
        }
    }

    public void testRemoveBackingIndexThatDoesNotExist() {
        int numBackingIndices = randomIntBetween(2, 32);
        String dataStreamName = randomAlphaOfLength(10).toLowerCase(Locale.ROOT);

        List<Index> indices = new ArrayList<>(numBackingIndices);
        for (int k = 1; k <= numBackingIndices; k++) {
            indices.add(new Index(DataStream.getDefaultBackingIndexName(dataStreamName, k), UUIDs.randomBase64UUID(random())));
        }
        DataStream original = DataStreamTestHelper.newInstance(dataStreamName, indices);

        final Index indexToRemove = new Index(randomAlphaOfLength(4), UUIDs.randomBase64UUID(random()));

        IllegalArgumentException e = expectThrows(IllegalArgumentException.class, () -> original.removeBackingIndex(indexToRemove));
        assertThat(
            e.getMessage(),
            equalTo(Strings.format("index [%s] is not part of data stream [%s]", indexToRemove.getName(), dataStreamName))
        );
    }

    public void testRemoveBackingWriteIndex() {
        int numBackingIndices = randomIntBetween(2, 32);
        String dataStreamName = randomAlphaOfLength(10).toLowerCase(Locale.ROOT);

        List<Index> indices = new ArrayList<>(numBackingIndices);
        for (int k = 1; k <= numBackingIndices; k++) {
            indices.add(new Index(DataStream.getDefaultBackingIndexName(dataStreamName, k), UUIDs.randomBase64UUID(random())));
        }
        DataStream original = DataStreamTestHelper.newInstance(dataStreamName, indices);

        IllegalArgumentException e = expectThrows(
            IllegalArgumentException.class,
            () -> original.removeBackingIndex(indices.get(numBackingIndices - 1))
        );
        assertThat(
            e.getMessage(),
            equalTo(
                String.format(
                    Locale.ROOT,
                    "cannot remove backing index [%s] of data stream [%s] because it is the write index",
                    indices.get(numBackingIndices - 1).getName(),
                    dataStreamName
                )
            )
        );
    }

    public void testAddBackingIndex() {
        int numBackingIndices = randomIntBetween(2, 32);
        String dataStreamName = randomAlphaOfLength(10).toLowerCase(Locale.ROOT);
        final long epochMillis = System.currentTimeMillis();

        List<Index> indices = new ArrayList<>(numBackingIndices);
        for (int k = 1; k <= numBackingIndices; k++) {
            indices.add(new Index(DataStream.getDefaultBackingIndexName(dataStreamName, k, epochMillis), UUIDs.randomBase64UUID(random())));
        }

        Metadata.Builder builder = Metadata.builder();
        for (int k = 1; k <= numBackingIndices; k++) {
            IndexMetadata im = IndexMetadata.builder(indices.get(k - 1).getName())
                .settings(settings(Version.CURRENT))
                .numberOfShards(1)
                .numberOfReplicas(1)
                .build();
            builder.put(im, false);
        }
        DataStream original = DataStreamTestHelper.newInstance(dataStreamName, indices);
        builder.put(original);
        Index indexToAdd = new Index(randomAlphaOfLength(4), UUIDs.randomBase64UUID(random()));
        builder.put(
            IndexMetadata.builder(indexToAdd.getName()).settings(settings(Version.CURRENT)).numberOfShards(1).numberOfReplicas(1).build(),
            false
        );

        DataStream updated = original.addBackingIndex(builder.build(), indexToAdd);
        assertThat(updated.getName(), equalTo(original.getName()));
        assertThat(updated.getGeneration(), equalTo(original.getGeneration() + 1));
        assertThat(updated.getTimeStampField(), equalTo(original.getTimeStampField()));
        assertThat(updated.getIndices().size(), equalTo(numBackingIndices + 1));
        for (int k = 1; k <= numBackingIndices; k++) {
            assertThat(updated.getIndices().get(k), equalTo(original.getIndices().get(k - 1)));
        }
        assertThat(updated.getIndices().get(0), equalTo(indexToAdd));
    }

    public void testAddBackingIndexThatIsPartOfAnotherDataStream() {
        int numBackingIndices = randomIntBetween(2, 32);
        final String dsName1 = randomAlphaOfLength(10).toLowerCase(Locale.ROOT);
        final String dsName2 = randomAlphaOfLength(10).toLowerCase(Locale.ROOT);

        final long epochMillis = System.currentTimeMillis();

        List<Index> indices1 = new ArrayList<>(numBackingIndices);
        List<Index> indices2 = new ArrayList<>(numBackingIndices);
        for (int k = 1; k <= numBackingIndices; k++) {
            indices1.add(new Index(DataStream.getDefaultBackingIndexName(dsName1, k, epochMillis), UUIDs.randomBase64UUID(random())));
            indices2.add(new Index(DataStream.getDefaultBackingIndexName(dsName2, k, epochMillis), UUIDs.randomBase64UUID(random())));
        }

        Metadata.Builder builder = Metadata.builder();
        for (int k = 1; k <= numBackingIndices; k++) {
            IndexMetadata im = IndexMetadata.builder(indices1.get(k - 1).getName())
                .settings(settings(Version.CURRENT))
                .numberOfShards(1)
                .numberOfReplicas(1)
                .build();
            builder.put(im, false);
            im = IndexMetadata.builder(indices2.get(k - 1).getName())
                .settings(settings(Version.CURRENT))
                .numberOfShards(1)
                .numberOfReplicas(1)
                .build();
            builder.put(im, false);
        }
        DataStream ds1 = DataStreamTestHelper.newInstance(dsName1, indices1);
        DataStream ds2 = DataStreamTestHelper.newInstance(dsName2, indices2);
        builder.put(ds1);
        builder.put(ds2);

        Index indexToAdd = randomFrom(indices2.toArray(Index.EMPTY_ARRAY));

        IllegalArgumentException e = expectThrows(IllegalArgumentException.class, () -> ds1.addBackingIndex(builder.build(), indexToAdd));
        assertThat(
            e.getMessage(),
            equalTo(
                String.format(
                    Locale.ROOT,
                    "cannot add index [%s] to data stream [%s] because it is already a backing index on data stream [%s]",
                    indexToAdd.getName(),
                    ds1.getName(),
                    ds2.getName()
                )
            )
        );
    }

    public void testAddExistingBackingIndex() {
        int numBackingIndices = randomIntBetween(2, 32);
        String dataStreamName = randomAlphaOfLength(10).toLowerCase(Locale.ROOT);
        final long epochMillis = System.currentTimeMillis();

        List<Index> indices = new ArrayList<>(numBackingIndices);
        for (int k = 1; k <= numBackingIndices; k++) {
            indices.add(new Index(DataStream.getDefaultBackingIndexName(dataStreamName, k, epochMillis), UUIDs.randomBase64UUID(random())));
        }

        Metadata.Builder builder = Metadata.builder();
        for (int k = 1; k <= numBackingIndices; k++) {
            IndexMetadata im = IndexMetadata.builder(indices.get(k - 1).getName())
                .settings(settings(Version.CURRENT))
                .numberOfShards(1)
                .numberOfReplicas(1)
                .build();
            builder.put(im, false);
        }
        DataStream original = DataStreamTestHelper.newInstance(dataStreamName, indices);
        builder.put(original);
        Index indexToAdd = randomFrom(indices.toArray(Index.EMPTY_ARRAY));

        DataStream updated = original.addBackingIndex(builder.build(), indexToAdd);
        assertThat(updated.getName(), equalTo(original.getName()));
        assertThat(updated.getGeneration(), equalTo(original.getGeneration()));
        assertThat(updated.getTimeStampField(), equalTo(original.getTimeStampField()));
        assertThat(updated.getIndices().size(), equalTo(numBackingIndices));
        for (int k = 0; k < numBackingIndices; k++) {
            assertThat(updated.getIndices().get(k), equalTo(original.getIndices().get(k)));
        }
    }

    public void testAddBackingIndexWithAliases() {
        int numBackingIndices = randomIntBetween(2, 32);
        String dataStreamName = randomAlphaOfLength(10).toLowerCase(Locale.ROOT);
        final long epochMillis = System.currentTimeMillis();

        List<Index> indices = new ArrayList<>(numBackingIndices);
        for (int k = 1; k <= numBackingIndices; k++) {
            indices.add(new Index(DataStream.getDefaultBackingIndexName(dataStreamName, k, epochMillis), UUIDs.randomBase64UUID(random())));
        }

        Metadata.Builder builder = Metadata.builder();
        for (int k = 1; k <= numBackingIndices; k++) {
            IndexMetadata im = IndexMetadata.builder(indices.get(k - 1).getName())
                .settings(settings(Version.CURRENT))
                .numberOfShards(1)
                .numberOfReplicas(1)
                .build();
            builder.put(im, false);
        }
        DataStream original = DataStreamTestHelper.newInstance(dataStreamName, indices);
        builder.put(original);

        Index indexToAdd = new Index(randomAlphaOfLength(4), UUIDs.randomBase64UUID(random()));
        IndexMetadata.Builder b = IndexMetadata.builder(indexToAdd.getName())
            .settings(settings(Version.CURRENT))
            .numberOfShards(1)
            .numberOfReplicas(1);
        final int numAliases = randomIntBetween(1, 3);
        final String[] aliasNames = new String[numAliases];
        for (int k = 0; k < numAliases; k++) {
            aliasNames[k] = randomAlphaOfLength(6);
            b.putAlias(AliasMetadata.builder(aliasNames[k]));
        }
        builder.put(b.build(), false);
        Arrays.sort(aliasNames);

        IllegalArgumentException e = expectThrows(
            IllegalArgumentException.class,
            () -> original.addBackingIndex(builder.build(), indexToAdd)
        );
        assertThat(
            e.getMessage(),
            equalTo(
                String.format(
                    Locale.ROOT,
                    "cannot add index [%s] to data stream [%s] until its alias(es) [%s] are removed",
                    indexToAdd.getName(),
                    original.getName(),
                    Strings.arrayToCommaDelimitedString(aliasNames)
                )
            )
        );
    }

    public void testDefaultBackingIndexName() {
        // this test does little more than flag that changing the default naming convention for backing indices
        // will also require changing a lot of hard-coded values in REST tests and docs
        long backingIndexNum = randomLongBetween(1, 1000001);
        String dataStreamName = randomAlphaOfLength(6);
        long epochMillis = randomLongBetween(1580536800000L, 1583042400000L);
        String dateString = DataStream.DATE_FORMATTER.formatMillis(epochMillis);
        String defaultBackingIndexName = DataStream.getDefaultBackingIndexName(dataStreamName, backingIndexNum, epochMillis);
        String expectedBackingIndexName = Strings.format(".ds-%s-%s-%06d", dataStreamName, dateString, backingIndexNum);
        assertThat(defaultBackingIndexName, equalTo(expectedBackingIndexName));
    }

    public void testReplaceBackingIndex() {
        int numBackingIndices = randomIntBetween(2, 32);
        int indexToReplace = randomIntBetween(1, numBackingIndices - 1) - 1;
        String dataStreamName = randomAlphaOfLength(10).toLowerCase(Locale.ROOT);

        List<Index> indices = new ArrayList<>(numBackingIndices);
        for (int i = 1; i <= numBackingIndices; i++) {
            indices.add(new Index(DataStream.getDefaultBackingIndexName(dataStreamName, i), UUIDs.randomBase64UUID(random())));
        }
        DataStream original = DataStreamTestHelper.newInstance(dataStreamName, indices);

        Index newBackingIndex = new Index("replacement-index", UUIDs.randomBase64UUID(random()));
        DataStream updated = original.replaceBackingIndex(indices.get(indexToReplace), newBackingIndex);
        assertThat(updated.getName(), equalTo(original.getName()));
        assertThat(updated.getGeneration(), equalTo(original.getGeneration() + 1));
        assertThat(updated.getTimeStampField(), equalTo(original.getTimeStampField()));
        assertThat(updated.getIndices().size(), equalTo(numBackingIndices));
        assertThat(updated.getIndices().get(indexToReplace), equalTo(newBackingIndex));

        for (int i = 0; i < numBackingIndices; i++) {
            if (i != indexToReplace) {
                assertThat(updated.getIndices().get(i), equalTo(original.getIndices().get(i)));
            }
        }
    }

    public void testReplaceBackingIndexThrowsExceptionIfIndexNotPartOfDataStream() {
        int numBackingIndices = randomIntBetween(2, 32);
        String dataStreamName = randomAlphaOfLength(10).toLowerCase(Locale.ROOT);

        List<Index> indices = new ArrayList<>(numBackingIndices);
        for (int i = 1; i <= numBackingIndices; i++) {
            indices.add(new Index(DataStream.getDefaultBackingIndexName(dataStreamName, i), UUIDs.randomBase64UUID(random())));
        }
        DataStream original = DataStreamTestHelper.newInstance(dataStreamName, indices);

        Index standaloneIndex = new Index("index-foo", UUIDs.randomBase64UUID(random()));
        Index newBackingIndex = new Index("replacement-index", UUIDs.randomBase64UUID(random()));
        expectThrows(IllegalArgumentException.class, () -> original.replaceBackingIndex(standaloneIndex, newBackingIndex));
    }

    public void testReplaceBackingIndexThrowsExceptionIfReplacingWriteIndex() {
        int numBackingIndices = randomIntBetween(2, 32);
        int writeIndexPosition = numBackingIndices - 1;
        String dataStreamName = randomAlphaOfLength(10).toLowerCase(Locale.ROOT);

        List<Index> indices = new ArrayList<>(numBackingIndices);
        for (int i = 1; i <= numBackingIndices; i++) {
            indices.add(new Index(DataStream.getDefaultBackingIndexName(dataStreamName, i), UUIDs.randomBase64UUID(random())));
        }
        int generation = randomBoolean() ? numBackingIndices : numBackingIndices + randomIntBetween(1, 5);
        DataStream original = newInstance(dataStreamName, indices, generation, null);

        Index newBackingIndex = new Index("replacement-index", UUIDs.randomBase64UUID(random()));
        IllegalArgumentException e = expectThrows(
            IllegalArgumentException.class,
            () -> original.replaceBackingIndex(indices.get(writeIndexPosition), newBackingIndex)
        );
        assertThat(
            e.getMessage(),
            equalTo(
                String.format(
                    Locale.ROOT,
                    "cannot replace backing index [%s] of data stream [%s] because it is the write index",
                    indices.get(writeIndexPosition).getName(),
                    dataStreamName
                )
            )
        );
    }

    public void testSnapshot() {
        var preSnapshotDataStream = DataStreamTestHelper.randomInstance();
        var indicesToRemove = randomSubsetOf(preSnapshotDataStream.getIndices());
        if (indicesToRemove.size() == preSnapshotDataStream.getIndices().size()) {
            // never remove them all
            indicesToRemove.remove(0);
        }
        var indicesToAdd = randomIndexInstances();
        var postSnapshotIndices = new ArrayList<>(preSnapshotDataStream.getIndices());
        postSnapshotIndices.removeAll(indicesToRemove);
        postSnapshotIndices.addAll(indicesToAdd);

        var postSnapshotDataStream = new DataStream(
            preSnapshotDataStream.getName(),
            postSnapshotIndices,
            preSnapshotDataStream.getGeneration() + randomIntBetween(0, 5),
            preSnapshotDataStream.getMetadata() == null ? null : new HashMap<>(preSnapshotDataStream.getMetadata()),
            preSnapshotDataStream.isHidden(),
            preSnapshotDataStream.isReplicated() && randomBoolean(),
            preSnapshotDataStream.isSystem(),
            preSnapshotDataStream.isAllowCustomRouting(),
            preSnapshotDataStream.getIndexMode(),
            preSnapshotDataStream.getLifecycle()
        );

        var reconciledDataStream = postSnapshotDataStream.snapshot(
            preSnapshotDataStream.getIndices().stream().map(Index::getName).toList()
        );

        assertThat(reconciledDataStream.getName(), equalTo(postSnapshotDataStream.getName()));
        assertThat(reconciledDataStream.getTimeStampField(), equalTo(postSnapshotDataStream.getTimeStampField()));
        assertThat(reconciledDataStream.getGeneration(), equalTo(postSnapshotDataStream.getGeneration()));
        if (reconciledDataStream.getMetadata() != null) {
            assertThat(
                new HashSet<>(reconciledDataStream.getMetadata().entrySet()),
                hasItems(postSnapshotDataStream.getMetadata().entrySet().toArray())
            );
        } else {
            assertNull(postSnapshotDataStream.getMetadata());
        }
        assertThat(reconciledDataStream.isHidden(), equalTo(postSnapshotDataStream.isHidden()));
        assertThat(reconciledDataStream.isReplicated(), equalTo(postSnapshotDataStream.isReplicated()));
        assertThat(reconciledDataStream.getIndices(), everyItem(not(in(indicesToRemove))));
        assertThat(reconciledDataStream.getIndices(), everyItem(not(in(indicesToAdd))));
        assertThat(reconciledDataStream.getIndices().size(), equalTo(preSnapshotDataStream.getIndices().size() - indicesToRemove.size()));
    }

    public void testSnapshotWithAllBackingIndicesRemoved() {
        var preSnapshotDataStream = DataStreamTestHelper.randomInstance();
        var indicesToAdd = new ArrayList<Index>();
        while (indicesToAdd.isEmpty()) {
            // ensure at least one index
            indicesToAdd.addAll(randomIndexInstances());
        }

        var postSnapshotDataStream = new DataStream(
            preSnapshotDataStream.getName(),
            indicesToAdd,
            preSnapshotDataStream.getGeneration(),
            preSnapshotDataStream.getMetadata(),
            preSnapshotDataStream.isHidden(),
            preSnapshotDataStream.isReplicated(),
            preSnapshotDataStream.isSystem(),
            preSnapshotDataStream.isAllowCustomRouting(),
            preSnapshotDataStream.getIndexMode(),
            preSnapshotDataStream.getLifecycle()
        );

        assertNull(postSnapshotDataStream.snapshot(preSnapshotDataStream.getIndices().stream().map(Index::getName).toList()));
    }

    public void testSelectTimeSeriesWriteIndex() {
        Instant currentTime = Instant.now();

        Instant start1 = currentTime.minus(6, ChronoUnit.HOURS);
        Instant end1 = currentTime.minus(2, ChronoUnit.HOURS);
        Instant start2 = currentTime.minus(2, ChronoUnit.HOURS);
        Instant end2 = currentTime.plus(2, ChronoUnit.HOURS);

        String dataStreamName = "logs_my-app_prod";
        ClusterState clusterState = DataStreamTestHelper.getClusterStateWithDataStream(
            dataStreamName,
            List.of(Tuple.tuple(start1, end1), Tuple.tuple(start2, end2))
        );

        DataStream dataStream = clusterState.getMetadata().dataStreams().get(dataStreamName);
        Index result = dataStream.selectTimeSeriesWriteIndex(currentTime, clusterState.getMetadata());
        assertThat(result, equalTo(dataStream.getIndices().get(1)));
        assertThat(result.getName(), equalTo(DataStream.getDefaultBackingIndexName(dataStreamName, 2, start2.toEpochMilli())));

        result = dataStream.selectTimeSeriesWriteIndex(currentTime.minus(2, ChronoUnit.HOURS), clusterState.getMetadata());
        assertThat(result, equalTo(dataStream.getIndices().get(1)));
        assertThat(result.getName(), equalTo(DataStream.getDefaultBackingIndexName(dataStreamName, 2, start2.toEpochMilli())));

        result = dataStream.selectTimeSeriesWriteIndex(currentTime.minus(3, ChronoUnit.HOURS), clusterState.getMetadata());
        assertThat(result, equalTo(dataStream.getIndices().get(0)));
        assertThat(result.getName(), equalTo(DataStream.getDefaultBackingIndexName(dataStreamName, 1, start1.toEpochMilli())));

        result = dataStream.selectTimeSeriesWriteIndex(currentTime.minus(6, ChronoUnit.HOURS), clusterState.getMetadata());
        assertThat(result, equalTo(dataStream.getIndices().get(0)));
        assertThat(result.getName(), equalTo(DataStream.getDefaultBackingIndexName(dataStreamName, 1, start1.toEpochMilli())));
    }

    public void testValidate() {
        {
            // Valid cases:
            Instant currentTime = Instant.now().truncatedTo(ChronoUnit.MILLIS);

            // These ranges are on the edge of each other temporal boundaries.
            Instant start1 = currentTime.minus(6, ChronoUnit.HOURS);
            Instant end1 = currentTime.minus(2, ChronoUnit.HOURS);
            Instant start2 = currentTime.minus(2, ChronoUnit.HOURS);
            Instant end2 = currentTime.plus(2, ChronoUnit.HOURS);

            String dataStreamName = "logs_my-app_prod";
            var clusterState = DataStreamTestHelper.getClusterStateWithDataStream(
                dataStreamName,
                List.of(Tuple.tuple(start1, end1), Tuple.tuple(start2, end2))
            );
            DataStream dataStream = clusterState.getMetadata().dataStreams().get(dataStreamName);
            assertThat(dataStream, notNullValue());
            assertThat(dataStream.getIndices(), hasSize(2));
            assertThat(
                IndexSettings.TIME_SERIES_START_TIME.get(clusterState.getMetadata().index(dataStream.getIndices().get(0)).getSettings()),
                equalTo(start1)
            );
            assertThat(
                IndexSettings.TIME_SERIES_END_TIME.get(clusterState.getMetadata().index(dataStream.getIndices().get(0)).getSettings()),
                equalTo(end1)
            );
            assertThat(
                IndexSettings.TIME_SERIES_START_TIME.get(clusterState.getMetadata().index(dataStream.getIndices().get(1)).getSettings()),
                equalTo(start2)
            );
            assertThat(
                IndexSettings.TIME_SERIES_END_TIME.get(clusterState.getMetadata().index(dataStream.getIndices().get(1)).getSettings()),
                equalTo(end2)
            );

            // Create a temporal gap between, this is valid and shouldn't fail:
            DataStreamTestHelper.getClusterStateWithDataStream(
                dataStreamName,
                List.of(Tuple.tuple(start1, end1.minus(1, ChronoUnit.MINUTES)), Tuple.tuple(start2.plus(1, ChronoUnit.MINUTES), end2))
            );
        }
        {
            // Invalid case:
            Instant currentTime = Instant.now();

            Instant start1 = currentTime.minus(6, ChronoUnit.HOURS);
            Instant end1 = currentTime.minus(2, ChronoUnit.HOURS);
            // Start2 is inside start1 and end1 range:
            Instant start2 = currentTime.minus(3, ChronoUnit.HOURS);
            Instant end2 = currentTime.plus(2, ChronoUnit.HOURS);

            String dataStreamName = "logs_my-app_prod";
            var e = expectThrows(
                IllegalArgumentException.class,
                () -> DataStreamTestHelper.getClusterStateWithDataStream(
                    dataStreamName,
                    List.of(Tuple.tuple(start1, end1), Tuple.tuple(start2, end2))
                )
            );
            var formatter = DateFieldMapper.DEFAULT_DATE_TIME_FORMATTER;
            assertThat(
                e.getMessage(),
                equalTo(
                    "backing index ["
                        + DataStream.getDefaultBackingIndexName(dataStreamName, 1, start1.toEpochMilli())
                        + "] with range ["
                        + formatter.format(start1)
                        + " TO "
                        + formatter.format(end1)
                        + "] is overlapping with backing index ["
                        + DataStream.getDefaultBackingIndexName(dataStreamName, 2, start2.toEpochMilli())
                        + "] with range ["
                        + formatter.format(start2)
                        + " TO "
                        + formatter.format(end2)
                        + "]"
                )
            );
        }
        {
            Instant currentTime = Instant.now().truncatedTo(ChronoUnit.MILLIS);

            // These ranges are on the edge of each other temporal boundaries.
            Instant start1 = currentTime.minus(6, ChronoUnit.HOURS);
            Instant end1 = currentTime.minus(2, ChronoUnit.HOURS);
            Instant start2 = currentTime.minus(2, ChronoUnit.HOURS);
            Instant end2 = currentTime.plus(2, ChronoUnit.HOURS);

            String dataStreamName = "logs_my-app_prod";
            var clusterState = DataStreamTestHelper.getClusterStateWithDataStream(
                dataStreamName,
                List.of(Tuple.tuple(start1, end1), Tuple.tuple(start2, end2))
            );
            DataStream dataStream = clusterState.getMetadata().dataStreams().get(dataStreamName);

            {
                // IndexMetadata not found case:
                var e = expectThrows(IllegalStateException.class, () -> dataStream.validate((index) -> null));
                assertThat(
                    e.getMessage(),
                    equalTo(
                        "index ["
                            + DataStream.getDefaultBackingIndexName(dataStreamName, 1, start1.toEpochMilli())
                            + "] is not found in the index metadata supplier"
                    )
                );
            }

            {
                // index is not time_series index:
                dataStream.validate(
                    (index) -> IndexMetadata.builder(index)
                        .settings(
                            Settings.builder()
                                .put(IndexMetadata.INDEX_NUMBER_OF_SHARDS_SETTING.getKey(), 1)
                                .put(IndexMetadata.INDEX_NUMBER_OF_REPLICAS_SETTING.getKey(), 1)
                                .put(IndexMetadata.SETTING_INDEX_VERSION_CREATED.getKey(), Version.CURRENT)
                                .build()
                        )
                        .build()
                );
            }

            {
                // invalid IndexMetadata result
                Instant start3 = currentTime.minus(6, ChronoUnit.HOURS);
                Instant end3 = currentTime.plus(2, ChronoUnit.HOURS);
                var e = expectThrows(
                    IllegalArgumentException.class,
                    () -> dataStream.validate(
                        (index) -> IndexMetadata.builder(index)
                            .settings(
                                Settings.builder()
                                    .put(IndexMetadata.INDEX_NUMBER_OF_SHARDS_SETTING.getKey(), 1)
                                    .put(IndexMetadata.INDEX_NUMBER_OF_REPLICAS_SETTING.getKey(), 1)
                                    .put(IndexMetadata.SETTING_INDEX_VERSION_CREATED.getKey(), Version.CURRENT)
                                    .put(IndexSettings.MODE.getKey(), IndexMode.TIME_SERIES)
                                    .put(IndexSettings.TIME_SERIES_START_TIME.getKey(), start3.toEpochMilli())
                                    .put(IndexSettings.TIME_SERIES_END_TIME.getKey(), end3.toEpochMilli())
                                    .build()
                            )
                            .build()
                    )
                );
                var formatter = DateFieldMapper.DEFAULT_DATE_TIME_FORMATTER;
                assertThat(
                    e.getMessage(),
                    equalTo(
                        "backing index ["
                            + DataStream.getDefaultBackingIndexName(dataStreamName, 1, start1.toEpochMilli())
                            + "] with range ["
                            + formatter.format(start3)
                            + " TO "
                            + formatter.format(end3)
                            + "] is overlapping with backing index ["
                            + DataStream.getDefaultBackingIndexName(dataStreamName, 2, start2.toEpochMilli())
                            + "] with range ["
                            + formatter.format(start3)
                            + " TO "
                            + formatter.format(end3)
                            + "]"
                    )
                );
            }
        }
    }

<<<<<<< HEAD
    public void testXContentSerializationWithRollover() throws IOException {
        String dataStreamName = randomAlphaOfLength(10).toLowerCase(Locale.ROOT);
        List<Index> indices = randomIndexInstances();
        long generation = indices.size() + ESTestCase.randomLongBetween(1, 128);
        indices.add(new Index(getDefaultBackingIndexName(dataStreamName, generation), UUIDs.randomBase64UUID(LuceneTestCase.random())));
        Map<String, Object> metadata = null;
        if (randomBoolean()) {
            metadata = Map.of("key", "value");
        }

        DataStream dataStream = new DataStream(
            dataStreamName,
            indices,
            generation,
            metadata,
            randomBoolean(),
            randomBoolean(),
            false, // Some tests don't work well with system data streams, since these data streams require special handling
            System::currentTimeMillis,
            randomBoolean(),
            randomBoolean() ? IndexMode.STANDARD : null, // IndexMode.TIME_SERIES triggers validation that many unit tests doesn't pass
            new DataLifecycle(randomMillisUpToYear9999())
        );

        try (XContentBuilder builder = XContentBuilder.builder(XContentType.JSON.xContent())) {
            builder.humanReadable(true);
            RolloverConditions rolloverConditions = RolloverConditionsTests.randomRolloverConditions();
            dataStream.toXContent(builder, ToXContent.EMPTY_PARAMS, rolloverConditions);
            String serialized = Strings.toString(builder);
            assertThat(serialized, containsString("rollover"));
            for (String label : rolloverConditions.getConditions().keySet()) {
                assertThat(serialized, containsString(label));
            }
        }
=======
    public void testGetCreationOrRolloverDate() {
        String dataStreamName = "metrics-foo";
        long now = System.currentTimeMillis();
        long creationTimeMillis = now - 3000L;
        long rolloverTimeMills = now - 2000L;

        {
            // for non rolled indices we get the index creation date
            IndexMetadata.Builder indexMetaBuilder = IndexMetadata.builder(DataStream.getDefaultBackingIndexName(dataStreamName, 1))
                .settings(settings(Version.CURRENT))
                .numberOfShards(1)
                .numberOfReplicas(1)
                .creationDate(creationTimeMillis);

            assertThat(DataStream.getCreationOrRolloverDate(dataStreamName, indexMetaBuilder.build()).millis(), is(creationTimeMillis));
        }

        {
            // for rolled indices we get the rollover info for the specified data stream
            IndexMetadata.Builder indexMetaBuilder = IndexMetadata.builder(DataStream.getDefaultBackingIndexName(dataStreamName, 1))
                .settings(settings(Version.CURRENT))
                .numberOfShards(1)
                .numberOfReplicas(1)
                .creationDate(now - 3000L);

            MaxAgeCondition rolloverCondition = new MaxAgeCondition(TimeValue.timeValueMillis(rolloverTimeMills));
            indexMetaBuilder.putRolloverInfo(new RolloverInfo(dataStreamName, List.of(rolloverCondition), now - 2000L));

            assertThat(DataStream.getCreationOrRolloverDate(dataStreamName, indexMetaBuilder.build()).millis(), is(rolloverTimeMills));
        }

        {
            // for rolled indices on other targets than the data stream name we get the creation date
            IndexMetadata.Builder indexMetaBuilder = IndexMetadata.builder(DataStream.getDefaultBackingIndexName(dataStreamName, 1))
                .settings(settings(Version.CURRENT))
                .numberOfShards(1)
                .numberOfReplicas(1)
                .creationDate(creationTimeMillis);

            MaxAgeCondition rolloverCondition = new MaxAgeCondition(TimeValue.timeValueMillis(rolloverTimeMills));
            indexMetaBuilder.putRolloverInfo(new RolloverInfo("some-alias-name", List.of(rolloverCondition), now - 2000L));

            assertThat(DataStream.getCreationOrRolloverDate(dataStreamName, indexMetaBuilder.build()).millis(), is(creationTimeMillis));
        }
    }

    public void testGetIndicesOlderThan() {
        String dataStreamName = "metrics-foo";
        long now = System.currentTimeMillis();

        List<Tuple<Long, Long>> creationAndRolloverTimes = List.of(
            Tuple.tuple(now - 5000, now - 4000),
            Tuple.tuple(now - 4000, now - 3000),
            Tuple.tuple(now - 3000, now - 2000),
            Tuple.tuple(now - 2000, now - 1000),
            Tuple.tuple(now, null)
        );

        Metadata.Builder builder = Metadata.builder();
        DataStream dataStream = createDataStream(
            builder,
            dataStreamName,
            creationAndRolloverTimes,
            settings(Version.CURRENT),
            new DataLifecycle()
        );
        Metadata metadata = builder.build();
        {
            List<Index> backingIndices = dataStream.getIndicesOlderThan(TimeValue.timeValueMillis(2500), metadata::index, null, () -> now);
            assertThat(backingIndices.size(), is(2));
            assertThat(backingIndices.get(0).getName(), is(DataStream.getDefaultBackingIndexName(dataStreamName, 1)));
            assertThat(backingIndices.get(1).getName(), is(DataStream.getDefaultBackingIndexName(dataStreamName, 2)));
        }

        {
            List<Index> backingIndices = dataStream.getIndicesOlderThan(TimeValue.timeValueMillis(0), metadata::index, null, () -> now);
            assertThat(backingIndices.size(), is(5));
            assertThat(backingIndices.get(0).getName(), is(DataStream.getDefaultBackingIndexName(dataStreamName, 1)));
            assertThat(backingIndices.get(1).getName(), is(DataStream.getDefaultBackingIndexName(dataStreamName, 2)));
            assertThat(backingIndices.get(2).getName(), is(DataStream.getDefaultBackingIndexName(dataStreamName, 3)));
            assertThat(backingIndices.get(3).getName(), is(DataStream.getDefaultBackingIndexName(dataStreamName, 4)));
            assertThat(backingIndices.get(4).getName(), is(DataStream.getDefaultBackingIndexName(dataStreamName, 5)));
        }

        {
            List<Index> backingIndices = dataStream.getIndicesOlderThan(TimeValue.timeValueMillis(6000), metadata::index, null, () -> now);
            assertThat(backingIndices.isEmpty(), is(true));
        }

        {
            Predicate<IndexMetadata> genThreeAndFivePredicate = indexMetadata -> indexMetadata.getIndex().getName().endsWith("00003")
                || indexMetadata.getIndex().getName().endsWith("00005");

            List<Index> backingIndices = dataStream.getIndicesOlderThan(
                TimeValue.timeValueMillis(0),
                metadata::index,
                genThreeAndFivePredicate,
                () -> now
            );
            assertThat(backingIndices.size(), is(2));
            assertThat(backingIndices.get(0).getName(), is(DataStream.getDefaultBackingIndexName(dataStreamName, 3)));
            assertThat(backingIndices.get(1).getName(), is(DataStream.getDefaultBackingIndexName(dataStreamName, 5)));
        }

    }

    public void testGetIndicesPastRetention() {
        String dataStreamName = "metrics-foo";
        long now = System.currentTimeMillis();

        List<Tuple<Long, Long>> creationAndRolloverTimes = List.of(
            Tuple.tuple(now - 5000, now - 4000),
            Tuple.tuple(now - 4000, now - 3000),
            Tuple.tuple(now - 3000, now - 2000),
            Tuple.tuple(now - 2000, now - 1000),
            Tuple.tuple(now, null)
        );

        {
            // no lifecycle configured so we expect an empty list
            Metadata.Builder builder = Metadata.builder();
            DataStream dataStream = createDataStream(builder, dataStreamName, creationAndRolloverTimes, settings(Version.CURRENT), null);
            Metadata metadata = builder.build();

            assertThat(dataStream.getIndicesPastRetention(metadata::index, () -> now).isEmpty(), is(true));
        }

        {
            // no retention configured so we expect an empty list
            Metadata.Builder builder = Metadata.builder();
            DataStream dataStream = createDataStream(
                builder,
                dataStreamName,
                creationAndRolloverTimes,
                settings(Version.CURRENT),
                new DataLifecycle()
            );
            Metadata metadata = builder.build();

            assertThat(dataStream.getIndicesPastRetention(metadata::index, () -> now).isEmpty(), is(true));
        }

        {
            Metadata.Builder builder = Metadata.builder();
            DataStream dataStream = createDataStream(
                builder,
                dataStreamName,
                creationAndRolloverTimes,
                settings(Version.CURRENT),
                new DataLifecycle(TimeValue.timeValueMillis(2500))
            );
            Metadata metadata = builder.build();

            List<Index> backingIndices = dataStream.getIndicesPastRetention(metadata::index, () -> now);
            assertThat(backingIndices.size(), is(2));
            assertThat(backingIndices.get(0).getName(), is(DataStream.getDefaultBackingIndexName(dataStreamName, 1)));
            assertThat(backingIndices.get(1).getName(), is(DataStream.getDefaultBackingIndexName(dataStreamName, 2)));
        }

        {
            // even though all indices match the write index should not be returned
            Metadata.Builder builder = Metadata.builder();
            DataStream dataStream = createDataStream(
                builder,
                dataStreamName,
                creationAndRolloverTimes,
                settings(Version.CURRENT),
                new DataLifecycle(TimeValue.timeValueMillis(0))
            );
            Metadata metadata = builder.build();

            List<Index> backingIndices = dataStream.getIndicesPastRetention(metadata::index, () -> now);

            assertThat(backingIndices.size(), is(4));
            assertThat(backingIndices.get(0).getName(), is(DataStream.getDefaultBackingIndexName(dataStreamName, 1)));
            assertThat(backingIndices.get(1).getName(), is(DataStream.getDefaultBackingIndexName(dataStreamName, 2)));
            assertThat(backingIndices.get(2).getName(), is(DataStream.getDefaultBackingIndexName(dataStreamName, 3)));
            assertThat(backingIndices.get(3).getName(), is(DataStream.getDefaultBackingIndexName(dataStreamName, 4)));
        }

        {
            // no index matches the retention age
            Metadata.Builder builder = Metadata.builder();
            DataStream dataStream = createDataStream(
                builder,
                dataStreamName,
                creationAndRolloverTimes,
                settings(Version.CURRENT),
                new DataLifecycle(TimeValue.timeValueMillis(6000))
            );
            Metadata metadata = builder.build();

            List<Index> backingIndices = dataStream.getIndicesPastRetention(metadata::index, () -> now);
            assertThat(backingIndices.isEmpty(), is(true));
        }

        {
            // no indices are returned as even though all pass retention age none are managed by DLM
            Metadata.Builder builder = Metadata.builder();
            DataStream dataStream = createDataStream(
                builder,
                dataStreamName,
                creationAndRolloverTimes,
                Settings.builder()
                    .put(IndexMetadata.LIFECYCLE_NAME, "ILM_policy")
                    .put(IndexMetadata.SETTING_VERSION_CREATED, Version.CURRENT),
                new DataLifecycle(TimeValue.timeValueMillis(0))
            );
            Metadata metadata = builder.build();

            List<Index> backingIndices = dataStream.getIndicesPastRetention(metadata::index, () -> now);
            assertThat(backingIndices.isEmpty(), is(true));
        }
    }

    public void testIsIndexManagedByDLM() {
        String dataStreamName = "metrics-foo";
        long now = System.currentTimeMillis();

        List<Tuple<Long, Long>> creationAndRolloverTimes = List.of(
            Tuple.tuple(now - 5000, now - 4000),
            Tuple.tuple(now - 4000, now - 3000),
            Tuple.tuple(now - 3000, now - 2000),
            Tuple.tuple(now - 2000, now - 1000),
            Tuple.tuple(now, null)
        );
        Metadata.Builder builder = Metadata.builder();
        DataStream dataStream = createDataStream(
            builder,
            dataStreamName,
            creationAndRolloverTimes,
            settings(Version.CURRENT),
            new DataLifecycle(TimeValue.timeValueMillis(0))
        );
        Metadata metadata = builder.build();

        {
            // false for indices not part of the data stream
            assertThat(dataStream.isIndexManagedByDLM(new Index("standalone_index", "uuid"), metadata::index), is(false));
        }

        {
            // false for indices that were deleted
            assertThat(dataStream.isIndexManagedByDLM(dataStream.getIndices().get(1), (index) -> null), is(false));
        }

        {
            // false if data stream doesn't have a lifecycle
            Metadata.Builder newBuilder = Metadata.builder();
            DataStream unmanagedDataStream = createDataStream(
                newBuilder,
                dataStreamName,
                creationAndRolloverTimes,
                settings(Version.CURRENT),
                null
            );
            Metadata newMetadata = newBuilder.build();
            assertThat(unmanagedDataStream.isIndexManagedByDLM(unmanagedDataStream.getIndices().get(1), newMetadata::index), is(false));
        }

        {
            // false for indices that have an ILM policy configured
            Metadata.Builder builderWithIlm = Metadata.builder();
            DataStream ds = createDataStream(
                builderWithIlm,
                dataStreamName,
                creationAndRolloverTimes,
                Settings.builder()
                    .put(IndexMetadata.LIFECYCLE_NAME, "ILM_policy")
                    .put(IndexMetadata.SETTING_VERSION_CREATED, Version.CURRENT),
                new DataLifecycle()
            );
            Metadata metadataIlm = builderWithIlm.build();
            for (Index index : ds.getIndices()) {
                assertThat(ds.isIndexManagedByDLM(index, metadataIlm::index), is(false));
            }
        }

        {
            // true otherwise
            for (Index index : dataStream.getIndices()) {
                assertThat(dataStream.isIndexManagedByDLM(index, metadata::index), is(true));
            }
        }
    }

    private DataStream createDataStream(
        Metadata.Builder builder,
        String dataStreamName,
        List<Tuple<Long, Long>> creationAndRolloverTimes,
        Settings.Builder backingIndicesSettings,
        @Nullable DataLifecycle lifecycle
    ) {
        int backingIndicesCount = creationAndRolloverTimes.size();
        final List<Index> backingIndices = new ArrayList<>();
        for (int k = 1; k <= backingIndicesCount; k++) {
            Tuple<Long, Long> creationRolloverTime = creationAndRolloverTimes.get(k - 1);
            IndexMetadata.Builder indexMetaBuilder = IndexMetadata.builder(DataStream.getDefaultBackingIndexName(dataStreamName, k))
                .settings(backingIndicesSettings)
                .numberOfShards(1)
                .numberOfReplicas(1)
                .creationDate(creationRolloverTime.v1());
            if (k < backingIndicesCount) {
                // add rollover info only for non-write indices
                Long rolloverTimeMillis = creationRolloverTime.v2();
                if (rolloverTimeMillis != null) {
                    MaxAgeCondition rolloverCondition = new MaxAgeCondition(TimeValue.timeValueMillis(rolloverTimeMillis));
                    indexMetaBuilder.putRolloverInfo(new RolloverInfo(dataStreamName, List.of(rolloverCondition), rolloverTimeMillis));
                }
            }
            IndexMetadata indexMetadata = indexMetaBuilder.build();
            builder.put(indexMetadata, false);
            backingIndices.add(indexMetadata.getIndex());
        }
        return newInstance(dataStreamName, backingIndices, backingIndicesCount, null, false, lifecycle);
>>>>>>> b0aa7b8d
    }
}<|MERGE_RESOLUTION|>--- conflicted
+++ resolved
@@ -9,13 +9,10 @@
 
 import org.apache.lucene.tests.util.LuceneTestCase;
 import org.elasticsearch.Version;
-<<<<<<< HEAD
+import org.elasticsearch.action.admin.indices.rollover.MaxAgeCondition;
 import org.elasticsearch.action.admin.indices.rollover.RolloverConditions;
 import org.elasticsearch.action.admin.indices.rollover.RolloverConditionsTests;
-=======
-import org.elasticsearch.action.admin.indices.rollover.MaxAgeCondition;
 import org.elasticsearch.action.admin.indices.rollover.RolloverInfo;
->>>>>>> b0aa7b8d
 import org.elasticsearch.cluster.ClusterState;
 import org.elasticsearch.common.Strings;
 import org.elasticsearch.common.UUIDs;
@@ -822,42 +819,6 @@
         }
     }
 
-<<<<<<< HEAD
-    public void testXContentSerializationWithRollover() throws IOException {
-        String dataStreamName = randomAlphaOfLength(10).toLowerCase(Locale.ROOT);
-        List<Index> indices = randomIndexInstances();
-        long generation = indices.size() + ESTestCase.randomLongBetween(1, 128);
-        indices.add(new Index(getDefaultBackingIndexName(dataStreamName, generation), UUIDs.randomBase64UUID(LuceneTestCase.random())));
-        Map<String, Object> metadata = null;
-        if (randomBoolean()) {
-            metadata = Map.of("key", "value");
-        }
-
-        DataStream dataStream = new DataStream(
-            dataStreamName,
-            indices,
-            generation,
-            metadata,
-            randomBoolean(),
-            randomBoolean(),
-            false, // Some tests don't work well with system data streams, since these data streams require special handling
-            System::currentTimeMillis,
-            randomBoolean(),
-            randomBoolean() ? IndexMode.STANDARD : null, // IndexMode.TIME_SERIES triggers validation that many unit tests doesn't pass
-            new DataLifecycle(randomMillisUpToYear9999())
-        );
-
-        try (XContentBuilder builder = XContentBuilder.builder(XContentType.JSON.xContent())) {
-            builder.humanReadable(true);
-            RolloverConditions rolloverConditions = RolloverConditionsTests.randomRolloverConditions();
-            dataStream.toXContent(builder, ToXContent.EMPTY_PARAMS, rolloverConditions);
-            String serialized = Strings.toString(builder);
-            assertThat(serialized, containsString("rollover"));
-            for (String label : rolloverConditions.getConditions().keySet()) {
-                assertThat(serialized, containsString(label));
-            }
-        }
-=======
     public void testGetCreationOrRolloverDate() {
         String dataStreamName = "metrics-foo";
         long now = System.currentTimeMillis();
@@ -1173,6 +1134,41 @@
             backingIndices.add(indexMetadata.getIndex());
         }
         return newInstance(dataStreamName, backingIndices, backingIndicesCount, null, false, lifecycle);
->>>>>>> b0aa7b8d
+    }
+
+    public void testXContentSerializationWithRollover() throws IOException {
+        String dataStreamName = randomAlphaOfLength(10).toLowerCase(Locale.ROOT);
+        List<Index> indices = randomIndexInstances();
+        long generation = indices.size() + ESTestCase.randomLongBetween(1, 128);
+        indices.add(new Index(getDefaultBackingIndexName(dataStreamName, generation), UUIDs.randomBase64UUID(LuceneTestCase.random())));
+        Map<String, Object> metadata = null;
+        if (randomBoolean()) {
+            metadata = Map.of("key", "value");
+        }
+
+        DataStream dataStream = new DataStream(
+            dataStreamName,
+            indices,
+            generation,
+            metadata,
+            randomBoolean(),
+            randomBoolean(),
+            false, // Some tests don't work well with system data streams, since these data streams require special handling
+            System::currentTimeMillis,
+            randomBoolean(),
+            randomBoolean() ? IndexMode.STANDARD : null, // IndexMode.TIME_SERIES triggers validation that many unit tests doesn't pass
+            new DataLifecycle(randomMillisUpToYear9999())
+        );
+
+        try (XContentBuilder builder = XContentBuilder.builder(XContentType.JSON.xContent())) {
+            builder.humanReadable(true);
+            RolloverConditions rolloverConditions = RolloverConditionsTests.randomRolloverConditions();
+            dataStream.toXContent(builder, ToXContent.EMPTY_PARAMS, rolloverConditions);
+            String serialized = Strings.toString(builder);
+            assertThat(serialized, containsString("rollover"));
+            for (String label : rolloverConditions.getConditions().keySet()) {
+                assertThat(serialized, containsString(label));
+            }
+        }
     }
 }