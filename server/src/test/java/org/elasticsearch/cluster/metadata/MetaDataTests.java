/*
 * Licensed to Elasticsearch under one or more contributor
 * license agreements. See the NOTICE file distributed with
 * this work for additional information regarding copyright
 * ownership. Elasticsearch licenses this file to you under
 * the Apache License, Version 2.0 (the "License"); you may
 * not use this file except in compliance with the License.
 * You may obtain a copy of the License at
 *
 *    http://www.apache.org/licenses/LICENSE-2.0
 *
 * Unless required by applicable law or agreed to in writing,
 * software distributed under the License is distributed on an
 * "AS IS" BASIS, WITHOUT WARRANTIES OR CONDITIONS OF ANY
 * KIND, either express or implied.  See the License for the
 * specific language governing permissions and limitations
 * under the License.
 */

package org.elasticsearch.cluster.metadata;

import org.elasticsearch.Version;
import org.elasticsearch.action.admin.indices.alias.get.GetAliasesRequest;
import org.elasticsearch.cluster.ClusterModule;
import org.elasticsearch.cluster.coordination.CoordinationMetaData;
import org.elasticsearch.cluster.coordination.CoordinationMetaData.VotingConfigExclusion;
import org.elasticsearch.common.Strings;
import org.elasticsearch.common.UUIDs;
import org.elasticsearch.common.bytes.BytesReference;
import org.elasticsearch.common.collect.ImmutableOpenMap;
import org.elasticsearch.common.io.stream.BytesStreamOutput;
import org.elasticsearch.common.io.stream.NamedWriteableAwareStreamInput;
import org.elasticsearch.common.io.stream.NamedWriteableRegistry;
import org.elasticsearch.common.settings.Setting;
import org.elasticsearch.common.settings.Settings;
import org.elasticsearch.common.util.set.Sets;
import org.elasticsearch.common.xcontent.ToXContent;
import org.elasticsearch.common.xcontent.XContentBuilder;
import org.elasticsearch.common.xcontent.XContentHelper;
import org.elasticsearch.common.xcontent.XContentParser;
import org.elasticsearch.common.xcontent.json.JsonXContent;
import org.elasticsearch.index.Index;
import org.elasticsearch.plugins.MapperPlugin;
import org.elasticsearch.test.ESTestCase;

import java.io.IOException;
import java.util.HashMap;
import java.util.HashSet;
import java.util.List;
import java.util.Map;
import java.util.Set;

import static org.hamcrest.Matchers.containsString;
import static org.hamcrest.Matchers.equalTo;
import static org.hamcrest.Matchers.is;
import static org.hamcrest.Matchers.startsWith;

public class MetaDataTests extends ESTestCase {

    public void testFindAliases() {
        MetaData metaData = MetaData.builder().put(IndexMetaData.builder("index")
            .settings(Settings.builder().put(IndexMetaData.SETTING_VERSION_CREATED, Version.CURRENT))
            .numberOfShards(1)
            .numberOfReplicas(0)
            .putAlias(AliasMetaData.builder("alias1").build())
            .putAlias(AliasMetaData.builder("alias2").build())).build();

        {
            ImmutableOpenMap<String, List<AliasMetaData>> aliases = metaData.findAliases(new GetAliasesRequest(), Strings.EMPTY_ARRAY);
            assertThat(aliases.size(), equalTo(0));
        }
        {
            final GetAliasesRequest request;
            if (randomBoolean()) {
                request = new GetAliasesRequest();
            } else {
                request = new GetAliasesRequest(randomFrom("alias1", "alias2"));
                // replacing with empty aliases behaves as if aliases were unspecified at request building
                request.replaceAliases(Strings.EMPTY_ARRAY);
            }
            ImmutableOpenMap<String, List<AliasMetaData>> aliases = metaData.findAliases(new GetAliasesRequest(), new String[]{"index"});
            assertThat(aliases.size(), equalTo(1));
            List<AliasMetaData> aliasMetaDataList = aliases.get("index");
            assertThat(aliasMetaDataList.size(), equalTo(2));
            assertThat(aliasMetaDataList.get(0).alias(), equalTo("alias1"));
            assertThat(aliasMetaDataList.get(1).alias(), equalTo("alias2"));
        }
        {
            ImmutableOpenMap<String, List<AliasMetaData>> aliases =
                metaData.findAliases(new GetAliasesRequest("alias*"), new String[]{"index"});
            assertThat(aliases.size(), equalTo(1));
            List<AliasMetaData> aliasMetaDataList = aliases.get("index");
            assertThat(aliasMetaDataList.size(), equalTo(2));
            assertThat(aliasMetaDataList.get(0).alias(), equalTo("alias1"));
            assertThat(aliasMetaDataList.get(1).alias(), equalTo("alias2"));
        }
        {
            ImmutableOpenMap<String, List<AliasMetaData>> aliases =
                metaData.findAliases(new GetAliasesRequest("alias1"), new String[]{"index"});
            assertThat(aliases.size(), equalTo(1));
            List<AliasMetaData> aliasMetaDataList = aliases.get("index");
            assertThat(aliasMetaDataList.size(), equalTo(1));
            assertThat(aliasMetaDataList.get(0).alias(), equalTo("alias1"));
        }
        {
            ImmutableOpenMap<String, List<AliasMetaData>> aliases = metaData.findAllAliases(new String[]{"index"});
            assertThat(aliases.size(), equalTo(1));
            List<AliasMetaData> aliasMetaDataList = aliases.get("index");
            assertThat(aliasMetaDataList.size(), equalTo(2));
            assertThat(aliasMetaDataList.get(0).alias(), equalTo("alias1"));
            assertThat(aliasMetaDataList.get(1).alias(), equalTo("alias2"));
        }
        {
            ImmutableOpenMap<String, List<AliasMetaData>> aliases = metaData.findAllAliases(Strings.EMPTY_ARRAY);
            assertThat(aliases.size(), equalTo(0));
        }
    }

    public void testFindAliasWithExclusion() {
        MetaData metaData = MetaData.builder().put(
            IndexMetaData.builder("index")
                .settings(Settings.builder().put(IndexMetaData.SETTING_VERSION_CREATED, Version.CURRENT))
                .numberOfShards(1)
                .numberOfReplicas(0)
                .putAlias(AliasMetaData.builder("alias1").build())
                .putAlias(AliasMetaData.builder("alias2").build())
        ).build();
        List<AliasMetaData> aliases =
            metaData.findAliases(new GetAliasesRequest().aliases("*", "-alias1"), new String[] {"index"}).get("index");
        assertThat(aliases.size(), equalTo(1));
        assertThat(aliases.get(0).alias(), equalTo("alias2"));
    }

    public void testFindAliasWithExclusionAndOverride() {
        MetaData metaData = MetaData.builder().put(
            IndexMetaData.builder("index")
                .settings(Settings.builder().put(IndexMetaData.SETTING_VERSION_CREATED, Version.CURRENT))
                .numberOfShards(1)
                .numberOfReplicas(0)
                .putAlias(AliasMetaData.builder("aa").build())
                .putAlias(AliasMetaData.builder("ab").build())
                .putAlias(AliasMetaData.builder("bb").build())
        ).build();
        List<AliasMetaData> aliases =
            metaData.findAliases(new GetAliasesRequest().aliases("a*", "-*b", "b*"), new String[] {"index"}).get("index");
        assertThat(aliases.size(), equalTo(2));
        assertThat(aliases.get(0).alias(), equalTo("aa"));
        assertThat(aliases.get(1).alias(), equalTo("bb"));
    }

    public void testIndexAndAliasWithSameName() {
        IndexMetaData.Builder builder = IndexMetaData.builder("index")
                .settings(Settings.builder().put(IndexMetaData.SETTING_VERSION_CREATED, Version.CURRENT))
                .numberOfShards(1)
                .numberOfReplicas(0)
                .putAlias(AliasMetaData.builder("index").build());
        try {
            MetaData.builder().put(builder).build();
            fail("exception should have been thrown");
        } catch (IllegalStateException e) {
            assertThat(e.getMessage(),
                equalTo("index and alias names need to be unique, but the following duplicates were found [index (alias of [index])]"));
        }
    }

    public void testAliasCollidingWithAnExistingIndex() {
        int indexCount = randomIntBetween(10, 100);
        Set<String> indices = new HashSet<>(indexCount);
        for (int i = 0; i < indexCount; i++) {
            indices.add(randomAlphaOfLength(10));
        }
        Map<String, Set<String>> aliasToIndices = new HashMap<>();
        for (String alias: randomSubsetOf(randomIntBetween(1, 10), indices)) {
            aliasToIndices.put(alias, new HashSet<>(randomSubsetOf(randomIntBetween(1, 3), indices)));
        }
        int properAliases = randomIntBetween(0, 3);
        for (int i = 0; i < properAliases; i++) {
            aliasToIndices.put(randomAlphaOfLength(5), new HashSet<>(randomSubsetOf(randomIntBetween(1, 3), indices)));
        }
        MetaData.Builder metaDataBuilder = MetaData.builder();
        for (String index : indices) {
            IndexMetaData.Builder indexBuilder = IndexMetaData.builder(index)
                .settings(Settings.builder().put(IndexMetaData.SETTING_VERSION_CREATED, Version.CURRENT))
                .numberOfShards(1)
                .numberOfReplicas(0);
            aliasToIndices.forEach((key, value) -> {
                if (value.contains(index)) {
                    indexBuilder.putAlias(AliasMetaData.builder(key).build());
                }
            });
            metaDataBuilder.put(indexBuilder);
        }
        try {
            metaDataBuilder.build();
            fail("exception should have been thrown");
        } catch (IllegalStateException e) {
            assertThat(e.getMessage(), startsWith("index and alias names need to be unique"));
        }
    }

    public void testValidateAliasWriteOnly() {
        String alias = randomAlphaOfLength(5);
        String indexA = randomAlphaOfLength(6);
        String indexB = randomAlphaOfLength(7);
        Boolean aWriteIndex = randomBoolean() ? null : randomBoolean();
        Boolean bWriteIndex;
        if (Boolean.TRUE.equals(aWriteIndex)) {
            bWriteIndex = randomFrom(Boolean.FALSE, null);
        } else {
            bWriteIndex = randomFrom(Boolean.TRUE, Boolean.FALSE, null);
        }
        // when only one index/alias pair exist
        MetaData metaData = MetaData.builder().put(buildIndexMetaData(indexA, alias, aWriteIndex)).build();

        // when alias points to two indices, but valid
        // one of the following combinations: [(null, null), (null, true), (null, false), (false, false)]
        MetaData.builder(metaData).put(buildIndexMetaData(indexB, alias, bWriteIndex)).build();

        // when too many write indices
        Exception exception = expectThrows(IllegalStateException.class,
            () -> {
                IndexMetaData.Builder metaA = buildIndexMetaData(indexA, alias, true);
                IndexMetaData.Builder metaB = buildIndexMetaData(indexB, alias, true);
                MetaData.builder().put(metaA).put(metaB).build();
            });
        assertThat(exception.getMessage(), startsWith("alias [" + alias + "] has more than one write index ["));
    }

    public void testResolveIndexRouting() {
        IndexMetaData.Builder builder = IndexMetaData.builder("index")
                .settings(Settings.builder().put(IndexMetaData.SETTING_VERSION_CREATED, Version.CURRENT))
                .numberOfShards(1)
                .numberOfReplicas(0)
                .putAlias(AliasMetaData.builder("alias0").build())
                .putAlias(AliasMetaData.builder("alias1").routing("1").build())
                .putAlias(AliasMetaData.builder("alias2").routing("1,2").build());
        MetaData metaData = MetaData.builder().put(builder).build();

        // no alias, no index
        assertEquals(metaData.resolveIndexRouting(null, null), null);
        assertEquals(metaData.resolveIndexRouting("0", null), "0");

        // index, no alias
        assertEquals(metaData.resolveIndexRouting(null, "index"), null);
        assertEquals(metaData.resolveIndexRouting("0", "index"), "0");

        // alias with no index routing
        assertEquals(metaData.resolveIndexRouting(null, "alias0"), null);
        assertEquals(metaData.resolveIndexRouting("0", "alias0"), "0");

        // alias with index routing.
        assertEquals(metaData.resolveIndexRouting(null, "alias1"), "1");
        try {
            metaData.resolveIndexRouting("0", "alias1");
            fail("should fail");
        } catch (IllegalArgumentException ex) {
            assertThat(ex.getMessage(), is("Alias [alias1] has index routing associated with it [1], " +
                "and was provided with routing value [0], rejecting operation"));
        }

        // alias with invalid index routing.
        try {
            metaData.resolveIndexRouting(null, "alias2");
            fail("should fail");
        } catch (IllegalArgumentException ex) {
            assertThat(ex.getMessage(), is("index/alias [alias2] provided with routing value [1,2] that" +
                " resolved to several routing values, rejecting operation"));
        }

        try {
            metaData.resolveIndexRouting("1", "alias2");
            fail("should fail");
        } catch (IllegalArgumentException ex) {
            assertThat(ex.getMessage(), is("index/alias [alias2] provided with routing value [1,2] that" +
                " resolved to several routing values, rejecting operation"));
        }

        IndexMetaData.Builder builder2 = IndexMetaData.builder("index2")
            .settings(Settings.builder().put(IndexMetaData.SETTING_VERSION_CREATED, Version.CURRENT))
            .numberOfShards(1)
            .numberOfReplicas(0)
            .putAlias(AliasMetaData.builder("alias0").build());
        MetaData metaDataTwoIndices = MetaData.builder(metaData).put(builder2).build();

        // alias with multiple indices
        IllegalArgumentException exception = expectThrows(IllegalArgumentException.class,
            () -> metaDataTwoIndices.resolveIndexRouting("1", "alias0"));
        assertThat(exception.getMessage(), startsWith("Alias [alias0] has more than one index associated with it"));
    }

    public void testResolveWriteIndexRouting() {
        AliasMetaData.Builder aliasZeroBuilder = AliasMetaData.builder("alias0");
        if (randomBoolean()) {
            aliasZeroBuilder.writeIndex(true);
        }
        IndexMetaData.Builder builder = IndexMetaData.builder("index")
            .settings(Settings.builder().put(IndexMetaData.SETTING_VERSION_CREATED, Version.CURRENT))
            .numberOfShards(1)
            .numberOfReplicas(0)
            .putAlias(aliasZeroBuilder.build())
            .putAlias(AliasMetaData.builder("alias1").routing("1").build())
            .putAlias(AliasMetaData.builder("alias2").routing("1,2").build())
            .putAlias(AliasMetaData.builder("alias3").writeIndex(false).build())
            .putAlias(AliasMetaData.builder("alias4").routing("1,2").writeIndex(true).build());
        MetaData metaData = MetaData.builder().put(builder).build();

        // no alias, no index
        assertEquals(metaData.resolveWriteIndexRouting(null, null), null);
        assertEquals(metaData.resolveWriteIndexRouting("0", null), "0");

        // index, no alias
        assertEquals(metaData.resolveWriteIndexRouting(null, "index"), null);
        assertEquals(metaData.resolveWriteIndexRouting("0", "index"), "0");

        // alias with no index routing
        assertEquals(metaData.resolveWriteIndexRouting(null, "alias0"), null);
        assertEquals(metaData.resolveWriteIndexRouting("0", "alias0"), "0");

        // alias with index routing.
        assertEquals(metaData.resolveWriteIndexRouting(null, "alias1"), "1");
        Exception exception = expectThrows(IllegalArgumentException.class, () -> metaData.resolveWriteIndexRouting("0", "alias1"));
        assertThat(exception.getMessage(),
            is("Alias [alias1] has index routing associated with it [1], and was provided with routing value [0], rejecting operation"));

        // alias with invalid index routing.
        exception = expectThrows(IllegalArgumentException.class, () -> metaData.resolveWriteIndexRouting(null, "alias2"));
            assertThat(exception.getMessage(),
                is("index/alias [alias2] provided with routing value [1,2] that resolved to several routing values, rejecting operation"));
        exception = expectThrows(IllegalArgumentException.class, () -> metaData.resolveWriteIndexRouting("1", "alias2"));
        assertThat(exception.getMessage(),
            is("index/alias [alias2] provided with routing value [1,2] that resolved to several routing values, rejecting operation"));
        exception = expectThrows(IllegalArgumentException.class, () -> metaData.resolveWriteIndexRouting(randomFrom("1", null), "alias4"));
        assertThat(exception.getMessage(),
            is("index/alias [alias4] provided with routing value [1,2] that resolved to several routing values, rejecting operation"));

        // alias with no write index
        exception = expectThrows(IllegalArgumentException.class, () -> metaData.resolveWriteIndexRouting("1", "alias3"));
        assertThat(exception.getMessage(),
            is("alias [alias3] does not have a write index"));


        // aliases with multiple indices
        AliasMetaData.Builder aliasZeroBuilderTwo = AliasMetaData.builder("alias0");
        if (randomBoolean()) {
            aliasZeroBuilder.writeIndex(false);
        }
        IndexMetaData.Builder builder2 = IndexMetaData.builder("index2")
            .settings(Settings.builder().put(IndexMetaData.SETTING_VERSION_CREATED, Version.CURRENT))
            .numberOfShards(1)
            .numberOfReplicas(0)
            .putAlias(aliasZeroBuilderTwo.build())
            .putAlias(AliasMetaData.builder("alias1").routing("0").writeIndex(true).build())
            .putAlias(AliasMetaData.builder("alias2").writeIndex(true).build());
        MetaData metaDataTwoIndices = MetaData.builder(metaData).put(builder2).build();

        // verify that new write index is used
        assertThat("0", equalTo(metaDataTwoIndices.resolveWriteIndexRouting("0", "alias1")));
    }

    public void testUnknownFieldClusterMetaData() throws IOException {
        BytesReference metadata = BytesReference.bytes(JsonXContent.contentBuilder()
            .startObject()
                .startObject("meta-data")
                    .field("random", "value")
                .endObject()
            .endObject());
        try (XContentParser parser = createParser(JsonXContent.jsonXContent, metadata)) {
            MetaData.Builder.fromXContent(parser);
            fail();
        } catch (IllegalArgumentException e) {
            assertEquals("Unexpected field [random]", e.getMessage());
        }
    }

    public void testUnknownFieldIndexMetaData() throws IOException {
        BytesReference metadata = BytesReference.bytes(JsonXContent.contentBuilder()
            .startObject()
                .startObject("index_name")
                    .field("random", "value")
                .endObject()
            .endObject());
        try (XContentParser parser = createParser(JsonXContent.jsonXContent, metadata)) {
            IndexMetaData.Builder.fromXContent(parser);
            fail();
        } catch (IllegalArgumentException e) {
            assertEquals("Unexpected field [random]", e.getMessage());
        }
    }

    public void testMetaDataGlobalStateChangesOnIndexDeletions() {
        IndexGraveyard.Builder builder = IndexGraveyard.builder();
        builder.addTombstone(new Index("idx1", UUIDs.randomBase64UUID()));
        final MetaData metaData1 = MetaData.builder().indexGraveyard(builder.build()).build();
        builder = IndexGraveyard.builder(metaData1.indexGraveyard());
        builder.addTombstone(new Index("idx2", UUIDs.randomBase64UUID()));
        final MetaData metaData2 = MetaData.builder(metaData1).indexGraveyard(builder.build()).build();
        assertFalse("metadata not equal after adding index deletions", MetaData.isGlobalStateEquals(metaData1, metaData2));
        final MetaData metaData3 = MetaData.builder(metaData2).build();
        assertTrue("metadata equal when not adding index deletions", MetaData.isGlobalStateEquals(metaData2, metaData3));
    }

    public void testXContentWithIndexGraveyard() throws IOException {
        final IndexGraveyard graveyard = IndexGraveyardTests.createRandom();
        final MetaData originalMeta = MetaData.builder().indexGraveyard(graveyard).build();
        final XContentBuilder builder = JsonXContent.contentBuilder();
        builder.startObject();
        originalMeta.toXContent(builder, ToXContent.EMPTY_PARAMS);
        builder.endObject();
        try (XContentParser parser = createParser(JsonXContent.jsonXContent, BytesReference.bytes(builder))) {
            final MetaData fromXContentMeta = MetaData.fromXContent(parser);
            assertThat(fromXContentMeta.indexGraveyard(), equalTo(originalMeta.indexGraveyard()));
        }
    }

    public void testXContentClusterUUID() throws IOException {
        final MetaData originalMeta = MetaData.builder().clusterUUID(UUIDs.randomBase64UUID())
            .clusterUUIDCommitted(randomBoolean()).build();
        final XContentBuilder builder = JsonXContent.contentBuilder();
        builder.startObject();
        originalMeta.toXContent(builder, ToXContent.EMPTY_PARAMS);
        builder.endObject();
        try (XContentParser parser = createParser(JsonXContent.jsonXContent, BytesReference.bytes(builder))) {
            final MetaData fromXContentMeta = MetaData.fromXContent(parser);
            assertThat(fromXContentMeta.clusterUUID(), equalTo(originalMeta.clusterUUID()));
            assertThat(fromXContentMeta.clusterUUIDCommitted(), equalTo(originalMeta.clusterUUIDCommitted()));
        }
    }

    public void testSerializationClusterUUID() throws IOException {
        final MetaData originalMeta = MetaData.builder().clusterUUID(UUIDs.randomBase64UUID())
            .clusterUUIDCommitted(randomBoolean()).build();
        final BytesStreamOutput out = new BytesStreamOutput();
        originalMeta.writeTo(out);
        NamedWriteableRegistry namedWriteableRegistry = new NamedWriteableRegistry(ClusterModule.getNamedWriteables());
        final MetaData fromStreamMeta = MetaData.readFrom(
            new NamedWriteableAwareStreamInput(out.bytes().streamInput(), namedWriteableRegistry)
        );
        assertThat(fromStreamMeta.clusterUUID(), equalTo(originalMeta.clusterUUID()));
        assertThat(fromStreamMeta.clusterUUIDCommitted(), equalTo(originalMeta.clusterUUIDCommitted()));
    }

    public void testMetaDataGlobalStateChangesOnClusterUUIDChanges() {
        final MetaData metaData1 = MetaData.builder().clusterUUID(UUIDs.randomBase64UUID()).clusterUUIDCommitted(randomBoolean()).build();
        final MetaData metaData2 = MetaData.builder(metaData1).clusterUUID(UUIDs.randomBase64UUID()).build();
        final MetaData metaData3 = MetaData.builder(metaData1).clusterUUIDCommitted(!metaData1.clusterUUIDCommitted()).build();
        assertFalse(MetaData.isGlobalStateEquals(metaData1, metaData2));
        assertFalse(MetaData.isGlobalStateEquals(metaData1, metaData3));
        final MetaData metaData4 = MetaData.builder(metaData2).clusterUUID(metaData1.clusterUUID()).build();
        assertTrue(MetaData.isGlobalStateEquals(metaData1, metaData4));
    }

    private static CoordinationMetaData.VotingConfiguration randomVotingConfig() {
        return new CoordinationMetaData.VotingConfiguration(Sets.newHashSet(generateRandomStringArray(randomInt(10), 20, false)));
    }

    private Set<VotingConfigExclusion> randomVotingConfigExclusions() {
        final int size = randomIntBetween(0, 10);
        final Set<VotingConfigExclusion> nodes = new HashSet<>(size);
        while (nodes.size() < size) {
            assertTrue(nodes.add(new VotingConfigExclusion(randomAlphaOfLength(10), randomAlphaOfLength(10))));
        }
        return nodes;
    }

    public void testXContentWithCoordinationMetaData() throws IOException {
        CoordinationMetaData originalMeta = new CoordinationMetaData(randomNonNegativeLong(), randomVotingConfig(), randomVotingConfig(),
                randomVotingConfigExclusions());

        MetaData metaData = MetaData.builder().coordinationMetaData(originalMeta).build();

        final XContentBuilder builder = JsonXContent.contentBuilder();
        builder.startObject();
        metaData.toXContent(builder, ToXContent.EMPTY_PARAMS);
        builder.endObject();

        try (XContentParser parser = createParser(JsonXContent.jsonXContent, BytesReference.bytes(builder))) {
            final CoordinationMetaData fromXContentMeta = MetaData.fromXContent(parser).coordinationMetaData();
            assertThat(fromXContentMeta, equalTo(originalMeta));
        }
    }

    public void testGlobalStateEqualsCoordinationMetaData() {
        CoordinationMetaData coordinationMetaData1 = new CoordinationMetaData(randomNonNegativeLong(), randomVotingConfig(),
                randomVotingConfig(), randomVotingConfigExclusions());
        MetaData metaData1 = MetaData.builder().coordinationMetaData(coordinationMetaData1).build();
        CoordinationMetaData coordinationMetaData2 = new CoordinationMetaData(randomNonNegativeLong(), randomVotingConfig(),
                randomVotingConfig(), randomVotingConfigExclusions());
        MetaData metaData2 = MetaData.builder().coordinationMetaData(coordinationMetaData2).build();

        assertTrue(MetaData.isGlobalStateEquals(metaData1, metaData1));
        assertFalse(MetaData.isGlobalStateEquals(metaData1, metaData2));
    }

    public void testSerializationWithIndexGraveyard() throws IOException {
        final IndexGraveyard graveyard = IndexGraveyardTests.createRandom();
        final MetaData originalMeta = MetaData.builder().indexGraveyard(graveyard).build();
        final BytesStreamOutput out = new BytesStreamOutput();
        originalMeta.writeTo(out);
        NamedWriteableRegistry namedWriteableRegistry = new NamedWriteableRegistry(ClusterModule.getNamedWriteables());
        final MetaData fromStreamMeta = MetaData.readFrom(
            new NamedWriteableAwareStreamInput(out.bytes().streamInput(), namedWriteableRegistry)
        );
        assertThat(fromStreamMeta.indexGraveyard(), equalTo(fromStreamMeta.indexGraveyard()));
    }

    public void testFindMappings() throws IOException {
        MetaData metaData = MetaData.builder()
                .put(IndexMetaData.builder("index1")
                    .settings(Settings.builder().put(IndexMetaData.SETTING_VERSION_CREATED, Version.CURRENT)
                        .put(IndexMetaData.SETTING_NUMBER_OF_SHARDS, 1).put(IndexMetaData.SETTING_NUMBER_OF_REPLICAS, 0))
                    .putMapping("_doc", FIND_MAPPINGS_TEST_ITEM))
                .put(IndexMetaData.builder("index2")
                    .settings(Settings.builder().put(IndexMetaData.SETTING_VERSION_CREATED, Version.CURRENT)
                        .put(IndexMetaData.SETTING_NUMBER_OF_SHARDS, 1).put(IndexMetaData.SETTING_NUMBER_OF_REPLICAS, 0))
                    .putMapping("_doc", FIND_MAPPINGS_TEST_ITEM)).build();

        {
            ImmutableOpenMap<String, MappingMetaData> mappings = metaData.findMappings(Strings.EMPTY_ARRAY,
                    MapperPlugin.NOOP_FIELD_FILTER);
            assertEquals(0, mappings.size());
        }
        {
            ImmutableOpenMap<String, MappingMetaData> mappings = metaData.findMappings(new String[]{"index1"},
                    MapperPlugin.NOOP_FIELD_FILTER);
            assertEquals(1, mappings.size());
            assertIndexMappingsNotFiltered(mappings, "index1");
        }
        {
            ImmutableOpenMap<String, MappingMetaData> mappings = metaData.findMappings(
<<<<<<< HEAD
                    new String[]{"index1", "index2"}, MapperPlugin.NOOP_FIELD_FILTER);
=======
                    new String[]{"index1", "index2"},
                    MapperPlugin.NOOP_FIELD_FILTER);
>>>>>>> 292c045f
            assertEquals(2, mappings.size());
            assertIndexMappingsNotFiltered(mappings, "index1");
            assertIndexMappingsNotFiltered(mappings, "index2");
        }
    }

    public void testFindMappingsNoOpFilters() throws IOException {
        MappingMetaData originalMappingMetaData = new MappingMetaData("_doc",
                XContentHelper.convertToMap(JsonXContent.jsonXContent, FIND_MAPPINGS_TEST_ITEM, true));

        MetaData metaData = MetaData.builder()
                .put(IndexMetaData.builder("index1")
                        .settings(Settings.builder().put(IndexMetaData.SETTING_VERSION_CREATED, Version.CURRENT)
                                .put(IndexMetaData.SETTING_NUMBER_OF_SHARDS, 1).put(IndexMetaData.SETTING_NUMBER_OF_REPLICAS, 0))
                        .putMapping(originalMappingMetaData)).build();

        {
            ImmutableOpenMap<String, MappingMetaData> mappings = metaData.findMappings(new String[]{"index1"},
                    MapperPlugin.NOOP_FIELD_FILTER);
            MappingMetaData mappingMetaData = mappings.get("index1");
            assertSame(originalMappingMetaData, mappingMetaData);
        }
        {
            ImmutableOpenMap<String, MappingMetaData> mappings = metaData.findMappings(new String[]{"index1"},
                    index -> field -> randomBoolean());
            MappingMetaData mappingMetaData = mappings.get("index1");
<<<<<<< HEAD
=======
            assertNotSame(originalMappingMetaData, mappingMetaData);
        }
        {
            ImmutableOpenMap<String, MappingMetaData> mappings = metaData.findMappings(new String[]{"index1"},
                MapperPlugin.NOOP_FIELD_FILTER);
            MappingMetaData mappingMetaData = mappings.get("index1");
            assertSame(originalMappingMetaData, mappingMetaData);
        }
        {
            ImmutableOpenMap<String, MappingMetaData> mappings = metaData.findMappings(new String[]{"index1"},
                    index -> field -> randomBoolean());
            MappingMetaData mappingMetaData = mappings.get("index1");
>>>>>>> 292c045f
            assertNotSame(originalMappingMetaData, mappingMetaData);
        }
    }

    @SuppressWarnings("unchecked")
    public void testFindMappingsWithFilters() throws IOException {
        String mapping = FIND_MAPPINGS_TEST_ITEM;
        if (randomBoolean()) {
            Map<String, Object> stringObjectMap = XContentHelper.convertToMap(JsonXContent.jsonXContent, FIND_MAPPINGS_TEST_ITEM, false);
            Map<String, Object> doc = (Map<String, Object>)stringObjectMap.get("_doc");
            try (XContentBuilder builder = JsonXContent.contentBuilder()) {
                builder.map(doc);
                mapping = Strings.toString(builder);
            }
        }

        MetaData metaData = MetaData.builder()
                .put(IndexMetaData.builder("index1")
                        .settings(Settings.builder().put(IndexMetaData.SETTING_VERSION_CREATED, Version.CURRENT)
                        .put(IndexMetaData.SETTING_NUMBER_OF_SHARDS, 1).put(IndexMetaData.SETTING_NUMBER_OF_REPLICAS, 0))
                .putMapping("_doc", mapping))
                .put(IndexMetaData.builder("index2")
                        .settings(Settings.builder().put(IndexMetaData.SETTING_VERSION_CREATED, Version.CURRENT)
                                .put(IndexMetaData.SETTING_NUMBER_OF_SHARDS, 1).put(IndexMetaData.SETTING_NUMBER_OF_REPLICAS, 0))
                        .putMapping("_doc", mapping))
                .put(IndexMetaData.builder("index3")
                        .settings(Settings.builder().put(IndexMetaData.SETTING_VERSION_CREATED, Version.CURRENT)
                                .put(IndexMetaData.SETTING_NUMBER_OF_SHARDS, 1).put(IndexMetaData.SETTING_NUMBER_OF_REPLICAS, 0))
                        .putMapping("_doc", mapping)).build();

        {
            ImmutableOpenMap<String, MappingMetaData> mappings = metaData.findMappings(
<<<<<<< HEAD
                    new String[]{"index1", "index2", "index3"}, index -> {
=======
                    new String[]{"index1", "index2", "index3"},
                    index -> {
>>>>>>> 292c045f
                        if (index.equals("index1")) {
                            return field -> field.startsWith("name.") == false && field.startsWith("properties.key.") == false
                                    && field.equals("age") == false && field.equals("address.location") == false;
                        }
                        if (index.equals("index2")) {
                            return field -> false;
                        }
                        return MapperPlugin.NOOP_FIELD_PREDICATE;
                    });



            assertIndexMappingsNoFields(mappings, "index2");
            assertIndexMappingsNotFiltered(mappings, "index3");

            MappingMetaData docMapping = mappings.get("index1");
            assertNotNull(docMapping);

            Map<String, Object> sourceAsMap = docMapping.getSourceAsMap();
            assertEquals(3, sourceAsMap.size());
            assertTrue(sourceAsMap.containsKey("_routing"));
            assertTrue(sourceAsMap.containsKey("_source"));

            Map<String, Object> typeProperties = (Map<String, Object>) sourceAsMap.get("properties");
            assertEquals(6, typeProperties.size());
            assertTrue(typeProperties.containsKey("birth"));
            assertTrue(typeProperties.containsKey("ip"));
            assertTrue(typeProperties.containsKey("suggest"));

            Map<String, Object> name = (Map<String, Object>) typeProperties.get("name");
            assertNotNull(name);
            assertEquals(1, name.size());
            Map<String, Object> nameProperties = (Map<String, Object>) name.get("properties");
            assertNotNull(nameProperties);
            assertEquals(0, nameProperties.size());

            Map<String, Object> address = (Map<String, Object>) typeProperties.get("address");
            assertNotNull(address);
            assertEquals(2, address.size());
            assertTrue(address.containsKey("type"));
            Map<String, Object> addressProperties = (Map<String, Object>) address.get("properties");
            assertNotNull(addressProperties);
            assertEquals(2, addressProperties.size());
            assertLeafs(addressProperties, "street", "area");

            Map<String, Object> properties = (Map<String, Object>) typeProperties.get("properties");
            assertNotNull(properties);
            assertEquals(2, properties.size());
            assertTrue(properties.containsKey("type"));
            Map<String, Object> propertiesProperties = (Map<String, Object>) properties.get("properties");
            assertNotNull(propertiesProperties);
            assertEquals(2, propertiesProperties.size());
            assertLeafs(propertiesProperties, "key");
            assertMultiField(propertiesProperties, "value", "keyword");
        }

        {
            ImmutableOpenMap<String, MappingMetaData> mappings = metaData.findMappings(
<<<<<<< HEAD
                new String[]{"index1", "index2", "index3"},
                index -> field -> (index.equals("index3") && field.endsWith("keyword")));
=======
                    new String[]{"index1", "index2" , "index3"},
                    index -> field -> (index.equals("index3") && field.endsWith("keyword")));
>>>>>>> 292c045f

            assertIndexMappingsNoFields(mappings, "index1");
            assertIndexMappingsNoFields(mappings, "index2");
            MappingMetaData mappingMetaData = mappings.get("index3");
            Map<String, Object> sourceAsMap = mappingMetaData.getSourceAsMap();
            assertEquals(3, sourceAsMap.size());
            assertTrue(sourceAsMap.containsKey("_routing"));
            assertTrue(sourceAsMap.containsKey("_source"));
            Map<String, Object> typeProperties = (Map<String, Object>) sourceAsMap.get("properties");
            assertNotNull(typeProperties);
            assertEquals(1, typeProperties.size());
            Map<String, Object> properties = (Map<String, Object>) typeProperties.get("properties");
            assertNotNull(properties);
            assertEquals(2, properties.size());
            assertTrue(properties.containsKey("type"));
            Map<String, Object> propertiesProperties = (Map<String, Object>) properties.get("properties");
            assertNotNull(propertiesProperties);
            assertEquals(2, propertiesProperties.size());
            Map<String, Object> key = (Map<String, Object>) propertiesProperties.get("key");
            assertEquals(1, key.size());
            Map<String, Object> keyProperties = (Map<String, Object>) key.get("properties");
            assertEquals(1, keyProperties.size());
            assertLeafs(keyProperties, "keyword");
            Map<String, Object> value = (Map<String, Object>) propertiesProperties.get("value");
            assertEquals(1, value.size());
            Map<String, Object> valueProperties = (Map<String, Object>) value.get("properties");
            assertEquals(1, valueProperties.size());
            assertLeafs(valueProperties, "keyword");
        }

        {
            ImmutableOpenMap<String, MappingMetaData> mappings = metaData.findMappings(
<<<<<<< HEAD
                    new String[]{"index1", "index2", "index3"}, index -> field -> (index.equals("index2")));
=======
                    new String[]{"index1", "index2" , "index3"},
                    index -> field -> (index.equals("index2")));
>>>>>>> 292c045f

            assertIndexMappingsNoFields(mappings, "index1");
            assertIndexMappingsNoFields(mappings, "index3");
            assertIndexMappingsNotFiltered(mappings, "index2");
        }
    }

    private IndexMetaData.Builder buildIndexMetaData(String name, String alias, Boolean writeIndex) {
        return IndexMetaData.builder(name)
            .settings(settings(Version.CURRENT)).creationDate(randomNonNegativeLong())
            .putAlias(AliasMetaData.builder(alias).writeIndex(writeIndex))
            .numberOfShards(1).numberOfReplicas(0);
    }

    @SuppressWarnings("unchecked")
    private static void assertIndexMappingsNoFields(ImmutableOpenMap<String, MappingMetaData> mappings,
                                                    String index) {
        MappingMetaData docMapping = mappings.get(index);
        assertNotNull(docMapping);
        Map<String, Object> sourceAsMap = docMapping.getSourceAsMap();
        assertEquals(3, sourceAsMap.size());
        assertTrue(sourceAsMap.containsKey("_routing"));
        assertTrue(sourceAsMap.containsKey("_source"));
        Map<String, Object> typeProperties = (Map<String, Object>) sourceAsMap.get("properties");
        assertEquals(0, typeProperties.size());
    }

    @SuppressWarnings("unchecked")
    private static void assertIndexMappingsNotFiltered(ImmutableOpenMap<String, MappingMetaData> mappings,
                                                       String index) {
        MappingMetaData docMapping = mappings.get(index);
        assertNotNull(docMapping);

        Map<String, Object> sourceAsMap = docMapping.getSourceAsMap();
        assertEquals(3, sourceAsMap.size());
        assertTrue(sourceAsMap.containsKey("_routing"));
        assertTrue(sourceAsMap.containsKey("_source"));

        Map<String, Object> typeProperties = (Map<String, Object>) sourceAsMap.get("properties");
        assertEquals(7, typeProperties.size());
        assertTrue(typeProperties.containsKey("birth"));
        assertTrue(typeProperties.containsKey("age"));
        assertTrue(typeProperties.containsKey("ip"));
        assertTrue(typeProperties.containsKey("suggest"));

        Map<String, Object> name = (Map<String, Object>) typeProperties.get("name");
        assertNotNull(name);
        assertEquals(1, name.size());
        Map<String, Object> nameProperties = (Map<String, Object>) name.get("properties");
        assertNotNull(nameProperties);
        assertEquals(2, nameProperties.size());
        assertLeafs(nameProperties, "first", "last");

        Map<String, Object> address = (Map<String, Object>) typeProperties.get("address");
        assertNotNull(address);
        assertEquals(2, address.size());
        assertTrue(address.containsKey("type"));
        Map<String, Object> addressProperties = (Map<String, Object>) address.get("properties");
        assertNotNull(addressProperties);
        assertEquals(3, addressProperties.size());
        assertLeafs(addressProperties, "street", "location", "area");

        Map<String, Object> properties = (Map<String, Object>) typeProperties.get("properties");
        assertNotNull(properties);
        assertEquals(2, properties.size());
        assertTrue(properties.containsKey("type"));
        Map<String, Object> propertiesProperties = (Map<String, Object>) properties.get("properties");
        assertNotNull(propertiesProperties);
        assertEquals(2, propertiesProperties.size());
        assertMultiField(propertiesProperties, "key", "keyword");
        assertMultiField(propertiesProperties, "value", "keyword");
    }

    @SuppressWarnings("unchecked")
    public static void assertLeafs(Map<String, Object> properties, String... fields) {
        for (String field : fields) {
            assertTrue(properties.containsKey(field));
            Map<String, Object> fieldProp = (Map<String, Object>)properties.get(field);
            assertNotNull(fieldProp);
            assertFalse(fieldProp.containsKey("properties"));
            assertFalse(fieldProp.containsKey("fields"));
        }
    }

    public static void assertMultiField(Map<String, Object> properties, String field, String... subFields) {
        assertTrue(properties.containsKey(field));
        @SuppressWarnings("unchecked")
        Map<String, Object> fieldProp = (Map<String, Object>)properties.get(field);
        assertNotNull(fieldProp);
        assertTrue(fieldProp.containsKey("fields"));
        @SuppressWarnings("unchecked")
        Map<String, Object> subFieldsDef = (Map<String, Object>) fieldProp.get("fields");
        assertLeafs(subFieldsDef, subFields);
    }

    private static final String FIND_MAPPINGS_TEST_ITEM = "{\n" +
            "  \"_doc\": {\n" +
            "      \"_routing\": {\n" +
            "        \"required\":true\n" +
            "      }," +
            "      \"_source\": {\n" +
            "        \"enabled\":false\n" +
            "      }," +
            "      \"properties\": {\n" +
            "        \"name\": {\n" +
            "          \"properties\": {\n" +
            "            \"first\": {\n" +
            "              \"type\": \"keyword\"\n" +
            "            },\n" +
            "            \"last\": {\n" +
            "              \"type\": \"keyword\"\n" +
            "            }\n" +
            "          }\n" +
            "        },\n" +
            "        \"birth\": {\n" +
            "          \"type\": \"date\"\n" +
            "        },\n" +
            "        \"age\": {\n" +
            "          \"type\": \"integer\"\n" +
            "        },\n" +
            "        \"ip\": {\n" +
            "          \"type\": \"ip\"\n" +
            "        },\n" +
            "        \"suggest\" : {\n" +
            "          \"type\": \"completion\"\n" +
            "        },\n" +
            "        \"address\": {\n" +
            "          \"type\": \"object\",\n" +
            "          \"properties\": {\n" +
            "            \"street\": {\n" +
            "              \"type\": \"keyword\"\n" +
            "            },\n" +
            "            \"location\": {\n" +
            "              \"type\": \"geo_point\"\n" +
            "            },\n" +
            "            \"area\": {\n" +
            "              \"type\": \"geo_shape\",  \n" +
            "              \"tree\": \"quadtree\",\n" +
            "              \"precision\": \"1m\"\n" +
            "            }\n" +
            "          }\n" +
            "        },\n" +
            "        \"properties\": {\n" +
            "          \"type\": \"nested\",\n" +
            "          \"properties\": {\n" +
            "            \"key\" : {\n" +
            "              \"type\": \"text\",\n" +
            "              \"fields\": {\n" +
            "                \"keyword\" : {\n" +
            "                  \"type\" : \"keyword\"\n" +
            "                }\n" +
            "              }\n" +
            "            },\n" +
            "            \"value\" : {\n" +
            "              \"type\": \"text\",\n" +
            "              \"fields\": {\n" +
            "                \"keyword\" : {\n" +
            "                  \"type\" : \"keyword\"\n" +
            "                }\n" +
            "              }\n" +
            "            }\n" +
            "          }\n" +
            "        }\n" +
            "      }\n" +
            "    }\n" +
            "  }\n" +
            "}";

    public void testTransientSettingsOverridePersistentSettings() {
        final Setting setting = Setting.simpleString("key");
        final MetaData metaData = MetaData.builder()
            .persistentSettings(Settings.builder().put(setting.getKey(), "persistent-value").build())
            .transientSettings(Settings.builder().put(setting.getKey(), "transient-value").build()).build();
        assertThat(setting.get(metaData.settings()), equalTo("transient-value"));
    }

    public void testBuilderRejectsNullCustom() {
        final MetaData.Builder builder = MetaData.builder();
        final String key = randomAlphaOfLength(10);
        assertThat(expectThrows(NullPointerException.class, () -> builder.putCustom(key, null)).getMessage(), containsString(key));
    }

    public void testBuilderRejectsNullInCustoms() {
        final MetaData.Builder builder = MetaData.builder();
        final String key = randomAlphaOfLength(10);
        final ImmutableOpenMap.Builder<String, MetaData.Custom> mapBuilder = ImmutableOpenMap.builder();
        mapBuilder.put(key, null);
        final ImmutableOpenMap<String, MetaData.Custom> map = mapBuilder.build();
        assertThat(expectThrows(NullPointerException.class, () -> builder.customs(map)).getMessage(), containsString(key));
    }
}<|MERGE_RESOLUTION|>--- conflicted
+++ resolved
@@ -527,12 +527,8 @@
         }
         {
             ImmutableOpenMap<String, MappingMetaData> mappings = metaData.findMappings(
-<<<<<<< HEAD
-                    new String[]{"index1", "index2"}, MapperPlugin.NOOP_FIELD_FILTER);
-=======
                     new String[]{"index1", "index2"},
                     MapperPlugin.NOOP_FIELD_FILTER);
->>>>>>> 292c045f
             assertEquals(2, mappings.size());
             assertIndexMappingsNotFiltered(mappings, "index1");
             assertIndexMappingsNotFiltered(mappings, "index2");
@@ -559,21 +555,6 @@
             ImmutableOpenMap<String, MappingMetaData> mappings = metaData.findMappings(new String[]{"index1"},
                     index -> field -> randomBoolean());
             MappingMetaData mappingMetaData = mappings.get("index1");
-<<<<<<< HEAD
-=======
-            assertNotSame(originalMappingMetaData, mappingMetaData);
-        }
-        {
-            ImmutableOpenMap<String, MappingMetaData> mappings = metaData.findMappings(new String[]{"index1"},
-                MapperPlugin.NOOP_FIELD_FILTER);
-            MappingMetaData mappingMetaData = mappings.get("index1");
-            assertSame(originalMappingMetaData, mappingMetaData);
-        }
-        {
-            ImmutableOpenMap<String, MappingMetaData> mappings = metaData.findMappings(new String[]{"index1"},
-                    index -> field -> randomBoolean());
-            MappingMetaData mappingMetaData = mappings.get("index1");
->>>>>>> 292c045f
             assertNotSame(originalMappingMetaData, mappingMetaData);
         }
     }
@@ -606,12 +587,8 @@
 
         {
             ImmutableOpenMap<String, MappingMetaData> mappings = metaData.findMappings(
-<<<<<<< HEAD
-                    new String[]{"index1", "index2", "index3"}, index -> {
-=======
                     new String[]{"index1", "index2", "index3"},
                     index -> {
->>>>>>> 292c045f
                         if (index.equals("index1")) {
                             return field -> field.startsWith("name.") == false && field.startsWith("properties.key.") == false
                                     && field.equals("age") == false && field.equals("address.location") == false;
@@ -670,13 +647,8 @@
 
         {
             ImmutableOpenMap<String, MappingMetaData> mappings = metaData.findMappings(
-<<<<<<< HEAD
-                new String[]{"index1", "index2", "index3"},
-                index -> field -> (index.equals("index3") && field.endsWith("keyword")));
-=======
                     new String[]{"index1", "index2" , "index3"},
                     index -> field -> (index.equals("index3") && field.endsWith("keyword")));
->>>>>>> 292c045f
 
             assertIndexMappingsNoFields(mappings, "index1");
             assertIndexMappingsNoFields(mappings, "index2");
@@ -709,12 +681,8 @@
 
         {
             ImmutableOpenMap<String, MappingMetaData> mappings = metaData.findMappings(
-<<<<<<< HEAD
-                    new String[]{"index1", "index2", "index3"}, index -> field -> (index.equals("index2")));
-=======
                     new String[]{"index1", "index2" , "index3"},
                     index -> field -> (index.equals("index2")));
->>>>>>> 292c045f
 
             assertIndexMappingsNoFields(mappings, "index1");
             assertIndexMappingsNoFields(mappings, "index3");
