/*
 * Copyright Elasticsearch B.V. and/or licensed to Elasticsearch B.V. under one
 * or more contributor license agreements. Licensed under the Elastic License
 * 2.0 and the Server Side Public License, v 1; you may not use this file except
 * in compliance with, at your election, the Elastic License 2.0 or the Server
 * Side Public License, v 1.
 */

package org.elasticsearch.cluster.metadata;

import org.elasticsearch.ExceptionsHelper;
import org.elasticsearch.ResourceAlreadyExistsException;
import org.elasticsearch.Version;
import org.elasticsearch.action.admin.indices.alias.Alias;
import org.elasticsearch.action.admin.indices.create.CreateIndexClusterStateUpdateRequest;
import org.elasticsearch.action.admin.indices.shrink.ResizeType;
import org.elasticsearch.cluster.ClusterName;
import org.elasticsearch.cluster.ClusterState;
import org.elasticsearch.cluster.ESAllocationTestCase;
import org.elasticsearch.cluster.EmptyClusterInfoService;
import org.elasticsearch.cluster.block.ClusterBlocks;
import org.elasticsearch.cluster.node.DiscoveryNode;
import org.elasticsearch.cluster.node.DiscoveryNodeRole;
import org.elasticsearch.cluster.node.DiscoveryNodes;
import org.elasticsearch.cluster.routing.RoutingTable;
import org.elasticsearch.cluster.routing.allocation.AllocationService;
import org.elasticsearch.cluster.routing.allocation.allocator.BalancedShardsAllocator;
import org.elasticsearch.cluster.routing.allocation.decider.AllocationDeciders;
import org.elasticsearch.cluster.routing.allocation.decider.MaxRetryAllocationDecider;
import org.elasticsearch.cluster.service.ClusterService;
import org.elasticsearch.common.Strings;
import org.elasticsearch.common.collect.ImmutableOpenMap;
import org.elasticsearch.common.compress.CompressedXContent;
import org.elasticsearch.common.settings.IndexScopedSettings;
import org.elasticsearch.common.settings.Setting;
import org.elasticsearch.common.settings.Settings;
import org.elasticsearch.common.unit.TimeValue;
<<<<<<< HEAD
import org.elasticsearch.common.util.BigArrays;
import org.elasticsearch.common.util.concurrent.ThreadContext;
=======
>>>>>>> e686e188
import org.elasticsearch.common.xcontent.NamedXContentRegistry;
import org.elasticsearch.common.xcontent.XContentFactory;
import org.elasticsearch.index.Index;
import org.elasticsearch.index.IndexNotFoundException;
import org.elasticsearch.index.IndexSettings;
import org.elasticsearch.index.mapper.MapperService;
import org.elasticsearch.index.query.SearchExecutionContext;
import org.elasticsearch.indices.InvalidAliasNameException;
import org.elasticsearch.indices.InvalidIndexNameException;
import org.elasticsearch.indices.ShardLimitValidator;
import org.elasticsearch.indices.SystemIndexDescriptor;
import org.elasticsearch.indices.SystemIndices;
import org.elasticsearch.snapshots.EmptySnapshotsInfoService;
import org.elasticsearch.test.ClusterServiceUtils;
import org.elasticsearch.test.ESTestCase;
import org.elasticsearch.test.VersionUtils;
import org.elasticsearch.test.gateway.TestGatewayAllocator;
import org.elasticsearch.threadpool.TestThreadPool;
import org.elasticsearch.threadpool.ThreadPool;
import org.hamcrest.Matchers;
import org.junit.Before;

import java.io.IOException;
import java.util.ArrayList;
import java.util.Arrays;
import java.util.Collection;
import java.util.Collections;
import java.util.Comparator;
import java.util.List;
import java.util.Map;
import java.util.Set;
import java.util.UUID;
import java.util.concurrent.atomic.AtomicBoolean;
import java.util.function.BiConsumer;
import java.util.function.BiFunction;
import java.util.function.Consumer;
import java.util.stream.Collectors;
import java.util.stream.Stream;

import static java.util.Collections.emptyMap;
import static org.elasticsearch.cluster.metadata.IndexMetadata.INDEX_NUMBER_OF_ROUTING_SHARDS_SETTING;
import static org.elasticsearch.cluster.metadata.IndexMetadata.INDEX_NUMBER_OF_SHARDS_SETTING;
import static org.elasticsearch.cluster.metadata.IndexMetadata.INDEX_READ_ONLY_BLOCK;
import static org.elasticsearch.cluster.metadata.IndexMetadata.SETTING_NUMBER_OF_REPLICAS;
import static org.elasticsearch.cluster.metadata.IndexMetadata.SETTING_NUMBER_OF_SHARDS;
import static org.elasticsearch.cluster.metadata.IndexMetadata.SETTING_READ_ONLY;
import static org.elasticsearch.cluster.metadata.IndexMetadata.SETTING_VERSION_CREATED;
import static org.elasticsearch.cluster.metadata.MetadataCreateIndexService.aggregateIndexSettings;
import static org.elasticsearch.cluster.metadata.MetadataCreateIndexService.buildIndexMetadata;
import static org.elasticsearch.cluster.metadata.MetadataCreateIndexService.clusterStateCreateIndex;
import static org.elasticsearch.cluster.metadata.MetadataCreateIndexService.getIndexNumberOfRoutingShards;
import static org.elasticsearch.cluster.metadata.MetadataCreateIndexService.parseV1Mappings;
import static org.elasticsearch.cluster.metadata.MetadataCreateIndexService.resolveAndValidateAliases;

import static org.elasticsearch.index.IndexSettings.INDEX_SOFT_DELETES_SETTING;
import static org.elasticsearch.indices.ShardLimitValidatorTests.createTestShardLimitService;
import static org.hamcrest.Matchers.endsWith;
import static org.hamcrest.Matchers.equalTo;
import static org.hamcrest.Matchers.hasKey;
import static org.hamcrest.Matchers.hasValue;
import static org.hamcrest.Matchers.is;
import static org.hamcrest.Matchers.notNullValue;
import static org.hamcrest.Matchers.nullValue;
import static org.hamcrest.Matchers.startsWith;

public class MetadataCreateIndexServiceTests extends ESTestCase {

    private AliasValidator aliasValidator;
    private CreateIndexClusterStateUpdateRequest request;
<<<<<<< HEAD
    private QueryShardContext queryShardContext;
    private IndexNameExpressionResolver indexNameExpressionResolver;
=======
    private SearchExecutionContext searchExecutionContext;
>>>>>>> e686e188

    @Before
    public void setupCreateIndexRequestAndAliasValidator() {
        indexNameExpressionResolver = new IndexNameExpressionResolver(new ThreadContext(Settings.EMPTY));
        aliasValidator = new AliasValidator();
        request = new CreateIndexClusterStateUpdateRequest("create index", "test", "test");
        Settings indexSettings = Settings.builder().put(SETTING_VERSION_CREATED, Version.CURRENT)
            .put(IndexMetadata.SETTING_NUMBER_OF_SHARDS, 1).put(IndexMetadata.SETTING_NUMBER_OF_REPLICAS, 1).build();
        searchExecutionContext = new SearchExecutionContext(0, 0,
            new IndexSettings(IndexMetadata.builder("test").settings(indexSettings).build(), indexSettings),
            null, null, null, null, null, null, xContentRegistry(), writableRegistry(),
            null, null, () -> randomNonNegativeLong(), null, null, () -> true, null, emptyMap());
    }

    private ClusterState createClusterState(String name, int numShards, int numReplicas, Settings settings) {
        int numRoutingShards = settings.getAsInt(IndexMetadata.INDEX_NUMBER_OF_ROUTING_SHARDS_SETTING.getKey(), numShards);
        Metadata.Builder metaBuilder = Metadata.builder();
        IndexMetadata indexMetadata = IndexMetadata.builder(name).settings(settings(Version.CURRENT)
            .put(settings))
            .numberOfShards(numShards).numberOfReplicas(numReplicas)
            .setRoutingNumShards(numRoutingShards).build();
        metaBuilder.put(indexMetadata, false);
        Metadata metadata = metaBuilder.build();
        RoutingTable.Builder routingTableBuilder = RoutingTable.builder();
        routingTableBuilder.addAsNew(metadata.index(name));

        RoutingTable routingTable = routingTableBuilder.build();
        ClusterState clusterState = ClusterState.builder(org.elasticsearch.cluster.ClusterName.CLUSTER_NAME_SETTING
            .getDefault(Settings.EMPTY))
            .metadata(metadata).routingTable(routingTable).blocks(ClusterBlocks.builder().addBlocks(indexMetadata)).build();
        return clusterState;
    }

    public static boolean isShrinkable(int source, int target) {
        int x = source / target;
        assert source > target : source  + " <= " + target;
        return target * x == source;
    }

    public static boolean isSplitable(int source, int target) {
        int x = target / source;
        assert source < target : source  + " >= " + target;
        return source * x == target;
    }

    public void testValidateShrinkIndex() {
        int numShards = randomIntBetween(2, 42);
        ClusterState state = createClusterState("source", numShards, randomIntBetween(0, 10),
            Settings.builder().put("index.blocks.write", true).build());

        assertEquals("index [source] already exists",
            expectThrows(ResourceAlreadyExistsException.class, () ->
                MetadataCreateIndexService.validateShrinkIndex(state, "target", "source", Settings.EMPTY)
            ).getMessage());

        assertEquals("no such index [no_such_index]",
            expectThrows(IndexNotFoundException.class, () ->
                MetadataCreateIndexService.validateShrinkIndex(state, "no_such_index", "target", Settings.EMPTY)
            ).getMessage());

        Settings targetSettings = Settings.builder().put("index.number_of_shards", 1).build();
        assertEquals("can't shrink an index with only one shard",
            expectThrows(IllegalArgumentException.class, () -> MetadataCreateIndexService.validateShrinkIndex(createClusterState("source",
                1, 0, Settings.builder().put("index.blocks.write", true).build()), "source", "target", targetSettings)).getMessage());

        assertEquals("the number of target shards [10] must be less that the number of source shards [5]",
            expectThrows(IllegalArgumentException.class, () -> MetadataCreateIndexService.validateShrinkIndex(createClusterState("source",
                5, 0, Settings.builder().put("index.blocks.write", true).build()), "source",
                "target", Settings.builder().put("index.number_of_shards", 10).build())).getMessage());


        assertEquals("index source must be read-only to resize index. use \"index.blocks.write=true\"",
            expectThrows(IllegalStateException.class, () ->
                    MetadataCreateIndexService.validateShrinkIndex(
                        createClusterState("source", randomIntBetween(2, 100), randomIntBetween(0, 10), Settings.EMPTY),
                        "source", "target", targetSettings)
            ).getMessage());

        assertEquals("index source must have all shards allocated on the same node to shrink index",
            expectThrows(IllegalStateException.class, () ->
                MetadataCreateIndexService.validateShrinkIndex(state, "source", "target", targetSettings)

            ).getMessage());
        assertEquals("the number of source shards [8] must be a multiple of [3]",
            expectThrows(IllegalArgumentException.class, () ->
                    MetadataCreateIndexService.validateShrinkIndex(createClusterState("source", 8, randomIntBetween(0, 10),
                        Settings.builder().put("index.blocks.write", true).build()), "source", "target",
                        Settings.builder().put("index.number_of_shards", 3).build())
            ).getMessage());

        // create one that won't fail
        ClusterState clusterState = ClusterState.builder(createClusterState("source", numShards, 0,
            Settings.builder().put("index.blocks.write", true).build())).nodes(DiscoveryNodes.builder().add(newNode("node1")))
            .build();
        AllocationService service = new AllocationService(new AllocationDeciders(
            Collections.singleton(new MaxRetryAllocationDecider())),
            new TestGatewayAllocator(), new BalancedShardsAllocator(Settings.EMPTY), EmptyClusterInfoService.INSTANCE,
            EmptySnapshotsInfoService.INSTANCE);

        RoutingTable routingTable = service.reroute(clusterState, "reroute").routingTable();
        clusterState = ClusterState.builder(clusterState).routingTable(routingTable).build();
        // now we start the shard
        routingTable = ESAllocationTestCase.startInitializingShardsAndReroute(service, clusterState, "source").routingTable();
        clusterState = ClusterState.builder(clusterState).routingTable(routingTable).build();
        int targetShards;
        do {
            targetShards = randomIntBetween(1, numShards/2);
        } while (isShrinkable(numShards, targetShards) == false);
        MetadataCreateIndexService.validateShrinkIndex(clusterState, "source", "target",
            Settings.builder().put("index.number_of_shards", targetShards).build());
    }

    public void testValidateSplitIndex() {
        int numShards = randomIntBetween(1, 42);
        Settings targetSettings = Settings.builder().put("index.number_of_shards", numShards * 2).build();
        ClusterState state = createClusterState("source", numShards, randomIntBetween(0, 10),
            Settings.builder().put("index.blocks.write", true).build());

        assertEquals("index [source] already exists",
            expectThrows(ResourceAlreadyExistsException.class, () ->
                MetadataCreateIndexService.validateSplitIndex(state, "target", "source", targetSettings)
            ).getMessage());

        assertEquals("no such index [no_such_index]",
            expectThrows(IndexNotFoundException.class, () ->
                MetadataCreateIndexService.validateSplitIndex(state, "no_such_index", "target", targetSettings)
            ).getMessage());

        assertEquals("the number of source shards [10] must be less that the number of target shards [5]",
            expectThrows(IllegalArgumentException.class, () -> MetadataCreateIndexService.validateSplitIndex(createClusterState("source",
                10, 0, Settings.builder().put("index.blocks.write", true).build()), "source",
                "target", Settings.builder().put("index.number_of_shards", 5).build())
            ).getMessage());


        assertEquals("index source must be read-only to resize index. use \"index.blocks.write=true\"",
            expectThrows(IllegalStateException.class, () ->
                MetadataCreateIndexService.validateSplitIndex(
                    createClusterState("source", randomIntBetween(2, 100), randomIntBetween(0, 10), Settings.EMPTY)
                    , "source", "target", targetSettings)
            ).getMessage());


        assertEquals("the number of source shards [3] must be a factor of [4]",
            expectThrows(IllegalArgumentException.class, () ->
                MetadataCreateIndexService.validateSplitIndex(createClusterState("source", 3, randomIntBetween(0, 10),
                    Settings.builder().put("index.blocks.write", true).build()), "source", "target",
                    Settings.builder().put("index.number_of_shards", 4).build())
            ).getMessage());

        int targetShards;
        do {
            targetShards = randomIntBetween(numShards+1, 100);
        } while (isSplitable(numShards, targetShards) == false);
        ClusterState clusterState = ClusterState.builder(createClusterState("source", numShards, 0,
            Settings.builder().put("index.blocks.write", true).put("index.number_of_routing_shards", targetShards).build()))
            .nodes(DiscoveryNodes.builder().add(newNode("node1"))).build();
        AllocationService service = new AllocationService(new AllocationDeciders(
            Collections.singleton(new MaxRetryAllocationDecider())),
            new TestGatewayAllocator(), new BalancedShardsAllocator(Settings.EMPTY), EmptyClusterInfoService.INSTANCE,
            EmptySnapshotsInfoService.INSTANCE);

        RoutingTable routingTable = service.reroute(clusterState, "reroute").routingTable();
        clusterState = ClusterState.builder(clusterState).routingTable(routingTable).build();
        // now we start the shard
        routingTable = ESAllocationTestCase.startInitializingShardsAndReroute(service, clusterState, "source").routingTable();
        clusterState = ClusterState.builder(clusterState).routingTable(routingTable).build();

        MetadataCreateIndexService.validateSplitIndex(clusterState, "source", "target",
            Settings.builder().put("index.number_of_shards", targetShards).build());
    }

    public void testPrepareResizeIndexSettings() {
        final List<Version> versions = Arrays.asList(VersionUtils.randomVersion(random()), VersionUtils.randomVersion(random()));
        versions.sort(Comparator.comparingLong(l -> l.id));
        final Version version = versions.get(0);
        final Version upgraded = versions.get(1);
        final Settings.Builder indexSettingsBuilder =
                Settings.builder()
                        .put("index.version.created", version)
                        .put("index.similarity.default.type", "BM25")
                        .put("index.analysis.analyzer.default.tokenizer", "keyword")
                        .put("index.soft_deletes.enabled", "true");
        if (randomBoolean()) {
            indexSettingsBuilder.put("index.allocation.max_retries", randomIntBetween(1, 1000));
        }
        runPrepareResizeIndexSettingsTest(
                indexSettingsBuilder.build(),
                Settings.EMPTY,
                Collections.emptyList(),
                randomBoolean(),
                settings -> {
                    assertThat("similarity settings must be copied", settings.get("index.similarity.default.type"), equalTo("BM25"));
                    assertThat(
                            "analysis settings must be copied",
                            settings.get("index.analysis.analyzer.default.tokenizer"),
                            equalTo("keyword"));
                    assertThat(settings.get("index.routing.allocation.initial_recovery._id"), equalTo("node1"));
                    assertThat(settings.get("index.allocation.max_retries"), nullValue());
                    assertThat(settings.getAsVersion("index.version.created", null), equalTo(version));
                    assertThat(settings.get("index.soft_deletes.enabled"), equalTo("true"));
                });
    }

    public void testPrepareResizeIndexSettingsCopySettings() {
        final int maxMergeCount = randomIntBetween(1, 16);
        final int maxThreadCount = randomIntBetween(1, 16);
        final Setting<String> nonCopyableExistingIndexSetting =
                Setting.simpleString("index.non_copyable.existing", Setting.Property.IndexScope, Setting.Property.NotCopyableOnResize);
        final Setting<String> nonCopyableRequestIndexSetting =
                Setting.simpleString("index.non_copyable.request", Setting.Property.IndexScope, Setting.Property.NotCopyableOnResize);
        runPrepareResizeIndexSettingsTest(
                Settings.builder()
                        .put("index.merge.scheduler.max_merge_count", maxMergeCount)
                        .put("index.non_copyable.existing", "existing")
                        .build(),
                Settings.builder()
                        .put("index.blocks.write", (String) null)
                        .put("index.merge.scheduler.max_thread_count", maxThreadCount)
                        .put("index.non_copyable.request", "request")
                        .build(),
                Arrays.asList(nonCopyableExistingIndexSetting, nonCopyableRequestIndexSetting),
                true,
                settings -> {
                    assertNull(settings.getAsBoolean("index.blocks.write", null));
                    assertThat(settings.get("index.routing.allocation.require._name"), equalTo("node1"));
                    assertThat(settings.getAsInt("index.merge.scheduler.max_merge_count", null), equalTo(maxMergeCount));
                    assertThat(settings.getAsInt("index.merge.scheduler.max_thread_count", null), equalTo(maxThreadCount));
                    assertNull(settings.get("index.non_copyable.existing"));
                    assertThat(settings.get("index.non_copyable.request"), equalTo("request"));
                });
    }

    public void testPrepareResizeIndexSettingsAnalysisSettings() {
        // analysis settings from the request are not overwritten
        runPrepareResizeIndexSettingsTest(
                Settings.EMPTY,
                Settings.builder().put("index.analysis.analyzer.default.tokenizer", "whitespace").build(),
                Collections.emptyList(),
                randomBoolean(),
                settings ->
                    assertThat(
                            "analysis settings are not overwritten",
                            settings.get("index.analysis.analyzer.default.tokenizer"),
                            equalTo("whitespace"))
                );

    }

    public void testPrepareResizeIndexSettingsSimilaritySettings() {
        // similarity settings from the request are not overwritten
        runPrepareResizeIndexSettingsTest(
                Settings.EMPTY,
                Settings.builder().put("index.similarity.sim.type", "DFR").build(),
                Collections.emptyList(),
                randomBoolean(),
                settings ->
                        assertThat("similarity settings are not overwritten", settings.get("index.similarity.sim.type"), equalTo("DFR")));

    }

    public void testDoNotOverrideSoftDeletesSettingOnResize() {
        runPrepareResizeIndexSettingsTest(
            Settings.builder().put("index.soft_deletes.enabled", "false").build(),
            Settings.builder().put("index.soft_deletes.enabled", "true").build(),
            Collections.emptyList(),
            randomBoolean(),
            settings -> assertThat(settings.get("index.soft_deletes.enabled"), equalTo("true")));
    }

    private void runPrepareResizeIndexSettingsTest(
            final Settings sourceSettings,
            final Settings requestSettings,
            final Collection<Setting<?>> additionalIndexScopedSettings,
            final boolean copySettings,
            final Consumer<Settings> consumer) {
        final String indexName = randomAlphaOfLength(10);

        final Settings indexSettings = Settings.builder()
                .put("index.blocks.write", true)
                .put("index.routing.allocation.require._name", "node1")
                .put(sourceSettings)
                .build();

        final ClusterState initialClusterState =
                ClusterState
                        .builder(createClusterState(indexName, randomIntBetween(2, 10), 0, indexSettings))
                        .nodes(DiscoveryNodes.builder().add(newNode("node1")))
                        .build();

        final AllocationService service = new AllocationService(
                new AllocationDeciders(Collections.singleton(new MaxRetryAllocationDecider())),
                new TestGatewayAllocator(),
                new BalancedShardsAllocator(Settings.EMPTY),
                EmptyClusterInfoService.INSTANCE,
                EmptySnapshotsInfoService.INSTANCE);

        final RoutingTable initialRoutingTable = service.reroute(initialClusterState, "reroute").routingTable();
        final ClusterState routingTableClusterState = ClusterState.builder(initialClusterState).routingTable(initialRoutingTable).build();

        // now we start the shard
        final RoutingTable routingTable
            = ESAllocationTestCase.startInitializingShardsAndReroute(service, routingTableClusterState, indexName).routingTable();
        final ClusterState clusterState = ClusterState.builder(routingTableClusterState).routingTable(routingTable).build();

        final Settings.Builder indexSettingsBuilder = Settings.builder().put("index.number_of_shards", 1).put(requestSettings);
        final Set<Setting<?>> settingsSet =
                Stream.concat(
                        IndexScopedSettings.BUILT_IN_INDEX_SETTINGS.stream(),
                        additionalIndexScopedSettings.stream())
                        .collect(Collectors.toSet());
        MetadataCreateIndexService.prepareResizeIndexSettings(
                clusterState,
                indexSettingsBuilder,
                clusterState.metadata().index(indexName).getIndex(),
                "target",
                ResizeType.SHRINK,
                copySettings,
                new IndexScopedSettings(Settings.EMPTY, settingsSet));
        consumer.accept(indexSettingsBuilder.build());
    }

    private DiscoveryNode newNode(String nodeId) {
        return new DiscoveryNode(
                nodeId,
                buildNewFakeTransportAddress(),
                emptyMap(),
                Set.of(DiscoveryNodeRole.MASTER_ROLE, DiscoveryNodeRole.DATA_ROLE), Version.CURRENT);
    }

    public void testValidateIndexName() throws Exception {
        withTemporaryClusterService(((clusterService, threadPool) -> {
            MetadataCreateIndexService checkerService = new MetadataCreateIndexService(
                Settings.EMPTY,
                clusterService,
                null,
                null,
                null,
                createTestShardLimitService(randomIntBetween(1, 1000), clusterService), null,
                null,
                threadPool,
                null,
                new SystemIndices(Collections.emptyMap()),
                false
            );
            validateIndexName(checkerService, "index?name", "must not contain the following characters " + Strings.INVALID_FILENAME_CHARS);

            validateIndexName(checkerService, "index#name", "must not contain '#'");

            validateIndexName(checkerService, "_indexname", "must not start with '_', '-', or '+'");
            validateIndexName(checkerService, "-indexname", "must not start with '_', '-', or '+'");
            validateIndexName(checkerService, "+indexname", "must not start with '_', '-', or '+'");

            validateIndexName(checkerService, "INDEXNAME", "must be lowercase");

            validateIndexName(checkerService, "..", "must not be '.' or '..'");

            validateIndexName(checkerService, "foo:bar", "must not contain ':'");
        }));
    }

    private void validateIndexName(MetadataCreateIndexService metadataCreateIndexService, String indexName, String errorMessage) {
        InvalidIndexNameException e = expectThrows(InvalidIndexNameException.class,
            () -> metadataCreateIndexService.validateIndexName(indexName, ClusterState.builder(ClusterName.CLUSTER_NAME_SETTING
                .getDefault(Settings.EMPTY)).build()));
        assertThat(e.getMessage(), endsWith(errorMessage));
    }

    public void testCalculateNumRoutingShards() {
        assertEquals(1024, MetadataCreateIndexService.calculateNumRoutingShards(1, Version.CURRENT));
        assertEquals(1024, MetadataCreateIndexService.calculateNumRoutingShards(2, Version.CURRENT));
        assertEquals(768, MetadataCreateIndexService.calculateNumRoutingShards(3, Version.CURRENT));
        assertEquals(576, MetadataCreateIndexService.calculateNumRoutingShards(9, Version.CURRENT));
        assertEquals(1024, MetadataCreateIndexService.calculateNumRoutingShards(512, Version.CURRENT));
        assertEquals(2048, MetadataCreateIndexService.calculateNumRoutingShards(1024, Version.CURRENT));
        assertEquals(4096, MetadataCreateIndexService.calculateNumRoutingShards(2048, Version.CURRENT));

        for (int i = 0; i < 1000; i++) {
            int randomNumShards = randomIntBetween(1, 10000);
            int numRoutingShards = MetadataCreateIndexService.calculateNumRoutingShards(randomNumShards, Version.CURRENT);
            if (numRoutingShards <= 1024) {
                assertTrue("numShards: " + randomNumShards, randomNumShards < 513);
                assertTrue("numRoutingShards: " + numRoutingShards, numRoutingShards > 512);
            } else {
                assertEquals("numShards: " + randomNumShards, numRoutingShards / 2, randomNumShards);
            }

            double ratio = numRoutingShards / randomNumShards;
            int intRatio = (int) ratio;
            assertEquals(ratio, intRatio, 0.0d);
            assertTrue(1 < ratio);
            assertTrue(ratio <= 1024);
            assertEquals(0, intRatio % 2);
            assertEquals("ratio is not a power of two", intRatio, Integer.highestOneBit(intRatio));
        }
    }

    public void testValidateDotIndex() {
        List<SystemIndexDescriptor> systemIndexDescriptors = new ArrayList<>();
        systemIndexDescriptors.add(new SystemIndexDescriptor(".test", "test"));
        systemIndexDescriptors.add(new SystemIndexDescriptor(".test3", "test"));
        systemIndexDescriptors.add(new SystemIndexDescriptor(".pattern-test*", "test-1"));

        withTemporaryClusterService(((clusterService, threadPool) -> {
            MetadataCreateIndexService checkerService = new MetadataCreateIndexService(
                Settings.EMPTY,
                clusterService,
                null,
                null,
                null,
                createTestShardLimitService(randomIntBetween(1, 1000), clusterService), null,
                null,
                threadPool,
                null,
                new SystemIndices(Collections.singletonMap("foo", systemIndexDescriptors)),
                false
            );
            // Check deprecations
            assertFalse(checkerService.validateDotIndex(".test2", false));
            assertWarnings("index name [.test2] starts with a dot '.', in the next major version, index " +
                "names starting with a dot are reserved for hidden indices and system indices");

            // Check non-system hidden indices don't trigger a warning
            assertFalse(checkerService.validateDotIndex(".test2", true));

            // Check NO deprecation warnings if we give the index name
            assertTrue(checkerService.validateDotIndex(".test", false));
            assertTrue(checkerService.validateDotIndex(".test3", false));

            // Check that patterns with wildcards work
            assertTrue(checkerService.validateDotIndex(".pattern-test", false));
            assertTrue(checkerService.validateDotIndex(".pattern-test-with-suffix", false));
            assertTrue(checkerService.validateDotIndex(".pattern-test-other-suffix", false));
        }));
    }

    public void testParseMappingsAppliesDataFromTemplateAndRequest() throws Exception {
        IndexTemplateMetadata templateMetadata = addMatchingTemplate(templateBuilder -> {
            templateBuilder.putAlias(AliasMetadata.builder("alias1"));
            templateBuilder.putMapping("_doc", createMapping("mapping_from_template", "text"));
        });
        request.mappings(createMapping("mapping_from_request", "text").string());

        Map<String, Object> parsedMappings = MetadataCreateIndexService.parseV1Mappings(request.mappings(),
            List.of(templateMetadata.getMappings()), NamedXContentRegistry.EMPTY);

        assertThat(parsedMappings, hasKey("_doc"));
        Map<String, Object> doc = (Map<String, Object>) parsedMappings.get("_doc");
        assertThat(doc, hasKey("properties"));
        Map<String, Object> mappingsProperties = (Map<String, Object>) doc.get("properties");
        assertThat(mappingsProperties, hasKey("mapping_from_request"));
        assertThat(mappingsProperties, hasKey("mapping_from_template"));
    }

    public void testAggregateSettingsAppliesSettingsFromTemplatesAndRequest() {
        IndexTemplateMetadata templateMetadata = addMatchingTemplate(builder -> {
            builder.settings(Settings.builder().put("template_setting", "value1"));
        });
        ImmutableOpenMap.Builder<String, IndexTemplateMetadata> templatesBuilder = ImmutableOpenMap.builder();
        templatesBuilder.put("template_1", templateMetadata);
        Metadata metadata = new Metadata.Builder().templates(templatesBuilder.build()).build();
        ClusterState clusterState = ClusterState.builder(org.elasticsearch.cluster.ClusterName.CLUSTER_NAME_SETTING
            .getDefault(Settings.EMPTY))
            .metadata(metadata)
            .build();
        request.settings(Settings.builder().put("request_setting", "value2").build());

        Settings aggregatedIndexSettings = aggregateIndexSettings(clusterState, request, templateMetadata.settings(),
            null, Settings.EMPTY, IndexScopedSettings.DEFAULT_SCOPED_SETTINGS, randomShardLimitService(),
            Collections.emptySet());

        assertThat(aggregatedIndexSettings.get("template_setting"), equalTo("value1"));
        assertThat(aggregatedIndexSettings.get("request_setting"), equalTo("value2"));
    }

    public void testInvalidAliasName() {
        final String[] invalidAliasNames = new String[] { "-alias1", "+alias2", "_alias3", "a#lias", "al:ias", ".", ".." };
        String aliasName = randomFrom(invalidAliasNames);
        request.aliases(Set.of(new Alias(aliasName)));

        expectThrows(InvalidAliasNameException.class, () ->
            resolveAndValidateAliases(request.index(), request.aliases(), List.of(), Metadata.builder().build(),
<<<<<<< HEAD
                aliasValidator, xContentRegistry(), queryShardContext, indexNameExpressionResolver::resolveDateMathExpression)
=======
                aliasValidator, xContentRegistry(), searchExecutionContext)
>>>>>>> e686e188
        );
    }

    public void testAliasNameWithMathExpression() {

        final String aliasName = "<date-math-based-{2021-01-19||/M{yyyy-MM-dd}}>";

        request.aliases(Set.of(new Alias(aliasName)));

        List<AliasMetadata> aliasMetadata = resolveAndValidateAliases(request.index(), request.aliases(), List.of(), Metadata.builder().build(),
            aliasValidator, xContentRegistry(), queryShardContext, indexNameExpressionResolver::resolveDateMathExpression);

        assertEquals("date-math-based-2021-01-01", aliasMetadata.get(0).alias() );
    }

    public void testRequestDataHavePriorityOverTemplateData() throws Exception {
        CompressedXContent templateMapping = createMapping("test", "text");
        CompressedXContent reqMapping = createMapping("test", "keyword");

        IndexTemplateMetadata templateMetadata = addMatchingTemplate(builder -> builder
            .putAlias(AliasMetadata.builder("alias").searchRouting("fromTemplate").build())
            .putMapping("_doc", templateMapping)
            .settings(Settings.builder().put("key1", "templateValue"))
        );

        request.mappings(reqMapping.string());
        request.aliases(Set.of(new Alias("alias").searchRouting("fromRequest")));
        request.settings(Settings.builder().put("key1", "requestValue").build());

        Map<String, Object> parsedMappings = MetadataCreateIndexService.parseV1Mappings(request.mappings(),
            List.of(templateMetadata.mappings()), xContentRegistry());
        List<AliasMetadata> resolvedAliases = resolveAndValidateAliases(request.index(), request.aliases(),
            MetadataIndexTemplateService.resolveAliases(List.of(templateMetadata)),
<<<<<<< HEAD
            Metadata.builder().build(), aliasValidator, xContentRegistry(), queryShardContext, indexNameExpressionResolver::resolveDateMathExpression);
=======
            Metadata.builder().build(), aliasValidator, xContentRegistry(), searchExecutionContext);
>>>>>>> e686e188
        Settings aggregatedIndexSettings = aggregateIndexSettings(ClusterState.EMPTY_STATE, request, templateMetadata.settings(),
            null, Settings.EMPTY, IndexScopedSettings.DEFAULT_SCOPED_SETTINGS, randomShardLimitService(),
            Collections.emptySet());

        assertThat(resolvedAliases.get(0).getSearchRouting(), equalTo("fromRequest"));
        assertThat(aggregatedIndexSettings.get("key1"), equalTo("requestValue"));
        assertThat(parsedMappings, hasKey("_doc"));
        Map<String, Object> doc = (Map<String, Object>) parsedMappings.get("_doc");
        assertThat(doc, hasKey("properties"));
        Map<String, Object> mappingsProperties = (Map<String, Object>) doc.get("properties");
        assertThat(mappingsProperties, hasKey("test"));
        assertThat((Map<String, Object>) mappingsProperties.get("test"), hasValue("keyword"));
    }

    public void testDefaultSettings() {
        Settings aggregatedIndexSettings = aggregateIndexSettings(ClusterState.EMPTY_STATE, request, Settings.EMPTY,
            null, Settings.EMPTY, IndexScopedSettings.DEFAULT_SCOPED_SETTINGS, randomShardLimitService(),
            Collections.emptySet());

        assertThat(aggregatedIndexSettings.get(SETTING_NUMBER_OF_SHARDS), equalTo("1"));
    }

    public void testSettingsFromClusterState() {
        Settings aggregatedIndexSettings = aggregateIndexSettings(ClusterState.EMPTY_STATE, request, Settings.EMPTY,
            null, Settings.builder().put(SETTING_NUMBER_OF_SHARDS, 15).build(), IndexScopedSettings.DEFAULT_SCOPED_SETTINGS,
            randomShardLimitService(), Collections.emptySet());

        assertThat(aggregatedIndexSettings.get(SETTING_NUMBER_OF_SHARDS), equalTo("15"));
    }

    public void testTemplateOrder() throws  Exception {
        List<IndexTemplateMetadata> templates = new ArrayList<>(3);
        templates.add(addMatchingTemplate(builder -> builder
            .order(3)
            .settings(Settings.builder().put(SETTING_NUMBER_OF_SHARDS, 12))
            .putAlias(AliasMetadata.builder("alias1").writeIndex(true).searchRouting("3").build())
        ));
        templates.add(addMatchingTemplate(builder -> builder
            .order(2)
            .settings(Settings.builder().put(SETTING_NUMBER_OF_SHARDS, 11))
            .putAlias(AliasMetadata.builder("alias1").searchRouting("2").build())
        ));
        templates.add(addMatchingTemplate(builder -> builder
            .order(1)
            .settings(Settings.builder().put(SETTING_NUMBER_OF_SHARDS, 10))
            .putAlias(AliasMetadata.builder("alias1").searchRouting("1").build())
        ));

        Settings aggregatedIndexSettings = aggregateIndexSettings(ClusterState.EMPTY_STATE, request,
            MetadataIndexTemplateService.resolveSettings(templates), null, Settings.EMPTY,
            IndexScopedSettings.DEFAULT_SCOPED_SETTINGS, randomShardLimitService(), Collections.emptySet());
        List<AliasMetadata> resolvedAliases = resolveAndValidateAliases(request.index(), request.aliases(),
            MetadataIndexTemplateService.resolveAliases(templates),
<<<<<<< HEAD
            Metadata.builder().build(), aliasValidator, xContentRegistry(), queryShardContext, indexNameExpressionResolver::resolveDateMathExpression);
=======
            Metadata.builder().build(), aliasValidator, xContentRegistry(), searchExecutionContext);
>>>>>>> e686e188
        assertThat(aggregatedIndexSettings.get(SETTING_NUMBER_OF_SHARDS), equalTo("12"));
        AliasMetadata alias = resolvedAliases.get(0);
        assertThat(alias.getSearchRouting(), equalTo("3"));
        assertThat(alias.writeIndex(), is(true));
    }

    public void testResolvedAliasInTemplate() {

        List<IndexTemplateMetadata> templates = new ArrayList<>(3);
        templates.add(addMatchingTemplate(builder -> builder
            .order(3)
            .settings(Settings.builder().put(SETTING_NUMBER_OF_SHARDS, 1))
            .putAlias(AliasMetadata.builder("<jan-{2021-01-07||/M{yyyy-MM-dd}}>").build())
        ));
        templates.add(addMatchingTemplate(builder -> builder
            .order(2)
            .settings(Settings.builder().put(SETTING_NUMBER_OF_SHARDS, 1))
            .putAlias(AliasMetadata.builder("<feb-{2021-02-28||/M{yyyy-MM-dd}}>").build())
        ));
        templates.add(addMatchingTemplate(builder -> builder
            .order(1)
            .settings(Settings.builder().put(SETTING_NUMBER_OF_SHARDS, 1))
            .putAlias(AliasMetadata.builder("<mar-{2021-03-07||/M{yyyy-MM-dd}}>").build())
        ));

        List<AliasMetadata> resolvedAliases = resolveAndValidateAliases(request.index(), request.aliases(),
            MetadataIndexTemplateService.resolveAliases(templates),
            Metadata.builder().build(), aliasValidator, xContentRegistry(), queryShardContext, indexNameExpressionResolver::resolveDateMathExpression);

        assertThat(resolvedAliases.get(0).alias(), equalTo("jan-2021-01-01"));
        assertThat(resolvedAliases.get(1).alias(), equalTo("feb-2021-02-01"));
        assertThat(resolvedAliases.get(2).alias(), equalTo("mar-2021-03-01"));
    }

    public void testAggregateIndexSettingsIgnoresTemplatesOnCreateFromSourceIndex() throws Exception {
        CompressedXContent templateMapping = createMapping("test", "text");

        IndexTemplateMetadata templateMetadata = addMatchingTemplate(builder -> builder
            .putAlias(AliasMetadata.builder("alias").searchRouting("fromTemplate").build())
            .putMapping("_doc", templateMapping)
            .settings(Settings.builder().put("templateSetting", "templateValue"))
        );

        request.settings(Settings.builder().put("requestSetting", "requestValue").build());
        request.resizeType(ResizeType.SPLIT);
        request.recoverFrom(new Index("sourceIndex", UUID.randomUUID().toString()));
        ClusterState clusterState =
            createClusterState("sourceIndex", 1, 0,
                Settings.builder().put("index.blocks.write", true).build());

        Settings aggregatedIndexSettings = aggregateIndexSettings(clusterState, request, templateMetadata.settings(),
            clusterState.metadata().index("sourceIndex"), Settings.EMPTY, IndexScopedSettings.DEFAULT_SCOPED_SETTINGS,
            randomShardLimitService(), Collections.emptySet());

        assertThat(aggregatedIndexSettings.get("templateSetting"), is(nullValue()));
        assertThat(aggregatedIndexSettings.get("requestSetting"), is("requestValue"));
    }

    public void testClusterStateCreateIndexThrowsWriteIndexValidationException() throws Exception {
        IndexMetadata existingWriteIndex = IndexMetadata.builder("test2")
            .settings(settings(Version.CURRENT)).putAlias(AliasMetadata.builder("alias1").writeIndex(true).build())
            .numberOfShards(1).numberOfReplicas(0).build();
        ClusterState currentClusterState =
            ClusterState.builder(ClusterState.EMPTY_STATE).metadata(Metadata.builder().put(existingWriteIndex, false).build()).build();

        IndexMetadata newIndex = IndexMetadata.builder("test")
            .settings(settings(Version.CURRENT))
            .numberOfShards(1)
            .numberOfReplicas(0)
            .putAlias(AliasMetadata.builder("alias1").writeIndex(true).build())
            .build();

        assertThat(
            expectThrows(IllegalStateException.class,
                () -> clusterStateCreateIndex(currentClusterState, Set.of(), newIndex, (state, reason) -> state, null)).getMessage(),
            startsWith("alias [alias1] has more than one write index [")
        );
    }

    public void testClusterStateCreateIndex() {
        ClusterState currentClusterState =
            ClusterState.builder(ClusterState.EMPTY_STATE).build();

        IndexMetadata newIndexMetadata = IndexMetadata.builder("test")
            .settings(settings(Version.CURRENT).put(SETTING_READ_ONLY, true))
            .numberOfShards(1)
            .numberOfReplicas(0)
            .putAlias(AliasMetadata.builder("alias1").writeIndex(true).build())
            .build();

        // used as a value container, not for the concurrency and visibility guarantees
        AtomicBoolean allocationRerouted = new AtomicBoolean(false);
        BiFunction<ClusterState, String, ClusterState> rerouteRoutingTable = (clusterState, reason) -> {
            allocationRerouted.compareAndSet(false, true);
            return clusterState;
        };

        ClusterState updatedClusterState = clusterStateCreateIndex(currentClusterState, Set.of(INDEX_READ_ONLY_BLOCK), newIndexMetadata,
            rerouteRoutingTable, null);
        assertThat(updatedClusterState.blocks().getIndexBlockWithId("test", INDEX_READ_ONLY_BLOCK.id()), is(INDEX_READ_ONLY_BLOCK));
        assertThat(updatedClusterState.routingTable().index("test"), is(notNullValue()));
        assertThat(allocationRerouted.get(), is(true));
    }

    public void testClusterStateCreateIndexWithMetadataTransaction() {
        ClusterState currentClusterState = ClusterState.builder(ClusterState.EMPTY_STATE)
            .metadata(Metadata.builder()
                .put(IndexMetadata.builder("my-index")
                    .settings(settings(Version.CURRENT).put(SETTING_READ_ONLY, true))
                    .numberOfShards(1)
                    .numberOfReplicas(0)))
            .build();

        IndexMetadata newIndexMetadata = IndexMetadata.builder("test")
            .settings(settings(Version.CURRENT).put(SETTING_READ_ONLY, true))
            .numberOfShards(1)
            .numberOfReplicas(0)
            .putAlias(AliasMetadata.builder("alias1").writeIndex(true).build())
            .build();

        // adds alias from new index to existing index
        BiConsumer<Metadata.Builder, IndexMetadata> metadataTransformer = (builder, indexMetadata) -> {
            AliasMetadata newAlias = indexMetadata.getAliases().iterator().next().value;
            IndexMetadata myIndex = builder.get("my-index");
            builder.put(IndexMetadata.builder(myIndex).putAlias(AliasMetadata.builder(newAlias.getAlias()).build()));
        };

        ClusterState updatedClusterState = clusterStateCreateIndex(currentClusterState, Set.of(INDEX_READ_ONLY_BLOCK), newIndexMetadata,
            (clusterState, y) -> clusterState, metadataTransformer);
        assertTrue(updatedClusterState.metadata().findAllAliases(new String[]{"my-index"}).containsKey("my-index"));
        assertNotNull(updatedClusterState.metadata().findAllAliases(new String[]{"my-index"}).get("my-index"));
        assertNotNull(updatedClusterState.metadata().findAllAliases(new String[]{"my-index"}).get("my-index").get(0).alias(),
            equalTo("alias1"));
    }

    public void testParseMappingsWithTypedTemplateAndTypelessIndexMapping() throws Exception {
        IndexTemplateMetadata templateMetadata = addMatchingTemplate(builder -> {
            try {
                builder.putMapping("type", "{\"type\": {}}");
            } catch (IOException e) {
                ExceptionsHelper.reThrowIfNotNull(e);
            }
        });

        Map<String, Object> mappings = parseV1Mappings("{\"_doc\":{}}", List.of(templateMetadata.mappings()), xContentRegistry());
        assertThat(mappings, Matchers.hasKey(MapperService.SINGLE_MAPPING_NAME));
    }

    public void testParseMappingsWithTypedTemplate() throws Exception {
        IndexTemplateMetadata templateMetadata = addMatchingTemplate(builder -> {
            try {
                builder.putMapping("type",
                    "{\"type\":{\"properties\":{\"field\":{\"type\":\"keyword\"}}}}");
            } catch (IOException e) {
                ExceptionsHelper.reThrowIfNotNull(e);
            }
        });
        Map<String, Object> mappings = parseV1Mappings("", List.of(templateMetadata.mappings()), xContentRegistry());
        assertThat(mappings, Matchers.hasKey(MapperService.SINGLE_MAPPING_NAME));
    }

    public void testParseMappingsWithTypelessTemplate() throws Exception {
        IndexTemplateMetadata templateMetadata = addMatchingTemplate(builder -> {
            try {
                builder.putMapping(MapperService.SINGLE_MAPPING_NAME, "{\"_doc\": {}}");
            } catch (IOException e) {
                ExceptionsHelper.reThrowIfNotNull(e);
            }
        });
        Map<String, Object> mappings = parseV1Mappings("", List.of(templateMetadata.mappings()), xContentRegistry());
        assertThat(mappings, Matchers.hasKey(MapperService.SINGLE_MAPPING_NAME));
    }

    public void testBuildIndexMetadata() {
        IndexMetadata sourceIndexMetadata = IndexMetadata.builder("parent")
            .settings(Settings.builder()
                .put("index.version.created", Version.CURRENT)
                .build())
            .numberOfShards(1)
            .numberOfReplicas(0)
            .primaryTerm(0, 3L)
            .build();

        Settings indexSettings = Settings.builder()
            .put("index.version.created", Version.CURRENT)
            .put(SETTING_NUMBER_OF_REPLICAS, 0)
            .put(SETTING_NUMBER_OF_SHARDS, 1)
            .build();
        List<AliasMetadata> aliases = List.of(AliasMetadata.builder("alias1").build());
        IndexMetadata indexMetadata = buildIndexMetadata("test", aliases, () -> null, indexSettings, 4, sourceIndexMetadata, false);

        assertThat(indexMetadata.getAliases().size(), is(1));
        assertThat(indexMetadata.getAliases().keys().iterator().next().value, is("alias1"));
        assertThat("The source index primary term must be used", indexMetadata.primaryTerm(0), is(3L));
    }

    public void testGetIndexNumberOfRoutingShardsWithNullSourceIndex() {
        Settings indexSettings = Settings.builder()
            .put("index.version.created", Version.CURRENT)
            .put(INDEX_NUMBER_OF_SHARDS_SETTING.getKey(), 3)
            .build();
        int targetRoutingNumberOfShards = getIndexNumberOfRoutingShards(indexSettings, null);
        assertThat("When the target routing number of shards is not specified the expected value is the configured number of shards " +
            "multiplied by 2 at most ten times (ie. 3 * 2^8)", targetRoutingNumberOfShards, is(768));
    }

    public void testGetIndexNumberOfRoutingShardsWhenExplicitlyConfigured() {
        Settings indexSettings = Settings.builder()
            .put(INDEX_NUMBER_OF_ROUTING_SHARDS_SETTING.getKey(), 9)
            .put(INDEX_NUMBER_OF_SHARDS_SETTING.getKey(), 3)
            .build();
        int targetRoutingNumberOfShards = getIndexNumberOfRoutingShards(indexSettings, null);
        assertThat(targetRoutingNumberOfShards, is(9));
    }

    public void testGetIndexNumberOfRoutingShardsYieldsSourceNumberOfShards() {
        Settings indexSettings = Settings.builder()
            .put(INDEX_NUMBER_OF_SHARDS_SETTING.getKey(), 3)
            .build();

        IndexMetadata sourceIndexMetadata = IndexMetadata.builder("parent")
            .settings(Settings.builder()
                .put("index.version.created", Version.CURRENT)
                .build())
            .numberOfShards(6)
            .numberOfReplicas(0)
            .build();

        int targetRoutingNumberOfShards = getIndexNumberOfRoutingShards(indexSettings, sourceIndexMetadata);
        assertThat(targetRoutingNumberOfShards, is(6));
    }

    public void testRejectWithSoftDeletesDisabled() {
        final IllegalArgumentException error = expectThrows(IllegalArgumentException.class, () -> {
            request = new CreateIndexClusterStateUpdateRequest("create index", "test", "test");
            request.settings(Settings.builder().put(INDEX_SOFT_DELETES_SETTING.getKey(), false).build());
            aggregateIndexSettings(ClusterState.EMPTY_STATE, request, Settings.EMPTY,
                null, Settings.EMPTY, IndexScopedSettings.DEFAULT_SCOPED_SETTINGS, randomShardLimitService(),
                Collections.emptySet());
        });
        assertThat(error.getMessage(), equalTo("Creating indices with soft-deletes disabled is no longer supported. "
            + "Please do not specify a value for setting [index.soft_deletes.enabled]."));
    }

    public void testRejectTranslogRetentionSettings() {
        request = new CreateIndexClusterStateUpdateRequest("create index", "test", "test");
        final Settings.Builder settings = Settings.builder();
        if (randomBoolean()) {
            settings.put(IndexSettings.INDEX_TRANSLOG_RETENTION_AGE_SETTING.getKey(), TimeValue.timeValueMillis(between(1, 120)));
        } else {
            settings.put(IndexSettings.INDEX_TRANSLOG_RETENTION_SIZE_SETTING.getKey(), between(1, 128) + "mb");
        }
        if (randomBoolean()) {
            settings.put(SETTING_VERSION_CREATED,
                VersionUtils.randomVersionBetween(random(), Version.V_8_0_0, Version.CURRENT));
        }
        request.settings(settings.build());
        IllegalArgumentException error = expectThrows(IllegalArgumentException.class,
            () -> aggregateIndexSettings(ClusterState.EMPTY_STATE, request, Settings.EMPTY,
                null, Settings.EMPTY, IndexScopedSettings.DEFAULT_SCOPED_SETTINGS, randomShardLimitService(),
                Collections.emptySet()));
        assertThat(error.getMessage(), equalTo("Translog retention settings [index.translog.retention.age] " +
            "and [index.translog.retention.size] are no longer supported. Please do not specify values for these settings"));
    }

    public void testDeprecateTranslogRetentionSettings() {
        request = new CreateIndexClusterStateUpdateRequest("create index", "test", "test");
        final Settings.Builder settings = Settings.builder();
        if (randomBoolean()) {
            settings.put(IndexSettings.INDEX_TRANSLOG_RETENTION_AGE_SETTING.getKey(), TimeValue.timeValueMillis(between(1, 120)));
        } else {
            settings.put(IndexSettings.INDEX_TRANSLOG_RETENTION_SIZE_SETTING.getKey(), between(1, 128) + "mb");
        }
        settings.put(SETTING_VERSION_CREATED, VersionUtils.randomPreviousCompatibleVersion(random(), Version.V_8_0_0));
        request.settings(settings.build());
        aggregateIndexSettings(ClusterState.EMPTY_STATE, request, Settings.EMPTY,
            null, Settings.EMPTY, IndexScopedSettings.DEFAULT_SCOPED_SETTINGS, randomShardLimitService(),
            Collections.emptySet());
        assertWarnings("Translog retention settings [index.translog.retention.age] "
            + "and [index.translog.retention.size] are deprecated and effectively ignored. They will be removed in a future version.");
    }

    private IndexTemplateMetadata addMatchingTemplate(Consumer<IndexTemplateMetadata.Builder> configurator) {
        IndexTemplateMetadata.Builder builder = templateMetadataBuilder("template1", "te*");
        configurator.accept(builder);
        return builder.build();
    }

    private IndexTemplateMetadata.Builder templateMetadataBuilder(String name, String pattern) {
        return IndexTemplateMetadata
            .builder(name)
            .patterns(Collections.singletonList(pattern));
    }

    private CompressedXContent createMapping(String fieldName, String fieldType) {
        try {
            final String mapping = Strings.toString(XContentFactory.jsonBuilder()
                .startObject()
                .startObject("_doc")
                .startObject("properties")
                .startObject(fieldName)
                .field("type", fieldType)
                .endObject()
                .endObject()
                .endObject()
                .endObject());

            return new CompressedXContent(mapping);
        } catch (IOException e) {
            throw ExceptionsHelper.convertToRuntime(e);
        }
    }

    private ShardLimitValidator randomShardLimitService() {
        return createTestShardLimitService(randomIntBetween(10,10000));
    }

    private void withTemporaryClusterService(BiConsumer<ClusterService, ThreadPool> consumer) {
        ThreadPool threadPool = new TestThreadPool(getTestName());
        try {
            final ClusterService clusterService = ClusterServiceUtils.createClusterService(threadPool);
            consumer.accept(clusterService, threadPool);
        } finally {
            threadPool.shutdown();
        }
    }
}<|MERGE_RESOLUTION|>--- conflicted
+++ resolved
@@ -35,11 +35,7 @@
 import org.elasticsearch.common.settings.Setting;
 import org.elasticsearch.common.settings.Settings;
 import org.elasticsearch.common.unit.TimeValue;
-<<<<<<< HEAD
-import org.elasticsearch.common.util.BigArrays;
 import org.elasticsearch.common.util.concurrent.ThreadContext;
-=======
->>>>>>> e686e188
 import org.elasticsearch.common.xcontent.NamedXContentRegistry;
 import org.elasticsearch.common.xcontent.XContentFactory;
 import org.elasticsearch.index.Index;
@@ -109,12 +105,8 @@
 
     private AliasValidator aliasValidator;
     private CreateIndexClusterStateUpdateRequest request;
-<<<<<<< HEAD
-    private QueryShardContext queryShardContext;
+    private SearchExecutionContext searchExecutionContext;
     private IndexNameExpressionResolver indexNameExpressionResolver;
-=======
-    private SearchExecutionContext searchExecutionContext;
->>>>>>> e686e188
 
     @Before
     public void setupCreateIndexRequestAndAliasValidator() {
@@ -597,11 +589,7 @@
 
         expectThrows(InvalidAliasNameException.class, () ->
             resolveAndValidateAliases(request.index(), request.aliases(), List.of(), Metadata.builder().build(),
-<<<<<<< HEAD
-                aliasValidator, xContentRegistry(), queryShardContext, indexNameExpressionResolver::resolveDateMathExpression)
-=======
-                aliasValidator, xContentRegistry(), searchExecutionContext)
->>>>>>> e686e188
+                aliasValidator, xContentRegistry(), searchExecutionContext, indexNameExpressionResolver::resolveDateMathExpression)
         );
     }
 
@@ -612,7 +600,7 @@
         request.aliases(Set.of(new Alias(aliasName)));
 
         List<AliasMetadata> aliasMetadata = resolveAndValidateAliases(request.index(), request.aliases(), List.of(), Metadata.builder().build(),
-            aliasValidator, xContentRegistry(), queryShardContext, indexNameExpressionResolver::resolveDateMathExpression);
+            aliasValidator, xContentRegistry(), searchExecutionContext, indexNameExpressionResolver::resolveDateMathExpression);
 
         assertEquals("date-math-based-2021-01-01", aliasMetadata.get(0).alias() );
     }
@@ -635,11 +623,8 @@
             List.of(templateMetadata.mappings()), xContentRegistry());
         List<AliasMetadata> resolvedAliases = resolveAndValidateAliases(request.index(), request.aliases(),
             MetadataIndexTemplateService.resolveAliases(List.of(templateMetadata)),
-<<<<<<< HEAD
-            Metadata.builder().build(), aliasValidator, xContentRegistry(), queryShardContext, indexNameExpressionResolver::resolveDateMathExpression);
-=======
-            Metadata.builder().build(), aliasValidator, xContentRegistry(), searchExecutionContext);
->>>>>>> e686e188
+            Metadata.builder().build(), aliasValidator, xContentRegistry(), searchExecutionContext, indexNameExpressionResolver::resolveDateMathExpression);
+
         Settings aggregatedIndexSettings = aggregateIndexSettings(ClusterState.EMPTY_STATE, request, templateMetadata.settings(),
             null, Settings.EMPTY, IndexScopedSettings.DEFAULT_SCOPED_SETTINGS, randomShardLimitService(),
             Collections.emptySet());
@@ -693,11 +678,8 @@
             IndexScopedSettings.DEFAULT_SCOPED_SETTINGS, randomShardLimitService(), Collections.emptySet());
         List<AliasMetadata> resolvedAliases = resolveAndValidateAliases(request.index(), request.aliases(),
             MetadataIndexTemplateService.resolveAliases(templates),
-<<<<<<< HEAD
-            Metadata.builder().build(), aliasValidator, xContentRegistry(), queryShardContext, indexNameExpressionResolver::resolveDateMathExpression);
-=======
-            Metadata.builder().build(), aliasValidator, xContentRegistry(), searchExecutionContext);
->>>>>>> e686e188
+            Metadata.builder().build(), aliasValidator, xContentRegistry(), searchExecutionContext, indexNameExpressionResolver::resolveDateMathExpression);
+
         assertThat(aggregatedIndexSettings.get(SETTING_NUMBER_OF_SHARDS), equalTo("12"));
         AliasMetadata alias = resolvedAliases.get(0);
         assertThat(alias.getSearchRouting(), equalTo("3"));
@@ -725,7 +707,7 @@
 
         List<AliasMetadata> resolvedAliases = resolveAndValidateAliases(request.index(), request.aliases(),
             MetadataIndexTemplateService.resolveAliases(templates),
-            Metadata.builder().build(), aliasValidator, xContentRegistry(), queryShardContext, indexNameExpressionResolver::resolveDateMathExpression);
+            Metadata.builder().build(), aliasValidator, xContentRegistry(), searchExecutionContext, indexNameExpressionResolver::resolveDateMathExpression);
 
         assertThat(resolvedAliases.get(0).alias(), equalTo("jan-2021-01-01"));
         assertThat(resolvedAliases.get(1).alias(), equalTo("feb-2021-02-01"));
