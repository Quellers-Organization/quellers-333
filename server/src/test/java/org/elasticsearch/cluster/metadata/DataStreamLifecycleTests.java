--- conflicted
+++ resolved
@@ -308,14 +308,9 @@
             assertThat(effectiveDataRetentionWithSource.v1(), equalTo(dataStreamRetention));
             assertThat(effectiveDataRetentionWithSource.v2(), equalTo(DATA_STREAM_CONFIGURATION));
 
-<<<<<<< HEAD
-            effectiveDataRetentionWithSource = lifecycleRetention.getEffectiveDataRetentionWithSource(
-                new DataStreamGlobalRetention(defaultRetention, dataStreamRetention)
-=======
             TimeValue maxGlobalRetention = randomBoolean() ? dataStreamRetention : TimeValue.timeValueDays(dataStreamRetention.days() + 1);
             effectiveDataRetentionWithSource = lifecycleRetention.getEffectiveDataRetentionWithSource(
                 new DataStreamGlobalRetention(defaultRetention, maxGlobalRetention)
->>>>>>> 426c493f
             );
             assertThat(effectiveDataRetentionWithSource.v1(), equalTo(dataStreamRetention));
             assertThat(effectiveDataRetentionWithSource.v2(), equalTo(DATA_STREAM_CONFIGURATION));
