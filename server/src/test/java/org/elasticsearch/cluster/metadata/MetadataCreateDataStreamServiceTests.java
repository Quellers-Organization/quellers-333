/*
 * Copyright Elasticsearch B.V. and/or licensed to Elasticsearch B.V. under one
 * or more contributor license agreements. Licensed under the Elastic License
 * 2.0 and the Server Side Public License, v 1; you may not use this file except
 * in compliance with, at your election, the Elastic License 2.0 or the Server
 * Side Public License, v 1.
 */
package org.elasticsearch.cluster.metadata;

import org.elasticsearch.ResourceAlreadyExistsException;
import org.elasticsearch.Version;
import org.elasticsearch.action.admin.indices.create.CreateIndexClusterStateUpdateRequest;
import org.elasticsearch.cluster.ClusterName;
import org.elasticsearch.cluster.ClusterState;
import org.elasticsearch.cluster.metadata.ComposableIndexTemplate.DataStreamTemplate;
import org.elasticsearch.cluster.metadata.MetadataCreateDataStreamService.CreateDataStreamClusterStateUpdateRequest;
import org.elasticsearch.common.Strings;
import org.elasticsearch.common.settings.Settings;
import org.elasticsearch.core.TimeValue;
import org.elasticsearch.indices.ExecutorNames;
import org.elasticsearch.indices.SystemDataStreamDescriptor;
import org.elasticsearch.indices.SystemDataStreamDescriptor.Type;
import org.elasticsearch.indices.SystemIndices;
import org.elasticsearch.indices.SystemIndices.Feature;
import org.elasticsearch.test.ESTestCase;

import java.util.ArrayList;
import java.util.HashMap;
import java.util.List;
import java.util.Map;

import static org.elasticsearch.cluster.metadata.DataStreamTestHelper.createFirstBackingIndex;
import static org.elasticsearch.cluster.metadata.DataStreamTestHelper.createTimestampField;
import static org.elasticsearch.cluster.metadata.DataStreamTestHelper.generateMapping;
import static org.hamcrest.Matchers.arrayContainingInAnyOrder;
import static org.hamcrest.Matchers.containsString;
import static org.hamcrest.Matchers.equalTo;
import static org.hamcrest.Matchers.is;
import static org.hamcrest.Matchers.notNullValue;
<<<<<<< HEAD
import static org.mockito.Matchers.any;
import static org.mockito.Matchers.anyBoolean;
=======
import static org.hamcrest.Matchers.nullValue;
import static org.mockito.ArgumentMatchers.any;
import static org.mockito.ArgumentMatchers.anyBoolean;
>>>>>>> 30e15ba8
import static org.mockito.Mockito.mock;
import static org.mockito.Mockito.when;

public class MetadataCreateDataStreamServiceTests extends ESTestCase {

    public void testCreateDataStream() throws Exception {
        final MetadataCreateIndexService metadataCreateIndexService = getMetadataCreateIndexService();
        final String dataStreamName = "my-data-stream";
        ComposableIndexTemplate template = new ComposableIndexTemplate.Builder().indexPatterns(List.of(dataStreamName + "*"))
            .dataStreamTemplate(new ComposableIndexTemplate.DataStreamTemplate())
            .build();
        ClusterState cs = ClusterState.builder(new ClusterName("_name"))
            .metadata(Metadata.builder().put("template", template).build())
            .build();
        CreateDataStreamClusterStateUpdateRequest req = new CreateDataStreamClusterStateUpdateRequest(dataStreamName);
        ClusterState newState = MetadataCreateDataStreamService.createDataStream(metadataCreateIndexService, cs, req);
        assertThat(newState.metadata().dataStreams().size(), equalTo(1));
        assertThat(newState.metadata().dataStreams().get(dataStreamName).getName(), equalTo(dataStreamName));
        assertThat(newState.metadata().dataStreams().get(dataStreamName).isSystem(), is(false));
        assertThat(newState.metadata().dataStreams().get(dataStreamName).isHidden(), is(false));
        assertThat(newState.metadata().dataStreams().get(dataStreamName).isReplicated(), is(false));
        assertThat(newState.metadata().index(DataStream.getDefaultBackingIndexName(dataStreamName, 1)), notNullValue());
        assertThat(
            newState.metadata().index(DataStream.getDefaultBackingIndexName(dataStreamName, 1)).getSettings().get("index.hidden"),
            equalTo("true")
        );
        assertThat(newState.metadata().index(DataStream.getDefaultBackingIndexName(dataStreamName, 1)).isSystem(), is(false));
    }

    public void testCreateDataStreamWithAliasFromTemplate() throws Exception {
        final MetadataCreateIndexService metadataCreateIndexService = getMetadataCreateIndexService();
        final String dataStreamName = "my-data-stream";
        final int aliasCount = randomIntBetween(0, 3);
        Map<String, AliasMetadata> aliases = new HashMap<>(aliasCount);
        for (int k = 0; k < aliasCount; k++) {
            final AliasMetadata am = randomAlias(null);
            aliases.put(am.alias(), am);
        }
        ComposableIndexTemplate template = new ComposableIndexTemplate.Builder().indexPatterns(List.of(dataStreamName + "*"))
            .dataStreamTemplate(new DataStreamTemplate())
            .template(new Template(null, null, aliases))
            .build();
        ClusterState cs = ClusterState.builder(new ClusterName("_name"))
            .metadata(Metadata.builder().put("template", template).build())
            .build();
        CreateDataStreamClusterStateUpdateRequest req = new CreateDataStreamClusterStateUpdateRequest(dataStreamName);
        ClusterState newState = MetadataCreateDataStreamService.createDataStream(metadataCreateIndexService, cs, req);
        assertThat(newState.metadata().dataStreams().size(), equalTo(1));
        assertThat(newState.metadata().dataStreams().get(dataStreamName).getName(), equalTo(dataStreamName));
        assertThat(newState.metadata().dataStreams().get(dataStreamName).isSystem(), is(false));
        assertThat(newState.metadata().dataStreams().get(dataStreamName).isHidden(), is(false));
        assertThat(newState.metadata().dataStreams().get(dataStreamName).isReplicated(), is(false));
        assertThat(newState.metadata().dataStreamAliases().size(), is(aliasCount));
        for (String aliasName : aliases.keySet()) {
            var expectedAlias = aliases.get(aliasName);
            var actualAlias = newState.metadata().dataStreamAliases().get(aliasName);
            assertThat(actualAlias, is(notNullValue()));
            assertThat(actualAlias.getName(), equalTo(expectedAlias.alias()));
            assertThat(actualAlias.getFilter(), equalTo(expectedAlias.filter()));
            assertThat(actualAlias.getWriteDataStream(), equalTo(expectedAlias.writeIndex() ? dataStreamName : null));
        }

        assertThat(
            newState.metadata().dataStreamAliases().values().stream().map(DataStreamAlias::getName).toArray(),
            arrayContainingInAnyOrder(new ArrayList<>(aliases.keySet()).toArray())
        );
        assertThat(newState.metadata().index(DataStream.getDefaultBackingIndexName(dataStreamName, 1)), notNullValue());
        assertThat(newState.metadata().index(DataStream.getDefaultBackingIndexName(dataStreamName, 1)).getAliases().size(), is(0));
        assertThat(
            newState.metadata().index(DataStream.getDefaultBackingIndexName(dataStreamName, 1)).getSettings().get("index.hidden"),
            equalTo("true")
        );
        assertThat(newState.metadata().index(DataStream.getDefaultBackingIndexName(dataStreamName, 1)).isSystem(), is(false));
    }

    public void testCreateDataStreamWithAliasFromComponentTemplate() throws Exception {
        final MetadataCreateIndexService metadataCreateIndexService = getMetadataCreateIndexService();
        final String dataStreamName = "my-data-stream";
        final int componentTemplateCount = randomIntBetween(0, 3);
        final int aliasCount = randomIntBetween(0, 3);
        int totalAliasCount = aliasCount;
        Map<String, AliasMetadata> aliases = new HashMap<>();
        for (int k = 0; k < aliasCount; k++) {
            final AliasMetadata am = randomAlias(null);
            aliases.put(am.alias(), am);
        }

        List<String> ctNames = new ArrayList<>();
        List<Map<String, AliasMetadata>> allAliases = new ArrayList<>();
        var metadataBuilder = Metadata.builder();
        final List<ComponentTemplate> componentTemplates = new ArrayList<>(componentTemplateCount);
        for (int k = 0; k < componentTemplateCount; k++) {
            final String ctName = randomAlphaOfLength(5);
            ctNames.add(ctName);
            final int ctAliasCount = randomIntBetween(0, 3);
            totalAliasCount += ctAliasCount;
            final var ctAliasMap = new HashMap<String, AliasMetadata>(ctAliasCount);
            allAliases.add(ctAliasMap);
            for (int m = 0; m < ctAliasCount; m++) {
                final AliasMetadata am = randomAlias(ctName);
                ctAliasMap.put(am.alias(), am);
            }
            metadataBuilder.put(ctName, new ComponentTemplate(new Template(null, null, ctAliasMap), null, null));
        }
        allAliases.add(aliases);

        ComposableIndexTemplate template = new ComposableIndexTemplate.Builder().indexPatterns(List.of(dataStreamName + "*"))
            .dataStreamTemplate(new DataStreamTemplate())
            .template(new Template(null, null, aliases))
            .componentTemplates(ctNames)
            .build();

        ClusterState cs = ClusterState.builder(new ClusterName("_name"))
            .metadata(metadataBuilder.put("template", template).build())
            .build();
        CreateDataStreamClusterStateUpdateRequest req = new CreateDataStreamClusterStateUpdateRequest(dataStreamName);
        ClusterState newState = MetadataCreateDataStreamService.createDataStream(metadataCreateIndexService, cs, req);
        assertThat(newState.metadata().dataStreams().size(), equalTo(1));
        assertThat(newState.metadata().dataStreams().get(dataStreamName).getName(), equalTo(dataStreamName));
        assertThat(newState.metadata().dataStreams().get(dataStreamName).isSystem(), is(false));
        assertThat(newState.metadata().dataStreams().get(dataStreamName).isHidden(), is(false));
        assertThat(newState.metadata().dataStreams().get(dataStreamName).isReplicated(), is(false));
        assertThat(newState.metadata().dataStreamAliases().size(), is(totalAliasCount));
        for (var aliasMap : allAliases) {
            for (var alias : aliasMap.values()) {
                var actualAlias = newState.metadata().dataStreamAliases().get(alias.alias());
                assertThat(actualAlias, is(notNullValue()));
                assertThat(actualAlias.getName(), equalTo(alias.alias()));
                assertThat(actualAlias.getFilter(), equalTo(alias.filter()));
                assertThat(actualAlias.getWriteDataStream(), equalTo(alias.writeIndex() ? dataStreamName : null));
            }
        }

        assertThat(newState.metadata().index(DataStream.getDefaultBackingIndexName(dataStreamName, 1)), notNullValue());
        assertThat(newState.metadata().index(DataStream.getDefaultBackingIndexName(dataStreamName, 1)).getAliases().size(), is(0));
        assertThat(
            newState.metadata().index(DataStream.getDefaultBackingIndexName(dataStreamName, 1)).getSettings().get("index.hidden"),
            equalTo("true")
        );
        assertThat(newState.metadata().index(DataStream.getDefaultBackingIndexName(dataStreamName, 1)).isSystem(), is(false));
    }

    private static AliasMetadata randomAlias(String prefix) {
        final String aliasName = (Strings.isNullOrEmpty(prefix) ? "" : prefix + "-") + randomAlphaOfLength(6);
        var builder = AliasMetadata.newAliasMetadataBuilder(aliasName);
        if (randomBoolean()) {
            builder.filter(Map.of("term", Map.of("user", Map.of("value", randomAlphaOfLength(5)))));
        }
        builder.writeIndex(randomBoolean());
        return builder.build();
    }

    public void testCreateSystemDataStream() throws Exception {
        final MetadataCreateIndexService metadataCreateIndexService = getMetadataCreateIndexService();
        final String dataStreamName = ".system-data-stream";
        ClusterState cs = ClusterState.builder(new ClusterName("_name")).metadata(Metadata.builder().build()).build();
        CreateDataStreamClusterStateUpdateRequest req = new CreateDataStreamClusterStateUpdateRequest(
            dataStreamName,
            systemDataStreamDescriptor(),
            TimeValue.MAX_VALUE,
            TimeValue.ZERO
        );
        ClusterState newState = MetadataCreateDataStreamService.createDataStream(metadataCreateIndexService, cs, req);
        assertThat(newState.metadata().dataStreams().size(), equalTo(1));
        assertThat(newState.metadata().dataStreams().get(dataStreamName).getName(), equalTo(dataStreamName));
        assertThat(newState.metadata().dataStreams().get(dataStreamName).isSystem(), is(true));
        assertThat(newState.metadata().dataStreams().get(dataStreamName).isHidden(), is(true));
        assertThat(newState.metadata().dataStreams().get(dataStreamName).isReplicated(), is(false));
        assertThat(newState.metadata().index(DataStream.getDefaultBackingIndexName(dataStreamName, 1)), notNullValue());
<<<<<<< HEAD
        assertThat(newState.metadata().index(DataStream.getDefaultBackingIndexName(dataStreamName, 1)).getSettings().get("index.hidden"),
            equalTo("true"));
=======
        assertThat(
            newState.metadata().index(DataStream.getDefaultBackingIndexName(dataStreamName, 1)).getSettings().get("index.hidden"),
            nullValue()
        );
>>>>>>> 30e15ba8
        assertThat(newState.metadata().index(DataStream.getDefaultBackingIndexName(dataStreamName, 1)).isSystem(), is(true));
    }

    public void testCreateDuplicateDataStream() throws Exception {
        final MetadataCreateIndexService metadataCreateIndexService = getMetadataCreateIndexService();
        final String dataStreamName = "my-data-stream";
        IndexMetadata idx = createFirstBackingIndex(dataStreamName).build();
        DataStream existingDataStream = new DataStream(dataStreamName, createTimestampField("@timestamp"), List.of(idx.getIndex()));
        ClusterState cs = ClusterState.builder(new ClusterName("_name"))
            .metadata(Metadata.builder().dataStreams(Map.of(dataStreamName, existingDataStream), Map.of()).build())
            .build();
        CreateDataStreamClusterStateUpdateRequest req = new CreateDataStreamClusterStateUpdateRequest(dataStreamName);

        ResourceAlreadyExistsException e = expectThrows(
            ResourceAlreadyExistsException.class,
            () -> MetadataCreateDataStreamService.createDataStream(metadataCreateIndexService, cs, req)
        );
        assertThat(e.getMessage(), containsString("data_stream [" + dataStreamName + "] already exists"));
    }

    public void testCreateDataStreamWithInvalidName() throws Exception {
        final MetadataCreateIndexService metadataCreateIndexService = getMetadataCreateIndexService();
        final String dataStreamName = "_My-da#ta- ,stream-";
        ClusterState cs = ClusterState.builder(new ClusterName("_name")).build();
        CreateDataStreamClusterStateUpdateRequest req = new CreateDataStreamClusterStateUpdateRequest(dataStreamName);
        IllegalArgumentException e = expectThrows(
            IllegalArgumentException.class,
            () -> MetadataCreateDataStreamService.createDataStream(metadataCreateIndexService, cs, req)
        );
        assertThat(e.getMessage(), containsString("must not contain the following characters"));
    }

    public void testCreateDataStreamWithUppercaseCharacters() throws Exception {
        final MetadataCreateIndexService metadataCreateIndexService = getMetadataCreateIndexService();
        final String dataStreamName = "MAY_NOT_USE_UPPERCASE";
        ClusterState cs = ClusterState.builder(new ClusterName("_name")).build();
        CreateDataStreamClusterStateUpdateRequest req = new CreateDataStreamClusterStateUpdateRequest(dataStreamName);
        IllegalArgumentException e = expectThrows(
            IllegalArgumentException.class,
            () -> MetadataCreateDataStreamService.createDataStream(metadataCreateIndexService, cs, req)
        );
        assertThat(e.getMessage(), containsString("data_stream [" + dataStreamName + "] must be lowercase"));
    }

    public void testCreateDataStreamStartingWithPeriod() throws Exception {
        final MetadataCreateIndexService metadataCreateIndexService = getMetadataCreateIndexService();
        final String dataStreamName = ".ds-may_not_start_with_ds";
        ClusterState cs = ClusterState.builder(new ClusterName("_name")).build();
        CreateDataStreamClusterStateUpdateRequest req = new CreateDataStreamClusterStateUpdateRequest(dataStreamName);
        IllegalArgumentException e = expectThrows(
            IllegalArgumentException.class,
            () -> MetadataCreateDataStreamService.createDataStream(metadataCreateIndexService, cs, req)
        );
        assertThat(e.getMessage(), containsString("data_stream [" + dataStreamName + "] must not start with '.ds-'"));
    }

    public void testCreateDataStreamNoTemplate() throws Exception {
        final MetadataCreateIndexService metadataCreateIndexService = getMetadataCreateIndexService();
        final String dataStreamName = "my-data-stream";
        ClusterState cs = ClusterState.builder(new ClusterName("_name")).build();
        CreateDataStreamClusterStateUpdateRequest req = new CreateDataStreamClusterStateUpdateRequest(dataStreamName);
        Exception e = expectThrows(
            IllegalArgumentException.class,
            () -> MetadataCreateDataStreamService.createDataStream(metadataCreateIndexService, cs, req)
        );
        assertThat(e.getMessage(), equalTo("no matching index template found for data stream [my-data-stream]"));
    }

    public void testCreateDataStreamNoValidTemplate() throws Exception {
        final MetadataCreateIndexService metadataCreateIndexService = getMetadataCreateIndexService();
        final String dataStreamName = "my-data-stream";
        ComposableIndexTemplate template = new ComposableIndexTemplate.Builder().indexPatterns(List.of(dataStreamName + "*")).build();
        ClusterState cs = ClusterState.builder(new ClusterName("_name"))
            .metadata(Metadata.builder().put("template", template).build())
            .build();
        CreateDataStreamClusterStateUpdateRequest req = new CreateDataStreamClusterStateUpdateRequest(dataStreamName);
        Exception e = expectThrows(
            IllegalArgumentException.class,
            () -> MetadataCreateDataStreamService.createDataStream(metadataCreateIndexService, cs, req)
        );
        assertThat(
            e.getMessage(),
            equalTo("matching index template [template] for data stream [my-data-stream] has no data stream template")
        );
    }

    public static ClusterState createDataStream(final String dataStreamName) throws Exception {
        final MetadataCreateIndexService metadataCreateIndexService = getMetadataCreateIndexService();
        ComposableIndexTemplate template = new ComposableIndexTemplate.Builder().indexPatterns(List.of(dataStreamName + "*"))
            .dataStreamTemplate(new ComposableIndexTemplate.DataStreamTemplate())
            .build();
        ClusterState cs = ClusterState.builder(new ClusterName("_name"))
            .metadata(Metadata.builder().put("template", template).build())
            .build();
        CreateDataStreamClusterStateUpdateRequest req = new CreateDataStreamClusterStateUpdateRequest(dataStreamName);
        return MetadataCreateDataStreamService.createDataStream(metadataCreateIndexService, cs, req);
    }

    private static MetadataCreateIndexService getMetadataCreateIndexService() throws Exception {
        MetadataCreateIndexService s = mock(MetadataCreateIndexService.class);
        when(s.getSystemIndices()).thenReturn(getSystemIndices());
        when(s.applyCreateIndexRequest(any(ClusterState.class), any(CreateIndexClusterStateUpdateRequest.class), anyBoolean())).thenAnswer(
            mockInvocation -> {
                ClusterState currentState = (ClusterState) mockInvocation.getArguments()[0];
                CreateIndexClusterStateUpdateRequest request = (CreateIndexClusterStateUpdateRequest) mockInvocation.getArguments()[1];

                Metadata.Builder b = Metadata.builder(currentState.metadata())
                    .put(
                        IndexMetadata.builder(request.index())
                            .settings(
                                Settings.builder()
                                    .put(IndexMetadata.SETTING_VERSION_CREATED, Version.CURRENT)
                                    .put(request.settings())
                                    .build()
                            )
                            .putMapping(generateMapping("@timestamp"))
                            .system(getSystemIndices().isSystemName(request.index()))
                            .numberOfShards(1)
                            .numberOfReplicas(1)
                            .build(),
                        false
                    );
                return ClusterState.builder(currentState).metadata(b.build()).build();
            }
        );

        return s;
    }

    private static SystemIndices getSystemIndices() {
        Map<String, Feature> map = Map.of(
            "system",
            new Feature("systemFeature", "system feature description", List.of(), List.of(systemDataStreamDescriptor()))
        );

        return new SystemIndices(map);
    }

    private static SystemDataStreamDescriptor systemDataStreamDescriptor() {
        return new SystemDataStreamDescriptor(
            ".system-data-stream",
            "test system datastream",
            Type.EXTERNAL,
            new ComposableIndexTemplate(List.of(".system-data-stream"), null, null, null, null, null, new DataStreamTemplate()),
            Map.of(),
            List.of("stack"),
            ExecutorNames.DEFAULT_SYSTEM_DATA_STREAM_THREAD_POOLS
        );
    }
}<|MERGE_RESOLUTION|>--- conflicted
+++ resolved
@@ -37,14 +37,9 @@
 import static org.hamcrest.Matchers.equalTo;
 import static org.hamcrest.Matchers.is;
 import static org.hamcrest.Matchers.notNullValue;
-<<<<<<< HEAD
-import static org.mockito.Matchers.any;
-import static org.mockito.Matchers.anyBoolean;
-=======
 import static org.hamcrest.Matchers.nullValue;
 import static org.mockito.ArgumentMatchers.any;
 import static org.mockito.ArgumentMatchers.anyBoolean;
->>>>>>> 30e15ba8
 import static org.mockito.Mockito.mock;
 import static org.mockito.Mockito.when;
 
@@ -214,15 +209,8 @@
         assertThat(newState.metadata().dataStreams().get(dataStreamName).isHidden(), is(true));
         assertThat(newState.metadata().dataStreams().get(dataStreamName).isReplicated(), is(false));
         assertThat(newState.metadata().index(DataStream.getDefaultBackingIndexName(dataStreamName, 1)), notNullValue());
-<<<<<<< HEAD
         assertThat(newState.metadata().index(DataStream.getDefaultBackingIndexName(dataStreamName, 1)).getSettings().get("index.hidden"),
             equalTo("true"));
-=======
-        assertThat(
-            newState.metadata().index(DataStream.getDefaultBackingIndexName(dataStreamName, 1)).getSettings().get("index.hidden"),
-            nullValue()
-        );
->>>>>>> 30e15ba8
         assertThat(newState.metadata().index(DataStream.getDefaultBackingIndexName(dataStreamName, 1)).isSystem(), is(true));
     }
 
