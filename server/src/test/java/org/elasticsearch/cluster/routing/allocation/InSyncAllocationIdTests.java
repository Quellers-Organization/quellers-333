--- conflicted
+++ resolved
@@ -420,10 +420,6 @@
     }
 
     private static <T> ActionListener<T> createTestListener() {
-<<<<<<< HEAD
-        return ActionListener.noop();
-=======
         return ActionTestUtils.assertNoFailureListener(t -> {});
->>>>>>> 71a47c8c
     }
 }