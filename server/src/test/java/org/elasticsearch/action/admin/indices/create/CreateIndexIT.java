/*
 * Licensed to Elasticsearch under one or more contributor
 * license agreements. See the NOTICE file distributed with
 * this work for additional information regarding copyright
 * ownership. Elasticsearch licenses this file to you under
 * the Apache License, Version 2.0 (the "License"); you may
 * not use this file except in compliance with the License.
 * You may obtain a copy of the License at
 *
 *    http://www.apache.org/licenses/LICENSE-2.0
 *
 * Unless required by applicable law or agreed to in writing,
 * software distributed under the License is distributed on an
 * "AS IS" BASIS, WITHOUT WARRANTIES OR CONDITIONS OF ANY
 * KIND, either express or implied.  See the License for the
 * specific language governing permissions and limitations
 * under the License.
 */

package org.elasticsearch.action.admin.indices.create;

import com.carrotsearch.hppc.cursors.ObjectCursor;
import org.elasticsearch.ElasticsearchException;
import org.elasticsearch.action.ActionListener;
import org.elasticsearch.action.UnavailableShardsException;
import org.elasticsearch.action.admin.cluster.state.ClusterStateResponse;
import org.elasticsearch.action.admin.indices.mapping.get.GetMappingsResponse;
import org.elasticsearch.action.search.SearchResponse;
import org.elasticsearch.action.support.ActiveShardCount;
import org.elasticsearch.action.support.IndicesOptions;
import org.elasticsearch.action.support.master.AcknowledgedResponse;
import org.elasticsearch.cluster.ClusterState;
import org.elasticsearch.cluster.metadata.IndexMetaData;
import org.elasticsearch.cluster.metadata.MappingMetaData;
import org.elasticsearch.cluster.metadata.MetaData;
import org.elasticsearch.cluster.node.DiscoveryNode;
import org.elasticsearch.common.collect.ImmutableOpenMap;
import org.elasticsearch.common.settings.Settings;
import org.elasticsearch.common.unit.TimeValue;
import org.elasticsearch.common.xcontent.XContentFactory;
import org.elasticsearch.gateway.MetaStateService;
import org.elasticsearch.index.IndexNotFoundException;
import org.elasticsearch.index.query.RangeQueryBuilder;
import org.elasticsearch.test.ESIntegTestCase;
import org.elasticsearch.test.ESIntegTestCase.ClusterScope;
import org.elasticsearch.test.ESIntegTestCase.Scope;
import org.elasticsearch.test.InternalTestCluster;

import java.util.HashMap;
import java.util.HashSet;
import java.util.Set;
import java.util.concurrent.CountDownLatch;
import java.util.concurrent.atomic.AtomicInteger;
import java.util.function.BiFunction;

import static org.elasticsearch.cluster.metadata.IndexMetaData.SETTING_WAIT_FOR_ACTIVE_SHARDS;
import static org.elasticsearch.common.xcontent.XContentFactory.jsonBuilder;
import static org.elasticsearch.test.hamcrest.ElasticsearchAssertions.assertAcked;
import static org.elasticsearch.test.hamcrest.ElasticsearchAssertions.assertBlocked;
import static org.hamcrest.Matchers.allOf;
import static org.hamcrest.Matchers.containsString;
import static org.hamcrest.Matchers.equalTo;
import static org.hamcrest.Matchers.greaterThanOrEqualTo;
import static org.hamcrest.Matchers.hasToString;
import static org.hamcrest.Matchers.instanceOf;
import static org.hamcrest.Matchers.lessThanOrEqualTo;
import static org.hamcrest.core.IsNull.notNullValue;

@ClusterScope(scope = Scope.TEST)
public class CreateIndexIT extends ESIntegTestCase {

    public void testCreationDateGivenFails() {
        try {
            prepareCreate("test").setSettings(Settings.builder().put(IndexMetaData.SETTING_CREATION_DATE, 4L)).get();
            fail();
        } catch (IllegalArgumentException ex) {
            assertEquals("unknown setting [index.creation_date] please check that any required plugins are installed, or check the " +
                "breaking changes documentation for removed settings", ex.getMessage());
        }
    }

    public void testCreationDateGenerated() {
        long timeBeforeRequest = System.currentTimeMillis();
        prepareCreate("test").get();
        long timeAfterRequest = System.currentTimeMillis();
        ClusterStateResponse response = client().admin().cluster().prepareState().get();
        ClusterState state = response.getState();
        assertThat(state, notNullValue());
        MetaData metadata = state.getMetaData();
        assertThat(metadata, notNullValue());
        ImmutableOpenMap<String, IndexMetaData> indices = metadata.getIndices();
        assertThat(indices, notNullValue());
        assertThat(indices.size(), equalTo(1));
        IndexMetaData index = indices.get("test");
        assertThat(index, notNullValue());
        assertThat(index.getCreationDate(), allOf(lessThanOrEqualTo(timeAfterRequest), greaterThanOrEqualTo(timeBeforeRequest)));
    }

    public void testDoubleAddMapping() throws Exception {
        try {
            prepareCreate("test")
                    .addMapping("type1", "date", "type=date")
                    .addMapping("type1", "num", "type=integer");
            fail("did not hit expected exception");
        } catch (IllegalStateException ise) {
            // expected
        }
        try {
            prepareCreate("test")
                    .addMapping("type1", new HashMap<String,Object>())
                    .addMapping("type1", new HashMap<String,Object>());
            fail("did not hit expected exception");
        } catch (IllegalStateException ise) {
            // expected
        }
        try {
            prepareCreate("test")
                    .addMapping("type1", jsonBuilder())
                    .addMapping("type1", jsonBuilder());
            fail("did not hit expected exception");
        } catch (IllegalStateException ise) {
            // expected
        }
    }

    public void testNonNestedMappings() throws Exception {
        assertAcked(prepareCreate("test")
            .addMapping("_doc", XContentFactory.jsonBuilder().startObject()
                .startObject("properties")
                    .startObject("date")
                        .field("type", "date")
                    .endObject()
                .endObject()
            .endObject()));

        GetMappingsResponse response = client().admin().indices().prepareGetMappings("test").get();

        ImmutableOpenMap<String, MappingMetaData> mappings = response.mappings().get("test");
        assertNotNull(mappings);

        MappingMetaData metadata = mappings.get("_doc");
        assertNotNull(metadata);
        assertFalse(metadata.sourceAsMap().isEmpty());
    }

<<<<<<< HEAD
    public void testEmptyMappings() throws Exception {
=======
    public void testEmptyNestedMappings() throws Exception {
>>>>>>> d6acd8e1
        assertAcked(prepareCreate("test")
            .addMapping("_doc", XContentFactory.jsonBuilder().startObject().endObject()));

        GetMappingsResponse response = client().admin().indices().prepareGetMappings("test").get();

        ImmutableOpenMap<String, MappingMetaData> mappings = response.mappings().get("test");
        assertNotNull(mappings);

        MappingMetaData metadata = mappings.get("_doc");
        assertNotNull(metadata);
        assertTrue(metadata.sourceAsMap().isEmpty());
    }

<<<<<<< HEAD
    public void testFlatMappingFormat() throws Exception {
        assertAcked(prepareCreate("test")
            .addMapping("_doc", "field", "type=keyword"));
=======
    public void testEmptyMappings() throws Exception {
        assertAcked(prepareCreate("test")
            .addMapping("_doc", XContentFactory.jsonBuilder().startObject()
                .startObject("_doc").endObject()
            .endObject()));
>>>>>>> d6acd8e1

        GetMappingsResponse response = client().admin().indices().prepareGetMappings("test").get();

        ImmutableOpenMap<String, MappingMetaData> mappings = response.mappings().get("test");
        assertNotNull(mappings);

        MappingMetaData metadata = mappings.get("_doc");
        assertNotNull(metadata);
<<<<<<< HEAD
        assertFalse(metadata.sourceAsMap().isEmpty());
=======
        assertTrue(metadata.sourceAsMap().isEmpty());
>>>>>>> d6acd8e1
    }

    public void testInvalidShardCountSettings() throws Exception {
        int value = randomIntBetween(-10, 0);
        try {
            prepareCreate("test").setSettings(Settings.builder()
                    .put(IndexMetaData.SETTING_NUMBER_OF_SHARDS, value)
                    .build())
            .get();
            fail("should have thrown an exception about the primary shard count");
        } catch (IllegalArgumentException e) {
            assertEquals("Failed to parse value [" + value + "] for setting [index.number_of_shards] must be >= 1", e.getMessage());
        }
        value = randomIntBetween(-10, -1);
        try {
            prepareCreate("test").setSettings(Settings.builder()
                    .put(IndexMetaData.SETTING_NUMBER_OF_REPLICAS, value)
                    .build())
                    .get();
            fail("should have thrown an exception about the replica shard count");
        } catch (IllegalArgumentException e) {
            assertEquals("Failed to parse value [" + value + "] for setting [index.number_of_replicas] must be >= 0", e.getMessage());
        }

    }

    public void testCreateIndexWithBlocks() {
        try {
            setClusterReadOnly(true);
            assertBlocked(prepareCreate("test"));
        } finally {
            setClusterReadOnly(false);
        }
    }

    public void testCreateIndexWithMetadataBlocks() {
        assertAcked(prepareCreate("test").setSettings(Settings.builder().put(IndexMetaData.SETTING_BLOCKS_METADATA, true)));
        assertBlocked(client().admin().indices().prepareGetSettings("test"), IndexMetaData.INDEX_METADATA_BLOCK);
        disableIndexBlock("test", IndexMetaData.SETTING_BLOCKS_METADATA);
    }

    public void testUnknownSettingFails() {
        try {
            prepareCreate("test").setSettings(Settings.builder()
                .put("index.unknown.value", "this must fail")
                .build())
                .get();
            fail("should have thrown an exception about the shard count");
        } catch (IllegalArgumentException e) {
            assertEquals("unknown setting [index.unknown.value] please check that any required plugins are installed, or check the" +
                " breaking changes documentation for removed settings", e.getMessage());
        }
    }

    public void testInvalidShardCountSettingsWithoutPrefix() throws Exception {
        int value = randomIntBetween(-10, 0);
        try {
            prepareCreate("test").setSettings(Settings.builder()
                .put(IndexMetaData.SETTING_NUMBER_OF_SHARDS.substring(IndexMetaData.INDEX_SETTING_PREFIX.length()), value)
                .build())
                .get();
            fail("should have thrown an exception about the shard count");
        } catch (IllegalArgumentException e) {
            assertEquals("Failed to parse value [" + value + "] for setting [index.number_of_shards] must be >= 1", e.getMessage());
        }
        value = randomIntBetween(-10, -1);
        try {
            prepareCreate("test").setSettings(Settings.builder()
                .put(IndexMetaData.SETTING_NUMBER_OF_REPLICAS.substring(IndexMetaData.INDEX_SETTING_PREFIX.length()), value)
                .build())
                .get();
            fail("should have thrown an exception about the shard count");
        } catch (IllegalArgumentException e) {
            assertEquals("Failed to parse value [" + value + "] for setting [index.number_of_replicas] must be >= 0", e.getMessage());
        }
    }

    public void testCreateAndDeleteIndexConcurrently() throws InterruptedException {
        createIndex("test");
        final AtomicInteger indexVersion = new AtomicInteger(0);
        final Object indexVersionLock = new Object();
        final CountDownLatch latch = new CountDownLatch(1);
        int numDocs = randomIntBetween(1, 10);
        for (int i = 0; i < numDocs; i++) {
            client().prepareIndex("test", "test").setSource("index_version", indexVersion.get()).get();
        }
        synchronized (indexVersionLock) { // not necessarily needed here but for completeness we lock here too
            indexVersion.incrementAndGet();
        }
        client().admin().indices().prepareDelete("test").execute(new ActionListener<AcknowledgedResponse>() { // this happens async!!!
                @Override
                public void onResponse(AcknowledgedResponse deleteIndexResponse) {
                    Thread thread = new Thread() {
                     @Override
                    public void run() {
                         try {
                             // recreate that index
                             client().prepareIndex("test", "test").setSource("index_version", indexVersion.get()).get();
                             synchronized (indexVersionLock) {
                                 // we sync here since we have to ensure that all indexing operations below for a given ID are done before
                                 // we increment the index version otherwise a doc that is in-flight could make it into an index that it
                                 // was supposed to be deleted for and our assertion fail...
                                 indexVersion.incrementAndGet();
                             }
                             // from here on all docs with index_version == 0|1 must be gone!!!! only 2 are ok;
                             assertAcked(client().admin().indices().prepareDelete("test").get());
                         } finally {
                             latch.countDown();
                         }
                     }
                    };
                    thread.start();
                }

                @Override
                public void onFailure(Exception e) {
                    throw new RuntimeException(e);
                }
            }
        );
        numDocs = randomIntBetween(100, 200);
        for (int i = 0; i < numDocs; i++) {
            try {
                synchronized (indexVersionLock) {
                    client().prepareIndex("test", "test").setSource("index_version", indexVersion.get())
                        .setTimeout(TimeValue.timeValueSeconds(10)).get();
                }
            } catch (IndexNotFoundException inf) {
                // fine
            } catch (UnavailableShardsException ex) {
                assertEquals(ex.getCause().getClass(), IndexNotFoundException.class);
                // fine we run into a delete index while retrying
            }
        }
        latch.await();
        refresh();

        // we only really assert that we never reuse segments of old indices or anything like this here and that nothing fails with
        // crazy exceptions
        SearchResponse expected = client().prepareSearch("test").setIndicesOptions(IndicesOptions.lenientExpandOpen())
            .setQuery(new RangeQueryBuilder("index_version").from(indexVersion.get(), true)).get();
        SearchResponse all = client().prepareSearch("test").setIndicesOptions(IndicesOptions.lenientExpandOpen()).get();
        assertEquals(expected + " vs. " + all, expected.getHits().getTotalHits().value, all.getHits().getTotalHits().value);
        logger.info("total: {}", expected.getHits().getTotalHits().value);
    }

    public void testRestartIndexCreationAfterFullClusterRestart() throws Exception {
        client().admin().cluster().prepareUpdateSettings().setTransientSettings(Settings.builder().put("cluster.routing.allocation.enable",
            "none")).get();
        client().admin().indices().prepareCreate("test").setWaitForActiveShards(ActiveShardCount.NONE).setSettings(indexSettings()).get();
        internalCluster().fullRestart();
        ensureGreen("test");
    }

    /**
     * This test ensures that index creation adheres to the {@link IndexMetaData#SETTING_WAIT_FOR_ACTIVE_SHARDS}.
     */
    public void testDefaultWaitForActiveShardsUsesIndexSetting() throws Exception {
        final int numReplicas = internalCluster().numDataNodes();
        Settings settings = Settings.builder()
                                .put(SETTING_WAIT_FOR_ACTIVE_SHARDS.getKey(), Integer.toString(numReplicas))
                                .put(IndexMetaData.INDEX_NUMBER_OF_SHARDS_SETTING.getKey(), 1)
                                .put(IndexMetaData.INDEX_NUMBER_OF_REPLICAS_SETTING.getKey(), numReplicas)
                                .build();
        assertAcked(client().admin().indices().prepareCreate("test-idx-1").setSettings(settings).get());

        // all should fail
        settings = Settings.builder()
                       .put(settings)
                       .put(SETTING_WAIT_FOR_ACTIVE_SHARDS.getKey(), "all")
                       .build();
        assertFalse(client().admin().indices().prepareCreate("test-idx-2").setSettings(settings).setTimeout("100ms").get()
                .isShardsAcknowledged());

        // the numeric equivalent of all should also fail
        settings = Settings.builder()
                       .put(settings)
                       .put(SETTING_WAIT_FOR_ACTIVE_SHARDS.getKey(), Integer.toString(numReplicas + 1))
                       .build();
        assertFalse(client().admin().indices().prepareCreate("test-idx-3").setSettings(settings).setTimeout("100ms").get()
                .isShardsAcknowledged());
    }

    public void testInvalidPartitionSize() {
        BiFunction<Integer, Integer, Boolean> createPartitionedIndex = (shards, partitionSize) -> {
            CreateIndexResponse response;

            try {
                response = prepareCreate("test_" + shards + "_" + partitionSize)
                    .setSettings(Settings.builder()
                        .put("index.number_of_shards", shards)
                        .put("index.number_of_routing_shards", shards)
                        .put("index.routing_partition_size", partitionSize))
                    .execute().actionGet();
            } catch (IllegalStateException | IllegalArgumentException e) {
                return false;
            }

            return response.isAcknowledged();
        };

        assertFalse(createPartitionedIndex.apply(3, 6));
        assertFalse(createPartitionedIndex.apply(3, 0));
        assertFalse(createPartitionedIndex.apply(3, 3));

        assertTrue(createPartitionedIndex.apply(3, 1));
        assertTrue(createPartitionedIndex.apply(3, 2));

        assertTrue(createPartitionedIndex.apply(1, 1));
    }

    public void testIndexNameInResponse() {
        CreateIndexResponse response = prepareCreate("foo")
            .setSettings(Settings.builder().build())
            .get();

        assertEquals("Should have index name in response", "foo", response.index());
    }

    public void testIndexWithUnknownSetting() throws Exception {
        final int replicas = internalCluster().numDataNodes() - 1;
        final Settings settings = Settings.builder().put("index.number_of_shards", 1).put("index.number_of_replicas", replicas).build();
        client().admin().indices().prepareCreate("test").setSettings(settings).get();
        ensureGreen("test");
        final ClusterState state = client().admin().cluster().prepareState().get().getState();

        final Set<String> dataOrMasterNodeNames = new HashSet<>();
        for (final ObjectCursor<DiscoveryNode> node : state.nodes().getMasterAndDataNodes().values()) {
            assertTrue(dataOrMasterNodeNames.add(node.value.getName()));
        }

        final IndexMetaData metaData = state.getMetaData().index("test");
        internalCluster().fullRestart(new InternalTestCluster.RestartCallback() {
            @Override
            public Settings onNodeStopped(String nodeName) throws Exception {
                if (dataOrMasterNodeNames.contains(nodeName)) {
                    final MetaStateService metaStateService = internalCluster().getInstance(MetaStateService.class, nodeName);
                    final IndexMetaData brokenMetaData =
                            IndexMetaData
                                    .builder(metaData)
                                    .settings(Settings.builder().put(metaData.getSettings()).put("index.foo", true))
                                    .build();
                    // so evil
                    metaStateService.writeIndexAndUpdateManifest("broken metadata", brokenMetaData);
                }
                return super.onNodeStopped(nodeName);
            }
        });
        ensureGreen(metaData.getIndex().getName()); // we have to wait for the index to show up in the metadata or we will fail in a race
        final ClusterState stateAfterRestart = client().admin().cluster().prepareState().get().getState();

        // the index should not be open after we restart and recover the broken index metadata
        assertThat(stateAfterRestart.getMetaData().index(metaData.getIndex()).getState(), equalTo(IndexMetaData.State.CLOSE));

        // try to open the index
        final ElasticsearchException e =
                expectThrows(ElasticsearchException.class, () -> client().admin().indices().prepareOpen("test").get());
        assertThat(e, hasToString(containsString("Failed to verify index " + metaData.getIndex())));
        assertNotNull(e.getCause());
        assertThat(e.getCause(), instanceOf(IllegalArgumentException.class));
        assertThat(e, hasToString(containsString("unknown setting [index.foo]")));
    }

}<|MERGE_RESOLUTION|>--- conflicted
+++ resolved
@@ -143,11 +143,7 @@
         assertFalse(metadata.sourceAsMap().isEmpty());
     }
 
-<<<<<<< HEAD
-    public void testEmptyMappings() throws Exception {
-=======
-    public void testEmptyNestedMappings() throws Exception {
->>>>>>> d6acd8e1
+    public void testNonNestedEmptyMappings() throws Exception {
         assertAcked(prepareCreate("test")
             .addMapping("_doc", XContentFactory.jsonBuilder().startObject().endObject()));
 
@@ -161,17 +157,11 @@
         assertTrue(metadata.sourceAsMap().isEmpty());
     }
 
-<<<<<<< HEAD
-    public void testFlatMappingFormat() throws Exception {
-        assertAcked(prepareCreate("test")
-            .addMapping("_doc", "field", "type=keyword"));
-=======
     public void testEmptyMappings() throws Exception {
         assertAcked(prepareCreate("test")
             .addMapping("_doc", XContentFactory.jsonBuilder().startObject()
                 .startObject("_doc").endObject()
             .endObject()));
->>>>>>> d6acd8e1
 
         GetMappingsResponse response = client().admin().indices().prepareGetMappings("test").get();
 
@@ -180,11 +170,21 @@
 
         MappingMetaData metadata = mappings.get("_doc");
         assertNotNull(metadata);
-<<<<<<< HEAD
         assertFalse(metadata.sourceAsMap().isEmpty());
-=======
-        assertTrue(metadata.sourceAsMap().isEmpty());
->>>>>>> d6acd8e1
+    }
+
+    public void testFlatMappingFormat() throws Exception {
+        assertAcked(prepareCreate("test")
+            .addMapping("_doc", "field", "type=keyword"));
+
+        GetMappingsResponse response = client().admin().indices().prepareGetMappings("test").get();
+
+        ImmutableOpenMap<String, MappingMetaData> mappings = response.mappings().get("test");
+        assertNotNull(mappings);
+
+        MappingMetaData metadata = mappings.get("_doc");
+        assertNotNull(metadata);
+        assertFalse(metadata.sourceAsMap().isEmpty());
     }
 
     public void testInvalidShardCountSettings() throws Exception {
