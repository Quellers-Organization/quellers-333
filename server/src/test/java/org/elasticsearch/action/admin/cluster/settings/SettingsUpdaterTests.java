/*
 * Licensed to Elasticsearch under one or more contributor
 * license agreements. See the NOTICE file distributed with
 * this work for additional information regarding copyright
 * ownership. Elasticsearch licenses this file to you under
 * the Apache License, Version 2.0 (the "License"); you may
 * not use this file except in compliance with the License.
 * You may obtain a copy of the License at
 *
 *    http://www.apache.org/licenses/LICENSE-2.0
 *
 * Unless required by applicable law or agreed to in writing,
 * software distributed under the License is distributed on an
 * "AS IS" BASIS, WITHOUT WARRANTIES OR CONDITIONS OF ANY
 * KIND, either express or implied.  See the License for the
 * specific language governing permissions and limitations
 * under the License.
 */
package org.elasticsearch.action.admin.cluster.settings;

import org.elasticsearch.cluster.ClusterName;
import org.elasticsearch.cluster.ClusterState;
import org.elasticsearch.cluster.metadata.MetaData;
import org.elasticsearch.cluster.routing.allocation.allocator.BalancedShardsAllocator;
import org.elasticsearch.common.settings.ClusterSettings;
import org.elasticsearch.common.settings.Setting;
import org.elasticsearch.common.settings.Setting.Property;
import org.elasticsearch.common.settings.Settings;
import org.elasticsearch.test.ESTestCase;

import java.util.ArrayList;
import java.util.List;
import java.util.Set;
import java.util.concurrent.atomic.AtomicReference;
import java.util.function.BiFunction;
import java.util.function.Function;
import java.util.stream.Collectors;
import java.util.stream.Stream;

import static org.elasticsearch.common.settings.AbstractScopedSettings.ARCHIVED_SETTINGS_PREFIX;
import static org.hamcrest.Matchers.equalTo;
import static org.hamcrest.Matchers.hasItem;
import static org.hamcrest.Matchers.not;

public class SettingsUpdaterTests extends ESTestCase {


    public void testUpdateSetting() {
        AtomicReference<Float> index = new AtomicReference<>();
        AtomicReference<Float> shard = new AtomicReference<>();
        ClusterState.Builder builder = ClusterState.builder(new ClusterName("foo"));
        ClusterSettings settingsService = new ClusterSettings(Settings.EMPTY, ClusterSettings.BUILT_IN_CLUSTER_SETTINGS);
        settingsService.addSettingsUpdateConsumer(BalancedShardsAllocator.INDEX_BALANCE_FACTOR_SETTING, index::set);
        settingsService.addSettingsUpdateConsumer(BalancedShardsAllocator.SHARD_BALANCE_FACTOR_SETTING, shard::set);
        SettingsUpdater updater = new SettingsUpdater(settingsService);
        MetaData.Builder metaData = MetaData.builder()
            .persistentSettings(Settings.builder().put(BalancedShardsAllocator.INDEX_BALANCE_FACTOR_SETTING.getKey(), 1.5)
                .put(BalancedShardsAllocator.SHARD_BALANCE_FACTOR_SETTING.getKey(), 2.5).build())
            .transientSettings(Settings.builder().put(BalancedShardsAllocator.INDEX_BALANCE_FACTOR_SETTING.getKey(), 3.5)
                .put(BalancedShardsAllocator.SHARD_BALANCE_FACTOR_SETTING.getKey(), 4.5).build());
        ClusterState build = builder.metaData(metaData).build();
<<<<<<< HEAD
        ClusterState clusterState = updater.updateSettings(build, Settings.builder().put(BalancedShardsAllocator.INDEX_BALANCE_FACTOR_SETTING.getKey(), 0.5).build(),
=======
        ClusterState clusterState = updater.updateSettings(build, Settings.builder()
                .put(BalancedShardsAllocator.INDEX_BALANCE_FACTOR_SETTING.getKey(), 0.5).build(),
>>>>>>> 0c7f6570
            Settings.builder().put(BalancedShardsAllocator.INDEX_BALANCE_FACTOR_SETTING.getKey(), 0.4).build(), logger);
        assertNotSame(clusterState, build);
        assertEquals(BalancedShardsAllocator.INDEX_BALANCE_FACTOR_SETTING.get(clusterState.metaData().persistentSettings()), 0.4, 0.1);
        assertEquals(BalancedShardsAllocator.SHARD_BALANCE_FACTOR_SETTING.get(clusterState.metaData().persistentSettings()), 2.5, 0.1);
        assertEquals(BalancedShardsAllocator.INDEX_BALANCE_FACTOR_SETTING.get(clusterState.metaData().transientSettings()), 0.5, 0.1);
        assertEquals(BalancedShardsAllocator.SHARD_BALANCE_FACTOR_SETTING.get(clusterState.metaData().transientSettings()), 4.5, 0.1);

        clusterState = updater.updateSettings(clusterState, Settings.builder().putNull("cluster.routing.*").build(),
            Settings.EMPTY, logger);
        assertEquals(BalancedShardsAllocator.INDEX_BALANCE_FACTOR_SETTING.get(clusterState.metaData().persistentSettings()), 0.4, 0.1);
        assertEquals(BalancedShardsAllocator.SHARD_BALANCE_FACTOR_SETTING.get(clusterState.metaData().persistentSettings()), 2.5, 0.1);
        assertFalse(BalancedShardsAllocator.INDEX_BALANCE_FACTOR_SETTING.exists(clusterState.metaData().transientSettings()));
        assertFalse(BalancedShardsAllocator.SHARD_BALANCE_FACTOR_SETTING.exists(clusterState.metaData().transientSettings()));

        clusterState = updater.updateSettings(clusterState,
<<<<<<< HEAD
            Settings.EMPTY,  Settings.builder().putNull("cluster.routing.*").put(BalancedShardsAllocator.INDEX_BALANCE_FACTOR_SETTING.getKey(), 10.0).build(), logger);
=======
            Settings.EMPTY,  Settings.builder().putNull("cluster.routing.*")
                .put(BalancedShardsAllocator.INDEX_BALANCE_FACTOR_SETTING.getKey(), 10.0).build(), logger);
>>>>>>> 0c7f6570

        assertEquals(BalancedShardsAllocator.INDEX_BALANCE_FACTOR_SETTING.get(clusterState.metaData().persistentSettings()), 10.0, 0.1);
        assertFalse(BalancedShardsAllocator.SHARD_BALANCE_FACTOR_SETTING.exists(clusterState.metaData().persistentSettings()));
        assertFalse(BalancedShardsAllocator.INDEX_BALANCE_FACTOR_SETTING.exists(clusterState.metaData().transientSettings()));
        assertFalse(BalancedShardsAllocator.SHARD_BALANCE_FACTOR_SETTING.exists(clusterState.metaData().transientSettings()));
        assertNull("updater only does a dryRun", index.get());
        assertNull("updater only does a dryRun", shard.get());
    }

    public void testAllOrNothing() {
        ClusterState.Builder builder = ClusterState.builder(new ClusterName("foo"));
        ClusterSettings settingsService = new ClusterSettings(Settings.EMPTY, ClusterSettings.BUILT_IN_CLUSTER_SETTINGS);
        AtomicReference<Float> index = new AtomicReference<>();
        AtomicReference<Float> shard = new AtomicReference<>();
        settingsService.addSettingsUpdateConsumer(BalancedShardsAllocator.INDEX_BALANCE_FACTOR_SETTING, index::set);
        settingsService.addSettingsUpdateConsumer(BalancedShardsAllocator.SHARD_BALANCE_FACTOR_SETTING, shard::set);
        SettingsUpdater updater = new SettingsUpdater(settingsService);
        MetaData.Builder metaData = MetaData.builder()
            .persistentSettings(Settings.builder().put(BalancedShardsAllocator.INDEX_BALANCE_FACTOR_SETTING.getKey(), 1.5)
                .put(BalancedShardsAllocator.SHARD_BALANCE_FACTOR_SETTING.getKey(), 2.5).build())
            .transientSettings(Settings.builder().put(BalancedShardsAllocator.INDEX_BALANCE_FACTOR_SETTING.getKey(), 3.5)
                .put(BalancedShardsAllocator.SHARD_BALANCE_FACTOR_SETTING.getKey(), 4.5).build());
        ClusterState build = builder.metaData(metaData).build();

        try {
<<<<<<< HEAD
            updater.updateSettings(build, Settings.builder().put(BalancedShardsAllocator.INDEX_BALANCE_FACTOR_SETTING.getKey(), "not a float").build(),
                Settings.builder().put(BalancedShardsAllocator.INDEX_BALANCE_FACTOR_SETTING.getKey(), "not a float").put(BalancedShardsAllocator.SHARD_BALANCE_FACTOR_SETTING.getKey(), 1.0f).build(), logger);
=======
            updater.updateSettings(build, Settings.builder()
                    .put(BalancedShardsAllocator.INDEX_BALANCE_FACTOR_SETTING.getKey(), "not a float").build(),
                Settings.builder().put(BalancedShardsAllocator.INDEX_BALANCE_FACTOR_SETTING.getKey(), "not a float")
                    .put(BalancedShardsAllocator.SHARD_BALANCE_FACTOR_SETTING.getKey(), 1.0f).build(), logger);
>>>>>>> 0c7f6570
            fail("all or nothing");
        } catch (IllegalArgumentException ex) {
            logger.info("", ex);
            assertEquals("Failed to parse value [not a float] for setting [cluster.routing.allocation.balance.index]", ex.getMessage());
        }
        assertNull("updater only does a dryRun", index.get());
        assertNull("updater only does a dryRun", shard.get());
    }

    public void testClusterBlock() {
        ClusterState.Builder builder = ClusterState.builder(new ClusterName("foo"));
        ClusterSettings settingsService = new ClusterSettings(Settings.EMPTY, ClusterSettings.BUILT_IN_CLUSTER_SETTINGS);
        AtomicReference<Float> index = new AtomicReference<>();
        AtomicReference<Float> shard = new AtomicReference<>();
        settingsService.addSettingsUpdateConsumer(BalancedShardsAllocator.INDEX_BALANCE_FACTOR_SETTING, index::set);
        settingsService.addSettingsUpdateConsumer(BalancedShardsAllocator.SHARD_BALANCE_FACTOR_SETTING, shard::set);
        SettingsUpdater updater = new SettingsUpdater(settingsService);
        MetaData.Builder metaData = MetaData.builder()
            .persistentSettings(Settings.builder().put(BalancedShardsAllocator.INDEX_BALANCE_FACTOR_SETTING.getKey(), 1.5)
                .put(BalancedShardsAllocator.SHARD_BALANCE_FACTOR_SETTING.getKey(), 2.5).build())
            .transientSettings(Settings.builder().put(BalancedShardsAllocator.INDEX_BALANCE_FACTOR_SETTING.getKey(), 3.5)
                .put(BalancedShardsAllocator.SHARD_BALANCE_FACTOR_SETTING.getKey(), 4.5).build());
        ClusterState build = builder.metaData(metaData).build();

<<<<<<< HEAD
        ClusterState clusterState = updater.updateSettings(build, Settings.builder().put(MetaData.SETTING_READ_ONLY_SETTING.getKey(), true).build(),
            Settings.builder().put(BalancedShardsAllocator.INDEX_BALANCE_FACTOR_SETTING.getKey(), 1.6).put(BalancedShardsAllocator.SHARD_BALANCE_FACTOR_SETTING.getKey(), 1.0f).build(), logger);
=======
        ClusterState clusterState = updater.updateSettings(build, Settings.builder()
                .put(MetaData.SETTING_READ_ONLY_SETTING.getKey(), true).build(),
            Settings.builder().put(BalancedShardsAllocator.INDEX_BALANCE_FACTOR_SETTING.getKey(), 1.6)
                .put(BalancedShardsAllocator.SHARD_BALANCE_FACTOR_SETTING.getKey(), 1.0f).build(), logger);
>>>>>>> 0c7f6570
        assertEquals(clusterState.blocks().global().size(), 1);
        assertEquals(clusterState.blocks().global().iterator().next(), MetaData.CLUSTER_READ_ONLY_BLOCK);

        clusterState = updater.updateSettings(build, Settings.EMPTY,
            Settings.builder().put(MetaData.SETTING_READ_ONLY_SETTING.getKey(), false).build(), logger);
        assertEquals(clusterState.blocks().global().size(), 0);


<<<<<<< HEAD
        clusterState = updater.updateSettings(build, Settings.builder().put(MetaData.SETTING_READ_ONLY_ALLOW_DELETE_SETTING.getKey(), true).build(),
            Settings.builder().put(BalancedShardsAllocator.INDEX_BALANCE_FACTOR_SETTING.getKey(), 1.6).put(BalancedShardsAllocator.SHARD_BALANCE_FACTOR_SETTING.getKey(), 1.0f).build(), logger);
=======
        clusterState = updater.updateSettings(build, Settings.builder()
                .put(MetaData.SETTING_READ_ONLY_ALLOW_DELETE_SETTING.getKey(), true).build(),
            Settings.builder().put(BalancedShardsAllocator.INDEX_BALANCE_FACTOR_SETTING.getKey(), 1.6)
                .put(BalancedShardsAllocator.SHARD_BALANCE_FACTOR_SETTING.getKey(), 1.0f).build(), logger);
>>>>>>> 0c7f6570
        assertEquals(clusterState.blocks().global().size(), 1);
        assertEquals(clusterState.blocks().global().iterator().next(), MetaData.CLUSTER_READ_ONLY_ALLOW_DELETE_BLOCK);
        clusterState = updater.updateSettings(build, Settings.EMPTY,
            Settings.builder().put(MetaData.SETTING_READ_ONLY_ALLOW_DELETE_SETTING.getKey(), false).build(), logger);
        assertEquals(clusterState.blocks().global().size(), 0);

    }

    public void testDeprecationLogging() {
        Setting<String> deprecatedSetting =
                Setting.simpleString("deprecated.setting", Property.Dynamic, Property.NodeScope, Property.Deprecated);
        final Settings settings = Settings.builder().put("deprecated.setting", "foo").build();
        final Set<Setting<?>> settingsSet =
                Stream.concat(ClusterSettings.BUILT_IN_CLUSTER_SETTINGS.stream(), Stream.of(deprecatedSetting)).collect(Collectors.toSet());
        final ClusterSettings clusterSettings = new ClusterSettings(settings, settingsSet);
        clusterSettings.addSettingsUpdateConsumer(deprecatedSetting, s -> {});
        final SettingsUpdater settingsUpdater = new SettingsUpdater(clusterSettings);
        final ClusterState clusterState =
                ClusterState.builder(new ClusterName("foo")).metaData(MetaData.builder().persistentSettings(settings).build()).build();

        final Settings toApplyDebug = Settings.builder().put("logger.org.elasticsearch", "debug").build();
        final ClusterState afterDebug = settingsUpdater.updateSettings(clusterState, toApplyDebug, Settings.EMPTY, logger);
        assertSettingDeprecationsAndWarnings(new Setting<?>[] { deprecatedSetting });

        final Settings toApplyUnset = Settings.builder().putNull("logger.org.elasticsearch").build();
        final ClusterState afterUnset = settingsUpdater.updateSettings(afterDebug, toApplyUnset, Settings.EMPTY, logger);
        assertSettingDeprecationsAndWarnings(new Setting<?>[] { deprecatedSetting });

        // we also check that if no settings are changed, deprecation logging still occurs
        settingsUpdater.updateSettings(afterUnset, toApplyUnset, Settings.EMPTY, logger);
        assertSettingDeprecationsAndWarnings(new Setting<?>[] { deprecatedSetting });
    }

    public void testUpdateWithUnknownAndSettings() {
        // we will randomly apply some new dynamic persistent and transient settings
        final int numberOfDynamicSettings = randomIntBetween(1, 8);
        final List<Setting<String>> dynamicSettings = new ArrayList<>(numberOfDynamicSettings);
        for (int i = 0; i < numberOfDynamicSettings; i++) {
            final Setting<String> dynamicSetting = Setting.simpleString("dynamic.setting" + i, Property.Dynamic, Property.NodeScope);
            dynamicSettings.add(dynamicSetting);
        }

        // these are invalid settings that exist as either persistent or transient settings
        final int numberOfInvalidSettings = randomIntBetween(0, 7);
        final List<Setting<String>> invalidSettings = new ArrayList<>(numberOfInvalidSettings);
        for (int i = 0; i < numberOfInvalidSettings; i++) {
            final Setting<String> invalidSetting = Setting.simpleString(
                    "invalid.setting" + i,
                    (value, settings) -> {
                        throw new IllegalArgumentException("invalid");
                    },
                    Property.NodeScope);
            invalidSettings.add(invalidSetting);
        }

        // these are unknown settings that exist as either persistent or transient settings
        final int numberOfUnknownSettings = randomIntBetween(0, 7);
        final List<Setting<String>> unknownSettings = new ArrayList<>(numberOfUnknownSettings);
        for (int i = 0; i < numberOfUnknownSettings; i++) {
            final Setting<String> unknownSetting = Setting.simpleString("unknown.setting" + i, Property.NodeScope);
            unknownSettings.add(unknownSetting);
        }

        final Settings.Builder existingPersistentSettings = Settings.builder();
        final Settings.Builder existingTransientSettings = Settings.builder();

        for (final Setting<String> dynamicSetting : dynamicSettings) {
            switch (randomIntBetween(0, 2)) {
                case 0:
                    existingPersistentSettings.put(dynamicSetting.getKey(), "existing_value");
                    break;
                case 1:
                    existingTransientSettings.put(dynamicSetting.getKey(), "existing_value");
                    break;
                case 2:
                    break;
            }
        }

        for (final Setting<String> invalidSetting : invalidSettings) {
            if (randomBoolean()) {
                existingPersistentSettings.put(invalidSetting.getKey(), "value");
            } else {
                existingTransientSettings.put(invalidSetting.getKey(), "value");
            }
        }

        for (final Setting<String> unknownSetting : unknownSettings) {
            if (randomBoolean()) {
                existingPersistentSettings.put(unknownSetting.getKey(), "value");
            } else {
                existingTransientSettings.put(unknownSetting.getKey(), "value");
            }
        }

        // register all the known settings (note that we do not register the unknown settings)
        final Set<Setting<?>> knownSettings =
                Stream.concat(
                        ClusterSettings.BUILT_IN_CLUSTER_SETTINGS.stream(),
                        Stream.concat(dynamicSettings.stream(), invalidSettings.stream()))
                        .collect(Collectors.toSet());
        final ClusterSettings clusterSettings = new ClusterSettings(Settings.EMPTY, knownSettings);
        for (final Setting<String> dynamicSetting : dynamicSettings) {
            clusterSettings.addSettingsUpdateConsumer(dynamicSetting, s -> {});
        }
        final SettingsUpdater settingsUpdater = new SettingsUpdater(clusterSettings);
        final MetaData.Builder metaDataBuilder =
                MetaData.builder()
                        .persistentSettings(existingPersistentSettings.build())
                        .transientSettings(existingTransientSettings.build());
        final ClusterState clusterState = ClusterState.builder(new ClusterName("cluster")).metaData(metaDataBuilder).build();

        // prepare the dynamic settings update
        final Settings.Builder persistentToApply = Settings.builder();
        final Settings.Builder transientToApply = Settings.builder();
        for (final Setting<String> dynamicSetting : dynamicSettings) {
            switch (randomIntBetween(0, 2)) {
                case 0:
                    persistentToApply.put(dynamicSetting.getKey(), "new_value");
                    break;
                case 1:
                    transientToApply.put(dynamicSetting.getKey(), "new_value");
                    break;
                case 2:
                    break;
            }
        }

        if (transientToApply.keys().isEmpty() && persistentToApply.keys().isEmpty()) {
            // force a settings update otherwise our assertions below will fail
            if (randomBoolean()) {
                persistentToApply.put(dynamicSettings.get(0).getKey(), "new_value");
            } else {
                transientToApply.put(dynamicSettings.get(0).getKey(), "new_value");
            }
        }

        final ClusterState clusterStateAfterUpdate =
                settingsUpdater.updateSettings(clusterState, transientToApply.build(), persistentToApply.build(), logger);

        // the invalid settings should be archived and not present in non-archived form
        for (final Setting<String> invalidSetting : invalidSettings) {
            if (existingPersistentSettings.keys().contains(invalidSetting.getKey())) {
                assertThat(
                        clusterStateAfterUpdate.metaData().persistentSettings().keySet(),
                        hasItem(ARCHIVED_SETTINGS_PREFIX + invalidSetting.getKey()));
            } else {
                assertThat(
                        clusterStateAfterUpdate.metaData().transientSettings().keySet(),
                        hasItem(ARCHIVED_SETTINGS_PREFIX + invalidSetting.getKey()));
            }
            assertThat(
                    clusterStateAfterUpdate.metaData().persistentSettings().keySet(),
                    not(hasItem(invalidSetting.getKey())));
            assertThat(
                    clusterStateAfterUpdate.metaData().transientSettings().keySet(),
                    not(hasItem(invalidSetting.getKey())));
        }

        // the unknown settings should be archived and not present in non-archived form
        for (final Setting<String> unknownSetting : unknownSettings) {
            if (existingPersistentSettings.keys().contains(unknownSetting.getKey())) {
                assertThat(
                        clusterStateAfterUpdate.metaData().persistentSettings().keySet(),
                        hasItem(ARCHIVED_SETTINGS_PREFIX + unknownSetting.getKey()));
            } else {
                assertThat(
                        clusterStateAfterUpdate.metaData().transientSettings().keySet(),
                        hasItem(ARCHIVED_SETTINGS_PREFIX + unknownSetting.getKey()));
            }
            assertThat(
                    clusterStateAfterUpdate.metaData().persistentSettings().keySet(),
                    not(hasItem(unknownSetting.getKey())));
            assertThat(
                    clusterStateAfterUpdate.metaData().transientSettings().keySet(),
                    not(hasItem(unknownSetting.getKey())));
        }

        // the dynamic settings should be applied
        for (final Setting<String> dynamicSetting : dynamicSettings) {
            if (persistentToApply.keys().contains(dynamicSetting.getKey())) {
                assertThat(clusterStateAfterUpdate.metaData().persistentSettings().keySet(), hasItem(dynamicSetting.getKey()));
                assertThat(clusterStateAfterUpdate.metaData().persistentSettings().get(dynamicSetting.getKey()), equalTo("new_value"));
            } else if (transientToApply.keys().contains(dynamicSetting.getKey())) {
                assertThat(clusterStateAfterUpdate.metaData().transientSettings().keySet(), hasItem(dynamicSetting.getKey()));
                assertThat(clusterStateAfterUpdate.metaData().transientSettings().get(dynamicSetting.getKey()), equalTo("new_value"));
            } else {
                if (existingPersistentSettings.keys().contains(dynamicSetting.getKey())) {
                    assertThat(clusterStateAfterUpdate.metaData().persistentSettings().keySet(), hasItem(dynamicSetting.getKey()));
                    assertThat(
                            clusterStateAfterUpdate.metaData().persistentSettings().get(dynamicSetting.getKey()),
                            equalTo("existing_value"));
                } else if (existingTransientSettings.keys().contains(dynamicSetting.getKey())) {
                    assertThat(clusterStateAfterUpdate.metaData().transientSettings().keySet(), hasItem(dynamicSetting.getKey()));
                    assertThat(
                            clusterStateAfterUpdate.metaData().transientSettings().get(dynamicSetting.getKey()),
                            equalTo("existing_value"));
                } else {
                    assertThat(clusterStateAfterUpdate.metaData().persistentSettings().keySet(), not(hasItem(dynamicSetting.getKey())));
                    assertThat(clusterStateAfterUpdate.metaData().transientSettings().keySet(), not(hasItem(dynamicSetting.getKey())));
                }
            }
        }
    }

    public void testRemovingArchivedSettingsDoesNotRemoveNonArchivedInvalidOrUnknownSettings() {
        // these are settings that are archived in the cluster state as either persistent or transient settings
        final int numberOfArchivedSettings = randomIntBetween(1, 8);
        final List<Setting<String>> archivedSettings = new ArrayList<>(numberOfArchivedSettings);
        for (int i = 0; i < numberOfArchivedSettings; i++) {
            final Setting<String> archivedSetting = Setting.simpleString("setting", Property.NodeScope);
            archivedSettings.add(archivedSetting);
        }

        // these are invalid settings that exist as either persistent or transient settings
        final int numberOfInvalidSettings = randomIntBetween(0, 7);
        final List<Setting<String>> invalidSettings = new ArrayList<>(numberOfInvalidSettings);
        for (int i = 0; i < numberOfInvalidSettings; i++) {
            final Setting<String> invalidSetting = Setting.simpleString(
                    "invalid.setting" + i,
                    (value, settings) -> {
                        throw new IllegalArgumentException("invalid");
                    },
                    Property.NodeScope);
            invalidSettings.add(invalidSetting);
        }

        // these are unknown settings that exist as either persistent or transient settings
        final int numberOfUnknownSettings = randomIntBetween(0, 7);
        final List<Setting<String>> unknownSettings = new ArrayList<>(numberOfUnknownSettings);
        for (int i = 0; i < numberOfUnknownSettings; i++) {
            final Setting<String> unknownSetting = Setting.simpleString("unknown.setting" + i, Property.NodeScope);
            unknownSettings.add(unknownSetting);
        }

        final Settings.Builder existingPersistentSettings = Settings.builder();
        final Settings.Builder existingTransientSettings = Settings.builder();

        for (final Setting<String> archivedSetting : archivedSettings) {
            if (randomBoolean()) {
                existingPersistentSettings.put(ARCHIVED_SETTINGS_PREFIX + archivedSetting.getKey(), "value");
            } else {
                existingTransientSettings.put(ARCHIVED_SETTINGS_PREFIX + archivedSetting.getKey(), "value");
            }
        }

        for (final Setting<String> invalidSetting : invalidSettings) {
            if (randomBoolean()) {
                existingPersistentSettings.put(invalidSetting.getKey(), "value");
            } else {
                existingTransientSettings.put(invalidSetting.getKey(), "value");
            }
        }

        for (final Setting<String> unknownSetting : unknownSettings) {
            if (randomBoolean()) {
                existingPersistentSettings.put(unknownSetting.getKey(), "value");
            } else {
                existingTransientSettings.put(unknownSetting.getKey(), "value");
            }
        }

        // register all the known settings (not that we do not register the unknown settings)
        final Set<Setting<?>> knownSettings =
                Stream.concat(
                        ClusterSettings.BUILT_IN_CLUSTER_SETTINGS.stream(),
                        Stream.concat(archivedSettings.stream(), invalidSettings.stream()))
                        .collect(Collectors.toSet());
        final ClusterSettings clusterSettings = new ClusterSettings(Settings.EMPTY, knownSettings);
        final SettingsUpdater settingsUpdater = new SettingsUpdater(clusterSettings);
        final MetaData.Builder metaDataBuilder =
                MetaData.builder()
                        .persistentSettings(existingPersistentSettings.build())
                        .transientSettings(existingTransientSettings.build());
        final ClusterState clusterState = ClusterState.builder(new ClusterName("cluster")).metaData(metaDataBuilder).build();

        final Settings.Builder persistentToApply = Settings.builder().put("archived.*", (String)null);
        final Settings.Builder transientToApply = Settings.builder().put("archived.*", (String)null);

        final ClusterState clusterStateAfterUpdate =
                settingsUpdater.updateSettings(clusterState, transientToApply.build(), persistentToApply.build(), logger);

        // existing archived settings are removed
        for (final Setting<String> archivedSetting : archivedSettings) {
            if (existingPersistentSettings.keys().contains(ARCHIVED_SETTINGS_PREFIX + archivedSetting.getKey())) {
                assertThat(
                        clusterStateAfterUpdate.metaData().persistentSettings().keySet(),
                        not(hasItem(ARCHIVED_SETTINGS_PREFIX + archivedSetting.getKey())));
            } else {
                assertThat(
                        clusterStateAfterUpdate.metaData().transientSettings().keySet(),
                        not(hasItem(ARCHIVED_SETTINGS_PREFIX + archivedSetting.getKey())));
            }
        }

        // the invalid settings should be archived and not present in non-archived form
        for (final Setting<String> invalidSetting : invalidSettings) {
            if (existingPersistentSettings.keys().contains(invalidSetting.getKey())) {
                assertThat(
                        clusterStateAfterUpdate.metaData().persistentSettings().keySet(),
                        hasItem(ARCHIVED_SETTINGS_PREFIX + invalidSetting.getKey()));
            } else {
                assertThat(
                        clusterStateAfterUpdate.metaData().transientSettings().keySet(),
                        hasItem(ARCHIVED_SETTINGS_PREFIX + invalidSetting.getKey()));
            }
            assertThat(
                    clusterStateAfterUpdate.metaData().persistentSettings().keySet(),
                    not(hasItem(invalidSetting.getKey())));
            assertThat(
                    clusterStateAfterUpdate.metaData().transientSettings().keySet(),
                    not(hasItem(invalidSetting.getKey())));
        }

        // the unknown settings should be archived and not present in non-archived form
        for (final Setting<String> unknownSetting : unknownSettings) {
            if (existingPersistentSettings.keys().contains(unknownSetting.getKey())) {
                assertThat(
                        clusterStateAfterUpdate.metaData().persistentSettings().keySet(),
                        hasItem(ARCHIVED_SETTINGS_PREFIX + unknownSetting.getKey()));
            } else {
                assertThat(
                        clusterStateAfterUpdate.metaData().transientSettings().keySet(),
                        hasItem(ARCHIVED_SETTINGS_PREFIX + unknownSetting.getKey()));
            }
            assertThat(
                    clusterStateAfterUpdate.metaData().persistentSettings().keySet(),
                    not(hasItem(unknownSetting.getKey())));
            assertThat(
                    clusterStateAfterUpdate.metaData().transientSettings().keySet(),
                    not(hasItem(unknownSetting.getKey())));
        }
    }

}<|MERGE_RESOLUTION|>--- conflicted
+++ resolved
@@ -32,8 +32,6 @@
 import java.util.List;
 import java.util.Set;
 import java.util.concurrent.atomic.AtomicReference;
-import java.util.function.BiFunction;
-import java.util.function.Function;
 import java.util.stream.Collectors;
 import java.util.stream.Stream;
 
@@ -59,12 +57,8 @@
             .transientSettings(Settings.builder().put(BalancedShardsAllocator.INDEX_BALANCE_FACTOR_SETTING.getKey(), 3.5)
                 .put(BalancedShardsAllocator.SHARD_BALANCE_FACTOR_SETTING.getKey(), 4.5).build());
         ClusterState build = builder.metaData(metaData).build();
-<<<<<<< HEAD
-        ClusterState clusterState = updater.updateSettings(build, Settings.builder().put(BalancedShardsAllocator.INDEX_BALANCE_FACTOR_SETTING.getKey(), 0.5).build(),
-=======
         ClusterState clusterState = updater.updateSettings(build, Settings.builder()
                 .put(BalancedShardsAllocator.INDEX_BALANCE_FACTOR_SETTING.getKey(), 0.5).build(),
->>>>>>> 0c7f6570
             Settings.builder().put(BalancedShardsAllocator.INDEX_BALANCE_FACTOR_SETTING.getKey(), 0.4).build(), logger);
         assertNotSame(clusterState, build);
         assertEquals(BalancedShardsAllocator.INDEX_BALANCE_FACTOR_SETTING.get(clusterState.metaData().persistentSettings()), 0.4, 0.1);
@@ -80,12 +74,8 @@
         assertFalse(BalancedShardsAllocator.SHARD_BALANCE_FACTOR_SETTING.exists(clusterState.metaData().transientSettings()));
 
         clusterState = updater.updateSettings(clusterState,
-<<<<<<< HEAD
-            Settings.EMPTY,  Settings.builder().putNull("cluster.routing.*").put(BalancedShardsAllocator.INDEX_BALANCE_FACTOR_SETTING.getKey(), 10.0).build(), logger);
-=======
             Settings.EMPTY,  Settings.builder().putNull("cluster.routing.*")
                 .put(BalancedShardsAllocator.INDEX_BALANCE_FACTOR_SETTING.getKey(), 10.0).build(), logger);
->>>>>>> 0c7f6570
 
         assertEquals(BalancedShardsAllocator.INDEX_BALANCE_FACTOR_SETTING.get(clusterState.metaData().persistentSettings()), 10.0, 0.1);
         assertFalse(BalancedShardsAllocator.SHARD_BALANCE_FACTOR_SETTING.exists(clusterState.metaData().persistentSettings()));
@@ -111,15 +101,10 @@
         ClusterState build = builder.metaData(metaData).build();
 
         try {
-<<<<<<< HEAD
-            updater.updateSettings(build, Settings.builder().put(BalancedShardsAllocator.INDEX_BALANCE_FACTOR_SETTING.getKey(), "not a float").build(),
-                Settings.builder().put(BalancedShardsAllocator.INDEX_BALANCE_FACTOR_SETTING.getKey(), "not a float").put(BalancedShardsAllocator.SHARD_BALANCE_FACTOR_SETTING.getKey(), 1.0f).build(), logger);
-=======
             updater.updateSettings(build, Settings.builder()
                     .put(BalancedShardsAllocator.INDEX_BALANCE_FACTOR_SETTING.getKey(), "not a float").build(),
                 Settings.builder().put(BalancedShardsAllocator.INDEX_BALANCE_FACTOR_SETTING.getKey(), "not a float")
                     .put(BalancedShardsAllocator.SHARD_BALANCE_FACTOR_SETTING.getKey(), 1.0f).build(), logger);
->>>>>>> 0c7f6570
             fail("all or nothing");
         } catch (IllegalArgumentException ex) {
             logger.info("", ex);
@@ -144,15 +129,10 @@
                 .put(BalancedShardsAllocator.SHARD_BALANCE_FACTOR_SETTING.getKey(), 4.5).build());
         ClusterState build = builder.metaData(metaData).build();
 
-<<<<<<< HEAD
-        ClusterState clusterState = updater.updateSettings(build, Settings.builder().put(MetaData.SETTING_READ_ONLY_SETTING.getKey(), true).build(),
-            Settings.builder().put(BalancedShardsAllocator.INDEX_BALANCE_FACTOR_SETTING.getKey(), 1.6).put(BalancedShardsAllocator.SHARD_BALANCE_FACTOR_SETTING.getKey(), 1.0f).build(), logger);
-=======
         ClusterState clusterState = updater.updateSettings(build, Settings.builder()
                 .put(MetaData.SETTING_READ_ONLY_SETTING.getKey(), true).build(),
             Settings.builder().put(BalancedShardsAllocator.INDEX_BALANCE_FACTOR_SETTING.getKey(), 1.6)
                 .put(BalancedShardsAllocator.SHARD_BALANCE_FACTOR_SETTING.getKey(), 1.0f).build(), logger);
->>>>>>> 0c7f6570
         assertEquals(clusterState.blocks().global().size(), 1);
         assertEquals(clusterState.blocks().global().iterator().next(), MetaData.CLUSTER_READ_ONLY_BLOCK);
 
@@ -161,15 +141,10 @@
         assertEquals(clusterState.blocks().global().size(), 0);
 
 
-<<<<<<< HEAD
-        clusterState = updater.updateSettings(build, Settings.builder().put(MetaData.SETTING_READ_ONLY_ALLOW_DELETE_SETTING.getKey(), true).build(),
-            Settings.builder().put(BalancedShardsAllocator.INDEX_BALANCE_FACTOR_SETTING.getKey(), 1.6).put(BalancedShardsAllocator.SHARD_BALANCE_FACTOR_SETTING.getKey(), 1.0f).build(), logger);
-=======
         clusterState = updater.updateSettings(build, Settings.builder()
                 .put(MetaData.SETTING_READ_ONLY_ALLOW_DELETE_SETTING.getKey(), true).build(),
             Settings.builder().put(BalancedShardsAllocator.INDEX_BALANCE_FACTOR_SETTING.getKey(), 1.6)
                 .put(BalancedShardsAllocator.SHARD_BALANCE_FACTOR_SETTING.getKey(), 1.0f).build(), logger);
->>>>>>> 0c7f6570
         assertEquals(clusterState.blocks().global().size(), 1);
         assertEquals(clusterState.blocks().global().iterator().next(), MetaData.CLUSTER_READ_ONLY_ALLOW_DELETE_BLOCK);
         clusterState = updater.updateSettings(build, Settings.EMPTY,
