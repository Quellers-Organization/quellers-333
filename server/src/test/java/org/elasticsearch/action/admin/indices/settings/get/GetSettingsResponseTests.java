--- conflicted
+++ resolved
@@ -79,16 +79,7 @@
 
     public void testOneChunkPerIndex() {
         final var instance = createTestInstance();
-<<<<<<< HEAD
-        final int chunks = Iterators.size(instance.toXContentChunked());
-=======
-        final var iterator = instance.toXContentChunked(EMPTY_PARAMS);
-        int chunks = 0;
-        while (iterator.hasNext()) {
-            chunks++;
-            iterator.next();
-        }
->>>>>>> 8ae6359c
+        final int chunks = Iterators.size(instance.toXContentChunked(EMPTY_PARAMS));
         assertEquals(2 + instance.getIndexToSettings().size(), chunks);
     }
 
