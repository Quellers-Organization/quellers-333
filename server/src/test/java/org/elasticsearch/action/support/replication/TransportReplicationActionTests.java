--- conflicted
+++ resolved
@@ -1519,12 +1519,8 @@
                 Request::new,
                 EsExecutors.DIRECT_EXECUTOR_SERVICE,
                 SyncGlobalCheckpointAfterOperation.DoNotSync,
-<<<<<<< HEAD
-                forceExecute ? PrimaryActionExecution.Force : PrimaryActionExecution.Normal,
+                primaryActionExecution,
                 ReplicaActionExecution.Normal
-=======
-                primaryActionExecution
->>>>>>> 251c6526
             );
         }
 
