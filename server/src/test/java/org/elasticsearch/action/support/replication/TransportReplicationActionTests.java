/*
 * Licensed to Elasticsearch under one or more contributor
 * license agreements. See the NOTICE file distributed with
 * this work for additional information regarding copyright
 * ownership. Elasticsearch licenses this file to you under
 * the Apache License, Version 2.0 (the "License"); you may
 * not use this file except in compliance with the License.
 * You may obtain a copy of the License at
 *
 *    http://www.apache.org/licenses/LICENSE-2.0
 *
 * Unless required by applicable law or agreed to in writing,
 * software distributed under the License is distributed on an
 * "AS IS" BASIS, WITHOUT WARRANTIES OR CONDITIONS OF ANY
 * KIND, either express or implied.  See the License for the
 * specific language governing permissions and limitations
 * under the License.
 */

package org.elasticsearch.action.support.replication;

import org.apache.lucene.store.AlreadyClosedException;
import org.elasticsearch.ElasticsearchException;
import org.elasticsearch.Version;
import org.elasticsearch.action.ActionListener;
import org.elasticsearch.action.UnavailableShardsException;
import org.elasticsearch.action.admin.indices.close.CloseIndexRequest;
import org.elasticsearch.action.admin.indices.create.CreateIndexRequest;
import org.elasticsearch.action.support.ActionFilters;
import org.elasticsearch.action.support.ActionTestUtils;
import org.elasticsearch.action.support.ActiveShardCount;
import org.elasticsearch.action.support.PlainActionFuture;
import org.elasticsearch.action.support.replication.ReplicationOperation.ReplicaResponse;
import org.elasticsearch.client.transport.NoNodeAvailableException;
import org.elasticsearch.cluster.ClusterState;
import org.elasticsearch.cluster.ESAllocationTestCase;
import org.elasticsearch.cluster.action.shard.ShardStateAction;
import org.elasticsearch.cluster.block.ClusterBlock;
import org.elasticsearch.cluster.block.ClusterBlockException;
import org.elasticsearch.cluster.block.ClusterBlockLevel;
import org.elasticsearch.cluster.block.ClusterBlocks;
import org.elasticsearch.cluster.metadata.IndexMetaData;
import org.elasticsearch.cluster.metadata.IndexNameExpressionResolver;
import org.elasticsearch.cluster.metadata.MetaData;
import org.elasticsearch.cluster.node.DiscoveryNodes;
import org.elasticsearch.cluster.routing.AllocationId;
import org.elasticsearch.cluster.routing.IndexShardRoutingTable;
import org.elasticsearch.cluster.routing.RoutingNode;
import org.elasticsearch.cluster.routing.ShardRouting;
import org.elasticsearch.cluster.routing.ShardRoutingState;
import org.elasticsearch.cluster.routing.TestShardRouting;
import org.elasticsearch.cluster.routing.allocation.AllocationService;
import org.elasticsearch.cluster.service.ClusterService;
import org.elasticsearch.common.Nullable;
import org.elasticsearch.common.io.stream.NamedWriteableRegistry;
import org.elasticsearch.common.io.stream.StreamInput;
import org.elasticsearch.common.io.stream.StreamOutput;
import org.elasticsearch.common.lease.Releasable;
import org.elasticsearch.common.network.NetworkService;
import org.elasticsearch.common.settings.Settings;
import org.elasticsearch.common.util.PageCacheRecycler;
import org.elasticsearch.index.Index;
import org.elasticsearch.index.IndexNotFoundException;
import org.elasticsearch.index.IndexService;
import org.elasticsearch.index.shard.IndexShard;
import org.elasticsearch.index.shard.IndexShardClosedException;
import org.elasticsearch.index.shard.ReplicationGroup;
import org.elasticsearch.index.shard.ShardId;
import org.elasticsearch.index.shard.ShardNotFoundException;
import org.elasticsearch.indices.IndexClosedException;
import org.elasticsearch.indices.IndicesService;
import org.elasticsearch.indices.breaker.NoneCircuitBreakerService;
import org.elasticsearch.indices.cluster.ClusterStateChanges;
import org.elasticsearch.rest.RestStatus;
import org.elasticsearch.test.ESTestCase;
import org.elasticsearch.test.transport.CapturingTransport;
import org.elasticsearch.test.transport.MockTransportService;
import org.elasticsearch.threadpool.TestThreadPool;
import org.elasticsearch.threadpool.ThreadPool;
import org.elasticsearch.transport.Transport;
import org.elasticsearch.transport.TransportChannel;
import org.elasticsearch.transport.TransportException;
import org.elasticsearch.transport.TransportRequest;
import org.elasticsearch.transport.TransportResponse;
import org.elasticsearch.transport.TransportService;
import org.elasticsearch.transport.nio.MockNioTransport;
import org.hamcrest.Matcher;
import org.junit.After;
import org.junit.AfterClass;
import org.junit.Before;
import org.junit.BeforeClass;

import java.io.IOException;
import java.util.Collections;
import java.util.EnumSet;
import java.util.HashSet;
import java.util.List;
import java.util.Locale;
import java.util.Set;
import java.util.concurrent.ExecutionException;
import java.util.concurrent.TimeUnit;
import java.util.concurrent.atomic.AtomicBoolean;
import java.util.concurrent.atomic.AtomicInteger;
import java.util.concurrent.atomic.AtomicReference;
import java.util.stream.Collectors;

import static java.util.Collections.singleton;
import static org.elasticsearch.action.support.replication.ClusterStateCreationUtils.state;
import static org.elasticsearch.action.support.replication.ClusterStateCreationUtils.stateWithActivePrimary;
import static org.elasticsearch.cluster.metadata.IndexMetaData.SETTING_WAIT_FOR_ACTIVE_SHARDS;
import static org.elasticsearch.test.ClusterServiceUtils.createClusterService;
import static org.elasticsearch.test.ClusterServiceUtils.setState;
import static org.hamcrest.CoreMatchers.containsString;
import static org.hamcrest.Matchers.arrayWithSize;
import static org.hamcrest.Matchers.equalTo;
import static org.hamcrest.Matchers.hasToString;
import static org.hamcrest.Matchers.instanceOf;
import static org.hamcrest.Matchers.notNullValue;
import static org.hamcrest.Matchers.nullValue;
import static org.hamcrest.core.Is.is;
import static org.mockito.Matchers.any;
import static org.mockito.Matchers.anyInt;
import static org.mockito.Matchers.anyLong;
import static org.mockito.Matchers.anyObject;
import static org.mockito.Matchers.anyString;
import static org.mockito.Mockito.doAnswer;
import static org.mockito.Mockito.doThrow;
import static org.mockito.Mockito.mock;
import static org.mockito.Mockito.verify;
import static org.mockito.Mockito.when;

public class TransportReplicationActionTests extends ESTestCase {

    /**
     * takes a request that was sent by a {@link TransportReplicationAction} and captured
     * and returns the underlying request if it's wrapped or the original (cast to the expected type).
     *
     * This will throw a {@link ClassCastException} if the request is of the wrong type.
     */
    public static <R extends ReplicationRequest> R resolveRequest(TransportRequest requestOrWrappedRequest) {
        if (requestOrWrappedRequest instanceof TransportReplicationAction.ConcreteShardRequest) {
            requestOrWrappedRequest = ((TransportReplicationAction.ConcreteShardRequest<?>)requestOrWrappedRequest).getRequest();
        }
        return (R) requestOrWrappedRequest;
    }

    private static ThreadPool threadPool;

    private ClusterService clusterService;
    private TransportService transportService;
    private CapturingTransport transport;
    private TestAction action;
    private ShardStateAction shardStateAction;

    /* *
    * TransportReplicationAction needs an instance of IndexShard to count operations.
    * indexShards is reset to null before each test and will be initialized upon request in the tests.
    */

    @BeforeClass
    public static void beforeClass() {
        threadPool = new TestThreadPool("ShardReplicationTests");
    }

    @Override
    @Before
    public void setUp() throws Exception {
        super.setUp();
        transport = new CapturingTransport();
        clusterService = createClusterService(threadPool);
        transportService = transport.createTransportService(clusterService.getSettings(), threadPool,
            TransportService.NOOP_TRANSPORT_INTERCEPTOR, x -> clusterService.localNode(), null, Collections.emptySet());
        transportService.start();
        transportService.acceptIncomingRequests();
        shardStateAction = new ShardStateAction(clusterService, transportService, null, null, threadPool);
        action = new TestAction(Settings.EMPTY, "internal:testAction", transportService, clusterService, shardStateAction, threadPool);
    }

    @Override
    @After
    public void tearDown() throws Exception {
        super.tearDown();
        clusterService.close();
    }

    @AfterClass
    public static void afterClass() {
        ThreadPool.terminate(threadPool, 30, TimeUnit.SECONDS);
        threadPool = null;
    }

    private <T> T assertListenerThrows(String msg, PlainActionFuture<?> listener, Class<T> klass) {
        ExecutionException exception = expectThrows(ExecutionException.class, msg, listener::get);
        assertThat(exception.getCause(), instanceOf(klass));
        @SuppressWarnings("unchecked")
        final T cause = (T) exception.getCause();
        return cause;
    }

    private void setStateWithBlock(final ClusterService clusterService, final ClusterBlock block, final boolean globalBlock) {
        final ClusterBlocks.Builder blocks = ClusterBlocks.builder();
        if (globalBlock) {
            blocks.addGlobalBlock(block);
        } else {
            blocks.addIndexBlock("index", block);
        }
        setState(clusterService, ClusterState.builder(clusterService.state()).blocks(blocks).build());
    }

    public void testBlocksInReroutePhase() throws Exception {
        final ClusterBlock nonRetryableBlock =
            new ClusterBlock(1, "non retryable", false, true, false, RestStatus.SERVICE_UNAVAILABLE, ClusterBlockLevel.ALL);
        final ClusterBlock retryableBlock =
            new ClusterBlock(1, "retryable", true, true, false, RestStatus.SERVICE_UNAVAILABLE, ClusterBlockLevel.ALL);

        final boolean globalBlock = randomBoolean();
        final TestAction action = new TestAction(Settings.EMPTY, "internal:testActionWithBlocks",
            transportService, clusterService, shardStateAction, threadPool) {
            @Override
            protected ClusterBlockLevel globalBlockLevel() {
                return globalBlock ? ClusterBlockLevel.WRITE : null;
            }

            @Override
            public ClusterBlockLevel indexBlockLevel() {
                return globalBlock == false ? ClusterBlockLevel.WRITE : null;
            }
        };

        setState(clusterService, ClusterStateCreationUtils.stateWithActivePrimary("index", true, 0));

        {
            setStateWithBlock(clusterService, nonRetryableBlock, globalBlock);

            Request request = globalBlock ? new Request() : new Request().index("index");
            PlainActionFuture<TestResponse> listener = new PlainActionFuture<>();
            ReplicationTask task = maybeTask();

            TestAction.ReroutePhase reroutePhase = action.new ReroutePhase(task, request, listener);
            reroutePhase.run();

            ClusterBlockException exception =
                assertListenerThrows("primary action should fail operation", listener, ClusterBlockException.class);
            assertThat(((ClusterBlockException) exception.unwrapCause()).blocks().iterator().next(), is(nonRetryableBlock));
            assertPhase(task, "failed");
        }
        {
            setStateWithBlock(clusterService, retryableBlock, globalBlock);

            Request requestWithTimeout = (globalBlock ? new Request() : new Request().index("index")).timeout("5ms");
            PlainActionFuture<TestResponse> listener = new PlainActionFuture<>();
            ReplicationTask task = maybeTask();

            TestAction.ReroutePhase reroutePhase = action.new ReroutePhase(task, requestWithTimeout, listener);
            reroutePhase.run();

            ClusterBlockException exception =
                assertListenerThrows("failed to timeout on retryable block", listener, ClusterBlockException.class);
            assertThat(((ClusterBlockException) exception.unwrapCause()).blocks().iterator().next(), is(retryableBlock));
            assertPhase(task, "failed");
            assertTrue(requestWithTimeout.isRetrySet.get());
        }
        {
            setStateWithBlock(clusterService, retryableBlock, globalBlock);

            Request request = globalBlock ? new Request() : new Request().index("index");
            PlainActionFuture<TestResponse> listener = new PlainActionFuture<>();
            ReplicationTask task = maybeTask();

            TestAction.ReroutePhase reroutePhase = action.new ReroutePhase(task, request, listener);
            reroutePhase.run();

            assertFalse("primary phase should wait on retryable block", listener.isDone());
            assertPhase(task, "waiting_for_retry");
            assertTrue(request.isRetrySet.get());

            setStateWithBlock(clusterService, nonRetryableBlock, globalBlock);

            ClusterBlockException exception = assertListenerThrows("primary phase should fail operation when moving from a retryable " +
                    "block to a non-retryable one", listener, ClusterBlockException.class);
            assertThat(((ClusterBlockException) exception.unwrapCause()).blocks().iterator().next(), is(nonRetryableBlock));
            assertIndexShardUninitialized();
        }
        {
            Request requestWithTimeout = new Request().index("unknown").setShardId(new ShardId("unknown", "_na_", 0)).timeout("5ms");
            PlainActionFuture<TestResponse> listener = new PlainActionFuture<>();
            ReplicationTask task = maybeTask();

            TestAction testActionWithNoBlocks = new TestAction(Settings.EMPTY, "internal:testActionWithNoBlocks", transportService,
                clusterService, shardStateAction, threadPool);
            listener = new PlainActionFuture<>();
            TestAction.ReroutePhase reroutePhase = testActionWithNoBlocks.new ReroutePhase(task, requestWithTimeout, listener);
            reroutePhase.run();
            assertListenerThrows("should fail with an IndexNotFoundException when no blocks", listener, IndexNotFoundException.class);
        }
    }

    public void testBlocksInPrimaryAction() {
        final boolean globalBlock = randomBoolean();

        final TestAction actionWithBlocks =
            new TestAction(Settings.EMPTY, "internal:actionWithBlocks", transportService, clusterService, shardStateAction, threadPool) {
                @Override
                protected ClusterBlockLevel globalBlockLevel() {
                    return globalBlock ? ClusterBlockLevel.WRITE : null;
                }

                @Override
                public ClusterBlockLevel indexBlockLevel() {
                    return globalBlock == false ? ClusterBlockLevel.WRITE : null;
                }
            };

        final String index = "index";
        final ShardId shardId = new ShardId(index, "_na_", 0);
        setState(clusterService, stateWithActivePrimary(index, true, randomInt(5)));

        final ClusterBlocks.Builder block = ClusterBlocks.builder();
        if (globalBlock) {
            block.addGlobalBlock(new ClusterBlock(randomIntBetween(1, 16), "test global block", randomBoolean(), randomBoolean(),
                randomBoolean(), RestStatus.BAD_REQUEST, ClusterBlockLevel.ALL));
        } else {
            block.addIndexBlock(index, new ClusterBlock(randomIntBetween(1, 16), "test index block", randomBoolean(), randomBoolean(),
                randomBoolean(), RestStatus.FORBIDDEN, ClusterBlockLevel.READ_WRITE));
        }
        setState(clusterService, ClusterState.builder(clusterService.state()).blocks(block));

        final ClusterState clusterState = clusterService.state();
        final String targetAllocationID = clusterState.getRoutingTable().shardRoutingTable(shardId).primaryShard().allocationId().getId();
        final long primaryTerm = clusterState.metaData().index(index).primaryTerm(shardId.id());
        final Request request = new Request(shardId);
        final ReplicationTask task = maybeTask();
        final PlainActionFuture<TestResponse> listener = new PlainActionFuture<>();

        final TransportReplicationAction.ConcreteShardRequest<Request> primaryRequest
            = new TransportReplicationAction.ConcreteShardRequest<>(request, targetAllocationID, primaryTerm);
        final TransportReplicationAction.AsyncPrimaryAction asyncPrimaryActionWithBlocks =
            actionWithBlocks.new AsyncPrimaryAction(primaryRequest, listener, task);
        asyncPrimaryActionWithBlocks.run();

        final ExecutionException exception = expectThrows(ExecutionException.class, listener::get);
        assertThat(exception.getCause(), instanceOf(ClusterBlockException.class));
        assertThat(exception.getCause(), hasToString(containsString("test " + (globalBlock ? "global" : "index") + " block")));
        assertPhase(task, "finished");
    }

    public void assertIndexShardUninitialized() {
        assertEquals(0, count.get());
    }

    public void testNotStartedPrimary() throws InterruptedException, ExecutionException {
        final String index = "test";
        final ShardId shardId = new ShardId(index, "_na_", 0);
        // no replicas in oder to skip the replication part
        setState(clusterService, state(index, true,
            randomBoolean() ? ShardRoutingState.INITIALIZING : ShardRoutingState.UNASSIGNED));
        ReplicationTask task = maybeTask();

        logger.debug("--> using initial state:\n{}", clusterService.state());

        Request request = new Request(shardId).timeout("1ms");
        PlainActionFuture<TestResponse> listener = new PlainActionFuture<>();
        TestAction.ReroutePhase reroutePhase = action.new ReroutePhase(task, request, listener);
        reroutePhase.run();
        assertListenerThrows("unassigned primary didn't cause a timeout", listener, UnavailableShardsException.class);
        assertPhase(task, "failed");
        assertTrue(request.isRetrySet.get());

        request = new Request(shardId);
        listener = new PlainActionFuture<>();
        reroutePhase = action.new ReroutePhase(task, request, listener);
        reroutePhase.run();
        assertFalse("unassigned primary didn't cause a retry", listener.isDone());
        assertPhase(task, "waiting_for_retry");
        assertTrue(request.isRetrySet.get());

        setState(clusterService, state(index, true, ShardRoutingState.STARTED));
        logger.debug("--> primary assigned state:\n{}", clusterService.state());

        final IndexShardRoutingTable shardRoutingTable = clusterService.state().routingTable().index(index).shard(shardId.id());
        final String primaryNodeId = shardRoutingTable.primaryShard().currentNodeId();
        final List<CapturingTransport.CapturedRequest> capturedRequests =
            transport.getCapturedRequestsByTargetNodeAndClear().get(primaryNodeId);
        assertThat(capturedRequests, notNullValue());
        assertThat(capturedRequests.size(), equalTo(1));
        assertThat(capturedRequests.get(0).action, equalTo("internal:testAction[p]"));
        assertIndexShardCounter(0);
    }

    /**
     * When relocating a primary shard, there is a cluster state update at the end of relocation where the active primary is switched from
     * the relocation source to the relocation target. If relocation source receives and processes this cluster state
     * before the relocation target, there is a time span where relocation source believes active primary to be on
     * relocation target and relocation target believes active primary to be on relocation source. This results in replication
     * requests being sent back and forth.
     * <p>
     * This test checks that replication request is not routed back from relocation target to relocation source in case of
     * stale index routing table on relocation target.
     */
    public void testNoRerouteOnStaleClusterState() throws InterruptedException, ExecutionException {
        final String index = "test";
        final ShardId shardId = new ShardId(index, "_na_", 0);
        ClusterState state = state(index, true, ShardRoutingState.RELOCATING);
        String relocationTargetNode = state.getRoutingTable().shardRoutingTable(shardId).primaryShard().relocatingNodeId();
        state = ClusterState.builder(state).nodes(DiscoveryNodes.builder(state.nodes()).localNodeId(relocationTargetNode)).build();
        setState(clusterService, state);
        logger.debug("--> relocation ongoing state:\n{}", clusterService.state());

        Request request = new Request(shardId).timeout("1ms").routedBasedOnClusterVersion(clusterService.state().version() + 1);
        PlainActionFuture<TestResponse> listener = new PlainActionFuture<>();
        TestAction.ReroutePhase reroutePhase = action.new ReroutePhase(null, request, listener);
        reroutePhase.run();
        assertListenerThrows("cluster state too old didn't cause a timeout", listener, UnavailableShardsException.class);
        assertTrue(request.isRetrySet.compareAndSet(true, false));

        request = new Request(shardId).routedBasedOnClusterVersion(clusterService.state().version() + 1);
        listener = new PlainActionFuture<>();
        reroutePhase = action.new ReroutePhase(null, request, listener);
        reroutePhase.run();
        assertFalse("cluster state too old didn't cause a retry", listener.isDone());
        assertTrue(request.isRetrySet.get());

        // finish relocation
        ShardRouting relocationTarget = clusterService.state().getRoutingTable().shardRoutingTable(shardId)
            .shardsWithState(ShardRoutingState.INITIALIZING).get(0);
        AllocationService allocationService = ESAllocationTestCase.createAllocationService();
        ClusterState updatedState = allocationService.applyStartedShards(state, Collections.singletonList(relocationTarget));

        setState(clusterService, updatedState);
        logger.debug("--> relocation complete state:\n{}", clusterService.state());

        IndexShardRoutingTable shardRoutingTable = clusterService.state().routingTable().index(index).shard(shardId.id());
        final String primaryNodeId = shardRoutingTable.primaryShard().currentNodeId();
        final List<CapturingTransport.CapturedRequest> capturedRequests =
            transport.getCapturedRequestsByTargetNodeAndClear().get(primaryNodeId);
        assertThat(capturedRequests, notNullValue());
        assertThat(capturedRequests.size(), equalTo(1));
        assertThat(capturedRequests.get(0).action, equalTo("internal:testAction[p]"));
        assertIndexShardCounter(0);
    }

    public void testUnknownIndexOrShardOnReroute() throws InterruptedException {
        final String index = "test";
        // no replicas in oder to skip the replication part
        setState(clusterService, state(index, true,
            randomBoolean() ? ShardRoutingState.INITIALIZING : ShardRoutingState.UNASSIGNED));
        logger.debug("--> using initial state:\n{}", clusterService.state());
        Request request = new Request(new ShardId("unknown_index", "_na_", 0)).timeout("1ms");
        PlainActionFuture<TestResponse> listener = new PlainActionFuture<>();
        ReplicationTask task = maybeTask();

        TestAction.ReroutePhase reroutePhase = action.new ReroutePhase(task, request, listener);
        reroutePhase.run();
        assertListenerThrows("must throw index not found exception", listener, IndexNotFoundException.class);
        assertPhase(task, "failed");
        assertTrue(request.isRetrySet.get());
        request = new Request(new ShardId(index, "_na_", 10)).timeout("1ms");
        listener = new PlainActionFuture<>();
        reroutePhase = action.new ReroutePhase(null, request, listener);
        reroutePhase.run();
        assertListenerThrows("must throw shard not found exception", listener, ShardNotFoundException.class);
        assertFalse(request.isRetrySet.get()); //TODO I'd have expected this to be true but we fail too early?

    }

    public void testClosedIndexOnReroute() throws InterruptedException {
        final String index = "test";
        // no replicas in oder to skip the replication part
        ClusterStateChanges clusterStateChanges = new ClusterStateChanges(xContentRegistry(), threadPool);
        setState(clusterService, clusterStateChanges.closeIndices(
            clusterStateChanges.createIndex(clusterService.state(), new CreateIndexRequest(index)),
            new CloseIndexRequest(index)));
        assertThat(clusterService.state().metaData().indices().get(index).getState(), equalTo(IndexMetaData.State.CLOSE));
        logger.debug("--> using initial state:\n{}", clusterService.state());
        Request request = new Request(new ShardId("test", "_na_", 0)).timeout("1ms");
        PlainActionFuture<TestResponse> listener = new PlainActionFuture<>();
        ReplicationTask task = maybeTask();

        TestAction action = new TestAction(Settings.EMPTY, "internal:testActionWithBlocks", transportService,
                clusterService, shardStateAction, threadPool);
        TestAction.ReroutePhase reroutePhase = action.new ReroutePhase(task, request, listener);
        reroutePhase.run();
        assertListenerThrows("must throw index closed exception", listener, IndexClosedException.class);

        assertPhase(task, "failed");
        assertFalse(request.isRetrySet.get());
    }

    public void testStalePrimaryShardOnReroute() throws InterruptedException {
        final String index = "test";
        final ShardId shardId = new ShardId(index, "_na_", 0);
        // no replicas in order to skip the replication part
        setState(clusterService, stateWithActivePrimary(index, true, randomInt(3)));
        logger.debug("--> using initial state:\n{}", clusterService.state());
        Request request = new Request(shardId);
        boolean timeout = randomBoolean();
        if (timeout) {
            request.timeout("0s");
        } else {
            request.timeout("1h");
        }
        PlainActionFuture<TestResponse> listener = new PlainActionFuture<>();
        ReplicationTask task = maybeTask();

        TestAction.ReroutePhase reroutePhase = action.new ReroutePhase(task, request, listener);
        reroutePhase.run();
        CapturingTransport.CapturedRequest[] capturedRequests = transport.getCapturedRequestsAndClear();
        assertThat(capturedRequests, arrayWithSize(1));
        assertThat(capturedRequests[0].action, equalTo("internal:testAction[p]"));
        assertPhase(task, "waiting_on_primary");
        assertFalse(request.isRetrySet.get());
        transport.handleRemoteError(capturedRequests[0].requestId, randomRetryPrimaryException(shardId));


        if (timeout) {
            // we always try at least one more time on timeout
            assertThat(listener.isDone(), equalTo(false));
            capturedRequests = transport.getCapturedRequestsAndClear();
            assertThat(capturedRequests, arrayWithSize(1));
            assertThat(capturedRequests[0].action, equalTo("internal:testAction[p]"));
            assertPhase(task, "waiting_on_primary");
            transport.handleRemoteError(capturedRequests[0].requestId, randomRetryPrimaryException(shardId));
            assertListenerThrows("must throw index not found exception", listener, ElasticsearchException.class);
            assertPhase(task, "failed");
        } else {
            assertThat(listener.isDone(), equalTo(false));
            // generate a CS change
            setState(clusterService, clusterService.state());
            capturedRequests = transport.getCapturedRequestsAndClear();
            assertThat(capturedRequests, arrayWithSize(1));
            assertThat(capturedRequests[0].action, equalTo("internal:testAction[p]"));
        }
    }

    private Exception randomRetryPrimaryException(ShardId shardId) {
        return randomFrom(
            new ShardNotFoundException(shardId),
            new IndexNotFoundException(shardId.getIndex()),
            new IndexShardClosedException(shardId),
            new AlreadyClosedException(shardId + " primary is closed"),
            new ReplicationOperation.RetryOnPrimaryException(shardId, "hello")
        );
    }

    public void testRoutePhaseExecutesRequest() {
        final String index = "test";
        final ShardId shardId = new ShardId(index, "_na_", 0);
        ReplicationTask task = maybeTask();

        setState(clusterService, stateWithActivePrimary(index, randomBoolean(), 3));
        logger.debug("using state: \n{}", clusterService.state());

        final IndexShardRoutingTable shardRoutingTable = clusterService.state().routingTable().index(index).shard(shardId.id());
        final String primaryNodeId = shardRoutingTable.primaryShard().currentNodeId();
        Request request = new Request(shardId);
        PlainActionFuture<TestResponse> listener = new PlainActionFuture<>();

        TestAction.ReroutePhase reroutePhase = action.new ReroutePhase(task, request, listener);
        reroutePhase.run();
        assertThat(request.shardId(), equalTo(shardId));
        logger.info("--> primary is assigned to [{}], checking request forwarded", primaryNodeId);
        final List<CapturingTransport.CapturedRequest> capturedRequests =
            transport.getCapturedRequestsByTargetNodeAndClear().get(primaryNodeId);
        assertThat(capturedRequests, notNullValue());
        assertThat(capturedRequests.size(), equalTo(1));
        if (clusterService.state().nodes().getLocalNodeId().equals(primaryNodeId)) {
            assertThat(capturedRequests.get(0).action, equalTo("internal:testAction[p]"));
            assertPhase(task, "waiting_on_primary");
        } else {
            assertThat(capturedRequests.get(0).action, equalTo("internal:testAction"));
            assertPhase(task, "rerouted");
        }
        assertFalse(request.isRetrySet.get());
        assertIndexShardUninitialized();
    }

    public void testPrimaryPhaseExecutesOrDelegatesRequestToRelocationTarget() throws Exception {
        final String index = "test";
        final ShardId shardId = new ShardId(index, "_na_", 0);
        ClusterState state = stateWithActivePrimary(index, true, randomInt(5));
        setState(clusterService, state);
        Request request = new Request(shardId).timeout("1ms");
        PlainActionFuture<TestResponse> listener = new PlainActionFuture<>();
        ReplicationTask task = maybeTask();
        AtomicBoolean executed = new AtomicBoolean();

        ShardRouting primaryShard = state.getRoutingTable().shardRoutingTable(shardId).primaryShard();
        final long primaryTerm = state.metaData().index(index).primaryTerm(shardId.id());
        boolean executeOnPrimary = true;
        // whether shard has been marked as relocated already (i.e. relocation completed)
        if (primaryShard.relocating() && randomBoolean()) {
            isRelocated.set(true);
            executeOnPrimary = false;
        }
        final TransportReplicationAction.ConcreteShardRequest<Request> primaryRequest
            = new TransportReplicationAction.ConcreteShardRequest<>(request, primaryShard.allocationId().getId(), primaryTerm);
        action.new AsyncPrimaryAction(primaryRequest, listener, task) {
            @Override
            protected ReplicationOperation<Request, Request, TransportReplicationAction.PrimaryResult<Request, TestResponse>>
            createReplicatedOperation(
                    Request request,
                    ActionListener<TransportReplicationAction.PrimaryResult<Request, TestResponse>> actionListener,
                    TransportReplicationAction<Request, Request, TestResponse>.PrimaryShardReference primaryShardReference) {
                return new NoopReplicationOperation(request, actionListener) {
                    @Override
                    public void execute() throws Exception {
                        assertPhase(task, "primary");
                        assertFalse(executed.getAndSet(true));
                        super.execute();
                    }
                };
            }
        }.run();
        if (executeOnPrimary) {
            assertTrue(executed.get());
            assertTrue(listener.isDone());
            listener.get();
            assertPhase(task, "finished");
            assertFalse(request.isRetrySet.get());
        } else {
            assertFalse(executed.get());
            assertIndexShardCounter(0);  // it should have been freed.
            final List<CapturingTransport.CapturedRequest> requests =
                transport.capturedRequestsByTargetNode().get(primaryShard.relocatingNodeId());
            assertThat(requests, notNullValue());
            assertThat(requests.size(), equalTo(1));
            assertThat("primary request was not delegated to relocation target", requests.get(0).action, equalTo("internal:testAction[p]"));
            assertThat("primary term not properly set on primary delegation",
                ((TransportReplicationAction.ConcreteShardRequest<Request>)requests.get(0).request).getPrimaryTerm(), equalTo(primaryTerm));
            assertPhase(task, "primary_delegation");
            transport.handleResponse(requests.get(0).requestId, new TestResponse());
            assertTrue(listener.isDone());
            listener.get();
            assertPhase(task, "finished");
            assertFalse(request.isRetrySet.get());
        }
    }

    public void testPrimaryPhaseExecutesDelegatedRequestOnRelocationTarget() throws Exception {
        final String index = "test";
        final ShardId shardId = new ShardId(index, "_na_", 0);
        ClusterState state = state(index, true, ShardRoutingState.RELOCATING);
        final ShardRouting primaryShard = state.getRoutingTable().shardRoutingTable(shardId).primaryShard();
        final long primaryTerm = state.metaData().index(index).primaryTerm(shardId.id());
        String primaryTargetNodeId = primaryShard.relocatingNodeId();
        // simulate execution of the primary phase on the relocation target node
        state = ClusterState.builder(state).nodes(DiscoveryNodes.builder(state.nodes()).localNodeId(primaryTargetNodeId)).build();
        setState(clusterService, state);
        Request request = new Request(shardId).timeout("1ms");
        PlainActionFuture<TestResponse> listener = new PlainActionFuture<>();
        ReplicationTask task = maybeTask();
        AtomicBoolean executed = new AtomicBoolean();
        final TransportReplicationAction.ConcreteShardRequest<Request> primaryRequest
            = new TransportReplicationAction.ConcreteShardRequest<>(request, primaryShard.allocationId().getRelocationId(), primaryTerm);
        action.new AsyncPrimaryAction(primaryRequest, listener, task) {
            @Override
            protected ReplicationOperation<Request, Request, TransportReplicationAction.PrimaryResult<Request, TestResponse>>
            createReplicatedOperation(
                    Request request,
                    ActionListener<TransportReplicationAction.PrimaryResult<Request, TestResponse>> actionListener,
                    TransportReplicationAction<Request, Request, TestResponse>.PrimaryShardReference primaryShardReference) {
                return new NoopReplicationOperation(request, actionListener) {
                    @Override
                    public void execute() throws Exception {
                        assertPhase(task, "primary");
                        assertFalse(executed.getAndSet(true));
                        super.execute();
                    }
                };
            }

            @Override
            public void onFailure(Exception e) {
                throw new RuntimeException(e);
            }
        }.run();
        assertThat(executed.get(), equalTo(true));
        assertPhase(task, "finished");
        assertFalse(request.isRetrySet.get());
    }

    public void testPrimaryReference() throws Exception {
        final IndexShard shard = mock(IndexShard.class);

        AtomicBoolean closed = new AtomicBoolean();
        Releasable releasable = () -> {
            if (closed.compareAndSet(false, true) == false) {
                fail("releasable is closed twice");
            }
        };
        TestAction.PrimaryShardReference primary = action.new PrimaryShardReference(shard, releasable);
        final Request request = new Request();
        primary.perform(request, ActionTestUtils.assertNoFailureListener(r -> {
            final ElasticsearchException exception = new ElasticsearchException("testing");
            primary.failShard("test", exception);

            verify(shard).failShard("test", exception);

            primary.close();

            assertTrue(closed.get());
        }));
    }

    public void testReplicaProxy() throws InterruptedException, ExecutionException {
        final String index = "test";
        final ShardId shardId = new ShardId(index, "_na_", 0);
        ClusterState state = stateWithActivePrimary(index, true, 1 + randomInt(3), randomInt(2));
        logger.info("using state: {}", state);
        setState(clusterService, state);
        ReplicationOperation.Replicas proxy = action.newReplicasProxy(state.metaData().index(index).primaryTerm(0));

        // check that at unknown node fails
        PlainActionFuture<ReplicaResponse> listener = new PlainActionFuture<>();
        ShardRoutingState routingState = randomFrom(ShardRoutingState.INITIALIZING, ShardRoutingState.STARTED,
            ShardRoutingState.RELOCATING);
        proxy.performOn(
            TestShardRouting.newShardRouting(shardId, "NOT THERE",
                routingState == ShardRoutingState.RELOCATING ? state.nodes().iterator().next().getId() : null, false, routingState),
                new Request(),
                randomNonNegativeLong(),
                randomNonNegativeLong(),
                listener);
        assertTrue(listener.isDone());
        assertListenerThrows("non existent node should throw a NoNodeAvailableException", listener, NoNodeAvailableException.class);

        final IndexShardRoutingTable shardRoutings = state.routingTable().shardRoutingTable(shardId);
        final ShardRouting replica = randomFrom(shardRoutings.replicaShards().stream()
            .filter(ShardRouting::assignedToNode).collect(Collectors.toList()));
        listener = new PlainActionFuture<>();
        proxy.performOn(replica, new Request(), randomNonNegativeLong(), randomNonNegativeLong(), listener);
        assertFalse(listener.isDone());

        CapturingTransport.CapturedRequest[] captures = transport.getCapturedRequestsAndClear();
        assertThat(captures, arrayWithSize(1));
        if (randomBoolean()) {
            final TransportReplicationAction.ReplicaResponse response =
                    new TransportReplicationAction.ReplicaResponse(randomLong(), randomLong());
            transport.handleResponse(captures[0].requestId, response);
            assertTrue(listener.isDone());
            assertThat(listener.get(), equalTo(response));
        } else if (randomBoolean()) {
            transport.handleRemoteError(captures[0].requestId, new ElasticsearchException("simulated"));
            assertTrue(listener.isDone());
            assertListenerThrows("listener should reflect remote error", listener, ElasticsearchException.class);
        } else {
            transport.handleError(captures[0].requestId, new TransportException("simulated"));
            assertTrue(listener.isDone());
            assertListenerThrows("listener should reflect remote error", listener, TransportException.class);
        }

        AtomicReference<Object> failure = new AtomicReference<>();
        AtomicBoolean success = new AtomicBoolean();
        proxy.failShardIfNeeded(replica, "test", new ElasticsearchException("simulated"),
                ActionListener.wrap(r -> success.set(true), failure::set));
        CapturingTransport.CapturedRequest[] shardFailedRequests = transport.getCapturedRequestsAndClear();
        // A replication action doesn't not fail the request
        assertEquals(0, shardFailedRequests.length);
    }

    public void testSeqNoIsSetOnPrimary() throws Exception {
        final String index = "test";
        final ShardId shardId = new ShardId(index, "_na_", 0);
        // we use one replica to check the primary term was set on the operation and sent to the replica
        setState(clusterService,
            state(index, true, ShardRoutingState.STARTED, randomFrom(ShardRoutingState.INITIALIZING, ShardRoutingState.STARTED)));
        logger.debug("--> using initial state:\n{}", clusterService.state());
        final ShardRouting routingEntry = clusterService.state().getRoutingTable().index("test").shard(0).primaryShard();
        final long primaryTerm = clusterService.state().metaData().index(index).primaryTerm(shardId.id());
        Request request = new Request(shardId);
        TransportReplicationAction.ConcreteShardRequest<Request> concreteShardRequest =
            new TransportReplicationAction.ConcreteShardRequest<>(request, routingEntry.allocationId().getId(), primaryTerm);
        PlainActionFuture<TestResponse> listener = new PlainActionFuture<>();


        final IndexShard shard = mockIndexShard(shardId, clusterService);
        when(shard.getPendingPrimaryTerm()).thenReturn(primaryTerm);
        when(shard.routingEntry()).thenReturn(routingEntry);
        when(shard.isRelocatedPrimary()).thenReturn(false);
        IndexShardRoutingTable shardRoutingTable = clusterService.state().routingTable().shardRoutingTable(shardId);
        Set<String> inSyncIds = randomBoolean() ? singleton(routingEntry.allocationId().getId()) :
            clusterService.state().metaData().index(index).inSyncAllocationIds(0);
        when(shard.getReplicationGroup()).thenReturn(
            new ReplicationGroup(shardRoutingTable,
                inSyncIds,
                shardRoutingTable.getAllAllocationIds()));
        doAnswer(invocation -> {
            ((ActionListener<Releasable>)invocation.getArguments()[0]).onResponse(() -> {});
            return null;
        }).when(shard).acquirePrimaryOperationPermit(any(), anyString(), anyObject());

        TestAction action =
            new TestAction(Settings.EMPTY, "internal:testSeqNoIsSetOnPrimary", transportService, clusterService, shardStateAction,
                threadPool) {
                @Override
                protected IndexShard getIndexShard(ShardId shardId) {
                    return shard;
                }
            };

        action.handlePrimaryRequest(concreteShardRequest, createTransportChannel(listener), null);
        CapturingTransport.CapturedRequest[] requestsToReplicas = transport.capturedRequests();
        assertThat(requestsToReplicas, arrayWithSize(1));
        assertThat(((TransportReplicationAction.ConcreteShardRequest<Request>) requestsToReplicas[0].request).getPrimaryTerm(),
            equalTo(primaryTerm));
    }

    public void testCounterOnPrimary() throws Exception {
        final String index = "test";
        final ShardId shardId = new ShardId(index, "_na_", 0);
        // no replica, we only want to test on primary
        final ClusterState state = state(index, true, ShardRoutingState.STARTED);
        setState(clusterService, state);
        logger.debug("--> using initial state:\n{}", clusterService.state());
        final ShardRouting primaryShard = state.routingTable().shardRoutingTable(shardId).primaryShard();
        final long primaryTerm = state.metaData().index(index).primaryTerm(shardId.id());
        Request request = new Request(shardId);
        PlainActionFuture<TestResponse> listener = new PlainActionFuture<>();
        ReplicationTask task = maybeTask();
        int i = randomInt(3);
        final boolean throwExceptionOnCreation = i == 1;
        final boolean throwExceptionOnRun = i == 2;
        final boolean respondWithError = i == 3;
        final TransportReplicationAction.ConcreteShardRequest<Request> primaryRequest
            = new TransportReplicationAction.ConcreteShardRequest<>(request, primaryShard.allocationId().getId(), primaryTerm);
        action.new AsyncPrimaryAction(primaryRequest, listener, task) {
            @Override
            protected ReplicationOperation<Request, Request, TransportReplicationAction.PrimaryResult<Request, TestResponse>>
            createReplicatedOperation(
                    Request request,
                    ActionListener<TransportReplicationAction.PrimaryResult<Request, TestResponse>> actionListener,
                    TransportReplicationAction<Request, Request, TestResponse>.PrimaryShardReference primaryShardReference) {
                assertIndexShardCounter(1);
                if (throwExceptionOnCreation) {
                    throw new ElasticsearchException("simulated exception, during createReplicatedOperation");
                }
                return new NoopReplicationOperation(request, actionListener) {
                    @Override
                    public void execute() throws Exception {
                        assertIndexShardCounter(1);
                        assertPhase(task, "primary");
                        if (throwExceptionOnRun) {
                            throw new ElasticsearchException("simulated exception, during performOnPrimary");
                        } else if (respondWithError) {
                            this.resultListener.onFailure(new ElasticsearchException("simulated exception, as a response"));
                        } else {
                            super.execute();
                        }
                    }
                };
            }
        }.run();
        assertIndexShardCounter(0);
        assertTrue(listener.isDone());
        assertPhase(task, "finished");

        try {
            listener.get();
        } catch (ExecutionException e) {
            if (throwExceptionOnCreation || throwExceptionOnRun || respondWithError) {
                Throwable cause = e.getCause();
                assertThat(cause, instanceOf(ElasticsearchException.class));
                assertThat(cause.getMessage(), containsString("simulated"));
            } else {
                throw e;
            }
        }
    }

    public void testReplicasCounter() throws Exception {
        final ShardId shardId = new ShardId("test", "_na_", 0);
        final ClusterState state = state(shardId.getIndexName(), true, ShardRoutingState.STARTED, ShardRoutingState.STARTED);
        setState(clusterService, state);
        final ShardRouting replicaRouting = state.getRoutingTable().shardRoutingTable(shardId).replicaShards().get(0);
        boolean throwException = randomBoolean();
        final ReplicationTask task = maybeTask();
        TestAction action = new TestAction(Settings.EMPTY, "internal:testActionWithExceptions", transportService, clusterService,
            shardStateAction, threadPool) {
            @Override
            protected ReplicaResult shardOperationOnReplica(Request request, IndexShard replica) {
                assertIndexShardCounter(1);
                assertPhase(task, "replica");
                if (throwException) {
                    throw new ElasticsearchException("simulated");
                }
                return new ReplicaResult();
            }
        };
        try {
            action.handleReplicaRequest(
                new TransportReplicationAction.ConcreteReplicaRequest<>(
                        new Request().setShardId(shardId), replicaRouting.allocationId().getId(), randomNonNegativeLong(),
                        randomNonNegativeLong(), randomNonNegativeLong()),
                createTransportChannel(new PlainActionFuture<>()), task);
        } catch (ElasticsearchException e) {
            assertThat(e.getMessage(), containsString("simulated"));
            assertTrue(throwException);
        }
        assertPhase(task, "finished");
        // operation should have finished and counter decreased because no outstanding replica requests
        assertIndexShardCounter(0);
    }

    /**
     * This test ensures that replication operations adhere to the {@link IndexMetaData#SETTING_WAIT_FOR_ACTIVE_SHARDS} setting
     * when the request is using the default value for waitForActiveShards.
     */
    public void testDefaultWaitForActiveShardsUsesIndexSetting() throws Exception {
        final String indexName = "test";
        final ShardId shardId = new ShardId(indexName, "_na_", 0);

        // test wait_for_active_shards index setting used when the default is set on the request
        int numReplicas = randomIntBetween(0, 5);
        int idxSettingWaitForActiveShards = randomIntBetween(0, numReplicas + 1);
        ClusterState state = stateWithActivePrimary(indexName, randomBoolean(), numReplicas);
        IndexMetaData indexMetaData = state.metaData().index(indexName);
        Settings indexSettings = Settings.builder().put(indexMetaData.getSettings())
                                     .put(SETTING_WAIT_FOR_ACTIVE_SHARDS.getKey(), Integer.toString(idxSettingWaitForActiveShards))
                                     .build();
        MetaData.Builder metaDataBuilder = MetaData.builder(state.metaData())
                                               .put(IndexMetaData.builder(indexMetaData).settings(indexSettings).build(), true);
        state = ClusterState.builder(state).metaData(metaDataBuilder).build();
        setState(clusterService, state);
        Request request = new Request(shardId).waitForActiveShards(ActiveShardCount.DEFAULT); // set to default so index settings are used
        action.resolveRequest(state.metaData().index(indexName), request);
        assertEquals(ActiveShardCount.from(idxSettingWaitForActiveShards), request.waitForActiveShards());

        // test wait_for_active_shards when default not set on the request (request value should be honored over index setting)
        int requestWaitForActiveShards = randomIntBetween(0, numReplicas + 1);
        request = new Request(shardId).waitForActiveShards(ActiveShardCount.from(requestWaitForActiveShards));
        action.resolveRequest(state.metaData().index(indexName), request);
        assertEquals(ActiveShardCount.from(requestWaitForActiveShards), request.waitForActiveShards());
    }

    /** test that a primary request is rejected if it arrives at a shard with a wrong allocation id or term */
    public void testPrimaryActionRejectsWrongAidOrWrongTerm() throws Exception {
        final String index = "test";
        final ShardId shardId = new ShardId(index, "_na_", 0);
        setState(clusterService, state(index, true, ShardRoutingState.STARTED));
        final ShardRouting primary = clusterService.state().routingTable().shardRoutingTable(shardId).primaryShard();
        final long primaryTerm = clusterService.state().metaData().index(shardId.getIndexName()).primaryTerm(shardId.id());
        PlainActionFuture<TestResponse> listener = new PlainActionFuture<>();
        final boolean wrongAllocationId = randomBoolean();
        final long requestTerm = wrongAllocationId && randomBoolean() ? primaryTerm : primaryTerm + randomIntBetween(1, 10);
        Request request = new Request(shardId).timeout("1ms");
            action.handlePrimaryRequest(
                new TransportReplicationAction.ConcreteShardRequest<>(request,
                    wrongAllocationId ? "_not_a_valid_aid_" : primary.allocationId().getId(),
                    requestTerm),
                createTransportChannel(listener), maybeTask()
            );
        try {
            listener.get();
            fail("using a wrong aid didn't fail the operation");
        } catch (ExecutionException execException) {
            Throwable throwable = execException.getCause();
            logger.debug("got exception:" , throwable);
            assertTrue(throwable.getClass() + " is not a retry exception", action.retryPrimaryException(throwable));
            if (wrongAllocationId) {
                assertThat(throwable.getMessage(), containsString("expected allocation id [_not_a_valid_aid_] but found [" +
                    primary.allocationId().getId() + "]"));
            } else {
                assertThat(throwable.getMessage(), containsString("expected allocation id [" + primary.allocationId().getId()
                    + "] with term [" + requestTerm + "] but found [" + primaryTerm + "]"));
            }
        }
    }

    /** test that a replica request is rejected if it arrives at a shard with a wrong allocation id */
    public void testReplicaActionRejectsWrongAid() throws Exception {
        final String index = "test";
        final ShardId shardId = new ShardId(index, "_na_", 0);
        ClusterState state = state(index, false, ShardRoutingState.STARTED, ShardRoutingState.STARTED);
        final ShardRouting replica = state.routingTable().shardRoutingTable(shardId).replicaShards().get(0);
        // simulate execution of the node holding the replica
        state = ClusterState.builder(state).nodes(DiscoveryNodes.builder(state.nodes()).localNodeId(replica.currentNodeId())).build();
        setState(clusterService, state);

        PlainActionFuture<TestResponse> listener = new PlainActionFuture<>();
        Request request = new Request(shardId).timeout("1ms");
        action.handleReplicaRequest(
            new TransportReplicationAction.ConcreteReplicaRequest<>(request, "_not_a_valid_aid_", randomNonNegativeLong(),
                randomNonNegativeLong(), randomNonNegativeLong()),
            createTransportChannel(listener), maybeTask()
        );
        try {
            listener.get();
            fail("using a wrong aid didn't fail the operation");
        } catch (ExecutionException execException) {
            Throwable throwable = execException.getCause();
            if (action.retryPrimaryException(throwable) == false) {
                throw new AssertionError("thrown exception is not retriable", throwable);
            }
            assertThat(throwable.getMessage(), containsString("_not_a_valid_aid_"));
        }
    }

    /**
     * test throwing a {@link org.elasticsearch.action.support.replication.TransportReplicationAction.RetryOnReplicaException}
     * causes a retry
     */
    public void testRetryOnReplica() throws Exception {
        final ShardId shardId = new ShardId("test", "_na_", 0);
        ClusterState state = state(shardId.getIndexName(), true, ShardRoutingState.STARTED, ShardRoutingState.STARTED);
        final ShardRouting replica = state.getRoutingTable().shardRoutingTable(shardId).replicaShards().get(0);
        final long primaryTerm = state.metaData().index(shardId.getIndexName()).primaryTerm(shardId.id());
        // simulate execution of the node holding the replica
        state = ClusterState.builder(state).nodes(DiscoveryNodes.builder(state.nodes()).localNodeId(replica.currentNodeId())).build();
        setState(clusterService, state);
        AtomicBoolean throwException = new AtomicBoolean(true);
        final ReplicationTask task = maybeTask();
        TestAction action = new TestAction(Settings.EMPTY, "internal:testActionWithExceptions", transportService, clusterService,
            shardStateAction, threadPool) {
            @Override
            protected ReplicaResult shardOperationOnReplica(Request request, IndexShard replica) {
                assertPhase(task, "replica");
                if (throwException.get()) {
                    throw new RetryOnReplicaException(shardId, "simulation");
                }
                return new ReplicaResult();
            }
        };
        final PlainActionFuture<TestResponse> listener = new PlainActionFuture<>();
        final Request request = new Request().setShardId(shardId);
        final long checkpoint = randomNonNegativeLong();
        final long maxSeqNoOfUpdatesOrDeletes = randomNonNegativeLong();
        action.handleReplicaRequest(
                new TransportReplicationAction.ConcreteReplicaRequest<>(request, replica.allocationId().getId(),
                    primaryTerm, checkpoint, maxSeqNoOfUpdatesOrDeletes),
                createTransportChannel(listener), task);
        if (listener.isDone()) {
            listener.get(); // fail with the exception if there
            fail("listener shouldn't be done");
        }

        // no retry yet
        List<CapturingTransport.CapturedRequest> capturedRequests =
            transport.getCapturedRequestsByTargetNodeAndClear().get(replica.currentNodeId());
        assertThat(capturedRequests, nullValue());

        // release the waiting
        throwException.set(false);
        setState(clusterService, state);

        capturedRequests = transport.getCapturedRequestsByTargetNodeAndClear().get(replica.currentNodeId());
        assertThat(capturedRequests, notNullValue());
        assertThat(capturedRequests.size(), equalTo(1));
        final CapturingTransport.CapturedRequest capturedRequest = capturedRequests.get(0);
        assertThat(capturedRequest.action, equalTo("internal:testActionWithExceptions[r]"));
        assertThat(capturedRequest.request, instanceOf(TransportReplicationAction.ConcreteReplicaRequest.class));
        assertThat(((TransportReplicationAction.ConcreteReplicaRequest) capturedRequest.request).getGlobalCheckpoint(),
                equalTo(checkpoint));
        assertThat(((TransportReplicationAction.ConcreteReplicaRequest) capturedRequest.request).getMaxSeqNoOfUpdatesOrDeletes(),
            equalTo(maxSeqNoOfUpdatesOrDeletes));
        assertConcreteShardRequest(capturedRequest.request, request, replica.allocationId());
    }

    public void testRetryOnReplicaWithRealTransport() throws Exception {
        final ShardId shardId = new ShardId("test", "_na_", 0);
        final ClusterState initialState = state(shardId.getIndexName(), true, ShardRoutingState.STARTED, ShardRoutingState.STARTED);
        final ShardRouting replica = initialState.getRoutingTable().shardRoutingTable(shardId).replicaShards().get(0);
        final long primaryTerm = initialState.metaData().index(shardId.getIndexName()).primaryTerm(shardId.id());
        // simulate execution of the node holding the replica
        final ClusterState stateWithNodes = ClusterState.builder(initialState)
                .nodes(DiscoveryNodes.builder(initialState.nodes()).localNodeId(replica.currentNodeId())).build();
        setState(clusterService, stateWithNodes);
        AtomicBoolean throwException = new AtomicBoolean(true);
        final ReplicationTask task = maybeTask();
        NamedWriteableRegistry namedWriteableRegistry = new NamedWriteableRegistry(Collections.emptyList());
        final Transport transport = new MockNioTransport(Settings.EMPTY, Version.CURRENT, threadPool,
            new NetworkService(Collections.emptyList()), PageCacheRecycler.NON_RECYCLING_INSTANCE, namedWriteableRegistry,
            new NoneCircuitBreakerService());
        transportService = new MockTransportService(Settings.EMPTY, transport, threadPool, TransportService.NOOP_TRANSPORT_INTERCEPTOR,
                x -> clusterService.localNode(), null, Collections.emptySet());
        transportService.start();
        transportService.acceptIncomingRequests();

        AtomicBoolean calledSuccessfully = new AtomicBoolean(false);
        TestAction action = new TestAction(Settings.EMPTY, "internal:testActionWithExceptions", transportService, clusterService,
            shardStateAction, threadPool) {
            @Override
            protected ReplicaResult shardOperationOnReplica(Request request, IndexShard replica) {
                assertPhase(task, "replica");
                if (throwException.get()) {
                    throw new RetryOnReplicaException(shardId, "simulation");
                }
                calledSuccessfully.set(true);
                return new ReplicaResult();
            }
        };
        final PlainActionFuture<TestResponse> listener = new PlainActionFuture<>();
        final Request request = new Request().setShardId(shardId);
        final long checkpoint = randomNonNegativeLong();
        final long maxSeqNoOfUpdates = randomNonNegativeLong();
        action.handleReplicaRequest(
                new TransportReplicationAction.ConcreteReplicaRequest<>(request, replica.allocationId().getId(),
                    primaryTerm, checkpoint, maxSeqNoOfUpdates),
                createTransportChannel(listener), task);
        if (listener.isDone()) {
            listener.get(); // fail with the exception if there
            fail("listener shouldn't be done");
        }

        // release the waiting
        throwException.set(false);
        // publish a new state (same as the old state with the version incremented)
        setState(clusterService, stateWithNodes);

        // Assert that the request was retried, this time successful
        assertTrue("action should have been successfully called on retry but was not", calledSuccessfully.get());
        transportService.stop();
    }

    public void testIsRetryableClusterBlockException() {
        final TestAction action = new TestAction(Settings.EMPTY, "internal:testIsRetryableClusterBlockException", transportService,
            clusterService, shardStateAction, threadPool);
        assertFalse(action.isRetryableClusterBlockException(randomRetryPrimaryException(new ShardId("index", "_na_", 0))));

        final boolean retryable = randomBoolean();
        ClusterBlock randomBlock = new ClusterBlock(randomIntBetween(1, 16), "test", retryable, randomBoolean(),
            randomBoolean(), randomFrom(RestStatus.values()), EnumSet.of(randomFrom(ClusterBlockLevel.values())));
        assertEquals(retryable, action.isRetryableClusterBlockException(new ClusterBlockException(singleton(randomBlock))));
    }

    private void assertConcreteShardRequest(TransportRequest capturedRequest, Request expectedRequest, AllocationId expectedAllocationId) {
        final TransportReplicationAction.ConcreteShardRequest<?> concreteShardRequest =
            (TransportReplicationAction.ConcreteShardRequest<?>) capturedRequest;
        assertThat(concreteShardRequest.getRequest(), equalTo(expectedRequest));
        assertThat(((Request)concreteShardRequest.getRequest()).isRetrySet.get(), equalTo(true));
        assertThat(concreteShardRequest.getTargetAllocationID(), equalTo(expectedAllocationId.getId()));
    }


    private void assertIndexShardCounter(int expected) {
        assertThat(count.get(), equalTo(expected));
    }

    private final AtomicInteger count = new AtomicInteger(0);

    private final AtomicBoolean isRelocated = new AtomicBoolean(false);

    /**
     * Sometimes build a ReplicationTask for tracking the phase of the
     * TransportReplicationAction. Since TransportReplicationAction has to work
     * if the task as null just as well as if it is supplied this returns null
     * half the time.
     */
    private ReplicationTask maybeTask() {
        return random().nextBoolean() ? new ReplicationTask(0, null, null, null, null, null) : null;
    }

    /**
     * If the task is non-null this asserts that the phrase matches.
     */
    private void assertPhase(@Nullable ReplicationTask task, String phase) {
        assertPhase(task, equalTo(phase));
    }

    private void assertPhase(@Nullable ReplicationTask task, Matcher<String> phaseMatcher) {
        if (task != null) {
            assertThat(task.getPhase(), phaseMatcher);
        }
    }

    public static class Request extends ReplicationRequest<Request> {
        public AtomicBoolean processedOnPrimary = new AtomicBoolean();
        public AtomicInteger processedOnReplicas = new AtomicInteger();
        public AtomicBoolean isRetrySet = new AtomicBoolean(false);

        public Request() {
        }

        Request(ShardId shardId) {
            this();
            this.shardId = shardId;
            this.index = shardId.getIndexName();
            this.waitForActiveShards = ActiveShardCount.NONE;
            // keep things simple
        }

        @Override
        public void writeTo(StreamOutput out) throws IOException {
            super.writeTo(out);
        }

        @Override
        public void readFrom(StreamInput in) throws IOException {
            super.readFrom(in);
        }

        @Override
        public void onRetry() {
            super.onRetry();
            isRetrySet.set(true);
        }

        @Override
        public String toString() {
            return "Request{}";
        }
    }

    static class TestResponse extends ReplicationResponse {
        TestResponse() {
            setShardInfo(new ShardInfo());
        }
    }

    private class TestAction extends TransportReplicationAction<Request, Request, TestResponse> {


        TestAction(Settings settings, String actionName, TransportService transportService,
                   ClusterService clusterService, ShardStateAction shardStateAction,
                   ThreadPool threadPool) {
            super(settings, actionName, transportService, clusterService, mockIndicesService(clusterService), threadPool,
                shardStateAction,
                new ActionFilters(new HashSet<>()), new IndexNameExpressionResolver(),
                Request::new, Request::new, ThreadPool.Names.SAME);
        }

        @Override
        protected TestResponse newResponseInstance() {
            return new TestResponse();
        }

        @Override
<<<<<<< HEAD
        protected void shardOperationOnPrimary(Request shardRequest, IndexShard primary,
                ActionListener<PrimaryResult<Request, TestResponse>> listener) {
            boolean executedBefore = shardRequest.processedOnPrimary.getAndSet(true);
            assert executedBefore == false : "request has already been executed on the primary";
            listener.onResponse(new PrimaryResult(shardRequest, new TestResponse()));
=======
        protected PrimaryResult<Request, TestResponse> shardOperationOnPrimary(Request shardRequest, IndexShard primary) {
            boolean executedBefore = shardRequest.processedOnPrimary.getAndSet(true);
            assert executedBefore == false : "request has already been executed on the primary";
            return new PrimaryResult<>(shardRequest, new TestResponse());
>>>>>>> cb5ec67e
        }

        @Override
        protected ReplicaResult shardOperationOnReplica(Request request, IndexShard replica) {
            request.processedOnReplicas.incrementAndGet();
            return new ReplicaResult();
        }

        @Override
        protected boolean resolveIndex() {
            return false;
        }
    }

    final IndicesService mockIndicesService(ClusterService clusterService) {
        final IndicesService indicesService = mock(IndicesService.class);
        when(indicesService.indexServiceSafe(any(Index.class))).then(invocation -> {
            Index index = (Index)invocation.getArguments()[0];
            final ClusterState state = clusterService.state();
            final IndexMetaData indexSafe = state.metaData().getIndexSafe(index);
            return mockIndexService(indexSafe, clusterService);
        });
        when(indicesService.indexService(any(Index.class))).then(invocation -> {
            Index index = (Index) invocation.getArguments()[0];
            final ClusterState state = clusterService.state();
            if (state.metaData().hasIndex(index.getName())) {
                return mockIndexService(clusterService.state().metaData().getIndexSafe(index), clusterService);
            } else {
                return null;
            }
        });
        return indicesService;
    }

    final IndexService mockIndexService(final IndexMetaData indexMetaData, ClusterService clusterService) {
        final IndexService indexService = mock(IndexService.class);
        when(indexService.getShard(anyInt())).then(invocation -> {
            int shard = (Integer) invocation.getArguments()[0];
            final ShardId shardId = new ShardId(indexMetaData.getIndex(), shard);
            if (shard > indexMetaData.getNumberOfShards()) {
                throw new ShardNotFoundException(shardId);
            }
            return mockIndexShard(shardId, clusterService);
        });
        return indexService;
    }

    private IndexShard mockIndexShard(ShardId shardId, ClusterService clusterService) {
        final IndexShard indexShard = mock(IndexShard.class);
        when(indexShard.shardId()).thenReturn(shardId);
        doAnswer(invocation -> {
            ActionListener<Releasable> callback = (ActionListener<Releasable>) invocation.getArguments()[0];
            count.incrementAndGet();
            callback.onResponse(count::decrementAndGet);
            return null;
        }).when(indexShard).acquirePrimaryOperationPermit(any(ActionListener.class), anyString(), anyObject());
        doAnswer(invocation -> {
            long term = (Long)invocation.getArguments()[0];
            ActionListener<Releasable> callback = (ActionListener<Releasable>) invocation.getArguments()[3];
            final long primaryTerm = indexShard.getPendingPrimaryTerm();
            if (term < primaryTerm) {
                throw new IllegalArgumentException(String.format(Locale.ROOT, "%s operation term [%d] is too old (current [%d])",
                    shardId, term, primaryTerm));
            }
            count.incrementAndGet();
            callback.onResponse(count::decrementAndGet);
            return null;
        }).when(indexShard)
            .acquireReplicaOperationPermit(anyLong(), anyLong(), anyLong(), any(ActionListener.class), anyString(), anyObject());
        when(indexShard.routingEntry()).thenAnswer(invocationOnMock -> {
            final ClusterState state = clusterService.state();
            final RoutingNode node = state.getRoutingNodes().node(state.nodes().getLocalNodeId());
            final ShardRouting routing = node.getByShardId(shardId);
            if (routing == null) {
                throw new ShardNotFoundException(shardId, "shard is no longer assigned to current node");
            }
            return routing;
        });
        when(indexShard.isRelocatedPrimary()).thenAnswer(invocationOnMock -> isRelocated.get());
        doThrow(new AssertionError("failed shard is not supported")).when(indexShard).failShard(anyString(), any(Exception.class));
        when(indexShard.getPendingPrimaryTerm()).thenAnswer(i ->
            clusterService.state().metaData().getIndexSafe(shardId.getIndex()).primaryTerm(shardId.id()));
        return indexShard;
    }

    class NoopReplicationOperation extends ReplicationOperation<Request, Request, TestAction.PrimaryResult<Request, TestResponse>> {

        NoopReplicationOperation(Request request, ActionListener<TestAction.PrimaryResult<Request, TestResponse>> listener) {
            super(request, null, listener, null, TransportReplicationActionTests.this.logger, "noop");
        }

        @Override
        public void execute() throws Exception {
            // Using the diamond operator (<>) prevents Eclipse from being able to compile this code
            this.resultListener.onResponse(new TransportReplicationAction.PrimaryResult<Request, TestResponse>(null, new TestResponse()));
        }
    }

    /**
     * Transport channel that is needed for replica operation testing.
     */
    public TransportChannel createTransportChannel(final PlainActionFuture<TestResponse> listener) {
        return new TransportChannel() {

            @Override
            public String getProfileName() {
                return "";
            }

            @Override
            public void sendResponse(TransportResponse response) throws IOException {
                listener.onResponse(((TestResponse) response));
            }

            @Override
            public void sendResponse(Exception exception) throws IOException {
                listener.onFailure(exception);
            }

            @Override
            public String getChannelType() {
                return "replica_test";
            }
        };
    }

}<|MERGE_RESOLUTION|>--- conflicted
+++ resolved
@@ -1224,18 +1224,11 @@
         }
 
         @Override
-<<<<<<< HEAD
         protected void shardOperationOnPrimary(Request shardRequest, IndexShard primary,
                 ActionListener<PrimaryResult<Request, TestResponse>> listener) {
             boolean executedBefore = shardRequest.processedOnPrimary.getAndSet(true);
             assert executedBefore == false : "request has already been executed on the primary";
-            listener.onResponse(new PrimaryResult(shardRequest, new TestResponse()));
-=======
-        protected PrimaryResult<Request, TestResponse> shardOperationOnPrimary(Request shardRequest, IndexShard primary) {
-            boolean executedBefore = shardRequest.processedOnPrimary.getAndSet(true);
-            assert executedBefore == false : "request has already been executed on the primary";
-            return new PrimaryResult<>(shardRequest, new TestResponse());
->>>>>>> cb5ec67e
+            listener.onResponse(new PrimaryResult<>(shardRequest, new TestResponse()));
         }
 
         @Override
