/*
 * Copyright Elasticsearch B.V. and/or licensed to Elasticsearch B.V. under one
 * or more contributor license agreements. Licensed under the Elastic License
 * 2.0 and the Server Side Public License, v 1; you may not use this file except
 * in compliance with, at your election, the Elastic License 2.0 or the Server
 * Side Public License, v 1.
 */

package org.elasticsearch.action.support.replication;

import org.apache.lucene.store.AlreadyClosedException;
import org.elasticsearch.ElasticsearchException;
import org.elasticsearch.Version;
import org.elasticsearch.action.ActionListener;
import org.elasticsearch.action.UnavailableShardsException;
import org.elasticsearch.action.admin.indices.close.CloseIndexRequest;
import org.elasticsearch.action.admin.indices.create.CreateIndexRequest;
import org.elasticsearch.action.support.ActionFilters;
import org.elasticsearch.action.support.ActionTestUtils;
import org.elasticsearch.action.support.ActiveShardCount;
import org.elasticsearch.action.support.PlainActionFuture;
import org.elasticsearch.action.support.replication.ReplicationOperation.ReplicaResponse;
import org.elasticsearch.client.transport.NoNodeAvailableException;
import org.elasticsearch.cluster.ClusterState;
import org.elasticsearch.cluster.ESAllocationTestCase;
import org.elasticsearch.cluster.action.shard.ShardStateAction;
import org.elasticsearch.cluster.block.ClusterBlock;
import org.elasticsearch.cluster.block.ClusterBlockException;
import org.elasticsearch.cluster.block.ClusterBlockLevel;
import org.elasticsearch.cluster.block.ClusterBlocks;
import org.elasticsearch.cluster.metadata.IndexMetadata;
import org.elasticsearch.cluster.metadata.Metadata;
import org.elasticsearch.cluster.node.DiscoveryNodes;
import org.elasticsearch.cluster.routing.AllocationId;
import org.elasticsearch.cluster.routing.IndexShardRoutingTable;
import org.elasticsearch.cluster.routing.RoutingNode;
import org.elasticsearch.cluster.routing.ShardRouting;
import org.elasticsearch.cluster.routing.ShardRoutingState;
import org.elasticsearch.cluster.routing.TestShardRouting;
import org.elasticsearch.cluster.routing.allocation.AllocationService;
import org.elasticsearch.cluster.service.ClusterService;
import org.elasticsearch.common.io.stream.NamedWriteableRegistry;
import org.elasticsearch.common.io.stream.StreamInput;
import org.elasticsearch.common.io.stream.StreamOutput;
import org.elasticsearch.common.network.NetworkService;
import org.elasticsearch.common.settings.Settings;
import org.elasticsearch.common.util.PageCacheRecycler;
import org.elasticsearch.core.Nullable;
import org.elasticsearch.core.Releasable;
import org.elasticsearch.index.Index;
import org.elasticsearch.index.IndexNotFoundException;
import org.elasticsearch.index.IndexService;
import org.elasticsearch.index.shard.IndexShard;
import org.elasticsearch.index.shard.IndexShardClosedException;
import org.elasticsearch.index.shard.IndexShardState;
import org.elasticsearch.index.shard.ReplicationGroup;
import org.elasticsearch.index.shard.ShardId;
import org.elasticsearch.index.shard.ShardNotFoundException;
import org.elasticsearch.index.shard.ShardNotInPrimaryModeException;
import org.elasticsearch.indices.IndexClosedException;
import org.elasticsearch.indices.IndicesService;
import org.elasticsearch.indices.breaker.NoneCircuitBreakerService;
import org.elasticsearch.indices.cluster.ClusterStateChanges;
import org.elasticsearch.rest.RestStatus;
import org.elasticsearch.test.ESTestCase;
import org.elasticsearch.test.transport.CapturingTransport;
import org.elasticsearch.test.transport.MockTransportService;
import org.elasticsearch.threadpool.TestThreadPool;
import org.elasticsearch.threadpool.ThreadPool;
import org.elasticsearch.transport.TestTransportChannel;
import org.elasticsearch.transport.Transport;
import org.elasticsearch.transport.TransportChannel;
import org.elasticsearch.transport.TransportException;
import org.elasticsearch.transport.TransportRequest;
import org.elasticsearch.transport.TransportResponse;
import org.elasticsearch.transport.TransportService;
import org.elasticsearch.transport.nio.MockNioTransport;
import org.hamcrest.Matcher;
import org.junit.After;
import org.junit.AfterClass;
import org.junit.Assert;
import org.junit.Before;
import org.junit.BeforeClass;

import java.io.IOException;
import java.util.Collections;
import java.util.EnumSet;
import java.util.HashSet;
import java.util.List;
import java.util.Locale;
import java.util.Set;
import java.util.concurrent.ExecutionException;
import java.util.concurrent.TimeUnit;
import java.util.concurrent.atomic.AtomicBoolean;
import java.util.concurrent.atomic.AtomicInteger;
import java.util.concurrent.atomic.AtomicReference;
import java.util.stream.Collectors;

import static java.util.Collections.singleton;
import static org.elasticsearch.action.support.replication.ClusterStateCreationUtils.state;
import static org.elasticsearch.action.support.replication.ClusterStateCreationUtils.stateWithActivePrimary;
import static org.elasticsearch.cluster.metadata.IndexMetadata.SETTING_WAIT_FOR_ACTIVE_SHARDS;
import static org.elasticsearch.test.ClusterServiceUtils.createClusterService;
import static org.elasticsearch.test.ClusterServiceUtils.setState;
import static org.hamcrest.CoreMatchers.containsString;
import static org.hamcrest.Matchers.arrayWithSize;
import static org.hamcrest.Matchers.equalTo;
import static org.hamcrest.Matchers.hasToString;
import static org.hamcrest.Matchers.instanceOf;
import static org.hamcrest.Matchers.notNullValue;
import static org.hamcrest.Matchers.nullValue;
import static org.hamcrest.core.Is.is;
import static org.mockito.ArgumentMatchers.any;
import static org.mockito.ArgumentMatchers.anyInt;
import static org.mockito.ArgumentMatchers.anyLong;
import static org.mockito.ArgumentMatchers.anyObject;
import static org.mockito.ArgumentMatchers.anyString;
import static org.mockito.ArgumentMatchers.eq;
import static org.mockito.Mockito.doAnswer;
import static org.mockito.Mockito.doThrow;
import static org.mockito.Mockito.mock;
import static org.mockito.Mockito.verify;
import static org.mockito.Mockito.when;

public class TransportReplicationActionTests extends ESTestCase {

    private static final ShardId NO_SHARD_ID = null;

    /**
     * takes a request that was sent by a {@link TransportReplicationAction} and captured
     * and returns the underlying request if it's wrapped or the original (cast to the expected type).
     *
     * This will throw a {@link ClassCastException} if the request is of the wrong type.
     */
    @SuppressWarnings("unchecked")
    public static <R extends ReplicationRequest<?>> R resolveRequest(TransportRequest requestOrWrappedRequest) {
        if (requestOrWrappedRequest instanceof TransportReplicationAction.ConcreteShardRequest) {
            requestOrWrappedRequest = ((TransportReplicationAction.ConcreteShardRequest<?>) requestOrWrappedRequest).getRequest();
        }
        return (R) requestOrWrappedRequest;
    }

    private static ThreadPool threadPool;

    private boolean forceExecute;
    private ClusterService clusterService;
    private TransportService transportService;
    private CapturingTransport transport;
    private TestAction action;
    private ShardStateAction shardStateAction;

    /* *
    * TransportReplicationAction needs an instance of IndexShard to count operations.
    * indexShards is reset to null before each test and will be initialized upon request in the tests.
    */

    @BeforeClass
    public static void beforeClass() {
        threadPool = new TestThreadPool("ShardReplicationTests");
    }

    @Override
    @Before
    public void setUp() throws Exception {
        super.setUp();
        forceExecute = randomBoolean();
        transport = new CapturingTransport();
        clusterService = createClusterService(threadPool);
        transportService = transport.createTransportService(
            clusterService.getSettings(),
            threadPool,
            TransportService.NOOP_TRANSPORT_INTERCEPTOR,
            x -> clusterService.localNode(),
            null,
            Collections.emptySet()
        );
        transportService.start();
        transportService.acceptIncomingRequests();
        shardStateAction = new ShardStateAction(clusterService, transportService, null, null, threadPool);
        action = new TestAction(Settings.EMPTY, "internal:testAction", transportService, clusterService, shardStateAction, threadPool);
    }

    @Override
    @After
    public void tearDown() throws Exception {
        super.tearDown();
        clusterService.close();
    }

    @AfterClass
    public static void afterClass() {
        ThreadPool.terminate(threadPool, 30, TimeUnit.SECONDS);
        threadPool = null;
    }

    private <T> T assertListenerThrows(String msg, PlainActionFuture<?> listener, Class<T> klass) {
        ExecutionException exception = expectThrows(ExecutionException.class, msg, listener::get);
        assertThat(exception.getCause(), instanceOf(klass));
        @SuppressWarnings("unchecked")
        final T cause = (T) exception.getCause();
        return cause;
    }

    private void setStateWithBlock(final ClusterService clusterService, final ClusterBlock block, final boolean globalBlock) {
        final ClusterBlocks.Builder blocks = ClusterBlocks.builder();
        if (globalBlock) {
            blocks.addGlobalBlock(block);
        } else {
            blocks.addIndexBlock("index", block);
        }
        setState(clusterService, ClusterState.builder(clusterService.state()).blocks(blocks).build());
    }

    public void testBlocksInReroutePhase() {
        final ClusterBlock nonRetryableBlock = new ClusterBlock(
            1,
            "non retryable",
            false,
            true,
            false,
            RestStatus.SERVICE_UNAVAILABLE,
            ClusterBlockLevel.ALL
        );
        final ClusterBlock retryableBlock = new ClusterBlock(
            1,
            "retryable",
            true,
            true,
            false,
            RestStatus.SERVICE_UNAVAILABLE,
            ClusterBlockLevel.ALL
        );

        final boolean globalBlock = randomBoolean();
        final TestAction action = new TestAction(
            Settings.EMPTY,
            "internal:testActionWithBlocks",
            transportService,
            clusterService,
            shardStateAction,
            threadPool
        ) {
            @Override
            protected ClusterBlockLevel globalBlockLevel() {
                return globalBlock ? ClusterBlockLevel.WRITE : null;
            }

            @Override
            public ClusterBlockLevel indexBlockLevel() {
                return globalBlock == false ? ClusterBlockLevel.WRITE : null;
            }
        };

        setState(clusterService, ClusterStateCreationUtils.stateWithActivePrimary("index", true, 0));

        ShardId shardId = new ShardId(clusterService.state().metadata().index("index").getIndex(), 0);

        {
            setStateWithBlock(clusterService, nonRetryableBlock, globalBlock);

            Request request = new Request(shardId);
            PlainActionFuture<TestResponse> listener = new PlainActionFuture<>();
            ReplicationTask task = maybeTask();

            TestAction.ReroutePhase reroutePhase = action.new ReroutePhase(task, request, listener);
            reroutePhase.run();

            ClusterBlockException exception = assertListenerThrows(
                "primary action should fail operation",
                listener,
                ClusterBlockException.class
            );
            assertThat(((ClusterBlockException) exception.unwrapCause()).blocks().iterator().next(), is(nonRetryableBlock));
            assertPhase(task, "failed");
        }
        {
            setStateWithBlock(clusterService, retryableBlock, globalBlock);

            Request requestWithTimeout = (globalBlock ? new Request(shardId) : new Request(shardId)).timeout("5ms");
            PlainActionFuture<TestResponse> listener = new PlainActionFuture<>();
            ReplicationTask task = maybeTask();

            TestAction.ReroutePhase reroutePhase = action.new ReroutePhase(task, requestWithTimeout, listener);
            reroutePhase.run();

            ClusterBlockException exception = assertListenerThrows(
                "failed to timeout on retryable block",
                listener,
                ClusterBlockException.class
            );
            assertThat(((ClusterBlockException) exception.unwrapCause()).blocks().iterator().next(), is(retryableBlock));
            assertPhase(task, "failed");
            assertTrue(requestWithTimeout.isRetrySet.get());
        }
        {
            setStateWithBlock(clusterService, retryableBlock, globalBlock);

            Request request = new Request(shardId);
            PlainActionFuture<TestResponse> listener = new PlainActionFuture<>();
            ReplicationTask task = maybeTask();

            TestAction.ReroutePhase reroutePhase = action.new ReroutePhase(task, request, listener);
            reroutePhase.run();

            assertFalse("primary phase should wait on retryable block", listener.isDone());
            assertPhase(task, "waiting_for_retry");
            assertTrue(request.isRetrySet.get());

            setStateWithBlock(clusterService, nonRetryableBlock, globalBlock);

            ClusterBlockException exception = assertListenerThrows(
                "primary phase should fail operation when moving from a retryable " + "block to a non-retryable one",
                listener,
                ClusterBlockException.class
            );
            assertThat(((ClusterBlockException) exception.unwrapCause()).blocks().iterator().next(), is(nonRetryableBlock));
            assertIndexShardUninitialized();
        }
        {
            Request requestWithTimeout = new Request(new ShardId("unknown", "_na_", 0)).index("unknown").timeout("5ms");
            PlainActionFuture<TestResponse> listener = new PlainActionFuture<>();
            ReplicationTask task = maybeTask();

            TestAction testActionWithNoBlocks = new TestAction(
                Settings.EMPTY,
                "internal:testActionWithNoBlocks",
                transportService,
                clusterService,
                shardStateAction,
                threadPool
            );
            TestAction.ReroutePhase reroutePhase = testActionWithNoBlocks.new ReroutePhase(task, requestWithTimeout, listener);
            reroutePhase.run();
            assertListenerThrows("should fail with an IndexNotFoundException when no blocks", listener, IndexNotFoundException.class);
        }
    }

    public void testBlocksInPrimaryAction() {
        final boolean globalBlock = randomBoolean();

        final TestAction actionWithBlocks = new TestAction(
            Settings.EMPTY,
            "internal:actionWithBlocks",
            transportService,
            clusterService,
            shardStateAction,
            threadPool
        ) {
            @Override
            protected ClusterBlockLevel globalBlockLevel() {
                return globalBlock ? ClusterBlockLevel.WRITE : null;
            }

            @Override
            public ClusterBlockLevel indexBlockLevel() {
                return globalBlock == false ? ClusterBlockLevel.WRITE : null;
            }
        };

        final String index = "index";
        final ShardId shardId = new ShardId(index, "_na_", 0);
        setState(clusterService, stateWithActivePrimary(index, true, randomInt(5)));

        final ClusterBlocks.Builder block = ClusterBlocks.builder();
        if (globalBlock) {
            block.addGlobalBlock(
                new ClusterBlock(
                    randomIntBetween(1, 16),
                    "test global block",
                    randomBoolean(),
                    randomBoolean(),
                    randomBoolean(),
                    RestStatus.BAD_REQUEST,
                    ClusterBlockLevel.ALL
                )
            );
        } else {
            block.addIndexBlock(
                index,
                new ClusterBlock(
                    randomIntBetween(1, 16),
                    "test index block",
                    randomBoolean(),
                    randomBoolean(),
                    randomBoolean(),
                    RestStatus.FORBIDDEN,
                    ClusterBlockLevel.READ_WRITE
                )
            );
        }
        setState(clusterService, ClusterState.builder(clusterService.state()).blocks(block));

        final ClusterState clusterState = clusterService.state();
        final String targetAllocationID = clusterState.getRoutingTable().shardRoutingTable(shardId).primaryShard().allocationId().getId();
        final long primaryTerm = clusterState.metadata().index(index).primaryTerm(shardId.id());
        final Request request = new Request(shardId);
        final ReplicationTask task = maybeTask();
        final PlainActionFuture<TestResponse> listener = new PlainActionFuture<>();

        final TransportReplicationAction.ConcreteShardRequest<Request> primaryRequest =
            new TransportReplicationAction.ConcreteShardRequest<>(request, targetAllocationID, primaryTerm);
        @SuppressWarnings("rawtypes")
        final TransportReplicationAction.AsyncPrimaryAction asyncPrimaryActionWithBlocks = actionWithBlocks.new AsyncPrimaryAction(
            primaryRequest, listener, task
        );
        asyncPrimaryActionWithBlocks.run();

        final ExecutionException exception = expectThrows(ExecutionException.class, listener::get);
        assertThat(exception.getCause(), instanceOf(ClusterBlockException.class));
        assertThat(exception.getCause(), hasToString(containsString("test " + (globalBlock ? "global" : "index") + " block")));
        assertPhase(task, "finished");
    }

    public void assertIndexShardUninitialized() {
        assertEquals(0, count.get());
    }

    public void testNotStartedPrimary() {
        final String index = "test";
        final ShardId shardId = new ShardId(index, "_na_", 0);
        // no replicas in oder to skip the replication part
        setState(clusterService, state(index, true, randomBoolean() ? ShardRoutingState.INITIALIZING : ShardRoutingState.UNASSIGNED));
        ReplicationTask task = maybeTask();

        logger.debug("--> using initial state:\n{}", clusterService.state());

        Request request = new Request(shardId).timeout("1ms");
        PlainActionFuture<TestResponse> listener = new PlainActionFuture<>();
        TestAction.ReroutePhase reroutePhase = action.new ReroutePhase(task, request, listener);
        reroutePhase.run();
        assertListenerThrows("unassigned primary didn't cause a timeout", listener, UnavailableShardsException.class);
        assertPhase(task, "failed");
        assertTrue(request.isRetrySet.get());

        request = new Request(shardId);
        listener = new PlainActionFuture<>();
        reroutePhase = action.new ReroutePhase(task, request, listener);
        reroutePhase.run();
        assertFalse("unassigned primary didn't cause a retry", listener.isDone());
        assertPhase(task, "waiting_for_retry");
        assertTrue(request.isRetrySet.get());

        setState(clusterService, state(index, true, ShardRoutingState.STARTED));
        logger.debug("--> primary assigned state:\n{}", clusterService.state());

        final IndexShardRoutingTable shardRoutingTable = clusterService.state().routingTable().index(index).shard(shardId.id());
        final String primaryNodeId = shardRoutingTable.primaryShard().currentNodeId();
        final List<CapturingTransport.CapturedRequest> capturedRequests = transport.getCapturedRequestsByTargetNodeAndClear()
            .get(primaryNodeId);
        assertThat(capturedRequests, notNullValue());
        assertThat(capturedRequests.size(), equalTo(1));
        assertThat(capturedRequests.get(0).action, equalTo("internal:testAction[p]"));
        assertIndexShardCounter(0);
    }

    public void testShardNotInPrimaryMode() {
        final String index = "test";
        final ShardId shardId = new ShardId(index, "_na_", 0);
        final ClusterState state = state(index, true, ShardRoutingState.RELOCATING);
        setState(clusterService, state);
        final ReplicationTask task = maybeTask();
        final Request request = new Request(shardId);
        PlainActionFuture<TestResponse> listener = new PlainActionFuture<>();
        final AtomicBoolean executed = new AtomicBoolean();

        final ShardRouting primaryShard = state.getRoutingTable().shardRoutingTable(shardId).primaryShard();
        final long primaryTerm = state.metadata().index(index).primaryTerm(shardId.id());
        final TransportReplicationAction.ConcreteShardRequest<Request> primaryRequest =
            new TransportReplicationAction.ConcreteShardRequest<>(request, primaryShard.allocationId().getId(), primaryTerm);

        isPrimaryMode.set(false);

        new TestAction(Settings.EMPTY, "internal:test-action", transportService, clusterService, shardStateAction, threadPool) {
            @Override
            protected void shardOperationOnPrimary(
                Request shardRequest,
                IndexShard primary,
                ActionListener<PrimaryResult<Request, TestResponse>> listener
            ) {
                assertPhase(task, "primary");
                assertFalse(executed.getAndSet(true));
                super.shardOperationOnPrimary(shardRequest, primary, listener);
            }
        }.new AsyncPrimaryAction(primaryRequest, listener, task).run();

        assertFalse(executed.get());
        assertIndexShardCounter(0);  // no permit should be held

        final ExecutionException e = expectThrows(ExecutionException.class, listener::get);
        assertThat(e.getCause(), instanceOf(ReplicationOperation.RetryOnPrimaryException.class));
        assertThat(e.getCause(), hasToString(containsString("shard is not in primary mode")));
        assertThat(e.getCause().getCause(), instanceOf(ShardNotInPrimaryModeException.class));
        assertThat(e.getCause().getCause(), hasToString(containsString("shard is not in primary mode")));
    }

    /**
     * When relocating a primary shard, there is a cluster state update at the end of relocation where the active primary is switched from
     * the relocation source to the relocation target. If relocation source receives and processes this cluster state
     * before the relocation target, there is a time span where relocation source believes active primary to be on
     * relocation target and relocation target believes active primary to be on relocation source. This results in replication
     * requests being sent back and forth.
     * <p>
     * This test checks that replication request is not routed back from relocation target to relocation source in case of
     * stale index routing table on relocation target.
     */
    public void testNoRerouteOnStaleClusterState() {
        final String index = "test";
        final ShardId shardId = new ShardId(index, "_na_", 0);
        ClusterState state = state(index, true, ShardRoutingState.RELOCATING);
        String relocationTargetNode = state.getRoutingTable().shardRoutingTable(shardId).primaryShard().relocatingNodeId();
        state = ClusterState.builder(state).nodes(DiscoveryNodes.builder(state.nodes()).localNodeId(relocationTargetNode)).build();
        setState(clusterService, state);
        logger.debug("--> relocation ongoing state:\n{}", clusterService.state());

        Request request = new Request(shardId).timeout("1ms").routedBasedOnClusterVersion(clusterService.state().version() + 1);
        PlainActionFuture<TestResponse> listener = new PlainActionFuture<>();
        TestAction.ReroutePhase reroutePhase = action.new ReroutePhase(null, request, listener);
        reroutePhase.run();
        assertListenerThrows("cluster state too old didn't cause a timeout", listener, UnavailableShardsException.class);
        assertTrue(request.isRetrySet.compareAndSet(true, false));

        request = new Request(shardId).routedBasedOnClusterVersion(clusterService.state().version() + 1);
        listener = new PlainActionFuture<>();
        reroutePhase = action.new ReroutePhase(null, request, listener);
        reroutePhase.run();
        assertFalse("cluster state too old didn't cause a retry", listener.isDone());
        assertTrue(request.isRetrySet.get());

        // finish relocation
        ShardRouting relocationTarget = clusterService.state()
            .getRoutingTable()
            .shardRoutingTable(shardId)
            .shardsWithState(ShardRoutingState.INITIALIZING)
            .get(0);
        AllocationService allocationService = ESAllocationTestCase.createAllocationService();
        ClusterState updatedState = ESAllocationTestCase.startShardsAndReroute(allocationService, state, relocationTarget);

        setState(clusterService, updatedState);
        logger.debug("--> relocation complete state:\n{}", clusterService.state());

        IndexShardRoutingTable shardRoutingTable = clusterService.state().routingTable().index(index).shard(shardId.id());
        final String primaryNodeId = shardRoutingTable.primaryShard().currentNodeId();
        final List<CapturingTransport.CapturedRequest> capturedRequests = transport.getCapturedRequestsByTargetNodeAndClear()
            .get(primaryNodeId);
        assertThat(capturedRequests, notNullValue());
        assertThat(capturedRequests.size(), equalTo(1));
        assertThat(capturedRequests.get(0).action, equalTo("internal:testAction[p]"));
        assertIndexShardCounter(0);
    }

    public void testUnknownIndexOrShardOnReroute() {
        final String index = "test";
        // no replicas in oder to skip the replication part
        setState(clusterService, state(index, true, randomBoolean() ? ShardRoutingState.INITIALIZING : ShardRoutingState.UNASSIGNED));
        logger.debug("--> using initial state:\n{}", clusterService.state());

        Request request = new Request(new ShardId("unknown_index", "_na_", 0)).timeout("1ms");
        PlainActionFuture<TestResponse> listener = new PlainActionFuture<>();
        ReplicationTask task = maybeTask();

        TestAction.ReroutePhase reroutePhase = action.new ReroutePhase(task, request, listener);
        reroutePhase.run();
        assertListenerThrows("must throw index not found exception", listener, IndexNotFoundException.class);
        assertPhase(task, "failed");
        assertFalse(request.isRetrySet.get());

        // try again with a request that is based on a newer cluster state, make sure we waited until that
        // cluster state for the index to appear
        request = new Request(new ShardId("unknown_index", "_na_", 0)).timeout("1ms");
        request.routedBasedOnClusterVersion(clusterService.state().version() + 1);
        listener = new PlainActionFuture<>();
        task = maybeTask();

        reroutePhase = action.new ReroutePhase(task, request, listener);
        reroutePhase.run();
        assertListenerThrows("must throw index not found exception", listener, IndexNotFoundException.class);
        assertPhase(task, "failed");
        assertTrue(request.isRetrySet.get());

        request = new Request(new ShardId(index, "_na_", 10)).timeout("1ms");
        listener = new PlainActionFuture<>();
        reroutePhase = action.new ReroutePhase(null, request, listener);
        reroutePhase.run();
        assertListenerThrows("must throw shard not found exception", listener, ShardNotFoundException.class);
        assertFalse(request.isRetrySet.get()); // TODO I'd have expected this to be true but we fail too early?
    }

    public void testClosedIndexOnReroute() {
        final String index = "test";
        // no replicas in oder to skip the replication part
        ClusterStateChanges clusterStateChanges = new ClusterStateChanges(xContentRegistry(), threadPool);
        setState(
            clusterService,
            clusterStateChanges.closeIndices(
                clusterStateChanges.createIndex(clusterService.state(), new CreateIndexRequest(index)),
                new CloseIndexRequest(index)
            )
        );
        assertThat(clusterService.state().metadata().indices().get(index).getState(), equalTo(IndexMetadata.State.CLOSE));
        logger.debug("--> using initial state:\n{}", clusterService.state());
        Request request = new Request(new ShardId(clusterService.state().metadata().indices().get(index).getIndex(), 0)).timeout("1ms");
        PlainActionFuture<TestResponse> listener = new PlainActionFuture<>();
        ReplicationTask task = maybeTask();

        TestAction action = new TestAction(
            Settings.EMPTY,
            "internal:testActionWithBlocks",
            transportService,
            clusterService,
            shardStateAction,
            threadPool
        );
        TestAction.ReroutePhase reroutePhase = action.new ReroutePhase(task, request, listener);
        reroutePhase.run();
        assertListenerThrows("must throw index closed exception", listener, IndexClosedException.class);

        assertPhase(task, "failed");
        assertFalse(request.isRetrySet.get());
    }

    public void testStalePrimaryShardOnReroute() {
        final String index = "test";
        final ShardId shardId = new ShardId(index, "_na_", 0);
        // no replicas in order to skip the replication part
        setState(clusterService, stateWithActivePrimary(index, true, randomInt(3)));
        logger.debug("--> using initial state:\n{}", clusterService.state());
        Request request = new Request(shardId);
        boolean timeout = randomBoolean();
        if (timeout) {
            request.timeout("0s");
        } else {
            request.timeout("1h");
        }
        PlainActionFuture<TestResponse> listener = new PlainActionFuture<>();
        ReplicationTask task = maybeTask();

        TestAction.ReroutePhase reroutePhase = action.new ReroutePhase(task, request, listener);
        reroutePhase.run();
        CapturingTransport.CapturedRequest[] capturedRequests = transport.getCapturedRequestsAndClear();
        assertThat(capturedRequests, arrayWithSize(1));
        assertThat(capturedRequests[0].action, equalTo("internal:testAction[p]"));
        assertPhase(task, "waiting_on_primary");
        assertFalse(request.isRetrySet.get());
        transport.handleRemoteError(capturedRequests[0].requestId, randomRetryPrimaryException(shardId));

        if (timeout) {
            // we always try at least one more time on timeout
            assertThat(listener.isDone(), equalTo(false));
            capturedRequests = transport.getCapturedRequestsAndClear();
            assertThat(capturedRequests, arrayWithSize(1));
            assertThat(capturedRequests[0].action, equalTo("internal:testAction[p]"));
            assertPhase(task, "waiting_on_primary");
            transport.handleRemoteError(capturedRequests[0].requestId, randomRetryPrimaryException(shardId));
            assertListenerThrows("must throw index not found exception", listener, ElasticsearchException.class);
            assertPhase(task, "failed");
        } else {
            assertThat(listener.isDone(), equalTo(false));
            // generate a CS change
            setState(clusterService, clusterService.state());
            capturedRequests = transport.getCapturedRequestsAndClear();
            assertThat(capturedRequests, arrayWithSize(1));
            assertThat(capturedRequests[0].action, equalTo("internal:testAction[p]"));
        }
    }

    private Exception randomRetryPrimaryException(ShardId shardId) {
        return randomFrom(
            new ShardNotFoundException(shardId),
            new IndexNotFoundException(shardId.getIndex()),
            new IndexShardClosedException(shardId),
            new AlreadyClosedException(shardId + " primary is closed"),
            new ReplicationOperation.RetryOnPrimaryException(shardId, "hello")
        );
    }

    public void testRoutePhaseExecutesRequest() {
        final String index = "test";
        final ShardId shardId = new ShardId(index, "_na_", 0);
        ReplicationTask task = maybeTask();

        setState(clusterService, stateWithActivePrimary(index, randomBoolean(), 3));
        logger.debug("using state: \n{}", clusterService.state());

        final IndexShardRoutingTable shardRoutingTable = clusterService.state().routingTable().index(index).shard(shardId.id());
        final String primaryNodeId = shardRoutingTable.primaryShard().currentNodeId();
        Request request = new Request(shardId);
        PlainActionFuture<TestResponse> listener = new PlainActionFuture<>();

        TestAction.ReroutePhase reroutePhase = action.new ReroutePhase(task, request, listener);
        reroutePhase.run();
        assertThat(request.shardId(), equalTo(shardId));
        logger.info("--> primary is assigned to [{}], checking request forwarded", primaryNodeId);
        final List<CapturingTransport.CapturedRequest> capturedRequests = transport.getCapturedRequestsByTargetNodeAndClear()
            .get(primaryNodeId);
        assertThat(capturedRequests, notNullValue());
        assertThat(capturedRequests.size(), equalTo(1));
        if (clusterService.state().nodes().getLocalNodeId().equals(primaryNodeId)) {
            assertThat(capturedRequests.get(0).action, equalTo("internal:testAction[p]"));
            assertPhase(task, "waiting_on_primary");
        } else {
            assertThat(capturedRequests.get(0).action, equalTo("internal:testAction"));
            assertPhase(task, "rerouted");
        }
        assertFalse(request.isRetrySet.get());
        assertIndexShardUninitialized();
    }

    public void testPrimaryPhaseExecutesOrDelegatesRequestToRelocationTarget() throws Exception {
        final String index = "test";
        final ShardId shardId = new ShardId(index, "_na_", 0);
        ClusterState state = stateWithActivePrimary(index, true, randomInt(5));
        setState(clusterService, state);
        Request request = new Request(shardId).timeout("1ms");
        PlainActionFuture<TestResponse> listener = new PlainActionFuture<>();
        ReplicationTask task = maybeTask();
        AtomicBoolean executed = new AtomicBoolean();

        ShardRouting primaryShard = state.getRoutingTable().shardRoutingTable(shardId).primaryShard();
        final long primaryTerm = state.metadata().index(index).primaryTerm(shardId.id());
        boolean executeOnPrimary = true;
        // whether shard has been marked as relocated already (i.e. relocation completed)
        if (primaryShard.relocating() && randomBoolean()) {
            isRelocated.set(true);
            executeOnPrimary = false;
        }
        final TransportReplicationAction.ConcreteShardRequest<Request> primaryRequest =
            new TransportReplicationAction.ConcreteShardRequest<>(request, primaryShard.allocationId().getId(), primaryTerm);

        new TestAction(Settings.EMPTY, "internal:testAction2", transportService, clusterService, shardStateAction, threadPool) {
            @Override
            protected void shardOperationOnPrimary(
                Request shardRequest,
                IndexShard primary,
                ActionListener<PrimaryResult<Request, TestResponse>> listener
            ) {
                assertPhase(task, "primary");
                assertFalse(executed.getAndSet(true));
                super.shardOperationOnPrimary(shardRequest, primary, listener);
            }
        }.new AsyncPrimaryAction(primaryRequest, listener, task).run();

        if (executeOnPrimary) {
            assertTrue(executed.get());
            assertTrue(listener.isDone());
            listener.get();
            assertPhase(task, "finished");
            assertFalse(request.isRetrySet.get());
        } else {
            assertFalse(executed.get());
            assertIndexShardCounter(0);  // it should have been freed.
            final List<CapturingTransport.CapturedRequest> requests = transport.capturedRequestsByTargetNode()
                .get(primaryShard.relocatingNodeId());
            assertThat(requests, notNullValue());
            assertThat(requests.size(), equalTo(1));
            assertThat(
                "primary request was not delegated to relocation target",
                requests.get(0).action,
                equalTo("internal:testAction2[p]")
            );
            @SuppressWarnings("unchecked")
            final TransportReplicationAction.ConcreteShardRequest<Request> concreteShardRequest =
                (TransportReplicationAction.ConcreteShardRequest<Request>) requests.get(0).request;
            assertThat("primary term not properly set on primary delegation", concreteShardRequest.getPrimaryTerm(), equalTo(primaryTerm));
            assertPhase(task, "primary_delegation");
            transport.handleResponse(requests.get(0).requestId, new TestResponse());
            assertTrue(listener.isDone());
            listener.get();
            assertPhase(task, "finished");
            assertFalse(request.isRetrySet.get());
        }
    }

    public void testPrimaryPhaseExecutesDelegatedRequestOnRelocationTarget() {
        final String index = "test";
        final ShardId shardId = new ShardId(index, "_na_", 0);
        ClusterState state = state(index, true, ShardRoutingState.RELOCATING);
        final ShardRouting primaryShard = state.getRoutingTable().shardRoutingTable(shardId).primaryShard();
        final long primaryTerm = state.metadata().index(index).primaryTerm(shardId.id());
        String primaryTargetNodeId = primaryShard.relocatingNodeId();
        // simulate execution of the primary phase on the relocation target node
        state = ClusterState.builder(state).nodes(DiscoveryNodes.builder(state.nodes()).localNodeId(primaryTargetNodeId)).build();
        setState(clusterService, state);
        Request request = new Request(shardId).timeout("1ms");
        PlainActionFuture<TestResponse> listener = new PlainActionFuture<>();
        ReplicationTask task = maybeTask();
        AtomicBoolean executed = new AtomicBoolean();
        final TransportReplicationAction.ConcreteShardRequest<Request> primaryRequest =
            new TransportReplicationAction.ConcreteShardRequest<>(request, primaryShard.allocationId().getRelocationId(), primaryTerm);

        new TestAction(Settings.EMPTY, "internal:testAction2", transportService, clusterService, shardStateAction, threadPool) {
            @Override
            protected void shardOperationOnPrimary(
                Request shardRequest,
                IndexShard primary,
                ActionListener<PrimaryResult<Request, TestResponse>> listener
            ) {
                assertPhase(task, "primary");
                assertFalse(executed.getAndSet(true));
                super.shardOperationOnPrimary(shardRequest, primary, listener);
            }
        }.new AsyncPrimaryAction(primaryRequest, listener, task).run();
        assertThat(executed.get(), equalTo(true));
        assertPhase(task, "finished");
        assertFalse(request.isRetrySet.get());
        assertTrue(listener.isDone());
        listener.actionGet(); // throws no exception
    }

    public void testPrimaryReference() {
        final IndexShard shard = mock(IndexShard.class);

        AtomicBoolean closed = new AtomicBoolean();
        Releasable releasable = () -> {
            if (closed.compareAndSet(false, true) == false) {
                fail("releasable is closed twice");
            }
        };
        TestAction.PrimaryShardReference primary = action.new PrimaryShardReference(shard, releasable);
        final Request request = new Request(NO_SHARD_ID);
        shard.runUnderPrimaryPermit(() -> primary.perform(request, ActionTestUtils.assertNoFailureListener(r -> {
            final ElasticsearchException exception = new ElasticsearchException("testing");
            primary.failShard("test", exception);

            verify(shard).failShard("test", exception);

            primary.close();

            assertTrue(closed.get());
        })), Assert::assertNotNull, null, null);
    }

    public void testReplicaProxy() throws InterruptedException, ExecutionException {
        final String index = "test";
        final ShardId shardId = new ShardId(index, "_na_", 0);
        ClusterState state = stateWithActivePrimary(index, true, 1 + randomInt(3), randomInt(2));
        logger.info("using state: {}", state);
        setState(clusterService, state);
        final long primaryTerm = state.metadata().index(index).primaryTerm(0);
        ReplicationOperation.Replicas<Request> proxy = action.newReplicasProxy();

        // check that at unknown node fails
        PlainActionFuture<ReplicaResponse> listener = new PlainActionFuture<>();
        ShardRoutingState routingState = randomFrom(
            ShardRoutingState.INITIALIZING,
            ShardRoutingState.STARTED,
            ShardRoutingState.RELOCATING
        );
        proxy.performOn(
            TestShardRouting.newShardRouting(
                shardId,
                "NOT THERE",
                routingState == ShardRoutingState.RELOCATING ? state.nodes().iterator().next().getId() : null,
                false,
                routingState
            ),
            new Request(NO_SHARD_ID),
            primaryTerm,
            randomNonNegativeLong(),
            randomNonNegativeLong(),
            listener
        );
        assertTrue(listener.isDone());
        assertListenerThrows("non existent node should throw a NoNodeAvailableException", listener, NoNodeAvailableException.class);

        final IndexShardRoutingTable shardRoutings = state.routingTable().shardRoutingTable(shardId);
        final ShardRouting replica = randomFrom(
            shardRoutings.replicaShards().stream().filter(ShardRouting::assignedToNode).collect(Collectors.toList())
        );
        listener = new PlainActionFuture<>();
        proxy.performOn(replica, new Request(NO_SHARD_ID), primaryTerm, randomNonNegativeLong(), randomNonNegativeLong(), listener);
        assertFalse(listener.isDone());

        CapturingTransport.CapturedRequest[] captures = transport.getCapturedRequestsAndClear();
        assertThat(captures, arrayWithSize(1));
        if (randomBoolean()) {
            final TransportReplicationAction.ReplicaResponse response = new TransportReplicationAction.ReplicaResponse(
                randomLong(),
                randomLong()
            );
            transport.handleResponse(captures[0].requestId, response);
            assertTrue(listener.isDone());
            assertThat(listener.get(), equalTo(response));
        } else if (randomBoolean()) {
            transport.handleRemoteError(captures[0].requestId, new ElasticsearchException("simulated"));
            assertTrue(listener.isDone());
            assertListenerThrows("listener should reflect remote error", listener, ElasticsearchException.class);
        } else {
            transport.handleError(captures[0].requestId, new TransportException("simulated"));
            assertTrue(listener.isDone());
            assertListenerThrows("listener should reflect remote error", listener, TransportException.class);
        }

        AtomicReference<Object> failure = new AtomicReference<>();
        AtomicBoolean success = new AtomicBoolean();
        proxy.failShardIfNeeded(
            replica,
            primaryTerm,
            "test",
            new ElasticsearchException("simulated"),
            ActionListener.wrap(r -> success.set(true), failure::set)
        );
        CapturingTransport.CapturedRequest[] shardFailedRequests = transport.getCapturedRequestsAndClear();
        // A replication action doesn't not fail the request
        assertEquals(0, shardFailedRequests.length);
    }

    public void testSeqNoIsSetOnPrimary() {
        final String index = "test";
        final ShardId shardId = new ShardId(index, "_na_", 0);
        // we use one replica to check the primary term was set on the operation and sent to the replica
        setState(
            clusterService,
            state(index, true, ShardRoutingState.STARTED, randomFrom(ShardRoutingState.INITIALIZING, ShardRoutingState.STARTED))
        );
        logger.debug("--> using initial state:\n{}", clusterService.state());
        final ShardRouting routingEntry = clusterService.state().getRoutingTable().index("test").shard(0).primaryShard();
        final long primaryTerm = clusterService.state().metadata().index(index).primaryTerm(shardId.id());
        Request request = new Request(shardId);
        TransportReplicationAction.ConcreteShardRequest<Request> concreteShardRequest =
            new TransportReplicationAction.ConcreteShardRequest<>(request, routingEntry.allocationId().getId(), primaryTerm);
        PlainActionFuture<TransportResponse> listener = new PlainActionFuture<>();

        final IndexShard shard = mockIndexShard(shardId, clusterService);
        when(shard.getPendingPrimaryTerm()).thenReturn(primaryTerm);
        when(shard.routingEntry()).thenReturn(routingEntry);
        when(shard.isRelocatedPrimary()).thenReturn(false);
        IndexShardRoutingTable shardRoutingTable = clusterService.state().routingTable().shardRoutingTable(shardId);
<<<<<<< HEAD
        Set<String> inSyncIds = randomBoolean() ? singleton(routingEntry.allocationId().getId()) :
            clusterService.state().metadata().index(index).inSyncAllocationIds(0);
        ReplicationGroup replicationGroup =
            ReplicationOperationTests.replicationGroup(shardRoutingTable, inSyncIds, shardRoutingTable.getAllAllocationIds(), 0);
        when(shard.getReplicationGroup()).thenReturn(
            replicationGroup);
=======
        Set<String> inSyncIds = randomBoolean()
            ? singleton(routingEntry.allocationId().getId())
            : clusterService.state().metadata().index(index).inSyncAllocationIds(0);
        ReplicationGroup replicationGroup = new ReplicationGroup(shardRoutingTable, inSyncIds, shardRoutingTable.getAllAllocationIds(), 0);
        when(shard.getReplicationGroup()).thenReturn(replicationGroup);
>>>>>>> b2aa1bbb
        PendingReplicationActions replicationActions = new PendingReplicationActions(shardId, threadPool);
        replicationActions.accept(replicationGroup);
        when(shard.getPendingReplicationActions()).thenReturn(replicationActions);
        doAnswer(invocation -> {
            count.incrementAndGet();
            @SuppressWarnings("unchecked")
            ActionListener<Releasable> argument = (ActionListener<Releasable>) invocation.getArguments()[0];
            argument.onResponse(count::decrementAndGet);
            return null;
        }).when(shard).acquirePrimaryOperationPermit(any(), anyString(), anyObject(), eq(forceExecute));
        when(shard.getActiveOperationsCount()).thenAnswer(i -> count.get());

        final IndexService indexService = mock(IndexService.class);
        when(indexService.getShard(shard.shardId().id())).thenReturn(shard);

        final IndicesService indicesService = mock(IndicesService.class);
        when(indicesService.indexServiceSafe(shard.shardId().getIndex())).thenReturn(indexService);

        TestAction action = new TestAction(
            Settings.EMPTY,
            "internal:testSeqNoIsSetOnPrimary",
            transportService,
            clusterService,
            shardStateAction,
            threadPool,
            indicesService
        );

        action.handlePrimaryRequest(concreteShardRequest, createTransportChannel(listener), null);
        CapturingTransport.CapturedRequest[] requestsToReplicas = transport.capturedRequests();
        assertThat(requestsToReplicas, arrayWithSize(1));
        @SuppressWarnings("unchecked")
        TransportReplicationAction.ConcreteShardRequest<Request> shardRequest = (TransportReplicationAction.ConcreteShardRequest<
            Request>) requestsToReplicas[0].request;
        assertThat(shardRequest.getPrimaryTerm(), equalTo(primaryTerm));
    }

    public void testCounterOnPrimary() throws Exception {
        final String index = "test";
        final ShardId shardId = new ShardId(index, "_na_", 0);
        // no replica, we only want to test on primary
        final ClusterState state = state(index, true, ShardRoutingState.STARTED);
        setState(clusterService, state);
        logger.debug("--> using initial state:\n{}", clusterService.state());
        final ShardRouting primaryShard = state.routingTable().shardRoutingTable(shardId).primaryShard();
        final long primaryTerm = state.metadata().index(index).primaryTerm(shardId.id());
        Request request = new Request(shardId);
        PlainActionFuture<TestResponse> listener = new PlainActionFuture<>();
        ReplicationTask task = maybeTask();
        int i = randomInt(2);
        final boolean throwExceptionOnRun = i == 1;
        final boolean respondWithError = i == 2;
        final TransportReplicationAction.ConcreteShardRequest<Request> primaryRequest =
            new TransportReplicationAction.ConcreteShardRequest<>(request, primaryShard.allocationId().getId(), primaryTerm);

        new TestAction(Settings.EMPTY, "internal:testAction2", transportService, clusterService, shardStateAction, threadPool) {
            @Override
            protected void shardOperationOnPrimary(
                Request shardRequest,
                IndexShard primary,
                ActionListener<PrimaryResult<Request, TestResponse>> listener
            ) {
                assertIndexShardCounter(1);
                if (throwExceptionOnRun) {
                    throw new ElasticsearchException("simulated exception, during shardOperationOnPrimary");
                } else if (respondWithError) {
                    listener.onFailure(new ElasticsearchException("simulated exception, as a response"));
                } else {
                    super.shardOperationOnPrimary(request, primary, listener);
                }
            }
        }.new AsyncPrimaryAction(primaryRequest, listener, task).run();

        assertIndexShardCounter(0);
        assertTrue(listener.isDone());
        assertPhase(task, "finished");

        try {
            listener.get();
            if (throwExceptionOnRun || respondWithError) {
                fail("expected exception, but none was thrown");
            }
        } catch (ExecutionException e) {
            if (throwExceptionOnRun || respondWithError) {
                Throwable cause = e.getCause();
                assertThat(cause, instanceOf(ElasticsearchException.class));
                assertThat(cause.getMessage(), containsString("simulated"));
            } else {
                throw e;
            }
        }
    }

    public void testReplicasCounter() {
        final ShardId shardId = new ShardId("test", "_na_", 0);
        final ClusterState state = state(shardId.getIndexName(), true, ShardRoutingState.STARTED, ShardRoutingState.STARTED);
        setState(clusterService, state);
        final ShardRouting replicaRouting = state.getRoutingTable().shardRoutingTable(shardId).replicaShards().get(0);
        boolean throwException = randomBoolean();
        final ReplicationTask task = maybeTask();
        TestAction action = new TestAction(
            Settings.EMPTY,
            "internal:testActionWithExceptions",
            transportService,
            clusterService,
            shardStateAction,
            threadPool
        ) {

            @Override
            protected void shardOperationOnReplica(Request shardRequest, IndexShard replica, ActionListener<ReplicaResult> listener) {
                ActionListener.completeWith(listener, () -> {
                    assertIndexShardCounter(1);
                    assertPhase(task, "replica");
                    if (throwException) {
                        throw new ElasticsearchException("simulated");
                    }
                    return new ReplicaResult();
                });
            }
        };
        try {
            action.handleReplicaRequest(
                new TransportReplicationAction.ConcreteReplicaRequest<>(
                    new Request(shardId),
                    replicaRouting.allocationId().getId(),
                    randomNonNegativeLong(),
                    randomNonNegativeLong(),
                    randomNonNegativeLong()
                ),
                createTransportChannel(new PlainActionFuture<>()),
                task
            );
        } catch (ElasticsearchException e) {
            assertThat(e.getMessage(), containsString("simulated"));
            assertTrue(throwException);
        }
        assertPhase(task, "finished");
        // operation should have finished and counter decreased because no outstanding replica requests
        assertIndexShardCounter(0);
    }

    /**
     * This test ensures that replication operations adhere to the {@link IndexMetadata#SETTING_WAIT_FOR_ACTIVE_SHARDS} setting
     * when the request is using the default value for waitForActiveShards.
     */
    public void testDefaultWaitForActiveShardsUsesIndexSetting() {
        final String indexName = "test";
        final ShardId shardId = new ShardId(indexName, "_na_", 0);

        // test wait_for_active_shards index setting used when the default is set on the request
        int numReplicas = randomIntBetween(0, 5);
        int idxSettingWaitForActiveShards = randomIntBetween(0, numReplicas + 1);
        ClusterState state = stateWithActivePrimary(indexName, randomBoolean(), numReplicas);
        IndexMetadata indexMetadata = state.metadata().index(indexName);
        Settings indexSettings = Settings.builder()
            .put(indexMetadata.getSettings())
            .put(SETTING_WAIT_FOR_ACTIVE_SHARDS.getKey(), Integer.toString(idxSettingWaitForActiveShards))
            .build();
        Metadata.Builder metadataBuilder = Metadata.builder(state.metadata())
            .put(IndexMetadata.builder(indexMetadata).settings(indexSettings).build(), true);
        state = ClusterState.builder(state).metadata(metadataBuilder).build();
        setState(clusterService, state);
        Request request = new Request(shardId).waitForActiveShards(ActiveShardCount.DEFAULT); // set to default so index settings are used
        action.resolveRequest(state.metadata().index(indexName), request);
        assertEquals(ActiveShardCount.from(idxSettingWaitForActiveShards), request.waitForActiveShards());

        // test wait_for_active_shards when default not set on the request (request value should be honored over index setting)
        int requestWaitForActiveShards = randomIntBetween(0, numReplicas + 1);
        request = new Request(shardId).waitForActiveShards(ActiveShardCount.from(requestWaitForActiveShards));
        action.resolveRequest(state.metadata().index(indexName), request);
        assertEquals(ActiveShardCount.from(requestWaitForActiveShards), request.waitForActiveShards());
    }

    /** test that a primary request is rejected if it arrives at a shard with a wrong allocation id or term */
    public void testPrimaryActionRejectsWrongAidOrWrongTerm() throws Exception {
        final String index = "test";
        final ShardId shardId = new ShardId(index, "_na_", 0);
        setState(clusterService, state(index, true, ShardRoutingState.STARTED));
        final ShardRouting primary = clusterService.state().routingTable().shardRoutingTable(shardId).primaryShard();
        final long primaryTerm = clusterService.state().metadata().index(shardId.getIndexName()).primaryTerm(shardId.id());
        PlainActionFuture<TransportResponse> listener = new PlainActionFuture<>();
        final boolean wrongAllocationId = randomBoolean();
        final long requestTerm = wrongAllocationId && randomBoolean() ? primaryTerm : primaryTerm + randomIntBetween(1, 10);
        Request request = new Request(shardId).timeout("1ms");
        action.handlePrimaryRequest(
            new TransportReplicationAction.ConcreteShardRequest<>(
                request,
                wrongAllocationId ? "_not_a_valid_aid_" : primary.allocationId().getId(),
                requestTerm
            ),
            createTransportChannel(listener),
            maybeTask()
        );
        try {
            listener.get();
            fail("using a wrong aid didn't fail the operation");
        } catch (ExecutionException execException) {
            Throwable throwable = execException.getCause();
            logger.debug("got exception:", throwable);
            assertTrue(throwable.getClass() + " is not a retry exception", action.retryPrimaryException(throwable));
            if (wrongAllocationId) {
                assertThat(
                    throwable.getMessage(),
                    containsString("expected allocation id [_not_a_valid_aid_] but found [" + primary.allocationId().getId() + "]")
                );
            } else {
                assertThat(
                    throwable.getMessage(),
                    containsString(
                        "expected allocation id ["
                            + primary.allocationId().getId()
                            + "] with term ["
                            + requestTerm
                            + "] but found ["
                            + primaryTerm
                            + "]"
                    )
                );
            }
        }
    }

    /** test that a replica request is rejected if it arrives at a shard with a wrong allocation id */
    public void testReplicaActionRejectsWrongAid() throws Exception {
        final String index = "test";
        final ShardId shardId = new ShardId(index, "_na_", 0);
        ClusterState state = state(index, false, ShardRoutingState.STARTED, ShardRoutingState.STARTED);
        final ShardRouting replica = state.routingTable().shardRoutingTable(shardId).replicaShards().get(0);
        // simulate execution of the node holding the replica
        state = ClusterState.builder(state).nodes(DiscoveryNodes.builder(state.nodes()).localNodeId(replica.currentNodeId())).build();
        setState(clusterService, state);

        PlainActionFuture<TransportResponse> listener = new PlainActionFuture<>();
        Request request = new Request(shardId).timeout("1ms");
        action.handleReplicaRequest(
            new TransportReplicationAction.ConcreteReplicaRequest<>(
                request,
                "_not_a_valid_aid_",
                randomNonNegativeLong(),
                randomNonNegativeLong(),
                randomNonNegativeLong()
            ),
            createTransportChannel(listener),
            maybeTask()
        );
        try {
            listener.get();
            fail("using a wrong aid didn't fail the operation");
        } catch (ExecutionException execException) {
            Throwable throwable = execException.getCause();
            if (action.retryPrimaryException(throwable) == false) {
                throw new AssertionError("thrown exception is not retriable", throwable);
            }
            assertThat(throwable.getMessage(), containsString("_not_a_valid_aid_"));
        }
    }

    /**
     * test throwing a {@link org.elasticsearch.action.support.replication.TransportReplicationAction.RetryOnReplicaException}
     * causes a retry
     */
    public void testRetryOnReplica() throws Exception {
        final ShardId shardId = new ShardId("test", "_na_", 0);
        ClusterState state = state(shardId.getIndexName(), true, ShardRoutingState.STARTED, ShardRoutingState.STARTED);
        final ShardRouting replica = state.getRoutingTable().shardRoutingTable(shardId).replicaShards().get(0);
        final long primaryTerm = state.metadata().index(shardId.getIndexName()).primaryTerm(shardId.id());
        // simulate execution of the node holding the replica
        state = ClusterState.builder(state).nodes(DiscoveryNodes.builder(state.nodes()).localNodeId(replica.currentNodeId())).build();
        setState(clusterService, state);
        AtomicBoolean throwException = new AtomicBoolean(true);
        final ReplicationTask task = maybeTask();
        TestAction action = new TestAction(
            Settings.EMPTY,
            "internal:testActionWithExceptions",
            transportService,
            clusterService,
            shardStateAction,
            threadPool
        ) {
            @Override
            protected void shardOperationOnReplica(Request shardRequest, IndexShard replica, ActionListener<ReplicaResult> listener) {
                ActionListener.completeWith(listener, () -> {
                    assertPhase(task, "replica");
                    if (throwException.get()) {
                        throw new RetryOnReplicaException(shardId, "simulation");
                    }
                    return new ReplicaResult();
                });
            }
        };
        final PlainActionFuture<TransportResponse> listener = new PlainActionFuture<>();
        final Request request = new Request(shardId);
        final long checkpoint = randomNonNegativeLong();
        final long maxSeqNoOfUpdatesOrDeletes = randomNonNegativeLong();
        action.handleReplicaRequest(
            new TransportReplicationAction.ConcreteReplicaRequest<>(
                request,
                replica.allocationId().getId(),
                primaryTerm,
                checkpoint,
                maxSeqNoOfUpdatesOrDeletes
            ),
            createTransportChannel(listener),
            task
        );
        if (listener.isDone()) {
            listener.get(); // fail with the exception if there
            fail("listener shouldn't be done");
        }

        // no retry yet
        List<CapturingTransport.CapturedRequest> capturedRequests = transport.getCapturedRequestsByTargetNodeAndClear()
            .get(replica.currentNodeId());
        assertThat(capturedRequests, nullValue());

        // release the waiting
        throwException.set(false);
        setState(clusterService, state);

        capturedRequests = transport.getCapturedRequestsByTargetNodeAndClear().get(replica.currentNodeId());
        assertThat(capturedRequests, notNullValue());
        assertThat(capturedRequests.size(), equalTo(1));
        final CapturingTransport.CapturedRequest capturedRequest = capturedRequests.get(0);
        assertThat(capturedRequest.action, equalTo("internal:testActionWithExceptions[r]"));
        assertThat(capturedRequest.request, instanceOf(TransportReplicationAction.ConcreteReplicaRequest.class));
        assertThat(
            ((TransportReplicationAction.ConcreteReplicaRequest) capturedRequest.request).getGlobalCheckpoint(),
            equalTo(checkpoint)
        );
        assertThat(
            ((TransportReplicationAction.ConcreteReplicaRequest) capturedRequest.request).getMaxSeqNoOfUpdatesOrDeletes(),
            equalTo(maxSeqNoOfUpdatesOrDeletes)
        );
        assertConcreteShardRequest(capturedRequest.request, request, replica.allocationId());
    }

    public void testRetryOnReplicaWithRealTransport() throws Exception {
        final ShardId shardId = new ShardId("test", "_na_", 0);
        final ClusterState initialState = state(shardId.getIndexName(), true, ShardRoutingState.STARTED, ShardRoutingState.STARTED);
        final ShardRouting replica = initialState.getRoutingTable().shardRoutingTable(shardId).replicaShards().get(0);
        final long primaryTerm = initialState.metadata().index(shardId.getIndexName()).primaryTerm(shardId.id());
        // simulate execution of the node holding the replica
        final ClusterState stateWithNodes = ClusterState.builder(initialState)
            .nodes(DiscoveryNodes.builder(initialState.nodes()).localNodeId(replica.currentNodeId()))
            .build();
        setState(clusterService, stateWithNodes);
        AtomicBoolean throwException = new AtomicBoolean(true);
        final ReplicationTask task = maybeTask();
        NamedWriteableRegistry namedWriteableRegistry = new NamedWriteableRegistry(Collections.emptyList());
        final Transport transport = new MockNioTransport(
            Settings.EMPTY,
            Version.CURRENT,
            threadPool,
            new NetworkService(Collections.emptyList()),
            PageCacheRecycler.NON_RECYCLING_INSTANCE,
            namedWriteableRegistry,
            new NoneCircuitBreakerService()
        );
        transportService = new MockTransportService(
            Settings.EMPTY,
            transport,
            threadPool,
            TransportService.NOOP_TRANSPORT_INTERCEPTOR,
            x -> clusterService.localNode(),
            null,
            Collections.emptySet()
        );
        transportService.start();
        transportService.acceptIncomingRequests();

        AtomicBoolean calledSuccessfully = new AtomicBoolean(false);
        TestAction action = new TestAction(
            Settings.EMPTY,
            "internal:testActionWithExceptions",
            transportService,
            clusterService,
            shardStateAction,
            threadPool
        ) {
            @Override
            protected void shardOperationOnReplica(Request shardRequest, IndexShard replica, ActionListener<ReplicaResult> listener) {
                ActionListener.completeWith(listener, () -> {
                    assertPhase(task, "replica");
                    if (throwException.get()) {
                        throw new RetryOnReplicaException(shardId, "simulation");
                    }
                    calledSuccessfully.set(true);
                    return new ReplicaResult();
                });
            }
        };
        final PlainActionFuture<TransportResponse> listener = new PlainActionFuture<>();
        final Request request = new Request(shardId);
        final long checkpoint = randomNonNegativeLong();
        final long maxSeqNoOfUpdates = randomNonNegativeLong();
        action.handleReplicaRequest(
            new TransportReplicationAction.ConcreteReplicaRequest<>(
                request,
                replica.allocationId().getId(),
                primaryTerm,
                checkpoint,
                maxSeqNoOfUpdates
            ),
            createTransportChannel(listener),
            task
        );
        if (listener.isDone()) {
            listener.get(); // fail with the exception if there
            fail("listener shouldn't be done");
        }

        // release the waiting
        throwException.set(false);
        // publish a new state (same as the old state with the version incremented)
        setState(clusterService, stateWithNodes);

        // Assert that the request was retried, this time successful
        assertTrue("action should have been successfully called on retry but was not", calledSuccessfully.get());
        transportService.stop();
    }

    public void testIsRetryableClusterBlockException() {
        final TestAction action = new TestAction(
            Settings.EMPTY,
            "internal:testIsRetryableClusterBlockException",
            transportService,
            clusterService,
            shardStateAction,
            threadPool
        );
        assertFalse(action.isRetryableClusterBlockException(randomRetryPrimaryException(new ShardId("index", "_na_", 0))));

        final boolean retryable = randomBoolean();
        ClusterBlock randomBlock = new ClusterBlock(
            randomIntBetween(1, 16),
            "test",
            retryable,
            randomBoolean(),
            randomBoolean(),
            randomFrom(RestStatus.values()),
            EnumSet.of(randomFrom(ClusterBlockLevel.values()))
        );
        assertEquals(retryable, action.isRetryableClusterBlockException(new ClusterBlockException(singleton(randomBlock))));
    }

    private void assertConcreteShardRequest(TransportRequest capturedRequest, Request expectedRequest, AllocationId expectedAllocationId) {
        final TransportReplicationAction.ConcreteShardRequest<?> concreteShardRequest = (TransportReplicationAction.ConcreteShardRequest<
            ?>) capturedRequest;
        assertThat(concreteShardRequest.getRequest(), equalTo(expectedRequest));
        assertThat(((Request) concreteShardRequest.getRequest()).isRetrySet.get(), equalTo(true));
        assertThat(concreteShardRequest.getTargetAllocationID(), equalTo(expectedAllocationId.getId()));
    }

    private void assertIndexShardCounter(int expected) {
        assertThat(count.get(), equalTo(expected));
    }

    private final AtomicInteger count = new AtomicInteger(0);

    private final AtomicBoolean isRelocated = new AtomicBoolean(false);

    private final AtomicBoolean isPrimaryMode = new AtomicBoolean(true);

    /**
     * Sometimes build a ReplicationTask for tracking the phase of the
     * TransportReplicationAction. Since TransportReplicationAction has to work
     * if the task as null just as well as if it is supplied this returns null
     * half the time.
     */
    private ReplicationTask maybeTask() {
        return random().nextBoolean() ? new ReplicationTask(0, null, null, null, null, null) : null;
    }

    /**
     * If the task is non-null this asserts that the phrase matches.
     */
    private void assertPhase(@Nullable ReplicationTask task, String phase) {
        assertPhase(task, equalTo(phase));
    }

    private void assertPhase(@Nullable ReplicationTask task, Matcher<String> phaseMatcher) {
        if (task != null) {
            assertThat(task.getPhase(), phaseMatcher);
        }
    }

    public static class Request extends ReplicationRequest<Request> {
        AtomicBoolean processedOnPrimary = new AtomicBoolean();
        AtomicInteger processedOnReplicas = new AtomicInteger();
        AtomicBoolean isRetrySet = new AtomicBoolean(false);

        Request(StreamInput in) throws IOException {
            super(in);
        }

        Request(@Nullable ShardId shardId) {
            super(shardId);
            this.waitForActiveShards = ActiveShardCount.NONE;
            // keep things simple
        }

        @Override
        public void writeTo(StreamOutput out) throws IOException {
            super.writeTo(out);
        }

        @Override
        public void onRetry() {
            super.onRetry();
            isRetrySet.set(true);
        }

        @Override
        public String toString() {
            return "Request{}";
        }
    }

    static class TestResponse extends ReplicationResponse {
        TestResponse(StreamInput in) throws IOException {
            super(in);
        }

        TestResponse() {
            setShardInfo(new ShardInfo());
        }
    }

    private class TestAction extends TransportReplicationAction<Request, Request, TestResponse> {

        TestAction(
            Settings settings,
            String actionName,
            TransportService transportService,
            ClusterService clusterService,
            ShardStateAction shardStateAction,
            ThreadPool threadPool
        ) {
            this(settings, actionName, transportService, clusterService, shardStateAction, threadPool, mockIndicesService(clusterService));
        }

        TestAction(
            Settings settings,
            String actionName,
            TransportService transportService,
            ClusterService clusterService,
            ShardStateAction shardStateAction,
            ThreadPool threadPool,
            IndicesService indicesService
        ) {
            super(
                settings,
                actionName,
                transportService,
                clusterService,
                indicesService,
                threadPool,
                shardStateAction,
                new ActionFilters(new HashSet<>()),
                Request::new,
                Request::new,
                ThreadPool.Names.SAME,
                false,
                forceExecute
            );
        }

        @Override
        protected TestResponse newResponseInstance(StreamInput in) throws IOException {
            return new TestResponse(in);
        }

        @Override
        protected void shardOperationOnPrimary(
            Request shardRequest,
            IndexShard primary,
            ActionListener<PrimaryResult<Request, TestResponse>> listener
        ) {
            boolean executedBefore = shardRequest.processedOnPrimary.getAndSet(true);
            assert executedBefore == false : "request has already been executed on the primary";
            listener.onResponse(new PrimaryResult<>(shardRequest, new TestResponse()));
        }

        @Override
        protected void shardOperationOnReplica(Request request, IndexShard replica, ActionListener<ReplicaResult> listener) {
            request.processedOnReplicas.incrementAndGet();
            listener.onResponse(new ReplicaResult());
        }
    }

    private IndicesService mockIndicesService(ClusterService clusterService) {
        final IndicesService indicesService = mock(IndicesService.class);
        when(indicesService.indexServiceSafe(any(Index.class))).then(invocation -> {
            Index index = (Index) invocation.getArguments()[0];
            final ClusterState state = clusterService.state();
            final IndexMetadata indexSafe = state.metadata().getIndexSafe(index);
            return mockIndexService(indexSafe, clusterService);
        });
        when(indicesService.indexService(any(Index.class))).then(invocation -> {
            Index index = (Index) invocation.getArguments()[0];
            final ClusterState state = clusterService.state();
            if (state.metadata().hasIndex(index.getName())) {
                return mockIndexService(clusterService.state().metadata().getIndexSafe(index), clusterService);
            } else {
                return null;
            }
        });
        return indicesService;
    }

    private IndexService mockIndexService(final IndexMetadata indexMetadata, ClusterService clusterService) {
        final IndexService indexService = mock(IndexService.class);
        when(indexService.getShard(anyInt())).then(invocation -> {
            int shard = (Integer) invocation.getArguments()[0];
            final ShardId shardId = new ShardId(indexMetadata.getIndex(), shard);
            if (shard > indexMetadata.getNumberOfShards()) {
                throw new ShardNotFoundException(shardId);
            }
            return mockIndexShard(shardId, clusterService);
        });
        return indexService;
    }

    @SuppressWarnings("unchecked")
    private IndexShard mockIndexShard(ShardId shardId, ClusterService clusterService) {
        final IndexShard indexShard = mock(IndexShard.class);
        when(indexShard.shardId()).thenReturn(shardId);
        when(indexShard.state()).thenReturn(IndexShardState.STARTED);
        doAnswer(invocation -> {
            ActionListener<Releasable> callback = (ActionListener<Releasable>) invocation.getArguments()[0];
            if (isPrimaryMode.get()) {
                count.incrementAndGet();
                callback.onResponse(count::decrementAndGet);

            } else {
                callback.onFailure(new ShardNotInPrimaryModeException(shardId, IndexShardState.STARTED));
            }
            return null;
        }).when(indexShard).acquirePrimaryOperationPermit(any(ActionListener.class), anyString(), anyObject(), eq(forceExecute));
        doAnswer(invocation -> {
            long term = (Long) invocation.getArguments()[0];
            ActionListener<Releasable> callback = (ActionListener<Releasable>) invocation.getArguments()[3];
            final long primaryTerm = indexShard.getPendingPrimaryTerm();
            if (term < primaryTerm) {
                throw new IllegalArgumentException(
                    String.format(Locale.ROOT, "%s operation term [%d] is too old (current [%d])", shardId, term, primaryTerm)
                );
            }
            count.incrementAndGet();
            callback.onResponse(count::decrementAndGet);
            return null;
        }).when(indexShard)
            .acquireReplicaOperationPermit(anyLong(), anyLong(), anyLong(), any(ActionListener.class), anyString(), anyObject());
        when(indexShard.getActiveOperationsCount()).thenAnswer(i -> count.get());

        when(indexShard.routingEntry()).thenAnswer(invocationOnMock -> {
            final ClusterState state = clusterService.state();
            final RoutingNode node = state.getRoutingNodes().node(state.nodes().getLocalNodeId());
            final ShardRouting routing = node.getByShardId(shardId);
            if (routing == null) {
                throw new ShardNotFoundException(shardId, "shard is no longer assigned to current node");
            }
            return routing;
        });
        when(indexShard.isRelocatedPrimary()).thenAnswer(invocationOnMock -> isRelocated.get());
        doThrow(new AssertionError("failed shard is not supported")).when(indexShard).failShard(anyString(), any(Exception.class));
        when(indexShard.getPendingPrimaryTerm()).thenAnswer(
            i -> clusterService.state().metadata().getIndexSafe(shardId.getIndex()).primaryTerm(shardId.id())
        );

        ReplicationGroup replicationGroup = mock(ReplicationGroup.class);
        when(indexShard.getReplicationGroup()).thenReturn(replicationGroup);
        return indexShard;
    }

    /**
     * Transport channel that is needed for replica operation testing.
     */
    public TransportChannel createTransportChannel(final PlainActionFuture<TransportResponse> listener) {
        return new TestTransportChannel(listener);
    }

}<|MERGE_RESOLUTION|>--- conflicted
+++ resolved
@@ -925,20 +925,16 @@
         when(shard.routingEntry()).thenReturn(routingEntry);
         when(shard.isRelocatedPrimary()).thenReturn(false);
         IndexShardRoutingTable shardRoutingTable = clusterService.state().routingTable().shardRoutingTable(shardId);
-<<<<<<< HEAD
-        Set<String> inSyncIds = randomBoolean() ? singleton(routingEntry.allocationId().getId()) :
-            clusterService.state().metadata().index(index).inSyncAllocationIds(0);
-        ReplicationGroup replicationGroup =
-            ReplicationOperationTests.replicationGroup(shardRoutingTable, inSyncIds, shardRoutingTable.getAllAllocationIds(), 0);
-        when(shard.getReplicationGroup()).thenReturn(
-            replicationGroup);
-=======
         Set<String> inSyncIds = randomBoolean()
             ? singleton(routingEntry.allocationId().getId())
             : clusterService.state().metadata().index(index).inSyncAllocationIds(0);
-        ReplicationGroup replicationGroup = new ReplicationGroup(shardRoutingTable, inSyncIds, shardRoutingTable.getAllAllocationIds(), 0);
+        ReplicationGroup replicationGroup = ReplicationOperationTests.replicationGroup(
+            shardRoutingTable,
+            inSyncIds,
+            shardRoutingTable.getAllAllocationIds(),
+            0
+        );
         when(shard.getReplicationGroup()).thenReturn(replicationGroup);
->>>>>>> b2aa1bbb
         PendingReplicationActions replicationActions = new PendingReplicationActions(shardId, threadPool);
         replicationActions.accept(replicationGroup);
         when(shard.getPendingReplicationActions()).thenReturn(replicationActions);
