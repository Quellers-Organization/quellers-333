--- conflicted
+++ resolved
@@ -146,12 +146,8 @@
                     return null;
                 }).when(indexShard).acquirePrimaryOperationPermit(anyActionListener(), anyString(), anyObject(), eq(true));
                 when(indexShard.getReplicationGroup()).thenReturn(
-<<<<<<< HEAD
-                    ReplicationOperationTests.replicationGroup(shardRoutingTable,
-=======
-                    new ReplicationGroup(
+                    ReplicationOperationTests.replicationGroup(
                         shardRoutingTable,
->>>>>>> b2aa1bbb
                         clusterService.state().metadata().index(index).inSyncAllocationIds(shardId.id()),
                         shardRoutingTable.getAllAllocationIds(),
                         0
